--- conflicted
+++ resolved
@@ -151,9 +151,6 @@
     margin-top: 0 !important;
 }
 
-<<<<<<< HEAD
-}
-
 
 .tooltip {
   position: relative;
@@ -176,12 +173,12 @@
 
 .tooltip:hover .tooltiptext {
   visibility: visible;
-=======
+
+  
 div[role="tabpanel"]{
    --ifm-code-background: var(--ifm-alert-background-color-highlight);
     border-radius: var(--ifm-alert-border-radius);
     box-shadow: rgba(0, 0, 0, 0.4) 0px 1px 2px 0px;
     border-top: 0;
     padding: var(--ifm-alert-padding-vertical) var(--ifm-alert-padding-horizontal);
->>>>>>> a74d8419
 }