# A lot of Great Expectations' codebase and tests are tied to specific databases, cloud providers, etc.
# In this file, comments on each row indicate which tests that package is used for.
# To run tests for smaller subsets of infrastructure, please look at other requirements-dev-*.txt files.
# Otherwise (i.e., if/when you are not concerned with running tests), please ignore these comments.

altair>=4.0.0,<5  # package
# black==20.8b1  # package optional dependency, please install manually if desired
Click>=7.1.2  # package
importlib-metadata>=1.7.0 # package (included in Python 3.8 by default.)
ipywidgets>=7.5.1  # package
jinja2>=2.10  # package
jsonpatch>=1.22  # package
jsonschema>=2.5.1  # package
mistune>=0.8.4  # package
numpy>=1.14.1,<1.20.0  # package
pandas>=0.23.0  # package
pyparsing>=2.4,<3  # package
python-dateutil>=2.8.1  # package
pytz>=2015.6  # package
requests>=2.20  # package
ruamel.yaml>=0.16  # package
scipy>=0.19.0  # package
termcolor>=1.1.0  # package
<<<<<<< HEAD
tqdm>=4.59.0
tzlocal>=1.2  # package
=======
tzlocal>=1.2  # package
sqlalchemy<1.4 # package
>>>>>>> 475599a9
<|MERGE_RESOLUTION|>--- conflicted
+++ resolved
@@ -21,10 +21,6 @@
 ruamel.yaml>=0.16  # package
 scipy>=0.19.0  # package
 termcolor>=1.1.0  # package
-<<<<<<< HEAD
 tqdm>=4.59.0
 tzlocal>=1.2  # package
-=======
-tzlocal>=1.2  # package
-sqlalchemy<1.4 # package
->>>>>>> 475599a9
+sqlalchemy<1.4 # package