from __future__ import annotations

from enum import Enum
<<<<<<< HEAD
from typing import Any, Final, List, Mapping, Union
=======
from typing import Any, Final, List, Literal, Mapping, Union, overload
>>>>>>> ee95dc38

from great_expectations.compatibility.sqlalchemy import quoted_name
from great_expectations.compatibility.typing_extensions import override


class GXSqlDialect(Enum):
    """Contains sql dialects that have some level of support in Great Expectations.
    Also contains an unsupported attribute if the dialect is not in the list.
    """

    AWSATHENA = "awsathena"
    BIGQUERY = "bigquery"
    DATABRICKS = "databricks"
    DREMIO = "dremio"
    HIVE = "hive"
    MSSQL = "mssql"
    MYSQL = "mysql"
    ORACLE = "oracle"
    POSTGRESQL = "postgresql"
    REDSHIFT = "redshift"
    SNOWFLAKE = "snowflake"
    SQLITE = "sqlite"
    TERADATASQL = "teradatasql"
    TRINO = "trino"
    VERTICA = "vertica"
    CLICKHOUSE = "clickhouse"
    OTHER = "other"

    @override
    def __eq__(self, other: Union[str, bytes, GXSqlDialect]):  # type: ignore[override] # supertype uses `object`
        if isinstance(other, str):
            return self.value.lower() == other.lower()
        # Comparison against byte string, e.g. `b"hive"` should be treated as unicode
        elif isinstance(other, bytes):
            return self.value.lower() == other.lower().decode("utf-8")
        return self.value.lower() == other.value.lower()

    @override
    def __hash__(self: GXSqlDialect):
        return hash(self.value)

    @classmethod
    @override
    def _missing_(cls, value: Any) -> Any:
        try:
            # Sometimes `value` is a byte string, e.g. `b"hive"`, it should be converted
            return cls(value.decode())
        except (UnicodeDecodeError, AttributeError):
            return super()._missing_(value)

    @classmethod
    def get_all_dialect_names(cls) -> List[str]:
        """Get dialect names for all SQL dialects."""
        return [
            dialect_name.value
            for dialect_name in cls
            if dialect_name != GXSqlDialect.OTHER
        ]

    @classmethod
    def get_all_dialects(cls) -> List[GXSqlDialect]:
        """Get all dialects."""
        return [dialect for dialect in cls if dialect != GXSqlDialect.OTHER]


<<<<<<< HEAD
DIALECT_QUOTE_STRINGS: Final[Mapping[GXSqlDialect, str]] = {
    # TODO: add other dialects
    GXSqlDialect.SNOWFLAKE: '"',
    GXSqlDialect.POSTGRESQL: '"',
    GXSqlDialect.SQLITE: '"',
    GXSqlDialect.DATABRICKS: "`",
=======
DIALECT_IDENTIFIER_QUOTE_STRINGS: Final[Mapping[GXSqlDialect, Literal['"', "`"]]] = {
    # TODO: add other dialects
    GXSqlDialect.DATABRICKS: "`",
    GXSqlDialect.MYSQL: "`",
    GXSqlDialect.POSTGRESQL: '"',
    GXSqlDialect.SNOWFLAKE: '"',
    GXSqlDialect.SQLITE: '"',
    GXSqlDialect.TRINO: "`",
>>>>>>> ee95dc38
}


def quote_str(unquoted_identifier: str, dialect: GXSqlDialect) -> str:
    """Quote a string using the specified dialect's quote character."""
<<<<<<< HEAD
    quote_char = DIALECT_QUOTE_STRINGS[dialect]
=======
    quote_char = DIALECT_IDENTIFIER_QUOTE_STRINGS[dialect]
    if unquoted_identifier.startswith(quote_char) or unquoted_identifier.endswith(
        quote_char
    ):
        raise ValueError(
            f"Identifier {unquoted_identifier} already uses quote character {quote_char}"
        )
>>>>>>> ee95dc38
    return f"{quote_char}{unquoted_identifier}{quote_char}"


def _strip_quotes(s: str, dialect: GXSqlDialect) -> str:
<<<<<<< HEAD
    quote_str = DIALECT_QUOTE_STRINGS[dialect]
=======
    quote_str = DIALECT_IDENTIFIER_QUOTE_STRINGS[dialect]
>>>>>>> ee95dc38
    if s.startswith(quote_str) and s.endswith(quote_str):
        return s[1:-1]
    return s


<<<<<<< HEAD
# TODO: only require dialect for string inputs (add overloads)
def wrap_identifier(
    indentifier: str | quoted_name, dialect: GXSqlDialect
) -> quoted_name:
    if isinstance(indentifier, quoted_name):
        return indentifier
    wo_quotes = _strip_quotes(indentifier, dialect)
=======
@overload
def wrap_identifier(indentifier: str, dialect: GXSqlDialect = ...) -> quoted_name:
    ...


@overload
def wrap_identifier(
    indentifier: quoted_name, dialect: GXSqlDialect | None = ...
) -> quoted_name:
    ...


def wrap_identifier(
    indentifier: str | quoted_name, dialect: GXSqlDialect | None = None
) -> quoted_name:
    if isinstance(indentifier, quoted_name):
        return indentifier
    wo_quotes = _strip_quotes(indentifier, dialect)  # type: ignore[arg-type] # accounted for in overload
>>>>>>> ee95dc38
    return quoted_name(wo_quotes, quote=True)<|MERGE_RESOLUTION|>--- conflicted
+++ resolved
@@ -1,11 +1,7 @@
 from __future__ import annotations
 
 from enum import Enum
-<<<<<<< HEAD
-from typing import Any, Final, List, Mapping, Union
-=======
 from typing import Any, Final, List, Literal, Mapping, Union, overload
->>>>>>> ee95dc38
 
 from great_expectations.compatibility.sqlalchemy import quoted_name
 from great_expectations.compatibility.typing_extensions import override
@@ -71,14 +67,6 @@
         return [dialect for dialect in cls if dialect != GXSqlDialect.OTHER]
 
 
-<<<<<<< HEAD
-DIALECT_QUOTE_STRINGS: Final[Mapping[GXSqlDialect, str]] = {
-    # TODO: add other dialects
-    GXSqlDialect.SNOWFLAKE: '"',
-    GXSqlDialect.POSTGRESQL: '"',
-    GXSqlDialect.SQLITE: '"',
-    GXSqlDialect.DATABRICKS: "`",
-=======
 DIALECT_IDENTIFIER_QUOTE_STRINGS: Final[Mapping[GXSqlDialect, Literal['"', "`"]]] = {
     # TODO: add other dialects
     GXSqlDialect.DATABRICKS: "`",
@@ -87,15 +75,11 @@
     GXSqlDialect.SNOWFLAKE: '"',
     GXSqlDialect.SQLITE: '"',
     GXSqlDialect.TRINO: "`",
->>>>>>> ee95dc38
 }
 
 
 def quote_str(unquoted_identifier: str, dialect: GXSqlDialect) -> str:
     """Quote a string using the specified dialect's quote character."""
-<<<<<<< HEAD
-    quote_char = DIALECT_QUOTE_STRINGS[dialect]
-=======
     quote_char = DIALECT_IDENTIFIER_QUOTE_STRINGS[dialect]
     if unquoted_identifier.startswith(quote_char) or unquoted_identifier.endswith(
         quote_char
@@ -103,30 +87,16 @@
         raise ValueError(
             f"Identifier {unquoted_identifier} already uses quote character {quote_char}"
         )
->>>>>>> ee95dc38
     return f"{quote_char}{unquoted_identifier}{quote_char}"
 
 
 def _strip_quotes(s: str, dialect: GXSqlDialect) -> str:
-<<<<<<< HEAD
-    quote_str = DIALECT_QUOTE_STRINGS[dialect]
-=======
     quote_str = DIALECT_IDENTIFIER_QUOTE_STRINGS[dialect]
->>>>>>> ee95dc38
     if s.startswith(quote_str) and s.endswith(quote_str):
         return s[1:-1]
     return s
 
 
-<<<<<<< HEAD
-# TODO: only require dialect for string inputs (add overloads)
-def wrap_identifier(
-    indentifier: str | quoted_name, dialect: GXSqlDialect
-) -> quoted_name:
-    if isinstance(indentifier, quoted_name):
-        return indentifier
-    wo_quotes = _strip_quotes(indentifier, dialect)
-=======
 @overload
 def wrap_identifier(indentifier: str, dialect: GXSqlDialect = ...) -> quoted_name:
     ...
@@ -145,5 +115,4 @@
     if isinstance(indentifier, quoted_name):
         return indentifier
     wo_quotes = _strip_quotes(indentifier, dialect)  # type: ignore[arg-type] # accounted for in overload
->>>>>>> ee95dc38
     return quoted_name(wo_quotes, quote=True)