import logging
from typing import Optional

from great_expectations.core.batch import BatchData
from great_expectations.execution_engine.sqlalchemy_dialect import GXSqlDialect
from great_expectations.util import generate_temporary_table_name

try:
    import sqlalchemy as sa
    from sqlalchemy.engine.default import DefaultDialect
    from sqlalchemy.exc import DatabaseError
    from sqlalchemy.sql.elements import quoted_name
except ImportError:
    sa = None
    quoted_name = None
    DefaultDialect = None
    DatabaseError = None

logger = logging.getLogger(__name__)


class SqlAlchemyBatchData(BatchData):
    """A class which represents a SQL alchemy batch, with properties including the construction of the batch itself
    and several getters used to access various properties."""

    def __init__(
        self,
        execution_engine,
        record_set_name: Optional[str] = None,
        # Option 1
        schema_name: Optional[str] = None,
        table_name: Optional[str] = None,
        # Option 2
        query: Optional[str] = None,
        # Option 3
        selectable=None,
        create_temp_table: bool = True,
        temp_table_schema_name: Optional[str] = None,
        use_quoted_name: bool = False,
        source_schema_name: Optional[str] = None,
        source_table_name: Optional[str] = None,
    ) -> None:
        """A Constructor used to initialize and SqlAlchemy Batch, create an id for it, and verify that all necessary
        parameters have been provided. If a Query is given, also builds a temporary table for this query

            Args:
                engine (SqlAlchemy Engine): \
                    A SqlAlchemy Engine or connection that will be used to access the data
                record_set_name: (string or None): \
                    The name of the record set available as a domain kwarg for Great Expectations validations. record_set_name
                    can usually be None, but is required when there are multiple record_sets in the same Batch.
                schema_name (string or None): \
                    The name of the schema_name in which the databases lie
                table_name (string or None): \
                    The name of the table that will be accessed. Either this parameter or the query parameter must be
                    specified. Default is 'None'.
                query (string or None): \
                    A query string representing a domain, which will be used to create a temporary table
                selectable (Sqlalchemy Selectable or None): \
                    A SqlAlchemy selectable representing a domain, which will be used to create a temporary table
                create_temp_table (bool): \
                    When building the batch data object from a query, this flag determines whether a temporary table should
                    be created against which to validate data from the query. If False, a subselect statement will be used
                    in each validation.
                temp_table_schema_name (str or None): \
                    The name of the schema in which a temporary table should be created. If None, the default schema will be
                    used if a temporary table is requested.
                use_quoted_name (bool): \
                    If true, names should be quoted to preserve case sensitivity on databases that usually normalize them
                source_table_name (str): \
                    For SqlAlchemyBatchData based on selectables, source_table_name provides the name of the table on which
                    the selectable is based. This is required for most kinds of table introspection (e.g. looking up column types)
                source_schema_name (str): \
                    For SqlAlchemyBatchData based on selectables, source_schema_name provides the name of the schema on which
                    the selectable is based. This is required for most kinds of table introspection (e.g. looking up column types)

        The query that will be executed against the DB can be determined in any of three ways:

            1. Specify a `schema_name` and `table_name`. This will query the whole table as a record_set. If schema_name is None, then the default schema will be used.
            2. Specify a `query`, which will be executed as-is to fetch the record_set. NOTE Abe 20201118 : This functionality is currently untested.
            3. Specify a `selectable`, which will be to fetch the record_set. This is the primary path used by DataConnectors.

        In the case of (2) and (3) you have the option to execute the query either as a temporary table, or as a subselect statement.

        In general, temporary tables invite more optimization from the query engine itself. Subselect statements may sometimes be preferred, because they do not require write access on the database.


        """
        super().__init__(execution_engine=execution_engine)
        engine = execution_engine.engine
        self._engine = engine
        self._record_set_name = record_set_name or "great_expectations_sub_selection"
        if not isinstance(self._record_set_name, str):
            raise TypeError(
                f"record_set_name should be of type str, not {type(record_set_name)}"
            )

        self._schema_name = schema_name
        self._use_quoted_name = use_quoted_name
        self._source_table_name = source_table_name
        self._source_schema_name = source_schema_name

        if sum(bool(x) for x in [table_name, query, selectable is not None]) != 1:
            raise ValueError(
                "Exactly one of table_name, query, or selectable must be specified"
            )
        elif (query and schema_name) or (selectable is not None and schema_name):
            raise ValueError(
                "schema_name can only be used with table_name. Use temp_table_schema_name to provide a target schema for creating a temporary table."
            )

        dialect_name: str = engine.dialect.name.lower()

        try:
            dialect = GXSqlDialect(dialect_name)
        except ValueError:
            dialect = GXSqlDialect.OTHER

        self._dialect = dialect

        if table_name:
            # Suggestion: pull this block out as its own _function
            if use_quoted_name:
                table_name = quoted_name(table_name, quote=True)
            if dialect == GXSqlDialect.BIGQUERY:
                if schema_name is not None:
                    logger.warning(
                        "schema_name should not be used when passing a table_name for biquery. Instead, include the schema name in the table_name string."
                    )
                # In BigQuery the table name is already qualified with its schema name
                self._selectable = sa.Table(
                    table_name,
                    sa.MetaData(),
                    schema=None,
                )
            else:
                self._selectable = sa.Table(
                    table_name,
                    sa.MetaData(),
                    schema=schema_name,
                )
        elif create_temp_table:
            generated_table_name = generate_temporary_table_name()
            # mssql expects all temporary table names to have a prefix '#'
            if dialect == GXSqlDialect.MSSQL:
                generated_table_name = f"#{generated_table_name}"

            if selectable is not None:
                if dialect in [GXSqlDialect.ORACLE, GXSqlDialect.MSSQL] and isinstance(
                    selectable, str
                ):
                    # oracle, mssql query could already be passed as a string
                    query = selectable
                else:
                    # compile selectable to sql statement
                    query = selectable.compile(
                        dialect=self.sql_engine_dialect,
                        compile_kwargs={"literal_binds": True},
                    )

            self._create_temporary_table(
                temp_table_name=generated_table_name,
                query=query,
                temp_table_schema_name=temp_table_schema_name,
            )
            self._selectable = sa.Table(
                generated_table_name,
                sa.MetaData(),
                schema=temp_table_schema_name,
            )
        else:
            if query:
                self._selectable = sa.text(query)
            else:
                self._selectable = selectable.alias(self._record_set_name)

    @property
    def dialect(self) -> GXSqlDialect:
        return self._dialect

    @property
    def sql_engine_dialect(self) -> DefaultDialect:
        """Returns the Batches' current engine dialect"""
        return self._engine.dialect

    @property
    def record_set_name(self):
        return self._record_set_name

    @property
    def source_table_name(self):
        return self._source_table_name

    @property
    def source_schema_name(self):
        return self._source_schema_name

    @property
    def selectable(self):
        return self._selectable

    @property
    def use_quoted_name(self):
        return self._use_quoted_name

    def _create_temporary_table(  # noqa: C901 - 18
        self, temp_table_name, query, temp_table_schema_name=None
    ) -> None:
        """
        Create Temporary table based on sql query. This will be used as a basis for executing expectations.
        :param query:
        """

        dialect: GXSqlDialect = self.dialect

<<<<<<< HEAD
        if dialect == GXSqlDialect.BIGQUERY:
=======
        # dialects that support temp schemas
        if temp_table_schema_name is not None and dialect in [
            GESqlDialect.BIGQUERY,
            GESqlDialect.SNOWFLAKE,
            GESqlDialect.VERTICA,
        ]:
            temp_table_name = f"{temp_table_schema_name}.{temp_table_name}"

        if dialect == GESqlDialect.BIGQUERY:
>>>>>>> 16b47649
            # BigQuery Table is created using with an expiration of 24 hours using Google's Data Definition Language
            # https://stackoverflow.com/questions/20673986/how-to-create-temporary-table-in-google-bigquery
            stmt = f"""CREATE OR REPLACE TABLE `{temp_table_name}`
                    OPTIONS(
                        expiration_timestamp=TIMESTAMP_ADD(
                        CURRENT_TIMESTAMP(), INTERVAL 24 HOUR)
                    )
                    AS {query}"""
        elif dialect == GXSqlDialect.DREMIO:
            stmt = f"CREATE OR REPLACE VDS {temp_table_name} AS {query}"
<<<<<<< HEAD
        elif dialect == GXSqlDialect.SNOWFLAKE:
            if temp_table_schema_name is not None:
                temp_table_name = f"{temp_table_schema_name}.{temp_table_name}"

=======
        elif dialect == GESqlDialect.SNOWFLAKE:
>>>>>>> 16b47649
            stmt = f"CREATE OR REPLACE TEMPORARY TABLE {temp_table_name} AS {query}"
        elif dialect == GXSqlDialect.MYSQL:
            stmt = f"CREATE TEMPORARY TABLE {temp_table_name} AS {query}"
        elif dialect == GXSqlDialect.HIVE:
            stmt = f"CREATE TEMPORARY TABLE `{temp_table_name}` AS {query}"
        elif dialect == GXSqlDialect.MSSQL:
            # Insert "into #{temp_table_name}" in the custom sql query right before the "from" clause
            # Split is case sensitive so detect case.
            # Note: transforming query to uppercase/lowercase has unintended consequences (i.e.,
            # changing column names), so this is not an option!
            # noinspection PyUnresolvedReferences
            if isinstance(query, sa.dialects.mssql.base.MSSQLCompiler):
                query = query.string  # extracting string from MSSQLCompiler object

            if "from" in query:
                strsep = "from"
            else:
                strsep = "FROM"
            querymod = query.split(strsep, maxsplit=1)
            stmt = f"{querymod[0]}into {{temp_table_name}} from{querymod[1]}".format(
                temp_table_name=temp_table_name
            )
        # TODO: <WILL> logger.warning is emitted in situations where a permanent TABLE is created in _create_temporary_table()
        # Similar message may be needed in the future for Trino backend.
        elif dialect == GXSqlDialect.TRINO:
            logger.warning(
                f"GX has created permanent view {temp_table_name} as part of processing SqlAlchemyBatchData, which usually creates a TEMP TABLE."
            )
            stmt = f"CREATE TABLE {temp_table_name} AS {query}"
        elif dialect == GXSqlDialect.AWSATHENA:
            logger.warning(
                f"GX has created permanent TABLE {temp_table_name} as part of processing SqlAlchemyBatchData, which usually creates a TEMP TABLE."
            )
            stmt = f"CREATE TABLE {temp_table_name} AS {query}"
        elif dialect == GXSqlDialect.ORACLE:
            # oracle 18c introduced PRIVATE temp tables which are transient objects
            stmt_1 = "CREATE PRIVATE TEMPORARY TABLE {temp_table_name} ON COMMIT PRESERVE DEFINITION AS {query}".format(
                temp_table_name=temp_table_name, query=query
            )
            # prior to oracle 18c only GLOBAL temp tables existed and only the data is transient
            # this means an empty table will persist after the db session
            stmt_2 = "CREATE GLOBAL TEMPORARY TABLE {temp_table_name} ON COMMIT PRESERVE ROWS AS {query}".format(
                temp_table_name=temp_table_name, query=query
            )
        # Please note that Teradata is currently experimental (as of 0.13.43)
        elif dialect == GXSqlDialect.TERADATASQL:
            stmt = 'CREATE VOLATILE TABLE "{temp_table_name}" AS ({query}) WITH DATA NO PRIMARY INDEX ON COMMIT PRESERVE ROWS'.format(
                temp_table_name=temp_table_name, query=query
            )
<<<<<<< HEAD
        elif dialect == GXSqlDialect.VERTICA:
            full_table_name = (
                f"{temp_table_schema_name}.{temp_table_name}"
                if temp_table_schema_name is not None
                else f"{temp_table_name}"
            )
            stmt = f"CREATE TEMPORARY TABLE {full_table_name} ON COMMIT PRESERVE ROWS AS {query}"
=======
        elif dialect == GESqlDialect.VERTICA:
            stmt = f"CREATE TEMPORARY TABLE {temp_table_name} ON COMMIT PRESERVE ROWS AS {query}"
>>>>>>> 16b47649
        else:
            stmt = f'CREATE TEMPORARY TABLE "{temp_table_name}" AS {query}'
        if dialect == GXSqlDialect.ORACLE:
            try:
                self._engine.execute(stmt_1)
            except DatabaseError:
                self._engine.execute(stmt_2)
        else:
            self._engine.execute(stmt)<|MERGE_RESOLUTION|>--- conflicted
+++ resolved
@@ -213,19 +213,15 @@
 
         dialect: GXSqlDialect = self.dialect
 
-<<<<<<< HEAD
-        if dialect == GXSqlDialect.BIGQUERY:
-=======
         # dialects that support temp schemas
         if temp_table_schema_name is not None and dialect in [
-            GESqlDialect.BIGQUERY,
-            GESqlDialect.SNOWFLAKE,
-            GESqlDialect.VERTICA,
+            GXSqlDialect.BIGQUERY,
+            GXSqlDialect.SNOWFLAKE,
+            GXSqlDialect.VERTICA,
         ]:
             temp_table_name = f"{temp_table_schema_name}.{temp_table_name}"
 
-        if dialect == GESqlDialect.BIGQUERY:
->>>>>>> 16b47649
+        if dialect == GXSqlDialect.BIGQUERY:
             # BigQuery Table is created using with an expiration of 24 hours using Google's Data Definition Language
             # https://stackoverflow.com/questions/20673986/how-to-create-temporary-table-in-google-bigquery
             stmt = f"""CREATE OR REPLACE TABLE `{temp_table_name}`
@@ -236,14 +232,7 @@
                     AS {query}"""
         elif dialect == GXSqlDialect.DREMIO:
             stmt = f"CREATE OR REPLACE VDS {temp_table_name} AS {query}"
-<<<<<<< HEAD
         elif dialect == GXSqlDialect.SNOWFLAKE:
-            if temp_table_schema_name is not None:
-                temp_table_name = f"{temp_table_schema_name}.{temp_table_name}"
-
-=======
-        elif dialect == GESqlDialect.SNOWFLAKE:
->>>>>>> 16b47649
             stmt = f"CREATE OR REPLACE TEMPORARY TABLE {temp_table_name} AS {query}"
         elif dialect == GXSqlDialect.MYSQL:
             stmt = f"CREATE TEMPORARY TABLE {temp_table_name} AS {query}"
@@ -293,18 +282,8 @@
             stmt = 'CREATE VOLATILE TABLE "{temp_table_name}" AS ({query}) WITH DATA NO PRIMARY INDEX ON COMMIT PRESERVE ROWS'.format(
                 temp_table_name=temp_table_name, query=query
             )
-<<<<<<< HEAD
         elif dialect == GXSqlDialect.VERTICA:
-            full_table_name = (
-                f"{temp_table_schema_name}.{temp_table_name}"
-                if temp_table_schema_name is not None
-                else f"{temp_table_name}"
-            )
-            stmt = f"CREATE TEMPORARY TABLE {full_table_name} ON COMMIT PRESERVE ROWS AS {query}"
-=======
-        elif dialect == GESqlDialect.VERTICA:
             stmt = f"CREATE TEMPORARY TABLE {temp_table_name} ON COMMIT PRESERVE ROWS AS {query}"
->>>>>>> 16b47649
         else:
             stmt = f'CREATE TEMPORARY TABLE "{temp_table_name}" AS {query}'
         if dialect == GXSqlDialect.ORACLE:
