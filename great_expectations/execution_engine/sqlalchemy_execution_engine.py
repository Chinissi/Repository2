import copy
import datetime
import logging
import uuid
from pathlib import Path
from typing import Any, Dict, Iterable, List, Optional, Tuple, Union
from urllib.parse import urlparse

import pandas as pd

from great_expectations.core import IDDict
from great_expectations.core.batch import Batch, BatchMarkers
from great_expectations.core.util import convert_to_json_serializable
from great_expectations.exceptions import (
    DatasourceKeyPairAuthBadPassphraseError,
    GreatExpectationsError,
    InvalidConfigError,
)
from great_expectations.execution_engine import ExecutionEngine
from great_expectations.execution_engine.execution_engine import MetricDomainTypes
from great_expectations.expectations.row_conditions import parse_condition_to_sqlalchemy
from great_expectations.util import import_library_module
from great_expectations.validator.validation_graph import MetricConfiguration

logger = logging.getLogger(__name__)

try:
    import sqlalchemy as sa
except ImportError:
    sa = None

try:
    from sqlalchemy.engine import reflection
    from sqlalchemy.engine.default import DefaultDialect
    from sqlalchemy.sql import Select
    from sqlalchemy.sql.elements import TextClause, quoted_name
except ImportError:
    reflection = None
    DefaultDialect = None
    Select = None
    TextClause = None
    quoted_name = None


try:
    import psycopg2
    import sqlalchemy.dialects.postgresql.psycopg2 as sqlalchemy_psycopg2
except (ImportError, KeyError):
    sqlalchemy_psycopg2 = None

try:
    import sqlalchemy_redshift.dialect
except ImportError:
    sqlalchemy_redshift = None

try:
    import snowflake.sqlalchemy.snowdialect

    # Sometimes "snowflake-sqlalchemy" fails to self-register in certain environments, so we do it explicitly.
    # (see https://stackoverflow.com/questions/53284762/nosuchmoduleerror-cant-load-plugin-sqlalchemy-dialectssnowflake)
    sa.dialects.registry.register("snowflake", "snowflake.sqlalchemy", "dialect")
except (ImportError, KeyError):
    snowflake = None

try:
    import pybigquery.sqlalchemy_bigquery

    # Sometimes "pybigquery.sqlalchemy_bigquery" fails to self-register in certain environments, so we do it explicitly.
    # (see https://stackoverflow.com/questions/53284762/nosuchmoduleerror-cant-load-plugin-sqlalchemy-dialectssnowflake)
    sa.dialects.registry.register(
        "bigquery", "pybigquery.sqlalchemy_bigquery", "BigQueryDialect"
    )
    try:
        getattr(pybigquery.sqlalchemy_bigquery, "INTEGER")
        bigquery_types_tuple = None
    except AttributeError:
        # In older versions of the pybigquery driver, types were not exported, so we use a hack
        logger.warning(
            "Old pybigquery driver version detected. Consider upgrading to 0.4.14 or later."
        )
        from collections import namedtuple

        BigQueryTypes = namedtuple(
            "BigQueryTypes", sorted(pybigquery.sqlalchemy_bigquery._type_map)
        )
        bigquery_types_tuple = BigQueryTypes(**pybigquery.sqlalchemy_bigquery._type_map)
except ImportError:
    bigquery_types_tuple = None
    pybigquery = None


def _get_dialect_type_module(dialect):
    """Given a dialect, returns the dialect type, which is defines the engine/system that is used to communicates
    with the database/database implementation. Currently checks for RedShift/BigQuery dialects"""
    if dialect is None:
        logger.warning(
            "No sqlalchemy dialect found; relying in top-level sqlalchemy types."
        )
        return sa
    try:
        # Redshift does not (yet) export types to top level; only recognize base SA types
        if isinstance(dialect, sqlalchemy_redshift.dialect.RedshiftDialect):
            return dialect.sa
    except (TypeError, AttributeError):
        pass

    # Bigquery works with newer versions, but use a patch if we had to define bigquery_types_tuple
    try:
        if (
            isinstance(dialect, pybigquery.sqlalchemy_bigquery.BigQueryDialect,)
            and bigquery_types_tuple is not None
        ):
            return bigquery_types_tuple
    except (TypeError, AttributeError):
        pass

    return dialect


class SqlAlchemyBatchData:
    """A class which represents a SQL alchemy batch, with properties including the construction of the batch itself
    and several getters used to access various properties."""

    def __init__(
        self,
        engine,
        record_set_name: str = None,
        # Option 1
        schema_name: str = None,
        table_name: str = None,
        # Option 2
        query: str = None,
        # Option 3
        selectable=None,
        create_temp_table: bool = True,
        temp_table_name: str = None,
        temp_table_schema_name: str = None,
        use_quoted_name: bool = False,
    ):
        """A Constructor used to initialize and SqlAlchemy Batch, create an id for it, and verify that all necessary
        parameters have been provided. If a Query is given, also builds a temporary table for this query

            Args:
                engine (SqlAlchemy Engine): \
                    A SqlAlchemy Engine or connection that will be used to access the data
                record_set_name: (string or None): \
                    The name of the record set available as a domain kwarg for Great Expectations validations. record_set_name
                    can usually be None, but is required when there are multiple record_sets in the same Batch.
                schema_name (string or None): \
                    The name of the schema_name in which the databases lie
                table_name (string or None): \
                    The name of the table that will be accessed. Either this parameter or the query parameter must be
                    specified. Default is 'None'.
                query (string or None): \
                    A query string representing a domain, which will be used to create a temporary table
                selectable (Sqlalchemy Selectable or None): \
                    A SqlAlchemy selectable representing a domain, which will be used to create a temporary table
                create_temp_table (bool): \
                    When building the batch data object from a query, this flag determines whether a temporary table should
                    be created against which to validate data from the query. If False, a subselect statement will be used
                    in each validation.
                temp_table_name (str or None): \
                    The name to use for a temporary table if one should be created. If None, a default name will be generated.
                temp_table_schema_name (str or None): \
                    The name of the schema in which a temporary table should be created. If None, the default schema will be
                    used if a temporary table is requested.
                use_quoted_name (bool): \
                    If true, names should be quoted to preserve case sensitivity on databases that usually normalize them

        The query that will be executed against the DB can be determined in any of three ways:

            1. Specify a `schema_name` and `table_name`. This will query the whole table as a record_set. If schema_name is None, then the default schema will be used.
            2. Specify a `query`, which will be executed as-is to fetch the record_set. NOTE Abe 20201118 : This functionality is currently untested.
            3. Specify a `selectable`, which will be to fetch the record_set. This is the primary path used by DataConnectors.

        In the case of (2) and (3) you have the option to execute the query either as a temporary table, or as a subselect statement.

        In general, temporary tables invite more optimization from the query engine itself. Subselect statements may sometimes be preffered, because they do not require write access on the database.


        """
        self._engine = engine
        self._record_set_name = record_set_name or "great_expectations_sub_selection"
        if not isinstance(self._record_set_name, str):
            raise TypeError(
                f"record_set_name should be of type str, not {type(record_set_name)}"
            )

        self._schema_name = schema_name
        self._use_quoted_name = use_quoted_name

        if sum(bool(x) for x in [table_name, query, selectable is not None]) != 1:
            raise ValueError(
                "Exactly one of table_name, query, or selectable must be specified"
            )
        elif (query and schema_name) or (selectable is not None and schema_name):
            raise ValueError(
                "schema_name can only be used with table_name. Use temp_table_schema_name to provide a target schema for creating a temporary table."
            )

        if table_name:
            # Suggestion: pull this block out as its own _function
            if use_quoted_name:
                table_name = quoted_name(table_name, quote=True)
            if engine.dialect.name.lower() == "bigquery":
                if schema_name is not None:
                    logger.warning(
                        "schema_name should not be used when passing a table_name for biquery. Instead, include the schema name in the table_name string."
                    )
                # In BigQuery the table name is already qualified with its schema name
                self._selectable = sa.Table(
                    table_name, sa.MetaData(), schema_name=None,
                )
            else:
                self._selectable = sa.Table(
                    table_name, sa.MetaData(), schema_name=schema_name,
                )

        elif create_temp_table:
            if temp_table_name:
                generated_table_name = temp_table_name
            else:
                # Suggestion: Pull this into a separate "_generate_temporary_table_name" method
                generated_table_name = f"ge_tmp_{str(uuid.uuid4())[:8]}"
                # mssql expects all temporary table names to have a prefix '#'
                if engine.dialect.name.lower() == "mssql":
                    generated_table_name = f"#{generated_table_name}"
                if engine.dialect.name.lower() == "bigquery":
                    raise ValueError(
<<<<<<< HEAD
                        "No BigQuery dataset specified. Use bigquery_temp_table batch_kwarg or a specify a "
                        "default dataset in engine url"
=======
                        "No BigQuery dataset specified.  Include bigquery_temp_table in "
                        "batch_spec_passthrough or a specify a default dataset in engine url"
>>>>>>> 3066a324
                    )
            if selectable is not None:
                # compile selectable to sql statement
                query = selectable.compile(
                    dialect=self.sql_engine_dialect,
                    compile_kwargs={"literal_binds": True},
                )
            self._create_temporary_table(
                generated_table_name,
                query,
                temp_table_schema_name=temp_table_schema_name,
            )
            self._selectable = sa.Table(
                generated_table_name, sa.MetaData(), schema_name=temp_table_schema_name,
            )
        else:
            if query:
                self._selectable = sa.text(query)
            else:
                self._selectable = selectable.alias(self._record_set_name)

    @property
    def sql_engine_dialect(self) -> DefaultDialect:
        """Returns the Batches' current engine dialect"""
        return self._engine.dialect

    @property
    def record_set_name(self):
        return self._record_set_name

    @property
    def selectable(self):
        return self._selectable

    @property
    def use_quoted_name(self):
        return self._use_quoted_name

    def _create_temporary_table(
        self, temp_table_name, query, temp_table_schema_name=None
    ):
        """
        Create Temporary table based on sql query. This will be used as a basis for executing expectations.
        :param query:
        """
        if self.sql_engine_dialect.name.lower() == "bigquery":
            stmt = "CREATE OR REPLACE TABLE `{temp_table_name}` AS {query}".format(
                temp_table_name=temp_table_name, query=query
            )
        elif self.sql_engine_dialect.name.lower() == "snowflake":
            if temp_table_schema_name is not None:
                temp_table_name = temp_table_schema_name + "." + temp_table_name
            stmt = "CREATE OR REPLACE TEMPORARY TABLE {temp_table_name} AS {query}".format(
                temp_table_name=temp_table_name, query=query
            )
        elif self.sql_engine_dialect.name == "mysql":
            # Note: We can keep the "MySQL" clause separate for clarity, even though it is the same as the
            # generic case.
            stmt = "CREATE TEMPORARY TABLE {temp_table_name} AS {query}".format(
                temp_table_name=temp_table_name, query=query
            )
        elif self.sql_engine_dialect.name == "mssql":
            # Insert "into #{temp_table_name}" in the custom sql query right before the "from" clause
            # Split is case sensitive so detect case.
            # Note: transforming query to uppercase/lowercase has uninteded consequences (i.e.,
            # changing column names), so this is not an option!
            if "from" in query:
                strsep = "from"
            else:
                strsep = "FROM"
            querymod = query.split(strsep, maxsplit=1)
            stmt = (querymod[0] + "into {temp_table_name} from" + querymod[1]).format(
                temp_table_name=temp_table_name
            )
        else:
            stmt = 'CREATE TEMPORARY TABLE "{temp_table_name}" AS {query}'.format(
                temp_table_name=temp_table_name, query=query
            )
        self._engine.execute(stmt)

    def head(self, n=5, fetch_all=False):
        """Fetches the head of the table"""

        if fetch_all:
            result_object = self._engine.execute(
                sa.select("*").select_from(self._selectable)
            )
        else:
            result_object = self._engine.execute(
                sa.select("*").limit(n).select_from(self._selectable)
            )

        rows = result_object.fetchall()

        # Note: Abe 20201119: This should be a GE type
        head_df = pd.DataFrame(rows, columns=result_object._metadata.keys)

        return head_df

    def row_count(self):
        """Gets the number of rows"""

        result_object = self._engine.execute(
            sa.select([sa.func.count()]).select_from(self._selectable)
        )
        rows = result_object.fetchall()
        print(rows)

        return rows[0][0]


class SqlAlchemyExecutionEngine(ExecutionEngine):
    def __init__(
        self,
        name=None,
        credentials=None,
        data_context=None,
        engine=None,
        connection_string=None,
        url=None,
        batch_data_dict=None,
<<<<<<< HEAD
        **kwargs,  # These will be passed as optional parameters to the engine, **not** the ExecutionEngine
=======
        **kwargs,  # These will be passed as optional parameters to the SQLAlchemy engine, **not** the ExecutionEngine
>>>>>>> 3066a324
    ):
        """Builds a SqlAlchemyExecutionEngine, using a provided connection string/url/engine/credentials to access the
        desired database. Also initializes the dialect to be used and configures usage statistics.

            Args:
                name (str): \
                    The name of the SqlAlchemyExecutionEngine
                credentials: \
                    If the Execution Engine is not provided, the credentials can be used to build the Execution
                    Engine. If the Engine is provided, it will be used instead
                data_context (DataContext): \
                    An object representing a Great Expectations project that can be used to access Expectation
                    Suites and the Project Data itself
                engine (Engine): \
                    A SqlAlchemy Engine used to set the SqlAlchemyExecutionEngine being configured, useful if an
                    Engine has already been configured and should be reused. Will override Credentials
                    if provided.
                connection_string (string): \
                    If neither the engines nor the credentials have been provided, a connection string can be used
                    to access the data. This will be overridden by both the engine and credentials if those are
                    provided.
                url (string): \
                    If neither the engines, the credentials, nor the connection_string have been provided,
                    a url can be used to access the data. This will be overridden by all other configuration
                    options if any are provided.
        """
        super().__init__(name=name, batch_data_dict=batch_data_dict)  # , **kwargs)
        self._name = name

        self._credentials = credentials
        self._connection_string = connection_string
        self._url = url

        if engine is not None:
            if credentials is not None:
                logger.warning(
                    "Both credentials and engine were provided during initialization of SqlAlchemyExecutionEngine. "
                    "Ignoring credentials."
                )
            self.engine = engine
        elif credentials is not None:
            self.engine = self._build_engine(credentials=credentials, **kwargs)
        elif connection_string is not None:
            self.engine = sa.create_engine(connection_string, **kwargs)
        elif url is not None:
            self.drivername = urlparse(url).scheme
            self.engine = sa.create_engine(url, **kwargs)
        else:
            raise InvalidConfigError(
                "Credentials or an engine are required for a SqlAlchemyExecutionEngine."
            )

        # Get the dialect **for purposes of identifying types**
        if self.engine.dialect.name.lower() in [
            "postgresql",
            "mysql",
            "sqlite",
            "oracle",
            "mssql",
            "oracle",
        ]:
            # These are the officially included and supported dialects by sqlalchemy
            self.dialect = import_library_module(
                module_name="sqlalchemy.dialects." + self.engine.dialect.name
            )

        elif self.engine.dialect.name.lower() == "snowflake":
            self.dialect = import_library_module(
                module_name="snowflake.sqlalchemy.snowdialect"
            )
        elif self.engine.dialect.name.lower() == "redshift":
            self.dialect = import_library_module(
                module_name="sqlalchemy_redshift.dialect"
            )
        elif self.engine.dialect.name.lower() == "bigquery":
            self.dialect = import_library_module(
                module_name="pybigquery.sqlalchemy_bigquery"
            )
        else:
            self.dialect = None

        if self.engine and self.engine.dialect.name.lower() in [
            "sqlite",
            "mssql",
            "snowflake",
        ]:
            # sqlite/mssql temp tables only persist within a connection so override the engine
            self.engine = self.engine.connect()

        # Send a connect event to provide dialect type
        if data_context is not None and getattr(
            data_context, "_usage_statistics_handler", None
        ):
            handler = data_context._usage_statistics_handler
            handler.send_usage_message(
                event="execution_engine.sqlalchemy.connect",
                event_payload={
                    "anonymized_name": handler._execution_engine_anonymizer.anonymize(
                        self.name
                    ),
                    "sqlalchemy_dialect": self.engine.name,
                },
                success=True,
            )

    @property
    def credentials(self):
        return self._credentials

    @property
    def connection_string(self):
        return self._connection_string

    @property
    def url(self):
        return self._url

    def _build_engine(self, credentials, **kwargs) -> "sa.engine.Engine":
        """
        Using a set of given credentials, constructs an Execution Engine , connecting to a database using a URL or a
        private key path.
        """
        # Update credentials with anything passed during connection time
        drivername = credentials.pop("drivername")
        schema_name = credentials.pop("schema_name", None)
        if schema_name is not None:
            logger.warning(
                "schema_name specified creating a URL with schema is not supported. Set a default "
                "schema on the user connecting to your database."
            )

        create_engine_kwargs = kwargs
        connect_args = credentials.pop("connect_args", None)
        if connect_args:
            create_engine_kwargs["connect_args"] = connect_args

        if "private_key_path" in credentials:
            options, create_engine_kwargs = self._get_sqlalchemy_key_pair_auth_url(
                drivername, credentials
            )
        else:
            options = sa.engine.url.URL(drivername, **credentials)

        self.drivername = drivername
        engine = sa.create_engine(options, **create_engine_kwargs)
        return engine

    def _get_sqlalchemy_key_pair_auth_url(
        self, drivername: str, credentials: dict
    ) -> Tuple[str, dict]:
        """
        Utilizing a private key path and a passphrase in a given credentials dictionary, attempts to encode the provided
        values into a private key. If passphrase is incorrect, this will fail and an exception is raised.

        Args:
            drivername(str) - The name of the driver class
            credentials(dict) - A dictionary of database credentials used to access the database

        Returns:
            a tuple consisting of a url with the serialized key-pair authentication, and a dictionary of engine kwargs.
        """
        from cryptography.hazmat.backends import default_backend
        from cryptography.hazmat.primitives import serialization

        private_key_path = credentials.pop("private_key_path")
        private_key_passphrase = credentials.pop("private_key_passphrase")

        with Path(private_key_path).expanduser().resolve().open(mode="rb") as key:
            try:
                p_key = serialization.load_pem_private_key(
                    key.read(),
                    password=private_key_passphrase.encode()
                    if private_key_passphrase
                    else None,
                    backend=default_backend(),
                )
            except ValueError as e:
                if "incorrect password" in str(e).lower():
                    raise DatasourceKeyPairAuthBadPassphraseError(
                        datasource_name="SqlAlchemyDatasource",
                        message="Decryption of key failed, was the passphrase incorrect?",
                    ) from e
                else:
                    raise e
        pkb = p_key.private_bytes(
            encoding=serialization.Encoding.DER,
            format=serialization.PrivateFormat.PKCS8,
            encryption_algorithm=serialization.NoEncryption(),
        )

        credentials_driver_name = credentials.pop("drivername", None)
        create_engine_kwargs = {"connect_args": {"private_key": pkb}}
        return (
            sa.engine.url.URL(drivername or credentials_driver_name, **credentials),
            create_engine_kwargs,
        )

    def get_compute_domain(
        self,
        domain_kwargs: Dict,
        domain_type: Union[str, "MetricDomainTypes"],
        accessor_keys: Optional[Iterable[str]] = None,
    ) -> Tuple["sa.sql.Selectable", dict, dict]:
        """Uses a given batch dictionary and domain kwargs to obtain a SqlAlchemy column object.

        Args:
            domain_kwargs (dict) - A dictionary consisting of the domain kwargs specifying which data to obtain
            domain_type (str or "MetricDomainTypes") - an Enum value indicating which metric domain the user would
            like to be using, or a corresponding string value representing it. String types include "identity", "column",
            "column_pair", "table" and "other". Enum types include capitalized versions of these from the class
            MetricDomainTypes.
            accessor_keys (str iterable) - keys that are part of the compute domain but should be ignored when describing
            the domain and simply transferred with their associated values into accessor_domain_kwargs.

        Returns:
            SqlAlchemy column
        """
        # Extracting value from enum if it is given for future computation
        domain_type = MetricDomainTypes(domain_type)
        batch_id = domain_kwargs.get("batch_id")
        if batch_id is None:
            # We allow no batch id specified if there is only one batch
            if self.active_batch_data:
                data_object = self.active_batch_data
            else:
                raise GreatExpectationsError(
                    "No batch is specified, but could not identify a loaded batch."
                )
        else:
            if batch_id in self.loaded_batch_data_dict:
                data_object = self.loaded_batch_data_dict[batch_id]
            else:
                raise GreatExpectationsError(
                    f"Unable to find batch with batch_id {batch_id}"
                )

        compute_domain_kwargs = copy.deepcopy(domain_kwargs)
        accessor_domain_kwargs = dict()
        if "table" in domain_kwargs and domain_kwargs["table"] is not None:
            if domain_kwargs["table"] != data_object.record_set_name:
                raise ValueError("Unrecognized table name.")
            else:
                selectable = data_object.selectable
        elif "query" in domain_kwargs:
            raise ValueError(
                "query is not currently supported by SqlAlchemyExecutionEngine"
            )
        else:
            selectable = data_object.selectable

        if (
            "row_condition" in domain_kwargs
            and domain_kwargs["row_condition"] is not None
        ):
            condition_parser = domain_kwargs["condition_parser"]
            if condition_parser == "great_expectations__experimental__":
                parsed_condition = parse_condition_to_sqlalchemy(
                    domain_kwargs["row_condition"]
                )
                selectable = sa.select(
                    "*", from_obj=selectable, whereclause=parsed_condition
                )

            else:
                raise GreatExpectationsError(
                    "SqlAlchemyExecutionEngine only supports the great_expectations condition_parser."
                )

        # Warning user if accessor keys are in any domain that is not of type table, will be ignored
        if (
            domain_type != MetricDomainTypes.TABLE
            and accessor_keys is not None
            and len(accessor_keys) > 0
        ):
            logger.warning(
                "Accessor keys ignored since Metric Domain Type is not 'table'"
            )

        if domain_type == MetricDomainTypes.TABLE:
            if accessor_keys is not None and len(accessor_keys) > 0:
                for key in accessor_keys:
                    accessor_domain_kwargs[key] = compute_domain_kwargs.pop(key)
            if len(domain_kwargs.keys()) > 0:
                for key in compute_domain_kwargs.keys():
                    # Warning user if kwarg not "normal"
                    if key not in [
                        "batch_id",
                        "table",
                        "row_condition",
                        "condition_parser",
                    ]:
                        logger.warning(
                            f"Unexpected key {key} found in domain_kwargs for domain type {domain_type.value}"
                        )
            return selectable, compute_domain_kwargs, accessor_domain_kwargs

        # If user has stated they want a column, checking if one is provided, and
        elif domain_type == MetricDomainTypes.COLUMN:
            if "column" in compute_domain_kwargs:
                # Checking if case- sensitive and using appropriate name
                if self.active_batch_data.use_quoted_name:
                    accessor_domain_kwargs["column"] = quoted_name(
                        compute_domain_kwargs.pop("column")
                    )
                else:
                    accessor_domain_kwargs["column"] = compute_domain_kwargs.pop(
                        "column"
                    )
            else:
                # If column not given
                raise GreatExpectationsError(
                    "Column not provided in compute_domain_kwargs"
                )

        # Else, if column pair values requested
        elif domain_type == MetricDomainTypes.COLUMN_PAIR:
            # Ensuring column_A and column_B parameters provided
            if (
                "column_A" in compute_domain_kwargs
                and "column_B" in compute_domain_kwargs
            ):
                if self.active_batch_data.use_quoted_name:
                    # If case matters...
                    accessor_domain_kwargs["column_A"] = quoted_name(
                        compute_domain_kwargs.pop("column_A")
                    )
                    accessor_domain_kwargs["column_B"] = quoted_name(
                        compute_domain_kwargs.pop("column_B")
                    )
                else:
                    accessor_domain_kwargs["column_A"] = compute_domain_kwargs.pop(
                        "column_A"
                    )
                    accessor_domain_kwargs["column_B"] = compute_domain_kwargs.pop(
                        "column_B"
                    )
            else:
                raise GreatExpectationsError(
                    "column_A or column_B not found within compute_domain_kwargs"
                )

        # Checking if table or identity or other provided, column is not specified. If it is, warning the user
        elif domain_type == MetricDomainTypes.MULTICOLUMN:
            if "columns" in compute_domain_kwargs:
                # If columns exist
                accessor_domain_kwargs["columns"] = compute_domain_kwargs.pop("columns")

        # Filtering if identity
        elif domain_type == MetricDomainTypes.IDENTITY:
            # If we would like our data to become a single column
            if "column" in compute_domain_kwargs:
                if self.active_batch_data.use_quoted_name:
                    selectable = sa.select(
                        [sa.column(quoted_name(compute_domain_kwargs["column"]))]
                    ).select_from(selectable)
                else:
                    selectable = sa.select(
                        [sa.column(compute_domain_kwargs["column"])]
                    ).select_from(selectable)

            # If we would like our data to now become a column pair
            elif ("column_A" in compute_domain_kwargs) and (
                "column_B" in compute_domain_kwargs
            ):
                if self.active_batch_data.use_quoted_name:
                    selectable = sa.select(
                        [
                            sa.column(quoted_name(compute_domain_kwargs["column_A"])),
                            sa.column(quoted_name(compute_domain_kwargs["column_B"])),
                        ]
                    ).select_from(selectable)
                else:
                    selectable = sa.select(
                        [
                            sa.column(compute_domain_kwargs["column_A"]),
                            sa.column(compute_domain_kwargs["column_B"]),
                        ]
                    ).select_from(selectable)
            else:
                # If we would like our data to become a multicolumn
                if "columns" in compute_domain_kwargs:
                    if self.active_batch_data.use_quoted_name:
                        # Building a list of column objects used for sql alchemy selection
                        to_select = [
                            sa.column(quoted_name(col))
                            for col in compute_domain_kwargs["columns"]
                        ]
                        selectable = sa.select(to_select).select_from(selectable)
                    else:
                        to_select = [
                            sa.column(col) for col in compute_domain_kwargs["columns"]
                        ]
                        selectable = sa.select(to_select).select_from(selectable)

        # Letting selectable fall through
        return selectable, compute_domain_kwargs, accessor_domain_kwargs

    def resolve_metric_bundle(
        self, metric_fn_bundle: Iterable[Tuple[MetricConfiguration, Any, dict, dict]],
    ) -> dict:
        """For every metrics in a set of Metrics to resolve, obtains necessary metric keyword arguments and builds a
        bundles the metrics into one large query dictionary so that they are all executed simultaneously. Will fail if
        bundling the metrics together is not possible.

            Args:
                metric_fn_bundle (Iterable[Tuple[MetricConfiguration, Callable, dict]): \
                    A Dictionary containing a MetricProvider's MetricConfiguration (its unique identifier), its metric provider function
                    (the function that actually executes the metric), and the arguments to pass to the metric provider function.
                metrics (Dict[Tuple, Any]): \
                    A dictionary of metrics defined in the registry and corresponding arguments

            Returns:
                A dictionary of metric names and their corresponding now-queried values.
        """
        resolved_metrics = dict()

        # We need a different query for each domain (where clause).
        queries: Dict[Tuple, dict] = dict()
        for (
            metric_to_resolve,
            engine_fn,
            compute_domain_kwargs,
            accessor_domain_kwargs,
            metric_provider_kwargs,
        ) in metric_fn_bundle:
            if not isinstance(compute_domain_kwargs, IDDict):
                compute_domain_kwargs = IDDict(compute_domain_kwargs)
            domain_id = compute_domain_kwargs.to_id()
            if domain_id not in queries:
                queries[domain_id] = {
                    "select": [],
                    "ids": [],
                    "domain_kwargs": compute_domain_kwargs,
                }
            queries[domain_id]["select"].append(
                engine_fn.label(metric_to_resolve.metric_name)
            )
            queries[domain_id]["ids"].append(metric_to_resolve.id)
        for query in queries.values():
            selectable, compute_domain_kwargs, _ = self.get_compute_domain(
                query["domain_kwargs"], domain_type="identity"
            )
            assert len(query["select"]) == len(query["ids"])
            res = self.engine.execute(
                sa.select(query["select"]).select_from(selectable)
            ).fetchall()
            logger.debug(
                f"SqlAlchemyExecutionEngine computed {len(res[0])} metrics on domain_id {IDDict(compute_domain_kwargs).to_id()}"
            )
            assert (
                len(res) == 1
            ), "all bundle-computed metrics must be single-value statistics"
            assert len(query["ids"]) == len(
                res[0]
            ), "unexpected number of metrics returned"
            for idx, id in enumerate(query["ids"]):
                resolved_metrics[id] = convert_to_json_serializable(res[0][idx])

        # Convert metrics to be serializable
        return resolved_metrics

    ### Splitter methods for partitioning tables ###

    def _split_on_whole_table(
        self,
        table_name: str,
        # column_name: str,
        partition_definition: dict,
    ):
        """'Split' by returning the whole table"""

        # return sa.column(column_name) == partition_definition[column_name]
        return 1 == 1

    def _split_on_column_value(
        self, table_name: str, column_name: str, partition_definition: dict,
    ):
        """Split using the values in the named column"""

        return sa.column(column_name) == partition_definition[column_name]

    def _split_on_converted_datetime(
        self,
        table_name: str,
        column_name: str,
        partition_definition: dict,
        date_format_string: str = "%Y-%m-%d",
    ):
        """Convert the values in the named column to the given date_format, and split on that"""

        return (
            sa.func.strftime(date_format_string, sa.column(column_name),)
            == partition_definition[column_name]
        )

    def _split_on_divided_integer(
        self,
        table_name: str,
        column_name: str,
        divisor: int,
        partition_definition: dict,
    ):
        """Divide the values in the named column by `divisor`, and split on that"""

        return (
            sa.cast(sa.column(column_name) / divisor, sa.Integer)
            == partition_definition[column_name]
        )

    def _split_on_mod_integer(
        self, table_name: str, column_name: str, mod: int, partition_definition: dict,
    ):
        """Divide the values in the named column by `divisor`, and split on that"""

        return sa.column(column_name) % mod == partition_definition[column_name]

    def _split_on_multi_column_values(
        self, table_name: str, column_names: List[str], partition_definition: dict,
    ):
        """Split on the joint values in the named columns"""

        return sa.and_(
            *[
                sa.column(column_name) == column_value
                for column_name, column_value in partition_definition.items()
            ]
        )

    def _split_on_hashed_column(
        self,
        table_name: str,
        column_name: str,
        hash_digits: int,
        partition_definition: dict,
    ):
        """Split on the hashed value of the named column"""

        return (
            sa.func.right(sa.func.md5(sa.column(column_name)), hash_digits)
            == partition_definition[column_name]
        )

    ### Sampling methods ###

    # _sample_using_limit
    # _sample_using_random
    # _sample_using_mod
    # _sample_using_a_list
    # _sample_using_md5

    def _sample_using_random(
        self, p: float = 0.1,
    ):
        """Take a random sample of rows, retaining proportion p

        Note: the Random function behaves differently on different dialects of SQL
        """
        return sa.func.random() < p

    def _sample_using_mod(
        self, column_name, mod: int, value: int,
    ):
        """Take the mod of named column, and only keep rows that match the given value"""
        return sa.column(column_name) % mod == value

    def _sample_using_a_list(
        self, column_name: str, value_list: list,
    ):
        """Match the values in the named column against value_list, and only keep the matches"""
        return sa.column(column_name).in_(value_list)

    def _sample_using_md5(
        self, column_name: str, hash_digits: int = 1, hash_value: str = "f",
    ):
        """Hash the values in the named column, and split on that"""
        return (
            sa.func.right(
                sa.func.md5(sa.cast(sa.column(column_name), sa.Text)), hash_digits
            )
            == hash_value
        )

    def _build_selectable_from_batch_spec(self, batch_spec):
<<<<<<< HEAD
        table_name = batch_spec["table_name"]
=======
        table_name: str = batch_spec["table_name"]
>>>>>>> 3066a324

        if "splitter_method" in batch_spec:
            splitter_fn = getattr(self, batch_spec["splitter_method"])
            split_clause = splitter_fn(
                table_name=table_name,
                partition_definition=batch_spec["partition_definition"],
                **batch_spec["splitter_kwargs"],
            )

        else:
            split_clause = True

        if "sampling_method" in batch_spec:
            if batch_spec["sampling_method"] == "_sample_using_limit":
                # SQLalchemy's semantics for LIMIT are different than normal WHERE clauses,
                # so the business logic for building the query needs to be different.

                return (
                    sa.select("*")
                    .select_from(sa.text(table_name))
                    .where(split_clause)
                    .limit(batch_spec["sampling_kwargs"]["n"])
                )

            else:

                sampler_fn = getattr(self, batch_spec["sampling_method"])
                return (
                    sa.select("*")
                    .select_from(sa.text(table_name))
                    .where(
                        sa.and_(
                            split_clause, sampler_fn(**batch_spec["sampling_kwargs"]),
                        )
                    )
                )
        return sa.select("*").select_from(sa.text(table_name)).where(split_clause)

    def get_batch_data_and_markers(
        self, batch_spec
    ) -> Tuple[SqlAlchemyBatchData, BatchMarkers]:

<<<<<<< HEAD
        selectable = self._build_selectable_from_batch_spec(batch_spec)
        batch_data = SqlAlchemyBatchData(engine=self.engine, selectable=selectable,)
=======
        selectable = self._build_selectable_from_batch_spec(batch_spec=batch_spec)
        if "bigquery_temp_table" in batch_spec:
            temp_table_name = batch_spec.get("bigquery_temp_table")
        else:
            temp_table_name = None
        batch_data = SqlAlchemyBatchData(
            engine=self.engine, selectable=selectable, temp_table_name=temp_table_name
        )
>>>>>>> 3066a324

        batch_markers = BatchMarkers(
            {
                "ge_load_time": datetime.datetime.now(datetime.timezone.utc).strftime(
                    "%Y%m%dT%H%M%S.%fZ"
                )
            }
        )

        return batch_data, batch_markers<|MERGE_RESOLUTION|>--- conflicted
+++ resolved
@@ -227,13 +227,8 @@
                     generated_table_name = f"#{generated_table_name}"
                 if engine.dialect.name.lower() == "bigquery":
                     raise ValueError(
-<<<<<<< HEAD
-                        "No BigQuery dataset specified. Use bigquery_temp_table batch_kwarg or a specify a "
-                        "default dataset in engine url"
-=======
                         "No BigQuery dataset specified.  Include bigquery_temp_table in "
                         "batch_spec_passthrough or a specify a default dataset in engine url"
->>>>>>> 3066a324
                     )
             if selectable is not None:
                 # compile selectable to sql statement
@@ -355,11 +350,7 @@
         connection_string=None,
         url=None,
         batch_data_dict=None,
-<<<<<<< HEAD
-        **kwargs,  # These will be passed as optional parameters to the engine, **not** the ExecutionEngine
-=======
         **kwargs,  # These will be passed as optional parameters to the SQLAlchemy engine, **not** the ExecutionEngine
->>>>>>> 3066a324
     ):
         """Builds a SqlAlchemyExecutionEngine, using a provided connection string/url/engine/credentials to access the
         desired database. Also initializes the dialect to be used and configures usage statistics.
@@ -943,11 +934,8 @@
         )
 
     def _build_selectable_from_batch_spec(self, batch_spec):
-<<<<<<< HEAD
         table_name = batch_spec["table_name"]
-=======
         table_name: str = batch_spec["table_name"]
->>>>>>> 3066a324
 
         if "splitter_method" in batch_spec:
             splitter_fn = getattr(self, batch_spec["splitter_method"])
@@ -990,10 +978,6 @@
         self, batch_spec
     ) -> Tuple[SqlAlchemyBatchData, BatchMarkers]:
 
-<<<<<<< HEAD
-        selectable = self._build_selectable_from_batch_spec(batch_spec)
-        batch_data = SqlAlchemyBatchData(engine=self.engine, selectable=selectable,)
-=======
         selectable = self._build_selectable_from_batch_spec(batch_spec=batch_spec)
         if "bigquery_temp_table" in batch_spec:
             temp_table_name = batch_spec.get("bigquery_temp_table")
@@ -1002,7 +986,6 @@
         batch_data = SqlAlchemyBatchData(
             engine=self.engine, selectable=selectable, temp_table_name=temp_table_name
         )
->>>>>>> 3066a324
 
         batch_markers = BatchMarkers(
             {
