import copy
import datetime
import hashlib
import logging
import math
import os
import random
import re
import string
import traceback
import warnings
from pathlib import Path
from typing import Any, Callable, Dict, Iterable, List, Optional, Tuple, Union, cast

from great_expectations._version import get_versions  # isort:skip


__version__ = get_versions()["version"]  # isort:skip

from great_expectations.core.usage_statistics.events import UsageStatsEvents
from great_expectations.core.util import convert_to_json_serializable
from great_expectations.execution_engine.bundled_metric_configuration import (
    BundledMetricConfiguration,
)
from great_expectations.execution_engine.split_and_sample.sqlalchemy_data_sampler import (
    SqlAlchemyDataSampler,
)
from great_expectations.execution_engine.split_and_sample.sqlalchemy_data_splitter import (
    SqlAlchemyDataSplitter,
)

del get_versions  # isort:skip


from great_expectations.core import IDDict
from great_expectations.core.batch import BatchMarkers, BatchSpec
from great_expectations.core.batch_spec import (
    RuntimeQueryBatchSpec,
    SqlAlchemyDatasourceBatchSpec,
)
from great_expectations.data_context.types.base import ConcurrencyConfig
from great_expectations.exceptions import (
    DatasourceKeyPairAuthBadPassphraseError,
    ExecutionEngineError,
    GreatExpectationsError,
    InvalidBatchSpecError,
    InvalidConfigError,
)
from great_expectations.exceptions import exceptions as ge_exceptions
from great_expectations.execution_engine import ExecutionEngine
from great_expectations.execution_engine.execution_engine import (
    MetricDomainTypes,
    SplitDomainKwargs,
)
from great_expectations.execution_engine.sqlalchemy_batch_data import (
    SqlAlchemyBatchData,
)
from great_expectations.execution_engine.sqlalchemy_dialect import GESqlDialect
from great_expectations.expectations.row_conditions import (
    RowCondition,
    RowConditionParserType,
    parse_condition_to_sqlalchemy,
)
from great_expectations.util import (
    filter_properties_dict,
    get_sqlalchemy_selectable,
    get_sqlalchemy_url,
    import_library_module,
    import_make_url,
)
from great_expectations.validator.metric_configuration import MetricConfiguration

logger = logging.getLogger(__name__)

try:
    import sqlalchemy as sa

    make_url = import_make_url()
except ImportError:
    sa = None

try:
    from sqlalchemy.engine import Dialect, Row
    from sqlalchemy.exc import OperationalError
    from sqlalchemy.sql import Selectable
    from sqlalchemy.sql.elements import (
        BooleanClauseList,
        Label,
        TextClause,
        quoted_name,
    )
    from sqlalchemy.sql.selectable import Select, TextualSelect
except ImportError:
    BooleanClauseList = None
    DefaultDialect = None
    Dialect = None
    Label = None
    OperationalError = None
    reflection = None
    Row = None
    Select = None
    Selectable = None
    TextClause = None
    TextualSelect = None
    quoted_name = None


try:
    import psycopg2  # noqa: F401
    import sqlalchemy.dialects.postgresql.psycopg2 as sqlalchemy_psycopg2  # noqa: F401
except (ImportError, KeyError):
    sqlalchemy_psycopg2 = None

try:
    import sqlalchemy_redshift.dialect
except ImportError:
    sqlalchemy_redshift = None

try:
    import sqlalchemy_dremio.pyodbc

    if sa:
        sa.dialects.registry.register(
            GESqlDialect.DREMIO, "sqlalchemy_dremio.pyodbc", "dialect"
        )
except ImportError:
    sqlalchemy_dremio = None

try:
    import snowflake.sqlalchemy.snowdialect

    if sa:
        # Sometimes "snowflake-sqlalchemy" fails to self-register in certain environments, so we do it explicitly.
        # (see https://stackoverflow.com/questions/53284762/nosuchmoduleerror-cant-load-plugin-sqlalchemy-dialectssnowflake)
        sa.dialects.registry.register(
            GESqlDialect.SNOWFLAKE, "snowflake.sqlalchemy", "dialect"
        )
except (ImportError, KeyError, AttributeError):
    snowflake = None

_BIGQUERY_MODULE_NAME = "sqlalchemy_bigquery"
try:
    import sqlalchemy_bigquery as sqla_bigquery

    sa.dialects.registry.register(
        GESqlDialect.BIGQUERY, _BIGQUERY_MODULE_NAME, "dialect"
    )
    bigquery_types_tuple = None
except ImportError:
    try:
        # noinspection PyUnresolvedReferences
        import pybigquery.sqlalchemy_bigquery as sqla_bigquery

        # deprecated-v0.14.7
        warnings.warn(
            "The pybigquery package is obsolete and its usage within Great Expectations is deprecated as of v0.14.7. "
            "As support will be removed in v0.17, please transition to sqlalchemy-bigquery",
            DeprecationWarning,
        )
        _BIGQUERY_MODULE_NAME = "pybigquery.sqlalchemy_bigquery"
        # Sometimes "pybigquery.sqlalchemy_bigquery" fails to self-register in Azure (our CI/CD pipeline) in certain cases, so we do it explicitly.
        # (see https://stackoverflow.com/questions/53284762/nosuchmoduleerror-cant-load-plugin-sqlalchemy-dialectssnowflake)
        sa.dialects.registry.register(
            GESqlDialect.BIGQUERY, _BIGQUERY_MODULE_NAME, "dialect"
        )
        try:
            getattr(sqla_bigquery, "INTEGER")
            bigquery_types_tuple = None
        except AttributeError:
            # In older versions of the pybigquery driver, types were not exported, so we use a hack
            logger.warning(
                "Old pybigquery driver version detected. Consider upgrading to 0.4.14 or later."
            )
            from collections import namedtuple

            BigQueryTypes = namedtuple("BigQueryTypes", sorted(sqla_bigquery._type_map))
            bigquery_types_tuple = BigQueryTypes(**sqla_bigquery._type_map)
    except (ImportError, AttributeError):
        sqla_bigquery = None
        bigquery_types_tuple = None
        pybigquery = None

try:
    import teradatasqlalchemy.dialect
    import teradatasqlalchemy.types as teradatatypes
except ImportError:
    teradatasqlalchemy = None
    teradatatypes = None


def _get_dialect_type_module(dialect):
    """Given a dialect, returns the dialect type, which is defines the engine/system that is used to communicates
    with the database/database implementation. Currently checks for RedShift/BigQuery dialects"""
    if dialect is None:
        logger.warning(
            "No sqlalchemy dialect found; relying in top-level sqlalchemy types."
        )
        return sa
    try:
        # Redshift does not (yet) export types to top level; only recognize base SA types
        if isinstance(dialect, sqlalchemy_redshift.dialect.RedshiftDialect):
            # noinspection PyUnresolvedReferences
            return dialect.sa
    except (TypeError, AttributeError):
        pass

    # Bigquery works with newer versions, but use a patch if we had to define bigquery_types_tuple
    try:
        if (
            isinstance(
                dialect,
                sqla_bigquery.BigQueryDialect,
            )
            and bigquery_types_tuple is not None
        ):
            return bigquery_types_tuple
    except (TypeError, AttributeError):
        pass

    # Teradata types module
    try:
        if (
            issubclass(
                dialect,
                teradatasqlalchemy.dialect.TeradataDialect,
            )
            and teradatatypes is not None
        ):
            return teradatatypes
    except (TypeError, AttributeError):
        pass

    return dialect


class SqlAlchemyExecutionEngine(ExecutionEngine):
    # noinspection PyUnusedLocal
    def __init__(
        self,
        name: Optional[str] = None,
        credentials: Optional[dict] = None,
        data_context: Optional[Any] = None,
        engine: "Optional[sa.engine]" = None,
        connection_string: Optional[str] = None,
        url: Optional[str] = None,
        batch_data_dict: Optional[dict] = None,
        create_temp_table: bool = True,
        concurrency: Optional[ConcurrencyConfig] = None,
        **kwargs,  # These will be passed as optional parameters to the SQLAlchemy engine, **not** the ExecutionEngine
    ) -> None:
        """Builds a SqlAlchemyExecutionEngine, using a provided connection string/url/engine/credentials to access the
        desired database. Also initializes the dialect to be used and configures usage statistics.

            Args:
                name (str): \
                    The name of the SqlAlchemyExecutionEngine
                credentials: \
                    If the Execution Engine is not provided, the credentials can be used to build the Execution
                    Engine. If the Engine is provided, it will be used instead
                data_context (DataContext): \
                    An object representing a Great Expectations project that can be used to access Expectation
                    Suites and the Project Data itself
                engine (Engine): \
                    A SqlAlchemy Engine used to set the SqlAlchemyExecutionEngine being configured, useful if an
                    Engine has already been configured and should be reused. Will override Credentials
                    if provided.
                connection_string (string): \
                    If neither the engines nor the credentials have been provided, a connection string can be used
                    to access the data. This will be overridden by both the engine and credentials if those are
                    provided.
                url (string): \
                    If neither the engines, the credentials, nor the connection_string have been provided,
                    a url can be used to access the data. This will be overridden by all other configuration
                    options if any are provided.
                concurrency (ConcurrencyConfig): Concurrency config used to configure the sqlalchemy engine.
        """
        super().__init__(name=name, batch_data_dict=batch_data_dict)
        self._name = name

        self._credentials = credentials
        self._connection_string = connection_string
        self._url = url
        self._create_temp_table = create_temp_table
        os.environ["SF_PARTNER"] = "great_expectations_oss"

        if engine is not None:
            if credentials is not None:
                logger.warning(
                    "Both credentials and engine were provided during initialization of SqlAlchemyExecutionEngine. "
                    "Ignoring credentials."
                )
            self.engine = engine
        else:
            concurrency: ConcurrencyConfig
            if data_context is None or data_context.concurrency is None:
                concurrency = ConcurrencyConfig()
            else:
                concurrency = data_context.concurrency

            concurrency.add_sqlalchemy_create_engine_parameters(kwargs)

            if credentials is not None:
                self.engine = self._build_engine(credentials=credentials, **kwargs)
            elif connection_string is not None:
                self.engine = sa.create_engine(connection_string, **kwargs)
            elif url is not None:
                parsed_url = make_url(url)
                self.drivername = parsed_url.drivername
                self.engine = sa.create_engine(url, **kwargs)
            else:
                raise InvalidConfigError(
                    "Credentials or an engine are required for a SqlAlchemyExecutionEngine."
                )

        # these are two backends where temp_table_creation is not supported we set the default value to False.
        if self.dialect_name in [
            GESqlDialect.TRINO,
            GESqlDialect.AWSATHENA,  # WKS 202201 - AWS Athena currently doesn't support temp_tables.
        ]:
            self._create_temp_table = False

        # Get the dialect **for purposes of identifying types**
        if self.dialect_name in [
            GESqlDialect.POSTGRESQL,
            GESqlDialect.MYSQL,
            GESqlDialect.SQLITE,
            GESqlDialect.ORACLE,
            GESqlDialect.MSSQL,
        ]:
            # These are the officially included and supported dialects by sqlalchemy
            self.dialect_module = import_library_module(
                module_name=f"sqlalchemy.dialects.{self.engine.dialect.name}"
            )

        elif self.dialect_name == GESqlDialect.SNOWFLAKE:
            self.dialect_module = import_library_module(
                module_name="snowflake.sqlalchemy.snowdialect"
            )
        elif self.dialect_name == GESqlDialect.DREMIO:
            # WARNING: Dremio Support is experimental, functionality is not fully under test
            self.dialect_module = import_library_module(
                module_name="sqlalchemy_dremio.pyodbc"
            )
        elif self.dialect_name == GESqlDialect.REDSHIFT:
            self.dialect_module = import_library_module(
                module_name="sqlalchemy_redshift.dialect"
            )
        elif self.dialect_name == GESqlDialect.BIGQUERY:
            self.dialect_module = import_library_module(
                module_name=_BIGQUERY_MODULE_NAME
            )
        elif self.dialect_name == GESqlDialect.TERADATASQL:
            # WARNING: Teradata Support is experimental, functionality is not fully under test
            self.dialect_module = import_library_module(
                module_name="teradatasqlalchemy.dialect"
            )
        else:
            self.dialect_module = None

        # <WILL> 20210726 - engine_backup is used by the snowflake connector, which requires connection and engine
        # to be closed and disposed separately. Currently self.engine can refer to either a Connection or Engine,
        # depending on the backend. This will need to be cleaned up in an upcoming refactor, so that Engine and
        # Connection can be handled separately.
        self._engine_backup = None
        if self.engine and self.dialect_name in [
            GESqlDialect.SQLITE,
            GESqlDialect.MSSQL,
            GESqlDialect.SNOWFLAKE,
            GESqlDialect.MYSQL,
        ]:
            self._engine_backup = self.engine
            # sqlite/mssql temp tables only persist within a connection so override the engine
            self.engine = self.engine.connect()
            if (
                self._engine_backup.dialect.name.lower() == GESqlDialect.SQLITE
                and not isinstance(self._engine_backup, sa.engine.base.Connection)
            ):
                raw_connection = self._engine_backup.raw_connection()
                raw_connection.create_function("sqrt", 1, lambda x: math.sqrt(x))
                raw_connection.create_function(
                    "md5",
                    2,
                    lambda x, d: hashlib.md5(str(x).encode("utf-8")).hexdigest()[
                        -1 * d :
                    ],
                )

        # Send a connect event to provide dialect type
        if data_context is not None and getattr(
            data_context, "_usage_statistics_handler", None
        ):
            handler = data_context._usage_statistics_handler
            handler.send_usage_message(
                event=UsageStatsEvents.EXECUTION_ENGINE_SQLALCHEMY_CONNECT.value,
                event_payload={
                    "anonymized_name": handler.anonymizer.anonymize(self.name),
                    "sqlalchemy_dialect": self.engine.name,
                },
                success=True,
            )

        # Gather the call arguments of the present function (and add the "class_name"), filter out the Falsy values,
        # and set the instance "_config" variable equal to the resulting dictionary.
        self._config = {
            "name": name,
            "credentials": credentials,
            "data_context": data_context,
            "engine": engine,
            "connection_string": connection_string,
            "url": url,
            "batch_data_dict": batch_data_dict,
            "module_name": self.__class__.__module__,
            "class_name": self.__class__.__name__,
        }
        self._config.update(kwargs)
        filter_properties_dict(properties=self._config, clean_falsy=True, inplace=True)

        self._data_splitter = SqlAlchemyDataSplitter(dialect=self.dialect_name)
        self._data_sampler = SqlAlchemyDataSampler()

    @property
    def credentials(self) -> Optional[dict]:
        return self._credentials

    @property
    def connection_string(self) -> Optional[str]:
        return self._connection_string

    @property
    def url(self) -> Optional[str]:
        return self._url

    @property
    def dialect(self) -> Dialect:
        return self.engine.dialect

    @property
    def dialect_name(self) -> str:
        """Retrieve the string name of the engine dialect in lowercase e.g. "postgresql".

        Returns:
            String representation of the sql dialect.
        """
        return self.engine.dialect.name.lower()

    def _build_engine(self, credentials: dict, **kwargs) -> "sa.engine.Engine":
        """
        Using a set of given credentials, constructs an Execution Engine , connecting to a database using a URL or a
        private key path.
        """
        # Update credentials with anything passed during connection time
        drivername = credentials.pop("drivername")
        schema_name = credentials.pop("schema_name", None)
        if schema_name is not None:
            logger.warning(
                "schema_name specified creating a URL with schema is not supported. Set a default "
                "schema on the user connecting to your database."
            )

        create_engine_kwargs = kwargs
        connect_args = credentials.pop("connect_args", None)
        if connect_args:
            create_engine_kwargs["connect_args"] = connect_args

        if "private_key_path" in credentials:
            options, create_engine_kwargs = self._get_sqlalchemy_key_pair_auth_url(
                drivername, credentials
            )
        else:
            options = get_sqlalchemy_url(drivername, **credentials)

        self.drivername = drivername
        engine = sa.create_engine(options, **create_engine_kwargs)
        return engine

    @staticmethod
    def _get_sqlalchemy_key_pair_auth_url(
        drivername: str,
        credentials: dict,
    ) -> Tuple["sa.engine.url.URL", Dict]:
        """
        Utilizing a private key path and a passphrase in a given credentials dictionary, attempts to encode the provided
        values into a private key. If passphrase is incorrect, this will fail and an exception is raised.

        Args:
            drivername(str) - The name of the driver class
            credentials(dict) - A dictionary of database credentials used to access the database

        Returns:
            a tuple consisting of a url with the serialized key-pair authentication, and a dictionary of engine kwargs.
        """
        from cryptography.hazmat.backends import default_backend
        from cryptography.hazmat.primitives import serialization

        private_key_path = credentials.pop("private_key_path")
        private_key_passphrase = credentials.pop("private_key_passphrase")

        with Path(private_key_path).expanduser().resolve().open(mode="rb") as key:
            try:
                p_key = serialization.load_pem_private_key(
                    key.read(),
                    password=private_key_passphrase.encode()
                    if private_key_passphrase
                    else None,
                    backend=default_backend(),
                )
            except ValueError as e:
                if "incorrect password" in str(e).lower():
                    raise DatasourceKeyPairAuthBadPassphraseError(
                        datasource_name="SqlAlchemyDatasource",
                        message="Decryption of key failed, was the passphrase incorrect?",
                    ) from e
                else:
                    raise e
        pkb = p_key.private_bytes(
            encoding=serialization.Encoding.DER,
            format=serialization.PrivateFormat.PKCS8,
            encryption_algorithm=serialization.NoEncryption(),
        )

        credentials_driver_name = credentials.pop("drivername", None)
        create_engine_kwargs = {"connect_args": {"private_key": pkb}}
        return (
            get_sqlalchemy_url(drivername or credentials_driver_name, **credentials),
            create_engine_kwargs,
        )

    def get_domain_records(
        self,
        domain_kwargs: Dict,
    ) -> Selectable:
        """
        Uses the given domain kwargs (which include row_condition, condition_parser, and ignore_row_if directives) to
        obtain and/or query a batch. Returns in the format of an SqlAlchemy table/column(s) object.

        Args:
            domain_kwargs (dict) - A dictionary consisting of the domain kwargs specifying which data to obtain

        Returns:
            An SqlAlchemy table/column(s) (the selectable object for obtaining data on which to compute)
        """
        data_object: SqlAlchemyBatchData

        batch_id: Optional[str] = domain_kwargs.get("batch_id")
        if batch_id is None:
            # We allow no batch id specified if there is only one batch
<<<<<<< HEAD
            if self.batch_cache.active_batch.data:
                data_object = cast(
                    SqlAlchemyBatchData, self.batch_cache.active_batch.data
=======
            if self.batch_manager.active_batch_data:
                data_object = cast(
                    SqlAlchemyBatchData, self.batch_manager.active_batch_data
>>>>>>> 78367549
                )
            else:
                raise GreatExpectationsError(
                    "No batch is specified, but could not identify a loaded batch."
                )
        else:
<<<<<<< HEAD
            if batch_id in self.batch_cache.batches:
                data_object = cast(
                    SqlAlchemyBatchData, self.batch_cache.batches[batch_id].data
=======
            if batch_id in self.batch_manager.batch_data_cache:
                data_object = cast(
                    SqlAlchemyBatchData, self.batch_manager.batch_data_cache[batch_id]
>>>>>>> 78367549
                )
            else:
                raise GreatExpectationsError(
                    f"Unable to find batch with batch_id {batch_id}"
                )

        selectable: Selectable
        if "table" in domain_kwargs and domain_kwargs["table"] is not None:
            # TODO: Add logic to handle record_set_name once implemented
            # (i.e. multiple record sets (tables) in one batch
            if domain_kwargs["table"] != data_object.selectable.name:
                # noinspection PyProtectedMember
                selectable = sa.Table(
                    domain_kwargs["table"],
                    sa.MetaData(),
                    schema=data_object._schema_name,
                )
            else:
                selectable = data_object.selectable
        elif "query" in domain_kwargs:
            raise ValueError(
                "query is not currently supported by SqlAlchemyExecutionEngine"
            )
        else:
            selectable = data_object.selectable

        """
        If a custom query is passed, selectable will be TextClause and not formatted
        as a subquery wrapped in "(subquery) alias". TextClause must first be converted
        to TextualSelect using sa.columns() before it can be converted to type Subquery
        """
        if TextClause and isinstance(selectable, TextClause):
            selectable = selectable.columns().subquery()

        # Filtering by row condition.
        if (
            "row_condition" in domain_kwargs
            and domain_kwargs["row_condition"] is not None
        ):
            condition_parser = domain_kwargs["condition_parser"]
            if condition_parser == "great_expectations__experimental__":
                parsed_condition = parse_condition_to_sqlalchemy(
                    domain_kwargs["row_condition"]
                )
                selectable = (
                    sa.select([sa.text("*")])
                    .select_from(selectable)
                    .where(parsed_condition)
                )
            else:
                raise GreatExpectationsError(
                    "SqlAlchemyExecutionEngine only supports the great_expectations condition_parser."
                )

        # Filtering by filter_conditions
        filter_conditions: List[RowCondition] = domain_kwargs.get(
            "filter_conditions", []
        )
        # For SqlAlchemyExecutionEngine only one filter condition is allowed
        if len(filter_conditions) == 1:
            filter_condition = filter_conditions[0]
            assert (
                filter_condition.condition_type == RowConditionParserType.GE
            ), "filter_condition must be of type GE for SqlAlchemyExecutionEngine"

            selectable = (
                sa.select([sa.text("*")])
                .select_from(selectable)
                .where(parse_condition_to_sqlalchemy(filter_condition.condition))
            )
        elif len(filter_conditions) > 1:
            raise GreatExpectationsError(
                "SqlAlchemyExecutionEngine currently only supports a single filter condition."
            )

        if "column" in domain_kwargs:
            return selectable

        # Filtering by ignore_row_if directive
        if (
            "column_A" in domain_kwargs
            and "column_B" in domain_kwargs
            and "ignore_row_if" in domain_kwargs
        ):
            if cast(
<<<<<<< HEAD
                SqlAlchemyBatchData, self.batch_cache.active_batch.data
=======
                SqlAlchemyBatchData, self.batch_manager.active_batch_data
>>>>>>> 78367549
            ).use_quoted_name:
                # Checking if case-sensitive and using appropriate name
                # noinspection PyPep8Naming
                column_A_name = quoted_name(domain_kwargs["column_A"], quote=True)
                # noinspection PyPep8Naming
                column_B_name = quoted_name(domain_kwargs["column_B"], quote=True)
            else:
                # noinspection PyPep8Naming
                column_A_name = domain_kwargs["column_A"]
                # noinspection PyPep8Naming
                column_B_name = domain_kwargs["column_B"]

            ignore_row_if = domain_kwargs["ignore_row_if"]
            if ignore_row_if == "both_values_are_missing":
                selectable = get_sqlalchemy_selectable(
                    sa.select([sa.text("*")])
                    .select_from(get_sqlalchemy_selectable(selectable))
                    .where(
                        sa.not_(
                            sa.and_(
                                sa.column(column_A_name) == None,
                                sa.column(column_B_name) == None,
                            )
                        )
                    )
                )
            elif ignore_row_if == "either_value_is_missing":
                selectable = get_sqlalchemy_selectable(
                    sa.select([sa.text("*")])
                    .select_from(get_sqlalchemy_selectable(selectable))
                    .where(
                        sa.not_(
                            sa.or_(
                                sa.column(column_A_name) == None,
                                sa.column(column_B_name) == None,
                            )
                        )
                    )
                )
            else:
                if ignore_row_if not in ["neither", "never"]:
                    raise ValueError(
                        f'Unrecognized value of ignore_row_if ("{ignore_row_if}").'
                    )

                if ignore_row_if == "never":
                    # deprecated-v0.13.29
                    warnings.warn(
                        f"""The correct "no-action" value of the "ignore_row_if" directive for the column pair case is \
"neither" (the use of "{ignore_row_if}" is deprecated as of v0.13.29 and will be removed in v0.16).  Please use \
"neither" moving forward.
""",
                        DeprecationWarning,
                    )

            return selectable

        if "column_list" in domain_kwargs and "ignore_row_if" in domain_kwargs:
            if cast(
<<<<<<< HEAD
                SqlAlchemyBatchData, self.batch_cache.active_batch.data
=======
                SqlAlchemyBatchData, self.batch_manager.active_batch_data
>>>>>>> 78367549
            ).use_quoted_name:
                # Checking if case-sensitive and using appropriate name
                column_list = [
                    quoted_name(domain_kwargs[column_name], quote=True)
                    for column_name in domain_kwargs["column_list"]
                ]
            else:
                column_list = domain_kwargs["column_list"]

            ignore_row_if = domain_kwargs["ignore_row_if"]
            if ignore_row_if == "all_values_are_missing":
                selectable = get_sqlalchemy_selectable(
                    sa.select([sa.text("*")])
                    .select_from(get_sqlalchemy_selectable(selectable))
                    .where(
                        sa.not_(
                            sa.and_(
                                *(
                                    sa.column(column_name) == None
                                    for column_name in column_list
                                )
                            )
                        )
                    )
                )
            elif ignore_row_if == "any_value_is_missing":
                selectable = get_sqlalchemy_selectable(
                    sa.select([sa.text("*")])
                    .select_from(get_sqlalchemy_selectable(selectable))
                    .where(
                        sa.not_(
                            sa.or_(
                                *(
                                    sa.column(column_name) == None
                                    for column_name in column_list
                                )
                            )
                        )
                    )
                )
            else:
                if ignore_row_if != "never":
                    raise ValueError(
                        f'Unrecognized value of ignore_row_if ("{ignore_row_if}").'
                    )

            return selectable

        return selectable

    def get_compute_domain(
        self,
        domain_kwargs: Dict,
        domain_type: Union[str, MetricDomainTypes],
        accessor_keys: Optional[Iterable[str]] = None,
    ) -> Tuple[Selectable, dict, dict]:
        """Uses a given batch dictionary and domain kwargs to obtain a SqlAlchemy column object.

        Args:
            domain_kwargs (dict) - A dictionary consisting of the domain kwargs specifying which data to obtain
            domain_type (str or MetricDomainTypes) - an Enum value indicating which metric domain the user would
            like to be using, or a corresponding string value representing it. String types include "identity",
            "column", "column_pair", "table" and "other". Enum types include capitalized versions of these from the
            class MetricDomainTypes.
            accessor_keys (str iterable) - keys that are part of the compute domain but should be ignored when
            describing the domain and simply transferred with their associated values into accessor_domain_kwargs.

        Returns:
            SqlAlchemy column
        """
        selectable = self.get_domain_records(domain_kwargs)

        split_domain_kwargs = self._split_domain_kwargs(
            domain_kwargs, domain_type, accessor_keys
        )

        return selectable, split_domain_kwargs.compute, split_domain_kwargs.accessor

    def _split_column_metric_domain_kwargs(
        self,
        domain_kwargs: Dict,
        domain_type: MetricDomainTypes,
    ) -> SplitDomainKwargs:
        """Split domain_kwargs for column domain types into compute and accessor domain kwargs.

        Args:
            domain_kwargs: A dictionary consisting of the domain kwargs specifying which data to obtain
            domain_type: an Enum value indicating which metric domain the user would
            like to be using.

        Returns:
            compute_domain_kwargs, accessor_domain_kwargs split from domain_kwargs
            The union of compute_domain_kwargs, accessor_domain_kwargs is the input domain_kwargs
        """
        assert (
            domain_type == MetricDomainTypes.COLUMN
        ), "This method only supports MetricDomainTypes.COLUMN"

        compute_domain_kwargs: Dict = copy.deepcopy(domain_kwargs)
        accessor_domain_kwargs: Dict = {}

        if "column" not in compute_domain_kwargs:
            raise ge_exceptions.GreatExpectationsError(
                "Column not provided in compute_domain_kwargs"
            )

        # Checking if case-sensitive and using appropriate name
        if cast(
<<<<<<< HEAD
            SqlAlchemyBatchData, self.batch_cache.active_batch.data
=======
            SqlAlchemyBatchData, self.batch_manager.active_batch_data
>>>>>>> 78367549
        ).use_quoted_name:
            accessor_domain_kwargs["column"] = quoted_name(
                compute_domain_kwargs.pop("column"), quote=True
            )
        else:
            accessor_domain_kwargs["column"] = compute_domain_kwargs.pop("column")

        return SplitDomainKwargs(compute_domain_kwargs, accessor_domain_kwargs)

    def _split_column_pair_metric_domain_kwargs(
        self,
        domain_kwargs: Dict,
        domain_type: MetricDomainTypes,
    ) -> SplitDomainKwargs:
        """Split domain_kwargs for column pair domain types into compute and accessor domain kwargs.

        Args:
            domain_kwargs: A dictionary consisting of the domain kwargs specifying which data to obtain
            domain_type: an Enum value indicating which metric domain the user would
            like to be using.

        Returns:
            compute_domain_kwargs, accessor_domain_kwargs split from domain_kwargs
            The union of compute_domain_kwargs, accessor_domain_kwargs is the input domain_kwargs
        """
        assert (
            domain_type == MetricDomainTypes.COLUMN_PAIR
        ), "This method only supports MetricDomainTypes.COLUMN_PAIR"

        compute_domain_kwargs: Dict = copy.deepcopy(domain_kwargs)
        accessor_domain_kwargs: Dict = {}

        if not (
            "column_A" in compute_domain_kwargs and "column_B" in compute_domain_kwargs
        ):
            raise ge_exceptions.GreatExpectationsError(
                "column_A or column_B not found within compute_domain_kwargs"
            )

        # Checking if case-sensitive and using appropriate name
        if cast(
<<<<<<< HEAD
            SqlAlchemyBatchData, self.batch_cache.active_batch.data
=======
            SqlAlchemyBatchData, self.batch_manager.active_batch_data
>>>>>>> 78367549
        ).use_quoted_name:
            accessor_domain_kwargs["column_A"] = quoted_name(
                compute_domain_kwargs.pop("column_A"), quote=True
            )
            accessor_domain_kwargs["column_B"] = quoted_name(
                compute_domain_kwargs.pop("column_B"), quote=True
            )
        else:
            accessor_domain_kwargs["column_A"] = compute_domain_kwargs.pop("column_A")
            accessor_domain_kwargs["column_B"] = compute_domain_kwargs.pop("column_B")

        return SplitDomainKwargs(compute_domain_kwargs, accessor_domain_kwargs)

    def _split_multi_column_metric_domain_kwargs(
        self,
        domain_kwargs: Dict,
        domain_type: MetricDomainTypes,
    ) -> SplitDomainKwargs:
        """Split domain_kwargs for multicolumn domain types into compute and accessor domain kwargs.

        Args:
            domain_kwargs: A dictionary consisting of the domain kwargs specifying which data to obtain
            domain_type: an Enum value indicating which metric domain the user would
            like to be using.

        Returns:
            compute_domain_kwargs, accessor_domain_kwargs split from domain_kwargs
            The union of compute_domain_kwargs, accessor_domain_kwargs is the input domain_kwargs
        """
        assert (
            domain_type == MetricDomainTypes.MULTICOLUMN
        ), "This method only supports MetricDomainTypes.MULTICOLUMN"

        compute_domain_kwargs: Dict = copy.deepcopy(domain_kwargs)
        accessor_domain_kwargs: Dict = {}

        if "column_list" not in domain_kwargs:
            raise GreatExpectationsError("column_list not found within domain_kwargs")

        column_list = compute_domain_kwargs.pop("column_list")

        if len(column_list) < 2:
            raise GreatExpectationsError("column_list must contain at least 2 columns")

        # Checking if case-sensitive and using appropriate name
        if cast(
<<<<<<< HEAD
            SqlAlchemyBatchData, self.batch_cache.active_batch.data
=======
            SqlAlchemyBatchData, self.batch_manager.active_batch_data
>>>>>>> 78367549
        ).use_quoted_name:
            accessor_domain_kwargs["column_list"] = [
                quoted_name(column_name, quote=True) for column_name in column_list
            ]
        else:
            accessor_domain_kwargs["column_list"] = column_list

        return SplitDomainKwargs(compute_domain_kwargs, accessor_domain_kwargs)

    def resolve_metric_bundle(
        self,
        metric_fn_bundle: Iterable[BundledMetricConfiguration],
    ) -> Dict[Tuple[str, str, str], Any]:
        """For every metric in a set of Metrics to resolve, obtains necessary metric keyword arguments and builds
        bundles of the metrics into one large query dictionary so that they are all executed simultaneously. Will fail
        if bundling the metrics together is not possible.

            Args:
                metric_fn_bundle (Iterable[BundledMetricConfiguration]): \
                    "BundledMetricConfiguration" contains MetricProvider's MetricConfiguration (its unique identifier),
                    its metric provider function (the function that actually executes the metric), and arguments to pass
                    to metric provider function (dictionary of metrics defined in registry and corresponding arguments).

            Returns:
                A dictionary of "MetricConfiguration" IDs and their corresponding now-queried (fully resolved) values.
        """
        resolved_metrics: Dict[Tuple[str, str, str], Any] = {}

        res: List[Row]

        # We need a different query for each domain (where clause).
        queries: Dict[Tuple, dict] = {}

        query: dict

        domain_id: Tuple[str, str, str]

        bundled_metric_configuration: BundledMetricConfiguration
        for bundled_metric_configuration in metric_fn_bundle:
            bundled_metric_configuration: BundledMetricConfiguration
            metric_to_resolve: MetricConfiguration = (
                bundled_metric_configuration.metric_configuration
            )
            metric_fn: Any = bundled_metric_configuration.metric_fn
            compute_domain_kwargs: dict = (
                bundled_metric_configuration.compute_domain_kwargs
            )

            if not isinstance(compute_domain_kwargs, IDDict):
                compute_domain_kwargs = IDDict(compute_domain_kwargs)

            domain_id = IDDict.convert_dictionary_to_id_dict(
                data=convert_to_json_serializable(data=compute_domain_kwargs)
            ).to_id()
            if domain_id not in queries:
                queries[domain_id] = {
                    "select": [],
                    "ids": [],
                    "domain_kwargs": compute_domain_kwargs,
                }

            if self.engine.dialect.name == "clickhouse":
                queries[domain_id]["select"].append(
                    metric_fn.label(
                        metric_to_resolve.metric_name.join(
                            random.choices(string.ascii_lowercase, k=4)
                        )
                    )
                )
            else:
                queries[domain_id]["select"].append(
                    metric_fn.label(metric_to_resolve.metric_name)
                )

            queries[domain_id]["ids"].append(metric_to_resolve.id)

        for query in queries.values():
            domain_kwargs: dict = query["domain_kwargs"]
            selectable: Any = self.get_domain_records(
                domain_kwargs=domain_kwargs,
            )

            assert len(query["select"]) == len(query["ids"])

            try:
                """
                If a custom query is passed, selectable will be TextClause and not formatted
                as a subquery wrapped in "(subquery) alias". TextClause must first be converted
                to TextualSelect using sa.columns() before it can be converted to type Subquery
                """
                if TextClause and isinstance(selectable, TextClause):
                    res = self.engine.execute(
                        sa.select(query["select"]).select_from(
                            selectable.columns().subquery()
                        )
                    ).fetchall()
                elif (Select and isinstance(selectable, Select)) or (
                    TextualSelect and isinstance(selectable, TextualSelect)
                ):
                    res = self.engine.execute(
                        sa.select(query["select"]).select_from(selectable.subquery())
                    ).fetchall()
                else:
                    res = self.engine.execute(
                        sa.select(query["select"]).select_from(selectable)
                    ).fetchall()

                logger.debug(
                    f"""SqlAlchemyExecutionEngine computed {len(res[0])} metrics on domain_id \
{IDDict.convert_dictionary_to_id_dict(data=convert_to_json_serializable(data=domain_kwargs)).to_id()}"""
                )
            except OperationalError as oe:
                exception_message: str = "An SQL execution Exception occurred.  "
                exception_traceback: str = traceback.format_exc()
                exception_message += f'{type(oe).__name__}: "{str(oe)}".  Traceback: "{exception_traceback}".'
                logger.error(exception_message)
                raise ExecutionEngineError(message=exception_message)

            assert (
                len(res) == 1
            ), "all bundle-computed metrics must be single-value statistics"
            assert len(query["ids"]) == len(
                res[0]
            ), "unexpected number of metrics returned"

            idx: int
            metric_id: Tuple[str, str, str]
            for idx, metric_id in enumerate(query["ids"]):
                # Converting SQL query execution results into JSON-serializable format produces simple data types,
                # amenable for subsequent post-processing by higher-level "Metric" and "Expectation" layers.
                resolved_metrics[metric_id] = convert_to_json_serializable(
                    data=res[0][idx]
                )

        return resolved_metrics

    def close(self) -> None:
        """
        Note: Will 20210729

        This is a helper function that will close and dispose Sqlalchemy objects that are used to connect to a database.
        Databases like Snowflake require the connection and engine to be instantiated and closed separately, and not
        doing so has caused problems with hanging connections.

        Currently the ExecutionEngine does not support handling connections and engine separately, and will actually
        override the engine with a connection in some cases, obfuscating what object is used to actually used by the
        ExecutionEngine to connect to the external database. This will be handled in an upcoming refactor, which will
        allow this function to eventually become:

        self.connection.close()
        self.engine.dispose()

        More background can be found here: https://github.com/great-expectations/great_expectations/pull/3104/
        """
        if self._engine_backup:
            self.engine.close()
            self._engine_backup.dispose()
        else:
            self.engine.dispose()

    def _get_splitter_method(self, splitter_method_name: str) -> Callable:
        """Get the appropriate splitter method from the method name.

        Args:
            splitter_method_name: name of the splitter to retrieve.

        Returns:
            splitter method.
        """
        return self._data_splitter.get_splitter_method(splitter_method_name)

    def execute_split_query(self, split_query: Selectable) -> List[Row]:
        """Use the execution engine to run the split query and fetch all of the results.

        Args:
            split_query: Query to be executed as a sqlalchemy Selectable.

        Returns:
            List of row results.
        """
        if self.dialect_name == "awsathena":
            # Note: Athena does not support casting to string, only to varchar
            # but sqlalchemy currently generates a query as `CAST(colname AS STRING)` instead
            # of `CAST(colname AS VARCHAR)` with other dialects.
            split_query: str = str(
                split_query.compile(self.engine, compile_kwargs={"literal_binds": True})
            )

            pattern = re.compile(r"(CAST\(EXTRACT\(.*?\))( AS STRING\))", re.IGNORECASE)
            split_query = re.sub(pattern, r"\1 AS VARCHAR)", split_query)

        return self.engine.execute(split_query).fetchall()

    def get_data_for_batch_identifiers(
        self, table_name: str, splitter_method_name: str, splitter_kwargs: dict
    ) -> List[dict]:
        """Build data used to construct batch identifiers for the input table using the provided splitter config.

        Sql splitter configurations yield the unique values that comprise a batch by introspecting your data.

        Args:
            table_name: Table to split.
            splitter_method_name: Desired splitter method to use.
            splitter_kwargs: Dict of directives used by the splitter method as keyword arguments of key=value.

        Returns:
            List of dicts of the form [{column_name: {"key": value}}]
        """
        return self._data_splitter.get_data_for_batch_identifiers(
            execution_engine=self,
            table_name=table_name,
            splitter_method_name=splitter_method_name,
            splitter_kwargs=splitter_kwargs,
        )

    def _build_selectable_from_batch_spec(
        self, batch_spec: BatchSpec
    ) -> Union[Selectable, str]:
        if "splitter_method" in batch_spec:
            splitter_fn: Callable = self._get_splitter_method(
                splitter_method_name=batch_spec["splitter_method"]
            )
            split_clause = splitter_fn(
                batch_identifiers=batch_spec["batch_identifiers"],
                **batch_spec["splitter_kwargs"],
            )

        else:
            if self.dialect_name == GESqlDialect.SQLITE:
                split_clause = sa.text("1 = 1")
            else:
                split_clause = sa.true()

        table_name: str = batch_spec["table_name"]
        sampling_method: Optional[str] = batch_spec.get("sampling_method")
        if sampling_method is not None:
            if sampling_method in [
                "_sample_using_limit",
                "sample_using_limit",
                "_sample_using_random",
                "sample_using_random",
            ]:
                sampler_fn = self._data_sampler.get_sampler_method(sampling_method)
                return sampler_fn(
                    execution_engine=self,
                    batch_spec=batch_spec,
                    where_clause=split_clause,
                )
            else:
                sampler_fn = self._data_sampler.get_sampler_method(sampling_method)
                return (
                    sa.select("*")
                    .select_from(
                        sa.table(table_name, schema=batch_spec.get("schema_name", None))
                    )
                    .where(
                        sa.and_(
                            split_clause,
                            sampler_fn(batch_spec),
                        )
                    )
                )

        return (
            sa.select("*")
            .select_from(
                sa.table(table_name, schema=batch_spec.get("schema_name", None))
            )
            .where(split_clause)
        )

    def get_batch_data_and_markers(
        self, batch_spec: BatchSpec
    ) -> Tuple[Any, BatchMarkers]:
        if not isinstance(
            batch_spec, (SqlAlchemyDatasourceBatchSpec, RuntimeQueryBatchSpec)
        ):
            raise InvalidBatchSpecError(
                f"""SqlAlchemyExecutionEngine accepts batch_spec only of type SqlAlchemyDatasourceBatchSpec or
        RuntimeQueryBatchSpec (illegal type "{str(type(batch_spec))}" was received).
                        """
            )

        batch_data: Optional[SqlAlchemyBatchData] = None
        batch_markers = BatchMarkers(
            {
                "ge_load_time": datetime.datetime.now(datetime.timezone.utc).strftime(
                    "%Y%m%dT%H%M%S.%fZ"
                )
            }
        )

        source_schema_name: str = batch_spec.get("schema_name", None)
        source_table_name: str = batch_spec.get("table_name", None)

        temp_table_schema_name: Optional[str] = batch_spec.get("temp_table_schema_name")

        if batch_spec.get("bigquery_temp_table"):
            # deprecated-v0.15.3
            warnings.warn(
                "BigQuery tables that are created as the result of a query are no longer created as "
                "permanent tables. Thus, a named permanent table through the `bigquery_temp_table`"
                "parameter is not required. The `bigquery_temp_table` parameter is deprecated as of"
                "v0.15.3 and will be removed in v0.18.",
                DeprecationWarning,
            )

        create_temp_table: bool = batch_spec.get(
            "create_temp_table", self._create_temp_table
        )

        if isinstance(batch_spec, RuntimeQueryBatchSpec):
            # query != None is already checked when RuntimeQueryBatchSpec is instantiated
            query: str = batch_spec.query

            batch_spec.query = "SQLQuery"
            batch_data = SqlAlchemyBatchData(
                execution_engine=self,
                query=query,
                temp_table_schema_name=temp_table_schema_name,
                create_temp_table=create_temp_table,
                source_table_name=source_table_name,
                source_schema_name=source_schema_name,
            )
        elif isinstance(batch_spec, SqlAlchemyDatasourceBatchSpec):
            selectable: Union[Selectable, str] = self._build_selectable_from_batch_spec(
                batch_spec=batch_spec
            )
            batch_data = SqlAlchemyBatchData(
                execution_engine=self,
                selectable=selectable,
                create_temp_table=create_temp_table,
                source_table_name=source_table_name,
                source_schema_name=source_schema_name,
            )

        return batch_data, batch_markers<|MERGE_RESOLUTION|>--- conflicted
+++ resolved
@@ -544,30 +544,18 @@
         batch_id: Optional[str] = domain_kwargs.get("batch_id")
         if batch_id is None:
             # We allow no batch id specified if there is only one batch
-<<<<<<< HEAD
-            if self.batch_cache.active_batch.data:
-                data_object = cast(
-                    SqlAlchemyBatchData, self.batch_cache.active_batch.data
-=======
             if self.batch_manager.active_batch_data:
                 data_object = cast(
                     SqlAlchemyBatchData, self.batch_manager.active_batch_data
->>>>>>> 78367549
                 )
             else:
                 raise GreatExpectationsError(
                     "No batch is specified, but could not identify a loaded batch."
                 )
         else:
-<<<<<<< HEAD
-            if batch_id in self.batch_cache.batches:
-                data_object = cast(
-                    SqlAlchemyBatchData, self.batch_cache.batches[batch_id].data
-=======
             if batch_id in self.batch_manager.batch_data_cache:
                 data_object = cast(
                     SqlAlchemyBatchData, self.batch_manager.batch_data_cache[batch_id]
->>>>>>> 78367549
                 )
             else:
                 raise GreatExpectationsError(
@@ -653,11 +641,7 @@
             and "ignore_row_if" in domain_kwargs
         ):
             if cast(
-<<<<<<< HEAD
-                SqlAlchemyBatchData, self.batch_cache.active_batch.data
-=======
                 SqlAlchemyBatchData, self.batch_manager.active_batch_data
->>>>>>> 78367549
             ).use_quoted_name:
                 # Checking if case-sensitive and using appropriate name
                 # noinspection PyPep8Naming
@@ -717,11 +701,7 @@
 
         if "column_list" in domain_kwargs and "ignore_row_if" in domain_kwargs:
             if cast(
-<<<<<<< HEAD
-                SqlAlchemyBatchData, self.batch_cache.active_batch.data
-=======
                 SqlAlchemyBatchData, self.batch_manager.active_batch_data
->>>>>>> 78367549
             ).use_quoted_name:
                 # Checking if case-sensitive and using appropriate name
                 column_list = [
@@ -830,11 +810,7 @@
 
         # Checking if case-sensitive and using appropriate name
         if cast(
-<<<<<<< HEAD
-            SqlAlchemyBatchData, self.batch_cache.active_batch.data
-=======
             SqlAlchemyBatchData, self.batch_manager.active_batch_data
->>>>>>> 78367549
         ).use_quoted_name:
             accessor_domain_kwargs["column"] = quoted_name(
                 compute_domain_kwargs.pop("column"), quote=True
@@ -876,11 +852,7 @@
 
         # Checking if case-sensitive and using appropriate name
         if cast(
-<<<<<<< HEAD
-            SqlAlchemyBatchData, self.batch_cache.active_batch.data
-=======
             SqlAlchemyBatchData, self.batch_manager.active_batch_data
->>>>>>> 78367549
         ).use_quoted_name:
             accessor_domain_kwargs["column_A"] = quoted_name(
                 compute_domain_kwargs.pop("column_A"), quote=True
@@ -927,11 +899,7 @@
 
         # Checking if case-sensitive and using appropriate name
         if cast(
-<<<<<<< HEAD
-            SqlAlchemyBatchData, self.batch_cache.active_batch.data
-=======
             SqlAlchemyBatchData, self.batch_manager.active_batch_data
->>>>>>> 78367549
         ).use_quoted_name:
             accessor_domain_kwargs["column_list"] = [
                 quoted_name(column_name, quote=True) for column_name in column_list
