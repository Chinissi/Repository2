--- conflicted
+++ resolved
@@ -13,14 +13,10 @@
 __version__ = get_versions()["version"]  # isort:skip
 
 from great_expectations.core.usage_statistics.events import UsageStatsEvents
-<<<<<<< HEAD
 from great_expectations.execution_engine.split_and_sample.sqlalchemy_data_sampler import (
     SqlAlchemyDataSampler,
 )
-from great_expectations.execution_engine.sqlalchemy_data_splitter import (
-=======
 from great_expectations.execution_engine.split_and_sample.sqlalchemy_data_splitter import (
->>>>>>> 88fa672c
     SqlAlchemyDataSplitter,
 )
 
@@ -957,50 +953,7 @@
         else:
             self.engine.dispose()
 
-<<<<<<< HEAD
     def get_splitter_method(self, splitter_method_name: str) -> Callable:
-=======
-    ### Sampling methods ###
-
-    # _sample_using_limit
-    # _sample_using_random
-    # _sample_using_mod
-    # _sample_using_a_list
-    # _sample_using_md5
-
-    def _sample_using_mod(
-        self,
-        column_name: str,
-        mod: int,
-        value: int,
-    ) -> bool:
-        """Take the mod of named column, and only keep rows that match the given value"""
-        return sa.column(column_name) % mod == value
-
-    def _sample_using_a_list(
-        self,
-        column_name: str,
-        value_list: list,
-    ) -> bool:
-        """Match the values in the named column against value_list, and only keep the matches"""
-        return sa.column(column_name).in_(value_list)
-
-    def _sample_using_md5(
-        self,
-        column_name: str,
-        hash_digits: int = 1,
-        hash_value: str = "f",
-    ) -> bool:
-        """Hash the values in the named column, and split on that"""
-        return (
-            sa.func.right(
-                sa.func.md5(sa.cast(sa.column(column_name), sa.Text)), hash_digits
-            )
-            == hash_value
-        )
-
-    def _get_splitter_method(self, splitter_method_name: str) -> Callable:
->>>>>>> 88fa672c
         """Get the appropriate splitter method from the method name.
 
         Args:
