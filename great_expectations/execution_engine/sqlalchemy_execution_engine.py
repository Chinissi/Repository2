--- conflicted
+++ resolved
@@ -4,23 +4,11 @@
 import logging
 import uuid
 from pathlib import Path
-from typing import Any, Callable, Dict, Iterable, List, Tuple, Union, Optional
+from typing import Any, Callable, Dict, Iterable, List, Optional, Tuple, Union
 from urllib.parse import urlparse
 
-from great_expectations.execution_engine import ExecutionEngine
 from great_expectations.core import IDDict
-<<<<<<< HEAD
-from great_expectations.execution_engine.execution_engine import MetricDomainTypes
-=======
 from great_expectations.core.batch import Batch, BatchMarkers
-from great_expectations.execution_environment.types import (
-    SqlAlchemyDatasourceQueryBatchSpec,
-    SqlAlchemyDatasourceTableBatchSpec,
-)
->>>>>>> 57db1b46
-from great_expectations.expectations.row_conditions import parse_condition_to_sqlalchemy
-from great_expectations.validator.validation_graph import MetricConfiguration
-from great_expectations.util import import_library_module
 from great_expectations.exceptions import (
     BatchSpecError,
     DatasourceKeyPairAuthBadPassphraseError,
@@ -28,6 +16,15 @@
     InvalidConfigError,
     ValidationError,
 )
+from great_expectations.execution_engine import ExecutionEngine
+from great_expectations.execution_engine.execution_engine import MetricDomainTypes
+from great_expectations.execution_environment.types import (
+    SqlAlchemyDatasourceQueryBatchSpec,
+    SqlAlchemyDatasourceTableBatchSpec,
+)
+from great_expectations.expectations.row_conditions import parse_condition_to_sqlalchemy
+from great_expectations.util import import_library_module
+from great_expectations.validator.validation_graph import MetricConfiguration
 
 logger = logging.getLogger(__name__)
 
@@ -36,10 +33,7 @@
     from sqlalchemy.engine import reflection
     from sqlalchemy.engine.default import DefaultDialect
     from sqlalchemy.sql import Select
-    from sqlalchemy.sql.elements import (
-        TextClause,
-        quoted_name
-    )
+    from sqlalchemy.sql.elements import TextClause, quoted_name
 except ImportError:
     sa = None
     reflection = None
@@ -559,7 +553,7 @@
         self,
         domain_kwargs: Dict,
         domain_type: Union[str, "MetricDomainTypes"],
-        accessor_keys: Optional[Iterable[str]] = None
+        accessor_keys: Optional[Iterable[str]] = None,
     ) -> Tuple["sa.sql.Selectable", dict, dict]:
         """Uses a given batch dictionary and domain kwargs to obtain a SqlAlchemy column object.
 
@@ -627,8 +621,14 @@
                 )
 
         # Warning user if accessor keys are in any domain that is not of type table, will be ignored
-        if domain_type != MetricDomainTypes.TABLE and accessor_keys is not None and len(accessor_keys) > 0:
-            logger.warning("Accessor keys ignored since Metric Domain Type is not 'table")
+        if (
+            domain_type != MetricDomainTypes.TABLE
+            and accessor_keys is not None
+            and len(accessor_keys) > 0
+        ):
+            logger.warning(
+                "Accessor keys ignored since Metric Domain Type is not 'table"
+            )
 
         if domain_type == MetricDomainTypes.TABLE:
             if accessor_keys is not None and len(accessor_keys) > 0:
@@ -637,8 +637,15 @@
             if len(domain_kwargs.keys()) > 0:
                 for key in compute_domain_kwargs.keys():
                     # Warning user if kwarg not "normal"
-                    if key not in ["batch_id", "table", "row_condition", "condition_parser"]:
-                        logger.warning(f"Unexpected key {key} found in domain_kwargs for domain type {domain_type.value}")
+                    if key not in [
+                        "batch_id",
+                        "table",
+                        "row_condition",
+                        "condition_parser",
+                    ]:
+                        logger.warning(
+                            f"Unexpected key {key} found in domain_kwargs for domain type {domain_type.value}"
+                        )
             return selectable, compute_domain_kwargs, accessor_domain_kwargs
 
         # If user has stated they want a column, checking if one is provided, and
@@ -650,24 +657,41 @@
                         compute_domain_kwargs.pop("column")
                     )
                 else:
-                    accessor_domain_kwargs["column"] = compute_domain_kwargs.pop("column")
+                    accessor_domain_kwargs["column"] = compute_domain_kwargs.pop(
+                        "column"
+                    )
             else:
                 # If column not given
-                raise GreatExpectationsError("Column not provided in compute_domain_kwargs")
+                raise GreatExpectationsError(
+                    "Column not provided in compute_domain_kwargs"
+                )
 
         # Else, if column pair values requested
         elif domain_type == MetricDomainTypes.COLUMN_PAIR:
             # Ensuring column_A and column_B parameters provided
-            if "column_A" in compute_domain_kwargs and "column_B" in compute_domain_kwargs:
+            if (
+                "column_A" in compute_domain_kwargs
+                and "column_B" in compute_domain_kwargs
+            ):
                 if self.active_batch_data.use_quoted_name:
                     # If case matters...
-                    accessor_domain_kwargs["column_A"] = quoted_name(compute_domain_kwargs.pop("column_A"))
-                    accessor_domain_kwargs["column_B"] = quoted_name(compute_domain_kwargs.pop("column_B"))
+                    accessor_domain_kwargs["column_A"] = quoted_name(
+                        compute_domain_kwargs.pop("column_A")
+                    )
+                    accessor_domain_kwargs["column_B"] = quoted_name(
+                        compute_domain_kwargs.pop("column_B")
+                    )
                 else:
-                    accessor_domain_kwargs["column_A"] = compute_domain_kwargs.pop("column_A")
-                    accessor_domain_kwargs["column_B"] = compute_domain_kwargs.pop("column_B")
+                    accessor_domain_kwargs["column_A"] = compute_domain_kwargs.pop(
+                        "column_A"
+                    )
+                    accessor_domain_kwargs["column_B"] = compute_domain_kwargs.pop(
+                        "column_B"
+                    )
             else:
-                raise GreatExpectationsError("column_A or column_B not found within compute_domain_kwargs")
+                raise GreatExpectationsError(
+                    "column_A or column_B not found within compute_domain_kwargs"
+                )
 
         # Checking if table or identity or other provided, column is not specified. If it is, warning the user
         elif domain_type == MetricDomainTypes.MULTICOLUMN:
@@ -680,27 +704,46 @@
             # If we would like our data to become a single column
             if "column" in compute_domain_kwargs:
                 if self.active_batch_data.use_quoted_name:
-                    selectable = sa.select([sa.column(quoted_name(compute_domain_kwargs["column"]))]).select_from(selectable)
+                    selectable = sa.select(
+                        [sa.column(quoted_name(compute_domain_kwargs["column"]))]
+                    ).select_from(selectable)
                 else:
-                    selectable = sa.select([sa.column(compute_domain_kwargs["column"])]).select_from(selectable)
+                    selectable = sa.select(
+                        [sa.column(compute_domain_kwargs["column"])]
+                    ).select_from(selectable)
 
             # If we would like our data to now become a column pair
-            elif ("column_A" in compute_domain_kwargs) and ("column_B" in compute_domain_kwargs):
+            elif ("column_A" in compute_domain_kwargs) and (
+                "column_B" in compute_domain_kwargs
+            ):
                 if self.active_batch_data.use_quoted_name:
-                    selectable =(sa.select([sa.column(quoted_name(compute_domain_kwargs["column_A"])),
-                                             sa.column(quoted_name(compute_domain_kwargs["column_B"]))]).select_from(selectable))
+                    selectable = sa.select(
+                        [
+                            sa.column(quoted_name(compute_domain_kwargs["column_A"])),
+                            sa.column(quoted_name(compute_domain_kwargs["column_B"])),
+                        ]
+                    ).select_from(selectable)
                 else:
-                    selectable = (sa.select([sa.column(compute_domain_kwargs["column_A"]),
-                                             sa.column(compute_domain_kwargs["column_B"])]).select_from(selectable))
+                    selectable = sa.select(
+                        [
+                            sa.column(compute_domain_kwargs["column_A"]),
+                            sa.column(compute_domain_kwargs["column_B"]),
+                        ]
+                    ).select_from(selectable)
             else:
                 # If we would like our data to become a multicolumn
                 if "columns" in compute_domain_kwargs:
                     if self.active_batch_data.use_quoted_name:
                         # Building a list of column objects used for sql alchemy selection
-                        to_select = [sa.column(quoted_name(col)) for col in compute_domain_kwargs["columns"]]
+                        to_select = [
+                            sa.column(quoted_name(col))
+                            for col in compute_domain_kwargs["columns"]
+                        ]
                         selectable = sa.select(to_select).select_from(selectable)
                     else:
-                        to_select = [sa.column(col) for col in compute_domain_kwargs["columns"]]
+                        to_select = [
+                            sa.column(col) for col in compute_domain_kwargs["columns"]
+                        ]
                         selectable = sa.select(to_select).select_from(selectable)
 
         # Letting selectable fall through
@@ -898,7 +941,7 @@
             split_clause = splitter_fn(
                 table_name=table_name,
                 partition_definition=batch_spec["partition_definition"],
-                **batch_spec["splitter_kwargs"]
+                **batch_spec["splitter_kwargs"],
             )
 
         else:
@@ -909,31 +952,29 @@
                 # SQLalchemy's semantics for LIMIT are different than normal WHERE clauses,
                 # so the business logic for building the query needs to be different.
 
-                return sa.select('*').select_from(
-                    sa.text(table_name)
-                ).where(
-                    split_clause
-                ).limit(batch_spec["sampling_kwargs"]["n"])
+                return (
+                    sa.select("*")
+                    .select_from(sa.text(table_name))
+                    .where(split_clause)
+                    .limit(batch_spec["sampling_kwargs"]["n"])
+                )
 
             else:
 
                 sampler_fn = getattr(self, batch_spec["sampling_method"])
-                return sa.select('*').select_from(
-                    sa.text(table_name)
-                ).where(
-                    sa.and_(
-                        split_clause,
-                        sampler_fn(**batch_spec["sampling_kwargs"]),
+                return (
+                    sa.select("*")
+                    .select_from(sa.text(table_name))
+                    .where(
+                        sa.and_(
+                            split_clause, sampler_fn(**batch_spec["sampling_kwargs"]),
+                        )
                     )
                 )
 
         else:
 
-            return sa.select('*').select_from(
-                sa.text(table_name)
-            ).where(
-                split_clause
-            )
+            return sa.select("*").select_from(sa.text(table_name)).where(split_clause)
 
     def get_batch_data_and_markers(
         self, batch_spec
