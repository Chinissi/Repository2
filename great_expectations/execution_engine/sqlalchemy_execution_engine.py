import copy
import datetime
import logging
import uuid
from pathlib import Path
from typing import Any, Callable, Dict, Iterable, List, Tuple
from urllib.parse import urlparse
import json

from sqlalchemy.engine import reflection
from sqlalchemy.engine.default import DefaultDialect
from sqlalchemy.sql import Select
from sqlalchemy.sql.elements import TextClause, quoted_name

from great_expectations.core import IDDict
from great_expectations.execution_environment.types import (
    SqlAlchemyDatasourceQueryBatchSpec,
    SqlAlchemyDatasourceTableBatchSpec,
)
from great_expectations.expectations.row_conditions import parse_condition_to_sqlalchemy
from great_expectations.util import import_library_module
from great_expectations.validator.validation_graph import MetricConfiguration

try:
    import sqlalchemy as sa
except ImportError:
    sa = None

from great_expectations.core.batch import Batch, BatchMarkers
from great_expectations.exceptions import (
    BatchSpecError,
    DatasourceKeyPairAuthBadPassphraseError,
    GreatExpectationsError,
    InvalidConfigError,
    ValidationError,
)
from great_expectations.execution_engine import ExecutionEngine

logger = logging.getLogger(__name__)

try:
    import psycopg2
    import sqlalchemy.dialects.postgresql.psycopg2 as sqlalchemy_psycopg2
except (ImportError, KeyError):
    sqlalchemy_psycopg2 = None

try:
    import sqlalchemy_redshift.dialect
except ImportError:
    sqlalchemy_redshift = None

try:
    import snowflake.sqlalchemy.snowdialect

    # Sometimes "snowflake-sqlalchemy" fails to self-register in certain environments, so we do it explicitly.
    # (see https://stackoverflow.com/questions/53284762/nosuchmoduleerror-cant-load-plugin-sqlalchemy-dialectssnowflake)
    sa.dialects.registry.register("snowflake", "snowflake.sqlalchemy", "dialect")
except (ImportError, KeyError):
    snowflake = None

try:
    import pybigquery.sqlalchemy_bigquery

    # Sometimes "pybigquery.sqlalchemy_bigquery" fails to self-register in certain environments, so we do it explicitly.
    # (see https://stackoverflow.com/questions/53284762/nosuchmoduleerror-cant-load-plugin-sqlalchemy-dialectssnowflake)
    sa.dialects.registry.register(
        "bigquery", "pybigquery.sqlalchemy_bigquery", "BigQueryDialect"
    )
    try:
        getattr(pybigquery.sqlalchemy_bigquery, "INTEGER")
        bigquery_types_tuple = None
    except AttributeError:
        # In older versions of the pybigquery driver, types were not exported, so we use a hack
        logger.warning(
            "Old pybigquery driver version detected. Consider upgrading to 0.4.14 or later."
        )
        from collections import namedtuple

        BigQueryTypes = namedtuple(
            "BigQueryTypes", sorted(pybigquery.sqlalchemy_bigquery._type_map)
        )
        bigquery_types_tuple = BigQueryTypes(**pybigquery.sqlalchemy_bigquery._type_map)
except ImportError:
    bigquery_types_tuple = None
    pybigquery = None


def _get_dialect_type_module(dialect):
    """Given a dialect, returns the dialect type, which is defines the engine/system that is used to communicates
    with the database/database implementation. Currently checks for RedShift/BigQuery dialects"""
    if dialect is None:
        logger.warning(
            "No sqlalchemy dialect found; relying in top-level sqlalchemy types."
        )
        return sa
    try:
        # Redshift does not (yet) export types to top level; only recognize base SA types
        if isinstance(dialect, sqlalchemy_redshift.dialect.RedshiftDialect):
            return dialect.sa
    except (TypeError, AttributeError):
        pass

    # Bigquery works with newer versions, but use a patch if we had to define bigquery_types_tuple
    try:
        if (
            isinstance(dialect, pybigquery.sqlalchemy_bigquery.BigQueryDialect,)
            and bigquery_types_tuple is not None
        ):
            return bigquery_types_tuple
    except (TypeError, AttributeError):
        pass

    return dialect


class SqlAlchemyBatchData:
    """A class which represents a SQL alchemy batch, with properties including the construction of the batch itself
    and several getters used to access various properties."""

    def __init__(
        self, engine, table_name=None, schema=None, query=None, use_quoted_name=False
    ):
        """A Constructor used to initialize and SqlAlchemy Batch, create an id for it, and verify that all necessary
        parameters have been provided. If a Query is given, also builds a temporary table for this query

            Args:
                engine (SqlAlchemyExecutionEngineExecutionEngine): \
                    A SqlAlchemy Execution Engine that will act upon the data
                table_name (string or None): \
                    The name of the table that will be accessed. Either this parameter or the query parameter must be
                    specified. Default is 'None'.
                schema (string or None): \
                    The name of the schema in which the databases lie
                query (string or None): \
                    A query string representing a domain, which will be used to create a temporary table
            """
        self._engine = engine
        self._table_name = table_name
        self._schema = schema
        self._query = query
        self._use_quoted_name = use_quoted_name

        if table_name is None and query is None:
            raise ValueError("Table_name or query must be specified")

        if query and not table_name:
            # NOTE: Eugene 2020-01-31: @James, this is a not a proper fix, but without it the "public" schema
            # was used for a temp table and raising an error
            schema = None
            table_name = f"ge_tmp_{str(uuid.uuid4())[:8]}"
            # mssql expects all temporary table names to have a prefix '#'
            if engine.dialect.name.lower() == "mssql":
                table_name = f"#{table_name}"
            generated_table_name = table_name
        else:
            generated_table_name = None

        if table_name is None:
            raise ValueError("No table_name provided.")

        if use_quoted_name:
            table_name = quoted_name(table_name)

        if engine.dialect.name.lower() == "bigquery":
            # In BigQuery the table name is already qualified with its schema name
            self._table = sa.Table(table_name, sa.MetaData(), schema=None)

        else:
            self._table = sa.Table(table_name, sa.MetaData(), schema=schema)

        if schema is not None and query is not None:
            # temporary table will be written to temp schema, so don't allow
            # a user-defined schema
            # NOTE: 20200306 - JPC - Previously, this would disallow both custom_sql (a query) and a schema, but
            # that is overly restrictive -- snowflake could have had a schema specified, for example, in which to create
            # a temporary table.
            # raise ValueError("Cannot specify both schema and custom_sql.")
            pass

        if query is not None and engine.dialect.name.lower() == "bigquery":
            if generated_table_name is not None and engine.dialect.dataset_id is None:
                raise ValueError(
                    "No BigQuery dataset specified. Use bigquery_temp_table batch_kwarg or a specify a "
                    "default dataset in engine url"
                )

        if (
            query is not None
            and engine.dialect.name.lower() == "snowflake"
            and generated_table_name is not None
        ):
            raise ValueError(
                "No snowflake_transient_table specified. Snowflake with a query batch_kwarg will create "
                "a transient table, so you must provide a user-selected name."
            )

        if query:
            self.create_temporary_table(table_name, query, schema_name=schema)

            if (
                generated_table_name is not None
                and engine.dialect.name.lower() == "bigquery"
            ):
                logger.warning(
                    "Created permanent table {table_name}".format(table_name=table_name)
                )

        try:
            insp = reflection.Inspector.from_engine(engine)
            self.columns = insp.get_columns(table_name, schema=schema)
        except KeyError:
            # we will get a KeyError for temporary tables, since
            # reflection will not find the temporary schema
            self.columns = self.column_reflection_fallback()

        # Use fallback because for mssql reflection doesn't throw an error but returns an empty list
        if len(self.columns) == 0:
            self.columns = self.column_reflection_fallback()

    @property
    def sql_engine_dialect(self) -> DefaultDialect:
        """Returns the Batches' current engine dialect"""
        return self._engine.dialect

    @property
    def table(self):
        """Returns a table of the data inside the sqlalchemy_execution_engine"""
        return self._table

    @property
    def use_quoted_name(self):
        """Returns a table of the data inside the sqlalchemy_execution_engine"""
        return self._use_quoted_name

    def create_temporary_table(self, table_name, custom_sql, schema_name=None):
        """
        Create Temporary table based on sql query. This will be used as a basis for executing expectations.
        :param custom_sql:
        """

        ###
        # NOTE: 20200310 - The update to support snowflake transient table creation revealed several
        # import cases that are not fully handled.
        # The snowflake-related change updated behavior to allow both custom_sql and schema to be specified. But
        # the underlying incomplete handling of schema remains.
        #
        # Several cases we need to consider:
        #
        # 1. Distributed backends (e.g. Snowflake and BigQuery) often use a `<database>.<schema>.<table>`
        # syntax, but currently we are biased towards only allowing schema.table
        #
        # 2. In the wild, we see people using several ways to declare the schema they want to use:
        # a. In the connection string, the original RFC only specifies database, but schema is supported by some
        # backends (Snowflake) as a query parameter.
        # b. As a default for a user (the equivalent of USE SCHEMA being provided at the beginning of a session)
        # c. As part of individual queries.
        #
        # 3. We currently don't make it possible to select from a table in one query, but create a temporary
        # table in
        # another schema, except for with BigQuery and (now) snowflake, where you can specify the table name (and
        # potentially triple of database, schema, table) in the batch_kwargs.
        #
        # The SqlAlchemyDataset interface essentially predates the batch_kwargs concept and so part of what's going
        # on, I think, is a mismatch between those. I think we should rename custom_sql -> "temp_table_query" or
        # similar, for example.
        ###

        if self.sql_engine_dialect.name.lower() == "bigquery":
            stmt = "CREATE OR REPLACE TABLE `{table_name}` AS {custom_sql}".format(
                table_name=table_name, custom_sql=custom_sql
            )
        elif self.sql_engine_dialect.name.lower() == "snowflake":
            logger.info("Creating transient table %s" % table_name)
            if schema_name is not None:
                table_name = schema_name + "." + table_name
            stmt = "CREATE OR REPLACE TRANSIENT TABLE {table_name} AS {custom_sql}".format(
                table_name=table_name, custom_sql=custom_sql
            )
        elif self.sql_engine_dialect.name == "mysql":
            # Note: We can keep the "MySQL" clause separate for clarity, even though it is the same as the
            # generic case.
            stmt = "CREATE TEMPORARY TABLE {table_name} AS {custom_sql}".format(
                table_name=table_name, custom_sql=custom_sql
            )
        elif self.sql_engine_dialect.name == "mssql":
            # Insert "into #{table_name}" in the custom sql query right before the "from" clause
            # Split is case sensitive so detect case.
            # Note: transforming custom_sql to uppercase/lowercase has uninteded consequences (i.e.,
            # changing column names), so this is not an option!
            if "from" in custom_sql:
                strsep = "from"
            else:
                strsep = "FROM"
            custom_sqlmod = custom_sql.split(strsep, maxsplit=1)
            stmt = (
                custom_sqlmod[0] + "into {table_name} from" + custom_sqlmod[1]
            ).format(table_name=table_name)
        else:
            stmt = 'CREATE TEMPORARY TABLE "{table_name}" AS {custom_sql}'.format(
                table_name=table_name, custom_sql=custom_sql
            )
        self._engine.execute(stmt)

    def column_reflection_fallback(self):
        """If we can't reflect the table, use a query to at least get column names."""
        col_info_dict_list: List[Dict]
        if self.sql_engine_dialect.name.lower() == "mssql":
            type_module = _get_dialect_type_module(self.sql_engine_dialect)
            # Get column names and types from the database
            # StackOverflow to the rescue: https://stackoverflow.com/a/38634368
            col_info_query: TextClause = sa.text(
                f"""
SELECT
    cols.NAME, ty.NAME
FROM
    tempdb.sys.columns AS cols
JOIN
    sys.types AS ty
ON
    cols.user_type_id = ty.user_type_id
WHERE
    object_id = OBJECT_ID('tempdb..{self._table}')
                """
            )
            col_info_tuples_list = self._engine.execute(col_info_query).fetchall()
            col_info_dict_list = [
                {"name": col_name, "type": getattr(type_module, col_type.upper())()}
                for col_name, col_type in col_info_tuples_list
            ]
        else:
            query: Select = sa.select([sa.text("*")]).select_from(self._table).limit(1)
            col_names: list = self._engine.execute(query).keys()
            col_info_dict_list = [{"name": col_name} for col_name in col_names]
        return col_info_dict_list


class SqlAlchemyExecutionEngine(ExecutionEngine):
    def __init__(
        self,
        name=None,
        credentials=None,
        data_context=None,
        engine=None,
        connection_string=None,
        url=None,
        batch_data_dict=None,
        **kwargs,
    ):
        """Builds a SqlAlchemyExecutionEngine, using a provided connection string/url/engine/credentials to access the
        desired database. Also initializes the dialect to be used and configures usage statistics.

            Args:
                name (str): \
                    The name of the SqlAlchemyExecutionEngine
                credentials: \
                    If the Execution Engine is not provided, the credentials can be used to build the Execution
                    Engine. If the Engine is provided, it will be used instead
                data_context (DataContext): \
                    An object representing a Great Expectations project that can be used to access Expectation
                    Suites and the Project Data itself
                engine (SqlAlchemyExecutionEngine): \
                    An Execution Engine used to set the SqlAlchemyExecutionEngine being configured, useful if an
                    Execution Engine has already been configured and should be reused. Will override Credentials
                    if provided.
                connection_string (string): \
                    If neither the engines nor the credentials have been provided, a connection string can be used
                    to access the data. This will be overridden by both the engine and credentials if those are
                    provided.
                url (string): \
                    If neither the engines, the credentials, nor the connection_string have been provided,
                    a url can be used to access the data. This will be overridden by all other configuration
                    options if any are provided.
        """
        super().__init__(name=name, batch_data_dict=batch_data_dict, **kwargs)
        self._name = name
        if engine is not None:
            if credentials is not None:
                logger.warning(
                    "Both credentials and engine were provided during initialization of SqlAlchemyExecutionEngine. "
                    "Ignoring credentials."
                )
            self.engine = engine
        elif credentials is not None:
            self.engine = self._build_engine(credentials=credentials, **kwargs)
        elif connection_string is not None:
            self.engine = sa.create_engine(connection_string, **kwargs)
        elif url is not None:
            self.drivername = urlparse(url).scheme
            self.engine = sa.create_engine(url, **kwargs)
        else:
            raise InvalidConfigError(
                "Credentials or an engine are required for a SqlAlchemyExecutionEngine."
            )
        self.engine.connect()

        # Get the dialect **for purposes of identifying types**
        if self.engine.dialect.name.lower() in [
            "postgresql",
            "mysql",
            "sqlite",
            "oracle",
            "mssql",
            "oracle",
        ]:
            # These are the officially included and supported dialects by sqlalchemy
            self.dialect = import_library_module(
                module_name="sqlalchemy.dialects." + self.engine.dialect.name
            )

            if engine and engine.dialect.name.lower() in ["sqlite", "mssql"]:
                # sqlite/mssql temp tables only persist within a connection so override the engine
                self.engine = engine.connect()
        elif self.engine.dialect.name.lower() == "snowflake":
            self.dialect = import_library_module(
                module_name="snowflake.sqlalchemy.snowdialect"
            )
        elif self.engine.dialect.name.lower() == "redshift":
            self.dialect = import_library_module(
                module_name="sqlalchemy_redshift.dialect"
            )
        elif self.engine.dialect.name.lower() == "bigquery":
            self.dialect = import_library_module(
                module_name="pybigquery.sqlalchemy_bigquery"
            )
        else:
            self.dialect = None

        # Send a connect event to provide dialect type
        if data_context is not None and getattr(
            data_context, "_usage_statistics_handler", None
        ):
            handler = data_context._usage_statistics_handler
            handler.send_usage_message(
                event="execution_engine.sqlalchemy.connect",
                event_payload={
                    "anonymized_name": handler._execution_engine_anonymizer.anonymize(
                        self.name
                    ),
                    "sqlalchemy_dialect": self.engine.name,
                },
                success=True,
            )

    def _build_engine(self, credentials, **kwargs) -> sa.engine.Engine:
        """
        Using a set of given credentials, constructs an Execution Engine , connecting to a database using a URL or a
        private key path.
        """
        # Update credentials with anything passed during connection time
        drivername = credentials.pop("drivername")
        schema_name = credentials.pop("schema_name", None)
        if schema_name is not None:
            logger.warning(
                "schema_name specified creating a URL with schema is not supported. Set a default "
                "schema on the user connecting to your database."
            )

        create_engine_kwargs = kwargs
        connect_args = credentials.pop("connect_args", None)
        if connect_args:
            create_engine_kwargs["connect_args"] = connect_args

        if "private_key_path" in credentials:
            options, create_engine_kwargs = self._get_sqlalchemy_key_pair_auth_url(
                drivername, credentials
            )
        else:
            options = sa.engine.url.URL(drivername, **credentials)

        self.drivername = drivername
        engine = sa.create_engine(options, **create_engine_kwargs)
        return engine

    def _get_sqlalchemy_key_pair_auth_url(
        self, drivername: str, credentials: dict
    ) -> Tuple[str, dict]:
        """
        Utilizing a private key path and a passphrase in a given credentials dictionary, attempts to encode the provided
        values into a private key. If passphrase is incorrect, this will fail and an exception is raised.

        Args:
            drivername(str) - The name of the driver class
            credentials(dict) - A dictionary of database credentials used to access the database

        Returns:
            a tuple consisting of a url with the serialized key-pair authentication, and a dictionary of engine kwargs.
        """
        from cryptography.hazmat.backends import default_backend
        from cryptography.hazmat.primitives import serialization

        private_key_path = credentials.pop("private_key_path")
        private_key_passphrase = credentials.pop("private_key_passphrase")

        with Path(private_key_path).expanduser().resolve().open(mode="rb") as key:
            try:
                p_key = serialization.load_pem_private_key(
                    key.read(),
                    password=private_key_passphrase.encode()
                    if private_key_passphrase
                    else None,
                    backend=default_backend(),
                )
            except ValueError as e:
                if "incorrect password" in str(e).lower():
                    raise DatasourceKeyPairAuthBadPassphraseError(
                        datasource_name="SqlAlchemyDatasource",
                        message="Decryption of key failed, was the passphrase incorrect?",
                    ) from e
                else:
                    raise e
        pkb = p_key.private_bytes(
            encoding=serialization.Encoding.DER,
            format=serialization.PrivateFormat.PKCS8,
            encryption_algorithm=serialization.NoEncryption(),
        )

        credentials_driver_name = credentials.pop("drivername", None)
        create_engine_kwargs = {"connect_args": {"private_key": pkb}}
        return (
            sa.engine.url.URL(drivername or credentials_driver_name, **credentials),
            create_engine_kwargs,
        )

<<<<<<< HEAD
    def get_compute_domain(
        self, domain_kwargs: dict = None
    ) -> Tuple[sa.sql.Selectable, dict, dict]:
=======
    def load_batch(
        self, batch_request=None, batch_spec=None, batch_data=None
    ) -> Batch:
        """
        With the help of the execution environment and data connector specified within the batch request,
        builds a batch spec and utilizes it to load a batch using the appropriate file reader and the given file path.

        Args:
           batch_spec (dict): A dictionary specifying the parameters used to build the batch
           batch_data (A Pandas DataFrame or None): Optional specification of an in memory Dataset used
                                                            to load a batch. A Data Asset name and partition ID
                                                            must still be passed via batch request.

        """
        # We need to build a batch_markers to be used in the dataframe
        if not batch_spec and not batch_request:
            raise ValueError("must provide a batch spec or batch request")

        if batch_spec and batch_request:
            raise ValueError("only provide either batch spec or batch request")

        if batch_spec and not batch_request:
            logger.info("loading a batch without a batch_request")
            batch_request = {}
        else:
            execution_environment_name = batch_request.get("execution_environment")
            if not self._data_context:
                raise ValueError("Cannot use a batch request without a data context")
            execution_environment = self._data_context.get_execution_environment(
                execution_environment_name
            )

            data_connector_name = batch_request.get("data_connector")
            assert data_connector_name, "Batch definition must specify a data_connector"

            data_connector = execution_environment.get_data_connector(
                data_connector_name
            )
            # noinspection PyProtectedMember
            batch_spec = data_connector._build_batch_spec(
                batch_request=batch_request
            )

        batch_markers = BatchMarkers(
            {
                "ge_load_time": datetime.datetime.now(datetime.timezone.utc).strftime(
                    "%Y%m%dT%H%M%S.%fZ"
                )
            }
        )

        if isinstance(batch_spec, SqlAlchemyDatasourceTableBatchSpec):
            batch_reference = SqlAlchemyBatchData(
                engine=self.engine,
                table_name=batch_spec.get("table"),
                schema=batch_spec.get("schema"),
            )
        elif isinstance(batch_spec, SqlAlchemyDatasourceQueryBatchSpec):
            batch_reference = SqlAlchemyBatchData(
                engine=self.engine,
                query=batch_spec.get("query"),
                schema=batch_spec.get("schema"),
            )
        else:
            raise BatchSpecError("Unrecognized BatchSpec")

        batch_id = batch_spec.to_id()
        if not self.batches.get(batch_id):
            batch = Batch(
                execution_engine=self,
                batch_spec=batch_spec,
                data=batch_reference,
                batch_request=batch_request,
                batch_markers=batch_markers,
                data_context=self._data_context,
            )
            self.batches[batch_id] = batch

        self._loaded_batch_id = batch_id
        return batch

    def _get_selectable(
        self, domain_kwargs: dict = None, batches: Dict[str, Batch] = None
    ) -> sa.sql.Selectable:
>>>>>>> 2d776a95
        """Uses a given batch dictionary and domain kwargs to obtain a SqlAlchemy column object.

        Args:
            domain_kwargs (dict) - A dictionary consisting of the domain kwargs specifying which data to obtain
            batches (dict) - A dictionary specifying batch id and which batches to obtain

        Returns:
            SqlAlchemy column
        """
        batch_id = domain_kwargs.get("batch_id")
        if batch_id is None:
            # We allow no batch id specified if there is only one batch
            if self.active_batch_data:
                data_object = self.active_batch_data
            else:
                raise ValidationError(
                    "No batch is specified, but could not identify a loaded batch."
                )
        else:
            if batch_id in self.loaded_batch_data:
                data_object = self.loaded_batch_data[batch_id]
            else:
                raise ValidationError(f"Unable to find batch with batch_id {batch_id}")

        compute_domain_kwargs = copy.deepcopy(domain_kwargs)
        accessor_domain_kwargs = dict()
        if "table" in domain_kwargs and domain_kwargs["table"] is not None:
            if domain_kwargs["table"] != data_object.table:
                raise ValueError("Unrecognized table name.")
            else:
                selectable = data_object.table
        elif "query" in domain_kwargs:
            raise ValueError(
                "query is not currently supported by SqlAlchemyExecutionEngine"
            )
        else:
            selectable = data_object.table

        if (
            "row_condition" in domain_kwargs
            and domain_kwargs["row_condition"] is not None
        ):
            condition_parser = domain_kwargs["condition_parser"]
            if condition_parser == "great_expectations__experimental__":
                parsed_condition = parse_condition_to_sqlalchemy(
                    domain_kwargs["row_condition"]
                )
                selectable = sa.select(
                    "*", from_obj=selectable, whereclause=parsed_condition
                )

            else:
                raise GreatExpectationsError(
                    "SqlAlchemyExecutionEngine only supports the great_expectations condition_parser."
                )

        if "column" in compute_domain_kwargs:
            if self.active_batch_data.use_quoted_name:
                accessor_domain_kwargs["column"] = quoted_name(
                    compute_domain_kwargs.pop("column")
                )
            else:
                accessor_domain_kwargs["column"] = compute_domain_kwargs.pop("column")

        return selectable, compute_domain_kwargs, accessor_domain_kwargs

    def resolve_metric_bundle(
        self, metric_fn_bundle: Iterable[Tuple[MetricConfiguration, Callable, dict]],
    ) -> dict:
        """For every metrics in a set of Metrics to resolve, obtains necessary metric keyword arguments and builds a
        bundles the metrics into one large query dictionary so that they are all executed simultaneously. Will fail if
        bundling the metrics together is not possible.

            Args:
                metric_fn_bundle (Iterable[Tuple[MetricConfiguration, Callable, dict]): \
                    A Dictionary containing a MetricProvider's MetricConfiguration (its unique identifier), its metric provider function
                    (the function that actually executes the metric), and the arguments to pass to the metric provider function.
                metrics (Dict[Tuple, Any]): \
                    A dictionary of metrics defined in the registry and corresponding arguments

            Returns:
                A dictionary of metric names and their corresponding now-queried values.
        """
        resolved_metrics = dict()

        # We need a different query for each domain (where clause).
        queries: Dict[Tuple, dict] = dict()
        for (
            metric_to_resolve,
            metric_provider,
            metric_provider_kwargs,
        ) in metric_fn_bundle:
            # We have different semantics for bundled metric providers, so ensure we actually are working only with those.
            assert (
                metric_provider.metric_fn_type == "aggregate_fn"
            ), "resolve_metric_bundle only supports aggregate metrics"
            statement, domain_kwargs = metric_provider(**metric_provider_kwargs)
            if not isinstance(domain_kwargs, IDDict):
                domain_kwargs = IDDict(domain_kwargs)
            domain_id = domain_kwargs.to_id()
            if domain_id not in queries:
                queries[domain_id] = {
                    "select": [],
                    "ids": [],
                    "domain_kwargs": domain_kwargs,
                }
            queries[domain_id]["select"].append(
                statement.label(metric_to_resolve.metric_name)
            )
            queries[domain_id]["ids"].append(metric_to_resolve.id)
        for query in queries.values():
            selectable, compute_domain_kwargs, _ = self.get_compute_domain(
                query["domain_kwargs"]
            )
            assert (
                compute_domain_kwargs == query["domain_kwargs"]
            ), "Invalid compute domain returned from a bundled metric. Verify that its target compute domain is a valid compute domain."
            assert len(query["select"]) == len(query["ids"])
            res = self.engine.execute(
                sa.select(query["select"]).select_from(selectable)
            ).fetchall()
            assert (
                len(res) == 1
            ), "all bundle-computed metrics must be single-value statistics"
            assert len(query["ids"]) == len(
                res[0]
            ), "unexpected number of metrics returned"
            for idx, id in enumerate(query["ids"]):
                resolved_metrics[id] = res[0][idx]

<<<<<<< HEAD
        return resolved_metrics
=======
        return outer

    ### Splitter methods for partitioning tables ###

    def _split_on_whole_table(
        self,
        table_name: str,
        # column_name: str,
        partition_definition: dict,
    ):
        """'Split' by returning the whole table"""

        # return sa.column(column_name) == partition_definition[column_name]
        return 1 == 1

    def _split_on_column_value(
        self,
        table_name: str,
        column_name: str,
        partition_definition: dict,
    ):
        """Split using the values in the named column"""

        return sa.column(column_name) == partition_definition[column_name]

    def _split_on_converted_datetime(
        self,
        table_name: str,
        column_name: str,
        partition_definition: dict,
        date_format_string: str='%Y-%m-%d',
    ):
        """Convert the values in the named column to the given date_format, and split on that"""

        return sa.func.strftime(
            date_format_string,
            sa.column(column_name),
        ) == partition_definition[column_name]

    def _split_on_divided_integer(
        self,
        table_name: str,
        column_name: str,
        divisor:int,
        partition_definition: dict,
    ):
        """Divide the values in the named column by `divisor`, and split on that"""

        return sa.cast(
            sa.column(column_name) / divisor,
            sa.Integer
        ) == partition_definition[column_name]

    def _split_on_mod_integer(
        self,
        table_name: str,
        column_name: str,
        mod:int,
        partition_definition: dict,
    ):
        """Divide the values in the named column by `divisor`, and split on that"""

        return sa.column(column_name) % mod == partition_definition[column_name]

    def _split_on_multi_column_values(
        self,
        table_name: str,
        column_names: List[str],
        partition_definition: dict,
    ):
        """Split on the joint values in the named columns"""

        return sa.and_(*[
            sa.column(column_name) == column_value for column_name, column_value in partition_definition.items()
        ])
        
    def _split_on_hashed_column(
        self,
        table_name: str,
        column_name: str,
        hash_digits: int,
        partition_definition: dict,
    ):
        """Split on the hashed value of the named column"""

        return sa.func.right(
            sa.func.md5(
                sa.column(column_name)
            ),
            hash_digits
        ) == partition_definition[column_name]

    ### Sampling methods ###

    # _sample_using_limit
    # _sample_using_random
    # _sample_using_mod
    # _sample_using_a_list
    # _sample_using_md5

    def _sample_using_random(
        self,
        p: float = .1,
    ):
        """Take a random sample of rows, retaining proportion p
        
        Note: the Random function behaves differently on different dialects of SQL
        """
        return sa.func.random() < p

    def _sample_using_mod(
        self,
        column_name,
        mod: int,
        value: int,
    ):
        """Take the mod of named column, and only keep rows that match the given value"""
        return sa.column(column_name) % mod == value

    def _sample_using_a_list(
        self,
        column_name: str,
        value_list: list,
    ):
        """Match the values in the named column against value_list, and only keep the matches"""
        return sa.column(column_name).in_(value_list)

    def _sample_using_md5(
        self,
        column_name: str,
        hash_digits: int=1,
        hash_value: str='f',
    ):
        """Hash the values in the named column, and split on that"""
        return sa.func.right(
            sa.func.md5(
                sa.cast(sa.column(column_name), sa.Text)
            ),
            hash_digits
        ) == hash_value


    def _build_selector_from_batch_spec(self, batch_spec):
        table_name = batch_spec["table_name"]

        splitter_fn = getattr(self, batch_spec["splitter_method"])
        if "sampling_method" in batch_spec:
            if batch_spec["sampling_method"] == "_sample_using_limit":

                return sa.select('*').select_from(
                    sa.text(table_name)
                ).where(
                    splitter_fn(
                        table_name=table_name,
                        partition_definition=batch_spec["partition_definition"],
                        **batch_spec["splitter_kwargs"]
                    )
                ).limit(batch_spec["sampling_kwargs"]["n"])

            else:

                sampler_fn = getattr(self, batch_spec["sampling_method"])
                return sa.select('*').select_from(
                    sa.text(table_name)
                ).where(
                    sa.and_(
                        splitter_fn(
                            table_name=table_name,
                            partition_definition=batch_spec["partition_definition"],
                            **batch_spec["splitter_kwargs"]
                        ),
                        sampler_fn(**batch_spec["sampling_kwargs"]),
                    )
                )
        
        else:

            return sa.select('*').select_from(
                sa.text(table_name)
            ).where(
                splitter_fn(
                    table_name=table_name,
                    partition_definition=batch_spec["partition_definition"],
                    **batch_spec["splitter_kwargs"]
                )
            )

    def get_batch_data_and_markers(
        self,
        batch_spec
    ) -> Tuple[SqlAlchemyBatchData, BatchMarkers]:

        selector = self._build_selector_from_batch_spec(batch_spec)
        batch_data = self.engine.execute(selector)
        # TODO: Abe 20201030: This method should return a SqlAlchemyBatchData as its first object, but that probably requires deeper changes.
        # SqlAlchemyBatchData(
        #     engine=self.engine,
        #     table_name=batch_spec.get("table"),
        #     schema=batch_spec.get("schema"),
        # )

        batch_markers = BatchMarkers(
            {
                "ge_load_time": datetime.datetime.now(datetime.timezone.utc).strftime(
                    "%Y%m%dT%H%M%S.%fZ"
                )
            }
        )

        return batch_data, batch_markers
>>>>>>> 2d776a95
<|MERGE_RESOLUTION|>--- conflicted
+++ resolved
@@ -521,96 +521,9 @@
             create_engine_kwargs,
         )
 
-<<<<<<< HEAD
     def get_compute_domain(
         self, domain_kwargs: dict = None
     ) -> Tuple[sa.sql.Selectable, dict, dict]:
-=======
-    def load_batch(
-        self, batch_request=None, batch_spec=None, batch_data=None
-    ) -> Batch:
-        """
-        With the help of the execution environment and data connector specified within the batch request,
-        builds a batch spec and utilizes it to load a batch using the appropriate file reader and the given file path.
-
-        Args:
-           batch_spec (dict): A dictionary specifying the parameters used to build the batch
-           batch_data (A Pandas DataFrame or None): Optional specification of an in memory Dataset used
-                                                            to load a batch. A Data Asset name and partition ID
-                                                            must still be passed via batch request.
-
-        """
-        # We need to build a batch_markers to be used in the dataframe
-        if not batch_spec and not batch_request:
-            raise ValueError("must provide a batch spec or batch request")
-
-        if batch_spec and batch_request:
-            raise ValueError("only provide either batch spec or batch request")
-
-        if batch_spec and not batch_request:
-            logger.info("loading a batch without a batch_request")
-            batch_request = {}
-        else:
-            execution_environment_name = batch_request.get("execution_environment")
-            if not self._data_context:
-                raise ValueError("Cannot use a batch request without a data context")
-            execution_environment = self._data_context.get_execution_environment(
-                execution_environment_name
-            )
-
-            data_connector_name = batch_request.get("data_connector")
-            assert data_connector_name, "Batch definition must specify a data_connector"
-
-            data_connector = execution_environment.get_data_connector(
-                data_connector_name
-            )
-            # noinspection PyProtectedMember
-            batch_spec = data_connector._build_batch_spec(
-                batch_request=batch_request
-            )
-
-        batch_markers = BatchMarkers(
-            {
-                "ge_load_time": datetime.datetime.now(datetime.timezone.utc).strftime(
-                    "%Y%m%dT%H%M%S.%fZ"
-                )
-            }
-        )
-
-        if isinstance(batch_spec, SqlAlchemyDatasourceTableBatchSpec):
-            batch_reference = SqlAlchemyBatchData(
-                engine=self.engine,
-                table_name=batch_spec.get("table"),
-                schema=batch_spec.get("schema"),
-            )
-        elif isinstance(batch_spec, SqlAlchemyDatasourceQueryBatchSpec):
-            batch_reference = SqlAlchemyBatchData(
-                engine=self.engine,
-                query=batch_spec.get("query"),
-                schema=batch_spec.get("schema"),
-            )
-        else:
-            raise BatchSpecError("Unrecognized BatchSpec")
-
-        batch_id = batch_spec.to_id()
-        if not self.batches.get(batch_id):
-            batch = Batch(
-                execution_engine=self,
-                batch_spec=batch_spec,
-                data=batch_reference,
-                batch_request=batch_request,
-                batch_markers=batch_markers,
-                data_context=self._data_context,
-            )
-            self.batches[batch_id] = batch
-
-        self._loaded_batch_id = batch_id
-        return batch
-
-    def _get_selectable(
-        self, domain_kwargs: dict = None, batches: Dict[str, Batch] = None
-    ) -> sa.sql.Selectable:
->>>>>>> 2d776a95
         """Uses a given batch dictionary and domain kwargs to obtain a SqlAlchemy column object.
 
         Args:
@@ -741,10 +654,7 @@
             for idx, id in enumerate(query["ids"]):
                 resolved_metrics[id] = res[0][idx]
 
-<<<<<<< HEAD
         return resolved_metrics
-=======
-        return outer
 
     ### Splitter methods for partitioning tables ###
 
@@ -954,4 +864,3 @@
         )
 
         return batch_data, batch_markers
->>>>>>> 2d776a95
