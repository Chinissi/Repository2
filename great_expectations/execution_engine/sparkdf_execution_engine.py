import copy
import datetime
import logging
import uuid
import warnings
from functools import reduce
from typing import Any, Callable, Dict, Iterable, List, Optional, Tuple, Union

from dateutil.parser import parse

from great_expectations.core.batch import BatchMarkers
from great_expectations.core.batch_spec import (
    AzureBatchSpec,
    BatchSpec,
    PathBatchSpec,
    RuntimeDataBatchSpec,
)
from great_expectations.core.id_dict import IDDict
from great_expectations.core.metric_domain_types import MetricDomainTypes
from great_expectations.core.util import (
    AzureUrl,
    convert_to_json_serializable,
    get_or_create_spark_application,
)
from great_expectations.exceptions import (
    BatchSpecError,
    ExecutionEngineError,
    GreatExpectationsError,
    ValidationError,
)
from great_expectations.exceptions import exceptions as ge_exceptions
from great_expectations.execution_engine import ExecutionEngine
from great_expectations.execution_engine.bundled_metric_configuration import (
    BundledMetricConfiguration,
)
from great_expectations.execution_engine.sparkdf_batch_data import SparkDFBatchData
from great_expectations.execution_engine.split_and_sample.sparkdf_data_sampler import (
    SparkDataSampler,
)
from great_expectations.execution_engine.split_and_sample.sparkdf_data_splitter import (
    SparkDataSplitter,
)
from great_expectations.expectations.row_conditions import (
    RowCondition,
    RowConditionParserType,
    parse_condition_to_spark,
)
from great_expectations.validator.metric_configuration import MetricConfiguration

logger = logging.getLogger(__name__)

try:
    import pyspark
    import pyspark.sql.functions as F

    # noinspection SpellCheckingInspection
    import pyspark.sql.types as sparktypes
    from pyspark import SparkContext
    from pyspark.sql import DataFrame, Row, SparkSession
    from pyspark.sql.readwriter import DataFrameReader
except ImportError:
    pyspark = None
    SparkContext = None
    SparkSession = None
    Row = None
    DataFrame = None
    DataFrameReader = None
    F = None
    # noinspection SpellCheckingInspection
    sparktypes = None

    logger.debug(
        "Unable to load pyspark; install optional spark dependency for support."
    )


# noinspection SpellCheckingInspection
def apply_dateutil_parse(column):
    assert len(column.columns) == 1, "Expected DataFrame with 1 column"
    col_name = column.columns[0]
    _udf = F.udf(parse, sparktypes.TimestampType())
    return column.withColumn(col_name, _udf(col_name))


class SparkDFExecutionEngine(ExecutionEngine):
    """
    This class holds an attribute `spark_df` which is a spark.sql.DataFrame.

    --ge-feature-maturity-info--

        id: validation_engine_pyspark_self_managed
        title: Validation Engine - pyspark - Self-Managed
        icon:
        short_description: Use Spark DataFrame to validate data
        description: Use Spark DataFrame to validate data
        how_to_guide_url: https://docs.greatexpectations.io/en/latest/how_to_guides/creating_batches/how_to_load_a_spark_dataframe_as_a_batch.html
        maturity: Production
        maturity_details:
            api_stability: Stable
            implementation_completeness: Moderate
            unit_test_coverage: Complete
            integration_infrastructure_test_coverage: N/A -> see relevant Datasource evaluation
            documentation_completeness: Complete
            bug_risk: Low/Moderate
            expectation_completeness: Moderate

        id: validation_engine_databricks
        title: Validation Engine - Databricks
        icon:
        short_description: Use Spark DataFrame in a Databricks cluster to validate data
        description: Use Spark DataFrame in a Databricks cluster to validate data
        how_to_guide_url: https://docs.greatexpectations.io/en/latest/how_to_guides/creating_batches/how_to_load_a_spark_dataframe_as_a_batch.html
        maturity: Beta
        maturity_details:
            api_stability: Stable
            implementation_completeness: Low (dbfs-specific handling)
            unit_test_coverage: N/A -> implementation not different
            integration_infrastructure_test_coverage: Minimal (we've tested a bit, know others have used it)
            documentation_completeness: Moderate (need docs on managing project configuration via dbfs/etc.)
            bug_risk: Low/Moderate
            expectation_completeness: Moderate

        id: validation_engine_emr_spark
        title: Validation Engine - EMR - Spark
        icon:
        short_description: Use Spark DataFrame in an EMR cluster to validate data
        description: Use Spark DataFrame in an EMR cluster to validate data
        how_to_guide_url: https://docs.greatexpectations.io/en/latest/how_to_guides/creating_batches/how_to_load_a_spark_dataframe_as_a_batch.html
        maturity: Experimental
        maturity_details:
            api_stability: Stable
            implementation_completeness: Low (need to provide guidance on "known good" paths, and we know there are many "knobs" to tune that we have not explored/tested)
            unit_test_coverage: N/A -> implementation not different
            integration_infrastructure_test_coverage: Unknown
            documentation_completeness: Low (must install specific/latest version but do not have docs to that effect or of known useful paths)
            bug_risk: Low/Moderate
            expectation_completeness: Moderate

        id: validation_engine_spark_other
        title: Validation Engine - Spark - Other
        icon:
        short_description: Use Spark DataFrame to validate data
        description: Use Spark DataFrame to validate data
        how_to_guide_url: https://docs.greatexpectations.io/en/latest/how_to_guides/creating_batches/how_to_load_a_spark_dataframe_as_a_batch.html
        maturity: Experimental
        maturity_details:
            api_stability: Stable
            implementation_completeness: Other (we haven't tested possibility, known glue deployment)
            unit_test_coverage: N/A -> implementation not different
            integration_infrastructure_test_coverage: Unknown
            documentation_completeness: Low (must install specific/latest version but do not have docs to that effect or of known useful paths)
            bug_risk: Low/Moderate
            expectation_completeness: Moderate

    --ge-feature-maturity-info--
    """

    recognized_batch_definition_keys = {"limit"}

    recognized_batch_spec_defaults = {
        "reader_method",
        "reader_options",
    }

    def __init__(
        self,
        *args,
        persist=True,
        spark_config=None,
        force_reuse_spark_context=False,
        **kwargs,
    ) -> None:
        # Creation of the Spark DataFrame is done outside this class
        self._persist = persist

        if spark_config is None:
            spark_config = {}

        spark: SparkSession = get_or_create_spark_application(
            spark_config=spark_config,
            force_reuse_spark_context=force_reuse_spark_context,
        )

        spark_config = dict(spark_config)
        spark_config.update({k: v for (k, v) in spark.sparkContext.getConf().getAll()})

        self._spark_config = spark_config
        self.spark = spark

        azure_options: dict = kwargs.pop("azure_options", {})
        self._azure_options = azure_options

        super().__init__(*args, **kwargs)

        self._config.update(
            {
                "persist": self._persist,
                "spark_config": spark_config,
                "azure_options": azure_options,
            }
        )

        self._data_splitter = SparkDataSplitter()
        self._data_sampler = SparkDataSampler()

    @property
    def dataframe(self):
        """If a batch has been loaded, returns a Spark Dataframe containing the data within the loaded batch"""
        if not self.active_batch_data:
            raise ValueError(
                "Batch has not been loaded - please run load_batch() to load a batch."
            )

        return self.active_batch_data.dataframe

    def load_batch_data(self, batch_id: str, batch_data: Any) -> None:
        if isinstance(batch_data, DataFrame):
            batch_data = SparkDFBatchData(self, batch_data)
        elif isinstance(batch_data, SparkDFBatchData):
            pass
        else:
            raise GreatExpectationsError(
                "SparkDFExecutionEngine requires batch data that is either a DataFrame or a SparkDFBatchData object"
            )
        super().load_batch_data(batch_id=batch_id, batch_data=batch_data)

    def get_batch_data_and_markers(
        self, batch_spec: BatchSpec
    ) -> Tuple[Any, BatchMarkers]:  # batch_data
        # We need to build a batch_markers to be used in the dataframe
        batch_markers = BatchMarkers(
            {
                "ge_load_time": datetime.datetime.now(datetime.timezone.utc).strftime(
                    "%Y%m%dT%H%M%S.%fZ"
                )
            }
        )

        """
        As documented in Azure DataConnector implementations, Pandas and Spark execution engines utilize separate path
        formats for accessing Azure Blob Storage service.  However, Pandas and Spark execution engines utilize identical
        path formats for accessing all other supported cloud storage services (AWS S3 and Google Cloud Storage).
        Moreover, these formats (encapsulated in S3BatchSpec and GCSBatchSpec) extend PathBatchSpec (common to them).
        Therefore, at the present time, all cases with the exception of Azure Blob Storage , are handled generically.
        """

        batch_data: Any
        if isinstance(batch_spec, RuntimeDataBatchSpec):
            # batch_data != None is already checked when RuntimeDataBatchSpec is instantiated
            batch_data = batch_spec.batch_data
            if isinstance(batch_data, str):
                raise ge_exceptions.ExecutionEngineError(
                    f"""SparkDFExecutionEngine has been passed a string type batch_data, "{batch_data}", which is illegal.
Please check your config."""
                )
            batch_spec.batch_data = "SparkDataFrame"

        elif isinstance(batch_spec, AzureBatchSpec):
            reader_method: str = batch_spec.reader_method
            reader_options: dict = batch_spec.reader_options or {}
            path: str = batch_spec.path
            azure_url = AzureUrl(path)
            # TODO <WILL> 202209 - Add `schema` definition to Azure like PathBatchSpec below
            try:
                credential = self._azure_options.get("credential")
                storage_account_url = azure_url.account_url
                if credential:
                    self.spark.conf.set(
                        "fs.wasb.impl",
                        "org.apache.hadoop.fs.azure.NativeAzureFileSystem",
                    )
                    self.spark.conf.set(
                        f"fs.azure.account.key.{storage_account_url}", credential
                    )
                reader: DataFrameReader = self.spark.read.options(**reader_options)
                reader_fn: Callable = self._get_reader_fn(
                    reader=reader,
                    reader_method=reader_method,
                    path=path,
                )
                batch_data = reader_fn(path)
            except AttributeError:
                raise ExecutionEngineError(
                    """
                    Unable to load pyspark. Pyspark is required for SparkDFExecutionEngine.
                    """
                )

        elif isinstance(batch_spec, PathBatchSpec):
            reader_method: str = batch_spec.reader_method
            reader_options: dict = batch_spec.reader_options or {}
            path: str = batch_spec.path
            schema: Optional[
<<<<<<< HEAD
                Union[pyspark.sql.types.StructType, dict]
=======
                Union[pyspark.sql.types.StructType, dict, str]
>>>>>>> 49fd337b
            ] = reader_options.get("schema")

            # schema can be a dict if it has been through serialization step,
            # either as part of the datasource configuration, or checkpoint config
            if isinstance(schema, dict):
                schema_converted: pyspark.sql.types.StructType = (
                    sparktypes.StructType.fromJson(schema)
                )
                schema = schema_converted
<<<<<<< HEAD
=======

            # this can happen if we have not converted schema into json at Datasource-config level
            elif isinstance(schema, str):
                raise ge_exceptions.ExecutionEngineError(
                    f"""
                                Spark schema was not properly serialized.
                                Please run the .jsonValue() method on the schema object before loading into GE.
                                schema: your_schema.jsonValue()
                                """
                )
>>>>>>> 49fd337b
            try:
                if schema:
                    reader: DataFrameReader = self.spark.read.schema(schema).options(
                        **reader_options
                    )
                else:
                    reader: DataFrameReader = self.spark.read.options(**reader_options)
                reader_fn: Callable = self._get_reader_fn(
                    reader=reader,
                    reader_method=reader_method,
                    path=path,
                )
                batch_data = reader_fn(path)
            except AttributeError:
                raise ExecutionEngineError(
                    """
                    Unable to load pyspark. Pyspark is required for SparkDFExecutionEngine.
                    """
                )
            # pyspark will raise an AnalysisException error if path is incorrect
            except pyspark.sql.utils.AnalysisException:
                raise ExecutionEngineError(
                    f"""Unable to read in batch from the following path: {path}. Please check your configuration."""
                )

        else:
            raise BatchSpecError(
                """
                Invalid batch_spec: batch_data is required for a SparkDFExecutionEngine to operate.
                """
            )

        batch_data = self._apply_splitting_and_sampling_methods(batch_spec, batch_data)
        typed_batch_data = SparkDFBatchData(execution_engine=self, dataframe=batch_data)

        return typed_batch_data, batch_markers

    def _apply_splitting_and_sampling_methods(self, batch_spec, batch_data):

        splitter_method_name: Optional[str] = batch_spec.get("splitter_method")
        if splitter_method_name:
            splitter_fn: Callable = self._data_splitter.get_splitter_method(
                splitter_method_name
            )
            splitter_kwargs: dict = batch_spec.get("splitter_kwargs") or {}
            batch_data = splitter_fn(batch_data, **splitter_kwargs)

        sampler_method_name: Optional[str] = batch_spec.get("sampling_method")
        if sampler_method_name:
            sampling_fn: Callable = self._data_sampler.get_sampler_method(
                sampler_method_name
            )
            batch_data = sampling_fn(batch_data, batch_spec)

        return batch_data

    # TODO: <Alex>Similar to Abe's note in PandasExecutionEngine: Any reason this shouldn't be a private method?</Alex>
    @staticmethod
    def guess_reader_method_from_path(path):
        """Based on a given filepath, decides a reader method. Currently supports tsv, csv, and parquet. If none of these
        file extensions are used, returns ExecutionEngineError stating that it is unable to determine the current path.

        Args:
            path - A given file path

        Returns:
            A dictionary entry of format {'reader_method': reader_method}

        """
        if path.endswith(".csv") or path.endswith(".tsv"):
            return "csv"
        elif (
            path.endswith(".parquet") or path.endswith(".parq") or path.endswith(".pqt")
        ):
            return "parquet"

        raise ExecutionEngineError(
            f"Unable to determine reader method from path: {path}"
        )

    def _get_reader_fn(self, reader, reader_method=None, path=None):
        """Static helper for providing reader_fn

        Args:
            reader: the base spark reader to use; this should have had reader_options applied already
            reader_method: the name of the reader_method to use, if specified
            path (str): the path to use to guess reader_method if it was not specified

        Returns:
            ReaderMethod to use for the filepath

        """
        if reader_method is None and path is None:
            raise ExecutionEngineError(
                "Unable to determine spark reader function without reader_method or path"
            )

        if reader_method is None:
            reader_method = self.guess_reader_method_from_path(path=path)

        reader_method_op: str = reader_method.lower()
        try:
            if reader_method_op == "delta":
                return reader.format(reader_method_op).load
            return getattr(reader, reader_method_op)
        except AttributeError:
            raise ExecutionEngineError(
                f"Unable to find reader_method {reader_method} in spark.",
            )

    def get_domain_records(
        self,
        domain_kwargs: dict,
    ) -> DataFrame:
        """
        Uses the given domain kwargs (which include row_condition, condition_parser, and ignore_row_if directives) to
        obtain and/or query a batch. Returns in the format of a Spark DataFrame.

        Args:
            domain_kwargs (dict) - A dictionary consisting of the domain kwargs specifying which data to obtain

        Returns:
            A DataFrame (the data on which to compute)
        """
        table = domain_kwargs.get("table", None)
        if table:
            raise ValueError(
                "SparkDFExecutionEngine does not currently support multiple named tables."
            )

        batch_id = domain_kwargs.get("batch_id")
        if batch_id is None:
            # We allow no batch id specified if there is only one batch
            if self.active_batch_data:
                data = self.active_batch_data.dataframe
            else:
                raise ValidationError(
                    "No batch is specified, but could not identify a loaded batch."
                )
        else:
            if batch_id in self.loaded_batch_data_dict:
                data = self.loaded_batch_data_dict[batch_id].dataframe
            else:
                raise ValidationError(f"Unable to find batch with batch_id {batch_id}")

        # Filtering by row condition.
        row_condition = domain_kwargs.get("row_condition", None)
        if row_condition:
            condition_parser = domain_kwargs.get("condition_parser", None)
            if condition_parser == "spark":
                data = data.filter(row_condition)
            elif condition_parser == "great_expectations__experimental__":
                parsed_condition = parse_condition_to_spark(row_condition)
                data = data.filter(parsed_condition)
            else:
                raise GreatExpectationsError(
                    f"unrecognized condition_parser {str(condition_parser)} for Spark execution engine"
                )

        # Filtering by filter_conditions
        filter_conditions: List[RowCondition] = domain_kwargs.get(
            "filter_conditions", []
        )
        if len(filter_conditions) > 0:
            filter_condition = self._combine_row_conditions(filter_conditions)
            data = data.filter(filter_condition.condition)

        if "column" in domain_kwargs:
            return data

        # Filtering by ignore_row_if directive
        if (
            "column_A" in domain_kwargs
            and "column_B" in domain_kwargs
            and "ignore_row_if" in domain_kwargs
        ):
            # noinspection PyPep8Naming
            column_A_name = domain_kwargs["column_A"]
            # noinspection PyPep8Naming
            column_B_name = domain_kwargs["column_B"]

            ignore_row_if = domain_kwargs["ignore_row_if"]
            if ignore_row_if == "both_values_are_missing":
                ignore_condition = (
                    F.col(column_A_name).isNull() & F.col(column_B_name).isNull()
                )
                data = data.filter(~ignore_condition)
            elif ignore_row_if == "either_value_is_missing":
                ignore_condition = (
                    F.col(column_A_name).isNull() | F.col(column_B_name).isNull()
                )
                data = data.filter(~ignore_condition)
            else:
                if ignore_row_if not in ["neither", "never"]:
                    raise ValueError(
                        f'Unrecognized value of ignore_row_if ("{ignore_row_if}").'
                    )

                if ignore_row_if == "never":
                    # deprecated-v0.13.29
                    warnings.warn(
                        f"""The correct "no-action" value of the "ignore_row_if" directive for the column pair case is \
"neither" (the use of "{ignore_row_if}" is deprecated as of v0.13.29 and will be removed in v0.16).  Please use "neither" moving forward.
""",
                        DeprecationWarning,
                    )

            return data

        if "column_list" in domain_kwargs and "ignore_row_if" in domain_kwargs:
            column_list = domain_kwargs["column_list"]
            ignore_row_if = domain_kwargs["ignore_row_if"]
            if ignore_row_if == "all_values_are_missing":
                conditions = [
                    F.col(column_name).isNull() for column_name in column_list
                ]
                ignore_condition = reduce(lambda a, b: a & b, conditions)
                data = data.filter(~ignore_condition)
            elif ignore_row_if == "any_value_is_missing":
                conditions = [
                    F.col(column_name).isNull() for column_name in column_list
                ]
                ignore_condition = reduce(lambda a, b: a | b, conditions)
                data = data.filter(~ignore_condition)
            else:
                if ignore_row_if != "never":
                    raise ValueError(
                        f'Unrecognized value of ignore_row_if ("{ignore_row_if}").'
                    )

            return data

        return data

    @staticmethod
    def _combine_row_conditions(row_conditions: List[RowCondition]) -> RowCondition:
        """Combine row conditions using AND if condition_type is SPARK_SQL

        Note, although this method does not currently use `self` internally we
        are not marking as @staticmethod since it is meant to only be called
        internally in this class.

        Args:
            row_conditions: Row conditions of type Spark

        Returns:
            Single Row Condition combined
        """
        assert all(
            condition.condition_type == RowConditionParserType.SPARK_SQL
            for condition in row_conditions
        ), "All row conditions must have type SPARK_SQL"
        conditions: List[str] = [
            row_condition.condition for row_condition in row_conditions
        ]
        joined_condition: str = " AND ".join(conditions)
        return RowCondition(
            condition=joined_condition, condition_type=RowConditionParserType.SPARK_SQL
        )

    def get_compute_domain(
        self,
        domain_kwargs: dict,
        domain_type: Union[str, MetricDomainTypes],
        accessor_keys: Optional[Iterable[str]] = None,
    ) -> Tuple[DataFrame, dict, dict]:
        """Uses a given batch dictionary and domain kwargs (which include a row condition and a condition parser)
        to obtain and/or query a batch. Returns in the format of a Spark DataFrame.

        Args:
            domain_kwargs (dict) - A dictionary consisting of the domain kwargs specifying which data to obtain
            domain_type (str or MetricDomainTypes) - an Enum value indicating which metric domain the user would
            like to be using, or a corresponding string value representing it. String types include "identity",
            "column", "column_pair", "table" and "other". Enum types include capitalized versions of these from the
            class MetricDomainTypes.
            accessor_keys (str iterable) - keys that are part of the compute domain but should be ignored when
            describing the domain and simply transferred with their associated values into accessor_domain_kwargs.

        Returns:
            A tuple including:
              - a DataFrame (the data on which to compute)
              - a dictionary of compute_domain_kwargs, describing the DataFrame
              - a dictionary of accessor_domain_kwargs, describing any accessors needed to
                identify the domain within the compute domain
        """
        data = self.get_domain_records(domain_kwargs)

        table = domain_kwargs.get("table", None)
        if table:
            raise ValueError(
                "SparkDFExecutionEngine does not currently support multiple named tables."
            )

        split_domain_kwargs = self._split_domain_kwargs(
            domain_kwargs, domain_type, accessor_keys
        )

        return data, split_domain_kwargs.compute, split_domain_kwargs.accessor

    def add_column_row_condition(
        self, domain_kwargs, column_name=None, filter_null=True, filter_nan=False
    ):
        # We explicitly handle filter_nan & filter_null for spark using a spark-native condition

        new_domain_kwargs = copy.deepcopy(domain_kwargs)
        assert "column" in domain_kwargs or column_name is not None
        if column_name is not None:
            column = column_name
        else:
            column = domain_kwargs["column"]

        filter_conditions: List[RowCondition] = []
        if filter_null:
            filter_conditions.append(
                RowCondition(
                    condition=f"{column} IS NOT NULL",
                    condition_type=RowConditionParserType.SPARK_SQL,
                )
            )
        if filter_nan:
            filter_conditions.append(
                RowCondition(
                    condition=f"NOT isnan({column})",
                    condition_type=RowConditionParserType.SPARK_SQL,
                )
            )

        if not (filter_null or filter_nan):
            logger.warning(
                "add_column_row_condition called without specifying a desired row condition"
            )

        new_domain_kwargs.setdefault("filter_conditions", []).extend(filter_conditions)

        return new_domain_kwargs

    def resolve_metric_bundle(
        self,
        metric_fn_bundle: Iterable[BundledMetricConfiguration],
    ) -> Dict[Tuple[str, str, str], Any]:
        """For every metric in a set of Metrics to resolve, obtains necessary metric keyword arguments and builds
        bundles of the metrics into one large query dictionary so that they are all executed simultaneously. Will fail
        if bundling the metrics together is not possible.

            Args:
                metric_fn_bundle (Iterable[BundledMetricConfiguration]): \
                    "BundledMetricConfiguration" contains MetricProvider's MetricConfiguration (its unique identifier),
                    its metric provider function (the function that actually executes the metric), and arguments to pass
                    to metric provider function (dictionary of metrics defined in registry and corresponding arguments).

            Returns:
                A dictionary of "MetricConfiguration" IDs and their corresponding fully resolved values for domains.
        """
        resolved_metrics: Dict[Tuple[str, str, str], Any] = {}

        res: List[Row]

        aggregates: Dict[Tuple, dict] = {}

        aggregate: dict

        domain_id: Tuple[str, str, str]

        bundled_metric_configuration: BundledMetricConfiguration
        for bundled_metric_configuration in metric_fn_bundle:
            bundled_metric_configuration: BundledMetricConfiguration
            metric_to_resolve: MetricConfiguration = (
                bundled_metric_configuration.metric_configuration
            )
            metric_fn: Any = bundled_metric_configuration.metric_fn
            compute_domain_kwargs: dict = (
                bundled_metric_configuration.compute_domain_kwargs
            )

            if not isinstance(compute_domain_kwargs, IDDict):
                compute_domain_kwargs = IDDict(compute_domain_kwargs)

            domain_id = IDDict.convert_dictionary_to_id_dict(
                data=convert_to_json_serializable(data=compute_domain_kwargs)
            ).to_id()
            if domain_id not in aggregates:
                aggregates[domain_id] = {
                    "column_aggregates": [],
                    "ids": [],
                    "domain_kwargs": compute_domain_kwargs,
                }

            aggregates[domain_id]["column_aggregates"].append(metric_fn)
            aggregates[domain_id]["ids"].append(metric_to_resolve.id)

        for aggregate in aggregates.values():
            domain_kwargs: dict = aggregate["domain_kwargs"]
            df: Optional[DataFrame] = self.get_domain_records(
                domain_kwargs=domain_kwargs,
            )

            assert len(aggregate["column_aggregates"]) == len(aggregate["ids"])

            condition_ids: List[str] = []
            aggregate_cols: List[str] = []

            idx: int
            for idx in range(len(aggregate["column_aggregates"])):
                column_aggregate: Any = aggregate["column_aggregates"][idx]
                aggregate_id: str = str(uuid.uuid4())
                condition_ids.append(aggregate_id)
                aggregate_cols.append(column_aggregate)

            res = df.agg(*aggregate_cols).collect()

            logger.debug(
                f"SparkDFExecutionEngine computed {len(res[0])} metrics on domain_id {IDDict.convert_dictionary_to_id_dict(data=convert_to_json_serializable(data=domain_kwargs)).to_id()}"
            )

            assert (
                len(res) == 1
            ), "all bundle-computed metrics must be single-value statistics"
            assert len(aggregate["ids"]) == len(
                res[0]
            ), "unexpected number of metrics returned"

            idx: int
            metric_id: Tuple[str, str, str]
            for idx, metric_id in enumerate(aggregate["ids"]):
                # Converting DataFrame.collect() results into JSON-serializable format produces simple data types,
                # amenable for subsequent post-processing by higher-level "Metric" and "Expectation" layers.
                resolved_metrics[metric_id] = convert_to_json_serializable(
                    data=res[0][idx]
                )

        return resolved_metrics

    def head(self, n=5):
        """Returns dataframe head. Default is 5"""
        return self.dataframe.limit(n).toPandas()<|MERGE_RESOLUTION|>--- conflicted
+++ resolved
@@ -291,11 +291,7 @@
             reader_options: dict = batch_spec.reader_options or {}
             path: str = batch_spec.path
             schema: Optional[
-<<<<<<< HEAD
-                Union[pyspark.sql.types.StructType, dict]
-=======
                 Union[pyspark.sql.types.StructType, dict, str]
->>>>>>> 49fd337b
             ] = reader_options.get("schema")
 
             # schema can be a dict if it has been through serialization step,
@@ -305,8 +301,6 @@
                     sparktypes.StructType.fromJson(schema)
                 )
                 schema = schema_converted
-<<<<<<< HEAD
-=======
 
             # this can happen if we have not converted schema into json at Datasource-config level
             elif isinstance(schema, str):
@@ -317,7 +311,6 @@
                                 schema: your_schema.jsonValue()
                                 """
                 )
->>>>>>> 49fd337b
             try:
                 if schema:
                     reader: DataFrameReader = self.spark.read.schema(schema).options(
