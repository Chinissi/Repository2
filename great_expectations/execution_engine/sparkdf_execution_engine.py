--- conflicted
+++ resolved
@@ -206,23 +206,12 @@
     @property
     def dataframe(self):
         """If a batch has been loaded, returns a Spark Dataframe containing the data within the loaded batch"""
-<<<<<<< HEAD
-        if (
-            self.batch_cache.active_batch is None
-            or self.batch_cache.active_batch.data is None
-        ):
-=======
         if self.batch_manager.active_batch_data is None:
->>>>>>> 78367549
             raise ValueError(
                 "Batch has not been loaded - please run load_batch() to load a batch."
             )
 
-<<<<<<< HEAD
-        return cast(SparkDFBatchData, self.batch_cache.active_batch.data).dataframe
-=======
         return cast(SparkDFBatchData, self.batch_manager.active_batch_data).dataframe
->>>>>>> 78367549
 
     def load_batch_data(
         self, batch_id: str, batch_data: Union[SparkDFBatchData, DataFrame]
@@ -457,30 +446,18 @@
         batch_id = domain_kwargs.get("batch_id")
         if batch_id is None:
             # We allow no batch id specified if there is only one batch
-<<<<<<< HEAD
-            if self.batch_cache.active_batch.data:
-                data = cast(
-                    SparkDFBatchData, self.batch_cache.active_batch.data
-=======
             if self.batch_manager.active_batch_data:
                 data = cast(
                     SparkDFBatchData, self.batch_manager.active_batch_data
->>>>>>> 78367549
                 ).dataframe
             else:
                 raise ValidationError(
                     "No batch is specified, but could not identify a loaded batch."
                 )
         else:
-<<<<<<< HEAD
-            if batch_id in self.batch_cache.batches:
-                data = cast(
-                    SparkDFBatchData, self.batch_cache.batches[batch_id]
-=======
             if batch_id in self.batch_manager.batch_data_cache:
                 data = cast(
                     SparkDFBatchData, self.batch_manager.batch_data_cache[batch_id]
->>>>>>> 78367549
                 ).dataframe
             else:
                 raise ValidationError(f"Unable to find batch with batch_id {batch_id}")
