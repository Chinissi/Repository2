import copy
import logging
from abc import ABC, abstractmethod
from dataclasses import dataclass
from enum import Enum
from typing import Any, Callable, Dict, Iterable, List, Optional, Tuple, Union

import pandas as pd

import great_expectations.exceptions as ge_exceptions
from great_expectations.core.batch import (
    BatchData,
    BatchMarkers,
    BatchSpec,
    SparkDataFrame,
)
from great_expectations.core.batch_data_cache import BatchDataCache
from great_expectations.core.metric_domain_types import MetricDomainTypes
from great_expectations.core.util import AzureUrl, DBFSPath, GCSUrl, S3Url
from great_expectations.execution_engine.bundled_metric_configuration import (
    BundledMetricConfiguration,
)
from great_expectations.expectations.registry import get_metric_provider
from great_expectations.expectations.row_conditions import (
    RowCondition,
    RowConditionParserType,
)
from great_expectations.util import filter_properties_dict
from great_expectations.validator.metric_configuration import MetricConfiguration

logger = logging.getLogger(__name__)


try:
    import pandas as pd
except ImportError:
    pd = None

    logger.debug(
        "Unable to load pandas; install optional pandas dependency for support."
    )


class NoOpDict:
    def __getitem__(self, item):
        return None

    def __setitem__(self, key, value):
        return None

    # noinspection PyMethodMayBeStatic,PyUnusedLocal
    def update(self, value):
        return None


class MetricFunctionTypes(Enum):
    VALUE = "value"
    MAP_VALUES = "value"  # "map_values"
    WINDOW_VALUES = "value"  # "window_values"
    AGGREGATE_VALUE = "value"  # "aggregate_value"


class DataConnectorStorageDataReferenceResolver:
    DATA_CONNECTOR_NAME_TO_STORAGE_NAME_MAP: Dict[str, str] = {
        "InferredAssetS3DataConnector": "S3",
        "ConfiguredAssetS3DataConnector": "S3",
        "InferredAssetGCSDataConnector": "GCS",
        "ConfiguredAssetGCSDataConnector": "GCS",
        "InferredAssetAzureDataConnector": "ABS",
        "ConfiguredAssetAzureDataConnector": "ABS",
        "InferredAssetDBFSDataConnector": "DBFS",
        "ConfiguredAssetDBFSDataConnector": "DBFS",
    }
    STORAGE_NAME_EXECUTION_ENGINE_NAME_PATH_RESOLVERS: Dict[
        Tuple[str, str], Callable
    ] = {
        (
            "S3",
            "PandasExecutionEngine",
        ): lambda template_arguments: S3Url.OBJECT_URL_TEMPLATE.format(
            **template_arguments
        ),
        (
            "S3",
            "SparkDFExecutionEngine",
        ): lambda template_arguments: S3Url.OBJECT_URL_TEMPLATE.format(
            **template_arguments
        ),
        (
            "GCS",
            "PandasExecutionEngine",
        ): lambda template_arguments: GCSUrl.OBJECT_URL_TEMPLATE.format(
            **template_arguments
        ),
        (
            "GCS",
            "SparkDFExecutionEngine",
        ): lambda template_arguments: GCSUrl.OBJECT_URL_TEMPLATE.format(
            **template_arguments
        ),
        (
            "ABS",
            "PandasExecutionEngine",
        ): lambda template_arguments: AzureUrl.AZURE_BLOB_STORAGE_HTTPS_URL_TEMPLATE.format(
            **template_arguments
        ),
        (
            "ABS",
            "SparkDFExecutionEngine",
        ): lambda template_arguments: AzureUrl.AZURE_BLOB_STORAGE_WASBS_URL_TEMPLATE.format(
            **template_arguments
        ),
        (
            "DBFS",
            "SparkDFExecutionEngine",
        ): lambda template_arguments: DBFSPath.convert_to_protocol_version(
            **template_arguments
        ),
        (
            "DBFS",
            "PandasExecutionEngine",
        ): lambda template_arguments: DBFSPath.convert_to_file_semantics_version(
            **template_arguments
        ),
    }

    @staticmethod
    def resolve_data_reference(
        data_connector_name: str,
        execution_engine_name: str,
        template_arguments: dict,
    ):
        """Resolve file path for a (data_connector_name, execution_engine_name) combination."""
        storage_name: str = DataConnectorStorageDataReferenceResolver.DATA_CONNECTOR_NAME_TO_STORAGE_NAME_MAP[
            data_connector_name
        ]
        return DataConnectorStorageDataReferenceResolver.STORAGE_NAME_EXECUTION_ENGINE_NAME_PATH_RESOLVERS[
            (storage_name, execution_engine_name)
        ](
            template_arguments
        )


@dataclass
class SplitDomainKwargs:
    """compute_domain_kwargs, accessor_domain_kwargs when split from domain_kwargs

    The union of compute_domain_kwargs, accessor_domain_kwargs is the input domain_kwargs
    """

    compute: dict
    accessor: dict


class ExecutionEngine(ABC):
    recognized_batch_spec_defaults = set()

    def __init__(
        self,
        name=None,
        caching=True,
        batch_spec_defaults=None,
        batch_data_dict=None,
        validator=None,
    ) -> None:
        self.name = name
        self._validator = validator

        # NOTE: using caching makes the strong assumption that the user will not modify the core data store
        # (e.g. self.spark_df) over the lifetime of the dataset instance
        self._caching = caching
        # NOTE: 20200918 - this is a naive cache; update.
        if self._caching:
            self._metric_cache = {}
        else:
            self._metric_cache = NoOpDict()

        if batch_spec_defaults is None:
            batch_spec_defaults = {}

        batch_spec_defaults_keys = set(batch_spec_defaults.keys())
        if not batch_spec_defaults_keys <= self.recognized_batch_spec_defaults:
            logger.warning(
                f"""Unrecognized batch_spec_default(s): \
{str(batch_spec_defaults_keys - self.recognized_batch_spec_defaults)}
"""
            )

        self._batch_spec_defaults = {
            key: value
            for key, value in batch_spec_defaults.items()
            if key in self.recognized_batch_spec_defaults
        }

        self._batch_data_cache = BatchDataCache()

        if batch_data_dict is None:
            batch_data_dict = {}

<<<<<<< HEAD
        self.load_batch_data_from_dict(batch_data_dict=batch_data_dict)
=======
        self._load_batch_data_from_dict(batch_data_dict=batch_data_dict)
>>>>>>> 29a45a21

        # Gather the call arguments of the present function (and add the "class_name"), filter out the Falsy values, and
        # set the instance "_config" variable equal to the resulting dictionary.
        self._config = {
            "name": name,
            "caching": caching,
            "batch_spec_defaults": batch_spec_defaults,
            "batch_data_dict": batch_data_dict,
            "validator": validator,
            "module_name": self.__class__.__module__,
            "class_name": self.__class__.__name__,
        }
        filter_properties_dict(properties=self._config, clean_falsy=True, inplace=True)

    def configure_validator(self, validator) -> None:
        """Optionally configure the validator as appropriate for the execution engine."""
        pass

    @property
    def config(self) -> dict:
        return self._config

    @property
    def dialect(self):
        return None

    @property
    def batch_data_cache(self) -> BatchDataCache:
        """Getter for batch_data_cache"""
        return self._batch_data_cache

<<<<<<< HEAD
    def load_batch_data_from_dict(
=======
    def _load_batch_data_from_dict(
>>>>>>> 29a45a21
        self, batch_data_dict: Dict[str, Union[BatchData, pd.DataFrame, SparkDataFrame]]
    ) -> None:
        """
        Loads all data in batch_data_dict using cache_batch_data
        """
        batch_id: str
        batch_data: Union[BatchData, pd.DataFrame, SparkDataFrame]
        for batch_id, batch_data in batch_data_dict.items():
            self.load_batch_data(batch_id=batch_id, batch_data=batch_data)

    def load_batch_data(
        self, batch_id: str, batch_data: Union[BatchData, pd.DataFrame, SparkDataFrame]
    ) -> None:
        self._batch_data_cache.save_batch_data(batch_id=batch_id, batch_data=batch_data)

    def get_batch_data(
        self,
        batch_spec: BatchSpec,
    ) -> Any:
        """Interprets batch_data and returns the appropriate data.

        This method is primarily useful for utility cases (e.g. testing) where
        data is being fetched without a DataConnector and metadata like
        batch_markers is unwanted

        Note: this method is currently a thin wrapper for get_batch_data_and_markers.
        It simply suppresses the batch_markers.
        """
        batch_data, _ = self.get_batch_data_and_markers(batch_spec)
        return batch_data

    @abstractmethod
    def get_batch_data_and_markers(self, batch_spec) -> Tuple[BatchData, BatchMarkers]:
        raise NotImplementedError

    def resolve_metrics(
        self,
        metrics_to_resolve: Iterable[MetricConfiguration],
        metrics: Optional[Dict[Tuple[str, str, str], MetricConfiguration]] = None,
        runtime_configuration: Optional[dict] = None,
    ) -> Dict[Tuple[str, str, str], Any]:
        """resolve_metrics is the main entrypoint for an execution engine. The execution engine will compute the value
        of the provided metrics.

        Args:
            metrics_to_resolve: the metrics to evaluate
            metrics: already-computed metrics currently available to the engine
            runtime_configuration: runtime configuration information

        Returns:
            resolved_metrics (Dict): a dictionary with the values for the metrics that have just been resolved.
        """
        if metrics is None:
            metrics = {}

        resolved_metrics: Dict[Tuple[str, str, str], Any] = {}

        metric_fn_bundle: List[BundledMetricConfiguration] = []

        metric_fn_type: MetricFunctionTypes
        metric_class: "MetricProvider"  # noqa: F821
        metric_fn: Any
        compute_domain_kwargs: dict
        accessor_domain_kwargs: dict
        metric_provider_kwargs: dict
        metric_to_resolve: MetricConfiguration
        metric_dependencies: dict
        k: Tuple[str, str, str]
        v: MetricConfiguration
        for metric_to_resolve in metrics_to_resolve:
            metric_dependencies = {}
            for k, v in metric_to_resolve.metric_dependencies.items():
                if v.id in metrics:
                    metric_dependencies[k] = metrics[v.id]
                elif self._caching and v.id in self._metric_cache:
                    metric_dependencies[k] = self._metric_cache[v.id]
                else:
                    raise ge_exceptions.MetricError(
                        message=f'Missing metric dependency: {str(k)} for metric "{metric_to_resolve.metric_name}".'
                    )

            metric_class, metric_fn = get_metric_provider(
                metric_name=metric_to_resolve.metric_name, execution_engine=self
            )
            metric_provider_kwargs = {
                "cls": metric_class,
                "execution_engine": self,
                "metric_domain_kwargs": metric_to_resolve.metric_domain_kwargs,
                "metric_value_kwargs": metric_to_resolve.metric_value_kwargs,
                "metrics": metric_dependencies,
                "runtime_configuration": runtime_configuration,
            }
            if metric_fn is None:
                try:
                    (
                        metric_fn,
                        compute_domain_kwargs,
                        accessor_domain_kwargs,
                    ) = metric_dependencies.pop("metric_partial_fn")
                except KeyError as e:
                    raise ge_exceptions.MetricError(
                        message=f'Missing metric dependency: {str(e)} for metric "{metric_to_resolve.metric_name}".'
                    )

                metric_fn_bundle.append(
                    BundledMetricConfiguration(
                        metric_configuration=metric_to_resolve,
                        metric_fn=metric_fn,
                        compute_domain_kwargs=compute_domain_kwargs,
                        accessor_domain_kwargs=accessor_domain_kwargs,
                        metric_provider_kwargs=metric_provider_kwargs,
                    )
                )
                continue

            metric_fn_type = getattr(
                metric_fn, "metric_fn_type", MetricFunctionTypes.VALUE
            )
            if metric_fn_type not in [
                MetricPartialFunctionTypes.MAP_FN,
                MetricPartialFunctionTypes.MAP_CONDITION_FN,
                MetricPartialFunctionTypes.WINDOW_FN,
                MetricPartialFunctionTypes.WINDOW_CONDITION_FN,
                MetricPartialFunctionTypes.AGGREGATE_FN,
                MetricFunctionTypes.VALUE,
                MetricPartialFunctionTypes.MAP_SERIES,
                MetricPartialFunctionTypes.MAP_CONDITION_SERIES,
            ]:
                logger.warning(
                    f"Unrecognized metric function type while trying to resolve {str(metric_to_resolve.id)}"
                )

            try:
                # NOTE: DH 20220328: This is where we can introduce the Batch Metrics Store (BMS)
                resolved_metrics[metric_to_resolve.id] = metric_fn(
                    **metric_provider_kwargs
                )
            except Exception as e:
                raise ge_exceptions.MetricResolutionError(
                    message=str(e),
                    failed_metrics=(metric_to_resolve,),
                ) from e

        if len(metric_fn_bundle) > 0:
            try:
                # an engine-specific way of computing metrics together
                # NOTE: DH 20220328: This is where we can introduce the Batch Metrics Store (BMS)
                new_resolved: Dict[
                    Tuple[str, str, str], Any
                ] = self.resolve_metric_bundle(metric_fn_bundle)
                resolved_metrics.update(new_resolved)
            except Exception as e:
                raise ge_exceptions.MetricResolutionError(
                    message=str(e),
                    failed_metrics=[x.metric_configuration for x in metric_fn_bundle],
                ) from e

        if self._caching:
            self._metric_cache.update(resolved_metrics)

        return resolved_metrics

    def resolve_metric_bundle(
        self, metric_fn_bundle
    ) -> Dict[Tuple[str, str, str], Any]:
        """Resolve a bundle of metrics with the same compute domain as part of a single trip to the compute engine."""
        raise NotImplementedError

    def get_domain_records(
        self,
        domain_kwargs: dict,
    ) -> Any:
        """
        get_domain_records computes the full-access data (dataframe or selectable) for computing metrics based on the
        given domain_kwargs and specific engine semantics.

        Returns:
            data corresponding to the compute domain
        """

        raise NotImplementedError

    def get_compute_domain(
        self,
        domain_kwargs: dict,
        domain_type: Union[str, MetricDomainTypes],
    ) -> Tuple[Any, dict, dict]:
        """get_compute_domain computes the optimal domain_kwargs for computing metrics based on the given domain_kwargs
        and specific engine semantics.

        Returns:
            A tuple consisting of three elements:

            1. data corresponding to the compute domain;
            2. a modified copy of domain_kwargs describing the domain of the data returned in (1);
            3. a dictionary describing the access instructions for data elements included in the compute domain
                (e.g. specific column name).

            In general, the union of the compute_domain_kwargs and accessor_domain_kwargs will be the same as the
            domain_kwargs provided to this method.
        """

        raise NotImplementedError

    def add_column_row_condition(
        self, domain_kwargs, column_name=None, filter_null=True, filter_nan=False
    ):
        """EXPERIMENTAL

        Add a row condition for handling null filter.

        Args:
            domain_kwargs: the domain kwargs to use as the base and to which to add the condition
            column_name: if provided, use this name to add the condition; otherwise, will use "column" key from
            table_domain_kwargs filter_null: if true, add a filter for null values
            filter_null: if true, add a filter for null values
            filter_nan: if true, add a filter for nan values
        """
        if filter_null is False and filter_nan is False:
            logger.warning(
                "add_column_row_condition called with no filter condition requested"
            )
            return domain_kwargs

        if filter_nan:
            raise ge_exceptions.GreatExpectationsError(
                "Base ExecutionEngine does not support adding nan condition filters"
            )

        new_domain_kwargs = copy.deepcopy(domain_kwargs)
        assert (
            "column" in domain_kwargs or column_name is not None
        ), "No column provided: A column must be provided in domain_kwargs or in the column_name parameter"
        if column_name is not None:
            column = column_name
        else:
            column = domain_kwargs["column"]

        row_condition = RowCondition(
            condition=f'col("{column}").notnull()',
            condition_type=RowConditionParserType.GE,
        )
        new_domain_kwargs.setdefault("filter_conditions", []).append(row_condition)
        return new_domain_kwargs

    def resolve_data_reference(
        self, data_connector_name: str, template_arguments: dict
    ):
        """Resolve file path for a (data_connector_name, execution_engine_name) combination."""
        return DataConnectorStorageDataReferenceResolver.resolve_data_reference(
            data_connector_name=data_connector_name,
            execution_engine_name=self.__class__.__name__,
            template_arguments=template_arguments,
        )

    def _split_domain_kwargs(
        self,
        domain_kwargs: Dict,
        domain_type: Union[str, MetricDomainTypes],
        accessor_keys: Optional[Iterable[str]] = None,
    ) -> SplitDomainKwargs:
        """Split domain_kwargs for all domain types into compute and accessor domain kwargs.

        Args:
            domain_kwargs: A dictionary consisting of the domain kwargs specifying which data to obtain
            domain_type: an Enum value indicating which metric domain the user would
            like to be using, or a corresponding string value representing it. String types include "identity",
            "column", "column_pair", "table" and "other". Enum types include capitalized versions of these from the
            class MetricDomainTypes.
            accessor_keys: keys that are part of the compute domain but should be ignored when
            describing the domain and simply transferred with their associated values into accessor_domain_kwargs.

        Returns:
            compute_domain_kwargs, accessor_domain_kwargs from domain_kwargs
            The union of compute_domain_kwargs, accessor_domain_kwargs is the input domain_kwargs
        """
        # Extracting value from enum if it is given for future computation
        domain_type = MetricDomainTypes(domain_type)

        # Warning user if accessor keys are in any domain that is not of type table, will be ignored
        if (
            domain_type != MetricDomainTypes.TABLE
            and accessor_keys is not None
            and len(list(accessor_keys)) > 0
        ):
            logger.warning(
                'Accessor keys ignored since Metric Domain Type is not "table"'
            )

        split_domain_kwargs: SplitDomainKwargs
        if domain_type == MetricDomainTypes.TABLE:
            split_domain_kwargs = self._split_table_metric_domain_kwargs(
                domain_kwargs, domain_type, accessor_keys
            )

        elif domain_type == MetricDomainTypes.COLUMN:
            split_domain_kwargs = self._split_column_metric_domain_kwargs(
                domain_kwargs,
                domain_type,
            )

        elif domain_type == MetricDomainTypes.COLUMN_PAIR:
            split_domain_kwargs = self._split_column_pair_metric_domain_kwargs(
                domain_kwargs,
                domain_type,
            )

        elif domain_type == MetricDomainTypes.MULTICOLUMN:
            split_domain_kwargs = self._split_multi_column_metric_domain_kwargs(
                domain_kwargs,
                domain_type,
            )
        else:
            compute_domain_kwargs = copy.deepcopy(domain_kwargs)
            accessor_domain_kwargs = {}
            split_domain_kwargs = SplitDomainKwargs(
                compute_domain_kwargs, accessor_domain_kwargs
            )

        return split_domain_kwargs

    @staticmethod
    def _split_table_metric_domain_kwargs(
        domain_kwargs: Dict,
        domain_type: MetricDomainTypes,
        accessor_keys: Optional[Iterable[str]] = None,
    ) -> SplitDomainKwargs:
        """Split domain_kwargs for table domain types into compute and accessor domain kwargs.

        Args:
            domain_kwargs: A dictionary consisting of the domain kwargs specifying which data to obtain
            domain_type: an Enum value indicating which metric domain the user would
            like to be using.
            accessor_keys: keys that are part of the compute domain but should be ignored when
            describing the domain and simply transferred with their associated values into accessor_domain_kwargs.

        Returns:
            compute_domain_kwargs, accessor_domain_kwargs from domain_kwargs
            The union of compute_domain_kwargs, accessor_domain_kwargs is the input domain_kwargs
        """
        assert (
            domain_type == MetricDomainTypes.TABLE
        ), "This method only supports MetricDomainTypes.TABLE"

        compute_domain_kwargs: Dict = copy.deepcopy(domain_kwargs)
        accessor_domain_kwargs: Dict = {}

        if accessor_keys is not None and len(list(accessor_keys)) > 0:
            for key in accessor_keys:
                accessor_domain_kwargs[key] = compute_domain_kwargs.pop(key)
        if len(domain_kwargs.keys()) > 0:
            # Warn user if kwarg not "normal".
            unexpected_keys: set = set(compute_domain_kwargs.keys()).difference(
                {
                    "batch_id",
                    "table",
                    "row_condition",
                    "condition_parser",
                }
            )
            if len(unexpected_keys) > 0:
                unexpected_keys_str: str = ", ".join(
                    map(lambda element: f'"{element}"', unexpected_keys)
                )
                logger.warning(
                    f"""Unexpected key(s) {unexpected_keys_str} found in domain_kwargs for domain type \
"{domain_type.value}"."""
                )

        return SplitDomainKwargs(compute_domain_kwargs, accessor_domain_kwargs)

    @staticmethod
    def _split_column_metric_domain_kwargs(
        domain_kwargs: Dict,
        domain_type: MetricDomainTypes,
    ) -> SplitDomainKwargs:
        """Split domain_kwargs for column domain types into compute and accessor domain kwargs.

        Args:
            domain_kwargs: A dictionary consisting of the domain kwargs specifying which data to obtain
            domain_type: an Enum value indicating which metric domain the user would
            like to be using.

        Returns:
            compute_domain_kwargs, accessor_domain_kwargs from domain_kwargs
            The union of compute_domain_kwargs, accessor_domain_kwargs is the input domain_kwargs
        """
        assert (
            domain_type == MetricDomainTypes.COLUMN
        ), "This method only supports MetricDomainTypes.COLUMN"

        compute_domain_kwargs: Dict = copy.deepcopy(domain_kwargs)
        accessor_domain_kwargs: Dict = {}

        if "column" not in compute_domain_kwargs:
            raise ge_exceptions.GreatExpectationsError(
                "Column not provided in compute_domain_kwargs"
            )

        accessor_domain_kwargs["column"] = compute_domain_kwargs.pop("column")

        return SplitDomainKwargs(compute_domain_kwargs, accessor_domain_kwargs)

    @staticmethod
    def _split_column_pair_metric_domain_kwargs(
        domain_kwargs: Dict,
        domain_type: MetricDomainTypes,
    ) -> SplitDomainKwargs:
        """Split domain_kwargs for column pair domain types into compute and accessor domain kwargs.

        Args:
            domain_kwargs: A dictionary consisting of the domain kwargs specifying which data to obtain
            domain_type: an Enum value indicating which metric domain the user would
            like to be using.

        Returns:
            compute_domain_kwargs, accessor_domain_kwargs from domain_kwargs
            The union of compute_domain_kwargs, accessor_domain_kwargs is the input domain_kwargs
        """
        assert (
            domain_type == MetricDomainTypes.COLUMN_PAIR
        ), "This method only supports MetricDomainTypes.COLUMN_PAIR"

        compute_domain_kwargs: Dict = copy.deepcopy(domain_kwargs)
        accessor_domain_kwargs: Dict = {}

        if not ("column_A" in domain_kwargs and "column_B" in domain_kwargs):
            raise ge_exceptions.GreatExpectationsError(
                "column_A or column_B not found within domain_kwargs"
            )

        accessor_domain_kwargs["column_A"] = compute_domain_kwargs.pop("column_A")
        accessor_domain_kwargs["column_B"] = compute_domain_kwargs.pop("column_B")

        return SplitDomainKwargs(compute_domain_kwargs, accessor_domain_kwargs)

    @staticmethod
    def _split_multi_column_metric_domain_kwargs(
        domain_kwargs: Dict,
        domain_type: MetricDomainTypes,
    ) -> SplitDomainKwargs:
        """Split domain_kwargs for multicolumn domain types into compute and accessor domain kwargs.

        Args:
            domain_kwargs: A dictionary consisting of the domain kwargs specifying which data to obtain
            domain_type: an Enum value indicating which metric domain the user would
            like to be using.

        Returns:
            compute_domain_kwargs, accessor_domain_kwargs from domain_kwargs
            The union of compute_domain_kwargs, accessor_domain_kwargs is the input domain_kwargs
        """
        assert (
            domain_type == MetricDomainTypes.MULTICOLUMN
        ), "This method only supports MetricDomainTypes.MULTICOLUMN"

        compute_domain_kwargs: Dict = copy.deepcopy(domain_kwargs)
        accessor_domain_kwargs: Dict = {}

        if "column_list" not in domain_kwargs:
            raise ge_exceptions.GreatExpectationsError(
                "column_list not found within domain_kwargs"
            )

        column_list = compute_domain_kwargs.pop("column_list")

        if len(column_list) < 2:
            raise ge_exceptions.GreatExpectationsError(
                "column_list must contain at least 2 columns"
            )

        accessor_domain_kwargs["column_list"] = column_list

        return SplitDomainKwargs(compute_domain_kwargs, accessor_domain_kwargs)


class MetricPartialFunctionTypes(Enum):
    MAP_FN = "map_fn"
    MAP_SERIES = "map_series"
    MAP_CONDITION_FN = "map_condition_fn"
    MAP_CONDITION_SERIES = "map_condition_series"
    WINDOW_FN = "window_fn"
    WINDOW_CONDITION_FN = "window_condition_fn"
    AGGREGATE_FN = "aggregate_fn"

    @property
    def metric_suffix(self):
        if self.name in ["MAP_FN", "MAP_SERIES", "WINDOW_FN"]:
            return "map"
        elif self.name in [
            "MAP_CONDITION_FN",
            "MAP_CONDITION_SERIES",
            "WINDOW_CONDITION_FN",
        ]:
            return "condition"
        elif self.name in ["AGGREGATE_FN"]:
            return "aggregate_fn"<|MERGE_RESOLUTION|>--- conflicted
+++ resolved
@@ -197,11 +197,7 @@
         if batch_data_dict is None:
             batch_data_dict = {}
 
-<<<<<<< HEAD
         self.load_batch_data_from_dict(batch_data_dict=batch_data_dict)
-=======
-        self._load_batch_data_from_dict(batch_data_dict=batch_data_dict)
->>>>>>> 29a45a21
 
         # Gather the call arguments of the present function (and add the "class_name"), filter out the Falsy values, and
         # set the instance "_config" variable equal to the resulting dictionary.
@@ -233,11 +229,7 @@
         """Getter for batch_data_cache"""
         return self._batch_data_cache
 
-<<<<<<< HEAD
     def load_batch_data_from_dict(
-=======
-    def _load_batch_data_from_dict(
->>>>>>> 29a45a21
         self, batch_data_dict: Dict[str, Union[BatchData, pd.DataFrame, SparkDataFrame]]
     ) -> None:
         """
