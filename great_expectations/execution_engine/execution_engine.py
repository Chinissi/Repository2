--- conflicted
+++ resolved
@@ -301,22 +301,13 @@
         """Resolve a bundle of metrics with the same compute domain as part of a single trip to the compute engine."""
         raise NotImplementedError
 
-<<<<<<< HEAD
-    def get_full_access_compute_domain(
-=======
     def get_domain_records(
->>>>>>> e883afc3
         self,
         domain_kwargs: dict,
     ) -> Any:
         """
-<<<<<<< HEAD
-        get_full_access_compute_domain computes the full-access data (dataframe or selectable) for computing metrics
-        based on the given domain_kwargs and specific engine semantics.
-=======
         get_domain_records computes the full-access data (dataframe or selectable) for computing metrics based on the
         given domain_kwargs and specific engine semantics.
->>>>>>> e883afc3
 
         Returns:
             data corresponding to the compute domain
