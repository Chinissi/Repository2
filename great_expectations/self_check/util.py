import copy
import locale
import logging
import os
import platform
import random
import string
import tempfile
import threading
from functools import wraps
from types import ModuleType
from typing import Dict, List, Optional, Union

import numpy as np
import pandas as pd
from dateutil.parser import parse
from pandas import DataFrame as pandas_DataFrame

from great_expectations.core import (
    ExpectationConfigurationSchema,
    ExpectationSuite,
    ExpectationSuiteSchema,
    ExpectationSuiteValidationResultSchema,
    ExpectationValidationResultSchema,
)
from great_expectations.core.batch import Batch, BatchDefinition
from great_expectations.core.expectation_diagnostics.expectation_test_data_cases import (
    ExpectationTestCase,
    ExpectationTestDataCases,
)
from great_expectations.core.expectation_diagnostics.supporting_types import (
    ExpectationExecutionEngineDiagnostics,
)
from great_expectations.core.util import (
    get_or_create_spark_application,
    get_sql_dialect_floating_point_infinity_value,
)
from great_expectations.dataset import PandasDataset, SparkDFDataset, SqlAlchemyDataset
from great_expectations.execution_engine import (
    PandasExecutionEngine,
    SparkDFExecutionEngine,
    SqlAlchemyExecutionEngine,
)
from great_expectations.execution_engine.sparkdf_batch_data import SparkDFBatchData
from great_expectations.execution_engine.sqlalchemy_batch_data import (
    SqlAlchemyBatchData,
)
from great_expectations.profile import ColumnsExistProfiler
from great_expectations.util import import_library_module
from great_expectations.validator.validator import Validator

expectationValidationResultSchema = ExpectationValidationResultSchema()
expectationSuiteValidationResultSchema = ExpectationSuiteValidationResultSchema()
expectationConfigurationSchema = ExpectationConfigurationSchema()
expectationSuiteSchema = ExpectationSuiteSchema()


logger = logging.getLogger(__name__)

tmp_dir = str(tempfile.mkdtemp())


try:
    import sqlalchemy as sqlalchemy
    from sqlalchemy import create_engine

    # noinspection PyProtectedMember
    from sqlalchemy.engine import Engine
    from sqlalchemy.exc import SQLAlchemyError
except ImportError:
    sqlalchemy = None
    create_engine = None
    Engine = None
    SQLAlchemyError = None
    logger.debug("Unable to load SqlAlchemy or one of its subclasses.")

try:
    from pyspark.sql import DataFrame as SparkDataFrame
    from pyspark.sql import SparkSession
except ImportError:
    SparkSession = None
    SparkDataFrame = type(None)

try:
    from pyspark.sql import DataFrame as spark_DataFrame
except ImportError:
    spark_DataFrame = type(None)

try:
    import sqlalchemy.dialects.sqlite as sqlitetypes
    from sqlalchemy.dialects.sqlite import dialect as sqliteDialect

    SQLITE_TYPES = {
        "VARCHAR": sqlitetypes.VARCHAR,
        "CHAR": sqlitetypes.CHAR,
        "INTEGER": sqlitetypes.INTEGER,
        "SMALLINT": sqlitetypes.SMALLINT,
        "DATETIME": sqlitetypes.DATETIME(truncate_microseconds=True),
        "DATE": sqlitetypes.DATE,
        "FLOAT": sqlitetypes.FLOAT,
        "BOOLEAN": sqlitetypes.BOOLEAN,
        "TIMESTAMP": sqlitetypes.TIMESTAMP,
    }
except (ImportError, KeyError):
    sqlitetypes = None
    sqliteDialect = None
    SQLITE_TYPES = {}

try:
    import pybigquery.sqlalchemy_bigquery
    import pybigquery.sqlalchemy_bigquery as BigQueryDialect

    ###
    # NOTE: 20210816 - jdimatteo: A convention we rely on is for SqlAlchemy dialects
    # to define an attribute "dialect". A PR has been submitted to fix this upstream
    # with https://github.com/googleapis/python-bigquery-sqlalchemy/pull/251. If that
    # fix isn't present, add this "dialect" attribute here:
    if not hasattr(pybigquery.sqlalchemy_bigquery, "dialect"):
        pybigquery.sqlalchemy_bigquery.dialect = (
            pybigquery.sqlalchemy_bigquery.BigQueryDialect
        )

    # Sometimes "pybigquery.sqlalchemy_bigquery" fails to self-register in Azure (our CI/CD pipeline) in certain cases, so we do it explicitly.
    # (see https://stackoverflow.com/questions/53284762/nosuchmoduleerror-cant-load-plugin-sqlalchemy-dialectssnowflake)
    sqlalchemy.dialects.registry.register(
        "bigquery", "pybigquery.sqlalchemy_bigquery", "dialect"
    )
    try:
        getattr(pybigquery.sqlalchemy_bigquery, "INTEGER")
        bigquery_types_tuple = {}
        BIGQUERY_TYPES = {
            "INTEGER": pybigquery.sqlalchemy_bigquery.INTEGER,
            "NUMERIC": pybigquery.sqlalchemy_bigquery.NUMERIC,
            "STRING": pybigquery.sqlalchemy_bigquery.STRING,
            "BIGNUMERIC": pybigquery.sqlalchemy_bigquery.BIGNUMERIC,
            "BYTES": pybigquery.sqlalchemy_bigquery.BYTES,
            "BOOL": pybigquery.sqlalchemy_bigquery.BOOL,
            "BOOLEAN": pybigquery.sqlalchemy_bigquery.BOOLEAN,
            "TIMESTAMP": pybigquery.sqlalchemy_bigquery.TIMESTAMP,
            "TIME": pybigquery.sqlalchemy_bigquery.TIME,
            "FLOAT": pybigquery.sqlalchemy_bigquery.FLOAT,
            "DATE": pybigquery.sqlalchemy_bigquery.DATE,
            "DATETIME": pybigquery.sqlalchemy_bigquery.DATETIME,
        }
    except AttributeError:
        # In older versions of the pybigquery driver, types were not exported, so we use a hack
        logger.warning(
            "Old pybigquery driver version detected. Consider upgrading to 0.4.14 or later."
        )
        from collections import namedtuple

        BigQueryTypes = namedtuple(
            "BigQueryTypes", sorted(pybigquery.sqlalchemy_bigquery._type_map)
        )
        bigquery_types_tuple = BigQueryTypes(**pybigquery.sqlalchemy_bigquery._type_map)
        BIGQUERY_TYPES = {}
<<<<<<< HEAD
=======

>>>>>>> 0f0a3b43
except (ImportError, AttributeError):
    bigquery_types_tuple = None
    BigQueryDialect = None
    pybigquery = None
    BIGQUERY_TYPES = {}


try:
    import sqlalchemy.dialects.postgresql as postgresqltypes
    from sqlalchemy.dialects.postgresql import dialect as postgresqlDialect

    POSTGRESQL_TYPES = {
        "TEXT": postgresqltypes.TEXT,
        "CHAR": postgresqltypes.CHAR,
        "INTEGER": postgresqltypes.INTEGER,
        "SMALLINT": postgresqltypes.SMALLINT,
        "BIGINT": postgresqltypes.BIGINT,
        "TIMESTAMP": postgresqltypes.TIMESTAMP,
        "DATE": postgresqltypes.DATE,
        "DOUBLE_PRECISION": postgresqltypes.DOUBLE_PRECISION,
        "BOOLEAN": postgresqltypes.BOOLEAN,
        "NUMERIC": postgresqltypes.NUMERIC,
    }
except (ImportError, KeyError):
    postgresqltypes = None
    postgresqlDialect = None
    POSTGRESQL_TYPES = {}

try:
    import sqlalchemy.dialects.mysql as mysqltypes
    from sqlalchemy.dialects.mysql import dialect as mysqlDialect

    MYSQL_TYPES = {
        "TEXT": mysqltypes.TEXT,
        "CHAR": mysqltypes.CHAR,
        "INTEGER": mysqltypes.INTEGER,
        "SMALLINT": mysqltypes.SMALLINT,
        "BIGINT": mysqltypes.BIGINT,
        "DATETIME": mysqltypes.DATETIME,
        "TIMESTAMP": mysqltypes.TIMESTAMP,
        "DATE": mysqltypes.DATE,
        "FLOAT": mysqltypes.FLOAT,
        "DOUBLE": mysqltypes.DOUBLE,
        "BOOLEAN": mysqltypes.BOOLEAN,
        "TINYINT": mysqltypes.TINYINT,
    }
except (ImportError, KeyError):
    mysqltypes = None
    mysqlDialect = None
    MYSQL_TYPES = {}

try:
    import sqlalchemy.dialects.mssql as mssqltypes
    from sqlalchemy.dialects.mssql import dialect as mssqlDialect

    MSSQL_TYPES = {
        "BIGINT": mssqltypes.BIGINT,
        "BINARY": mssqltypes.BINARY,
        "BIT": mssqltypes.BIT,
        "CHAR": mssqltypes.CHAR,
        "DATE": mssqltypes.DATE,
        "DATETIME": mssqltypes.DATETIME,
        "DATETIME2": mssqltypes.DATETIME2,
        "DATETIMEOFFSET": mssqltypes.DATETIMEOFFSET,
        "DECIMAL": mssqltypes.DECIMAL,
        "FLOAT": mssqltypes.FLOAT,
        "IMAGE": mssqltypes.IMAGE,
        "INTEGER": mssqltypes.INTEGER,
        "MONEY": mssqltypes.MONEY,
        "NCHAR": mssqltypes.NCHAR,
        "NTEXT": mssqltypes.NTEXT,
        "NUMERIC": mssqltypes.NUMERIC,
        "NVARCHAR": mssqltypes.NVARCHAR,
        "REAL": mssqltypes.REAL,
        "SMALLDATETIME": mssqltypes.SMALLDATETIME,
        "SMALLINT": mssqltypes.SMALLINT,
        "SMALLMONEY": mssqltypes.SMALLMONEY,
        "SQL_VARIANT": mssqltypes.SQL_VARIANT,
        "TEXT": mssqltypes.TEXT,
        "TIME": mssqltypes.TIME,
        "TIMESTAMP": mssqltypes.TIMESTAMP,
        "TINYINT": mssqltypes.TINYINT,
        "UNIQUEIDENTIFIER": mssqltypes.UNIQUEIDENTIFIER,
        "VARBINARY": mssqltypes.VARBINARY,
        "VARCHAR": mssqltypes.VARCHAR,
    }
except (ImportError, KeyError):
    mssqltypes = None
    mssqlDialect = None
    MSSQL_TYPES = {}


class SqlAlchemyConnectionManager:
    def __init__(self):
        self.lock = threading.Lock()
        self._connections = {}

    def get_engine(self, connection_string):
        if sqlalchemy is not None:
            with self.lock:
                if connection_string not in self._connections:
                    try:
                        engine = create_engine(connection_string)
                        conn = engine.connect()
                        self._connections[connection_string] = conn
                    except (ImportError, SQLAlchemyError):
                        print(
                            f"Unable to establish connection with {connection_string}"
                        )
                        raise
                return self._connections[connection_string]
        return None


connection_manager = SqlAlchemyConnectionManager()


class LockingConnectionCheck:
    def __init__(self, sa, connection_string):
        self.lock = threading.Lock()
        self.sa = sa
        self.connection_string = connection_string
        self._is_valid = None

    def is_valid(self):
        with self.lock:
            if self._is_valid is None:
                try:
                    engine = self.sa.create_engine(self.connection_string)
                    conn = engine.connect()
                    conn.close()
                    self._is_valid = True
                except (ImportError, self.sa.exc.SQLAlchemyError) as e:
                    print(f"{str(e)}")
                    self._is_valid = False
            return self._is_valid


def get_sqlite_connection_url(sqlite_db_path):
    url = "sqlite://"
    if sqlite_db_path is not None:
        extra_slash = ""
        if platform.system() != "Windows":
            extra_slash = "/"
        url = f"{url}/{extra_slash}{sqlite_db_path}"
    return url


def get_dataset(
    dataset_type,
    data,
    schemas=None,
    profiler=ColumnsExistProfiler,
    caching=True,
    table_name=None,
    sqlite_db_path=None,
):
    """Utility to create datasets for json-formatted tests"""
    df = pd.DataFrame(data)
    if dataset_type == "PandasDataset":
        if schemas and "pandas" in schemas:
            schema = schemas["pandas"]
            pandas_schema = {}
            for (key, value) in schema.items():
                # Note, these are just names used in our internal schemas to build datasets *for internal tests*
                # Further, some changes in pandas internal about how datetimes are created means to support pandas
                # pre- 0.25, we need to explicitly specify when we want timezone.

                # We will use timestamp for timezone-aware (UTC only) dates in our tests
                if value.lower() in ["timestamp", "datetime64[ns, tz]"]:
                    df[key] = pd.to_datetime(df[key], utc=True)
                    continue
                elif value.lower() in ["datetime", "datetime64", "datetime64[ns]"]:
                    df[key] = pd.to_datetime(df[key])
                    continue
                elif value.lower() in ["date"]:
                    df[key] = pd.to_datetime(df[key]).dt.date
                    value = "object"
                try:
                    type_ = np.dtype(value)
                except TypeError:
                    type_ = getattr(pd.core.dtypes.dtypes, value)
                    # If this raises AttributeError it's okay: it means someone built a bad test
                pandas_schema[key] = type_
            # pandas_schema = {key: np.dtype(value) for (key, value) in schemas["pandas"].items()}
            df = df.astype(pandas_schema)
        return PandasDataset(df, profiler=profiler, caching=caching)

    elif dataset_type == "sqlite":
        if not create_engine:
            return None

        engine = create_engine(get_sqlite_connection_url(sqlite_db_path=sqlite_db_path))

        # Add the data to the database as a new table

        sql_dtypes = {}
        if (
            schemas
            and "sqlite" in schemas
            and isinstance(engine.dialect, sqlitetypes.dialect)
        ):
            schema = schemas["sqlite"]
            sql_dtypes = {col: SQLITE_TYPES[dtype] for (col, dtype) in schema.items()}
            for col in schema:
                type_ = schema[col]
                if type_ in ["INTEGER", "SMALLINT", "BIGINT"]:
                    df[col] = pd.to_numeric(df[col], downcast="signed")
                elif type_ in ["FLOAT", "DOUBLE", "DOUBLE_PRECISION"]:
                    df[col] = pd.to_numeric(df[col])
                    min_value_dbms = get_sql_dialect_floating_point_infinity_value(
                        schema=dataset_type, negative=True
                    )
                    max_value_dbms = get_sql_dialect_floating_point_infinity_value(
                        schema=dataset_type, negative=False
                    )
                    for api_schema_type in ["api_np", "api_cast"]:
                        min_value_api = get_sql_dialect_floating_point_infinity_value(
                            schema=api_schema_type, negative=True
                        )
                        max_value_api = get_sql_dialect_floating_point_infinity_value(
                            schema=api_schema_type, negative=False
                        )
                        df.replace(
                            to_replace=[min_value_api, max_value_api],
                            value=[min_value_dbms, max_value_dbms],
                            inplace=True,
                        )
                elif type_ in ["DATETIME", "TIMESTAMP"]:
                    df[col] = pd.to_datetime(df[col])
                elif type_ in ["DATE"]:
                    df[col] = pd.to_datetime(df[col]).dt.date

        if table_name is None:
            table_name = generate_test_table_name()
        df.to_sql(
            name=table_name,
            con=engine,
            index=False,
            dtype=sql_dtypes,
            if_exists="replace",
        )

        # Build a SqlAlchemyDataset using that database
        return SqlAlchemyDataset(
            table_name, engine=engine, profiler=profiler, caching=caching
        )

    elif dataset_type == "postgresql":
        if not create_engine:
            return None

        # Create a new database
        db_hostname = os.getenv("GE_TEST_LOCAL_DB_HOSTNAME", "localhost")
        engine = connection_manager.get_engine(
            f"postgresql://postgres@{db_hostname}/test_ci"
        )
        sql_dtypes = {}
        if (
            schemas
            and "postgresql" in schemas
            and isinstance(engine.dialect, postgresqltypes.dialect)
        ):
            schema = schemas["postgresql"]
            sql_dtypes = {
                col: POSTGRESQL_TYPES[dtype] for (col, dtype) in schema.items()
            }
            for col in schema:
                type_ = schema[col]
                if type_ in ["INTEGER", "SMALLINT", "BIGINT"]:
                    df[col] = pd.to_numeric(df[col], downcast="signed")
                elif type_ in ["FLOAT", "DOUBLE", "DOUBLE_PRECISION"]:
                    df[col] = pd.to_numeric(df[col])
                    min_value_dbms = get_sql_dialect_floating_point_infinity_value(
                        schema=dataset_type, negative=True
                    )
                    max_value_dbms = get_sql_dialect_floating_point_infinity_value(
                        schema=dataset_type, negative=False
                    )
                    for api_schema_type in ["api_np", "api_cast"]:
                        min_value_api = get_sql_dialect_floating_point_infinity_value(
                            schema=api_schema_type, negative=True
                        )
                        max_value_api = get_sql_dialect_floating_point_infinity_value(
                            schema=api_schema_type, negative=False
                        )
                        df.replace(
                            to_replace=[min_value_api, max_value_api],
                            value=[min_value_dbms, max_value_dbms],
                            inplace=True,
                        )
                elif type_ in ["DATETIME", "TIMESTAMP"]:
                    df[col] = pd.to_datetime(df[col])
                elif type_ in ["DATE"]:
                    df[col] = pd.to_datetime(df[col]).dt.date

        if table_name is None:
            table_name = generate_test_table_name()
        df.to_sql(
            name=table_name,
            con=engine,
            index=False,
            dtype=sql_dtypes,
            if_exists="replace",
        )

        # Build a SqlAlchemyDataset using that database
        return SqlAlchemyDataset(
            table_name, engine=engine, profiler=profiler, caching=caching
        )

    elif dataset_type == "mysql":
        if not create_engine:
            return None

        db_hostname = os.getenv("GE_TEST_LOCAL_DB_HOSTNAME", "localhost")
        engine = create_engine(f"mysql+pymysql://root@{db_hostname}/test_ci")

        sql_dtypes = {}
        if (
            schemas
            and "mysql" in schemas
            and isinstance(engine.dialect, mysqltypes.dialect)
        ):
            schema = schemas["mysql"]
            sql_dtypes = {col: MYSQL_TYPES[dtype] for (col, dtype) in schema.items()}
            for col in schema:
                type_ = schema[col]
                if type_ in ["INTEGER", "SMALLINT", "BIGINT"]:
                    df[col] = pd.to_numeric(df[col], downcast="signed")
                elif type_ in ["FLOAT", "DOUBLE", "DOUBLE_PRECISION"]:
                    df[col] = pd.to_numeric(df[col])
                    min_value_dbms = get_sql_dialect_floating_point_infinity_value(
                        schema=dataset_type, negative=True
                    )
                    max_value_dbms = get_sql_dialect_floating_point_infinity_value(
                        schema=dataset_type, negative=False
                    )
                    for api_schema_type in ["api_np", "api_cast"]:
                        min_value_api = get_sql_dialect_floating_point_infinity_value(
                            schema=api_schema_type, negative=True
                        )
                        max_value_api = get_sql_dialect_floating_point_infinity_value(
                            schema=api_schema_type, negative=False
                        )
                        df.replace(
                            to_replace=[min_value_api, max_value_api],
                            value=[min_value_dbms, max_value_dbms],
                            inplace=True,
                        )
                elif type_ in ["DATETIME", "TIMESTAMP"]:
                    df[col] = pd.to_datetime(df[col])
                elif type_ in ["DATE"]:
                    df[col] = pd.to_datetime(df[col]).dt.date

        if table_name is None:
            table_name = generate_test_table_name()
        df.to_sql(
            name=table_name,
            con=engine,
            index=False,
            dtype=sql_dtypes,
            if_exists="replace",
        )

        # Will - 20210126
        # For mysql we want our tests to know when a temp_table is referred to more than once in the
        # same query. This has caused problems in expectations like expect_column_values_to_be_unique().
        # Here we instantiate a SqlAlchemyDataset with a custom_sql, which causes a temp_table to be created,
        # rather than referring the table by name.
        custom_sql = "SELECT * FROM " + table_name
        return SqlAlchemyDataset(
            custom_sql=custom_sql, engine=engine, profiler=profiler, caching=caching
        )
    elif dataset_type == "bigquery":
        if not create_engine:
            return None
        engine = _create_bigquery_engine()
        schema = None
        if schemas and dataset_type in schemas:
            schema = schemas[dataset_type]
            # BigQuery does not allow for column names to have spaces
            schema = {k.replace(" ", "_"): v for k, v in schema.items()}

        df.columns = df.columns.str.replace(" ", "_")

        if table_name is None:
            table_name = generate_test_table_name()
        df.to_sql(
            name=table_name,
            con=engine,
            index=False,
            if_exists="replace",
        )
        custom_sql = f"SELECT * FROM {_bigquery_dataset()}.{table_name}"
        return SqlAlchemyDataset(
            custom_sql=custom_sql, engine=engine, profiler=profiler, caching=caching
        )

    elif dataset_type == "mssql":
        if not create_engine:
            return None

        db_hostname = os.getenv("GE_TEST_LOCAL_DB_HOSTNAME", "localhost")
        engine = create_engine(
            f"mssql+pyodbc://sa:ReallyStrongPwd1234%^&*@{db_hostname}:1433/test_ci?"
            "driver=ODBC Driver 17 for SQL Server&charset=utf8&autocommit=true",
            # echo=True,
        )

        # If "autocommit" is not desired to be on by default, then use the following pattern when explicit "autocommit"
        # is desired (e.g., for temporary tables, "autocommit" is off by default, so the override option may be useful).
        # engine.execute(sa.text(sql_query_string).execution_options(autocommit=True))

        sql_dtypes = {}
        if (
            schemas
            and dataset_type in schemas
            and isinstance(engine.dialect, mssqltypes.dialect)
        ):
            schema = schemas[dataset_type]
            sql_dtypes = {col: MSSQL_TYPES[dtype] for (col, dtype) in schema.items()}
            for col in schema:
                type_ = schema[col]
                if type_ in ["INTEGER", "SMALLINT", "BIGINT"]:
                    df[col] = pd.to_numeric(df[col], downcast="signed")
                elif type_ in ["FLOAT"]:
                    df[col] = pd.to_numeric(df[col])
                    min_value_dbms = get_sql_dialect_floating_point_infinity_value(
                        schema=dataset_type, negative=True
                    )
                    max_value_dbms = get_sql_dialect_floating_point_infinity_value(
                        schema=dataset_type, negative=False
                    )
                    for api_schema_type in ["api_np", "api_cast"]:
                        min_value_api = get_sql_dialect_floating_point_infinity_value(
                            schema=api_schema_type, negative=True
                        )
                        max_value_api = get_sql_dialect_floating_point_infinity_value(
                            schema=api_schema_type, negative=False
                        )
                        df.replace(
                            to_replace=[min_value_api, max_value_api],
                            value=[min_value_dbms, max_value_dbms],
                            inplace=True,
                        )
                elif type_ in ["DATETIME", "TIMESTAMP"]:
                    df[col] = pd.to_datetime(df[col])
                elif type_ in ["DATE"]:
                    df[col] = pd.to_datetime(df[col]).dt.date

        if table_name is None:
            table_name = generate_test_table_name()
        df.to_sql(
            name=table_name,
            con=engine,
            index=False,
            dtype=sql_dtypes,
            if_exists="replace",
        )

        # Build a SqlAlchemyDataset using that database
        return SqlAlchemyDataset(
            table_name, engine=engine, profiler=profiler, caching=caching
        )

    elif dataset_type == "SparkDFDataset":
        import pyspark.sql.types as sparktypes

        SPARK_TYPES = {
            "StringType": sparktypes.StringType,
            "IntegerType": sparktypes.IntegerType,
            "LongType": sparktypes.LongType,
            "DateType": sparktypes.DateType,
            "TimestampType": sparktypes.TimestampType,
            "FloatType": sparktypes.FloatType,
            "DoubleType": sparktypes.DoubleType,
            "BooleanType": sparktypes.BooleanType,
            "DataType": sparktypes.DataType,
            "NullType": sparktypes.NullType,
        }
        spark = get_or_create_spark_application(
            spark_config={
                "spark.sql.catalogImplementation": "hive",
                "spark.executor.memory": "450m",
                # "spark.driver.allowMultipleContexts": "true",  # This directive does not appear to have any effect.
            }
        )
        # We need to allow null values in some column types that do not support them natively, so we skip
        # use of df in this case.
        data_reshaped = list(
            zip(*(v for _, v in data.items()))
        )  # create a list of rows
        if schemas and "spark" in schemas:
            schema = schemas["spark"]
            # sometimes first method causes Spark to throw a TypeError
            try:
                spark_schema = sparktypes.StructType(
                    [
                        sparktypes.StructField(
                            column, SPARK_TYPES[schema[column]](), True
                        )
                        for column in schema
                    ]
                )
                # We create these every time, which is painful for testing
                # However nuance around null treatment as well as the desire
                # for real datetime support in tests makes this necessary
                data = copy.deepcopy(data)
                if "ts" in data:
                    print(data)
                    print(schema)
                for col in schema:
                    type_ = schema[col]
                    if type_ in ["IntegerType", "LongType"]:
                        # Ints cannot be None...but None can be valid in Spark (as Null)
                        vals = []
                        for val in data[col]:
                            if val is None:
                                vals.append(val)
                            else:
                                vals.append(int(val))
                        data[col] = vals
                    elif type_ in ["FloatType", "DoubleType"]:
                        vals = []
                        for val in data[col]:
                            if val is None:
                                vals.append(val)
                            else:
                                vals.append(float(val))
                        data[col] = vals
                    elif type_ in ["DateType", "TimestampType"]:
                        vals = []
                        for val in data[col]:
                            if val is None:
                                vals.append(val)
                            else:
                                vals.append(parse(val))
                        data[col] = vals
                # Do this again, now that we have done type conversion using the provided schema
                data_reshaped = list(
                    zip(*(v for _, v in data.items()))
                )  # create a list of rows
                spark_df = spark.createDataFrame(data_reshaped, schema=spark_schema)
            except TypeError:
                string_schema = sparktypes.StructType(
                    [
                        sparktypes.StructField(column, sparktypes.StringType())
                        for column in schema
                    ]
                )
                spark_df = spark.createDataFrame(data_reshaped, string_schema)
                for c in spark_df.columns:
                    spark_df = spark_df.withColumn(
                        c, spark_df[c].cast(SPARK_TYPES[schema[c]]())
                    )
        elif len(data_reshaped) == 0:
            # if we have an empty dataset and no schema, need to assign an arbitrary type
            columns = list(data.keys())
            spark_schema = sparktypes.StructType(
                [
                    sparktypes.StructField(column, sparktypes.StringType())
                    for column in columns
                ]
            )
            spark_df = spark.createDataFrame(data_reshaped, spark_schema)
        else:
            # if no schema provided, uses Spark's schema inference
            columns = list(data.keys())
            spark_df = spark.createDataFrame(data_reshaped, columns)
        return SparkDFDataset(spark_df, profiler=profiler, caching=caching)
    else:
        raise ValueError("Unknown dataset_type " + str(dataset_type))


def get_test_validator_with_data(
    execution_engine,
    data,
    schemas=None,
    profiler=ColumnsExistProfiler,
    caching=True,
    table_name=None,
    sqlite_db_path=None,
):
    """Utility to create datasets for json-formatted tests."""
    df = pd.DataFrame(data)
    if execution_engine == "pandas":
        if schemas and "pandas" in schemas:
            schema = schemas["pandas"]
            pandas_schema = {}
            for (key, value) in schema.items():
                # Note, these are just names used in our internal schemas to build datasets *for internal tests*
                # Further, some changes in pandas internal about how datetimes are created means to support pandas
                # pre- 0.25, we need to explicitly specify when we want timezone.

                # We will use timestamp for timezone-aware (UTC only) dates in our tests
                if value.lower() in ["timestamp", "datetime64[ns, tz]"]:
                    df[key] = pd.to_datetime(df[key], utc=True)
                    continue
                elif value.lower() in ["datetime", "datetime64", "datetime64[ns]"]:
                    df[key] = pd.to_datetime(df[key])
                    continue
                elif value.lower() in ["date"]:
                    df[key] = pd.to_datetime(df[key]).dt.date
                    value = "object"
                try:
                    type_ = np.dtype(value)
                except TypeError:
                    # noinspection PyUnresolvedReferences
                    type_ = getattr(pd.core.dtypes.dtypes, value)
                    # If this raises AttributeError it's okay: it means someone built a bad test
                pandas_schema[key] = type_
            # pandas_schema = {key: np.dtype(value) for (key, value) in schemas["pandas"].items()}
            df = df.astype(pandas_schema)

        if table_name is None:
            # noinspection PyUnusedLocal
            table_name = generate_test_table_name()

        return build_pandas_validator_with_data(df=df)

    elif execution_engine in ["sqlite", "postgresql", "mysql", "mssql", "bigquery"]:
        if not create_engine:
            return None
        return build_sa_validator_with_data(
            df=df,
            sa_engine_name=execution_engine,
            schemas=schemas,
            caching=caching,
            table_name=table_name,
            sqlite_db_path=sqlite_db_path,
        )

    elif execution_engine == "spark":
        import pyspark.sql.types as sparktypes

        SPARK_TYPES = {
            "StringType": sparktypes.StringType,
            "IntegerType": sparktypes.IntegerType,
            "LongType": sparktypes.LongType,
            "DateType": sparktypes.DateType,
            "TimestampType": sparktypes.TimestampType,
            "FloatType": sparktypes.FloatType,
            "DoubleType": sparktypes.DoubleType,
            "BooleanType": sparktypes.BooleanType,
            "DataType": sparktypes.DataType,
            "NullType": sparktypes.NullType,
        }

        spark = get_or_create_spark_application(
            spark_config={
                "spark.sql.catalogImplementation": "hive",
                "spark.executor.memory": "450m",
                # "spark.driver.allowMultipleContexts": "true",  # This directive does not appear to have any effect.
            }
        )
        # We need to allow null values in some column types that do not support them natively, so we skip
        # use of df in this case.
        data_reshaped = list(
            zip(*(v for _, v in data.items()))
        )  # create a list of rows
        if schemas and "spark" in schemas:
            schema = schemas["spark"]
            # sometimes first method causes Spark to throw a TypeError
            try:
                spark_schema = sparktypes.StructType(
                    [
                        sparktypes.StructField(
                            column, SPARK_TYPES[schema[column]](), True
                        )
                        for column in schema
                    ]
                )
                # We create these every time, which is painful for testing
                # However nuance around null treatment as well as the desire
                # for real datetime support in tests makes this necessary
                data = copy.deepcopy(data)
                if "ts" in data:
                    print(data)
                    print(schema)
                for col in schema:
                    type_ = schema[col]
                    if type_ in ["IntegerType", "LongType"]:
                        # Ints cannot be None...but None can be valid in Spark (as Null)
                        vals = []
                        for val in data[col]:
                            if val is None:
                                vals.append(val)
                            else:
                                vals.append(int(val))
                        data[col] = vals
                    elif type_ in ["FloatType", "DoubleType"]:
                        vals = []
                        for val in data[col]:
                            if val is None:
                                vals.append(val)
                            else:
                                vals.append(float(val))
                        data[col] = vals
                    elif type_ in ["DateType", "TimestampType"]:
                        vals = []
                        for val in data[col]:
                            if val is None:
                                vals.append(val)
                            else:
                                vals.append(parse(val))
                        data[col] = vals
                # Do this again, now that we have done type conversion using the provided schema
                data_reshaped = list(
                    zip(*(v for _, v in data.items()))
                )  # create a list of rows
                spark_df = spark.createDataFrame(data_reshaped, schema=spark_schema)
            except TypeError:
                string_schema = sparktypes.StructType(
                    [
                        sparktypes.StructField(column, sparktypes.StringType())
                        for column in schema
                    ]
                )
                spark_df = spark.createDataFrame(data_reshaped, string_schema)
                for c in spark_df.columns:
                    spark_df = spark_df.withColumn(
                        c, spark_df[c].cast(SPARK_TYPES[schema[c]]())
                    )
        elif len(data_reshaped) == 0:
            # if we have an empty dataset and no schema, need to assign an arbitrary type
            columns = list(data.keys())
            spark_schema = sparktypes.StructType(
                [
                    sparktypes.StructField(column, sparktypes.StringType())
                    for column in columns
                ]
            )
            spark_df = spark.createDataFrame(data_reshaped, spark_schema)
        else:
            # if no schema provided, uses Spark's schema inference
            columns = list(data.keys())
            spark_df = spark.createDataFrame(data_reshaped, columns)

        if table_name is None:
            # noinspection PyUnusedLocal
            table_name = generate_test_table_name()

        return build_spark_validator_with_data(df=spark_df, spark=spark)

    else:
        raise ValueError("Unknown dataset_type " + str(execution_engine))


def build_pandas_validator_with_data(
    df: pd.DataFrame,
    batch_definition: Optional[BatchDefinition] = None,
) -> Validator:
    batch: Batch = Batch(data=df, batch_definition=batch_definition)
    return Validator(
        execution_engine=PandasExecutionEngine(),
        batches=[
            batch,
        ],
    )


def build_sa_validator_with_data(
    df,
    sa_engine_name,
    schemas=None,
    caching=True,
    table_name=None,
    sqlite_db_path=None,
    batch_definition: Optional[BatchDefinition] = None,
):
    dialect_classes = {
        "sqlite": sqlitetypes.dialect,
        "postgresql": postgresqltypes.dialect,
        "mysql": mysqltypes.dialect,
        "mssql": mssqltypes.dialect,
        "bigquery": pybigquery.sqlalchemy_bigquery.BigQueryDialect,
    }
    dialect_types = {
        "sqlite": SQLITE_TYPES,
        "postgresql": POSTGRESQL_TYPES,
        "mysql": MYSQL_TYPES,
        "mssql": MSSQL_TYPES,
        "bigquery": BIGQUERY_TYPES,
    }
    db_hostname = os.getenv("GE_TEST_LOCAL_DB_HOSTNAME", "localhost")
    if sa_engine_name == "sqlite":
        engine = create_engine(get_sqlite_connection_url(sqlite_db_path))
    elif sa_engine_name == "postgresql":
        engine = connection_manager.get_engine(
            f"postgresql://postgres@{db_hostname}/test_ci"
        )
    elif sa_engine_name == "mysql":
        engine = create_engine(f"mysql+pymysql://root@{db_hostname}/test_ci")
    elif sa_engine_name == "mssql":
        engine = create_engine(
            f"mssql+pyodbc://sa:ReallyStrongPwd1234%^&*@{db_hostname}:1433/test_ci?driver=ODBC Driver 17 "
            "for SQL Server&charset=utf8&autocommit=true",
            # echo=True,
        )
    elif sa_engine_name == "bigquery":
        engine = _create_bigquery_engine()
    else:
        engine = None

    # If "autocommit" is not desired to be on by default, then use the following pattern when explicit "autocommit"
    # is desired (e.g., for temporary tables, "autocommit" is off by default, so the override option may be useful).
    # engine.execute(sa.text(sql_query_string).execution_options(autocommit=True))

    # Add the data to the database as a new table

    if sa_engine_name == "bigquery":
        schema = None
        if schemas and sa_engine_name in schemas:
            schema = schemas[sa_engine_name]
            # bigquery does not allow column names to have spaces
            schema = {k.replace(" ", "_"): v for k, v in schema.items()}

        df.columns = df.columns.str.replace(" ", "_")

    sql_dtypes = {}
    if (
        schemas
        and sa_engine_name in schemas
        and isinstance(engine.dialect, dialect_classes.get(sa_engine_name))
    ):
        schema = schemas[sa_engine_name]

        sql_dtypes = {
            col: dialect_types.get(sa_engine_name)[dtype]
            for (col, dtype) in schema.items()
        }
        for col in schema:
            type_ = schema[col]
            if type_ in ["INTEGER", "SMALLINT", "BIGINT"]:
                df[col] = pd.to_numeric(df[col], downcast="signed")
            elif type_ in ["FLOAT", "DOUBLE", "DOUBLE_PRECISION"]:
                df[col] = pd.to_numeric(df[col])
                min_value_dbms = get_sql_dialect_floating_point_infinity_value(
                    schema=sa_engine_name, negative=True
                )
                max_value_dbms = get_sql_dialect_floating_point_infinity_value(
                    schema=sa_engine_name, negative=False
                )
                for api_schema_type in ["api_np", "api_cast"]:
                    min_value_api = get_sql_dialect_floating_point_infinity_value(
                        schema=api_schema_type, negative=True
                    )
                    max_value_api = get_sql_dialect_floating_point_infinity_value(
                        schema=api_schema_type, negative=False
                    )
                    df.replace(
                        to_replace=[min_value_api, max_value_api],
                        value=[min_value_dbms, max_value_dbms],
                        inplace=True,
                    )
            elif type_ in ["DATETIME", "TIMESTAMP", "DATE"]:
                df[col] = pd.to_datetime(df[col])

    if table_name is None:
        table_name = generate_test_table_name()

    df.to_sql(
        name=table_name,
        con=engine,
        index=False,
        dtype=sql_dtypes,
        if_exists="replace",
    )

    batch_data = SqlAlchemyBatchData(execution_engine=engine, table_name=table_name)
    batch = Batch(data=batch_data, batch_definition=batch_definition)
    execution_engine = SqlAlchemyExecutionEngine(caching=caching, engine=engine)

    return Validator(execution_engine=execution_engine, batches=(batch,))


def modify_locale(func):
    @wraps(func)
    def locale_wrapper(*args, **kwargs):
        old_locale = locale.setlocale(locale.LC_TIME, None)
        print(old_locale)
        # old_locale = locale.getlocale(locale.LC_TIME) Why not getlocale? not sure
        try:
            new_locale = locale.setlocale(locale.LC_TIME, "en_US.UTF-8")
            assert new_locale == "en_US.UTF-8"
            func(*args, **kwargs)
        except Exception:
            raise
        finally:
            locale.setlocale(locale.LC_TIME, old_locale)

    return locale_wrapper


def build_spark_validator_with_data(
    df: Union[pd.DataFrame, SparkDataFrame],
    spark: SparkSession,
    batch_definition: Optional[BatchDefinition] = None,
) -> Validator:
    if isinstance(df, pd.DataFrame):
        df = spark.createDataFrame(
            [
                tuple(
                    None if isinstance(x, (float, int)) and np.isnan(x) else x
                    for x in record.tolist()
                )
                for record in df.to_records(index=False)
            ],
            df.columns.tolist(),
        )
    batch: Batch = Batch(data=df, batch_definition=batch_definition)
    execution_engine: SparkDFExecutionEngine = build_spark_engine(
        spark=spark,
        df=df,
        batch_id=batch.id,
    )
    return Validator(execution_engine=execution_engine, batches=(batch,))


def build_pandas_engine(
    df: pd.DataFrame,
) -> PandasExecutionEngine:
    batch: Batch = Batch(data=df)

    execution_engine: PandasExecutionEngine = PandasExecutionEngine(
        batch_data_dict={batch.id: batch.data}
    )
    return execution_engine


def build_sa_engine(
    df: pd.DataFrame,
    sa: ModuleType,
    schema: Optional[str] = None,
    if_exists: str = "fail",
    index: bool = False,
    dtype: Optional[dict] = None,
) -> SqlAlchemyExecutionEngine:
    table_name: str = "test"

    # noinspection PyUnresolvedReferences
    sqlalchemy_engine: Engine = sa.create_engine("sqlite://", echo=False)
    df.to_sql(
        name=table_name,
        con=sqlalchemy_engine,
        schema=schema,
        if_exists=if_exists,
        index=index,
        dtype=dtype,
    )

    execution_engine: SqlAlchemyExecutionEngine

    execution_engine = SqlAlchemyExecutionEngine(engine=sqlalchemy_engine)
    batch_data: SqlAlchemyBatchData = SqlAlchemyBatchData(
        execution_engine=execution_engine, table_name=table_name
    )
    batch: Batch = Batch(data=batch_data)

    execution_engine = SqlAlchemyExecutionEngine(
        engine=sqlalchemy_engine, batch_data_dict={batch.id: batch_data}
    )

    return execution_engine


# Builds a Spark Execution Engine
def build_spark_engine(
    spark: SparkSession,
    df: Union[pd.DataFrame, SparkDataFrame],
    batch_id: Optional[str] = None,
    batch_definition: Optional[BatchDefinition] = None,
) -> SparkDFExecutionEngine:
    if (
        sum(
            bool(x)
            for x in [
                batch_id is not None,
                batch_definition is not None,
            ]
        )
        != 1
    ):
        raise ValueError(
            "Exactly one of batch_id or batch_definition must be specified."
        )

    if batch_id is None:
        batch_id = batch_definition.id

    if isinstance(df, pd.DataFrame):
        df = spark.createDataFrame(
            [
                tuple(
                    None if isinstance(x, (float, int)) and np.isnan(x) else x
                    for x in record.tolist()
                )
                for record in df.to_records(index=False)
            ],
            df.columns.tolist(),
        )
    conf: List[tuple] = spark.sparkContext.getConf().getAll()
    spark_config: Dict[str, str] = dict(conf)
    execution_engine: SparkDFExecutionEngine = SparkDFExecutionEngine(
        spark_config=spark_config
    )
    execution_engine.load_batch_data(batch_id=batch_id, batch_data=df)
    return execution_engine


def candidate_getter_is_on_temporary_notimplemented_list(context, getter):
    if context in ["sqlite"]:
        return getter in ["get_column_modes", "get_column_stdev"]
    if context in ["postgresql", "mysql", "mssql"]:
        return getter in ["get_column_modes"]
    if context == "spark":
        return getter in []


def candidate_test_is_on_temporary_notimplemented_list(context, expectation_type):
    if context in ["sqlite", "postgresql", "mysql", "mssql", "bigquery"]:
        expectations_not_implemented_v2_sql = [
            "expect_column_values_to_be_increasing",
            "expect_column_values_to_be_decreasing",
            "expect_column_values_to_match_strftime_format",
            "expect_column_values_to_be_dateutil_parseable",
            "expect_column_values_to_be_json_parseable",
            "expect_column_values_to_match_json_schema",
            "expect_column_stdev_to_be_between",
            "expect_column_most_common_value_to_be_in_set",
            "expect_column_bootstrapped_ks_test_p_value_to_be_greater_than",
            "expect_column_parameterized_distribution_ks_test_p_value_to_be_greater_than",
            "expect_column_pair_values_to_be_equal",
            "expect_column_pair_values_A_to_be_greater_than_B",
            "expect_column_pair_values_to_be_in_set",
            "expect_select_column_values_to_be_unique_within_record",
            "expect_compound_columns_to_be_unique",
            "expect_multicolumn_values_to_be_unique",
            "expect_column_pair_cramers_phi_value_to_be_less_than",
            "expect_multicolumn_sum_to_equal",
        ]
        if context in ["bigquery"]:
            ###
            # NOTE: 202201 - Will: Expectations below are temporarily not being tested
            # with BigQuery in V2 API
            ###
            expectations_not_implemented_v2_sql.append(
                "expect_column_kl_divergence_to_be_less_than"
            )  # TODO: unique to bigquery  -- https://github.com/great-expectations/great_expectations/issues/3261
            expectations_not_implemented_v2_sql.append(
                "expect_column_chisquare_test_p_value_to_be_greater_than"
            )  # TODO: unique to bigquery  -- https://github.com/great-expectations/great_expectations/issues/3261
            expectations_not_implemented_v2_sql.append(
                "expect_column_values_to_be_between"
            )  # TODO: error unique to bigquery -- https://github.com/great-expectations/great_expectations/issues/3261
            expectations_not_implemented_v2_sql.append(
                "expect_column_values_to_be_in_set"
            )  # TODO: error unique to bigquery -- https://github.com/great-expectations/great_expectations/issues/3261
            expectations_not_implemented_v2_sql.append(
                "expect_column_values_to_be_in_type_list"
            )  # TODO: error unique to bigquery -- https://github.com/great-expectations/great_expectations/issues/3261
            expectations_not_implemented_v2_sql.append(
                "expect_column_values_to_be_of_type"
            )  # TODO: error unique to bigquery -- https://github.com/great-expectations/great_expectations/issues/3261
            expectations_not_implemented_v2_sql.append(
                "expect_column_values_to_match_like_pattern_list"
            )  # TODO: error unique to bigquery -- https://github.com/great-expectations/great_expectations/issues/3261
            expectations_not_implemented_v2_sql.append(
                "expect_column_values_to_not_match_like_pattern_list"
            )  # TODO: error unique to bigquery -- https://github.com/great-expectations/great_expectations/issues/3261
        return expectation_type in expectations_not_implemented_v2_sql

    if context == "SparkDFDataset":
        return expectation_type in [
            "expect_column_values_to_be_dateutil_parseable",
            "expect_column_values_to_be_json_parseable",
            "expect_column_bootstrapped_ks_test_p_value_to_be_greater_than",
            "expect_column_parameterized_distribution_ks_test_p_value_to_be_greater_than",
            "expect_compound_columns_to_be_unique",
            "expect_column_pair_cramers_phi_value_to_be_less_than",
            "expect_table_row_count_to_equal_other_table",
        ]
    if context == "PandasDataset":
        return expectation_type in [
            "expect_table_row_count_to_equal_other_table",
        ]
    return False


def candidate_test_is_on_temporary_notimplemented_list_cfe(context, expectation_type):
    if context in ["sqlite", "postgresql", "mysql", "mssql", "bigquery"]:
        expectations_not_implemented_v3_sql = [
            "expect_column_values_to_be_increasing",
            "expect_column_values_to_be_decreasing",
            "expect_column_values_to_match_strftime_format",
            "expect_column_values_to_be_dateutil_parseable",
            "expect_column_values_to_be_json_parseable",
            "expect_column_values_to_match_json_schema",
            "expect_column_stdev_to_be_between",
            "expect_multicolumn_values_to_be_unique",
            "expect_column_pair_cramers_phi_value_to_be_less_than",
            "expect_column_bootstrapped_ks_test_p_value_to_be_greater_than",
            "expect_column_chisquare_test_p_value_to_be_greater_than",
            "expect_column_parameterized_distribution_ks_test_p_value_to_be_greater_than",
        ]
        if context in ["bigquery"]:
            ###
            # NOTE: 20210729 - jdimatteo: Below are temporarily not being tested
            # with BigQuery. For each disabled test below, please include a link to
            # a github issue tracking adding the test with BigQuery.
            ###
            expectations_not_implemented_v3_sql.append(
                "expect_column_kl_divergence_to_be_less_than"  # TODO: will collect for over 60 minutes, and will not completes
            )
            expectations_not_implemented_v3_sql.append(
                "expect_column_quantile_values_to_be_between"  # TODO: will run but will add about 1hr to pipeline.
            )
        return expectation_type in expectations_not_implemented_v3_sql

    if context == "spark":
        return expectation_type in [
            "expect_table_row_count_to_equal_other_table",
            "expect_column_values_to_be_in_set",
            "expect_column_values_to_not_be_in_set",
            "expect_column_values_to_not_match_regex_list",
            "expect_column_values_to_match_like_pattern",
            "expect_column_values_to_not_match_like_pattern",
            "expect_column_values_to_match_like_pattern_list",
            "expect_column_values_to_not_match_like_pattern_list",
            "expect_column_values_to_be_dateutil_parseable",
            "expect_multicolumn_values_to_be_unique",
            "expect_column_pair_cramers_phi_value_to_be_less_than",
            "expect_column_bootstrapped_ks_test_p_value_to_be_greater_than",
            "expect_column_chisquare_test_p_value_to_be_greater_than",
            "expect_column_parameterized_distribution_ks_test_p_value_to_be_greater_than",
        ]
    if context == "pandas":
        return expectation_type in [
            "expect_table_row_count_to_equal_other_table",
            "expect_column_values_to_match_like_pattern",
            "expect_column_values_to_not_match_like_pattern",
            "expect_column_values_to_match_like_pattern_list",
            "expect_column_values_to_not_match_like_pattern_list",
            "expect_multicolumn_values_to_be_unique",
            "expect_column_pair_cramers_phi_value_to_be_less_than",
            "expect_column_bootstrapped_ks_test_p_value_to_be_greater_than",
            "expect_column_chisquare_test_p_value_to_be_greater_than",
            "expect_column_parameterized_distribution_ks_test_p_value_to_be_greater_than",
        ]

    return False


def build_test_backends_list(
    include_pandas=True,
    include_spark=True,
    include_sqlalchemy=True,
    include_sqlite=True,
    include_postgresql=False,
    include_mysql=False,
    include_mssql=False,
    include_bigquery=False,
) -> List[str]:
    """Attempts to identify supported backends by checking which imports are available."""

    test_backends = []

    if include_pandas:
        test_backends += ["pandas"]

    if include_spark:
        try:
            import pyspark
            from pyspark.sql import SparkSession
        except ImportError:
            raise ValueError("spark tests are requested, but pyspark is not installed")
        test_backends += ["spark"]

    db_hostname = os.getenv("GE_TEST_LOCAL_DB_HOSTNAME", "localhost")
    if include_sqlalchemy:

        sa: Optional[ModuleType] = import_library_module(module_name="sqlalchemy")
        if sa is None:
            raise ImportError(
                "sqlalchemy tests are requested, but sqlalchemy in not installed"
            )

        if include_sqlite:
            test_backends += ["sqlite"]

        if include_postgresql:
            ###
            # NOTE: 20190918 - JPC: Since I've had to relearn this a few times, a note here.
            # SQLALCHEMY coerces postgres DOUBLE_PRECISION to float, which loses precision
            # round trip compared to NUMERIC, which stays as a python DECIMAL

            # Be sure to ensure that tests (and users!) understand that subtlety,
            # which can be important for distributional expectations, for example.
            ###
            connection_string = f"postgresql://postgres@{db_hostname}/test_ci"
            checker = LockingConnectionCheck(sa, connection_string)
            if checker.is_valid() is True:
                test_backends += ["postgresql"]
            else:
                raise ValueError(
                    f"backend-specific tests are requested, but unable to connect to the database at "
                    f"{connection_string}"
                )

        if include_mysql:
            try:
                engine = create_engine(f"mysql+pymysql://root@{db_hostname}/test_ci")
                conn = engine.connect()
                conn.close()
            except (ImportError, SQLAlchemyError):
                raise ImportError(
                    "mysql tests are requested, but unable to connect to the mysql database at "
                    f"'mysql+pymysql://root@{db_hostname}/test_ci'"
                )
            test_backends += ["mysql"]

        if include_mssql:
            try:
                engine = create_engine(
                    f"mssql+pyodbc://sa:ReallyStrongPwd1234%^&*@{db_hostname}:1433/test_ci?"
                    "driver=ODBC Driver 17 for SQL Server&charset=utf8&autocommit=true",
                    # echo=True,
                )
                conn = engine.connect()
                conn.close()
            except (ImportError, sa.exc.SQLAlchemyError):
                raise ImportError(
                    "mssql tests are requested, but unable to connect to the mssql database at "
                    f"'mssql+pyodbc://sa:ReallyStrongPwd1234%^&*@{db_hostname}:1433/test_ci?"
                    "driver=ODBC Driver 17 for SQL Server&charset=utf8&autocommit=true'",
                )
            test_backends += ["mssql"]

        if include_bigquery:
            try:
                engine = _create_bigquery_engine()
                conn = engine.connect()
                conn.close()
            except (ImportError, sa.exc.SQLAlchemyError) as e:
                raise ImportError(
                    "bigquery tests are requested, but unable to connect"
                ) from e
            test_backends += ["bigquery"]

    return test_backends


def generate_expectation_tests(
    expectation_type: str,
    test_data_cases: List[ExpectationTestDataCases],
    execution_engine_diagnostics: ExpectationExecutionEngineDiagnostics,
):
    """

    :param expectation_type: snake_case name of the expectation type
    :param examples_config: a dictionary that defines the data and test cases for the expectation
    :param expectation_execution_engines_dict: shows which backends/execution engines the
            expectation is implemented for. It can be obtained from the output of the expectation's self_check method
            Example:
            {
             "PandasExecutionEngine": True,
             "SqlAlchemyExecutionEngine": False,
             "SparkDFExecutionEngine": False
            }
    :return:
    """
    parametrized_tests = []

    for d in test_data_cases:
        print(d)
        d = copy.deepcopy(d)
        print("*", d)

        backends = build_test_backends_list(
            include_pandas=execution_engine_diagnostics.PandasExecutionEngine,
            include_spark=execution_engine_diagnostics.SparkDFExecutionEngine,
            include_sqlalchemy=execution_engine_diagnostics.SqlAlchemyExecutionEngine,
            include_sqlite=True,
            include_postgresql=False,
            include_mysql=False,
            include_mssql=False,
            include_bigquery=False,
        )

        for c in backends:

            try:
                validator_with_data = get_test_validator_with_data(
                    c, d["data"], d["schemas"]
                )
            except Exception as e:

                continue

            for test in d["tests"]:
                if not should_we_generate_this_test(
                    backend=c,
                    expectation_test_case=test,
                    execution_engine_diagnostics=execution_engine_diagnostics,
                ):
                    continue

                # Known condition: SqlAlchemy does not support allow_cross_type_comparisons
                # if (
                #     "allow_cross_type_comparisons" in test["in"]
                #     and validator_with_data
                #     and isinstance(
                #         validator_with_data.execution_engine.active_batch_data,
                #         SqlAlchemyBatchData,
                #     )
                # ):
                #     skip_test = True

                parametrized_tests.append(
                    {
                        "expectation_type": expectation_type,
                        "validator_with_data": validator_with_data,
                        "test": test,
                        "backend": c,
                    }
                )

    return parametrized_tests


def should_we_generate_this_test(
    backend: str,
    expectation_test_case: ExpectationTestCase,
    execution_engine_diagnostics: ExpectationExecutionEngineDiagnostics,
):
    # print(backend)
    # print(expectation_test_case) # suppress_test_for, only_for
    if backend in expectation_test_case.suppress_test_for:
        return False
    if (
        expectation_test_case.only_for != None
        and not backend in expectation_test_case.only_for
    ):
        return False
    print(execution_engine_diagnostics)

    return True
    # # use the expectation_execution_engines_dict of the expectation
    # # to exclude unimplemented backends from the testing
    # if execution_engine_diagnostics is not None:
    #     supress_test_for = test.get("suppress_test_for")
    #     if supress_test_for is None:
    #         supress_test_for = []
    #     if not execution_engine_diagnostics.PandasExecutionEngine:
    #         supress_test_for.append("pandas")
    #     if not execution_engine_diagnostics.SqlAlchemyExecutionEngine:
    #         supress_test_for.append("sqlalchemy")
    #     if not execution_engine_diagnostics.SparkDFExecutionEngine:
    #         supress_test_for.append("spark")

    #     if len(supress_test_for) > 0:
    #         test["suppress_test_for"] = supress_test_for

    # generate_test = True
    # skip_test = False
    # if "only_for" in test:
    #     # if we're not on the "only_for" list, then never even generate the test
    #     generate_test = False

    #     if isinstance(
    #         validator_with_data.execution_engine.active_batch_data,
    #         SqlAlchemyBatchData,
    #     ):
    #         # Call out supported dialects
    #         if "sqlalchemy" in test["only_for"]:
    #             generate_test = True
    #         elif (
    #             "sqlite" in test["only_for"]
    #             and sqliteDialect is not None
    #             and isinstance(
    #                 validator_with_data.execution_engine.active_batch_data.sql_engine_dialect,
    #                 sqliteDialect,
    #             )
    #         ):
    #             generate_test = True
    #         elif (
    #             "postgresql" in test["only_for"]
    #             and postgresqlDialect is not None
    #             and isinstance(
    #                 validator_with_data.execution_engine.active_batch_data.sql_engine_dialect,
    #                 postgresqlDialect,
    #             )
    #         ):
    #             generate_test = True
    #         elif (
    #             "mysql" in test["only_for"]
    #             and mysqlDialect is not None
    #             and isinstance(
    #                 validator_with_data.execution_engine.active_batch_data.sql_engine_dialect,
    #                 mysqlDialect,
    #             )
    #         ):
    #             generate_test = True
    #         elif (
    #             "mssql" in test["only_for"]
    #             and mssqlDialect is not None
    #             and isinstance(
    #                 validator_with_data.execution_engine.active_batch_data.sql_engine_dialect,
    #                 mssqlDialect,
    #             )
    #         ):
    #             generate_test = True
    #     elif validator_with_data and isinstance(
    #         validator_with_data.execution_engine.active_batch_data,
    #         pandas_DataFrame,
    #     ):
    #         if "pandas" in test["only_for"]:
    #             generate_test = True
    #         if (
    #             "pandas_022" in test["only_for"]
    #             or "pandas_023" in test["only_for"]
    #         ) and int(pd.__version__.split(".")[1]) in [22, 23]:
    #             generate_test = True
    #         if ("pandas>=24" in test["only_for"]) and int(
    #             pd.__version__.split(".")[1]
    #         ) > 24:
    #             generate_test = True
    #     elif validator_with_data and isinstance(
    #         validator_with_data.execution_engine.active_batch_data,
    #         spark_DataFrame,
    #     ):
    #         if "spark" in test["only_for"]:
    #             generate_test = True

    # if "suppress_test_for" in test and (
    #     (
    #         "sqlalchemy" in test["suppress_test_for"]
    #         and validator_with_data
    #         and isinstance(
    #             validator_with_data.execution_engine.active_batch_data,
    #             SqlAlchemyBatchData,
    #         )
    #     )
    #     or (
    #         "sqlite" in test["suppress_test_for"]
    #         and sqliteDialect is not None
    #         and validator_with_data
    #         and isinstance(
    #             validator_with_data.execution_engine.active_batch_data,
    #             SqlAlchemyBatchData,
    #         )
    #         and isinstance(
    #             validator_with_data.execution_engine.active_batch_data.sql_engine_dialect,
    #             sqliteDialect,
    #         )
    #     )
    #     or (
    #         "postgresql" in test["suppress_test_for"]
    #         and postgresqlDialect is not None
    #         and validator_with_data
    #         and isinstance(
    #             validator_with_data.execution_engine.active_batch_data,
    #             SqlAlchemyBatchData,
    #         )
    #         and isinstance(
    #             validator_with_data.execution_engine.active_batch_data.sql_engine_dialect,
    #             postgresqlDialect,
    #         )
    #     )
    #     or (
    #         "mysql" in test["suppress_test_for"]
    #         and mysqlDialect is not None
    #         and validator_with_data
    #         and isinstance(
    #             validator_with_data.execution_engine.active_batch_data,
    #             SqlAlchemyBatchData,
    #         )
    #         and isinstance(
    #             validator_with_data.execution_engine.active_batch_data.sql_engine_dialect,
    #             mysqlDialect,
    #         )
    #     )
    #     or (
    #         "mssql" in test["suppress_test_for"]
    #         and mssqlDialect is not None
    #         and validator_with_data
    #         and isinstance(
    #             validator_with_data.execution_engine.active_batch_data,
    #             SqlAlchemyBatchData,
    #         )
    #         and isinstance(
    #             validator_with_data.execution_engine.active_batch_data.sql_engine_dialect,
    #             mssqlDialect,
    #         )
    #     )
    #     or (
    #         "pandas" in test["suppress_test_for"]
    #         and validator_with_data
    #         and isinstance(
    #             validator_with_data.execution_engine.active_batch_data,
    #             pandas_DataFrame,
    #         )
    #     )
    #     or (
    #         "spark" in test["suppress_test_for"]
    #         and validator_with_data
    #         and isinstance(
    #             validator_with_data.execution_engine.active_batch_data,
    #             spark_DataFrame,
    #         )
    #     )
    # ):
    #     skip_test = True


def sort_unexpected_values(test_value_list, result_value_list):
    # check if value can be sorted; if so, sort so arbitrary ordering of results does not cause failure
    if (isinstance(test_value_list, list)) & (len(test_value_list) >= 1):
        # __lt__ is not implemented for python dictionaries making sorting trickier
        # in our case, we will sort on the values for each key sequentially
        if isinstance(test_value_list[0], dict):
            test_value_list = sorted(
                test_value_list,
                key=lambda x: tuple(x[k] for k in list(test_value_list[0].keys())),
            )
            result_value_list = sorted(
                result_value_list,
                key=lambda x: tuple(x[k] for k in list(test_value_list[0].keys())),
            )
        # if python built-in class has __lt__ then sorting can always work this way
        elif type(test_value_list[0].__lt__(test_value_list[0])) != type(
            NotImplemented
        ):
            test_value_list = sorted(test_value_list, key=lambda x: str(x))
            result_value_list = sorted(result_value_list, key=lambda x: str(x))

    return test_value_list, result_value_list


def evaluate_json_test(data_asset, expectation_type, test):
    """
    This method will evaluate the result of a test build using the Great Expectations json test format.

    NOTE: Tests can be suppressed for certain data types if the test contains the Key 'suppress_test_for' with a list
        of DataAsset types to suppress, such as ['SQLAlchemy', 'Pandas'].

    :param data_asset: (DataAsset) A great expectations DataAsset
    :param expectation_type: (string) the name of the expectation to be run using the test input
    :param test: (dict) a dictionary containing information for the test to be run. The dictionary must include:
        - title: (string) the name of the test
        - exact_match_out: (boolean) If true, match the 'out' dictionary exactly against the result of the expectation
        - in: (dict or list) a dictionary of keyword arguments to use to evaluate the expectation or a list of positional arguments
        - out: (dict) the dictionary keys against which to make assertions. Unless exact_match_out is true, keys must\
            come from the following list:
              - success
              - observed_value
              - unexpected_index_list
              - unexpected_list
              - details
              - traceback_substring (if present, the string value will be expected as a substring of the exception_traceback)
    :return: None. asserts correctness of results.
    """

    data_asset.set_default_expectation_argument("result_format", "COMPLETE")
    data_asset.set_default_expectation_argument("include_config", False)

    if "title" not in test:
        raise ValueError("Invalid test configuration detected: 'title' is required.")

    if "exact_match_out" not in test:
        raise ValueError(
            "Invalid test configuration detected: 'exact_match_out' is required."
        )

    if "in" not in test:
        raise ValueError("Invalid test configuration detected: 'in' is required.")

    if "out" not in test:
        raise ValueError("Invalid test configuration detected: 'out' is required.")

    # Support tests with positional arguments
    if isinstance(test["in"], list):
        result = getattr(data_asset, expectation_type)(*test["in"])
    # As well as keyword arguments
    else:
        result = getattr(data_asset, expectation_type)(**test["in"])

    check_json_test_result(test=test, result=result, data_asset=data_asset)


def evaluate_json_test_cfe(validator, expectation_type, test):
    """
    This method will evaluate the result of a test build using the Great Expectations json test format.

    NOTE: Tests can be suppressed for certain data types if the test contains the Key 'suppress_test_for' with a list
        of DataAsset types to suppress, such as ['SQLAlchemy', 'Pandas'].

    :param data_asset: (DataAsset) A great expectations DataAsset
    :param expectation_type: (string) the name of the expectation to be run using the test input
    :param test: (dict) a dictionary containing information for the test to be run. The dictionary must include:
        - title: (string) the name of the test
        - exact_match_out: (boolean) If true, match the 'out' dictionary exactly against the result of the expectation
        - in: (dict or list) a dictionary of keyword arguments to use to evaluate the expectation or a list of positional arguments
        - out: (dict) the dictionary keys against which to make assertions. Unless exact_match_out is true, keys must\
            come from the following list:
              - success
              - observed_value
              - unexpected_index_list
              - unexpected_list
              - details
              - traceback_substring (if present, the string value will be expected as a substring of the exception_traceback)
    :return: None. asserts correctness of results.
    """
    expectation_suite = ExpectationSuite(
        "json_test_suite", data_context=validator._data_context
    )
    # noinspection PyProtectedMember
    validator._initialize_expectations(expectation_suite=expectation_suite)
    # validator.set_default_expectation_argument("result_format", "COMPLETE")
    # validator.set_default_expectation_argument("include_config", False)

    if "title" not in test:
        raise ValueError("Invalid test configuration detected: 'title' is required.")

    if "exact_match_out" not in test:
        raise ValueError(
            "Invalid test configuration detected: 'exact_match_out' is required."
        )

    if "in" not in test:
        raise ValueError("Invalid test configuration detected: 'in' is required.")

    if "out" not in test:
        raise ValueError("Invalid test configuration detected: 'out' is required.")

    kwargs = copy.deepcopy(test["in"])

    if isinstance(test["in"], list):
        result = getattr(validator, expectation_type)(*kwargs)
    # As well as keyword arguments
    else:
        runtime_kwargs = {"result_format": "COMPLETE", "include_config": False}
        runtime_kwargs.update(kwargs)
        result = getattr(validator, expectation_type)(**runtime_kwargs)

    check_json_test_result(
        test=test,
        result=result,
        data_asset=validator.execution_engine.active_batch_data,
    )


def check_json_test_result(test, result, data_asset=None):
    # We do not guarantee the order in which values are returned (e.g. Spark), so we sort for testing purposes
    if "unexpected_list" in result["result"]:
        if ("result" in test["out"]) and ("unexpected_list" in test["out"]["result"]):
            (
                test["out"]["result"]["unexpected_list"],
                result["result"]["unexpected_list"],
            ) = sort_unexpected_values(
                test["out"]["result"]["unexpected_list"],
                result["result"]["unexpected_list"],
            )
        elif "unexpected_list" in test["out"]:
            (
                test["out"]["unexpected_list"],
                result["result"]["unexpected_list"],
            ) = sort_unexpected_values(
                test["out"]["unexpected_list"],
                result["result"]["unexpected_list"],
            )

    if "partial_unexpected_list" in result["result"]:
        if ("result" in test["out"]) and (
            "partial_unexpected_list" in test["out"]["result"]
        ):
            (
                test["out"]["result"]["partial_unexpected_list"],
                result["result"]["partial_unexpected_list"],
            ) = sort_unexpected_values(
                test["out"]["result"]["partial_unexpected_list"],
                result["result"]["partial_unexpected_list"],
            )
        elif "partial_unexpected_list" in test["out"]:
            (
                test["out"]["partial_unexpected_list"],
                result["result"]["partial_unexpected_list"],
            ) = sort_unexpected_values(
                test["out"]["partial_unexpected_list"],
                result["result"]["partial_unexpected_list"],
            )

    # Check results
    if test["exact_match_out"] is True:
        assert result == expectationValidationResultSchema.load(test["out"])
    else:
        # Convert result to json since our tests are reading from json so cannot easily contain richer types (e.g. NaN)
        # NOTE - 20191031 - JPC - we may eventually want to change these tests as we update our view on how
        # representations, serializations, and objects should interact and how much of that is shown to the user.
        result = result.to_json_dict()
        # print(result)
        for key, value in test["out"].items():
            # Apply our great expectations-specific test logic

            if key == "success":
                assert result["success"] == value

            elif key == "observed_value":
                if "tolerance" in test:
                    if isinstance(value, dict):
                        assert set(result["result"]["observed_value"].keys()) == set(
                            value.keys()
                        )
                        for k, v in value.items():
                            assert np.allclose(
                                result["result"]["observed_value"][k],
                                v,
                                rtol=test["tolerance"],
                            )
                    else:
                        assert np.allclose(
                            result["result"]["observed_value"],
                            value,
                            rtol=test["tolerance"],
                        )
                else:
                    assert result["result"]["observed_value"] == value

            # NOTE: This is a key used ONLY for testing cases where an expectation is legitimately allowed to return
            # any of multiple possible observed_values. expect_column_values_to_be_of_type is one such expectation.
            elif key == "observed_value_list":
                assert result["result"]["observed_value"] in value

            elif key == "unexpected_index_list":
                if isinstance(data_asset, (SqlAlchemyDataset, SparkDFDataset)):
                    pass
                elif isinstance(data_asset, (SqlAlchemyBatchData, SparkDFBatchData)):
                    pass
                else:
                    assert result["result"]["unexpected_index_list"] == value

            elif key == "unexpected_list":
                assert result["result"]["unexpected_list"] == value, (
                    "expected "
                    + str(value)
                    + " but got "
                    + str(result["result"]["unexpected_list"])
                )

            elif key == "partial_unexpected_list":
                assert result["result"]["partial_unexpected_list"] == value, (
                    "expected "
                    + str(value)
                    + " but got "
                    + str(result["result"]["partial_unexpected_list"])
                )

            elif key == "details":
                assert result["result"]["details"] == value

            elif key == "value_counts":
                for val_count in value:
                    assert val_count in result["result"]["details"]["value_counts"]

            elif key.startswith("observed_cdf"):
                if "x_-1" in key:
                    if key.endswith("gt"):
                        assert (
                            result["result"]["details"]["observed_cdf"]["x"][-1] > value
                        )
                    else:
                        assert (
                            result["result"]["details"]["observed_cdf"]["x"][-1]
                            == value
                        )
                elif "x_0" in key:
                    if key.endswith("lt"):
                        assert (
                            result["result"]["details"]["observed_cdf"]["x"][0] < value
                        )
                    else:
                        assert (
                            result["result"]["details"]["observed_cdf"]["x"][0] == value
                        )
                else:
                    raise ValueError(
                        "Invalid test specification: unknown key " + key + " in 'out'"
                    )

            elif key == "traceback_substring":
                assert result["exception_info"]["raised_exception"]
                assert value in result["exception_info"]["exception_traceback"], (
                    "expected to find "
                    + value
                    + " in "
                    + result["exception_info"]["exception_traceback"]
                )

            elif key == "expected_partition":
                assert np.allclose(
                    result["result"]["details"]["expected_partition"]["bins"],
                    value["bins"],
                )
                assert np.allclose(
                    result["result"]["details"]["expected_partition"]["weights"],
                    value["weights"],
                )
                if "tail_weights" in result["result"]["details"]["expected_partition"]:
                    assert np.allclose(
                        result["result"]["details"]["expected_partition"][
                            "tail_weights"
                        ],
                        value["tail_weights"],
                    )

            elif key == "observed_partition":
                assert np.allclose(
                    result["result"]["details"]["observed_partition"]["bins"],
                    value["bins"],
                )
                assert np.allclose(
                    result["result"]["details"]["observed_partition"]["weights"],
                    value["weights"],
                )
                if "tail_weights" in result["result"]["details"]["observed_partition"]:
                    assert np.allclose(
                        result["result"]["details"]["observed_partition"][
                            "tail_weights"
                        ],
                        value["tail_weights"],
                    )

            else:
                raise ValueError(
                    "Invalid test specification: unknown key " + key + " in 'out'"
                )


def generate_test_table_name(
    default_table_name_prefix: str = "test_data_",
) -> str:
    table_name: str = default_table_name_prefix + "".join(
        [random.choice(string.ascii_letters + string.digits) for _ in range(8)]
    )
    return table_name


def _create_bigquery_engine() -> Engine:
    gcp_project = os.getenv("GE_TEST_GCP_PROJECT")
    if not gcp_project:
        raise ValueError(
            "Environment Variable GE_TEST_GCP_PROJECT is required to run BigQuery expectation tests"
        )
    return create_engine(f"bigquery://{gcp_project}/{_bigquery_dataset()}")


def _bigquery_dataset() -> str:
    dataset = os.getenv("GE_TEST_BIGQUERY_DATASET")
    if not dataset:
        raise ValueError(
            "Environment Variable GE_TEST_BIGQUERY_DATASET is required to run BigQuery expectation tests"
        )
    return dataset<|MERGE_RESOLUTION|>--- conflicted
+++ resolved
@@ -154,10 +154,7 @@
         )
         bigquery_types_tuple = BigQueryTypes(**pybigquery.sqlalchemy_bigquery._type_map)
         BIGQUERY_TYPES = {}
-<<<<<<< HEAD
-=======
-
->>>>>>> 0f0a3b43
+
 except (ImportError, AttributeError):
     bigquery_types_tuple = None
     BigQueryDialect = None
