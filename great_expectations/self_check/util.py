from __future__ import annotations

import copy
import locale
import logging
import os
import platform
import random
import re
import string
import time
import traceback
import warnings
from functools import wraps
from logging import Logger
from types import ModuleType
from typing import (
    TYPE_CHECKING,
    Any,
    Dict,
    Iterable,
    List,
    Optional,
    Tuple,
    Type,
    Union,
    cast,
)

import numpy as np
import pandas as pd
from dateutil.parser import parse

from great_expectations.core import (
    ExpectationConfigurationSchema,
    ExpectationSuite,
    ExpectationSuiteSchema,
    ExpectationSuiteValidationResultSchema,
    ExpectationValidationResultSchema,
    IDDict,
)
from great_expectations.core.batch import Batch, BatchDefinition, BatchRequest
from great_expectations.core.util import (
    get_or_create_spark_application,
    get_sql_dialect_floating_point_infinity_value,
)
from great_expectations.dataset import PandasDataset
from great_expectations.datasource import Datasource
from great_expectations.datasource.data_connector import ConfiguredAssetSqlDataConnector
from great_expectations.exceptions.exceptions import (
    InvalidExpectationConfigurationError,
    MetricProviderError,
    MetricResolutionError,
)
from great_expectations.execution_engine import (
    PandasExecutionEngine,
    SparkDFExecutionEngine,
    SqlAlchemyExecutionEngine,
)
from great_expectations.execution_engine.sqlalchemy_batch_data import (
    SqlAlchemyBatchData,
)
from great_expectations.profile import ColumnsExistProfiler
from great_expectations.self_check.sqlalchemy_connection_manager import (
    LockingConnectionCheck,
    connection_manager,
)
from great_expectations.util import (
    add_dataframe_to_db,
    build_in_memory_runtime_context,
    import_library_module,
)
from great_expectations.validator.validator import Validator

if TYPE_CHECKING:
    from great_expectations.core.expectation_diagnostics.expectation_test_data_cases import (
        ExpectationTestCase,
        ExpectationTestDataCases,
    )
    from great_expectations.core.expectation_diagnostics.supporting_types import (
        ExpectationExecutionEngineDiagnostics,
    )
    from great_expectations.data_context import AbstractDataContext

expectationValidationResultSchema = ExpectationValidationResultSchema()
expectationSuiteValidationResultSchema = ExpectationSuiteValidationResultSchema()
expectationConfigurationSchema = ExpectationConfigurationSchema()
expectationSuiteSchema = ExpectationSuiteSchema()


logger = logging.getLogger(__name__)

try:
    import sqlalchemy as sqlalchemy
    from sqlalchemy import create_engine
    from sqlalchemy.engine import Engine
    from sqlalchemy.exc import SQLAlchemyError
except ImportError:
    sqlalchemy = None
    create_engine = None
    Engine = None
    SQLAlchemyError = None
    logger.debug("Unable to load SqlAlchemy or one of its subclasses.")

try:
    from pyspark.sql import DataFrame as SparkDataFrame
    from pyspark.sql import SparkSession
    from pyspark.sql.types import StructType
except ImportError:
    SparkDataFrame = type(None)  # type: ignore[assignment,misc]
    SparkSession = None  # type: ignore[assignment,misc]
    StructType = None  # type: ignore[assignment,misc]

try:
    from pyspark.sql import DataFrame as spark_DataFrame
except ImportError:
    spark_DataFrame = type(None)  # type: ignore[assignment,misc]

try:
    import sqlalchemy.dialects.sqlite as sqlitetypes

    # noinspection PyPep8Naming
    from sqlalchemy.dialects.sqlite import dialect as sqliteDialect

    SQLITE_TYPES = {
        "VARCHAR": sqlitetypes.VARCHAR,
        "CHAR": sqlitetypes.CHAR,
        "INTEGER": sqlitetypes.INTEGER,
        "SMALLINT": sqlitetypes.SMALLINT,
        "DATETIME": sqlitetypes.DATETIME(truncate_microseconds=True),
        "DATE": sqlitetypes.DATE,
        "FLOAT": sqlitetypes.FLOAT,
        "BOOLEAN": sqlitetypes.BOOLEAN,
        "TIMESTAMP": sqlitetypes.TIMESTAMP,
    }
except (ImportError, KeyError):
    sqlitetypes = None
    sqliteDialect = None
    SQLITE_TYPES = {}

_BIGQUERY_MODULE_NAME = "sqlalchemy_bigquery"
try:
    # noinspection PyPep8Naming
    import sqlalchemy_bigquery as BigQueryDialect
    import sqlalchemy_bigquery as sqla_bigquery

    sqlalchemy.dialects.registry.register("bigquery", _BIGQUERY_MODULE_NAME, "dialect")
    # noinspection PyTypeChecker
    bigquery_types_tuple = None
    BIGQUERY_TYPES = {
        "INTEGER": sqla_bigquery.INTEGER,
        "NUMERIC": sqla_bigquery.NUMERIC,
        "STRING": sqla_bigquery.STRING,
        "BIGNUMERIC": sqla_bigquery.BIGNUMERIC,
        "BYTES": sqla_bigquery.BYTES,
        "BOOL": sqla_bigquery.BOOL,
        "BOOLEAN": sqla_bigquery.BOOLEAN,
        "TIMESTAMP": sqla_bigquery.TIMESTAMP,
        "TIME": sqla_bigquery.TIME,
        "FLOAT": sqla_bigquery.FLOAT,
        "DATE": sqla_bigquery.DATE,
        "DATETIME": sqla_bigquery.DATETIME,
    }
    try:
        # noinspection PyUnresolvedReferences
        from sqlalchemy_bigquery import GEOGRAPHY

        BIGQUERY_TYPES["GEOGRAPHY"] = GEOGRAPHY
    except ImportError:
        # BigQuery GEOGRAPHY support is optional
        pass
except ImportError:
    try:
        import pybigquery.sqlalchemy_bigquery as BigQueryDialect
        import pybigquery.sqlalchemy_bigquery as sqla_bigquery

        # deprecated-v0.14.7
        warnings.warn(
            "The pybigquery package is obsolete and its usage within Great Expectations is deprecated as of v0.14.7. "
            "As support will be removed in v0.17, please transition to sqlalchemy-bigquery",
            DeprecationWarning,
        )
        _BIGQUERY_MODULE_NAME = "pybigquery.sqlalchemy_bigquery"
        # Sometimes "pybigquery.sqlalchemy_bigquery" fails to self-register in Azure (our CI/CD pipeline) in certain cases, so we do it explicitly.
        # (see https://stackoverflow.com/questions/53284762/nosuchmoduleerror-cant-load-plugin-sqlalchemy-dialectssnowflake)
        sqlalchemy.dialects.registry.register(
            "bigquery", _BIGQUERY_MODULE_NAME, "dialect"
        )
        try:
            getattr(sqla_bigquery, "INTEGER")
            bigquery_types_tuple: Dict = {}  # type: ignore[no-redef]
            BIGQUERY_TYPES = {
                "INTEGER": sqla_bigquery.INTEGER,
                "NUMERIC": sqla_bigquery.NUMERIC,
                "STRING": sqla_bigquery.STRING,
                "BIGNUMERIC": sqla_bigquery.BIGNUMERIC,
                "BYTES": sqla_bigquery.BYTES,
                "BOOL": sqla_bigquery.BOOL,
                "BOOLEAN": sqla_bigquery.BOOLEAN,
                "TIMESTAMP": sqla_bigquery.TIMESTAMP,
                "TIME": sqla_bigquery.TIME,
                "FLOAT": sqla_bigquery.FLOAT,
                "DATE": sqla_bigquery.DATE,
                "DATETIME": sqla_bigquery.DATETIME,
            }
        except AttributeError:
            # In older versions of the pybigquery driver, types were not exported, so we use a hack
            logger.warning(
                "Old pybigquery driver version detected. Consider upgrading to 0.4.14 or later."
            )
            from collections import namedtuple

            BigQueryTypes = namedtuple("BigQueryTypes", sorted(sqla_bigquery._type_map))  # type: ignore[misc]
            # noinspection PyTypeChecker
            bigquery_types_tuple = BigQueryTypes(**sqla_bigquery._type_map)
            BIGQUERY_TYPES = {}

    except (ImportError, AttributeError):
        sqla_bigquery = None
        # noinspection PyTypeChecker
        bigquery_types_tuple = None
        BigQueryDialect = None
        pybigquery = None
        BIGQUERY_TYPES = {}


try:
    import sqlalchemy.dialects.postgresql as postgresqltypes
    from sqlalchemy.dialects.postgresql import dialect as postgresqlDialect

    POSTGRESQL_TYPES = {
        "TEXT": postgresqltypes.TEXT,
        "CHAR": postgresqltypes.CHAR,
        "INTEGER": postgresqltypes.INTEGER,
        "SMALLINT": postgresqltypes.SMALLINT,
        "BIGINT": postgresqltypes.BIGINT,
        "TIMESTAMP": postgresqltypes.TIMESTAMP,
        "DATE": postgresqltypes.DATE,
        "DOUBLE_PRECISION": postgresqltypes.DOUBLE_PRECISION,
        "BOOLEAN": postgresqltypes.BOOLEAN,
        "NUMERIC": postgresqltypes.NUMERIC,
    }
except (ImportError, KeyError):
    postgresqltypes = None
    postgresqlDialect = None
    POSTGRESQL_TYPES = {}

try:
    import sqlalchemy.dialects.mysql as mysqltypes

    # noinspection PyPep8Naming
    from sqlalchemy.dialects.mysql import dialect as mysqlDialect

    MYSQL_TYPES = {
        "TEXT": mysqltypes.TEXT,
        "CHAR": mysqltypes.CHAR,
        "INTEGER": mysqltypes.INTEGER,
        "SMALLINT": mysqltypes.SMALLINT,
        "BIGINT": mysqltypes.BIGINT,
        "DATETIME": mysqltypes.DATETIME,
        "TIMESTAMP": mysqltypes.TIMESTAMP,
        "DATE": mysqltypes.DATE,
        "FLOAT": mysqltypes.FLOAT,
        "DOUBLE": mysqltypes.DOUBLE,
        "BOOLEAN": mysqltypes.BOOLEAN,
        "TINYINT": mysqltypes.TINYINT,
    }
except (ImportError, KeyError):
    mysqltypes = None
    mysqlDialect = None
    MYSQL_TYPES = {}

try:
    # SQLAlchemy does not export the "INT" type for the MS SQL Server dialect; however "INT" is supported by the engine.
    # Since SQLAlchemy exports the "INTEGER" type for the MS SQL Server dialect, alias "INT" to the "INTEGER" type.
    import sqlalchemy.dialects.mssql as mssqltypes

    # noinspection PyPep8Naming
    from sqlalchemy.dialects.mssql import dialect as mssqlDialect

    try:
        getattr(mssqltypes, "INT")
    except AttributeError:
        mssqltypes.INT = mssqltypes.INTEGER

    # noinspection PyUnresolvedReferences
    MSSQL_TYPES = {
        "BIGINT": mssqltypes.BIGINT,
        "BINARY": mssqltypes.BINARY,
        "BIT": mssqltypes.BIT,
        "CHAR": mssqltypes.CHAR,
        "DATE": mssqltypes.DATE,
        "DATETIME": mssqltypes.DATETIME,
        "DATETIME2": mssqltypes.DATETIME2,
        "DATETIMEOFFSET": mssqltypes.DATETIMEOFFSET,
        "DECIMAL": mssqltypes.DECIMAL,
        "FLOAT": mssqltypes.FLOAT,
        "IMAGE": mssqltypes.IMAGE,
        "INT": mssqltypes.INT,
        "INTEGER": mssqltypes.INTEGER,
        "MONEY": mssqltypes.MONEY,
        "NCHAR": mssqltypes.NCHAR,
        "NTEXT": mssqltypes.NTEXT,
        "NUMERIC": mssqltypes.NUMERIC,
        "NVARCHAR": mssqltypes.NVARCHAR,
        "REAL": mssqltypes.REAL,
        "SMALLDATETIME": mssqltypes.SMALLDATETIME,
        "SMALLINT": mssqltypes.SMALLINT,
        "SMALLMONEY": mssqltypes.SMALLMONEY,
        "SQL_VARIANT": mssqltypes.SQL_VARIANT,
        "TEXT": mssqltypes.TEXT,
        "TIME": mssqltypes.TIME,
        "TIMESTAMP": mssqltypes.TIMESTAMP,
        "TINYINT": mssqltypes.TINYINT,
        "UNIQUEIDENTIFIER": mssqltypes.UNIQUEIDENTIFIER,
        "VARBINARY": mssqltypes.VARBINARY,
        "VARCHAR": mssqltypes.VARCHAR,
    }
except (ImportError, KeyError):
    mssqltypes = None
    mssqlDialect = None
    MSSQL_TYPES = {}

try:
    import trino
    import trino.sqlalchemy.datatype as trinotypes
    from trino.sqlalchemy.dialect import TrinoDialect as trinoDialect

    TRINO_TYPES = {
        "BOOLEAN": trinotypes._type_map["boolean"],
        "TINYINT": trinotypes._type_map["tinyint"],
        "SMALLINT": trinotypes._type_map["smallint"],
        "INT": trinotypes._type_map["int"],
        "INTEGER": trinotypes._type_map["integer"],
        "BIGINT": trinotypes._type_map["bigint"],
        "REAL": trinotypes._type_map["real"],
        "DOUBLE": trinotypes._type_map["double"],
        "DECIMAL": trinotypes._type_map["decimal"],
        "VARCHAR": trinotypes._type_map["varchar"],
        "CHAR": trinotypes._type_map["char"],
        "VARBINARY": trinotypes._type_map["varbinary"],
        "JSON": trinotypes._type_map["json"],
        "DATE": trinotypes._type_map["date"],
        "TIME": trinotypes._type_map["time"],
        "TIMESTAMP": trinotypes._type_map["timestamp"],
    }
except (ImportError, KeyError):
    trino = None
    trinotypes = None
    trinoDialect = None
    TRINO_TYPES = {}

try:
    import sqlalchemy_redshift.dialect as redshiftDialect
    import sqlalchemy_redshift.dialect as redshifttypes

    REDSHIFT_TYPES = {
        "BIGINT": redshifttypes.BIGINT,
        "BOOLEAN": redshifttypes.BOOLEAN,
        "CHAR": redshifttypes.CHAR,
        "DATE": redshifttypes.DATE,
        "DECIMAL": redshifttypes.DECIMAL,
        "DOUBLE_PRECISION": redshifttypes.DOUBLE_PRECISION,
        "FOREIGN_KEY_RE": redshifttypes.FOREIGN_KEY_RE,
        "GEOMETRY": redshifttypes.GEOMETRY,
        "INTEGER": redshifttypes.INTEGER,
        "PRIMARY_KEY_RE": redshifttypes.PRIMARY_KEY_RE,
        "REAL": redshifttypes.REAL,
        "SMALLINT": redshifttypes.SMALLINT,
        "TIMESTAMP": redshifttypes.TIMESTAMP,
        "TIMESTAMPTZ": redshifttypes.TIMESTAMPTZ,
        "TIMETZ": redshifttypes.TIMETZ,
        "VARCHAR": redshifttypes.VARCHAR,
    }
except (ImportError, KeyError):
    redshifttypes = None
    redshiftDialect = None
    REDSHIFT_TYPES = {}

try:
    import snowflake.sqlalchemy.custom_types as snowflaketypes
    import snowflake.sqlalchemy.snowdialect
    import snowflake.sqlalchemy.snowdialect as snowflakeDialect

    # Sometimes "snowflake-sqlalchemy" fails to self-register in certain environments, so we do it explicitly.
    # (see https://stackoverflow.com/questions/53284762/nosuchmoduleerror-cant-load-plugin-sqlalchemy-dialectssnowflake)
    sqlalchemy.dialects.registry.register(
        "snowflake", "snowflake.sqlalchemy", "dialect"
    )

    SNOWFLAKE_TYPES = {
        "ARRAY": snowflaketypes.ARRAY,
        "BYTEINT": snowflaketypes.BYTEINT,
        "CHARACTER": snowflaketypes.CHARACTER,
        "DEC": snowflaketypes.DEC,
        "BOOLEAN": snowflakeDialect.BOOLEAN,
        "DOUBLE": snowflaketypes.DOUBLE,
        "FIXED": snowflaketypes.FIXED,
        "NUMBER": snowflaketypes.NUMBER,
        "INTEGER": snowflakeDialect.INTEGER,
        "OBJECT": snowflaketypes.OBJECT,
        "STRING": snowflaketypes.STRING,
        "TEXT": snowflaketypes.TEXT,
        "TIMESTAMP_LTZ": snowflaketypes.TIMESTAMP_LTZ,
        "TIMESTAMP_NTZ": snowflaketypes.TIMESTAMP_NTZ,
        "TIMESTAMP_TZ": snowflaketypes.TIMESTAMP_TZ,
        "TINYINT": snowflaketypes.TINYINT,
        "VARBINARY": snowflaketypes.VARBINARY,
        "VARIANT": snowflaketypes.VARIANT,
    }
except (ImportError, KeyError, AttributeError):
    snowflake = None
    snowflaketypes = None
    snowflakeDialect = None
    SNOWFLAKE_TYPES = {}

try:
    import pyathena.sqlalchemy_athena
    from pyathena.sqlalchemy_athena import AthenaDialect as athenaDialect
    from pyathena.sqlalchemy_athena import types as athenatypes

    # athenatypes is just `from sqlalchemy import types`
    # https://github.com/laughingman7743/PyAthena/blob/master/pyathena/sqlalchemy_athena.py#L692
    #   - the _get_column_type method of AthenaDialect does some mapping via conditional statements
    # https://github.com/laughingman7743/PyAthena/blob/master/pyathena/sqlalchemy_athena.py#L105
    #   - The AthenaTypeCompiler has some methods named `visit_<TYPE>`
    ATHENA_TYPES = {
        "BOOLEAN": athenatypes.BOOLEAN,
        "FLOAT": athenatypes.FLOAT,
        "DOUBLE": athenatypes.FLOAT,
        "REAL": athenatypes.FLOAT,
        "TINYINT": athenatypes.INTEGER,
        "SMALLINT": athenatypes.INTEGER,
        "INTEGER": athenatypes.INTEGER,
        "INT": athenatypes.INTEGER,
        "BIGINT": athenatypes.BIGINT,
        "DECIMAL": athenatypes.DECIMAL,
        "CHAR": athenatypes.CHAR,
        "VARCHAR": athenatypes.VARCHAR,
        "STRING": athenatypes.String,
        "DATE": athenatypes.DATE,
        "TIMESTAMP": athenatypes.TIMESTAMP,
        "BINARY": athenatypes.BINARY,
        "VARBINARY": athenatypes.BINARY,
        "ARRAY": athenatypes.String,
        "MAP": athenatypes.String,
        "STRUCT": athenatypes.String,
        "ROW": athenatypes.String,
        "JSON": athenatypes.String,
    }
except ImportError:
    pyathena = None  # type: ignore[assignment]
    athenatypes = None
    athenaDialect = None  # type: ignore[assignment,misc]
    ATHENA_TYPES = {}

# # Others from great_expectations/dataset/sqlalchemy_dataset.py
# try:
#     import sqlalchemy_dremio.pyodbc
#
#     sqlalchemy.dialects.registry.register(
#         "dremio", "sqlalchemy_dremio.pyodbc", "dialect"
#     )
# except ImportError:
#     sqlalchemy_dremio = None
#
# try:
#     import teradatasqlalchemy.dialect
#     import teradatasqlalchemy.types as teradatatypes
# except ImportError:
#     teradatasqlalchemy = None

try:
    from great_expectations.dataset import SqlAlchemyDataset
    from great_expectations.dataset.sqlalchemy_dataset import SqlAlchemyBatchReference
except ImportError:
    SqlAlchemyDataset = None  # type: ignore[misc,assignment] # could be None
    SqlAlchemyBatchReference = None  # type: ignore[misc,assignment] # could be None
    logger.debug(
        "Unable to load sqlalchemy dataset; install optional sqlalchemy dependency for support."
    )

try:
    from great_expectations.dataset import SparkDFDataset
except ImportError:
    SparkDFDataset = None  # type: ignore[misc,assignment] # could be None
    logger.debug(
        "Unable to load spark dataset; install optional spark dependency for support."
    )

import tempfile

# from tests.rule_based_profiler.conftest import ATOL, RTOL
RTOL: float = 1.0e-7
ATOL: float = 5.0e-2

RX_FLOAT = re.compile(r".*\d\.\d+.*")

SQL_DIALECT_NAMES = (
    "sqlite",
    "postgresql",
    "mysql",
    "mssql",
    "bigquery",
    "trino",
    "redshift",
    # "athena",
    "snowflake",
)

BACKEND_TO_ENGINE_NAME_DICT = {
    "pandas": "pandas",
    "spark": "spark",
}

BACKEND_TO_ENGINE_NAME_DICT.update({name: "sqlalchemy" for name in SQL_DIALECT_NAMES})


def get_sqlite_connection_url(sqlite_db_path):
    url = "sqlite://"
    if sqlite_db_path is not None:
        extra_slash = ""
        if platform.system() != "Windows":
            extra_slash = "/"
        url = f"{url}/{extra_slash}{sqlite_db_path}"
    return url


def get_dataset(  # noqa: C901 - 110
    dataset_type,
    data,
    schemas=None,
    profiler=ColumnsExistProfiler,
    caching=True,
    table_name=None,
    sqlite_db_path=None,
):
    """Utility to create datasets for json-formatted tests"""
    df = pd.DataFrame(data)
    if dataset_type == "PandasDataset":
        if schemas and "pandas" in schemas:
            schema = schemas["pandas"]
            pandas_schema = {}
            for (key, value) in schema.items():
                # Note, these are just names used in our internal schemas to build datasets *for internal tests*
                # Further, some changes in pandas internal about how datetimes are created means to support pandas
                # pre- 0.25, we need to explicitly specify when we want timezone.

                # We will use timestamp for timezone-aware (UTC only) dates in our tests
                if value.lower() in ["timestamp", "datetime64[ns, tz]"]:
                    df[key] = pd.to_datetime(df[key], utc=True)
                    continue
                elif value.lower() in ["datetime", "datetime64", "datetime64[ns]"]:
                    df[key] = pd.to_datetime(df[key])
                    continue
                elif value.lower() in ["date"]:
                    df[key] = pd.to_datetime(df[key]).dt.date
                    value = "object"
                try:
                    type_ = np.dtype(value)
                except TypeError:
                    # noinspection PyUnresolvedReferences
                    type_ = getattr(pd, value)()
                pandas_schema[key] = type_
            # pandas_schema = {key: np.dtype(value) for (key, value) in schemas["pandas"].items()}
            df = df.astype(pandas_schema)
        return PandasDataset(df, profiler=profiler, caching=caching)

    elif dataset_type == "sqlite":
        if not create_engine or not SQLITE_TYPES:
            return None

        engine = create_engine(get_sqlite_connection_url(sqlite_db_path=sqlite_db_path))

        # Add the data to the database as a new table

        sql_dtypes = {}
        if (
            schemas
            and "sqlite" in schemas
            and isinstance(engine.dialect, sqlitetypes.dialect)
        ):
            schema = schemas["sqlite"]
            sql_dtypes = {col: SQLITE_TYPES[dtype] for (col, dtype) in schema.items()}
            for col in schema:
                type_ = schema[col]
                if type_ in ["INTEGER", "SMALLINT", "BIGINT"]:
                    df[col] = pd.to_numeric(df[col], downcast="signed")
                elif type_ in ["FLOAT", "DOUBLE", "DOUBLE_PRECISION"]:
                    df[col] = pd.to_numeric(df[col])
                    min_value_dbms = get_sql_dialect_floating_point_infinity_value(
                        schema=dataset_type, negative=True
                    )
                    max_value_dbms = get_sql_dialect_floating_point_infinity_value(
                        schema=dataset_type, negative=False
                    )
                    for api_schema_type in ["api_np", "api_cast"]:
                        min_value_api = get_sql_dialect_floating_point_infinity_value(
                            schema=api_schema_type, negative=True
                        )
                        max_value_api = get_sql_dialect_floating_point_infinity_value(
                            schema=api_schema_type, negative=False
                        )
                        df.replace(
                            to_replace=[min_value_api, max_value_api],
                            value=[min_value_dbms, max_value_dbms],
                            inplace=True,
                        )
                elif type_ in ["DATETIME", "TIMESTAMP"]:
                    df[col] = pd.to_datetime(df[col])
                elif type_ in ["DATE"]:
                    df[col] = pd.to_datetime(df[col]).dt.date

        if table_name is None:
            table_name = generate_test_table_name()
        df.to_sql(
            name=table_name,
            con=engine,
            index=False,
            dtype=sql_dtypes,
            if_exists="replace",
        )

        # Build a SqlAlchemyDataset using that database
        return SqlAlchemyDataset(
            table_name, engine=engine, profiler=profiler, caching=caching
        )

    elif dataset_type == "postgresql":
        if not create_engine or not POSTGRESQL_TYPES:
            return None

        # Create a new database
        db_hostname = os.getenv("GE_TEST_LOCAL_DB_HOSTNAME", "localhost")
        engine = connection_manager.get_engine(
            f"postgresql://postgres@{db_hostname}/test_ci"
        )
        sql_dtypes = {}
        if (
            schemas
            and "postgresql" in schemas
            and isinstance(engine.dialect, postgresqltypes.dialect)
        ):
            schema = schemas["postgresql"]
            sql_dtypes = {
                col: POSTGRESQL_TYPES[dtype] for (col, dtype) in schema.items()
            }
            for col in schema:
                type_ = schema[col]
                if type_ in ["INTEGER", "SMALLINT", "BIGINT"]:
                    df[col] = pd.to_numeric(df[col], downcast="signed")
                elif type_ in ["FLOAT", "DOUBLE", "DOUBLE_PRECISION"]:
                    df[col] = pd.to_numeric(df[col])
                    min_value_dbms = get_sql_dialect_floating_point_infinity_value(
                        schema=dataset_type, negative=True
                    )
                    max_value_dbms = get_sql_dialect_floating_point_infinity_value(
                        schema=dataset_type, negative=False
                    )
                    for api_schema_type in ["api_np", "api_cast"]:
                        min_value_api = get_sql_dialect_floating_point_infinity_value(
                            schema=api_schema_type, negative=True
                        )
                        max_value_api = get_sql_dialect_floating_point_infinity_value(
                            schema=api_schema_type, negative=False
                        )
                        df.replace(
                            to_replace=[min_value_api, max_value_api],
                            value=[min_value_dbms, max_value_dbms],
                            inplace=True,
                        )
                elif type_ in ["DATETIME", "TIMESTAMP"]:
                    df[col] = pd.to_datetime(df[col])
                elif type_ in ["DATE"]:
                    df[col] = pd.to_datetime(df[col]).dt.date

        if table_name is None:
            table_name = generate_test_table_name()

        add_dataframe_to_db(
            df=df,
            name=table_name,
            con=engine,
            index=False,
            dtype=sql_dtypes,
            if_exists="replace",
        )

        # Build a SqlAlchemyDataset using that database
        return SqlAlchemyDataset(
            table_name, engine=engine, profiler=profiler, caching=caching
        )

    elif dataset_type == "mysql":
        if not create_engine or not MYSQL_TYPES:
            return None

        db_hostname = os.getenv("GE_TEST_LOCAL_DB_HOSTNAME", "localhost")
        engine = create_engine(f"mysql+pymysql://root@{db_hostname}/test_ci")

        sql_dtypes = {}
        if (
            schemas
            and "mysql" in schemas
            and isinstance(engine.dialect, mysqltypes.dialect)
        ):
            schema = schemas["mysql"]
            sql_dtypes = {col: MYSQL_TYPES[dtype] for (col, dtype) in schema.items()}
            for col in schema:
                type_ = schema[col]
                if type_ in ["INTEGER", "SMALLINT", "BIGINT"]:
                    df[col] = pd.to_numeric(df[col], downcast="signed")
                elif type_ in ["FLOAT", "DOUBLE", "DOUBLE_PRECISION"]:
                    df[col] = pd.to_numeric(df[col])
                    min_value_dbms = get_sql_dialect_floating_point_infinity_value(
                        schema=dataset_type, negative=True
                    )
                    max_value_dbms = get_sql_dialect_floating_point_infinity_value(
                        schema=dataset_type, negative=False
                    )
                    for api_schema_type in ["api_np", "api_cast"]:
                        min_value_api = get_sql_dialect_floating_point_infinity_value(
                            schema=api_schema_type, negative=True
                        )
                        max_value_api = get_sql_dialect_floating_point_infinity_value(
                            schema=api_schema_type, negative=False
                        )
                        df.replace(
                            to_replace=[min_value_api, max_value_api],
                            value=[min_value_dbms, max_value_dbms],
                            inplace=True,
                        )
                elif type_ in ["DATETIME", "TIMESTAMP"]:
                    df[col] = pd.to_datetime(df[col])
                elif type_ in ["DATE"]:
                    df[col] = pd.to_datetime(df[col]).dt.date

        if table_name is None:
            table_name = generate_test_table_name()

        df.to_sql(
            name=table_name,
            con=engine,
            index=False,
            dtype=sql_dtypes,
            if_exists="replace",
        )

        # Will - 20210126
        # For mysql we want our tests to know when a temp_table is referred to more than once in the
        # same query. This has caused problems in expectations like expect_column_values_to_be_unique().
        # Here we instantiate a SqlAlchemyDataset with a custom_sql, which causes a temp_table to be created,
        # rather than referring the table by name.
        custom_sql: str = f"SELECT * FROM {table_name}"
        return SqlAlchemyDataset(
            custom_sql=custom_sql, engine=engine, profiler=profiler, caching=caching
        )

    elif dataset_type == "bigquery":
        if not create_engine:
            return None
        engine = _create_bigquery_engine()
        if schemas and dataset_type in schemas:
            schema = schemas[dataset_type]

        df.columns = df.columns.str.replace(" ", "_")

        if table_name is None:
            table_name = generate_test_table_name()
        df.to_sql(
            name=table_name,
            con=engine,
            index=False,
            if_exists="replace",
        )
        custom_sql = f"SELECT * FROM {_bigquery_dataset()}.{table_name}"
        return SqlAlchemyDataset(
            custom_sql=custom_sql, engine=engine, profiler=profiler, caching=caching
        )

    elif dataset_type == "trino":
        if not create_engine or not TRINO_TYPES:
            return None

        db_hostname = os.getenv("GE_TEST_LOCAL_DB_HOSTNAME", "localhost")
        engine = _create_trino_engine(db_hostname)
        sql_dtypes = {}
        if schemas and "trino" in schemas and isinstance(engine.dialect, trinoDialect):
            schema = schemas["trino"]
            sql_dtypes = {col: TRINO_TYPES[dtype] for (col, dtype) in schema.items()}
            for col in schema:
                type_ = schema[col]
                if type_ in ["INTEGER", "SMALLINT", "BIGINT"]:
                    df[col] = pd.to_numeric(df[col], downcast="signed")
                elif type_ in ["FLOAT", "DOUBLE", "DOUBLE_PRECISION"]:
                    df[col] = pd.to_numeric(df[col])
                    min_value_dbms = get_sql_dialect_floating_point_infinity_value(
                        schema=dataset_type, negative=True
                    )
                    max_value_dbms = get_sql_dialect_floating_point_infinity_value(
                        schema=dataset_type, negative=False
                    )
                    for api_schema_type in ["api_np", "api_cast"]:
                        min_value_api = get_sql_dialect_floating_point_infinity_value(
                            schema=api_schema_type, negative=True
                        )
                        max_value_api = get_sql_dialect_floating_point_infinity_value(
                            schema=api_schema_type, negative=False
                        )
                        df.replace(
                            to_replace=[min_value_api, max_value_api],
                            value=[min_value_dbms, max_value_dbms],
                            inplace=True,
                        )
                elif type_ in ["DATETIME", "TIMESTAMP"]:
                    df[col] = pd.to_datetime(df[col])
                elif type_ in ["DATE"]:
                    df[col] = pd.to_datetime(df[col]).dt.date

        if table_name is None:
            table_name = generate_test_table_name().lower()

        df.to_sql(
            name=table_name,
            con=engine,
            index=False,
            dtype=sql_dtypes,
            if_exists="replace",
            method="multi",
        )

        # Build a SqlAlchemyDataset using that database
        return SqlAlchemyDataset(
            table_name, engine=engine, profiler=profiler, caching=caching
        )

    elif dataset_type == "mssql":
        if not create_engine or not MSSQL_TYPES:
            return None

        db_hostname = os.getenv("GE_TEST_LOCAL_DB_HOSTNAME", "localhost")
        engine = create_engine(
            f"mssql+pyodbc://sa:ReallyStrongPwd1234%^&*@{db_hostname}:1433/test_ci?"
            "driver=ODBC Driver 17 for SQL Server&charset=utf8&autocommit=true",
            # echo=True,
        )

        # If "autocommit" is not desired to be on by default, then use the following pattern when explicit "autocommit"
        # is desired (e.g., for temporary tables, "autocommit" is off by default, so the override option may be useful).
        # engine.execute(sa.text(sql_query_string).execution_options(autocommit=True))

        sql_dtypes = {}
        if (
            schemas
            and dataset_type in schemas
            and isinstance(engine.dialect, mssqltypes.dialect)
        ):
            schema = schemas[dataset_type]
            sql_dtypes = {col: MSSQL_TYPES[dtype] for (col, dtype) in schema.items()}
            for col in schema:
                type_ = schema[col]
                if type_ in ["INTEGER", "SMALLINT", "BIGINT"]:
                    df[col] = pd.to_numeric(df[col], downcast="signed")
                elif type_ in ["FLOAT"]:
                    df[col] = pd.to_numeric(df[col])
                    min_value_dbms = get_sql_dialect_floating_point_infinity_value(
                        schema=dataset_type, negative=True
                    )
                    max_value_dbms = get_sql_dialect_floating_point_infinity_value(
                        schema=dataset_type, negative=False
                    )
                    for api_schema_type in ["api_np", "api_cast"]:
                        min_value_api = get_sql_dialect_floating_point_infinity_value(
                            schema=api_schema_type, negative=True
                        )
                        max_value_api = get_sql_dialect_floating_point_infinity_value(
                            schema=api_schema_type, negative=False
                        )
                        df.replace(
                            to_replace=[min_value_api, max_value_api],
                            value=[min_value_dbms, max_value_dbms],
                            inplace=True,
                        )
                elif type_ in ["DATETIME", "TIMESTAMP"]:
                    df[col] = pd.to_datetime(df[col])
                elif type_ in ["DATE"]:
                    df[col] = pd.to_datetime(df[col]).dt.date

        if table_name is None:
            table_name = generate_test_table_name()

        df.to_sql(
            name=table_name,
            con=engine,
            index=False,
            dtype=sql_dtypes,
            if_exists="replace",
        )

        # Build a SqlAlchemyDataset using that database
        return SqlAlchemyDataset(
            table_name, engine=engine, profiler=profiler, caching=caching
        )

    elif dataset_type == "snowflake":
        if not create_engine or not SNOWFLAKE_TYPES:
            return None

        engine = _create_snowflake_engine()
        sql_dtypes = {}
        # noinspection PyTypeChecker
        if (
            schemas
            and "snowflake" in schemas
            and isinstance(engine.dialect, snowflakeDialect)
        ):
            schema = schemas["snowflake"]
            sql_dtypes = {
                col: SNOWFLAKE_TYPES[dtype] for (col, dtype) in schema.items()
            }
            for col in schema:
                type_ = schema[col]
                if type_ in ["INTEGER", "SMALLINT", "BIGINT"]:
                    df[col] = pd.to_numeric(df[col], downcast="signed")
                elif type_ in ["FLOAT", "DOUBLE", "DOUBLE_PRECISION"]:
                    df[col] = pd.to_numeric(df[col])
                    min_value_dbms = get_sql_dialect_floating_point_infinity_value(
                        schema=dataset_type, negative=True
                    )
                    max_value_dbms = get_sql_dialect_floating_point_infinity_value(
                        schema=dataset_type, negative=False
                    )
                    for api_schema_type in ["api_np", "api_cast"]:
                        min_value_api = get_sql_dialect_floating_point_infinity_value(
                            schema=api_schema_type, negative=True
                        )
                        max_value_api = get_sql_dialect_floating_point_infinity_value(
                            schema=api_schema_type, negative=False
                        )
                        df.replace(
                            to_replace=[min_value_api, max_value_api],
                            value=[min_value_dbms, max_value_dbms],
                            inplace=True,
                        )
                elif type_ in ["DATETIME", "TIMESTAMP"]:
                    df[col] = pd.to_datetime(df[col])
                elif type_ in ["DATE"]:
                    df[col] = pd.to_datetime(df[col]).dt.date

        if table_name is None:
            table_name = generate_test_table_name().lower()

        df.to_sql(
            name=table_name,
            con=engine,
            index=False,
            dtype=sql_dtypes,
            if_exists="replace",
        )

        # Build a SqlAlchemyDataset using that database
        return SqlAlchemyDataset(
            table_name, engine=engine, profiler=profiler, caching=caching
        )

    elif dataset_type == "redshift":
        if not create_engine or not REDSHIFT_TYPES:
            return None

        engine = _create_redshift_engine()
        sql_dtypes = {}
        # noinspection PyTypeChecker
        if (
            schemas
            and "redshift" in schemas
            and isinstance(engine.dialect, redshiftDialect)
        ):
            schema = schemas["redshift"]
            sql_dtypes = {col: REDSHIFT_TYPES[dtype] for (col, dtype) in schema.items()}
            for col in schema:
                type_ = schema[col]
                if type_ in ["INTEGER", "SMALLINT", "BIGINT"]:
                    df[col] = pd.to_numeric(df[col], downcast="signed")
                elif type_ in ["FLOAT", "DOUBLE", "DOUBLE_PRECISION"]:
                    df[col] = pd.to_numeric(df[col])
                    min_value_dbms = get_sql_dialect_floating_point_infinity_value(
                        schema=dataset_type, negative=True
                    )
                    max_value_dbms = get_sql_dialect_floating_point_infinity_value(
                        schema=dataset_type, negative=False
                    )
                    for api_schema_type in ["api_np", "api_cast"]:
                        min_value_api = get_sql_dialect_floating_point_infinity_value(
                            schema=api_schema_type, negative=True
                        )
                        max_value_api = get_sql_dialect_floating_point_infinity_value(
                            schema=api_schema_type, negative=False
                        )
                        df.replace(
                            to_replace=[min_value_api, max_value_api],
                            value=[min_value_dbms, max_value_dbms],
                            inplace=True,
                        )
                elif type_ in ["DATETIME", "TIMESTAMP"]:
                    df[col] = pd.to_datetime(df[col])
                elif type_ in ["DATE"]:
                    df[col] = pd.to_datetime(df[col]).dt.date

        if table_name is None:
            table_name = generate_test_table_name().lower()

        df.to_sql(
            name=table_name,
            con=engine,
            index=False,
            dtype=sql_dtypes,
            if_exists="replace",
        )

        # Build a SqlAlchemyDataset using that database
        return SqlAlchemyDataset(
            table_name, engine=engine, profiler=profiler, caching=caching
        )

    elif dataset_type == "athena":
        if not create_engine or not ATHENA_TYPES:
            return None

        engine = _create_athena_engine()
        sql_dtypes = {}
        if (
            schemas
            and "athena" in schemas
            and isinstance(engine.dialect, athenaDialect)
        ):
            schema = schemas["athena"]
            sql_dtypes = {col: ATHENA_TYPES[dtype] for (col, dtype) in schema.items()}
            for col in schema:
                type_ = schema[col]
                if type_ in ["INTEGER", "SMALLINT", "BIGINT"]:
                    df[col] = pd.to_numeric(df[col], downcast="signed")
                elif type_ in ["FLOAT", "DOUBLE", "DOUBLE_PRECISION"]:
                    df[col] = pd.to_numeric(df[col])
                    min_value_dbms = get_sql_dialect_floating_point_infinity_value(
                        schema=dataset_type, negative=True
                    )
                    max_value_dbms = get_sql_dialect_floating_point_infinity_value(
                        schema=dataset_type, negative=False
                    )
                    for api_schema_type in ["api_np", "api_cast"]:
                        min_value_api = get_sql_dialect_floating_point_infinity_value(
                            schema=api_schema_type, negative=True
                        )
                        max_value_api = get_sql_dialect_floating_point_infinity_value(
                            schema=api_schema_type, negative=False
                        )
                        df.replace(
                            to_replace=[min_value_api, max_value_api],
                            value=[min_value_dbms, max_value_dbms],
                            inplace=True,
                        )
                elif type_ in ["DATETIME", "TIMESTAMP"]:
                    df[col] = pd.to_datetime(df[col])
                elif type_ in ["DATE"]:
                    df[col] = pd.to_datetime(df[col]).dt.date

        if table_name is None:
            table_name = generate_test_table_name().lower()

        df.to_sql(
            name=table_name,
            con=engine,
            index=False,
            dtype=sql_dtypes,
            if_exists="replace",
        )

        # Build a SqlAlchemyDataset using that database
        return SqlAlchemyDataset(
            table_name, engine=engine, profiler=profiler, caching=caching
        )

    elif dataset_type == "SparkDFDataset":
        import pyspark.sql.types as sparktypes

        spark_types = {
            "StringType": sparktypes.StringType,
            "IntegerType": sparktypes.IntegerType,
            "LongType": sparktypes.LongType,
            "DateType": sparktypes.DateType,
            "TimestampType": sparktypes.TimestampType,
            "FloatType": sparktypes.FloatType,
            "DoubleType": sparktypes.DoubleType,
            "BooleanType": sparktypes.BooleanType,
            "DataType": sparktypes.DataType,
            "NullType": sparktypes.NullType,
        }
        spark = get_or_create_spark_application(
            spark_config={
                "spark.sql.catalogImplementation": "hive",
                "spark.executor.memory": "450m",
                # "spark.driver.allowMultipleContexts": "true",  # This directive does not appear to have any effect.
            }
        )
        # We need to allow null values in some column types that do not support them natively, so we skip
        # use of df in this case.
        data_reshaped = list(
            zip(*(v for _, v in data.items()))
        )  # create a list of rows
        if schemas and "spark" in schemas:
            schema = schemas["spark"]
            # sometimes first method causes Spark to throw a TypeError
            try:
                spark_schema = sparktypes.StructType(
                    [
                        sparktypes.StructField(
                            column, spark_types[schema[column]](), True
                        )
                        for column in schema
                    ]
                )
                # We create these every time, which is painful for testing
                # However nuance around null treatment as well as the desire
                # for real datetime support in tests makes this necessary
                data = copy.deepcopy(data)
                if "ts" in data:
                    print(data)
                    print(schema)
                for col in schema:
                    type_ = schema[col]
                    if type_ in ["IntegerType", "LongType"]:
                        # Ints cannot be None...but None can be valid in Spark (as Null)
                        vals = []
                        for val in data[col]:
                            if val is None:
                                vals.append(val)
                            else:
                                vals.append(int(val))
                        data[col] = vals
                    elif type_ in ["FloatType", "DoubleType"]:
                        vals = []
                        for val in data[col]:
                            if val is None:
                                vals.append(val)
                            else:
                                vals.append(float(val))
                        data[col] = vals
                    elif type_ in ["DateType", "TimestampType"]:
                        vals = []
                        for val in data[col]:
                            if val is None:
                                vals.append(val)
                            else:
                                vals.append(parse(val))
                        data[col] = vals
                # Do this again, now that we have done type conversion using the provided schema
                data_reshaped = list(
                    zip(*(v for _, v in data.items()))
                )  # create a list of rows
                spark_df = spark.createDataFrame(data_reshaped, schema=spark_schema)
            except TypeError:
                string_schema = sparktypes.StructType(
                    [
                        sparktypes.StructField(column, sparktypes.StringType())
                        for column in schema
                    ]
                )
                spark_df = spark.createDataFrame(data_reshaped, string_schema)
                for c in spark_df.columns:
                    spark_df = spark_df.withColumn(
                        c, spark_df[c].cast(spark_types[schema[c]]())
                    )
        elif len(data_reshaped) == 0:
            # if we have an empty dataset and no schema, need to assign an arbitrary type
            columns = list(data.keys())
            spark_schema = sparktypes.StructType(
                [
                    sparktypes.StructField(column, sparktypes.StringType())
                    for column in columns
                ]
            )
            spark_df = spark.createDataFrame(data_reshaped, spark_schema)
        else:
            # if no schema provided, uses Spark's schema inference
            columns = list(data.keys())
            spark_df = spark.createDataFrame(data_reshaped, columns)
        return SparkDFDataset(spark_df, profiler=profiler, caching=caching)
    else:
        raise ValueError(f"Unknown dataset_type {str(dataset_type)}")


def get_test_validator_with_data(  # noqa: C901 - 31
    execution_engine,
    data,
    schemas=None,
    caching=True,
    table_name=None,
    sqlite_db_path=None,
    extra_debug_info="",
    debug_logger: Optional[logging.Logger] = None,
    context: Optional[AbstractDataContext] = None,
    pk_column: bool = False,
):
    """Utility to create datasets for json-formatted tests."""

    # if pk_column is defined in our test, then we add a index column to our test set
    if pk_column:
        first_column: List[Any] = list(data.values())[0]
        data["pk_index"] = list(range(len(first_column)))

    df = pd.DataFrame(data)
    if execution_engine == "pandas":
        if schemas and "pandas" in schemas:
            schema = schemas["pandas"]
            if pk_column:
                schema["pk_index"] = "int"
            pandas_schema = {}
            for (key, value) in schema.items():
                # Note, these are just names used in our internal schemas to build datasets *for internal tests*
                # Further, some changes in pandas internal about how datetimes are created means to support pandas
                # pre- 0.25, we need to explicitly specify when we want timezone.

                # We will use timestamp for timezone-aware (UTC only) dates in our tests
                if value.lower() in ["timestamp", "datetime64[ns, tz]"]:
                    df[key] = pd.to_datetime(df[key], utc=True)
                    continue
                elif value.lower() in ["datetime", "datetime64", "datetime64[ns]"]:
                    df[key] = pd.to_datetime(df[key])
                    continue
                elif value.lower() in ["date"]:
                    df[key] = pd.to_datetime(df[key]).dt.date
                    value = "object"
                try:
                    type_ = np.dtype(value)
                except TypeError:
                    # noinspection PyUnresolvedReferences
                    type_ = getattr(pd, value)()
                pandas_schema[key] = type_
            # pandas_schema = {key: np.dtype(value) for (key, value) in schemas["pandas"].items()}
            df = df.astype(pandas_schema)

        if table_name is None:
            # noinspection PyUnusedLocal
            table_name = generate_test_table_name()

        batch_definition = BatchDefinition(
            datasource_name="pandas_datasource",
            data_connector_name="runtime_data_connector",
            data_asset_name="my_asset",
            batch_identifiers=IDDict({}),
            batch_spec_passthrough=None,
        )

        return build_pandas_validator_with_data(
            df=df, batch_definition=batch_definition, context=context
        )

    elif execution_engine in SQL_DIALECT_NAMES:
        if not create_engine:
            return None

        if table_name is None:
            table_name = generate_test_table_name().lower()

        return build_sa_validator_with_data(
            df=df,
            sa_engine_name=execution_engine,
            schemas=schemas,
            caching=caching,
            table_name=table_name,
            sqlite_db_path=sqlite_db_path,
            extra_debug_info=extra_debug_info,
            debug_logger=debug_logger,
            batch_definition=None,
            context=context,
            pk_column=pk_column,
        )

    elif execution_engine == "spark":
<<<<<<< HEAD
        import pyspark.sql.types as sparktypes
=======
        return _get_test_validator_with_data_spark(
            data=data,
            schemas=schemas,
            context=context,
            pk_column=pk_column,
        )
    else:
        raise ValueError(f"Unknown dataset_type {str(execution_engine)}")
>>>>>>> 492fb1e4

        spark_types: dict = {
            "StringType": sparktypes.StringType,
            "IntegerType": sparktypes.IntegerType,
            "LongType": sparktypes.LongType,
            "DateType": sparktypes.DateType,
            "TimestampType": sparktypes.TimestampType,
            "FloatType": sparktypes.FloatType,
            "DoubleType": sparktypes.DoubleType,
            "BooleanType": sparktypes.BooleanType,
            "DataType": sparktypes.DataType,
            "NullType": sparktypes.NullType,
        }

        spark = get_or_create_spark_application(
            spark_config={
                "spark.sql.catalogImplementation": "hive",
                "spark.executor.memory": "450m",
                # "spark.driver.allowMultipleContexts": "true",  # This directive does not appear to have any effect.
            }
        )
        # We need to allow null values in some column types that do not support them natively, so we skip
        # use of df in this case.
        data_reshaped = list(
            zip(*(v for _, v in data.items()))
        )  # create a list of rows
        if schemas and "spark" in schemas:
            schema = schemas["spark"]
            if pk_column:
                schema["pk_index"] = "IntegerType"
            # sometimes first method causes Spark to throw a TypeError
            try:
                spark_schema = sparktypes.StructType(
                    [
                        sparktypes.StructField(
                            column, spark_types[schema[column]](), True
                        )
                        for column in schema
                    ]
                )
                # We create these every time, which is painful for testing
                # However nuance around null treatment as well as the desire
                # for real datetime support in tests makes this necessary
                data = copy.deepcopy(data)
                if "ts" in data:
                    print(data)
                    print(schema)
                for col in schema:
                    type_ = schema[col]
                    if type_ in ["IntegerType", "LongType"]:
                        # Ints cannot be None...but None can be valid in Spark (as Null)
                        vals: List[Union[str, int, float, None]] = []
                        for val in data[col]:
                            if val is None:
                                vals.append(val)
                            else:
                                vals.append(int(val))
                        data[col] = vals
                    elif type_ in ["FloatType", "DoubleType"]:
                        vals = []
                        for val in data[col]:
                            if val is None:
                                vals.append(val)
                            else:
                                vals.append(float(val))
                        data[col] = vals
                    elif type_ in ["DateType", "TimestampType"]:
                        vals = []
                        for val in data[col]:
                            if val is None:
                                vals.append(val)
                            else:
                                vals.append(parse(val))  # type: ignore[arg-type]
                        data[col] = vals
                # Do this again, now that we have done type conversion using the provided schema
                data_reshaped = list(
                    zip(*(v for _, v in data.items()))
                )  # create a list of rows
                spark_df = spark.createDataFrame(data_reshaped, schema=spark_schema)
            except TypeError:
<<<<<<< HEAD
                string_schema = sparktypes.StructType(
                    [
                        sparktypes.StructField(column, sparktypes.StringType())
                        for column in schema
                    ]
                )
                spark_df = spark.createDataFrame(data_reshaped, string_schema)
                for c in spark_df.columns:
                    spark_df = spark_df.withColumn(
                        c, spark_df[c].cast(spark_types[schema[c]]())
                    )
        elif len(data_reshaped) == 0:
            # if we have an empty dataset and no schema, need to assign an arbitrary type
            columns = list(data.keys())
=======
                # noinspection PyUnresolvedReferences
                type_ = getattr(pd, value)()
            pandas_schema[key] = type_
        # pandas_schema = {key: np.dtype(value) for (key, value) in schemas["pandas"].items()}
        df = df.astype(pandas_schema)

    if table_name is None:
        # noinspection PyUnusedLocal
        table_name = generate_test_table_name()

    batch_definition = BatchDefinition(
        datasource_name="pandas_datasource",
        data_connector_name="runtime_data_connector",
        data_asset_name="my_asset",
        batch_identifiers=IDDict({}),
        batch_spec_passthrough=None,
    )

    return build_pandas_validator_with_data(
        df=df, batch_definition=batch_definition, context=context
    )


def _get_test_validator_with_data_sqlalchemy(
    df: pd.DataFrame,
    execution_engine: str,
    schemas: dict | None,
    caching: bool,
    table_name: str | None,
    sqlite_db_path: str | None,
    extra_debug_info: str,
    debug_logger: logging.Logger | None,
    context: AbstractDataContext | None,
    pk_column: bool,
) -> Validator | None:
    if not create_engine:
        return None

    if table_name is None:
        table_name = generate_test_table_name().lower()

    return build_sa_validator_with_data(
        df=df,
        sa_engine_name=execution_engine,
        schemas=schemas,
        caching=caching,
        table_name=table_name,
        sqlite_db_path=sqlite_db_path,
        extra_debug_info=extra_debug_info,
        debug_logger=debug_logger,
        batch_definition=None,
        context=context,
        pk_column=pk_column,
    )


def _get_test_validator_with_data_spark(  # noqa: C901 - 19
    data: dict,
    schemas: dict | None,
    context: AbstractDataContext | None,
    pk_column: bool,
) -> Validator:
    import pyspark.sql.types as sparktypes

    spark_types: dict = {
        "StringType": sparktypes.StringType,
        "IntegerType": sparktypes.IntegerType,
        "LongType": sparktypes.LongType,
        "DateType": sparktypes.DateType,
        "TimestampType": sparktypes.TimestampType,
        "FloatType": sparktypes.FloatType,
        "DoubleType": sparktypes.DoubleType,
        "BooleanType": sparktypes.BooleanType,
        "DataType": sparktypes.DataType,
        "NullType": sparktypes.NullType,
    }

    spark = get_or_create_spark_application(
        spark_config={
            "spark.sql.catalogImplementation": "hive",
            "spark.executor.memory": "450m",
            # "spark.driver.allowMultipleContexts": "true",  # This directive does not appear to have any effect.
        }
    )
    # We need to allow null values in some column types that do not support them natively, so we skip
    # use of df in this case.
    data_reshaped = list(zip(*(v for _, v in data.items())))  # create a list of rows
    if schemas and "spark" in schemas:
        schema = schemas["spark"]
        if pk_column:
            schema["pk_index"] = "IntegerType"
        # sometimes first method causes Spark to throw a TypeError
        try:
>>>>>>> 492fb1e4
            spark_schema = sparktypes.StructType(
                [
                    sparktypes.StructField(column, sparktypes.StringType())
                    for column in columns
                ]
            )
            spark_df = spark.createDataFrame(data_reshaped, spark_schema)
        else:
            # if no schema provided, uses Spark's schema inference
            columns = list(data.keys())
            spark_df = spark.createDataFrame(data_reshaped, columns)

<<<<<<< HEAD
        if table_name is None:
            # noinspection PyUnusedLocal
            table_name = generate_test_table_name()

        batch_definition = BatchDefinition(
            datasource_name="spark_datasource",
            data_connector_name="runtime_data_connector",
            data_asset_name="my_asset",
            batch_identifiers=IDDict({}),
            batch_spec_passthrough=None,
        )
        return build_spark_validator_with_data(
            df=spark_df,
            spark=spark,
            batch_definition=batch_definition,
            context=context,
        )

    else:
        raise ValueError(f"Unknown dataset_type {str(execution_engine)}")
=======
    batch_definition = BatchDefinition(
        datasource_name="spark_datasource",
        data_connector_name="runtime_data_connector",
        data_asset_name="my_asset",
        batch_identifiers=IDDict({}),
        batch_spec_passthrough=None,
    )
    return build_spark_validator_with_data(
        df=spark_df,
        spark=spark,
        batch_definition=batch_definition,
        context=context,
    )
>>>>>>> 492fb1e4


def build_pandas_validator_with_data(
    df: pd.DataFrame,
    batch_definition: Optional[BatchDefinition] = None,
    context: Optional[AbstractDataContext] = None,
) -> Validator:
    batch = Batch(data=df, batch_definition=batch_definition)

    if context is None:
        context = build_in_memory_runtime_context()

    return Validator(
        execution_engine=PandasExecutionEngine(),
        batches=[
            batch,
        ],
        data_context=context,
    )


def build_sa_validator_with_data(  # noqa: C901 - 39
    df,
    sa_engine_name,
    schemas=None,
    caching=True,
    table_name=None,
    sqlite_db_path=None,
    extra_debug_info="",
    batch_definition: Optional[BatchDefinition] = None,
    debug_logger: Optional[logging.Logger] = None,
    context: Optional[AbstractDataContext] = None,
    pk_column: bool = False,
):
    _debug = lambda x: x  # noqa: E731
    if debug_logger:
        _debug = lambda x: debug_logger.debug(f"(build_sa_validator_with_data) {x}")  # type: ignore[union-attr] # noqa: E731

    dialect_classes: Dict[str, Type] = {}
    dialect_types = {}
    try:
        dialect_classes["sqlite"] = sqlitetypes.dialect
        dialect_types["sqlite"] = SQLITE_TYPES
    except AttributeError:
        pass
    try:
        dialect_classes["postgresql"] = postgresqltypes.dialect
        dialect_types["postgresql"] = POSTGRESQL_TYPES
    except AttributeError:
        pass
    try:
        dialect_classes["mysql"] = mysqltypes.dialect
        dialect_types["mysql"] = MYSQL_TYPES
    except AttributeError:
        pass
    try:
        dialect_classes["mssql"] = mssqltypes.dialect
        dialect_types["mssql"] = MSSQL_TYPES
    except AttributeError:
        pass
    try:
        dialect_classes["bigquery"] = sqla_bigquery.BigQueryDialect
        dialect_types["bigquery"] = BIGQUERY_TYPES
    except AttributeError:
        pass
    try:
        dialect_classes["trino"] = trinoDialect
        dialect_types["trino"] = TRINO_TYPES
    except AttributeError:
        pass
    try:
        dialect_classes["snowflake"] = snowflakeDialect.dialect
        dialect_types["snowflake"] = SNOWFLAKE_TYPES
    except AttributeError:
        pass
    try:
        dialect_classes["redshift"] = redshiftDialect.RedshiftDialect
        dialect_types["redshift"] = REDSHIFT_TYPES
    except AttributeError:
        pass
    try:
        dialect_classes["athena"] = athenaDialect
        dialect_types["athena"] = ATHENA_TYPES
    except AttributeError:
        pass

    db_hostname = os.getenv("GE_TEST_LOCAL_DB_HOSTNAME", "localhost")
    if sa_engine_name == "sqlite":
        connection_string = get_sqlite_connection_url(sqlite_db_path)
        engine = create_engine(connection_string)
    elif sa_engine_name == "postgresql":
        connection_string = f"postgresql://postgres@{db_hostname}/test_ci"
        engine = connection_manager.get_engine(connection_string)
    elif sa_engine_name == "mysql":
        connection_string = f"mysql+pymysql://root@{db_hostname}/test_ci"
        engine = connection_manager.get_engine(connection_string)
    elif sa_engine_name == "mssql":
        connection_string = f"mssql+pyodbc://sa:ReallyStrongPwd1234%^&*@{db_hostname}:1433/test_ci?driver=ODBC Driver 17 for SQL Server&charset=utf8&autocommit=true"
        engine = create_engine(
            connection_string,
            # echo=True,
        )
    elif sa_engine_name == "bigquery":
        connection_string = _get_bigquery_connection_string()
        engine = create_engine(connection_string)
    elif sa_engine_name == "trino":
        connection_string = _get_trino_connection_string()
        engine = create_engine(connection_string)
    elif sa_engine_name == "redshift":
        connection_string = _get_redshift_connection_string()
        engine = create_engine(connection_string)
    elif sa_engine_name == "athena":
        connection_string = _get_athena_connection_string()
        engine = create_engine(connection_string)
    elif sa_engine_name == "snowflake":
        connection_string = _get_snowflake_connection_string()
        engine = create_engine(connection_string)
    else:
        connection_string = None
        engine = None

    # If "autocommit" is not desired to be on by default, then use the following pattern when explicit "autocommit"
    # is desired (e.g., for temporary tables, "autocommit" is off by default, so the override option may be useful).
    # engine.execute(sa.text(sql_query_string).execution_options(autocommit=True))

    # Add the data to the database as a new table

    if sa_engine_name == "bigquery":
        df.columns = df.columns.str.replace(" ", "_")

    sql_dtypes = {}
    # noinspection PyTypeHints
    if (
        schemas
        and sa_engine_name in schemas
        and isinstance(engine.dialect, dialect_classes[sa_engine_name])
    ):
        schema = schemas[sa_engine_name]
        if pk_column:
            schema["pk_index"] = "INTEGER"

        sql_dtypes = {
            col: dialect_types[sa_engine_name][dtype] for (col, dtype) in schema.items()
        }
        for col in schema:
            type_ = schema[col]
            if type_ in ["INTEGER", "SMALLINT", "BIGINT", "NUMBER"]:
                df[col] = pd.to_numeric(df[col], downcast="signed")
            elif type_ in ["FLOAT", "DOUBLE", "DOUBLE_PRECISION"]:
                df[col] = pd.to_numeric(df[col])
                min_value_dbms = get_sql_dialect_floating_point_infinity_value(
                    schema=sa_engine_name, negative=True
                )
                max_value_dbms = get_sql_dialect_floating_point_infinity_value(
                    schema=sa_engine_name, negative=False
                )
                for api_schema_type in ["api_np", "api_cast"]:
                    min_value_api = get_sql_dialect_floating_point_infinity_value(
                        schema=api_schema_type, negative=True
                    )
                    max_value_api = get_sql_dialect_floating_point_infinity_value(
                        schema=api_schema_type, negative=False
                    )
                    df.replace(
                        to_replace=[min_value_api, max_value_api],
                        value=[min_value_dbms, max_value_dbms],
                        inplace=True,
                    )
            elif type_ in [
                "DATETIME",
                "TIMESTAMP",
                "DATE",
                "TIMESTAMP_NTZ",  # the following 3 types are snowflake-specific
                "TIMESTAMP_LTZ",
                "TIMESTAMP_TZ",
            ]:
                df[col] = pd.to_datetime(df[col])
            elif type_ in ["VARCHAR", "STRING"]:
                df[col] = df[col].apply(str)

    if table_name is None:
        table_name = generate_test_table_name()

    if sa_engine_name in [
        "trino",
    ]:
        table_name = table_name.lower()
        sql_insert_method = "multi"
    else:
        sql_insert_method = None

    _debug("Calling df.to_sql")
    _start = time.time()
    with engine.connect() as connection:
        with connection.begin():
            df.to_sql(
                name=table_name,
                con=connection,
                index=False,
                dtype=sql_dtypes,
                if_exists="replace",
                method=sql_insert_method,
            )
    _end = time.time()
    _debug(
        f"Took {_end - _start} seconds to df.to_sql for {sa_engine_name} {extra_debug_info}"
    )

    batch_data = SqlAlchemyBatchData(execution_engine=engine, table_name=table_name)
    execution_engine = SqlAlchemyExecutionEngine(caching=caching, engine=engine)

    if context is None:
        context = build_in_memory_runtime_context()

    assert (
        context is not None
    ), 'Instance of any child of "AbstractDataContext" class is required.'

    context.datasources["my_test_datasource"] = Datasource(
        name="my_test_datasource",
        # Configuration for "execution_engine" here is largely placeholder to comply with "Datasource" constructor.
        execution_engine={
            "class_name": "SqlAlchemyExecutionEngine",
            "connection_string": connection_string,
        },
        data_connectors={
            "my_sql_data_connector": {
                "class_name": "ConfiguredAssetSqlDataConnector",
                "assets": {
                    "my_asset": {
                        "table_name": "animal_names",
                    },
                },
            },
        },
    )
    # Updating "execution_engine" to insure peculiarities, incorporated herein, propagate to "ExecutionEngine" itself.
    context.datasources["my_test_datasource"]._execution_engine = execution_engine  # type: ignore[union-attr]
    my_data_connector: ConfiguredAssetSqlDataConnector = (
        ConfiguredAssetSqlDataConnector(
            name="my_sql_data_connector",
            datasource_name="my_test_datasource",
            execution_engine=execution_engine,
            assets={
                "my_asset": {
                    "table_name": "animals_table",
                },
            },
        )
    )

    if batch_definition is None:
        batch_definition = (
            my_data_connector.get_batch_definition_list_from_batch_request(
                batch_request=BatchRequest(
                    datasource_name="my_test_datasource",
                    data_connector_name="my_sql_data_connector",
                    data_asset_name="my_asset",
                )
            )
        )[0]

    batch = Batch(data=batch_data, batch_definition=batch_definition)

    return Validator(
        execution_engine=execution_engine,
        data_context=context,
        batches=[
            batch,
        ],
    )


def modify_locale(func):
    @wraps(func)
    def locale_wrapper(*args, **kwargs) -> None:
        old_locale = locale.setlocale(locale.LC_TIME, None)
        print(old_locale)
        # old_locale = locale.getlocale(locale.LC_TIME) Why not getlocale? not sure
        try:
            new_locale = locale.setlocale(locale.LC_TIME, "en_US.UTF-8")
            assert new_locale == "en_US.UTF-8"
            func(*args, **kwargs)
        except Exception:
            raise
        finally:
            locale.setlocale(locale.LC_TIME, old_locale)

    return locale_wrapper


def build_spark_validator_with_data(
    df: Union[pd.DataFrame, SparkDataFrame],
    spark: SparkSession,
    batch_definition: Optional[BatchDefinition] = None,
    context: Optional[AbstractDataContext] = None,
) -> Validator:
    if isinstance(df, pd.DataFrame):
        df = spark.createDataFrame(
            [
                tuple(
                    None if isinstance(x, (float, int)) and np.isnan(x) else x
                    for x in record.tolist()
                )
                for record in df.to_records(index=False)
            ],
            df.columns.tolist(),
        )

    batch = Batch(data=df, batch_definition=batch_definition)
    execution_engine: SparkDFExecutionEngine = build_spark_engine(
        spark=spark,
        df=df,
        batch_id=batch.id,
    )

    if context is None:
        context = build_in_memory_runtime_context()

    return Validator(
        execution_engine=execution_engine,
        batches=[
            batch,
        ],
        data_context=context,
    )


def build_pandas_engine(
    df: pd.DataFrame,
) -> PandasExecutionEngine:
    batch = Batch(data=df)
    execution_engine = PandasExecutionEngine(batch_data_dict={batch.id: batch.data})
    return execution_engine


def build_sa_engine(
    df: pd.DataFrame,
    sa: ModuleType,
    schema: Optional[str] = None,
    batch_id: Optional[str] = None,
    if_exists: str = "fail",
    index: bool = False,
    dtype: Optional[dict] = None,
) -> SqlAlchemyExecutionEngine:
    table_name: str = "test"

    # noinspection PyUnresolvedReferences
    sqlalchemy_engine: Engine = sa.create_engine("sqlite://", echo=False)
    df.to_sql(
        name=table_name,
        con=sqlalchemy_engine,
        schema=schema,
        if_exists=if_exists,
        index=index,
        dtype=dtype,
    )

    execution_engine: SqlAlchemyExecutionEngine

    execution_engine = SqlAlchemyExecutionEngine(engine=sqlalchemy_engine)
    batch_data = SqlAlchemyBatchData(
        execution_engine=execution_engine, table_name=table_name
    )
    batch = Batch(data=batch_data)

    if batch_id is None:
        batch_id = batch.id

    execution_engine = SqlAlchemyExecutionEngine(
        engine=sqlalchemy_engine, batch_data_dict={batch_id: batch_data}
    )

    return execution_engine


# Builds a Spark Execution Engine
def build_spark_engine(
    spark: SparkSession,
    df: Union[pd.DataFrame, SparkDataFrame],
    schema: Optional[StructType] = None,
    batch_id: Optional[str] = None,
    batch_definition: Optional[BatchDefinition] = None,
) -> SparkDFExecutionEngine:
    if (
        sum(
            bool(x)
            for x in [
                batch_id is not None,
                batch_definition is not None,
            ]
        )
        != 1
    ):
        raise ValueError(
            "Exactly one of batch_id or batch_definition must be specified."
        )

    if batch_id is None:
        batch_id = cast(BatchDefinition, batch_definition).id

    if isinstance(df, pd.DataFrame):
        if schema is None:
            data: Union[pd.DataFrame, List[tuple]] = [
                tuple(
                    None if isinstance(x, (float, int)) and np.isnan(x) else x
                    for x in record.tolist()
                )
                for record in df.to_records(index=False)
            ]
            schema = df.columns.tolist()
        else:
            data = df

        df = spark.createDataFrame(data=data, schema=schema)

    conf: Iterable[Tuple[str, str]] = spark.sparkContext.getConf().getAll()
    spark_config: Dict[str, str] = dict(conf)
    execution_engine = SparkDFExecutionEngine(
        spark_config=spark_config,
        batch_data_dict={
            batch_id: df,
        },
        force_reuse_spark_context=True,
    )
    return execution_engine


def candidate_getter_is_on_temporary_notimplemented_list(context, getter):
    if context in ["sqlite"]:
        return getter in ["get_column_modes", "get_column_stdev"]
    if context in ["postgresql", "mysql", "mssql"]:
        return getter in ["get_column_modes"]
    if context == "spark":
        return getter in []


def candidate_test_is_on_temporary_notimplemented_list_v2_api(
    context, expectation_type
):
    if context in SQL_DIALECT_NAMES:
        expectations_not_implemented_v2_sql = [
            "expect_column_values_to_be_increasing",
            "expect_column_values_to_be_decreasing",
            "expect_column_values_to_match_strftime_format",
            "expect_column_values_to_be_dateutil_parseable",
            "expect_column_values_to_be_json_parseable",
            "expect_column_values_to_match_json_schema",
            "expect_column_stdev_to_be_between",
            "expect_column_most_common_value_to_be_in_set",
            "expect_column_bootstrapped_ks_test_p_value_to_be_greater_than",
            "expect_column_parameterized_distribution_ks_test_p_value_to_be_greater_than",
            "expect_column_pair_values_to_be_equal",
            "expect_column_pair_values_A_to_be_greater_than_B",
            "expect_select_column_values_to_be_unique_within_record",
            "expect_compound_columns_to_be_unique",
            "expect_multicolumn_values_to_be_unique",
            "expect_column_pair_cramers_phi_value_to_be_less_than",
            "expect_multicolumn_sum_to_equal",
            "expect_column_value_z_scores_to_be_less_than",
        ]
        if context in ["bigquery"]:
            ###
            # NOTE: 202201 - Will: Expectations below are temporarily not being tested
            # with BigQuery in V2 API
            ###
            expectations_not_implemented_v2_sql.append(
                "expect_column_kl_divergence_to_be_less_than"
            )  # TODO: unique to bigquery  -- https://github.com/great-expectations/great_expectations/issues/3261
            expectations_not_implemented_v2_sql.append(
                "expect_column_chisquare_test_p_value_to_be_greater_than"
            )  # TODO: unique to bigquery  -- https://github.com/great-expectations/great_expectations/issues/3261
            expectations_not_implemented_v2_sql.append(
                "expect_column_values_to_be_between"
            )  # TODO: error unique to bigquery -- https://github.com/great-expectations/great_expectations/issues/3261
            expectations_not_implemented_v2_sql.append(
                "expect_column_values_to_be_in_set"
            )  # TODO: error unique to bigquery -- https://github.com/great-expectations/great_expectations/issues/3261
            expectations_not_implemented_v2_sql.append(
                "expect_column_values_to_be_in_type_list"
            )  # TODO: error unique to bigquery -- https://github.com/great-expectations/great_expectations/issues/3261
            expectations_not_implemented_v2_sql.append(
                "expect_column_values_to_be_of_type"
            )  # TODO: error unique to bigquery -- https://github.com/great-expectations/great_expectations/issues/3261
            expectations_not_implemented_v2_sql.append(
                "expect_column_values_to_match_like_pattern_list"
            )  # TODO: error unique to bigquery -- https://github.com/great-expectations/great_expectations/issues/3261
            expectations_not_implemented_v2_sql.append(
                "expect_column_values_to_not_match_like_pattern_list"
            )  # TODO: error unique to bigquery -- https://github.com/great-expectations/great_expectations/issues/3261
        return expectation_type in expectations_not_implemented_v2_sql

    if context == "SparkDFDataset":
        return expectation_type in [
            "expect_column_values_to_be_dateutil_parseable",
            "expect_column_values_to_be_json_parseable",
            "expect_column_bootstrapped_ks_test_p_value_to_be_greater_than",
            "expect_column_parameterized_distribution_ks_test_p_value_to_be_greater_than",
            "expect_compound_columns_to_be_unique",
            "expect_column_pair_cramers_phi_value_to_be_less_than",
            "expect_table_row_count_to_equal_other_table",
            "expect_column_value_z_scores_to_be_less_than",
        ]
    if context == "PandasDataset":
        return expectation_type in [
            "expect_table_row_count_to_equal_other_table",
            "expect_column_value_z_scores_to_be_less_than",
        ]
    return False


def candidate_test_is_on_temporary_notimplemented_list_v3_api(
    context, expectation_type
):
    candidate_test_is_on_temporary_notimplemented_list_v3_api_trino = [
        "expect_column_distinct_values_to_contain_set",
        "expect_column_max_to_be_between",
        "expect_column_mean_to_be_between",
        "expect_column_median_to_be_between",
        "expect_column_min_to_be_between",
        "expect_column_most_common_value_to_be_in_set",
        "expect_column_quantile_values_to_be_between",
        "expect_column_sum_to_be_between",
        "expect_column_kl_divergence_to_be_less_than",
        "expect_column_value_lengths_to_be_between",
        "expect_column_values_to_be_between",
        "expect_column_values_to_be_in_set",
        "expect_column_values_to_be_in_type_list",
        "expect_column_values_to_be_null",
        "expect_column_values_to_be_of_type",
        "expect_column_values_to_be_unique",
        "expect_column_values_to_match_like_pattern",
        "expect_column_values_to_match_like_pattern_list",
        "expect_column_values_to_match_regex",
        "expect_column_values_to_match_regex_list",
        "expect_column_values_to_not_be_null",
        "expect_column_values_to_not_match_like_pattern",
        "expect_column_values_to_not_match_like_pattern_list",
        "expect_column_values_to_not_match_regex",
        "expect_column_values_to_not_match_regex_list",
        "expect_column_pair_values_A_to_be_greater_than_B",
        "expect_column_pair_values_to_be_equal",
        "expect_column_pair_values_to_be_in_set",
        "expect_compound_columns_to_be_unique",
        "expect_select_column_values_to_be_unique_within_record",
        "expect_table_column_count_to_be_between",
        "expect_table_column_count_to_equal",
        "expect_table_row_count_to_be_between",
        "expect_table_row_count_to_equal",
    ]
    candidate_test_is_on_temporary_notimplemented_list_v3_api_other_sql = [
        "expect_column_values_to_be_increasing",
        "expect_column_values_to_be_decreasing",
        "expect_column_values_to_match_strftime_format",
        "expect_column_values_to_be_dateutil_parseable",
        "expect_column_values_to_be_json_parseable",
        "expect_column_values_to_match_json_schema",
        "expect_column_stdev_to_be_between",
        # "expect_column_unique_value_count_to_be_between",
        # "expect_column_proportion_of_unique_values_to_be_between",
        # "expect_column_most_common_value_to_be_in_set",
        # "expect_column_max_to_be_between",
        # "expect_column_min_to_be_between",
        # "expect_column_sum_to_be_between",
        # "expect_column_pair_values_A_to_be_greater_than_B",
        # "expect_column_pair_values_to_be_equal",
        # "expect_column_pair_values_to_be_in_set",
        # "expect_multicolumn_sum_to_equal",
        # "expect_compound_columns_to_be_unique",
        "expect_multicolumn_values_to_be_unique",
        # "expect_select_column_values_to_be_unique_within_record",
        "expect_column_pair_cramers_phi_value_to_be_less_than",
        "expect_column_bootstrapped_ks_test_p_value_to_be_greater_than",
        "expect_column_chisquare_test_p_value_to_be_greater_than",
        "expect_column_parameterized_distribution_ks_test_p_value_to_be_greater_than",
    ]
    if context in ["trino"]:
        return expectation_type in set(
            candidate_test_is_on_temporary_notimplemented_list_v3_api_trino
        ).union(
            set(candidate_test_is_on_temporary_notimplemented_list_v3_api_other_sql)
        )
    if context in SQL_DIALECT_NAMES:
        expectations_not_implemented_v3_sql = [
            "expect_column_values_to_be_increasing",
            "expect_column_values_to_be_decreasing",
            "expect_column_values_to_match_strftime_format",
            "expect_column_values_to_be_dateutil_parseable",
            "expect_column_values_to_be_json_parseable",
            "expect_column_values_to_match_json_schema",
            "expect_multicolumn_values_to_be_unique",
            "expect_column_pair_cramers_phi_value_to_be_less_than",
            "expect_column_bootstrapped_ks_test_p_value_to_be_greater_than",
            "expect_column_chisquare_test_p_value_to_be_greater_than",
            "expect_column_parameterized_distribution_ks_test_p_value_to_be_greater_than",
        ]
        if context in ["bigquery"]:
            ###
            # NOTE: 20210729 - jdimatteo: Below are temporarily not being tested
            # with BigQuery. For each disabled test below, please include a link to
            # a github issue tracking adding the test with BigQuery.
            ###
            expectations_not_implemented_v3_sql.append(
                "expect_column_kl_divergence_to_be_less_than"  # TODO: will collect for over 60 minutes, and will not completes
            )
            expectations_not_implemented_v3_sql.append(
                "expect_column_quantile_values_to_be_between"  # TODO: will run but will add about 1hr to pipeline.
            )
        return expectation_type in expectations_not_implemented_v3_sql

    if context == "spark":
        return expectation_type in [
            "expect_table_row_count_to_equal_other_table",
            "expect_column_values_to_be_in_set",
            "expect_column_values_to_not_be_in_set",
            "expect_column_values_to_not_match_regex_list",
            "expect_column_values_to_match_like_pattern",
            "expect_column_values_to_not_match_like_pattern",
            "expect_column_values_to_match_like_pattern_list",
            "expect_column_values_to_not_match_like_pattern_list",
            "expect_column_values_to_be_dateutil_parseable",
            "expect_multicolumn_values_to_be_unique",
            "expect_column_pair_cramers_phi_value_to_be_less_than",
            "expect_column_bootstrapped_ks_test_p_value_to_be_greater_than",
            "expect_column_chisquare_test_p_value_to_be_greater_than",
            "expect_column_parameterized_distribution_ks_test_p_value_to_be_greater_than",
        ]
    if context == "pandas":
        return expectation_type in [
            "expect_table_row_count_to_equal_other_table",
            "expect_column_values_to_match_like_pattern",
            "expect_column_values_to_not_match_like_pattern",
            "expect_column_values_to_match_like_pattern_list",
            "expect_column_values_to_not_match_like_pattern_list",
            "expect_multicolumn_values_to_be_unique",
            "expect_column_pair_cramers_phi_value_to_be_less_than",
            "expect_column_bootstrapped_ks_test_p_value_to_be_greater_than",
            "expect_column_chisquare_test_p_value_to_be_greater_than",
            "expect_column_parameterized_distribution_ks_test_p_value_to_be_greater_than",
        ]

    return False


def build_test_backends_list(  # noqa: C901 - 48
    include_pandas=True,
    include_spark=False,
    include_sqlalchemy=True,
    include_sqlite=True,
    include_postgresql=False,
    include_mysql=False,
    include_mssql=False,
    include_bigquery=False,
    include_aws=False,
    include_trino=False,
    include_azure=False,
    include_redshift=False,
    include_athena=False,
    include_snowflake=False,
    raise_exceptions_for_backends: bool = True,
) -> List[str]:
    """Attempts to identify supported backends by checking which imports are available."""

    test_backends = []

    if include_pandas:
        test_backends += ["pandas"]

    if include_spark:
        try:
            import pyspark  # noqa: F401
            from pyspark.sql import SparkSession  # noqa: F401
        except ImportError:
            if raise_exceptions_for_backends is True:
                raise ValueError(
                    "spark tests are requested, but pyspark is not installed"
                )
            else:
                logger.warning(
                    "spark tests are requested, but pyspark is not installed"
                )
        else:
            test_backends += ["spark"]

    db_hostname = os.getenv("GE_TEST_LOCAL_DB_HOSTNAME", "localhost")
    if include_sqlalchemy:

        sa: Optional[ModuleType] = import_library_module(module_name="sqlalchemy")
        if sa is None:
            if raise_exceptions_for_backends is True:
                raise ImportError(
                    "sqlalchemy tests are requested, but sqlalchemy in not installed"
                )
            else:
                logger.warning(
                    "sqlalchemy tests are requested, but sqlalchemy in not installed"
                )
            return test_backends

        if include_sqlite:
            test_backends += ["sqlite"]

        if include_postgresql:
            ###
            # NOTE: 20190918 - JPC: Since I've had to relearn this a few times, a note here.
            # SQLALCHEMY coerces postgres DOUBLE_PRECISION to float, which loses precision
            # round trip compared to NUMERIC, which stays as a python DECIMAL

            # Be sure to ensure that tests (and users!) understand that subtlety,
            # which can be important for distributional expectations, for example.
            ###
            connection_string = f"postgresql://postgres@{db_hostname}/test_ci"
            checker = LockingConnectionCheck(sa, connection_string)
            if checker.is_valid() is True:
                test_backends += ["postgresql"]
            else:
                if raise_exceptions_for_backends is True:
                    raise ValueError(
                        f"backend-specific tests are requested, but unable to connect to the database at "
                        f"{connection_string}"
                    )
                else:
                    logger.warning(
                        f"backend-specific tests are requested, but unable to connect to the database at "
                        f"{connection_string}"
                    )

        if include_mysql:
            try:
                engine = create_engine(f"mysql+pymysql://root@{db_hostname}/test_ci")
                conn = engine.connect()
                conn.close()
            except (ImportError, SQLAlchemyError):
                if raise_exceptions_for_backends is True:
                    raise ImportError(
                        "mysql tests are requested, but unable to connect to the mysql database at "
                        f"'mysql+pymysql://root@{db_hostname}/test_ci'"
                    )
                else:
                    logger.warning(
                        "mysql tests are requested, but unable to connect to the mysql database at "
                        f"'mysql+pymysql://root@{db_hostname}/test_ci'"
                    )
            else:
                test_backends += ["mysql"]

        if include_mssql:
            # noinspection PyUnresolvedReferences
            try:
                engine = create_engine(
                    f"mssql+pyodbc://sa:ReallyStrongPwd1234%^&*@{db_hostname}:1433/test_ci?"
                    "driver=ODBC Driver 17 for SQL Server&charset=utf8&autocommit=true",
                    # echo=True,
                )
                conn = engine.connect()
                conn.close()
            except (ImportError, sa.exc.SQLAlchemyError):
                if raise_exceptions_for_backends is True:
                    raise ImportError(
                        "mssql tests are requested, but unable to connect to the mssql database at "
                        f"'mssql+pyodbc://sa:ReallyStrongPwd1234%^&*@{db_hostname}:1433/test_ci?"
                        "driver=ODBC Driver 17 for SQL Server&charset=utf8&autocommit=true'",
                    )
                else:
                    logger.warning(
                        "mssql tests are requested, but unable to connect to the mssql database at "
                        f"'mssql+pyodbc://sa:ReallyStrongPwd1234%^&*@{db_hostname}:1433/test_ci?"
                        "driver=ODBC Driver 17 for SQL Server&charset=utf8&autocommit=true'",
                    )
            else:
                test_backends += ["mssql"]

        if include_bigquery:
            # noinspection PyUnresolvedReferences
            try:
                engine = _create_bigquery_engine()
                conn = engine.connect()
                conn.close()
            except (ImportError, ValueError, sa.exc.SQLAlchemyError) as e:
                if raise_exceptions_for_backends is True:
                    raise ImportError(
                        "bigquery tests are requested, but unable to connect"
                    ) from e
                else:
                    logger.warning(
                        f"bigquery tests are requested, but unable to connect; {repr(e)}"
                    )
            else:
                test_backends += ["bigquery"]

        if include_redshift or include_athena:
            include_aws = True

        if include_aws:
            # TODO need to come up with a better way to do this check.
            # currently this checks the 3 default EVN variables that boto3 looks for
            aws_access_key_id: Optional[str] = os.getenv("AWS_ACCESS_KEY_ID")
            aws_secret_access_key: Optional[str] = os.getenv("AWS_SECRET_ACCESS_KEY")
            aws_session_token: Optional[str] = os.getenv("AWS_SESSION_TOKEN")
            aws_config_file: Optional[str] = os.getenv("AWS_CONFIG_FILE")
            if (
                not aws_access_key_id
                and not aws_secret_access_key
                and not aws_session_token
                and not aws_config_file
            ):
                if raise_exceptions_for_backends is True:
                    raise ImportError(
                        "AWS tests are requested, but credentials were not set up"
                    )
                else:
                    logger.warning(
                        "AWS tests are requested, but credentials were not set up"
                    )

        if include_trino:
            # noinspection PyUnresolvedReferences
            try:
                engine = _create_trino_engine(db_hostname)
                conn = engine.connect()
                conn.close()
            except (ImportError, ValueError, sa.exc.SQLAlchemyError) as e:
                if raise_exceptions_for_backends is True:
                    raise ImportError(
                        "trino tests are requested, but unable to connect"
                    ) from e
                else:
                    logger.warning(
                        f"trino tests are requested, but unable to connect; {repr(e)}"
                    )
            else:
                test_backends += ["trino"]

        if include_azure:
            azure_credential: Optional[str] = os.getenv("AZURE_CREDENTIAL")
            azure_access_key: Optional[str] = os.getenv("AZURE_ACCESS_KEY")
            if not azure_access_key and not azure_credential:
                if raise_exceptions_for_backends is True:
                    raise ImportError(
                        "Azure tests are requested, but credentials were not set up"
                    )
                else:
                    logger.warning(
                        "Azure tests are requested, but credentials were not set up"
                    )
            test_backends += ["azure"]

        if include_redshift:
            # noinspection PyUnresolvedReferences
            try:
                engine = _create_redshift_engine()
                conn = engine.connect()
                conn.close()
            except (ImportError, ValueError, sa.exc.SQLAlchemyError) as e:
                if raise_exceptions_for_backends is True:
                    raise ImportError(
                        "redshift tests are requested, but unable to connect"
                    ) from e
                else:
                    logger.warning(
                        f"redshift tests are requested, but unable to connect; {repr(e)}"
                    )
            else:
                test_backends += ["redshift"]

        if include_athena:
            # noinspection PyUnresolvedReferences
            try:
                engine = _create_athena_engine()
                conn = engine.connect()
                conn.close()
            except (ImportError, ValueError, sa.exc.SQLAlchemyError) as e:
                if raise_exceptions_for_backends is True:
                    raise ImportError(
                        "athena tests are requested, but unable to connect"
                    ) from e
                else:
                    logger.warning(
                        f"athena tests are requested, but unable to connect; {repr(e)}"
                    )
            else:
                test_backends += ["athena"]

        if include_snowflake:
            # noinspection PyUnresolvedReferences
            try:
                engine = _create_snowflake_engine()
                conn = engine.connect()
                conn.close()
            except (ImportError, ValueError, sa.exc.SQLAlchemyError) as e:
                if raise_exceptions_for_backends is True:
                    raise ImportError(
                        "snowflake tests are requested, but unable to connect"
                    ) from e
                else:
                    logger.warning(
                        f"snowflake tests are requested, but unable to connect; {repr(e)}"
                    )
            else:
                test_backends += ["snowflake"]

    return test_backends


def generate_expectation_tests(  # noqa: C901 - 43
    expectation_type: str,
    test_data_cases: List[ExpectationTestDataCases],
    execution_engine_diagnostics: ExpectationExecutionEngineDiagnostics,
    raise_exceptions_for_backends: bool = False,
    ignore_suppress: bool = False,
    ignore_only_for: bool = False,
    debug_logger: Optional[logging.Logger] = None,
    only_consider_these_backends: Optional[List[str]] = None,
    context: Optional[AbstractDataContext] = None,  # noqa: F821
):
    """Determine tests to run

    :param expectation_type: snake_case name of the expectation type
    :param test_data_cases: list of ExpectationTestDataCases that has data, tests, schemas, and backends to use
    :param execution_engine_diagnostics: ExpectationExecutionEngineDiagnostics object specifying the engines the expectation is implemented for
    :param raise_exceptions_for_backends: bool object that when True will raise an Exception if a backend fails to connect
    :param ignore_suppress: bool object that when True will ignore the suppress_test_for list on Expectation sample tests
    :param ignore_only_for: bool object that when True will ignore the only_for list on Expectation sample tests
    :param debug_logger: optional logging.Logger object to use for sending debug messages to
    :param only_consider_these_backends: optional list of backends to consider
    :param context Instance of any child of "AbstractDataContext" class
    :return: list of parametrized tests with loaded validators and accessible backends
    """
    _debug = lambda x: x  # noqa: E731
    _error = lambda x: x  # noqa: E731
    if debug_logger:
        _debug = lambda x: debug_logger.debug(f"(generate_expectation_tests) {x}")  # type: ignore[union-attr]  # noqa: E731
        _error = lambda x: debug_logger.error(f"(generate_expectation_tests) {x}")  # type: ignore[union-attr]  # noqa: E731

    parametrized_tests = []

    if only_consider_these_backends:
        only_consider_these_backends = [
            backend
            for backend in only_consider_these_backends
            if backend in BACKEND_TO_ENGINE_NAME_DICT
        ]

    engines_implemented = []
    if execution_engine_diagnostics.PandasExecutionEngine:
        engines_implemented.append("pandas")
    if execution_engine_diagnostics.SparkDFExecutionEngine:
        engines_implemented.append("spark")
    if execution_engine_diagnostics.SqlAlchemyExecutionEngine:
        engines_implemented.append("sqlalchemy")
    _debug(
        f"Implemented engines for {expectation_type}: {', '.join(engines_implemented)}"
    )

    num_test_data_cases = len(test_data_cases)
    for i, d in enumerate(test_data_cases, 1):
        _debug(f"test_data_case {i}/{num_test_data_cases}")
        d = copy.deepcopy(d)
        dialects_to_include = {}
        engines_to_include = {}

        # Some Expectations (mostly contrib) explicitly list test_backends/dialects to test with
        if d.test_backends:
            for tb in d.test_backends:
                engines_to_include[tb.backend] = True
                if tb.backend == "sqlalchemy":
                    for dialect in tb.dialects:
                        dialects_to_include[dialect] = True
            _debug(
                f"Tests specify specific backends only: engines_to_include -> {engines_to_include}  dialects_to_include -> {dialects_to_include}"
            )
            if only_consider_these_backends:
                test_backends = list(engines_to_include.keys()) + list(
                    dialects_to_include.keys()
                )
                if "sqlalchemy" in test_backends:
                    test_backends.extend(list(SQL_DIALECT_NAMES))
                engines_to_include = {}
                dialects_to_include = {}
                for backend in set(test_backends) & set(only_consider_these_backends):
                    dialects_to_include[backend] = True
                    if backend in SQL_DIALECT_NAMES:
                        engines_to_include["sqlalchemy"] = True
                    else:
                        engines_to_include[BACKEND_TO_ENGINE_NAME_DICT[backend]] = True
        else:
            engines_to_include[
                "pandas"
            ] = execution_engine_diagnostics.PandasExecutionEngine
            engines_to_include[
                "spark"
            ] = execution_engine_diagnostics.SparkDFExecutionEngine
            engines_to_include[
                "sqlalchemy"
            ] = execution_engine_diagnostics.SqlAlchemyExecutionEngine
            if (
                engines_to_include.get("sqlalchemy") is True
                and raise_exceptions_for_backends is False
            ):
                dialects_to_include = {dialect: True for dialect in SQL_DIALECT_NAMES}

            if only_consider_these_backends:
                engines_to_include = {}
                dialects_to_include = {}
                for backend in only_consider_these_backends:
                    if backend in SQL_DIALECT_NAMES:
                        if "sqlalchemy" in engines_implemented:
                            dialects_to_include[backend] = True
                            engines_to_include["sqlalchemy"] = True
                    else:
                        if backend == "pandas" and "pandas" in engines_implemented:
                            engines_to_include["pandas"] = True
                        elif backend == "spark" and "spark" in engines_implemented:
                            engines_to_include["spark"] = True

        # # Ensure that there is at least 1 SQL dialect if sqlalchemy is used
        # if engines_to_include.get("sqlalchemy") is True and not dialects_to_include:
        #     dialects_to_include["sqlite"] = True

        backends = build_test_backends_list(
            include_pandas=engines_to_include.get("pandas", False),
            include_spark=engines_to_include.get("spark", False),
            include_sqlalchemy=engines_to_include.get("sqlalchemy", False),
            include_sqlite=dialects_to_include.get("sqlite", False),
            include_postgresql=dialects_to_include.get("postgresql", False),
            include_mysql=dialects_to_include.get("mysql", False),
            include_mssql=dialects_to_include.get("mssql", False),
            include_bigquery=dialects_to_include.get("bigquery", False),
            include_trino=dialects_to_include.get("trino", False),
            include_redshift=dialects_to_include.get("redshift", False),
            include_athena=dialects_to_include.get("athena", False),
            include_snowflake=dialects_to_include.get("snowflake", False),
            raise_exceptions_for_backends=raise_exceptions_for_backends,
        )
        titles = []
        only_fors = []
        suppress_test_fors = []
        for _test_case in d.tests:
            titles.append(_test_case.title)
            only_fors.append(_test_case.only_for)
            suppress_test_fors.append(_test_case.suppress_test_for)
        _debug(f"titles -> {titles}")
        _debug(
            f"only_fors -> {only_fors}  suppress_test_fors -> {suppress_test_fors}  only_consider_these_backends -> {only_consider_these_backends}"
        )
        _debug(f"backends -> {backends}")
        if not backends:
            _debug("No suitable backends for this test_data_case")
            continue

        for c in backends:
            _debug(f"Getting validators with data: {c}")

            tests_suppressed_for_backend = [
                c in sup or ("sqlalchemy" in sup and c in SQL_DIALECT_NAMES)
                if sup
                else False
                for sup in suppress_test_fors
            ]
            only_fors_ok = []
            for i, only_for in enumerate(only_fors):
                if not only_for:
                    only_fors_ok.append(True)
                    continue
                if c in only_for or (
                    "sqlalchemy" in only_for and c in SQL_DIALECT_NAMES
                ):
                    only_fors_ok.append(True)
                else:
                    only_fors_ok.append(False)
            if tests_suppressed_for_backend and all(tests_suppressed_for_backend):
                _debug(
                    f"All {len(tests_suppressed_for_backend)} tests are SUPPRESSED for {c}"
                )
                continue
            if not any(only_fors_ok):
                _debug(f"No tests are allowed for {c}")
                _debug(
                    f"c -> {c}  only_fors -> {only_fors}  only_fors_ok -> {only_fors_ok}"
                )
                continue

            datasets = []

            # noinspection PyBroadException,PyExceptClausesOrder
            try:
                if isinstance(d["data"], list):
                    sqlite_db_path = generate_sqlite_db_path()
                    for dataset in d["data"]:
                        datasets.append(
                            get_test_validator_with_data(
                                c,
                                dataset["data"],
                                dataset.get("schemas"),
                                table_name=dataset.get("dataset_name"),
                                sqlite_db_path=sqlite_db_path,
                                extra_debug_info=expectation_type,
                                debug_logger=debug_logger,
                                context=context,
                            )
                        )
                    validator_with_data = datasets[0]
                else:
                    validator_with_data = get_test_validator_with_data(
                        c,
                        d["data"],
                        d["schemas"],
                        extra_debug_info=expectation_type,
                        debug_logger=debug_logger,
                        context=context,
                    )
            except Exception as e:
                # # Adding these print statements for build_gallery.py's console output
                # print("\n\n[[ Problem calling get_test_validator_with_data ]]")
                # print(f"expectation_type -> {expectation_type}")
                # print(f"c -> {c}\ne -> {e}")
                # print(f"d['data'] -> {d.get('data')}")
                # print(f"d['schemas'] -> {d.get('schemas')}")
                # print("DataFrame from data without any casting/conversion ->")
                # print(pd.DataFrame(d.get("data")))
                # print()

                if "data_alt" in d and d["data_alt"] is not None:
                    # print("There is alternate data to try!!")
                    # noinspection PyBroadException
                    try:
                        if isinstance(d["data_alt"], list):
                            sqlite_db_path = generate_sqlite_db_path()
                            for dataset in d["data_alt"]:
                                datasets.append(
                                    get_test_validator_with_data(
                                        c,
                                        dataset["data_alt"],
                                        dataset.get("schemas"),
                                        table_name=dataset.get("dataset_name"),
                                        sqlite_db_path=sqlite_db_path,
                                        extra_debug_info=expectation_type,
                                        debug_logger=debug_logger,
                                        context=context,
                                    )
                                )
                            validator_with_data = datasets[0]
                        else:
                            validator_with_data = get_test_validator_with_data(
                                c,
                                d["data_alt"],
                                d["schemas"],
                                extra_debug_info=expectation_type,
                                debug_logger=debug_logger,
                                context=context,
                            )
                    except Exception:
                        # print(
                        #     "\n[[ STILL Problem calling get_test_validator_with_data ]]"
                        # )
                        # print(f"expectation_type -> {expectation_type}")
                        # print(f"c -> {c}\ne2 -> {e2}")
                        # print(f"d['data_alt'] -> {d.get('data_alt')}")
                        # print(
                        #     "DataFrame from data_alt without any casting/conversion ->"
                        # )
                        # print(pd.DataFrame(d.get("data_alt")))
                        # print()
                        _error(
                            f"PROBLEM with get_test_validator_with_data in backend {c} for {expectation_type} from data AND data_alt {repr(e)[:300]}"
                        )
                        parametrized_tests.append(
                            {
                                "expectation_type": expectation_type,
                                "validator_with_data": None,
                                "error": repr(e)[:300],
                                "test": None,
                                "backend": c,
                            }
                        )
                        continue
                    else:
                        # print("\n[[ The alternate data worked!! ]]\n")
                        _debug(
                            f"Needed to use data_alt for backend {c}, but it worked for {expectation_type}"
                        )
                else:
                    _error(
                        f"PROBLEM with get_test_validator_with_data in backend {c} for {expectation_type} from data (no data_alt to try) {repr(e)[:300]}"
                    )
                    parametrized_tests.append(
                        {
                            "expectation_type": expectation_type,
                            "validator_with_data": None,
                            "error": repr(e)[:300],
                            "test": None,
                            "backend": c,
                        }
                    )
                    continue

            except Exception:
                continue

            for test in d["tests"]:
                if not should_we_generate_this_test(
                    backend=c,
                    expectation_test_case=test,
                    ignore_suppress=ignore_suppress,
                    ignore_only_for=ignore_only_for,
                    extra_debug_info=expectation_type,
                    debug_logger=debug_logger,
                ):
                    continue

                # Known condition: SqlAlchemy does not support allow_cross_type_comparisons
                if (
                    "allow_cross_type_comparisons" in test["input"]
                    and validator_with_data
                    and isinstance(
                        validator_with_data.execution_engine.batch_manager.active_batch_data,
                        SqlAlchemyBatchData,
                    )
                ):
                    continue

                parametrized_tests.append(
                    {
                        "expectation_type": expectation_type,
                        "validator_with_data": validator_with_data,
                        "test": test,
                        "backend": c,
                    }
                )

    return parametrized_tests


def should_we_generate_this_test(
    backend: str,
    expectation_test_case: ExpectationTestCase,
    ignore_suppress: bool = False,
    ignore_only_for: bool = False,
    extra_debug_info: str = "",
    debug_logger: Optional[logging.Logger] = None,
):

    _debug = lambda x: x  # noqa: E731
    if debug_logger:
        _debug = lambda x: debug_logger.debug(f"(should_we_generate_this_test) {x}")  # type: ignore[union-attr] # noqa: E731

    # backend will only ever be pandas, spark, or a specific SQL dialect, but sometimes
    # suppress_test_for or only_for may include "sqlalchemy"
    #
    # There is one Expectation (expect_column_values_to_be_of_type) that has some tests that
    # are only for specific versions of pandas
    #   - only_for can be any of: pandas, pandas_022, pandas_023, pandas>=024
    #   - See: https://github.com/great-expectations/great_expectations/blob/7766bb5caa4e0e5b22fa3b3a5e1f2ac18922fdeb/tests/test_definitions/test_expectations_cfe.py#L176-L185
    if backend in expectation_test_case.suppress_test_for:
        if ignore_suppress:
            _debug(
                f"Should be suppressing {expectation_test_case.title} for {backend}, but ignore_suppress is True | {extra_debug_info}"
            )
            return True
        else:
            _debug(
                f"Backend {backend} is suppressed for test {expectation_test_case.title}: | {extra_debug_info}"
            )
            return False
    if (
        "sqlalchemy" in expectation_test_case.suppress_test_for
        and backend in SQL_DIALECT_NAMES
    ):
        if ignore_suppress:
            _debug(
                f"Should be suppressing {expectation_test_case.title} for sqlalchemy (including {backend}), but ignore_suppress is True | {extra_debug_info}"
            )
            return True
        else:
            _debug(
                f"All sqlalchemy (including {backend}) is suppressed for test: {expectation_test_case.title} | {extra_debug_info}"
            )
            return False
    if expectation_test_case.only_for is not None and expectation_test_case.only_for:
        if backend not in expectation_test_case.only_for:
            if (
                "sqlalchemy" in expectation_test_case.only_for
                and backend in SQL_DIALECT_NAMES
            ):
                return True
            elif "pandas" == backend:
                major, minor, *_ = pd.__version__.split(".")
                if (
                    "pandas_022" in expectation_test_case.only_for
                    or "pandas_023" in expectation_test_case.only_for
                ):
                    if major == "0" and minor in ["22", "23"]:
                        return True
                elif "pandas>=024" in expectation_test_case.only_for:
                    if (major == "0" and int(minor) >= 24) or int(major) >= 1:
                        return True

            if ignore_only_for:
                _debug(
                    f"Should normally not run test {expectation_test_case.title} for {backend}, but ignore_only_for is True | {extra_debug_info}"
                )
                return True
            else:
                _debug(
                    f"Only {expectation_test_case.only_for} allowed (not {backend}) for test: {expectation_test_case.title} | {extra_debug_info}"
                )
                return False

    return True


def sort_unexpected_values(test_value_list, result_value_list):
    # check if value can be sorted; if so, sort so arbitrary ordering of results does not cause failure
    if (isinstance(test_value_list, list)) & (len(test_value_list) >= 1):
        # __lt__ is not implemented for python dictionaries making sorting trickier
        # in our case, we will sort on the values for each key sequentially
        if isinstance(test_value_list[0], dict):
            test_value_list = sorted(
                test_value_list,
                key=lambda x: tuple(x[k] for k in list(test_value_list[0].keys())),
            )
            result_value_list = sorted(
                result_value_list,
                key=lambda x: tuple(x[k] for k in list(test_value_list[0].keys())),
            )
        # if python built-in class has __lt__ then sorting can always work this way
        elif type(test_value_list[0].__lt__(test_value_list[0])) != type(
            NotImplemented
        ):
            test_value_list = sorted(test_value_list, key=lambda x: str(x))
            result_value_list = sorted(result_value_list, key=lambda x: str(x))

    return test_value_list, result_value_list


def evaluate_json_test_v2_api(data_asset, expectation_type, test) -> None:
    """
    This method will evaluate the result of a test build using the Great Expectations json test format.

    NOTE: Tests can be suppressed for certain data types if the test contains the Key 'suppress_test_for' with a list
        of DataAsset types to suppress, such as ['SQLAlchemy', 'Pandas'].

    :param data_asset: (DataAsset) A great expectations DataAsset
    :param expectation_type: (string) the name of the expectation to be run using the test input
    :param test: (dict) a dictionary containing information for the test to be run. The dictionary must include:
        - title: (string) the name of the test
        - exact_match_out: (boolean) If true, match the 'out' dictionary exactly against the result of the expectation
        - in: (dict or list) a dictionary of keyword arguments to use to evaluate the expectation or a list of positional arguments
        - out: (dict) the dictionary keys against which to make assertions. Unless exact_match_out is true, keys must\
            come from the following list:
              - success
              - observed_value
              - unexpected_index_list
              - unexpected_list
              - details
              - traceback_substring (if present, the string value will be expected as a substring of the exception_traceback)
    :return: None. asserts correctness of results.
    """

    data_asset.set_default_expectation_argument("result_format", "COMPLETE")
    data_asset.set_default_expectation_argument("include_config", False)

    if "title" not in test:
        raise ValueError("Invalid test configuration detected: 'title' is required.")

    if "exact_match_out" not in test:
        raise ValueError(
            "Invalid test configuration detected: 'exact_match_out' is required."
        )

    if "input" not in test:
        if "in" in test:
            test["input"] = test["in"]
        else:
            raise ValueError(
                "Invalid test configuration detected: 'input' is required."
            )

    if "output" not in test:
        if "out" in test:
            test["output"] = test["out"]
        else:
            raise ValueError(
                "Invalid test configuration detected: 'output' is required."
            )

    # Support tests with positional arguments
    if isinstance(test["input"], list):
        result = getattr(data_asset, expectation_type)(*test["input"])
    # As well as keyword arguments
    else:
        result = getattr(data_asset, expectation_type)(**test["input"])

    check_json_test_result(test=test, result=result, data_asset=data_asset)


def evaluate_json_test_v3_api(  # noqa: C901 - 16
    validator: Validator,
    expectation_type: str,
    test: Dict[str, Any],
    raise_exception: bool = True,
    debug_logger: Optional[Logger] = None,
    pk_column: bool = False,
):
    """
    This method will evaluate the result of a test build using the Great Expectations json test format.

    NOTE: Tests can be suppressed for certain data types if the test contains the Key 'suppress_test_for' with a list
        of DataAsset types to suppress, such as ['SQLAlchemy', 'Pandas'].

    :param validator: (Validator) reference to "Validator" (key object that resolves Metrics and validates Expectations)
    :param expectation_type: (string) the name of the expectation to be run using the test input
    :param test: (dict) a dictionary containing information for the test to be run. The dictionary must include:
        - title: (string) the name of the test
        - exact_match_out: (boolean) If true, match the 'out' dictionary exactly against the result of the expectation
        - in: (dict or list) a dictionary of keyword arguments to use to evaluate the expectation or a list of positional arguments
        - out: (dict) the dictionary keys against which to make assertions. Unless exact_match_out is true, keys must\
            come from the following list:
              - success
              - observed_value
              - unexpected_index_list
              - unexpected_list
              - details
              - traceback_substring (if present, the string value will be expected as a substring of the exception_traceback)
    :param raise_exception: (bool) If False, capture any failed AssertionError from the call to check_json_test_result and return with validation_result
    :param debug_logger: logger instance or None
    :param pk_column: If True, then the primary-key column has been defined in the json test data.
    :return: Tuple(ExpectationValidationResult, error_message, stack_trace). asserts correctness of results.
    """
    if debug_logger is not None:
        _debug = lambda x: debug_logger.debug(  # noqa: E731
            f"(evaluate_json_test_v3_api) {x}"
        )
    else:
        _debug = lambda x: x  # noqa: E731

    expectation_suite = ExpectationSuite(
        "json_test_suite", data_context=validator._data_context
    )
    # noinspection PyProtectedMember
    validator._initialize_expectations(expectation_suite=expectation_suite)
    # validator.set_default_expectation_argument("result_format", "COMPLETE")
    # validator.set_default_expectation_argument("include_config", False)

    if "title" not in test:
        raise ValueError("Invalid test configuration detected: 'title' is required.")

    if "exact_match_out" not in test:
        raise ValueError(
            "Invalid test configuration detected: 'exact_match_out' is required."
        )

    if "input" not in test:
        if "in" in test:
            test["input"] = test["in"]
        else:
            raise ValueError(
                "Invalid test configuration detected: 'input' is required."
            )

    if "output" not in test:
        if "out" in test:
            test["output"] = test["out"]
        else:
            raise ValueError(
                "Invalid test configuration detected: 'output' is required."
            )

    kwargs = copy.deepcopy(test["input"])
    error_message = None
    stack_trace = None

    try:
        if isinstance(test["input"], list):
            result = getattr(validator, expectation_type)(*kwargs)
        # As well as keyword arguments
        else:
            if pk_column:
                runtime_kwargs = {
                    "result_format": {
                        "result_format": "COMPLETE",
                        "unexpected_index_column_names": ["pk_index"],
                    },
                    "include_config": False,
                }
            else:
                runtime_kwargs = {
                    "result_format": {
                        "result_format": "COMPLETE",
                    },
                    "include_config": False,
                }
            runtime_kwargs.update(kwargs)
            result = getattr(validator, expectation_type)(**runtime_kwargs)
    except (
        MetricProviderError,
        MetricResolutionError,
        InvalidExpectationConfigurationError,
    ) as e:
        if raise_exception:
            raise
        error_message = str(e)
        stack_trace = (traceback.format_exc(),)
        result = None
    else:
        try:
            check_json_test_result(
                test=test,
                result=result,
                data_asset=validator.execution_engine.batch_manager.active_batch_data,
                pk_column=pk_column,
            )
        except Exception as e:
            _debug(
                f"RESULT: {result['result']}  |  CONFIG: {result['expectation_config']}"
            )
            if raise_exception:
                raise
            error_message = str(e)
            stack_trace = (traceback.format_exc(),)

    return (result, error_message, stack_trace)


def check_json_test_result(  # noqa: C901 - 52
    test, result, data_asset=None, pk_column=False
) -> None:

    # check for id_pk results in cases where pk_column is true and unexpected_index_list already exists
    # this will work for testing since result_format is COMPLETE
    if pk_column:
        if not result["success"]:
            if "unexpected_index_list" in result["result"]:
                assert "unexpected_index_query" in result["result"]

    if "unexpected_list" in result["result"]:
        if ("result" in test["output"]) and (
            "unexpected_list" in test["output"]["result"]
        ):
            (
                test["output"]["result"]["unexpected_list"],
                result["result"]["unexpected_list"],
            ) = sort_unexpected_values(
                test["output"]["result"]["unexpected_list"],
                result["result"]["unexpected_list"],
            )
        elif "unexpected_list" in test["output"]:
            (
                test["output"]["unexpected_list"],
                result["result"]["unexpected_list"],
            ) = sort_unexpected_values(
                test["output"]["unexpected_list"],
                result["result"]["unexpected_list"],
            )

    if "partial_unexpected_list" in result["result"]:
        if ("result" in test["output"]) and (
            "partial_unexpected_list" in test["output"]["result"]
        ):
            (
                test["output"]["result"]["partial_unexpected_list"],
                result["result"]["partial_unexpected_list"],
            ) = sort_unexpected_values(
                test["output"]["result"]["partial_unexpected_list"],
                result["result"]["partial_unexpected_list"],
            )
        elif "partial_unexpected_list" in test["output"]:
            (
                test["output"]["partial_unexpected_list"],
                result["result"]["partial_unexpected_list"],
            ) = sort_unexpected_values(
                test["output"]["partial_unexpected_list"],
                result["result"]["partial_unexpected_list"],
            )

    # Determine if np.allclose(..) might be needed for float comparison
    try_allclose = False
    if "observed_value" in test["output"]:
        if RX_FLOAT.match(repr(test["output"]["observed_value"])):
            try_allclose = True

    # Check results
    if test["exact_match_out"] is True:
        if "result" in result and "observed_value" in result["result"]:
            if isinstance(result["result"]["observed_value"], (np.floating, float)):
                assert np.allclose(
                    result["result"]["observed_value"],
                    expectationValidationResultSchema.load(test["output"])["result"][
                        "observed_value"
                    ],
                    rtol=RTOL,
                    atol=ATOL,
                ), f"(RTOL={RTOL}, ATOL={ATOL}) {result['result']['observed_value']} not np.allclose to {expectationValidationResultSchema.load(test['output'])['result']['observed_value']}"
            else:
                assert result == expectationValidationResultSchema.load(
                    test["output"]
                ), f"{result} != {expectationValidationResultSchema.load(test['output'])}"
        else:
            assert result == expectationValidationResultSchema.load(
                test["output"]
            ), f"{result} != {expectationValidationResultSchema.load(test['output'])}"
    else:
        # Convert result to json since our tests are reading from json so cannot easily contain richer types (e.g. NaN)
        # NOTE - 20191031 - JPC - we may eventually want to change these tests as we update our view on how
        # representations, serializations, and objects should interact and how much of that is shown to the user.
        result = result.to_json_dict()
        for key, value in test["output"].items():
            if key == "success":
                if isinstance(value, (np.floating, float)):
                    try:
                        assert np.allclose(
                            result["success"],
                            value,
                            rtol=RTOL,
                            atol=ATOL,
                        ), f"(RTOL={RTOL}, ATOL={ATOL}) {result['success']} not np.allclose to {value}"
                    except TypeError:
                        assert (
                            result["success"] == value
                        ), f"{result['success']} != {value}"
                else:
                    assert result["success"] == value, f"{result['success']} != {value}"

            elif key == "observed_value":
                if "tolerance" in test:
                    if isinstance(value, dict):
                        assert set(result["result"]["observed_value"].keys()) == set(
                            value.keys()
                        ), f"{set(result['result']['observed_value'].keys())} != {set(value.keys())}"
                        for k, v in value.items():
                            assert np.allclose(
                                result["result"]["observed_value"][k],
                                v,
                                rtol=test["tolerance"],
                            )
                    else:
                        assert np.allclose(
                            result["result"]["observed_value"],
                            value,
                            rtol=test["tolerance"],
                        )
                else:
                    if isinstance(value, dict) and "values" in value:
                        try:
                            assert np.allclose(
                                result["result"]["observed_value"]["values"],
                                value["values"],
                                rtol=RTOL,
                                atol=ATOL,
                            ), f"(RTOL={RTOL}, ATOL={ATOL}) {result['result']['observed_value']['values']} not np.allclose to {value['values']}"
                        except TypeError as e:
                            print(e)
                            assert (
                                result["result"]["observed_value"] == value
                            ), f"{result['result']['observed_value']} != {value}"
                    elif try_allclose:
                        assert np.allclose(
                            result["result"]["observed_value"],
                            value,  # type: ignore[arg-type]
                            rtol=RTOL,
                            atol=ATOL,
                        ), f"(RTOL={RTOL}, ATOL={ATOL}) {result['result']['observed_value']} not np.allclose to {value}"
                    else:
                        assert (
                            result["result"]["observed_value"] == value
                        ), f"{result['result']['observed_value']} != {value}"

            # NOTE: This is a key used ONLY for testing cases where an expectation is legitimately allowed to return
            # any of multiple possible observed_values. expect_column_values_to_be_of_type is one such expectation.
            elif key == "observed_value_list":
                assert result["result"]["observed_value"] in value

            elif key == "unexpected_index_list":
                unexpected_list = result["result"].get("unexpected_index_list")
                if pk_column and unexpected_list:
                    # Note that consistent ordering of unexpected_list is not a guarantee by ID/PK
                    assert (
                        sorted(unexpected_list, key=lambda d: d["pk_index"]) == value
                    ), f"{unexpected_list} != {value}"

            elif key == "unexpected_list":
                try:
                    assert result["result"]["unexpected_list"] == value, (
                        "expected "
                        + str(value)
                        + " but got "
                        + str(result["result"]["unexpected_list"])
                    )
                except AssertionError:
                    if result["result"]["unexpected_list"]:
                        if type(result["result"]["unexpected_list"][0]) == list:
                            unexpected_list_tup = [
                                tuple(x) for x in result["result"]["unexpected_list"]
                            ]
                            assert (
                                unexpected_list_tup == value
                            ), f"{unexpected_list_tup} != {value}"
                        else:
                            raise
                    else:
                        raise

            elif key == "partial_unexpected_list":
                assert result["result"]["partial_unexpected_list"] == value, (
                    "expected "
                    + str(value)
                    + " but got "
                    + str(result["result"]["partial_unexpected_list"])
                )

            elif key == "unexpected_count":
                pass

            elif key == "details":
                assert result["result"]["details"] == value

            elif key == "value_counts":
                for val_count in value:
                    assert val_count in result["result"]["details"]["value_counts"]

            elif key.startswith("observed_cdf"):
                if "x_-1" in key:
                    if key.endswith("gt"):
                        assert (
                            result["result"]["details"]["observed_cdf"]["x"][-1] > value
                        )
                    else:
                        assert (
                            result["result"]["details"]["observed_cdf"]["x"][-1]
                            == value
                        )
                elif "x_0" in key:
                    if key.endswith("lt"):
                        assert (
                            result["result"]["details"]["observed_cdf"]["x"][0] < value
                        )
                    else:
                        assert (
                            result["result"]["details"]["observed_cdf"]["x"][0] == value
                        )
                else:
                    raise ValueError(
                        f"Invalid test specification: unknown key {key} in 'out'"
                    )

            elif key == "traceback_substring":
                assert result["exception_info"][
                    "raised_exception"
                ], f"{result['exception_info']['raised_exception']}"
                assert value in result["exception_info"]["exception_traceback"], (
                    "expected to find "
                    + value
                    + " in "
                    + result["exception_info"]["exception_traceback"]
                )

            elif key == "expected_partition":
                assert np.allclose(
                    result["result"]["details"]["expected_partition"]["bins"],
                    value["bins"],
                )
                assert np.allclose(
                    result["result"]["details"]["expected_partition"]["weights"],
                    value["weights"],
                )
                if "tail_weights" in result["result"]["details"]["expected_partition"]:
                    assert np.allclose(
                        result["result"]["details"]["expected_partition"][
                            "tail_weights"
                        ],
                        value["tail_weights"],
                    )

            elif key == "observed_partition":
                assert np.allclose(
                    result["result"]["details"]["observed_partition"]["bins"],
                    value["bins"],
                )
                assert np.allclose(
                    result["result"]["details"]["observed_partition"]["weights"],
                    value["weights"],
                )
                if "tail_weights" in result["result"]["details"]["observed_partition"]:
                    assert np.allclose(
                        result["result"]["details"]["observed_partition"][
                            "tail_weights"
                        ],
                        value["tail_weights"],
                    )

            else:
                raise ValueError(
                    f"Invalid test specification: unknown key {key} in 'out'"
                )


def generate_test_table_name(
    default_table_name_prefix: str = "test_data_",
) -> str:
    table_name: str = default_table_name_prefix + "".join(
        [random.choice(string.ascii_letters + string.digits) for _ in range(8)]
    )
    return table_name


def _create_bigquery_engine() -> Engine:
    return create_engine(_get_bigquery_connection_string())


def _get_bigquery_connection_string() -> str:
    gcp_project = os.getenv("GE_TEST_GCP_PROJECT")
    if not gcp_project:
        raise ValueError(
            "Environment Variable GE_TEST_GCP_PROJECT is required to run BigQuery expectation tests"
        )

    return f"bigquery://{gcp_project}/{_bigquery_dataset()}"


def _bigquery_dataset() -> str:
    dataset = os.getenv("GE_TEST_BIGQUERY_DATASET")
    if not dataset:
        raise ValueError(
            "Environment Variable GE_TEST_BIGQUERY_DATASET is required to run BigQuery expectation tests"
        )
    return dataset


def _create_trino_engine(
    hostname: str = "localhost", schema_name: str = "schema"
) -> Engine:
    engine = create_engine(
        _get_trino_connection_string(hostname=hostname, schema_name=schema_name)
    )
    from sqlalchemy import text
    from trino.exceptions import TrinoUserError

    with engine.begin() as conn:
        try:
            schemas = conn.execute(
                text(f"show schemas from memory like {repr(schema_name)}")
            ).fetchall()
            if (schema_name,) not in schemas:
                conn.execute(text(f"create schema {schema_name}"))
        except TrinoUserError:
            pass

    return engine
    # trino_user = os.getenv("GE_TEST_TRINO_USER")
    # if not trino_user:
    #     raise ValueError(
    #         "Environment Variable GE_TEST_TRINO_USER is required to run trino expectation tests."
    #     )

    # trino_password = os.getenv("GE_TEST_TRINO_PASSWORD")
    # if not trino_password:
    #     raise ValueError(
    #         "Environment Variable GE_TEST_TRINO_PASSWORD is required to run trino expectation tests."
    #     )

    # trino_account = os.getenv("GE_TEST_TRINO_ACCOUNT")
    # if not trino_account:
    #     raise ValueError(
    #         "Environment Variable GE_TEST_TRINO_ACCOUNT is required to run trino expectation tests."
    #     )

    # trino_cluster = os.getenv("GE_TEST_TRINO_CLUSTER")
    # if not trino_cluster:
    #     raise ValueError(
    #         "Environment Variable GE_TEST_TRINO_CLUSTER is required to run trino expectation tests."
    #     )

    # return create_engine(
    #     f"trino://{trino_user}:{trino_password}@{trino_account}-{trino_cluster}.trino.galaxy.starburst.io:443/test_suite/test_ci"
    # )


def _get_trino_connection_string(
    hostname: str = "localhost", schema_name: str = "schema"
) -> str:
    return f"trino://test@{hostname}:8088/memory/{schema_name}"


def _create_redshift_engine() -> Engine:
    return create_engine(_get_redshift_connection_string())


def _get_redshift_connection_string() -> str:
    """
    Copied get_redshift_connection_url func from tests/test_utils.py
    """
    host = os.environ.get("REDSHIFT_HOST")
    port = os.environ.get("REDSHIFT_PORT")
    user = os.environ.get("REDSHIFT_USERNAME")
    pswd = os.environ.get("REDSHIFT_PASSWORD")
    db = os.environ.get("REDSHIFT_DATABASE")
    ssl = os.environ.get("REDSHIFT_SSLMODE")

    if not host:
        raise ValueError(
            "Environment Variable REDSHIFT_HOST is required to run integration tests against Redshift"
        )
    if not port:
        raise ValueError(
            "Environment Variable REDSHIFT_PORT is required to run integration tests against Redshift"
        )
    if not user:
        raise ValueError(
            "Environment Variable REDSHIFT_USERNAME is required to run integration tests against Redshift"
        )
    if not pswd:
        raise ValueError(
            "Environment Variable REDSHIFT_PASSWORD is required to run integration tests against Redshift"
        )
    if not db:
        raise ValueError(
            "Environment Variable REDSHIFT_DATABASE is required to run integration tests against Redshift"
        )
    if not ssl:
        raise ValueError(
            "Environment Variable REDSHIFT_SSLMODE is required to run integration tests against Redshift"
        )

    url = f"redshift+psycopg2://{user}:{pswd}@{host}:{port}/{db}?sslmode={ssl}"

    return url


def _create_athena_engine(db_name_env_var: str = "ATHENA_DB_NAME") -> Engine:
    return create_engine(_get_athena_connection_string(db_name_env_var=db_name_env_var))


def _get_athena_connection_string(db_name_env_var: str = "ATHENA_DB_NAME") -> str:
    """
    Copied get_awsathena_connection_url and get_awsathena_db_name funcs from
    tests/test_utils.py
    """
    ATHENA_DB_NAME: Optional[str] = os.getenv(db_name_env_var)
    ATHENA_STAGING_S3: Optional[str] = os.getenv("ATHENA_STAGING_S3")

    if not ATHENA_DB_NAME:
        raise ValueError(
            f"Environment Variable {db_name_env_var} is required to run integration tests against AWS Athena"
        )

    if not ATHENA_STAGING_S3:
        raise ValueError(
            "Environment Variable ATHENA_STAGING_S3 is required to run integration tests against AWS Athena"
        )

    url = f"awsathena+rest://@athena.us-east-1.amazonaws.com/{ATHENA_DB_NAME}?s3_staging_dir={ATHENA_STAGING_S3}"

    return url


def _create_snowflake_engine() -> Engine:
    return create_engine(_get_snowflake_connection_string())


def _get_snowflake_connection_string() -> str:
    """
    Copied get_snowflake_connection_url func from tests/test_utils.py
    """
    sfUser = os.environ.get("SNOWFLAKE_USER")
    sfPswd = os.environ.get("SNOWFLAKE_PW")
    sfAccount = os.environ.get("SNOWFLAKE_ACCOUNT")
    sfDatabase = os.environ.get("SNOWFLAKE_DATABASE")
    sfSchema = os.environ.get("SNOWFLAKE_SCHEMA")
    sfWarehouse = os.environ.get("SNOWFLAKE_WAREHOUSE")
    sfRole = os.environ.get("SNOWFLAKE_ROLE") or "PUBLIC"

    url = f"snowflake://{sfUser}:{sfPswd}@{sfAccount}/{sfDatabase}/{sfSchema}?warehouse={sfWarehouse}&role={sfRole}"

    return url


def generate_sqlite_db_path():
    """Creates a temporary directory and absolute path to an ephemeral sqlite_db within that temp directory.

    Used to support testing of multi-table expectations without creating temp directories at import.

    Returns:
        str: An absolute path to the ephemeral db within the created temporary directory.
    """
    tmp_dir = str(tempfile.mkdtemp())
    abspath = os.path.abspath(  # noqa: PTH100
        os.path.join(  # noqa: PTH118
            tmp_dir,
            "sqlite_db"
            + "".join(
                [random.choice(string.ascii_letters + string.digits) for _ in range(8)]
            )
            + ".db",
        )
    )
    return abspath<|MERGE_RESOLUTION|>--- conflicted
+++ resolved
@@ -1277,9 +1277,6 @@
         )
 
     elif execution_engine == "spark":
-<<<<<<< HEAD
-        import pyspark.sql.types as sparktypes
-=======
         return _get_test_validator_with_data_spark(
             data=data,
             schemas=schemas,
@@ -1288,7 +1285,6 @@
         )
     else:
         raise ValueError(f"Unknown dataset_type {str(execution_engine)}")
->>>>>>> 492fb1e4
 
         spark_types: dict = {
             "StringType": sparktypes.StringType,
@@ -1369,22 +1365,6 @@
                 )  # create a list of rows
                 spark_df = spark.createDataFrame(data_reshaped, schema=spark_schema)
             except TypeError:
-<<<<<<< HEAD
-                string_schema = sparktypes.StructType(
-                    [
-                        sparktypes.StructField(column, sparktypes.StringType())
-                        for column in schema
-                    ]
-                )
-                spark_df = spark.createDataFrame(data_reshaped, string_schema)
-                for c in spark_df.columns:
-                    spark_df = spark_df.withColumn(
-                        c, spark_df[c].cast(spark_types[schema[c]]())
-                    )
-        elif len(data_reshaped) == 0:
-            # if we have an empty dataset and no schema, need to assign an arbitrary type
-            columns = list(data.keys())
-=======
                 # noinspection PyUnresolvedReferences
                 type_ = getattr(pd, value)()
             pandas_schema[key] = type_
@@ -1478,7 +1458,6 @@
             schema["pk_index"] = "IntegerType"
         # sometimes first method causes Spark to throw a TypeError
         try:
->>>>>>> 492fb1e4
             spark_schema = sparktypes.StructType(
                 [
                     sparktypes.StructField(column, sparktypes.StringType())
@@ -1491,28 +1470,6 @@
             columns = list(data.keys())
             spark_df = spark.createDataFrame(data_reshaped, columns)
 
-<<<<<<< HEAD
-        if table_name is None:
-            # noinspection PyUnusedLocal
-            table_name = generate_test_table_name()
-
-        batch_definition = BatchDefinition(
-            datasource_name="spark_datasource",
-            data_connector_name="runtime_data_connector",
-            data_asset_name="my_asset",
-            batch_identifiers=IDDict({}),
-            batch_spec_passthrough=None,
-        )
-        return build_spark_validator_with_data(
-            df=spark_df,
-            spark=spark,
-            batch_definition=batch_definition,
-            context=context,
-        )
-
-    else:
-        raise ValueError(f"Unknown dataset_type {str(execution_engine)}")
-=======
     batch_definition = BatchDefinition(
         datasource_name="spark_datasource",
         data_connector_name="runtime_data_connector",
@@ -1526,8 +1483,7 @@
         batch_definition=batch_definition,
         context=context,
     )
->>>>>>> 492fb1e4
-
+    
 
 def build_pandas_validator_with_data(
     df: pd.DataFrame,
