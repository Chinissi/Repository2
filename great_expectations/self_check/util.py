import copy
import locale
import logging
import os
import platform
import random
import string
import tempfile
import threading
from functools import wraps
from types import ModuleType
from typing import Dict, List, Optional, Union

import numpy as np
import pandas as pd
from dateutil.parser import parse
from pandas import DataFrame as pandas_DataFrame

from great_expectations.core import (
    ExpectationConfigurationSchema,
    ExpectationSuite,
    ExpectationSuiteSchema,
    ExpectationSuiteValidationResultSchema,
    ExpectationValidationResultSchema,
)
from great_expectations.core.batch import Batch, BatchDefinition
from great_expectations.core.util import (
    get_or_create_spark_application,
    get_sql_dialect_floating_point_infinity_value,
)
from great_expectations.dataset import PandasDataset, SparkDFDataset, SqlAlchemyDataset
from great_expectations.execution_engine import (
    PandasExecutionEngine,
    SparkDFExecutionEngine,
    SqlAlchemyExecutionEngine,
)
from great_expectations.execution_engine.sparkdf_batch_data import SparkDFBatchData
from great_expectations.execution_engine.sqlalchemy_batch_data import (
    SqlAlchemyBatchData,
)
from great_expectations.profile import ColumnsExistProfiler
from great_expectations.util import import_library_module
from great_expectations.validator.validator import Validator

expectationValidationResultSchema = ExpectationValidationResultSchema()
expectationSuiteValidationResultSchema = ExpectationSuiteValidationResultSchema()
expectationConfigurationSchema = ExpectationConfigurationSchema()
expectationSuiteSchema = ExpectationSuiteSchema()


logger = logging.getLogger(__name__)

tmp_dir = str(tempfile.mkdtemp())


try:
    import sqlalchemy as sqlalchemy
    from sqlalchemy import create_engine

    # noinspection PyProtectedMember
    from sqlalchemy.engine import Engine
    from sqlalchemy.exc import SQLAlchemyError
except ImportError:
    sqlalchemy = None
    create_engine = None
    Engine = None
    SQLAlchemyError = None
    logger.debug("Unable to load SqlAlchemy or one of its subclasses.")

try:
    from pyspark.sql import DataFrame as SparkDataFrame
    from pyspark.sql import SparkSession
except ImportError:
    SparkSession = None
    SparkDataFrame = type(None)

try:
    from pyspark.sql import DataFrame as spark_DataFrame
except ImportError:
    spark_DataFrame = type(None)

try:
    import sqlalchemy.dialects.sqlite as sqlitetypes
    from sqlalchemy.dialects.sqlite import dialect as sqliteDialect

    SQLITE_TYPES = {
        "VARCHAR": sqlitetypes.VARCHAR,
        "CHAR": sqlitetypes.CHAR,
        "INTEGER": sqlitetypes.INTEGER,
        "SMALLINT": sqlitetypes.SMALLINT,
        "DATETIME": sqlitetypes.DATETIME(truncate_microseconds=True),
        "DATE": sqlitetypes.DATE,
        "FLOAT": sqlitetypes.FLOAT,
        "BOOLEAN": sqlitetypes.BOOLEAN,
        "TIMESTAMP": sqlitetypes.TIMESTAMP,
    }
except (ImportError, KeyError):
    sqlitetypes = None
    sqliteDialect = None
    SQLITE_TYPES = {}

try:
    import pybigquery.sqlalchemy_bigquery
    import pybigquery.sqlalchemy_bigquery as BigQueryDialect

    ###
    # NOTE: 20210816 - jdimatteo: A convention we rely on is for SqlAlchemy dialects
    # to define an attribute "dialect". A PR has been submitted to fix this upstream
    # with https://github.com/googleapis/python-bigquery-sqlalchemy/pull/251. If that
    # fix isn't present, add this "dialect" attribute here:
    if not hasattr(pybigquery.sqlalchemy_bigquery, "dialect"):
        pybigquery.sqlalchemy_bigquery.dialect = (
            pybigquery.sqlalchemy_bigquery.BigQueryDialect
        )

    # Sometimes "pybigquery.sqlalchemy_bigquery" fails to self-register in Azure (our CI/CD pipeline) in certain cases, so we do it explicitly.
    # (see https://stackoverflow.com/questions/53284762/nosuchmoduleerror-cant-load-plugin-sqlalchemy-dialectssnowflake)
    sqlalchemy.dialects.registry.register(
        "bigquery", "pybigquery.sqlalchemy_bigquery", "dialect"
    )
    try:
        getattr(pybigquery.sqlalchemy_bigquery, "INTEGER")
        bigquery_types_tuple = {}
        BIGQUERY_TYPES = {
            "INTEGER": pybigquery.sqlalchemy_bigquery.INTEGER,
            "NUMERIC": pybigquery.sqlalchemy_bigquery.NUMERIC,
            "STRING": pybigquery.sqlalchemy_bigquery.STRING,
            "BIGNUMERIC": pybigquery.sqlalchemy_bigquery.BIGNUMERIC,
            "BYTES": pybigquery.sqlalchemy_bigquery.BYTES,
            "BOOL": pybigquery.sqlalchemy_bigquery.BOOL,
            "BOOLEAN": pybigquery.sqlalchemy_bigquery.BOOLEAN,
            "TIMESTAMP": pybigquery.sqlalchemy_bigquery.TIMESTAMP,
            "TIME": pybigquery.sqlalchemy_bigquery.TIME,
            "FLOAT": pybigquery.sqlalchemy_bigquery.FLOAT,
            "DATE": pybigquery.sqlalchemy_bigquery.DATE,
            "DATETIME": pybigquery.sqlalchemy_bigquery.DATETIME,
        }
    except AttributeError:
        # In older versions of the pybigquery driver, types were not exported, so we use a hack
        logger.warning(
            "Old pybigquery driver version detected. Consider upgrading to 0.4.14 or later."
        )
        from collections import namedtuple

        BigQueryTypes = namedtuple(
            "BigQueryTypes", sorted(pybigquery.sqlalchemy_bigquery._type_map)
        )
        bigquery_types_tuple = BigQueryTypes(**pybigquery.sqlalchemy_bigquery._type_map)
        BIGQUERY_TYPES = {}
<<<<<<< HEAD
=======

>>>>>>> 55aecd9d
except (ImportError, AttributeError):
    bigquery_types_tuple = None
    BigQueryDialect = None
    pybigquery = None
    BIGQUERY_TYPES = {}


try:
    import sqlalchemy.dialects.postgresql as postgresqltypes
    from sqlalchemy.dialects.postgresql import dialect as postgresqlDialect

    POSTGRESQL_TYPES = {
        "TEXT": postgresqltypes.TEXT,
        "CHAR": postgresqltypes.CHAR,
        "INTEGER": postgresqltypes.INTEGER,
        "SMALLINT": postgresqltypes.SMALLINT,
        "BIGINT": postgresqltypes.BIGINT,
        "TIMESTAMP": postgresqltypes.TIMESTAMP,
        "DATE": postgresqltypes.DATE,
        "DOUBLE_PRECISION": postgresqltypes.DOUBLE_PRECISION,
        "BOOLEAN": postgresqltypes.BOOLEAN,
        "NUMERIC": postgresqltypes.NUMERIC,
    }
except (ImportError, KeyError):
    postgresqltypes = None
    postgresqlDialect = None
    POSTGRESQL_TYPES = {}

try:
    import sqlalchemy.dialects.mysql as mysqltypes
    from sqlalchemy.dialects.mysql import dialect as mysqlDialect

    MYSQL_TYPES = {
        "TEXT": mysqltypes.TEXT,
        "CHAR": mysqltypes.CHAR,
        "INTEGER": mysqltypes.INTEGER,
        "SMALLINT": mysqltypes.SMALLINT,
        "BIGINT": mysqltypes.BIGINT,
        "DATETIME": mysqltypes.DATETIME,
        "TIMESTAMP": mysqltypes.TIMESTAMP,
        "DATE": mysqltypes.DATE,
        "FLOAT": mysqltypes.FLOAT,
        "DOUBLE": mysqltypes.DOUBLE,
        "BOOLEAN": mysqltypes.BOOLEAN,
        "TINYINT": mysqltypes.TINYINT,
    }
except (ImportError, KeyError):
    mysqltypes = None
    mysqlDialect = None
    MYSQL_TYPES = {}

try:
    import sqlalchemy.dialects.mssql as mssqltypes
    from sqlalchemy.dialects.mssql import dialect as mssqlDialect

    MSSQL_TYPES = {
        "BIGINT": mssqltypes.BIGINT,
        "BINARY": mssqltypes.BINARY,
        "BIT": mssqltypes.BIT,
        "CHAR": mssqltypes.CHAR,
        "DATE": mssqltypes.DATE,
        "DATETIME": mssqltypes.DATETIME,
        "DATETIME2": mssqltypes.DATETIME2,
        "DATETIMEOFFSET": mssqltypes.DATETIMEOFFSET,
        "DECIMAL": mssqltypes.DECIMAL,
        "FLOAT": mssqltypes.FLOAT,
        "IMAGE": mssqltypes.IMAGE,
        "INTEGER": mssqltypes.INTEGER,
        "MONEY": mssqltypes.MONEY,
        "NCHAR": mssqltypes.NCHAR,
        "NTEXT": mssqltypes.NTEXT,
        "NUMERIC": mssqltypes.NUMERIC,
        "NVARCHAR": mssqltypes.NVARCHAR,
        "REAL": mssqltypes.REAL,
        "SMALLDATETIME": mssqltypes.SMALLDATETIME,
        "SMALLINT": mssqltypes.SMALLINT,
        "SMALLMONEY": mssqltypes.SMALLMONEY,
        "SQL_VARIANT": mssqltypes.SQL_VARIANT,
        "TEXT": mssqltypes.TEXT,
        "TIME": mssqltypes.TIME,
        "TIMESTAMP": mssqltypes.TIMESTAMP,
        "TINYINT": mssqltypes.TINYINT,
        "UNIQUEIDENTIFIER": mssqltypes.UNIQUEIDENTIFIER,
        "VARBINARY": mssqltypes.VARBINARY,
        "VARCHAR": mssqltypes.VARCHAR,
    }
except (ImportError, KeyError):
    mssqltypes = None
    mssqlDialect = None
    MSSQL_TYPES = {}


class SqlAlchemyConnectionManager:
    def __init__(self):
        self.lock = threading.Lock()
        self._connections = {}

    def get_engine(self, connection_string):
        if sqlalchemy is not None:
            with self.lock:
                if connection_string not in self._connections:
                    try:
                        engine = create_engine(connection_string)
                        conn = engine.connect()
                        self._connections[connection_string] = conn
                    except (ImportError, SQLAlchemyError):
                        print(
                            f"Unable to establish connection with {connection_string}"
                        )
                        raise
                return self._connections[connection_string]
        return None


connection_manager = SqlAlchemyConnectionManager()


class LockingConnectionCheck:
    def __init__(self, sa, connection_string):
        self.lock = threading.Lock()
        self.sa = sa
        self.connection_string = connection_string
        self._is_valid = None

    def is_valid(self):
        with self.lock:
            if self._is_valid is None:
                try:
                    engine = self.sa.create_engine(self.connection_string)
                    conn = engine.connect()
                    conn.close()
                    self._is_valid = True
                except (ImportError, self.sa.exc.SQLAlchemyError) as e:
                    print(f"{str(e)}")
                    self._is_valid = False
            return self._is_valid


def get_sqlite_connection_url(sqlite_db_path):
    url = "sqlite://"
    if sqlite_db_path is not None:
        extra_slash = ""
        if platform.system() != "Windows":
            extra_slash = "/"
        url = f"{url}/{extra_slash}{sqlite_db_path}"
    return url


def get_dataset(
    dataset_type,
    data,
    schemas=None,
    profiler=ColumnsExistProfiler,
    caching=True,
    table_name=None,
    sqlite_db_path=None,
):
    """Utility to create datasets for json-formatted tests"""
    df = pd.DataFrame(data)
    if dataset_type == "PandasDataset":
        if schemas and "pandas" in schemas:
            schema = schemas["pandas"]
            pandas_schema = {}
            for (key, value) in schema.items():
                # Note, these are just names used in our internal schemas to build datasets *for internal tests*
                # Further, some changes in pandas internal about how datetimes are created means to support pandas
                # pre- 0.25, we need to explicitly specify when we want timezone.

                # We will use timestamp for timezone-aware (UTC only) dates in our tests
                if value.lower() in ["timestamp", "datetime64[ns, tz]"]:
                    df[key] = pd.to_datetime(df[key], utc=True)
                    continue
                elif value.lower() in ["datetime", "datetime64", "datetime64[ns]"]:
                    df[key] = pd.to_datetime(df[key])
                    continue
                elif value.lower() in ["date"]:
                    df[key] = pd.to_datetime(df[key]).dt.date
                    value = "object"
                try:
                    type_ = np.dtype(value)
                except TypeError:
                    type_ = getattr(pd.core.dtypes.dtypes, value)
                    # If this raises AttributeError it's okay: it means someone built a bad test
                pandas_schema[key] = type_
            # pandas_schema = {key: np.dtype(value) for (key, value) in schemas["pandas"].items()}
            df = df.astype(pandas_schema)
        return PandasDataset(df, profiler=profiler, caching=caching)

    elif dataset_type == "sqlite":
        if not create_engine:
            return None

        engine = create_engine(get_sqlite_connection_url(sqlite_db_path=sqlite_db_path))

        # Add the data to the database as a new table

        sql_dtypes = {}
        if (
            schemas
            and "sqlite" in schemas
            and isinstance(engine.dialect, sqlitetypes.dialect)
        ):
            schema = schemas["sqlite"]
            sql_dtypes = {col: SQLITE_TYPES[dtype] for (col, dtype) in schema.items()}
            for col in schema:
                type_ = schema[col]
                if type_ in ["INTEGER", "SMALLINT", "BIGINT"]:
                    df[col] = pd.to_numeric(df[col], downcast="signed")
                elif type_ in ["FLOAT", "DOUBLE", "DOUBLE_PRECISION"]:
                    df[col] = pd.to_numeric(df[col])
                    min_value_dbms = get_sql_dialect_floating_point_infinity_value(
                        schema=dataset_type, negative=True
                    )
                    max_value_dbms = get_sql_dialect_floating_point_infinity_value(
                        schema=dataset_type, negative=False
                    )
                    for api_schema_type in ["api_np", "api_cast"]:
                        min_value_api = get_sql_dialect_floating_point_infinity_value(
                            schema=api_schema_type, negative=True
                        )
                        max_value_api = get_sql_dialect_floating_point_infinity_value(
                            schema=api_schema_type, negative=False
                        )
                        df.replace(
                            to_replace=[min_value_api, max_value_api],
                            value=[min_value_dbms, max_value_dbms],
                            inplace=True,
                        )
                elif type_ in ["DATETIME", "TIMESTAMP"]:
                    df[col] = pd.to_datetime(df[col])
                elif type_ in ["DATE"]:
                    df[col] = pd.to_datetime(df[col]).dt.date

        if table_name is None:
            table_name = generate_test_table_name()
        df.to_sql(
            name=table_name,
            con=engine,
            index=False,
            dtype=sql_dtypes,
            if_exists="replace",
        )

        # Build a SqlAlchemyDataset using that database
        return SqlAlchemyDataset(
            table_name, engine=engine, profiler=profiler, caching=caching
        )

    elif dataset_type == "postgresql":
        if not create_engine:
            return None

        # Create a new database
        db_hostname = os.getenv("GE_TEST_LOCAL_DB_HOSTNAME", "localhost")
        engine = connection_manager.get_engine(
            f"postgresql://postgres@{db_hostname}/test_ci"
        )
        sql_dtypes = {}
        if (
            schemas
            and "postgresql" in schemas
            and isinstance(engine.dialect, postgresqltypes.dialect)
        ):
            schema = schemas["postgresql"]
            sql_dtypes = {
                col: POSTGRESQL_TYPES[dtype] for (col, dtype) in schema.items()
            }
            for col in schema:
                type_ = schema[col]
                if type_ in ["INTEGER", "SMALLINT", "BIGINT"]:
                    df[col] = pd.to_numeric(df[col], downcast="signed")
                elif type_ in ["FLOAT", "DOUBLE", "DOUBLE_PRECISION"]:
                    df[col] = pd.to_numeric(df[col])
                    min_value_dbms = get_sql_dialect_floating_point_infinity_value(
                        schema=dataset_type, negative=True
                    )
                    max_value_dbms = get_sql_dialect_floating_point_infinity_value(
                        schema=dataset_type, negative=False
                    )
                    for api_schema_type in ["api_np", "api_cast"]:
                        min_value_api = get_sql_dialect_floating_point_infinity_value(
                            schema=api_schema_type, negative=True
                        )
                        max_value_api = get_sql_dialect_floating_point_infinity_value(
                            schema=api_schema_type, negative=False
                        )
                        df.replace(
                            to_replace=[min_value_api, max_value_api],
                            value=[min_value_dbms, max_value_dbms],
                            inplace=True,
                        )
                elif type_ in ["DATETIME", "TIMESTAMP"]:
                    df[col] = pd.to_datetime(df[col])
                elif type_ in ["DATE"]:
                    df[col] = pd.to_datetime(df[col]).dt.date

        if table_name is None:
            table_name = generate_test_table_name()
        df.to_sql(
            name=table_name,
            con=engine,
            index=False,
            dtype=sql_dtypes,
            if_exists="replace",
        )

        # Build a SqlAlchemyDataset using that database
        return SqlAlchemyDataset(
            table_name, engine=engine, profiler=profiler, caching=caching
        )

    elif dataset_type == "mysql":
        if not create_engine:
            return None

        db_hostname = os.getenv("GE_TEST_LOCAL_DB_HOSTNAME", "localhost")
        engine = create_engine(f"mysql+pymysql://root@{db_hostname}/test_ci")

        sql_dtypes = {}
        if (
            schemas
            and "mysql" in schemas
            and isinstance(engine.dialect, mysqltypes.dialect)
        ):
            schema = schemas["mysql"]
            sql_dtypes = {col: MYSQL_TYPES[dtype] for (col, dtype) in schema.items()}
            for col in schema:
                type_ = schema[col]
                if type_ in ["INTEGER", "SMALLINT", "BIGINT"]:
                    df[col] = pd.to_numeric(df[col], downcast="signed")
                elif type_ in ["FLOAT", "DOUBLE", "DOUBLE_PRECISION"]:
                    df[col] = pd.to_numeric(df[col])
                    min_value_dbms = get_sql_dialect_floating_point_infinity_value(
                        schema=dataset_type, negative=True
                    )
                    max_value_dbms = get_sql_dialect_floating_point_infinity_value(
                        schema=dataset_type, negative=False
                    )
                    for api_schema_type in ["api_np", "api_cast"]:
                        min_value_api = get_sql_dialect_floating_point_infinity_value(
                            schema=api_schema_type, negative=True
                        )
                        max_value_api = get_sql_dialect_floating_point_infinity_value(
                            schema=api_schema_type, negative=False
                        )
                        df.replace(
                            to_replace=[min_value_api, max_value_api],
                            value=[min_value_dbms, max_value_dbms],
                            inplace=True,
                        )
                elif type_ in ["DATETIME", "TIMESTAMP"]:
                    df[col] = pd.to_datetime(df[col])
                elif type_ in ["DATE"]:
                    df[col] = pd.to_datetime(df[col]).dt.date

        if table_name is None:
            table_name = generate_test_table_name()
        df.to_sql(
            name=table_name,
            con=engine,
            index=False,
            dtype=sql_dtypes,
            if_exists="replace",
        )

        # Will - 20210126
        # For mysql we want our tests to know when a temp_table is referred to more than once in the
        # same query. This has caused problems in expectations like expect_column_values_to_be_unique().
        # Here we instantiate a SqlAlchemyDataset with a custom_sql, which causes a temp_table to be created,
        # rather than referring the table by name.
        custom_sql = "SELECT * FROM " + table_name
        return SqlAlchemyDataset(
            custom_sql=custom_sql, engine=engine, profiler=profiler, caching=caching
        )
    elif dataset_type == "bigquery":
        if not create_engine:
            return None
        engine = _create_bigquery_engine()
        schema = None
        if schemas and dataset_type in schemas:
            schema = schemas[dataset_type]
            # BigQuery does not allow for column names to have spaces
            schema = {k.replace(" ", "_"): v for k, v in schema.items()}

        df.columns = df.columns.str.replace(" ", "_")

        if table_name is None:
            table_name = generate_test_table_name()
        df.to_sql(
            name=table_name,
            con=engine,
            index=False,
            if_exists="replace",
        )
        custom_sql = f"SELECT * FROM {_bigquery_dataset()}.{table_name}"
        return SqlAlchemyDataset(
            custom_sql=custom_sql, engine=engine, profiler=profiler, caching=caching
        )

    elif dataset_type == "mssql":
        if not create_engine:
            return None

        db_hostname = os.getenv("GE_TEST_LOCAL_DB_HOSTNAME", "localhost")
        engine = create_engine(
            f"mssql+pyodbc://sa:ReallyStrongPwd1234%^&*@{db_hostname}:1433/test_ci?"
            "driver=ODBC Driver 17 for SQL Server&charset=utf8&autocommit=true",
            # echo=True,
        )

        # If "autocommit" is not desired to be on by default, then use the following pattern when explicit "autocommit"
        # is desired (e.g., for temporary tables, "autocommit" is off by default, so the override option may be useful).
        # engine.execute(sa.text(sql_query_string).execution_options(autocommit=True))

        sql_dtypes = {}
        if (
            schemas
            and dataset_type in schemas
            and isinstance(engine.dialect, mssqltypes.dialect)
        ):
            schema = schemas[dataset_type]
            sql_dtypes = {col: MSSQL_TYPES[dtype] for (col, dtype) in schema.items()}
            for col in schema:
                type_ = schema[col]
                if type_ in ["INTEGER", "SMALLINT", "BIGINT"]:
                    df[col] = pd.to_numeric(df[col], downcast="signed")
                elif type_ in ["FLOAT"]:
                    df[col] = pd.to_numeric(df[col])
                    min_value_dbms = get_sql_dialect_floating_point_infinity_value(
                        schema=dataset_type, negative=True
                    )
                    max_value_dbms = get_sql_dialect_floating_point_infinity_value(
                        schema=dataset_type, negative=False
                    )
                    for api_schema_type in ["api_np", "api_cast"]:
                        min_value_api = get_sql_dialect_floating_point_infinity_value(
                            schema=api_schema_type, negative=True
                        )
                        max_value_api = get_sql_dialect_floating_point_infinity_value(
                            schema=api_schema_type, negative=False
                        )
                        df.replace(
                            to_replace=[min_value_api, max_value_api],
                            value=[min_value_dbms, max_value_dbms],
                            inplace=True,
                        )
                elif type_ in ["DATETIME", "TIMESTAMP"]:
                    df[col] = pd.to_datetime(df[col])
                elif type_ in ["DATE"]:
                    df[col] = pd.to_datetime(df[col]).dt.date

        if table_name is None:
            table_name = generate_test_table_name()
        df.to_sql(
            name=table_name,
            con=engine,
            index=False,
            dtype=sql_dtypes,
            if_exists="replace",
        )

        # Build a SqlAlchemyDataset using that database
        return SqlAlchemyDataset(
            table_name, engine=engine, profiler=profiler, caching=caching
        )

    elif dataset_type == "SparkDFDataset":
        import pyspark.sql.types as sparktypes

        SPARK_TYPES = {
            "StringType": sparktypes.StringType,
            "IntegerType": sparktypes.IntegerType,
            "LongType": sparktypes.LongType,
            "DateType": sparktypes.DateType,
            "TimestampType": sparktypes.TimestampType,
            "FloatType": sparktypes.FloatType,
            "DoubleType": sparktypes.DoubleType,
            "BooleanType": sparktypes.BooleanType,
            "DataType": sparktypes.DataType,
            "NullType": sparktypes.NullType,
        }
        spark = get_or_create_spark_application(
            spark_config={
                "spark.sql.catalogImplementation": "hive",
                "spark.executor.memory": "450m",
                # "spark.driver.allowMultipleContexts": "true",  # This directive does not appear to have any effect.
            }
        )
        # We need to allow null values in some column types that do not support them natively, so we skip
        # use of df in this case.
        data_reshaped = list(
            zip(*(v for _, v in data.items()))
        )  # create a list of rows
        if schemas and "spark" in schemas:
            schema = schemas["spark"]
            # sometimes first method causes Spark to throw a TypeError
            try:
                spark_schema = sparktypes.StructType(
                    [
                        sparktypes.StructField(
                            column, SPARK_TYPES[schema[column]](), True
                        )
                        for column in schema
                    ]
                )
                # We create these every time, which is painful for testing
                # However nuance around null treatment as well as the desire
                # for real datetime support in tests makes this necessary
                data = copy.deepcopy(data)
                if "ts" in data:
                    print(data)
                    print(schema)
                for col in schema:
                    type_ = schema[col]
                    if type_ in ["IntegerType", "LongType"]:
                        # Ints cannot be None...but None can be valid in Spark (as Null)
                        vals = []
                        for val in data[col]:
                            if val is None:
                                vals.append(val)
                            else:
                                vals.append(int(val))
                        data[col] = vals
                    elif type_ in ["FloatType", "DoubleType"]:
                        vals = []
                        for val in data[col]:
                            if val is None:
                                vals.append(val)
                            else:
                                vals.append(float(val))
                        data[col] = vals
                    elif type_ in ["DateType", "TimestampType"]:
                        vals = []
                        for val in data[col]:
                            if val is None:
                                vals.append(val)
                            else:
                                vals.append(parse(val))
                        data[col] = vals
                # Do this again, now that we have done type conversion using the provided schema
                data_reshaped = list(
                    zip(*(v for _, v in data.items()))
                )  # create a list of rows
                spark_df = spark.createDataFrame(data_reshaped, schema=spark_schema)
            except TypeError:
                string_schema = sparktypes.StructType(
                    [
                        sparktypes.StructField(column, sparktypes.StringType())
                        for column in schema
                    ]
                )
                spark_df = spark.createDataFrame(data_reshaped, string_schema)
                for c in spark_df.columns:
                    spark_df = spark_df.withColumn(
                        c, spark_df[c].cast(SPARK_TYPES[schema[c]]())
                    )
        elif len(data_reshaped) == 0:
            # if we have an empty dataset and no schema, need to assign an arbitrary type
            columns = list(data.keys())
            spark_schema = sparktypes.StructType(
                [
                    sparktypes.StructField(column, sparktypes.StringType())
                    for column in columns
                ]
            )
            spark_df = spark.createDataFrame(data_reshaped, spark_schema)
        else:
            # if no schema provided, uses Spark's schema inference
            columns = list(data.keys())
            spark_df = spark.createDataFrame(data_reshaped, columns)
        return SparkDFDataset(spark_df, profiler=profiler, caching=caching)
    else:
        raise ValueError("Unknown dataset_type " + str(dataset_type))


def get_test_validator_with_data(
    execution_engine,
    data,
    schemas=None,
    profiler=ColumnsExistProfiler,
    caching=True,
    table_name=None,
    sqlite_db_path=None,
):
    """Utility to create datasets for json-formatted tests."""
    df = pd.DataFrame(data)
    if execution_engine == "pandas":
        if schemas and "pandas" in schemas:
            schema = schemas["pandas"]
            pandas_schema = {}
            for (key, value) in schema.items():
                # Note, these are just names used in our internal schemas to build datasets *for internal tests*
                # Further, some changes in pandas internal about how datetimes are created means to support pandas
                # pre- 0.25, we need to explicitly specify when we want timezone.

                # We will use timestamp for timezone-aware (UTC only) dates in our tests
                if value.lower() in ["timestamp", "datetime64[ns, tz]"]:
                    df[key] = pd.to_datetime(df[key], utc=True)
                    continue
                elif value.lower() in ["datetime", "datetime64", "datetime64[ns]"]:
                    df[key] = pd.to_datetime(df[key])
                    continue
                elif value.lower() in ["date"]:
                    df[key] = pd.to_datetime(df[key]).dt.date
                    value = "object"
                try:
                    type_ = np.dtype(value)
                except TypeError:
                    # noinspection PyUnresolvedReferences
                    type_ = getattr(pd.core.dtypes.dtypes, value)
                    # If this raises AttributeError it's okay: it means someone built a bad test
                pandas_schema[key] = type_
            # pandas_schema = {key: np.dtype(value) for (key, value) in schemas["pandas"].items()}
            df = df.astype(pandas_schema)

        if table_name is None:
            # noinspection PyUnusedLocal
            table_name = generate_test_table_name()

        return build_pandas_validator_with_data(df=df)

    elif execution_engine in ["sqlite", "postgresql", "mysql", "mssql", "bigquery"]:
        if not create_engine:
            return None
        return build_sa_validator_with_data(
            df=df,
            sa_engine_name=execution_engine,
            schemas=schemas,
            caching=caching,
            table_name=table_name,
            sqlite_db_path=sqlite_db_path,
        )

    elif execution_engine == "spark":
        import pyspark.sql.types as sparktypes

        SPARK_TYPES = {
            "StringType": sparktypes.StringType,
            "IntegerType": sparktypes.IntegerType,
            "LongType": sparktypes.LongType,
            "DateType": sparktypes.DateType,
            "TimestampType": sparktypes.TimestampType,
            "FloatType": sparktypes.FloatType,
            "DoubleType": sparktypes.DoubleType,
            "BooleanType": sparktypes.BooleanType,
            "DataType": sparktypes.DataType,
            "NullType": sparktypes.NullType,
        }

        spark = get_or_create_spark_application(
            spark_config={
                "spark.sql.catalogImplementation": "hive",
                "spark.executor.memory": "450m",
                # "spark.driver.allowMultipleContexts": "true",  # This directive does not appear to have any effect.
            }
        )
        # We need to allow null values in some column types that do not support them natively, so we skip
        # use of df in this case.
        data_reshaped = list(
            zip(*(v for _, v in data.items()))
        )  # create a list of rows
        if schemas and "spark" in schemas:
            schema = schemas["spark"]
            # sometimes first method causes Spark to throw a TypeError
            try:
                spark_schema = sparktypes.StructType(
                    [
                        sparktypes.StructField(
                            column, SPARK_TYPES[schema[column]](), True
                        )
                        for column in schema
                    ]
                )
                # We create these every time, which is painful for testing
                # However nuance around null treatment as well as the desire
                # for real datetime support in tests makes this necessary
                data = copy.deepcopy(data)
                if "ts" in data:
                    print(data)
                    print(schema)
                for col in schema:
                    type_ = schema[col]
                    if type_ in ["IntegerType", "LongType"]:
                        # Ints cannot be None...but None can be valid in Spark (as Null)
                        vals = []
                        for val in data[col]:
                            if val is None:
                                vals.append(val)
                            else:
                                vals.append(int(val))
                        data[col] = vals
                    elif type_ in ["FloatType", "DoubleType"]:
                        vals = []
                        for val in data[col]:
                            if val is None:
                                vals.append(val)
                            else:
                                vals.append(float(val))
                        data[col] = vals
                    elif type_ in ["DateType", "TimestampType"]:
                        vals = []
                        for val in data[col]:
                            if val is None:
                                vals.append(val)
                            else:
                                vals.append(parse(val))
                        data[col] = vals
                # Do this again, now that we have done type conversion using the provided schema
                data_reshaped = list(
                    zip(*(v for _, v in data.items()))
                )  # create a list of rows
                spark_df = spark.createDataFrame(data_reshaped, schema=spark_schema)
            except TypeError:
                string_schema = sparktypes.StructType(
                    [
                        sparktypes.StructField(column, sparktypes.StringType())
                        for column in schema
                    ]
                )
                spark_df = spark.createDataFrame(data_reshaped, string_schema)
                for c in spark_df.columns:
                    spark_df = spark_df.withColumn(
                        c, spark_df[c].cast(SPARK_TYPES[schema[c]]())
                    )
        elif len(data_reshaped) == 0:
            # if we have an empty dataset and no schema, need to assign an arbitrary type
            columns = list(data.keys())
            spark_schema = sparktypes.StructType(
                [
                    sparktypes.StructField(column, sparktypes.StringType())
                    for column in columns
                ]
            )
            spark_df = spark.createDataFrame(data_reshaped, spark_schema)
        else:
            # if no schema provided, uses Spark's schema inference
            columns = list(data.keys())
            spark_df = spark.createDataFrame(data_reshaped, columns)

        if table_name is None:
            # noinspection PyUnusedLocal
            table_name = generate_test_table_name()

        return build_spark_validator_with_data(df=spark_df, spark=spark)

    else:
        raise ValueError("Unknown dataset_type " + str(execution_engine))


def build_pandas_validator_with_data(
    df: pd.DataFrame,
    batch_definition: Optional[BatchDefinition] = None,
) -> Validator:
    batch: Batch = Batch(data=df, batch_definition=batch_definition)
    return Validator(
        execution_engine=PandasExecutionEngine(),
        batches=[
            batch,
        ],
    )


def build_sa_validator_with_data(
    df,
    sa_engine_name,
    schemas=None,
    caching=True,
    table_name=None,
    sqlite_db_path=None,
    batch_definition: Optional[BatchDefinition] = None,
):
    dialect_classes = {
        "sqlite": sqlitetypes.dialect,
        "postgresql": postgresqltypes.dialect,
        "mysql": mysqltypes.dialect,
        "mssql": mssqltypes.dialect,
        "bigquery": pybigquery.sqlalchemy_bigquery.BigQueryDialect,
    }
    dialect_types = {
        "sqlite": SQLITE_TYPES,
        "postgresql": POSTGRESQL_TYPES,
        "mysql": MYSQL_TYPES,
        "mssql": MSSQL_TYPES,
        "bigquery": BIGQUERY_TYPES,
    }
    db_hostname = os.getenv("GE_TEST_LOCAL_DB_HOSTNAME", "localhost")
    if sa_engine_name == "sqlite":
        engine = create_engine(get_sqlite_connection_url(sqlite_db_path))
    elif sa_engine_name == "postgresql":
        engine = connection_manager.get_engine(
            f"postgresql://postgres@{db_hostname}/test_ci"
        )
    elif sa_engine_name == "mysql":
        engine = create_engine(f"mysql+pymysql://root@{db_hostname}/test_ci")
    elif sa_engine_name == "mssql":
        engine = create_engine(
            f"mssql+pyodbc://sa:ReallyStrongPwd1234%^&*@{db_hostname}:1433/test_ci?driver=ODBC Driver 17 "
            "for SQL Server&charset=utf8&autocommit=true",
            # echo=True,
        )
    elif sa_engine_name == "bigquery":
        engine = _create_bigquery_engine()
    else:
        engine = None

    # If "autocommit" is not desired to be on by default, then use the following pattern when explicit "autocommit"
    # is desired (e.g., for temporary tables, "autocommit" is off by default, so the override option may be useful).
    # engine.execute(sa.text(sql_query_string).execution_options(autocommit=True))

    # Add the data to the database as a new table

    if sa_engine_name == "bigquery":
        schema = None
        if schemas and sa_engine_name in schemas:
            schema = schemas[sa_engine_name]
            # bigquery does not allow column names to have spaces
            schema = {k.replace(" ", "_"): v for k, v in schema.items()}

        df.columns = df.columns.str.replace(" ", "_")

    sql_dtypes = {}
    if (
        schemas
        and sa_engine_name in schemas
        and isinstance(engine.dialect, dialect_classes.get(sa_engine_name))
    ):
        schema = schemas[sa_engine_name]

        sql_dtypes = {
            col: dialect_types.get(sa_engine_name)[dtype]
            for (col, dtype) in schema.items()
        }
        for col in schema:
            type_ = schema[col]
            if type_ in ["INTEGER", "SMALLINT", "BIGINT"]:
                df[col] = pd.to_numeric(df[col], downcast="signed")
            elif type_ in ["FLOAT", "DOUBLE", "DOUBLE_PRECISION"]:
                df[col] = pd.to_numeric(df[col])
                min_value_dbms = get_sql_dialect_floating_point_infinity_value(
                    schema=sa_engine_name, negative=True
                )
                max_value_dbms = get_sql_dialect_floating_point_infinity_value(
                    schema=sa_engine_name, negative=False
                )
                for api_schema_type in ["api_np", "api_cast"]:
                    min_value_api = get_sql_dialect_floating_point_infinity_value(
                        schema=api_schema_type, negative=True
                    )
                    max_value_api = get_sql_dialect_floating_point_infinity_value(
                        schema=api_schema_type, negative=False
                    )
                    df.replace(
                        to_replace=[min_value_api, max_value_api],
                        value=[min_value_dbms, max_value_dbms],
                        inplace=True,
                    )
            elif type_ in ["DATETIME", "TIMESTAMP", "DATE"]:
                df[col] = pd.to_datetime(df[col])

    if table_name is None:
        table_name = generate_test_table_name()

    df.to_sql(
        name=table_name,
        con=engine,
        index=False,
        dtype=sql_dtypes,
        if_exists="replace",
    )

    batch_data = SqlAlchemyBatchData(execution_engine=engine, table_name=table_name)
    batch = Batch(data=batch_data, batch_definition=batch_definition)
    execution_engine = SqlAlchemyExecutionEngine(caching=caching, engine=engine)

    return Validator(execution_engine=execution_engine, batches=(batch,))


def modify_locale(func):
    @wraps(func)
    def locale_wrapper(*args, **kwargs):
        old_locale = locale.setlocale(locale.LC_TIME, None)
        print(old_locale)
        # old_locale = locale.getlocale(locale.LC_TIME) Why not getlocale? not sure
        try:
            new_locale = locale.setlocale(locale.LC_TIME, "en_US.UTF-8")
            assert new_locale == "en_US.UTF-8"
            func(*args, **kwargs)
        except Exception:
            raise
        finally:
            locale.setlocale(locale.LC_TIME, old_locale)

    return locale_wrapper


def build_spark_validator_with_data(
    df: Union[pd.DataFrame, SparkDataFrame],
    spark: SparkSession,
    batch_definition: Optional[BatchDefinition] = None,
) -> Validator:
    if isinstance(df, pd.DataFrame):
        df = spark.createDataFrame(
            [
                tuple(
                    None if isinstance(x, (float, int)) and np.isnan(x) else x
                    for x in record.tolist()
                )
                for record in df.to_records(index=False)
            ],
            df.columns.tolist(),
        )
    batch: Batch = Batch(data=df, batch_definition=batch_definition)
    execution_engine: SparkDFExecutionEngine = build_spark_engine(
        spark=spark,
        df=df,
        batch_id=batch.id,
    )
    return Validator(execution_engine=execution_engine, batches=(batch,))


def build_pandas_engine(
    df: pd.DataFrame,
) -> PandasExecutionEngine:
    batch: Batch = Batch(data=df)

    execution_engine: PandasExecutionEngine = PandasExecutionEngine(
        batch_data_dict={batch.id: batch.data}
    )
    return execution_engine


def build_sa_engine(
    df: pd.DataFrame,
    sa: ModuleType,
    schema: Optional[str] = None,
    if_exists: str = "fail",
    index: bool = False,
    dtype: Optional[dict] = None,
) -> SqlAlchemyExecutionEngine:
    table_name: str = "test"

    # noinspection PyUnresolvedReferences
    sqlalchemy_engine: Engine = sa.create_engine("sqlite://", echo=False)
    df.to_sql(
        name=table_name,
        con=sqlalchemy_engine,
        schema=schema,
        if_exists=if_exists,
        index=index,
        dtype=dtype,
    )

    execution_engine: SqlAlchemyExecutionEngine

    execution_engine = SqlAlchemyExecutionEngine(engine=sqlalchemy_engine)
    batch_data: SqlAlchemyBatchData = SqlAlchemyBatchData(
        execution_engine=execution_engine, table_name=table_name
    )
    batch: Batch = Batch(data=batch_data)

    execution_engine = SqlAlchemyExecutionEngine(
        engine=sqlalchemy_engine, batch_data_dict={batch.id: batch_data}
    )

    return execution_engine


# Builds a Spark Execution Engine
def build_spark_engine(
    spark: SparkSession,
    df: Union[pd.DataFrame, SparkDataFrame],
    batch_id: Optional[str] = None,
    batch_definition: Optional[BatchDefinition] = None,
) -> SparkDFExecutionEngine:
    if (
        sum(
            bool(x)
            for x in [
                batch_id is not None,
                batch_definition is not None,
            ]
        )
        != 1
    ):
        raise ValueError(
            "Exactly one of batch_id or batch_definition must be specified."
        )

    if batch_id is None:
        batch_id = batch_definition.id

    if isinstance(df, pd.DataFrame):
        df = spark.createDataFrame(
            [
                tuple(
                    None if isinstance(x, (float, int)) and np.isnan(x) else x
                    for x in record.tolist()
                )
                for record in df.to_records(index=False)
            ],
            df.columns.tolist(),
        )
    conf: List[tuple] = spark.sparkContext.getConf().getAll()
    spark_config: Dict[str, str] = dict(conf)
    execution_engine: SparkDFExecutionEngine = SparkDFExecutionEngine(
        spark_config=spark_config
    )
    execution_engine.load_batch_data(batch_id=batch_id, batch_data=df)
    return execution_engine


def candidate_getter_is_on_temporary_notimplemented_list(context, getter):
    if context in ["sqlite"]:
        return getter in ["get_column_modes", "get_column_stdev"]
    if context in ["postgresql", "mysql", "mssql"]:
        return getter in ["get_column_modes"]
    if context == "spark":
        return getter in []


def candidate_test_is_on_temporary_notimplemented_list(context, expectation_type):
    if context in ["sqlite", "postgresql", "mysql", "mssql", "bigquery"]:
        expectations_not_implemented_v2_sql = [
            "expect_column_values_to_be_increasing",
            "expect_column_values_to_be_decreasing",
            "expect_column_values_to_match_strftime_format",
            "expect_column_values_to_be_dateutil_parseable",
            "expect_column_values_to_be_json_parseable",
            "expect_column_values_to_match_json_schema",
            "expect_column_stdev_to_be_between",
            "expect_column_most_common_value_to_be_in_set",
            "expect_column_bootstrapped_ks_test_p_value_to_be_greater_than",
            "expect_column_parameterized_distribution_ks_test_p_value_to_be_greater_than",
            "expect_column_pair_values_to_be_equal",
            "expect_column_pair_values_A_to_be_greater_than_B",
            "expect_column_pair_values_to_be_in_set",
            "expect_select_column_values_to_be_unique_within_record",
            "expect_compound_columns_to_be_unique",
            "expect_multicolumn_values_to_be_unique",
            "expect_column_pair_cramers_phi_value_to_be_less_than",
            "expect_multicolumn_sum_to_equal",
        ]
        if context in ["bigquery"]:
            ###
            # NOTE: 202201 - Will: Expectations below are temporarily not being tested
            # with BigQuery in V2 API
            ###
            expectations_not_implemented_v2_sql.append(
                "expect_column_kl_divergence_to_be_less_than"
            )  # TODO: unique to bigquery  -- https://github.com/great-expectations/great_expectations/issues/3261
            expectations_not_implemented_v2_sql.append(
                "expect_column_chisquare_test_p_value_to_be_greater_than"
            )  # TODO: unique to bigquery  -- https://github.com/great-expectations/great_expectations/issues/3261
            expectations_not_implemented_v2_sql.append(
                "expect_column_values_to_be_between"
            )  # TODO: error unique to bigquery -- https://github.com/great-expectations/great_expectations/issues/3261
            expectations_not_implemented_v2_sql.append(
                "expect_column_values_to_be_in_set"
            )  # TODO: error unique to bigquery -- https://github.com/great-expectations/great_expectations/issues/3261
            expectations_not_implemented_v2_sql.append(
                "expect_column_values_to_be_in_type_list"
            )  # TODO: error unique to bigquery -- https://github.com/great-expectations/great_expectations/issues/3261
            expectations_not_implemented_v2_sql.append(
                "expect_column_values_to_be_of_type"
            )  # TODO: error unique to bigquery -- https://github.com/great-expectations/great_expectations/issues/3261
            expectations_not_implemented_v2_sql.append(
                "expect_column_values_to_match_like_pattern_list"
            )  # TODO: error unique to bigquery -- https://github.com/great-expectations/great_expectations/issues/3261
            expectations_not_implemented_v2_sql.append(
                "expect_column_values_to_not_match_like_pattern_list"
            )  # TODO: error unique to bigquery -- https://github.com/great-expectations/great_expectations/issues/3261
        return expectation_type in expectations_not_implemented_v2_sql

    if context == "SparkDFDataset":
        return expectation_type in [
            "expect_column_values_to_be_dateutil_parseable",
            "expect_column_values_to_be_json_parseable",
            "expect_column_bootstrapped_ks_test_p_value_to_be_greater_than",
            "expect_column_parameterized_distribution_ks_test_p_value_to_be_greater_than",
            "expect_compound_columns_to_be_unique",
            "expect_column_pair_cramers_phi_value_to_be_less_than",
            "expect_table_row_count_to_equal_other_table",
        ]
    if context == "PandasDataset":
        return expectation_type in [
            "expect_table_row_count_to_equal_other_table",
        ]
    return False


def candidate_test_is_on_temporary_notimplemented_list_cfe(context, expectation_type):
    if context in ["sqlite", "postgresql", "mysql", "mssql", "bigquery"]:
        expectations_not_implemented_v3_sql = [
            "expect_column_values_to_be_increasing",
            "expect_column_values_to_be_decreasing",
            "expect_column_values_to_match_strftime_format",
            "expect_column_values_to_be_dateutil_parseable",
            "expect_column_values_to_be_json_parseable",
            "expect_column_values_to_match_json_schema",
            "expect_column_stdev_to_be_between",
            "expect_multicolumn_values_to_be_unique",
            "expect_column_pair_cramers_phi_value_to_be_less_than",
            "expect_column_bootstrapped_ks_test_p_value_to_be_greater_than",
            "expect_column_chisquare_test_p_value_to_be_greater_than",
            "expect_column_parameterized_distribution_ks_test_p_value_to_be_greater_than",
        ]
        if context in ["bigquery"]:
            ###
            # NOTE: 20210729 - jdimatteo: Below are temporarily not being tested
            # with BigQuery. For each disabled test below, please include a link to
            # a github issue tracking adding the test with BigQuery.
            ###
            expectations_not_implemented_v3_sql.append(
                "expect_column_kl_divergence_to_be_less_than"  # TODO: will collect for over 60 minutes, and will not completes
            )
            expectations_not_implemented_v3_sql.append(
                "expect_column_quantile_values_to_be_between"  # TODO: will run but will add about 1hr to pipeline.
            )
        return expectation_type in expectations_not_implemented_v3_sql

    if context == "spark":
        return expectation_type in [
            "expect_table_row_count_to_equal_other_table",
            "expect_column_values_to_be_in_set",
            "expect_column_values_to_not_be_in_set",
            "expect_column_values_to_not_match_regex_list",
            "expect_column_values_to_match_like_pattern",
            "expect_column_values_to_not_match_like_pattern",
            "expect_column_values_to_match_like_pattern_list",
            "expect_column_values_to_not_match_like_pattern_list",
            "expect_column_values_to_be_dateutil_parseable",
            "expect_multicolumn_values_to_be_unique",
            "expect_column_pair_cramers_phi_value_to_be_less_than",
            "expect_column_bootstrapped_ks_test_p_value_to_be_greater_than",
            "expect_column_chisquare_test_p_value_to_be_greater_than",
            "expect_column_parameterized_distribution_ks_test_p_value_to_be_greater_than",
        ]
    if context == "pandas":
        return expectation_type in [
            "expect_table_row_count_to_equal_other_table",
            "expect_column_values_to_match_like_pattern",
            "expect_column_values_to_not_match_like_pattern",
            "expect_column_values_to_match_like_pattern_list",
            "expect_column_values_to_not_match_like_pattern_list",
            "expect_multicolumn_values_to_be_unique",
            "expect_column_pair_cramers_phi_value_to_be_less_than",
            "expect_column_bootstrapped_ks_test_p_value_to_be_greater_than",
            "expect_column_chisquare_test_p_value_to_be_greater_than",
            "expect_column_parameterized_distribution_ks_test_p_value_to_be_greater_than",
        ]

    return False


def build_test_backends_list(
    include_pandas=True,
    include_spark=True,
    include_sqlalchemy=True,
    include_sqlite=True,
    include_postgresql=False,
    include_mysql=False,
    include_mssql=False,
    include_bigquery=False,
):
    test_backends = []

    if include_pandas:
        test_backends += ["pandas"]

    if include_spark:
        try:
            import pyspark
            from pyspark.sql import SparkSession
        except ImportError:
            raise ValueError("spark tests are requested, but pyspark is not installed")
        test_backends += ["spark"]

    db_hostname = os.getenv("GE_TEST_LOCAL_DB_HOSTNAME", "localhost")
    if include_sqlalchemy:

        sa: Optional[ModuleType] = import_library_module(module_name="sqlalchemy")
        if sa is None:
            raise ImportError(
                "sqlalchemy tests are requested, but sqlalchemy in not installed"
            )

        if include_sqlite:
            test_backends += ["sqlite"]

        if include_postgresql:
            ###
            # NOTE: 20190918 - JPC: Since I've had to relearn this a few times, a note here.
            # SQLALCHEMY coerces postgres DOUBLE_PRECISION to float, which loses precision
            # round trip compared to NUMERIC, which stays as a python DECIMAL

            # Be sure to ensure that tests (and users!) understand that subtlety,
            # which can be important for distributional expectations, for example.
            ###
            connection_string = f"postgresql://postgres@{db_hostname}/test_ci"
            checker = LockingConnectionCheck(sa, connection_string)
            if checker.is_valid() is True:
                test_backends += ["postgresql"]
            else:
                raise ValueError(
                    f"backend-specific tests are requested, but unable to connect to the database at "
                    f"{connection_string}"
                )

        if include_mysql:
            try:
                engine = create_engine(f"mysql+pymysql://root@{db_hostname}/test_ci")
                conn = engine.connect()
                conn.close()
            except (ImportError, SQLAlchemyError):
                raise ImportError(
                    "mysql tests are requested, but unable to connect to the mysql database at "
                    f"'mysql+pymysql://root@{db_hostname}/test_ci'"
                )
            test_backends += ["mysql"]

        if include_mssql:
            try:
                engine = create_engine(
                    f"mssql+pyodbc://sa:ReallyStrongPwd1234%^&*@{db_hostname}:1433/test_ci?"
                    "driver=ODBC Driver 17 for SQL Server&charset=utf8&autocommit=true",
                    # echo=True,
                )
                conn = engine.connect()
                conn.close()
            except (ImportError, sa.exc.SQLAlchemyError):
                raise ImportError(
                    "mssql tests are requested, but unable to connect to the mssql database at "
                    f"'mssql+pyodbc://sa:ReallyStrongPwd1234%^&*@{db_hostname}:1433/test_ci?"
                    "driver=ODBC Driver 17 for SQL Server&charset=utf8&autocommit=true'",
                )
            test_backends += ["mssql"]

        if include_bigquery:
            try:
                engine = _create_bigquery_engine()
                conn = engine.connect()
                conn.close()
            except (ImportError, sa.exc.SQLAlchemyError) as e:
                raise ImportError(
                    "bigquery tests are requested, but unable to connect"
                ) from e
            test_backends += ["bigquery"]

    return test_backends


def generate_expectation_tests(
    expectation_type, examples_config, expectation_execution_engines_dict=None
):
    """

    :param expectation_type: snake_case name of the expectation type
    :param examples_config: a dictionary that defines the data and test cases for the expectation
    :param expectation_execution_engines_dict: (optional) a dictionary that shows which backends/execution engines the
            expectation is implemented for. It can be obtained from the output of the expectation's self_check method
            Example:
            {
             "PandasExecutionEngine": True,
             "SqlAlchemyExecutionEngine": False,
             "SparkDFExecutionEngine": False
            }
    :return:
    """
    parametrized_tests = []

    # If Expectation.examples defines "test_backends", use that to determine backends and dialects to use.
    # Otherwise, use the introspected expectation_execution_engines_dict.
    for d in examples_config:
        d = copy.deepcopy(d)
        if expectation_execution_engines_dict is not None:
            example_backends_is_defined = "test_backends" in d
            example_backends = [
                backend_dict.get("backend")
                for backend_dict in d.get("test_backends", [])
            ]
            example_sqlalchemy_dialects = [
                dialect
                for backend_dict in d.get("test_backends", {})
                if (backend_dict.get("backend") == "sqlalchemy")
                for dialect in backend_dict.get("dialects", [])
            ]
            include_sqlalchemy = (
                ("sqlalchemy" in example_backends)
                if example_backends_is_defined
                else (
                    expectation_execution_engines_dict.get("SqlAlchemyExecutionEngine")
                    == True
                )
            )
            backends = build_test_backends_list(
                include_pandas=("pandas" in example_backends)
                if example_backends_is_defined
                else (
                    expectation_execution_engines_dict.get("PandasExecutionEngine")
                    == True
                ),
                include_spark=("spark" in example_backends)
                if example_backends_is_defined
                else (
                    expectation_execution_engines_dict.get("SparkDFExecutionEngine")
                    == True
                ),
                include_sqlalchemy=include_sqlalchemy,
                include_sqlite=("sqlite" in example_sqlalchemy_dialects)
                if example_backends_is_defined
                else include_sqlalchemy,
                include_postgresql=("postgresql" in example_sqlalchemy_dialects),
                include_mysql=("mysql" in example_sqlalchemy_dialects),
                include_mssql=("mssql" in example_sqlalchemy_dialects),
            )
        else:
            backends = build_test_backends_list()

        for c in backends:

            datasets = []
            if candidate_test_is_on_temporary_notimplemented_list_cfe(
                c, expectation_type
            ):
                skip_expectation = True
                schemas = validator_with_data = None
            else:
                skip_expectation = False
                if isinstance(d["data"], list):
                    sqlite_db_path = os.path.abspath(
                        os.path.join(
                            tmp_dir,
                            "sqlite_db"
                            + "".join(
                                [
                                    random.choice(string.ascii_letters + string.digits)
                                    for _ in range(8)
                                ]
                            )
                            + ".db",
                        )
                    )
                    for dataset in d["data"]:
                        datasets.append(
                            get_test_validator_with_data(
                                c,
                                dataset["data"],
                                dataset.get("schemas"),
                                table_name=dataset.get("dataset_name"),
                                sqlite_db_path=sqlite_db_path,
                            )
                        )
                    validator_with_data = datasets[0]
                else:
                    schemas = d["schemas"] if "schemas" in d else None
                    validator_with_data = get_test_validator_with_data(
                        c, d["data"], schemas=schemas
                    )

            for test in d["tests"]:

                # use the expectation_execution_engines_dict of the expectation
                # to exclude unimplemented backends from the testing
                if expectation_execution_engines_dict is not None:
                    supress_test_for = test.get("suppress_test_for")
                    if supress_test_for is None:
                        supress_test_for = []
                    if not expectation_execution_engines_dict.get(
                        "PandasExecutionEngine"
                    ):
                        supress_test_for.append("pandas")
                    if not expectation_execution_engines_dict.get(
                        "SqlAlchemyExecutionEngine"
                    ):
                        supress_test_for.append("sqlalchemy")
                    if not expectation_execution_engines_dict.get(
                        "SparkDFExecutionEngine"
                    ):
                        supress_test_for.append("spark")

                    if len(supress_test_for) > 0:
                        test["suppress_test_for"] = supress_test_for

                generate_test = True
                skip_test = False
                if "only_for" in test:
                    # if we're not on the "only_for" list, then never even generate the test
                    generate_test = False
                    if not isinstance(test["only_for"], list):
                        raise ValueError("Invalid test specification.")

                    if validator_with_data and isinstance(
                        validator_with_data.execution_engine.active_batch_data,
                        SqlAlchemyBatchData,
                    ):
                        # Call out supported dialects
                        if "sqlalchemy" in test["only_for"]:
                            generate_test = True
                        elif (
                            "sqlite" in test["only_for"]
                            and sqliteDialect is not None
                            and isinstance(
                                validator_with_data.execution_engine.active_batch_data.sql_engine_dialect,
                                sqliteDialect,
                            )
                        ):
                            generate_test = True
                        elif (
                            "postgresql" in test["only_for"]
                            and postgresqlDialect is not None
                            and isinstance(
                                validator_with_data.execution_engine.active_batch_data.sql_engine_dialect,
                                postgresqlDialect,
                            )
                        ):
                            generate_test = True
                        elif (
                            "mysql" in test["only_for"]
                            and mysqlDialect is not None
                            and isinstance(
                                validator_with_data.execution_engine.active_batch_data.sql_engine_dialect,
                                mysqlDialect,
                            )
                        ):
                            generate_test = True
                        elif (
                            "mssql" in test["only_for"]
                            and mssqlDialect is not None
                            and isinstance(
                                validator_with_data.execution_engine.active_batch_data.sql_engine_dialect,
                                mssqlDialect,
                            )
                        ):
                            generate_test = True
                    elif validator_with_data and isinstance(
                        validator_with_data.execution_engine.active_batch_data,
                        pandas_DataFrame,
                    ):
                        if "pandas" in test["only_for"]:
                            generate_test = True
                        if (
                            "pandas_022" in test["only_for"]
                            or "pandas_023" in test["only_for"]
                        ) and int(pd.__version__.split(".")[1]) in [22, 23]:
                            generate_test = True
                        if ("pandas>=24" in test["only_for"]) and int(
                            pd.__version__.split(".")[1]
                        ) > 24:
                            generate_test = True
                    elif validator_with_data and isinstance(
                        validator_with_data.execution_engine.active_batch_data,
                        spark_DataFrame,
                    ):
                        if "spark" in test["only_for"]:
                            generate_test = True

                if not generate_test:
                    continue

                if "suppress_test_for" in test and (
                    (
                        "sqlalchemy" in test["suppress_test_for"]
                        and validator_with_data
                        and isinstance(
                            validator_with_data.execution_engine.active_batch_data,
                            SqlAlchemyBatchData,
                        )
                    )
                    or (
                        "sqlite" in test["suppress_test_for"]
                        and sqliteDialect is not None
                        and validator_with_data
                        and isinstance(
                            validator_with_data.execution_engine.active_batch_data,
                            SqlAlchemyBatchData,
                        )
                        and isinstance(
                            validator_with_data.execution_engine.active_batch_data.sql_engine_dialect,
                            sqliteDialect,
                        )
                    )
                    or (
                        "postgresql" in test["suppress_test_for"]
                        and postgresqlDialect is not None
                        and validator_with_data
                        and isinstance(
                            validator_with_data.execution_engine.active_batch_data,
                            SqlAlchemyBatchData,
                        )
                        and isinstance(
                            validator_with_data.execution_engine.active_batch_data.sql_engine_dialect,
                            postgresqlDialect,
                        )
                    )
                    or (
                        "mysql" in test["suppress_test_for"]
                        and mysqlDialect is not None
                        and validator_with_data
                        and isinstance(
                            validator_with_data.execution_engine.active_batch_data,
                            SqlAlchemyBatchData,
                        )
                        and isinstance(
                            validator_with_data.execution_engine.active_batch_data.sql_engine_dialect,
                            mysqlDialect,
                        )
                    )
                    or (
                        "mssql" in test["suppress_test_for"]
                        and mssqlDialect is not None
                        and validator_with_data
                        and isinstance(
                            validator_with_data.execution_engine.active_batch_data,
                            SqlAlchemyBatchData,
                        )
                        and isinstance(
                            validator_with_data.execution_engine.active_batch_data.sql_engine_dialect,
                            mssqlDialect,
                        )
                    )
                    or (
                        "pandas" in test["suppress_test_for"]
                        and validator_with_data
                        and isinstance(
                            validator_with_data.execution_engine.active_batch_data,
                            pandas_DataFrame,
                        )
                    )
                    or (
                        "spark" in test["suppress_test_for"]
                        and validator_with_data
                        and isinstance(
                            validator_with_data.execution_engine.active_batch_data,
                            spark_DataFrame,
                        )
                    )
                ):
                    skip_test = True
                # Known condition: SqlAlchemy does not support allow_cross_type_comparisons
                if (
                    "allow_cross_type_comparisons" in test["in"]
                    and validator_with_data
                    and isinstance(
                        validator_with_data.execution_engine.active_batch_data,
                        SqlAlchemyBatchData,
                    )
                ):
                    skip_test = True

                if not skip_test:
                    parametrized_tests.append(
                        {
                            "expectation_type": expectation_type,
                            "validator_with_data": validator_with_data,
                            "test": test,
                            "skip": skip_expectation or skip_test,
                            "backend": c,
                        }
                    )

    return parametrized_tests


def sort_unexpected_values(test_value_list, result_value_list):
    # check if value can be sorted; if so, sort so arbitrary ordering of results does not cause failure
    if (isinstance(test_value_list, list)) & (len(test_value_list) >= 1):
        # __lt__ is not implemented for python dictionaries making sorting trickier
        # in our case, we will sort on the values for each key sequentially
        if isinstance(test_value_list[0], dict):
            test_value_list = sorted(
                test_value_list,
                key=lambda x: tuple(x[k] for k in list(test_value_list[0].keys())),
            )
            result_value_list = sorted(
                result_value_list,
                key=lambda x: tuple(x[k] for k in list(test_value_list[0].keys())),
            )
        # if python built-in class has __lt__ then sorting can always work this way
        elif type(test_value_list[0].__lt__(test_value_list[0])) != type(
            NotImplemented
        ):
            test_value_list = sorted(test_value_list, key=lambda x: str(x))
            result_value_list = sorted(result_value_list, key=lambda x: str(x))

    return test_value_list, result_value_list


def evaluate_json_test(data_asset, expectation_type, test):
    """
    This method will evaluate the result of a test build using the Great Expectations json test format.

    NOTE: Tests can be suppressed for certain data types if the test contains the Key 'suppress_test_for' with a list
        of DataAsset types to suppress, such as ['SQLAlchemy', 'Pandas'].

    :param data_asset: (DataAsset) A great expectations DataAsset
    :param expectation_type: (string) the name of the expectation to be run using the test input
    :param test: (dict) a dictionary containing information for the test to be run. The dictionary must include:
        - title: (string) the name of the test
        - exact_match_out: (boolean) If true, match the 'out' dictionary exactly against the result of the expectation
        - in: (dict or list) a dictionary of keyword arguments to use to evaluate the expectation or a list of positional arguments
        - out: (dict) the dictionary keys against which to make assertions. Unless exact_match_out is true, keys must\
            come from the following list:
              - success
              - observed_value
              - unexpected_index_list
              - unexpected_list
              - details
              - traceback_substring (if present, the string value will be expected as a substring of the exception_traceback)
    :return: None. asserts correctness of results.
    """

    data_asset.set_default_expectation_argument("result_format", "COMPLETE")
    data_asset.set_default_expectation_argument("include_config", False)

    if "title" not in test:
        raise ValueError("Invalid test configuration detected: 'title' is required.")

    if "exact_match_out" not in test:
        raise ValueError(
            "Invalid test configuration detected: 'exact_match_out' is required."
        )

    if "in" not in test:
        raise ValueError("Invalid test configuration detected: 'in' is required.")

    if "out" not in test:
        raise ValueError("Invalid test configuration detected: 'out' is required.")

    # Support tests with positional arguments
    if isinstance(test["in"], list):
        result = getattr(data_asset, expectation_type)(*test["in"])
    # As well as keyword arguments
    else:
        result = getattr(data_asset, expectation_type)(**test["in"])

    check_json_test_result(test=test, result=result, data_asset=data_asset)


def evaluate_json_test_cfe(validator, expectation_type, test):
    """
    This method will evaluate the result of a test build using the Great Expectations json test format.

    NOTE: Tests can be suppressed for certain data types if the test contains the Key 'suppress_test_for' with a list
        of DataAsset types to suppress, such as ['SQLAlchemy', 'Pandas'].

    :param data_asset: (DataAsset) A great expectations DataAsset
    :param expectation_type: (string) the name of the expectation to be run using the test input
    :param test: (dict) a dictionary containing information for the test to be run. The dictionary must include:
        - title: (string) the name of the test
        - exact_match_out: (boolean) If true, match the 'out' dictionary exactly against the result of the expectation
        - in: (dict or list) a dictionary of keyword arguments to use to evaluate the expectation or a list of positional arguments
        - out: (dict) the dictionary keys against which to make assertions. Unless exact_match_out is true, keys must\
            come from the following list:
              - success
              - observed_value
              - unexpected_index_list
              - unexpected_list
              - details
              - traceback_substring (if present, the string value will be expected as a substring of the exception_traceback)
    :return: None. asserts correctness of results.
    """
    expectation_suite = ExpectationSuite(
        "json_test_suite", data_context=validator._data_context
    )
    # noinspection PyProtectedMember
    validator._initialize_expectations(expectation_suite=expectation_suite)
    # validator.set_default_expectation_argument("result_format", "COMPLETE")
    # validator.set_default_expectation_argument("include_config", False)

    if "title" not in test:
        raise ValueError("Invalid test configuration detected: 'title' is required.")

    if "exact_match_out" not in test:
        raise ValueError(
            "Invalid test configuration detected: 'exact_match_out' is required."
        )

    if "in" not in test:
        raise ValueError("Invalid test configuration detected: 'in' is required.")

    if "out" not in test:
        raise ValueError("Invalid test configuration detected: 'out' is required.")

    kwargs = copy.deepcopy(test["in"])

    if isinstance(test["in"], list):
        result = getattr(validator, expectation_type)(*kwargs)
    # As well as keyword arguments
    else:
        runtime_kwargs = {"result_format": "COMPLETE", "include_config": False}
        runtime_kwargs.update(kwargs)
        result = getattr(validator, expectation_type)(**runtime_kwargs)

    check_json_test_result(
        test=test,
        result=result,
        data_asset=validator.execution_engine.active_batch_data,
    )


def check_json_test_result(test, result, data_asset=None):
    # We do not guarantee the order in which values are returned (e.g. Spark), so we sort for testing purposes
    if "unexpected_list" in result["result"]:
        if ("result" in test["out"]) and ("unexpected_list" in test["out"]["result"]):
            (
                test["out"]["result"]["unexpected_list"],
                result["result"]["unexpected_list"],
            ) = sort_unexpected_values(
                test["out"]["result"]["unexpected_list"],
                result["result"]["unexpected_list"],
            )
        elif "unexpected_list" in test["out"]:
            (
                test["out"]["unexpected_list"],
                result["result"]["unexpected_list"],
            ) = sort_unexpected_values(
                test["out"]["unexpected_list"],
                result["result"]["unexpected_list"],
            )

    if "partial_unexpected_list" in result["result"]:
        if ("result" in test["out"]) and (
            "partial_unexpected_list" in test["out"]["result"]
        ):
            (
                test["out"]["result"]["partial_unexpected_list"],
                result["result"]["partial_unexpected_list"],
            ) = sort_unexpected_values(
                test["out"]["result"]["partial_unexpected_list"],
                result["result"]["partial_unexpected_list"],
            )
        elif "partial_unexpected_list" in test["out"]:
            (
                test["out"]["partial_unexpected_list"],
                result["result"]["partial_unexpected_list"],
            ) = sort_unexpected_values(
                test["out"]["partial_unexpected_list"],
                result["result"]["partial_unexpected_list"],
            )

    # Check results
    if test["exact_match_out"] is True:
        assert result == expectationValidationResultSchema.load(test["out"])
    else:
        # Convert result to json since our tests are reading from json so cannot easily contain richer types (e.g. NaN)
        # NOTE - 20191031 - JPC - we may eventually want to change these tests as we update our view on how
        # representations, serializations, and objects should interact and how much of that is shown to the user.
        result = result.to_json_dict()
        # print(result)
        for key, value in test["out"].items():
            # Apply our great expectations-specific test logic

            if key == "success":
                assert result["success"] == value

            elif key == "observed_value":
                if "tolerance" in test:
                    if isinstance(value, dict):
                        assert set(result["result"]["observed_value"].keys()) == set(
                            value.keys()
                        )
                        for k, v in value.items():
                            assert np.allclose(
                                result["result"]["observed_value"][k],
                                v,
                                rtol=test["tolerance"],
                            )
                    else:
                        assert np.allclose(
                            result["result"]["observed_value"],
                            value,
                            rtol=test["tolerance"],
                        )
                else:
                    assert result["result"]["observed_value"] == value

            # NOTE: This is a key used ONLY for testing cases where an expectation is legitimately allowed to return
            # any of multiple possible observed_values. expect_column_values_to_be_of_type is one such expectation.
            elif key == "observed_value_list":
                assert result["result"]["observed_value"] in value

            elif key == "unexpected_index_list":
                if isinstance(data_asset, (SqlAlchemyDataset, SparkDFDataset)):
                    pass
                elif isinstance(data_asset, (SqlAlchemyBatchData, SparkDFBatchData)):
                    pass
                else:
                    assert result["result"]["unexpected_index_list"] == value

            elif key == "unexpected_list":
                assert result["result"]["unexpected_list"] == value, (
                    "expected "
                    + str(value)
                    + " but got "
                    + str(result["result"]["unexpected_list"])
                )

            elif key == "partial_unexpected_list":
                assert result["result"]["partial_unexpected_list"] == value, (
                    "expected "
                    + str(value)
                    + " but got "
                    + str(result["result"]["partial_unexpected_list"])
                )

            elif key == "details":
                assert result["result"]["details"] == value

            elif key == "value_counts":
                for val_count in value:
                    assert val_count in result["result"]["details"]["value_counts"]

            elif key.startswith("observed_cdf"):
                if "x_-1" in key:
                    if key.endswith("gt"):
                        assert (
                            result["result"]["details"]["observed_cdf"]["x"][-1] > value
                        )
                    else:
                        assert (
                            result["result"]["details"]["observed_cdf"]["x"][-1]
                            == value
                        )
                elif "x_0" in key:
                    if key.endswith("lt"):
                        assert (
                            result["result"]["details"]["observed_cdf"]["x"][0] < value
                        )
                    else:
                        assert (
                            result["result"]["details"]["observed_cdf"]["x"][0] == value
                        )
                else:
                    raise ValueError(
                        "Invalid test specification: unknown key " + key + " in 'out'"
                    )

            elif key == "traceback_substring":
                assert result["exception_info"]["raised_exception"]
                assert value in result["exception_info"]["exception_traceback"], (
                    "expected to find "
                    + value
                    + " in "
                    + result["exception_info"]["exception_traceback"]
                )

            elif key == "expected_partition":
                assert np.allclose(
                    result["result"]["details"]["expected_partition"]["bins"],
                    value["bins"],
                )
                assert np.allclose(
                    result["result"]["details"]["expected_partition"]["weights"],
                    value["weights"],
                )
                if "tail_weights" in result["result"]["details"]["expected_partition"]:
                    assert np.allclose(
                        result["result"]["details"]["expected_partition"][
                            "tail_weights"
                        ],
                        value["tail_weights"],
                    )

            elif key == "observed_partition":
                assert np.allclose(
                    result["result"]["details"]["observed_partition"]["bins"],
                    value["bins"],
                )
                assert np.allclose(
                    result["result"]["details"]["observed_partition"]["weights"],
                    value["weights"],
                )
                if "tail_weights" in result["result"]["details"]["observed_partition"]:
                    assert np.allclose(
                        result["result"]["details"]["observed_partition"][
                            "tail_weights"
                        ],
                        value["tail_weights"],
                    )

            else:
                raise ValueError(
                    "Invalid test specification: unknown key " + key + " in 'out'"
                )


def generate_test_table_name(
    default_table_name_prefix: str = "test_data_",
) -> str:
    table_name: str = default_table_name_prefix + "".join(
        [random.choice(string.ascii_letters + string.digits) for _ in range(8)]
    )
    return table_name


def _create_bigquery_engine() -> Engine:
    gcp_project = os.getenv("GE_TEST_GCP_PROJECT")
    if not gcp_project:
        raise ValueError(
            "Environment Variable GE_TEST_GCP_PROJECT is required to run BigQuery expectation tests"
        )
    return create_engine(f"bigquery://{gcp_project}/{_bigquery_dataset()}")


def _bigquery_dataset() -> str:
    dataset = os.getenv("GE_TEST_BIGQUERY_DATASET")
    if not dataset:
        raise ValueError(
            "Environment Variable GE_TEST_BIGQUERY_DATASET is required to run BigQuery expectation tests"
        )
    return dataset<|MERGE_RESOLUTION|>--- conflicted
+++ resolved
@@ -147,10 +147,7 @@
         )
         bigquery_types_tuple = BigQueryTypes(**pybigquery.sqlalchemy_bigquery._type_map)
         BIGQUERY_TYPES = {}
-<<<<<<< HEAD
-=======
-
->>>>>>> 55aecd9d
+
 except (ImportError, AttributeError):
     bigquery_types_tuple = None
     BigQueryDialect = None
