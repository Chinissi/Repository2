from __future__ import annotations

import copy
import locale
import logging
import os
import platform
import random
import re
import string
import time
import traceback
import warnings
from functools import wraps
from logging import Logger
from types import ModuleType
from typing import (
    TYPE_CHECKING,
    Any,
    Dict,
    Iterable,
    List,
    Optional,
    Tuple,
    Type,
    Union,
    cast,
)

import numpy as np
import pandas as pd
from dateutil.parser import parse

from great_expectations.core import (
    ExpectationConfigurationSchema,
    ExpectationSuite,
    ExpectationSuiteSchema,
    ExpectationSuiteValidationResultSchema,
    ExpectationValidationResultSchema,
    IDDict,
)
from great_expectations.core.batch import Batch, BatchDefinition, BatchRequest
from great_expectations.core.util import (
    get_or_create_spark_application,
    get_sql_dialect_floating_point_infinity_value,
)
from great_expectations.dataset import PandasDataset
from great_expectations.datasource import Datasource
from great_expectations.datasource.data_connector import ConfiguredAssetSqlDataConnector
from great_expectations.df_to_database_loader import add_dataframe_to_db
from great_expectations.exceptions.exceptions import (
    InvalidExpectationConfigurationError,
    MetricProviderError,
    MetricResolutionError,
)
from great_expectations.execution_engine import (
    PandasExecutionEngine,
    SparkDFExecutionEngine,
    SqlAlchemyExecutionEngine,
)
from great_expectations.execution_engine.sqlalchemy_batch_data import (
    SqlAlchemyBatchData,
)
from great_expectations.profile import ColumnsExistProfiler
from great_expectations.self_check.sqlalchemy_connection_manager import (
    LockingConnectionCheck,
    connection_manager,
)
from great_expectations.util import (
    build_in_memory_runtime_context,
    import_library_module,
)
from great_expectations.validator.validator import Validator

if TYPE_CHECKING:
    from great_expectations.core.expectation_diagnostics.expectation_test_data_cases import (
        ExpectationTestCase,
        ExpectationTestDataCases,
    )
    from great_expectations.core.expectation_diagnostics.supporting_types import (
        ExpectationExecutionEngineDiagnostics,
    )
    from great_expectations.data_context import AbstractDataContext

expectationValidationResultSchema = ExpectationValidationResultSchema()
expectationSuiteValidationResultSchema = ExpectationSuiteValidationResultSchema()
expectationConfigurationSchema = ExpectationConfigurationSchema()
expectationSuiteSchema = ExpectationSuiteSchema()


logger = logging.getLogger(__name__)

try:
    import sqlalchemy as sqlalchemy
    from sqlalchemy import create_engine
    from sqlalchemy.engine import Engine
    from sqlalchemy.exc import SQLAlchemyError
except ImportError:
    sqlalchemy = None
    create_engine = None
    Engine = None
    SQLAlchemyError = None
    logger.debug("Unable to load SqlAlchemy or one of its subclasses.")

try:
    from pyspark.sql import DataFrame as SparkDataFrame
    from pyspark.sql import SparkSession
    from pyspark.sql.types import StructType
except ImportError:
    SparkDataFrame = type(None)  # type: ignore[assignment,misc]
    SparkSession = None  # type: ignore[assignment,misc]
    StructType = None  # type: ignore[assignment,misc]

try:
    from pyspark.sql import DataFrame as spark_DataFrame
except ImportError:
    spark_DataFrame = type(None)  # type: ignore[assignment,misc]

try:
    import sqlalchemy.dialects.sqlite as sqlitetypes

    # noinspection PyPep8Naming
    from sqlalchemy.dialects.sqlite import dialect as sqliteDialect

    SQLITE_TYPES = {
        "VARCHAR": sqlitetypes.VARCHAR,
        "CHAR": sqlitetypes.CHAR,
        "INTEGER": sqlitetypes.INTEGER,
        "SMALLINT": sqlitetypes.SMALLINT,
        "DATETIME": sqlitetypes.DATETIME(truncate_microseconds=True),
        "DATE": sqlitetypes.DATE,
        "FLOAT": sqlitetypes.FLOAT,
        "BOOLEAN": sqlitetypes.BOOLEAN,
        "TIMESTAMP": sqlitetypes.TIMESTAMP,
    }
except (ImportError, KeyError):
    sqlitetypes = None
    sqliteDialect = None
    SQLITE_TYPES = {}

_BIGQUERY_MODULE_NAME = "sqlalchemy_bigquery"
try:
    # noinspection PyPep8Naming
    import sqlalchemy_bigquery as BigQueryDialect
    import sqlalchemy_bigquery as sqla_bigquery

    sqlalchemy.dialects.registry.register("bigquery", _BIGQUERY_MODULE_NAME, "dialect")
    # noinspection PyTypeChecker
    bigquery_types_tuple = None
    BIGQUERY_TYPES = {
        "INTEGER": sqla_bigquery.INTEGER,
        "NUMERIC": sqla_bigquery.NUMERIC,
        "STRING": sqla_bigquery.STRING,
        "BIGNUMERIC": sqla_bigquery.BIGNUMERIC,
        "BYTES": sqla_bigquery.BYTES,
        "BOOL": sqla_bigquery.BOOL,
        "BOOLEAN": sqla_bigquery.BOOLEAN,
        "TIMESTAMP": sqla_bigquery.TIMESTAMP,
        "TIME": sqla_bigquery.TIME,
        "FLOAT": sqla_bigquery.FLOAT,
        "DATE": sqla_bigquery.DATE,
        "DATETIME": sqla_bigquery.DATETIME,
    }
    try:
        # noinspection PyUnresolvedReferences
        from sqlalchemy_bigquery import GEOGRAPHY

        BIGQUERY_TYPES["GEOGRAPHY"] = GEOGRAPHY
    except ImportError:
        # BigQuery GEOGRAPHY support is optional
        pass
except ImportError:
    try:
        import pybigquery.sqlalchemy_bigquery as BigQueryDialect
        import pybigquery.sqlalchemy_bigquery as sqla_bigquery

        # deprecated-v0.14.7
        warnings.warn(
            "The pybigquery package is obsolete and its usage within Great Expectations is deprecated as of v0.14.7. "
            "As support will be removed in v0.17, please transition to sqlalchemy-bigquery",
            DeprecationWarning,
        )
        _BIGQUERY_MODULE_NAME = "pybigquery.sqlalchemy_bigquery"
        # Sometimes "pybigquery.sqlalchemy_bigquery" fails to self-register in Azure (our CI/CD pipeline) in certain cases, so we do it explicitly.
        # (see https://stackoverflow.com/questions/53284762/nosuchmoduleerror-cant-load-plugin-sqlalchemy-dialectssnowflake)
        sqlalchemy.dialects.registry.register(
            "bigquery", _BIGQUERY_MODULE_NAME, "dialect"
        )
        try:
            getattr(sqla_bigquery, "INTEGER")
            bigquery_types_tuple: Dict = {}  # type: ignore[no-redef]
            BIGQUERY_TYPES = {
                "INTEGER": sqla_bigquery.INTEGER,
                "NUMERIC": sqla_bigquery.NUMERIC,
                "STRING": sqla_bigquery.STRING,
                "BIGNUMERIC": sqla_bigquery.BIGNUMERIC,
                "BYTES": sqla_bigquery.BYTES,
                "BOOL": sqla_bigquery.BOOL,
                "BOOLEAN": sqla_bigquery.BOOLEAN,
                "TIMESTAMP": sqla_bigquery.TIMESTAMP,
                "TIME": sqla_bigquery.TIME,
                "FLOAT": sqla_bigquery.FLOAT,
                "DATE": sqla_bigquery.DATE,
                "DATETIME": sqla_bigquery.DATETIME,
            }
        except AttributeError:
            # In older versions of the pybigquery driver, types were not exported, so we use a hack
            logger.warning(
                "Old pybigquery driver version detected. Consider upgrading to 0.4.14 or later."
            )
            from collections import namedtuple

            BigQueryTypes = namedtuple("BigQueryTypes", sorted(sqla_bigquery._type_map))  # type: ignore[misc]
            # noinspection PyTypeChecker
            bigquery_types_tuple = BigQueryTypes(**sqla_bigquery._type_map)
            BIGQUERY_TYPES = {}

    except (ImportError, AttributeError):
        sqla_bigquery = None
        # noinspection PyTypeChecker
        bigquery_types_tuple = None
        BigQueryDialect = None
        pybigquery = None
        BIGQUERY_TYPES = {}


try:
    import sqlalchemy.dialects.postgresql as postgresqltypes
    from sqlalchemy.dialects.postgresql import dialect as postgresqlDialect

    POSTGRESQL_TYPES = {
        "TEXT": postgresqltypes.TEXT,
        "CHAR": postgresqltypes.CHAR,
        "INTEGER": postgresqltypes.INTEGER,
        "SMALLINT": postgresqltypes.SMALLINT,
        "BIGINT": postgresqltypes.BIGINT,
        "TIMESTAMP": postgresqltypes.TIMESTAMP,
        "DATE": postgresqltypes.DATE,
        "DOUBLE_PRECISION": postgresqltypes.DOUBLE_PRECISION,
        "BOOLEAN": postgresqltypes.BOOLEAN,
        "NUMERIC": postgresqltypes.NUMERIC,
    }
except (ImportError, KeyError):
    postgresqltypes = None
    postgresqlDialect = None
    POSTGRESQL_TYPES = {}

try:
    import sqlalchemy.dialects.mysql as mysqltypes

    # noinspection PyPep8Naming
    from sqlalchemy.dialects.mysql import dialect as mysqlDialect

    MYSQL_TYPES = {
        "TEXT": mysqltypes.TEXT,
        "CHAR": mysqltypes.CHAR,
        "INTEGER": mysqltypes.INTEGER,
        "SMALLINT": mysqltypes.SMALLINT,
        "BIGINT": mysqltypes.BIGINT,
        "DATETIME": mysqltypes.DATETIME,
        "TIMESTAMP": mysqltypes.TIMESTAMP,
        "DATE": mysqltypes.DATE,
        "FLOAT": mysqltypes.FLOAT,
        "DOUBLE": mysqltypes.DOUBLE,
        "BOOLEAN": mysqltypes.BOOLEAN,
        "TINYINT": mysqltypes.TINYINT,
    }
except (ImportError, KeyError):
    mysqltypes = None
    mysqlDialect = None
    MYSQL_TYPES = {}

try:
    # SQLAlchemy does not export the "INT" type for the MS SQL Server dialect; however "INT" is supported by the engine.
    # Since SQLAlchemy exports the "INTEGER" type for the MS SQL Server dialect, alias "INT" to the "INTEGER" type.
    import sqlalchemy.dialects.mssql as mssqltypes

    # noinspection PyPep8Naming
    from sqlalchemy.dialects.mssql import dialect as mssqlDialect

    try:
        getattr(mssqltypes, "INT")
    except AttributeError:
        mssqltypes.INT = mssqltypes.INTEGER

    # noinspection PyUnresolvedReferences
    MSSQL_TYPES = {
        "BIGINT": mssqltypes.BIGINT,
        "BINARY": mssqltypes.BINARY,
        "BIT": mssqltypes.BIT,
        "CHAR": mssqltypes.CHAR,
        "DATE": mssqltypes.DATE,
        "DATETIME": mssqltypes.DATETIME,
        "DATETIME2": mssqltypes.DATETIME2,
        "DATETIMEOFFSET": mssqltypes.DATETIMEOFFSET,
        "DECIMAL": mssqltypes.DECIMAL,
        "FLOAT": mssqltypes.FLOAT,
        "IMAGE": mssqltypes.IMAGE,
        "INT": mssqltypes.INT,
        "INTEGER": mssqltypes.INTEGER,
        "MONEY": mssqltypes.MONEY,
        "NCHAR": mssqltypes.NCHAR,
        "NTEXT": mssqltypes.NTEXT,
        "NUMERIC": mssqltypes.NUMERIC,
        "NVARCHAR": mssqltypes.NVARCHAR,
        "REAL": mssqltypes.REAL,
        "SMALLDATETIME": mssqltypes.SMALLDATETIME,
        "SMALLINT": mssqltypes.SMALLINT,
        "SMALLMONEY": mssqltypes.SMALLMONEY,
        "SQL_VARIANT": mssqltypes.SQL_VARIANT,
        "TEXT": mssqltypes.TEXT,
        "TIME": mssqltypes.TIME,
        "TIMESTAMP": mssqltypes.TIMESTAMP,
        "TINYINT": mssqltypes.TINYINT,
        "UNIQUEIDENTIFIER": mssqltypes.UNIQUEIDENTIFIER,
        "VARBINARY": mssqltypes.VARBINARY,
        "VARCHAR": mssqltypes.VARCHAR,
    }
except (ImportError, KeyError):
    mssqltypes = None
    mssqlDialect = None
    MSSQL_TYPES = {}

try:
    import trino
    import trino.sqlalchemy.datatype as trinotypes
    from trino.sqlalchemy.dialect import TrinoDialect as trinoDialect

    TRINO_TYPES = {
        "BOOLEAN": trinotypes._type_map["boolean"],
        "TINYINT": trinotypes._type_map["tinyint"],
        "SMALLINT": trinotypes._type_map["smallint"],
        "INT": trinotypes._type_map["int"],
        "INTEGER": trinotypes._type_map["integer"],
        "BIGINT": trinotypes._type_map["bigint"],
        "REAL": trinotypes._type_map["real"],
        "DOUBLE": trinotypes._type_map["double"],
        "DECIMAL": trinotypes._type_map["decimal"],
        "VARCHAR": trinotypes._type_map["varchar"],
        "CHAR": trinotypes._type_map["char"],
        "VARBINARY": trinotypes._type_map["varbinary"],
        "JSON": trinotypes._type_map["json"],
        "DATE": trinotypes._type_map["date"],
        "TIME": trinotypes._type_map["time"],
        "TIMESTAMP": trinotypes._type_map["timestamp"],
    }
except (ImportError, KeyError):
    trino = None
    trinotypes = None
    trinoDialect = None
    TRINO_TYPES = {}

try:
    import sqlalchemy_redshift.dialect as redshiftDialect
    import sqlalchemy_redshift.dialect as redshifttypes

    REDSHIFT_TYPES = {
        "BIGINT": redshifttypes.BIGINT,
        "BOOLEAN": redshifttypes.BOOLEAN,
        "CHAR": redshifttypes.CHAR,
        "DATE": redshifttypes.DATE,
        "DECIMAL": redshifttypes.DECIMAL,
        "DOUBLE_PRECISION": redshifttypes.DOUBLE_PRECISION,
        "FOREIGN_KEY_RE": redshifttypes.FOREIGN_KEY_RE,
        "GEOMETRY": redshifttypes.GEOMETRY,
        "INTEGER": redshifttypes.INTEGER,
        "PRIMARY_KEY_RE": redshifttypes.PRIMARY_KEY_RE,
        "REAL": redshifttypes.REAL,
        "SMALLINT": redshifttypes.SMALLINT,
        "TIMESTAMP": redshifttypes.TIMESTAMP,
        "TIMESTAMPTZ": redshifttypes.TIMESTAMPTZ,
        "TIMETZ": redshifttypes.TIMETZ,
        "VARCHAR": redshifttypes.VARCHAR,
    }
except (ImportError, KeyError):
    redshifttypes = None
    redshiftDialect = None
    REDSHIFT_TYPES = {}

try:
    import snowflake.sqlalchemy.custom_types as snowflaketypes
    import snowflake.sqlalchemy.snowdialect
    import snowflake.sqlalchemy.snowdialect as snowflakeDialect

    # Sometimes "snowflake-sqlalchemy" fails to self-register in certain environments, so we do it explicitly.
    # (see https://stackoverflow.com/questions/53284762/nosuchmoduleerror-cant-load-plugin-sqlalchemy-dialectssnowflake)
    sqlalchemy.dialects.registry.register(
        "snowflake", "snowflake.sqlalchemy", "dialect"
    )

    SNOWFLAKE_TYPES = {
        "ARRAY": snowflaketypes.ARRAY,
        "BYTEINT": snowflaketypes.BYTEINT,
        "CHARACTER": snowflaketypes.CHARACTER,
        "DEC": snowflaketypes.DEC,
        "BOOLEAN": snowflakeDialect.BOOLEAN,
        "DOUBLE": snowflaketypes.DOUBLE,
        "FIXED": snowflaketypes.FIXED,
        "NUMBER": snowflaketypes.NUMBER,
        "INTEGER": snowflakeDialect.INTEGER,
        "OBJECT": snowflaketypes.OBJECT,
        "STRING": snowflaketypes.STRING,
        "TEXT": snowflaketypes.TEXT,
        "TIMESTAMP_LTZ": snowflaketypes.TIMESTAMP_LTZ,
        "TIMESTAMP_NTZ": snowflaketypes.TIMESTAMP_NTZ,
        "TIMESTAMP_TZ": snowflaketypes.TIMESTAMP_TZ,
        "TINYINT": snowflaketypes.TINYINT,
        "VARBINARY": snowflaketypes.VARBINARY,
        "VARIANT": snowflaketypes.VARIANT,
    }
except (ImportError, KeyError, AttributeError):
    snowflake = None
    snowflaketypes = None
    snowflakeDialect = None
    SNOWFLAKE_TYPES = {}

try:
    import pyathena.sqlalchemy_athena
    from pyathena.sqlalchemy_athena import AthenaDialect as athenaDialect
    from pyathena.sqlalchemy_athena import types as athenatypes

    # athenatypes is just `from sqlalchemy import types`
    # https://github.com/laughingman7743/PyAthena/blob/master/pyathena/sqlalchemy_athena.py#L692
    #   - the _get_column_type method of AthenaDialect does some mapping via conditional statements
    # https://github.com/laughingman7743/PyAthena/blob/master/pyathena/sqlalchemy_athena.py#L105
    #   - The AthenaTypeCompiler has some methods named `visit_<TYPE>`
    ATHENA_TYPES = {
        "BOOLEAN": athenatypes.BOOLEAN,
        "FLOAT": athenatypes.FLOAT,
        "DOUBLE": athenatypes.FLOAT,
        "REAL": athenatypes.FLOAT,
        "TINYINT": athenatypes.INTEGER,
        "SMALLINT": athenatypes.INTEGER,
        "INTEGER": athenatypes.INTEGER,
        "INT": athenatypes.INTEGER,
        "BIGINT": athenatypes.BIGINT,
        "DECIMAL": athenatypes.DECIMAL,
        "CHAR": athenatypes.CHAR,
        "VARCHAR": athenatypes.VARCHAR,
        "STRING": athenatypes.String,
        "DATE": athenatypes.DATE,
        "TIMESTAMP": athenatypes.TIMESTAMP,
        "BINARY": athenatypes.BINARY,
        "VARBINARY": athenatypes.BINARY,
        "ARRAY": athenatypes.String,
        "MAP": athenatypes.String,
        "STRUCT": athenatypes.String,
        "ROW": athenatypes.String,
        "JSON": athenatypes.String,
    }
except ImportError:
    pyathena = None  # type: ignore[assignment]
    athenatypes = None
    athenaDialect = None  # type: ignore[assignment,misc]
    ATHENA_TYPES = {}

# # Others from great_expectations/dataset/sqlalchemy_dataset.py
# try:
#     import sqlalchemy_dremio.pyodbc
#
#     sqlalchemy.dialects.registry.register(
#         "dremio", "sqlalchemy_dremio.pyodbc", "dialect"
#     )
# except ImportError:
#     sqlalchemy_dremio = None
#
# try:
#     import teradatasqlalchemy.dialect
#     import teradatasqlalchemy.types as teradatatypes
# except ImportError:
#     teradatasqlalchemy = None

try:
    from great_expectations.dataset import SparkDFDataset
except ImportError:
    SparkDFDataset = None  # type: ignore[misc,assignment] # could be None
    logger.debug(
        "Unable to load spark dataset; install optional spark dependency for support."
    )

import tempfile

# from tests.rule_based_profiler.conftest import ATOL, RTOL
RTOL: float = 1.0e-7
ATOL: float = 5.0e-2

RX_FLOAT = re.compile(r".*\d\.\d+.*")

SQL_DIALECT_NAMES = (
    "sqlite",
    "postgresql",
    "mysql",
    "mssql",
    "bigquery",
    "trino",
    "redshift",
    # "athena",
    "snowflake",
)

BACKEND_TO_ENGINE_NAME_DICT = {
    "pandas": "pandas",
    "spark": "spark",
}

BACKEND_TO_ENGINE_NAME_DICT.update({name: "sqlalchemy" for name in SQL_DIALECT_NAMES})


def get_sqlite_connection_url(sqlite_db_path):
    url = "sqlite://"
    if sqlite_db_path is not None:
        extra_slash = ""
        if platform.system() != "Windows":
            extra_slash = "/"
        url = f"{url}/{extra_slash}{sqlite_db_path}"
    return url


def get_dataset(  # noqa: C901 - 110
    dataset_type,
    data,
    schemas=None,
    profiler=ColumnsExistProfiler,
    caching=True,
    table_name=None,
    sqlite_db_path=None,
):
    """Utility to create datasets for json-formatted tests"""
    df = pd.DataFrame(data)
    if dataset_type == "PandasDataset":
        if schemas and "pandas" in schemas:
            schema = schemas["pandas"]
            pandas_schema = {}
            for (key, value) in schema.items():
                # Note, these are just names used in our internal schemas to build datasets *for internal tests*
                # Further, some changes in pandas internal about how datetimes are created means to support pandas
                # pre- 0.25, we need to explicitly specify when we want timezone.

                # We will use timestamp for timezone-aware (UTC only) dates in our tests
                if value.lower() in ["timestamp", "datetime64[ns, tz]"]:
                    df[key] = pd.to_datetime(df[key], utc=True)
                    continue
                elif value.lower() in ["datetime", "datetime64", "datetime64[ns]"]:
                    df[key] = pd.to_datetime(df[key])
                    continue
                elif value.lower() in ["date"]:
                    df[key] = pd.to_datetime(df[key]).dt.date
                    value = "object"
                try:
                    type_ = np.dtype(value)
                except TypeError:
                    # noinspection PyUnresolvedReferences
                    type_ = getattr(pd, value)()
                pandas_schema[key] = type_
            # pandas_schema = {key: np.dtype(value) for (key, value) in schemas["pandas"].items()}
            df = df.astype(pandas_schema)
        return PandasDataset(df, profiler=profiler, caching=caching)

<<<<<<< HEAD
=======
    elif dataset_type == "sqlite":
        if not create_engine or not SQLITE_TYPES:
            return None

        engine = create_engine(get_sqlite_connection_url(sqlite_db_path=sqlite_db_path))

        # Add the data to the database as a new table

        sql_dtypes = {}
        if (
            schemas
            and "sqlite" in schemas
            and isinstance(engine.dialect, sqlitetypes.dialect)
        ):
            schema = schemas["sqlite"]
            sql_dtypes = {col: SQLITE_TYPES[dtype] for (col, dtype) in schema.items()}
            for col in schema:
                type_ = schema[col]
                if type_ in ["INTEGER", "SMALLINT", "BIGINT"]:
                    df[col] = pd.to_numeric(df[col], downcast="signed")
                elif type_ in ["FLOAT", "DOUBLE", "DOUBLE_PRECISION"]:
                    df[col] = pd.to_numeric(df[col])
                    min_value_dbms = get_sql_dialect_floating_point_infinity_value(
                        schema=dataset_type, negative=True
                    )
                    max_value_dbms = get_sql_dialect_floating_point_infinity_value(
                        schema=dataset_type, negative=False
                    )
                    for api_schema_type in ["api_np", "api_cast"]:
                        min_value_api = get_sql_dialect_floating_point_infinity_value(
                            schema=api_schema_type, negative=True
                        )
                        max_value_api = get_sql_dialect_floating_point_infinity_value(
                            schema=api_schema_type, negative=False
                        )
                        df.replace(
                            to_replace=[min_value_api, max_value_api],
                            value=[min_value_dbms, max_value_dbms],
                            inplace=True,
                        )
                elif type_ in ["DATETIME", "TIMESTAMP"]:
                    df[col] = pd.to_datetime(df[col])
                elif type_ in ["DATE"]:
                    df[col] = pd.to_datetime(df[col]).dt.date

        if table_name is None:
            table_name = generate_test_table_name()
        df.to_sql(
            name=table_name,
            con=engine,
            index=False,
            dtype=sql_dtypes,
            if_exists="replace",
        )

        # Build a SqlAlchemyDataset using that database
        return SqlAlchemyDataset(
            table_name, engine=engine, profiler=profiler, caching=caching
        )

    elif dataset_type == "postgresql":
        if not create_engine or not POSTGRESQL_TYPES:
            return None

        # Create a new database
        db_hostname = os.getenv("GE_TEST_LOCAL_DB_HOSTNAME", "localhost")
        engine = connection_manager.get_engine(
            f"postgresql://postgres@{db_hostname}/test_ci"
        )
        sql_dtypes = {}
        if (
            schemas
            and "postgresql" in schemas
            and isinstance(engine.dialect, postgresqltypes.dialect)
        ):
            schema = schemas["postgresql"]
            sql_dtypes = {
                col: POSTGRESQL_TYPES[dtype] for (col, dtype) in schema.items()
            }
            for col in schema:
                type_ = schema[col]
                if type_ in ["INTEGER", "SMALLINT", "BIGINT"]:
                    df[col] = pd.to_numeric(df[col], downcast="signed")
                elif type_ in ["FLOAT", "DOUBLE", "DOUBLE_PRECISION"]:
                    df[col] = pd.to_numeric(df[col])
                    min_value_dbms = get_sql_dialect_floating_point_infinity_value(
                        schema=dataset_type, negative=True
                    )
                    max_value_dbms = get_sql_dialect_floating_point_infinity_value(
                        schema=dataset_type, negative=False
                    )
                    for api_schema_type in ["api_np", "api_cast"]:
                        min_value_api = get_sql_dialect_floating_point_infinity_value(
                            schema=api_schema_type, negative=True
                        )
                        max_value_api = get_sql_dialect_floating_point_infinity_value(
                            schema=api_schema_type, negative=False
                        )
                        df.replace(
                            to_replace=[min_value_api, max_value_api],
                            value=[min_value_dbms, max_value_dbms],
                            inplace=True,
                        )
                elif type_ in ["DATETIME", "TIMESTAMP"]:
                    df[col] = pd.to_datetime(df[col])
                elif type_ in ["DATE"]:
                    df[col] = pd.to_datetime(df[col]).dt.date

        if table_name is None:
            table_name = generate_test_table_name()

        add_dataframe_to_db(
            df=df,
            name=table_name,
            con=engine,
            index=False,
            dtype=sql_dtypes,
            if_exists="replace",
        )

        # Build a SqlAlchemyDataset using that database
        return SqlAlchemyDataset(
            table_name, engine=engine, profiler=profiler, caching=caching
        )

    elif dataset_type == "mysql":
        if not create_engine or not MYSQL_TYPES:
            return None

        db_hostname = os.getenv("GE_TEST_LOCAL_DB_HOSTNAME", "localhost")
        engine = create_engine(f"mysql+pymysql://root@{db_hostname}/test_ci")

        sql_dtypes = {}
        if (
            schemas
            and "mysql" in schemas
            and isinstance(engine.dialect, mysqltypes.dialect)
        ):
            schema = schemas["mysql"]
            sql_dtypes = {col: MYSQL_TYPES[dtype] for (col, dtype) in schema.items()}
            for col in schema:
                type_ = schema[col]
                if type_ in ["INTEGER", "SMALLINT", "BIGINT"]:
                    df[col] = pd.to_numeric(df[col], downcast="signed")
                elif type_ in ["FLOAT", "DOUBLE", "DOUBLE_PRECISION"]:
                    df[col] = pd.to_numeric(df[col])
                    min_value_dbms = get_sql_dialect_floating_point_infinity_value(
                        schema=dataset_type, negative=True
                    )
                    max_value_dbms = get_sql_dialect_floating_point_infinity_value(
                        schema=dataset_type, negative=False
                    )
                    for api_schema_type in ["api_np", "api_cast"]:
                        min_value_api = get_sql_dialect_floating_point_infinity_value(
                            schema=api_schema_type, negative=True
                        )
                        max_value_api = get_sql_dialect_floating_point_infinity_value(
                            schema=api_schema_type, negative=False
                        )
                        df.replace(
                            to_replace=[min_value_api, max_value_api],
                            value=[min_value_dbms, max_value_dbms],
                            inplace=True,
                        )
                elif type_ in ["DATETIME", "TIMESTAMP"]:
                    df[col] = pd.to_datetime(df[col])
                elif type_ in ["DATE"]:
                    df[col] = pd.to_datetime(df[col]).dt.date

        if table_name is None:
            table_name = generate_test_table_name()

        df.to_sql(
            name=table_name,
            con=engine,
            index=False,
            dtype=sql_dtypes,
            if_exists="replace",
        )

        # Will - 20210126
        # For mysql we want our tests to know when a temp_table is referred to more than once in the
        # same query. This has caused problems in expectations like expect_column_values_to_be_unique().
        # Here we instantiate a SqlAlchemyDataset with a custom_sql, which causes a temp_table to be created,
        # rather than referring the table by name.
        custom_sql: str = f"SELECT * FROM {table_name}"
        return SqlAlchemyDataset(
            custom_sql=custom_sql, engine=engine, profiler=profiler, caching=caching
        )

    elif dataset_type == "bigquery":
        if not create_engine:
            return None
        engine = _create_bigquery_engine()
        if schemas and dataset_type in schemas:
            schema = schemas[dataset_type]

        df.columns = df.columns.str.replace(" ", "_")

        if table_name is None:
            table_name = generate_test_table_name()
        df.to_sql(
            name=table_name,
            con=engine,
            index=False,
            if_exists="replace",
        )
        custom_sql = f"SELECT * FROM {_bigquery_dataset()}.{table_name}"
        return SqlAlchemyDataset(
            custom_sql=custom_sql, engine=engine, profiler=profiler, caching=caching
        )

    elif dataset_type == "trino":
        if not create_engine or not TRINO_TYPES:
            return None

        db_hostname = os.getenv("GE_TEST_LOCAL_DB_HOSTNAME", "localhost")
        engine = _create_trino_engine(db_hostname)
        sql_dtypes = {}
        if schemas and "trino" in schemas and isinstance(engine.dialect, trinoDialect):
            schema = schemas["trino"]
            sql_dtypes = {col: TRINO_TYPES[dtype] for (col, dtype) in schema.items()}
            for col in schema:
                type_ = schema[col]
                if type_ in ["INTEGER", "SMALLINT", "BIGINT"]:
                    df[col] = pd.to_numeric(df[col], downcast="signed")
                elif type_ in ["FLOAT", "DOUBLE", "DOUBLE_PRECISION"]:
                    df[col] = pd.to_numeric(df[col])
                    min_value_dbms = get_sql_dialect_floating_point_infinity_value(
                        schema=dataset_type, negative=True
                    )
                    max_value_dbms = get_sql_dialect_floating_point_infinity_value(
                        schema=dataset_type, negative=False
                    )
                    for api_schema_type in ["api_np", "api_cast"]:
                        min_value_api = get_sql_dialect_floating_point_infinity_value(
                            schema=api_schema_type, negative=True
                        )
                        max_value_api = get_sql_dialect_floating_point_infinity_value(
                            schema=api_schema_type, negative=False
                        )
                        df.replace(
                            to_replace=[min_value_api, max_value_api],
                            value=[min_value_dbms, max_value_dbms],
                            inplace=True,
                        )
                elif type_ in ["DATETIME", "TIMESTAMP"]:
                    df[col] = pd.to_datetime(df[col])
                elif type_ in ["DATE"]:
                    df[col] = pd.to_datetime(df[col]).dt.date

        if table_name is None:
            table_name = generate_test_table_name().lower()

        df.to_sql(
            name=table_name,
            con=engine,
            index=False,
            dtype=sql_dtypes,
            if_exists="replace",
            method="multi",
        )

        # Build a SqlAlchemyDataset using that database
        return SqlAlchemyDataset(
            table_name, engine=engine, profiler=profiler, caching=caching
        )

    elif dataset_type == "mssql":
        if not create_engine or not MSSQL_TYPES:
            return None

        db_hostname = os.getenv("GE_TEST_LOCAL_DB_HOSTNAME", "localhost")
        engine = create_engine(
            f"mssql+pyodbc://sa:ReallyStrongPwd1234%^&*@{db_hostname}:1433/test_ci?"
            "driver=ODBC Driver 17 for SQL Server&charset=utf8&autocommit=true",
            # echo=True,
        )

        # If "autocommit" is not desired to be on by default, then use the following pattern when explicit "autocommit"
        # is desired (e.g., for temporary tables, "autocommit" is off by default, so the override option may be useful).
        # engine.execute(sa.text(sql_query_string).execution_options(autocommit=True))

        sql_dtypes = {}
        if (
            schemas
            and dataset_type in schemas
            and isinstance(engine.dialect, mssqltypes.dialect)
        ):
            schema = schemas[dataset_type]
            sql_dtypes = {col: MSSQL_TYPES[dtype] for (col, dtype) in schema.items()}
            for col in schema:
                type_ = schema[col]
                if type_ in ["INTEGER", "SMALLINT", "BIGINT"]:
                    df[col] = pd.to_numeric(df[col], downcast="signed")
                elif type_ in ["FLOAT"]:
                    df[col] = pd.to_numeric(df[col])
                    min_value_dbms = get_sql_dialect_floating_point_infinity_value(
                        schema=dataset_type, negative=True
                    )
                    max_value_dbms = get_sql_dialect_floating_point_infinity_value(
                        schema=dataset_type, negative=False
                    )
                    for api_schema_type in ["api_np", "api_cast"]:
                        min_value_api = get_sql_dialect_floating_point_infinity_value(
                            schema=api_schema_type, negative=True
                        )
                        max_value_api = get_sql_dialect_floating_point_infinity_value(
                            schema=api_schema_type, negative=False
                        )
                        df.replace(
                            to_replace=[min_value_api, max_value_api],
                            value=[min_value_dbms, max_value_dbms],
                            inplace=True,
                        )
                elif type_ in ["DATETIME", "TIMESTAMP"]:
                    df[col] = pd.to_datetime(df[col])
                elif type_ in ["DATE"]:
                    df[col] = pd.to_datetime(df[col]).dt.date

        if table_name is None:
            table_name = generate_test_table_name()

        df.to_sql(
            name=table_name,
            con=engine,
            index=False,
            dtype=sql_dtypes,
            if_exists="replace",
        )

        # Build a SqlAlchemyDataset using that database
        return SqlAlchemyDataset(
            table_name, engine=engine, profiler=profiler, caching=caching
        )

    elif dataset_type == "snowflake":
        if not create_engine or not SNOWFLAKE_TYPES:
            return None

        engine = _create_snowflake_engine()
        sql_dtypes = {}
        # noinspection PyTypeChecker
        if (
            schemas
            and "snowflake" in schemas
            and isinstance(engine.dialect, snowflakeDialect)
        ):
            schema = schemas["snowflake"]
            sql_dtypes = {
                col: SNOWFLAKE_TYPES[dtype] for (col, dtype) in schema.items()
            }
            for col in schema:
                type_ = schema[col]
                if type_ in ["INTEGER", "SMALLINT", "BIGINT"]:
                    df[col] = pd.to_numeric(df[col], downcast="signed")
                elif type_ in ["FLOAT", "DOUBLE", "DOUBLE_PRECISION"]:
                    df[col] = pd.to_numeric(df[col])
                    min_value_dbms = get_sql_dialect_floating_point_infinity_value(
                        schema=dataset_type, negative=True
                    )
                    max_value_dbms = get_sql_dialect_floating_point_infinity_value(
                        schema=dataset_type, negative=False
                    )
                    for api_schema_type in ["api_np", "api_cast"]:
                        min_value_api = get_sql_dialect_floating_point_infinity_value(
                            schema=api_schema_type, negative=True
                        )
                        max_value_api = get_sql_dialect_floating_point_infinity_value(
                            schema=api_schema_type, negative=False
                        )
                        df.replace(
                            to_replace=[min_value_api, max_value_api],
                            value=[min_value_dbms, max_value_dbms],
                            inplace=True,
                        )
                elif type_ in ["DATETIME", "TIMESTAMP"]:
                    df[col] = pd.to_datetime(df[col])
                elif type_ in ["DATE"]:
                    df[col] = pd.to_datetime(df[col]).dt.date

        if table_name is None:
            table_name = generate_test_table_name().lower()

        df.to_sql(
            name=table_name,
            con=engine,
            index=False,
            dtype=sql_dtypes,
            if_exists="replace",
        )

        # Build a SqlAlchemyDataset using that database
        return SqlAlchemyDataset(
            table_name, engine=engine, profiler=profiler, caching=caching
        )

    elif dataset_type == "redshift":
        if not create_engine or not REDSHIFT_TYPES:
            return None

        engine = _create_redshift_engine()
        sql_dtypes = {}
        # noinspection PyTypeChecker
        if (
            schemas
            and "redshift" in schemas
            and isinstance(engine.dialect, redshiftDialect)
        ):
            schema = schemas["redshift"]
            sql_dtypes = {col: REDSHIFT_TYPES[dtype] for (col, dtype) in schema.items()}
            for col in schema:
                type_ = schema[col]
                if type_ in ["INTEGER", "SMALLINT", "BIGINT"]:
                    df[col] = pd.to_numeric(df[col], downcast="signed")
                elif type_ in ["FLOAT", "DOUBLE", "DOUBLE_PRECISION"]:
                    df[col] = pd.to_numeric(df[col])
                    min_value_dbms = get_sql_dialect_floating_point_infinity_value(
                        schema=dataset_type, negative=True
                    )
                    max_value_dbms = get_sql_dialect_floating_point_infinity_value(
                        schema=dataset_type, negative=False
                    )
                    for api_schema_type in ["api_np", "api_cast"]:
                        min_value_api = get_sql_dialect_floating_point_infinity_value(
                            schema=api_schema_type, negative=True
                        )
                        max_value_api = get_sql_dialect_floating_point_infinity_value(
                            schema=api_schema_type, negative=False
                        )
                        df.replace(
                            to_replace=[min_value_api, max_value_api],
                            value=[min_value_dbms, max_value_dbms],
                            inplace=True,
                        )
                elif type_ in ["DATETIME", "TIMESTAMP"]:
                    df[col] = pd.to_datetime(df[col])
                elif type_ in ["DATE"]:
                    df[col] = pd.to_datetime(df[col]).dt.date

        if table_name is None:
            table_name = generate_test_table_name().lower()

        df.to_sql(
            name=table_name,
            con=engine,
            index=False,
            dtype=sql_dtypes,
            if_exists="replace",
        )

        # Build a SqlAlchemyDataset using that database
        return SqlAlchemyDataset(
            table_name, engine=engine, profiler=profiler, caching=caching
        )

    elif dataset_type == "athena":
        if not create_engine or not ATHENA_TYPES:
            return None

        engine = _create_athena_engine()
        sql_dtypes = {}
        if (
            schemas
            and "athena" in schemas
            and isinstance(engine.dialect, athenaDialect)
        ):
            schema = schemas["athena"]
            sql_dtypes = {col: ATHENA_TYPES[dtype] for (col, dtype) in schema.items()}
            for col in schema:
                type_ = schema[col]
                if type_ in ["INTEGER", "SMALLINT", "BIGINT"]:
                    df[col] = pd.to_numeric(df[col], downcast="signed")
                elif type_ in ["FLOAT", "DOUBLE", "DOUBLE_PRECISION"]:
                    df[col] = pd.to_numeric(df[col])
                    min_value_dbms = get_sql_dialect_floating_point_infinity_value(
                        schema=dataset_type, negative=True
                    )
                    max_value_dbms = get_sql_dialect_floating_point_infinity_value(
                        schema=dataset_type, negative=False
                    )
                    for api_schema_type in ["api_np", "api_cast"]:
                        min_value_api = get_sql_dialect_floating_point_infinity_value(
                            schema=api_schema_type, negative=True
                        )
                        max_value_api = get_sql_dialect_floating_point_infinity_value(
                            schema=api_schema_type, negative=False
                        )
                        df.replace(
                            to_replace=[min_value_api, max_value_api],
                            value=[min_value_dbms, max_value_dbms],
                            inplace=True,
                        )
                elif type_ in ["DATETIME", "TIMESTAMP"]:
                    df[col] = pd.to_datetime(df[col])
                elif type_ in ["DATE"]:
                    df[col] = pd.to_datetime(df[col]).dt.date

        if table_name is None:
            table_name = generate_test_table_name().lower()

        df.to_sql(
            name=table_name,
            con=engine,
            index=False,
            dtype=sql_dtypes,
            if_exists="replace",
        )

        # Build a SqlAlchemyDataset using that database
        return SqlAlchemyDataset(
            table_name, engine=engine, profiler=profiler, caching=caching
        )

>>>>>>> 3a6665ca
    elif dataset_type == "SparkDFDataset":
        import pyspark.sql.types as sparktypes

        spark_types = {
            "StringType": sparktypes.StringType,
            "IntegerType": sparktypes.IntegerType,
            "LongType": sparktypes.LongType,
            "DateType": sparktypes.DateType,
            "TimestampType": sparktypes.TimestampType,
            "FloatType": sparktypes.FloatType,
            "DoubleType": sparktypes.DoubleType,
            "BooleanType": sparktypes.BooleanType,
            "DataType": sparktypes.DataType,
            "NullType": sparktypes.NullType,
        }
        spark = get_or_create_spark_application(
            spark_config={
                "spark.sql.catalogImplementation": "hive",
                "spark.executor.memory": "450m",
                # "spark.driver.allowMultipleContexts": "true",  # This directive does not appear to have any effect.
            }
        )
        # We need to allow null values in some column types that do not support them natively, so we skip
        # use of df in this case.
        data_reshaped = list(
            zip(*(v for _, v in data.items()))
        )  # create a list of rows
        if schemas and "spark" in schemas:
            schema = schemas["spark"]
            # sometimes first method causes Spark to throw a TypeError
            try:
                spark_schema = sparktypes.StructType(
                    [
                        sparktypes.StructField(
                            column, spark_types[schema[column]](), True
                        )
                        for column in schema
                    ]
                )
                # We create these every time, which is painful for testing
                # However nuance around null treatment as well as the desire
                # for real datetime support in tests makes this necessary
                data = copy.deepcopy(data)
                if "ts" in data:
                    print(data)
                    print(schema)
                for col in schema:
                    type_ = schema[col]
                    if type_ in ["IntegerType", "LongType"]:
                        # Ints cannot be None...but None can be valid in Spark (as Null)
                        vals = []
                        for val in data[col]:
                            if val is None:
                                vals.append(val)
                            else:
                                vals.append(int(val))
                        data[col] = vals
                    elif type_ in ["FloatType", "DoubleType"]:
                        vals = []
                        for val in data[col]:
                            if val is None:
                                vals.append(val)
                            else:
                                vals.append(float(val))
                        data[col] = vals
                    elif type_ in ["DateType", "TimestampType"]:
                        vals = []
                        for val in data[col]:
                            if val is None:
                                vals.append(val)
                            else:
                                vals.append(parse(val))
                        data[col] = vals
                # Do this again, now that we have done type conversion using the provided schema
                data_reshaped = list(
                    zip(*(v for _, v in data.items()))
                )  # create a list of rows
                spark_df = spark.createDataFrame(data_reshaped, schema=spark_schema)
            except TypeError:
                string_schema = sparktypes.StructType(
                    [
                        sparktypes.StructField(column, sparktypes.StringType())
                        for column in schema
                    ]
                )
                spark_df = spark.createDataFrame(data_reshaped, string_schema)
                for c in spark_df.columns:
                    spark_df = spark_df.withColumn(
                        c, spark_df[c].cast(spark_types[schema[c]]())
                    )
        elif len(data_reshaped) == 0:
            # if we have an empty dataset and no schema, need to assign an arbitrary type
            columns = list(data.keys())
            spark_schema = sparktypes.StructType(
                [
                    sparktypes.StructField(column, sparktypes.StringType())
                    for column in columns
                ]
            )
            spark_df = spark.createDataFrame(data_reshaped, spark_schema)
        else:
            # if no schema provided, uses Spark's schema inference
            columns = list(data.keys())
            spark_df = spark.createDataFrame(data_reshaped, columns)
        return SparkDFDataset(spark_df, profiler=profiler, caching=caching)
    else:
        warnings.warn(f"Unknown dataset_type {str(dataset_type)}")


def get_test_validator_with_data(  # noqa: C901 - 31
    execution_engine: str,
    data: dict,
    schemas: dict | None = None,
    caching: bool = True,
    table_name: str | None = None,
    sqlite_db_path: str | None = None,
    extra_debug_info: str = "",
    debug_logger: logging.Logger | None = None,
    context: AbstractDataContext | None = None,
    pk_column: bool = False,
):
    """Utility to create datasets for json-formatted tests."""

    # if pk_column is defined in our test, then we add a index column to our test set
    if pk_column:
        first_column: List[Any] = list(data.values())[0]
        data["pk_index"] = list(range(len(first_column)))

    df = pd.DataFrame(data)
    if execution_engine == "pandas":
        return _get_test_validator_with_data_pandas(
            df=df,
            schemas=schemas,
            table_name=table_name,
            context=context,
            pk_column=pk_column,
        )
    elif execution_engine in SQL_DIALECT_NAMES:
        return _get_test_validator_with_data_sqlalchemy(
            df=df,
            execution_engine=execution_engine,
            schemas=schemas,
            caching=caching,
            table_name=table_name,
            sqlite_db_path=sqlite_db_path,
            extra_debug_info=extra_debug_info,
            debug_logger=debug_logger,
            context=context,
            pk_column=pk_column,
        )
    elif execution_engine == "spark":
        return _get_test_validator_with_data_spark(
            data=data,
            schemas=schemas,
            context=context,
            pk_column=pk_column,
        )
    else:
        raise ValueError(f"Unknown dataset_type {str(execution_engine)}")


def _get_test_validator_with_data_pandas(
    df: pd.DataFrame,
    schemas: dict | None,
    table_name: str | None,
    context: AbstractDataContext | None,
    pk_column: bool,
) -> Validator:
    if schemas and "pandas" in schemas:
        schema = schemas["pandas"]
        if pk_column:
            schema["pk_index"] = "int"
        pandas_schema = {}
        for (key, value) in schema.items():
            # Note, these are just names used in our internal schemas to build datasets *for internal tests*
            # Further, some changes in pandas internal about how datetimes are created means to support pandas
            # pre- 0.25, we need to explicitly specify when we want timezone.

            # We will use timestamp for timezone-aware (UTC only) dates in our tests
            if value.lower() in ["timestamp", "datetime64[ns, tz]"]:
                df[key] = pd.to_datetime(df[key], utc=True)
                continue
            elif value.lower() in ["datetime", "datetime64", "datetime64[ns]"]:
                df[key] = pd.to_datetime(df[key])
                continue
            elif value.lower() in ["date"]:
                df[key] = pd.to_datetime(df[key]).dt.date
                value = "object"
            try:
                type_ = np.dtype(value)
            except TypeError:
                # noinspection PyUnresolvedReferences
                type_ = getattr(pd, value)()
            pandas_schema[key] = type_
        # pandas_schema = {key: np.dtype(value) for (key, value) in schemas["pandas"].items()}
        df = df.astype(pandas_schema)

    if table_name is None:
        # noinspection PyUnusedLocal
        table_name = generate_test_table_name()

    batch_definition = BatchDefinition(
        datasource_name="pandas_datasource",
        data_connector_name="runtime_data_connector",
        data_asset_name="my_asset",
        batch_identifiers=IDDict({}),
        batch_spec_passthrough=None,
    )

    return build_pandas_validator_with_data(
        df=df, batch_definition=batch_definition, context=context
    )


def _get_test_validator_with_data_sqlalchemy(
    df: pd.DataFrame,
    execution_engine: str,
    schemas: dict | None,
    caching: bool,
    table_name: str | None,
    sqlite_db_path: str | None,
    extra_debug_info: str,
    debug_logger: logging.Logger | None,
    context: AbstractDataContext | None,
    pk_column: bool,
) -> Validator | None:
    if not create_engine:
        return None

    if table_name is None:
        table_name = generate_test_table_name().lower()

    return build_sa_validator_with_data(
        df=df,
        sa_engine_name=execution_engine,
        schemas=schemas,
        caching=caching,
        table_name=table_name,
        sqlite_db_path=sqlite_db_path,
        extra_debug_info=extra_debug_info,
        debug_logger=debug_logger,
        batch_definition=None,
        context=context,
        pk_column=pk_column,
    )


def _get_test_validator_with_data_spark(  # noqa: C901 - 19
    data: dict,
    schemas: dict | None,
    context: AbstractDataContext | None,
    pk_column: bool,
) -> Validator:
    import pyspark.sql.types as sparktypes

    spark_types: dict = {
        "StringType": sparktypes.StringType,
        "IntegerType": sparktypes.IntegerType,
        "LongType": sparktypes.LongType,
        "DateType": sparktypes.DateType,
        "TimestampType": sparktypes.TimestampType,
        "FloatType": sparktypes.FloatType,
        "DoubleType": sparktypes.DoubleType,
        "BooleanType": sparktypes.BooleanType,
        "DataType": sparktypes.DataType,
        "NullType": sparktypes.NullType,
    }

    spark = get_or_create_spark_application(
        spark_config={
            "spark.sql.catalogImplementation": "hive",
            "spark.executor.memory": "450m",
            # "spark.driver.allowMultipleContexts": "true",  # This directive does not appear to have any effect.
        }
    )
    # We need to allow null values in some column types that do not support them natively, so we skip
    # use of df in this case.
    data_reshaped = list(zip(*(v for _, v in data.items())))  # create a list of rows
    if schemas and "spark" in schemas:
        schema = schemas["spark"]
        if pk_column:
            schema["pk_index"] = "IntegerType"
        # sometimes first method causes Spark to throw a TypeError
        try:
            spark_schema = sparktypes.StructType(
                [
                    sparktypes.StructField(column, spark_types[schema[column]](), True)
                    for column in schema
                ]
            )
            # We create these every time, which is painful for testing
            # However nuance around null treatment as well as the desire
            # for real datetime support in tests makes this necessary
            data = copy.deepcopy(data)
            if "ts" in data:
                print(data)
                print(schema)
            for col in schema:
                type_ = schema[col]
                if type_ in ["IntegerType", "LongType"]:
                    # Ints cannot be None...but None can be valid in Spark (as Null)
                    vals: List[Union[str, int, float, None]] = []
                    for val in data[col]:
                        if val is None:
                            vals.append(val)
                        else:
                            vals.append(int(val))
                    data[col] = vals
                elif type_ in ["FloatType", "DoubleType"]:
                    vals = []
                    for val in data[col]:
                        if val is None:
                            vals.append(val)
                        else:
                            vals.append(float(val))
                    data[col] = vals
                elif type_ in ["DateType", "TimestampType"]:
                    vals = []
                    for val in data[col]:
                        if val is None:
                            vals.append(val)
                        else:
                            vals.append(parse(val))  # type: ignore[arg-type]
                    data[col] = vals
            # Do this again, now that we have done type conversion using the provided schema
            data_reshaped = list(
                zip(*(v for _, v in data.items()))
            )  # create a list of rows
            spark_df = spark.createDataFrame(data_reshaped, schema=spark_schema)
        except TypeError:
            string_schema = sparktypes.StructType(
                [
                    sparktypes.StructField(column, sparktypes.StringType())
                    for column in schema
                ]
            )
            spark_df = spark.createDataFrame(data_reshaped, string_schema)
            for c in spark_df.columns:
                spark_df = spark_df.withColumn(
                    c, spark_df[c].cast(spark_types[schema[c]]())
                )
    elif len(data_reshaped) == 0:
        # if we have an empty dataset and no schema, need to assign an arbitrary type
        columns = list(data.keys())
        spark_schema = sparktypes.StructType(
            [
                sparktypes.StructField(column, sparktypes.StringType())
                for column in columns
            ]
        )
        spark_df = spark.createDataFrame(data_reshaped, spark_schema)
    else:
        # if no schema provided, uses Spark's schema inference
        columns = list(data.keys())
        spark_df = spark.createDataFrame(data_reshaped, columns)

    batch_definition = BatchDefinition(
        datasource_name="spark_datasource",
        data_connector_name="runtime_data_connector",
        data_asset_name="my_asset",
        batch_identifiers=IDDict({}),
        batch_spec_passthrough=None,
    )
    return build_spark_validator_with_data(
        df=spark_df,
        spark=spark,
        batch_definition=batch_definition,
        context=context,
    )


def build_pandas_validator_with_data(
    df: pd.DataFrame,
    batch_definition: Optional[BatchDefinition] = None,
    context: Optional[AbstractDataContext] = None,
) -> Validator:
    batch = Batch(data=df, batch_definition=batch_definition)

    if context is None:
        context = build_in_memory_runtime_context()

    return Validator(
        execution_engine=PandasExecutionEngine(),
        batches=[
            batch,
        ],
        data_context=context,
    )


def build_sa_validator_with_data(  # noqa: C901 - 39
    df,
    sa_engine_name,
    schemas=None,
    caching=True,
    table_name=None,
    sqlite_db_path=None,
    extra_debug_info="",
    batch_definition: Optional[BatchDefinition] = None,
    debug_logger: Optional[logging.Logger] = None,
    context: Optional[AbstractDataContext] = None,
    pk_column: bool = False,
):
    _debug = lambda x: x  # noqa: E731
    if debug_logger:
        _debug = lambda x: debug_logger.debug(f"(build_sa_validator_with_data) {x}")  # type: ignore[union-attr] # noqa: E731

    dialect_classes: Dict[str, Type] = {}
    dialect_types = {}
    try:
        dialect_classes["sqlite"] = sqlitetypes.dialect
        dialect_types["sqlite"] = SQLITE_TYPES
    except AttributeError:
        pass
    try:
        dialect_classes["postgresql"] = postgresqltypes.dialect
        dialect_types["postgresql"] = POSTGRESQL_TYPES
    except AttributeError:
        pass
    try:
        dialect_classes["mysql"] = mysqltypes.dialect
        dialect_types["mysql"] = MYSQL_TYPES
    except AttributeError:
        pass
    try:
        dialect_classes["mssql"] = mssqltypes.dialect
        dialect_types["mssql"] = MSSQL_TYPES
    except AttributeError:
        pass
    try:
        dialect_classes["bigquery"] = sqla_bigquery.BigQueryDialect
        dialect_types["bigquery"] = BIGQUERY_TYPES
    except AttributeError:
        pass
    try:
        dialect_classes["trino"] = trinoDialect
        dialect_types["trino"] = TRINO_TYPES
    except AttributeError:
        pass
    try:
        dialect_classes["snowflake"] = snowflakeDialect.dialect
        dialect_types["snowflake"] = SNOWFLAKE_TYPES
    except AttributeError:
        pass
    try:
        dialect_classes["redshift"] = redshiftDialect.RedshiftDialect
        dialect_types["redshift"] = REDSHIFT_TYPES
    except AttributeError:
        pass
    try:
        dialect_classes["athena"] = athenaDialect
        dialect_types["athena"] = ATHENA_TYPES
    except AttributeError:
        pass

    db_hostname = os.getenv("GE_TEST_LOCAL_DB_HOSTNAME", "localhost")
    if sa_engine_name == "sqlite":
        connection_string = get_sqlite_connection_url(sqlite_db_path)
        engine = create_engine(connection_string)
    elif sa_engine_name == "postgresql":
        connection_string = f"postgresql://postgres@{db_hostname}/test_ci"
        engine = connection_manager.get_engine(connection_string)
    elif sa_engine_name == "mysql":
        connection_string = f"mysql+pymysql://root@{db_hostname}/test_ci"
        engine = connection_manager.get_engine(connection_string)
    elif sa_engine_name == "mssql":
        connection_string = f"mssql+pyodbc://sa:ReallyStrongPwd1234%^&*@{db_hostname}:1433/test_ci?driver=ODBC Driver 17 for SQL Server&charset=utf8&autocommit=true"
        engine = create_engine(
            connection_string,
            # echo=True,
        )
    elif sa_engine_name == "bigquery":
        connection_string = _get_bigquery_connection_string()
        engine = create_engine(connection_string)
    elif sa_engine_name == "trino":
        connection_string = _get_trino_connection_string()
        engine = create_engine(connection_string)
    elif sa_engine_name == "redshift":
        connection_string = _get_redshift_connection_string()
        engine = create_engine(connection_string)
    elif sa_engine_name == "athena":
        connection_string = _get_athena_connection_string()
        engine = create_engine(connection_string)
    elif sa_engine_name == "snowflake":
        connection_string = _get_snowflake_connection_string()
        engine = create_engine(connection_string)
    else:
        connection_string = None
        engine = None

    # If "autocommit" is not desired to be on by default, then use the following pattern when explicit "autocommit"
    # is desired (e.g., for temporary tables, "autocommit" is off by default, so the override option may be useful).
    # engine.execute(sa.text(sql_query_string).execution_options(autocommit=True))

    # Add the data to the database as a new table

    if sa_engine_name == "bigquery":
        df.columns = df.columns.str.replace(" ", "_")

    sql_dtypes = {}
    # noinspection PyTypeHints
    if (
        schemas
        and sa_engine_name in schemas
        and isinstance(engine.dialect, dialect_classes[sa_engine_name])
    ):
        schema = schemas[sa_engine_name]
        if pk_column:
            schema["pk_index"] = "INTEGER"

        sql_dtypes = {
            col: dialect_types[sa_engine_name][dtype] for (col, dtype) in schema.items()
        }
        for col in schema:
            type_ = schema[col]
            if type_ in ["INTEGER", "SMALLINT", "BIGINT", "NUMBER"]:
                df[col] = pd.to_numeric(df[col], downcast="signed")
            elif type_ in ["FLOAT", "DOUBLE", "DOUBLE_PRECISION"]:
                df[col] = pd.to_numeric(df[col])
                min_value_dbms = get_sql_dialect_floating_point_infinity_value(
                    schema=sa_engine_name, negative=True
                )
                max_value_dbms = get_sql_dialect_floating_point_infinity_value(
                    schema=sa_engine_name, negative=False
                )
                for api_schema_type in ["api_np", "api_cast"]:
                    min_value_api = get_sql_dialect_floating_point_infinity_value(
                        schema=api_schema_type, negative=True
                    )
                    max_value_api = get_sql_dialect_floating_point_infinity_value(
                        schema=api_schema_type, negative=False
                    )
                    df.replace(
                        to_replace=[min_value_api, max_value_api],
                        value=[min_value_dbms, max_value_dbms],
                        inplace=True,
                    )
            elif type_ in [
                "DATETIME",
                "TIMESTAMP",
                "DATE",
                "TIMESTAMP_NTZ",  # the following 3 types are snowflake-specific
                "TIMESTAMP_LTZ",
                "TIMESTAMP_TZ",
            ]:
                df[col] = pd.to_datetime(df[col])
            elif type_ in ["VARCHAR", "STRING"]:
                df[col] = df[col].apply(str)

    if table_name is None:
        table_name = generate_test_table_name()

    if sa_engine_name in [
        "trino",
    ]:
        table_name = table_name.lower()
        sql_insert_method = "multi"
    else:
        sql_insert_method = None

    _debug("Calling df.to_sql")
    _start = time.time()
    add_dataframe_to_db(
        df=df,
        name=table_name,
        con=engine,
        index=False,
        dtype=sql_dtypes,
        if_exists="replace",
        method=sql_insert_method,
    )
    _end = time.time()
    _debug(
        f"Took {_end - _start} seconds to df.to_sql for {sa_engine_name} {extra_debug_info}"
    )

    batch_data = SqlAlchemyBatchData(execution_engine=engine, table_name=table_name)
    execution_engine = SqlAlchemyExecutionEngine(caching=caching, engine=engine)

    if context is None:
        context = build_in_memory_runtime_context()

    assert (
        context is not None
    ), 'Instance of any child of "AbstractDataContext" class is required.'

    context.datasources["my_test_datasource"] = Datasource(
        name="my_test_datasource",
        # Configuration for "execution_engine" here is largely placeholder to comply with "Datasource" constructor.
        execution_engine={
            "class_name": "SqlAlchemyExecutionEngine",
            "connection_string": connection_string,
        },
        data_connectors={
            "my_sql_data_connector": {
                "class_name": "ConfiguredAssetSqlDataConnector",
                "assets": {
                    "my_asset": {
                        "table_name": "animal_names",
                    },
                },
            },
        },
    )
    # Updating "execution_engine" to insure peculiarities, incorporated herein, propagate to "ExecutionEngine" itself.
    context.datasources["my_test_datasource"]._execution_engine = execution_engine  # type: ignore[union-attr]
    my_data_connector: ConfiguredAssetSqlDataConnector = (
        ConfiguredAssetSqlDataConnector(
            name="my_sql_data_connector",
            datasource_name="my_test_datasource",
            execution_engine=execution_engine,
            assets={
                "my_asset": {
                    "table_name": "animals_table",
                },
            },
        )
    )

    if batch_definition is None:
        batch_definition = (
            my_data_connector.get_batch_definition_list_from_batch_request(
                batch_request=BatchRequest(
                    datasource_name="my_test_datasource",
                    data_connector_name="my_sql_data_connector",
                    data_asset_name="my_asset",
                )
            )
        )[0]

    batch = Batch(data=batch_data, batch_definition=batch_definition)

    return Validator(
        execution_engine=execution_engine,
        data_context=context,
        batches=[
            batch,
        ],
    )


def modify_locale(func):
    @wraps(func)
    def locale_wrapper(*args, **kwargs) -> None:
        old_locale = locale.setlocale(locale.LC_TIME, None)
        print(old_locale)
        # old_locale = locale.getlocale(locale.LC_TIME) Why not getlocale? not sure
        try:
            new_locale = locale.setlocale(locale.LC_TIME, "en_US.UTF-8")
            assert new_locale == "en_US.UTF-8"
            func(*args, **kwargs)
        except Exception:
            raise
        finally:
            locale.setlocale(locale.LC_TIME, old_locale)

    return locale_wrapper


def build_spark_validator_with_data(
    df: Union[pd.DataFrame, SparkDataFrame],
    spark: SparkSession,
    batch_definition: Optional[BatchDefinition] = None,
    context: Optional[AbstractDataContext] = None,
) -> Validator:
    if isinstance(df, pd.DataFrame):
        df = spark.createDataFrame(
            [
                tuple(
                    None if isinstance(x, (float, int)) and np.isnan(x) else x
                    for x in record.tolist()
                )
                for record in df.to_records(index=False)
            ],
            df.columns.tolist(),
        )

    batch = Batch(data=df, batch_definition=batch_definition)
    execution_engine: SparkDFExecutionEngine = build_spark_engine(
        spark=spark,
        df=df,
        batch_id=batch.id,
    )

    if context is None:
        context = build_in_memory_runtime_context()

    return Validator(
        execution_engine=execution_engine,
        batches=[
            batch,
        ],
        data_context=context,
    )


def build_pandas_engine(
    df: pd.DataFrame,
) -> PandasExecutionEngine:
    batch = Batch(data=df)
    execution_engine = PandasExecutionEngine(batch_data_dict={batch.id: batch.data})
    return execution_engine


def build_sa_engine(
    df: pd.DataFrame,
    sa: ModuleType,
    schema: Optional[str] = None,
    batch_id: Optional[str] = None,
    if_exists: str = "fail",
    index: bool = False,
    dtype: Optional[dict] = None,
) -> SqlAlchemyExecutionEngine:
    table_name: str = "test"

    # noinspection PyUnresolvedReferences
    sqlalchemy_engine: Engine = sa.create_engine("sqlite://", echo=False)
    df.to_sql(
        name=table_name,
        con=sqlalchemy_engine,
        schema=schema,
        if_exists=if_exists,
        index=index,
        dtype=dtype,
    )

    execution_engine: SqlAlchemyExecutionEngine

    execution_engine = SqlAlchemyExecutionEngine(engine=sqlalchemy_engine)
    batch_data = SqlAlchemyBatchData(
        execution_engine=execution_engine, table_name=table_name
    )
    batch = Batch(data=batch_data)

    if batch_id is None:
        batch_id = batch.id

    execution_engine = SqlAlchemyExecutionEngine(
        engine=sqlalchemy_engine, batch_data_dict={batch_id: batch_data}
    )

    return execution_engine


# Builds a Spark Execution Engine
def build_spark_engine(
    spark: SparkSession,
    df: Union[pd.DataFrame, SparkDataFrame],
    schema: Optional[StructType] = None,
    batch_id: Optional[str] = None,
    batch_definition: Optional[BatchDefinition] = None,
) -> SparkDFExecutionEngine:
    if (
        sum(
            bool(x)
            for x in [
                batch_id is not None,
                batch_definition is not None,
            ]
        )
        != 1
    ):
        raise ValueError(
            "Exactly one of batch_id or batch_definition must be specified."
        )

    if batch_id is None:
        batch_id = cast(BatchDefinition, batch_definition).id

    if isinstance(df, pd.DataFrame):
        if schema is None:
            data: Union[pd.DataFrame, List[tuple]] = [
                tuple(
                    None if isinstance(x, (float, int)) and np.isnan(x) else x
                    for x in record.tolist()
                )
                for record in df.to_records(index=False)
            ]
            schema = df.columns.tolist()
        else:
            data = df

        df = spark.createDataFrame(data=data, schema=schema)

    conf: Iterable[Tuple[str, str]] = spark.sparkContext.getConf().getAll()
    spark_config: Dict[str, str] = dict(conf)
    execution_engine = SparkDFExecutionEngine(
        spark_config=spark_config,
        batch_data_dict={
            batch_id: df,
        },
        force_reuse_spark_context=True,
    )
    return execution_engine


def candidate_getter_is_on_temporary_notimplemented_list(context, getter):
    if context in ["sqlite"]:
        return getter in ["get_column_modes", "get_column_stdev"]
    if context in ["postgresql", "mysql", "mssql"]:
        return getter in ["get_column_modes"]
    if context == "spark":
        return getter in []


def candidate_test_is_on_temporary_notimplemented_list_v2_api(
    context, expectation_type
):
    if context in SQL_DIALECT_NAMES:
        expectations_not_implemented_v2_sql = [
            "expect_column_values_to_be_increasing",
            "expect_column_values_to_be_decreasing",
            "expect_column_values_to_match_strftime_format",
            "expect_column_values_to_be_dateutil_parseable",
            "expect_column_values_to_be_json_parseable",
            "expect_column_values_to_match_json_schema",
            "expect_column_stdev_to_be_between",
            "expect_column_most_common_value_to_be_in_set",
            "expect_column_bootstrapped_ks_test_p_value_to_be_greater_than",
            "expect_column_parameterized_distribution_ks_test_p_value_to_be_greater_than",
            "expect_column_pair_values_to_be_equal",
            "expect_column_pair_values_A_to_be_greater_than_B",
            "expect_select_column_values_to_be_unique_within_record",
            "expect_compound_columns_to_be_unique",
            "expect_multicolumn_values_to_be_unique",
            "expect_column_pair_cramers_phi_value_to_be_less_than",
            "expect_multicolumn_sum_to_equal",
            "expect_column_value_z_scores_to_be_less_than",
        ]
        if context in ["bigquery"]:
            ###
            # NOTE: 202201 - Will: Expectations below are temporarily not being tested
            # with BigQuery in V2 API
            ###
            expectations_not_implemented_v2_sql.append(
                "expect_column_kl_divergence_to_be_less_than"
            )  # TODO: unique to bigquery  -- https://github.com/great-expectations/great_expectations/issues/3261
            expectations_not_implemented_v2_sql.append(
                "expect_column_chisquare_test_p_value_to_be_greater_than"
            )  # TODO: unique to bigquery  -- https://github.com/great-expectations/great_expectations/issues/3261
            expectations_not_implemented_v2_sql.append(
                "expect_column_values_to_be_between"
            )  # TODO: error unique to bigquery -- https://github.com/great-expectations/great_expectations/issues/3261
            expectations_not_implemented_v2_sql.append(
                "expect_column_values_to_be_in_set"
            )  # TODO: error unique to bigquery -- https://github.com/great-expectations/great_expectations/issues/3261
            expectations_not_implemented_v2_sql.append(
                "expect_column_values_to_be_in_type_list"
            )  # TODO: error unique to bigquery -- https://github.com/great-expectations/great_expectations/issues/3261
            expectations_not_implemented_v2_sql.append(
                "expect_column_values_to_be_of_type"
            )  # TODO: error unique to bigquery -- https://github.com/great-expectations/great_expectations/issues/3261
            expectations_not_implemented_v2_sql.append(
                "expect_column_values_to_match_like_pattern_list"
            )  # TODO: error unique to bigquery -- https://github.com/great-expectations/great_expectations/issues/3261
            expectations_not_implemented_v2_sql.append(
                "expect_column_values_to_not_match_like_pattern_list"
            )  # TODO: error unique to bigquery -- https://github.com/great-expectations/great_expectations/issues/3261
        return expectation_type in expectations_not_implemented_v2_sql

    if context == "SparkDFDataset":
        return expectation_type in [
            "expect_column_values_to_be_dateutil_parseable",
            "expect_column_values_to_be_json_parseable",
            "expect_column_bootstrapped_ks_test_p_value_to_be_greater_than",
            "expect_column_parameterized_distribution_ks_test_p_value_to_be_greater_than",
            "expect_compound_columns_to_be_unique",
            "expect_column_pair_cramers_phi_value_to_be_less_than",
            "expect_table_row_count_to_equal_other_table",
            "expect_column_value_z_scores_to_be_less_than",
        ]
    if context == "PandasDataset":
        return expectation_type in [
            "expect_table_row_count_to_equal_other_table",
            "expect_column_value_z_scores_to_be_less_than",
        ]
    return False


def candidate_test_is_on_temporary_notimplemented_list_v3_api(
    context, expectation_type
):
    candidate_test_is_on_temporary_notimplemented_list_v3_api_trino = [
        "expect_column_distinct_values_to_contain_set",
        "expect_column_max_to_be_between",
        "expect_column_mean_to_be_between",
        "expect_column_median_to_be_between",
        "expect_column_min_to_be_between",
        "expect_column_most_common_value_to_be_in_set",
        "expect_column_quantile_values_to_be_between",
        "expect_column_sum_to_be_between",
        "expect_column_kl_divergence_to_be_less_than",
        "expect_column_value_lengths_to_be_between",
        "expect_column_values_to_be_between",
        "expect_column_values_to_be_in_set",
        "expect_column_values_to_be_in_type_list",
        "expect_column_values_to_be_null",
        "expect_column_values_to_be_of_type",
        "expect_column_values_to_be_unique",
        "expect_column_values_to_match_like_pattern",
        "expect_column_values_to_match_like_pattern_list",
        "expect_column_values_to_match_regex",
        "expect_column_values_to_match_regex_list",
        "expect_column_values_to_not_be_null",
        "expect_column_values_to_not_match_like_pattern",
        "expect_column_values_to_not_match_like_pattern_list",
        "expect_column_values_to_not_match_regex",
        "expect_column_values_to_not_match_regex_list",
        "expect_column_pair_values_A_to_be_greater_than_B",
        "expect_column_pair_values_to_be_equal",
        "expect_column_pair_values_to_be_in_set",
        "expect_compound_columns_to_be_unique",
        "expect_select_column_values_to_be_unique_within_record",
        "expect_table_column_count_to_be_between",
        "expect_table_column_count_to_equal",
        "expect_table_row_count_to_be_between",
        "expect_table_row_count_to_equal",
    ]
    candidate_test_is_on_temporary_notimplemented_list_v3_api_other_sql = [
        "expect_column_values_to_be_increasing",
        "expect_column_values_to_be_decreasing",
        "expect_column_values_to_match_strftime_format",
        "expect_column_values_to_be_dateutil_parseable",
        "expect_column_values_to_be_json_parseable",
        "expect_column_values_to_match_json_schema",
        "expect_column_stdev_to_be_between",
        # "expect_column_unique_value_count_to_be_between",
        # "expect_column_proportion_of_unique_values_to_be_between",
        # "expect_column_most_common_value_to_be_in_set",
        # "expect_column_max_to_be_between",
        # "expect_column_min_to_be_between",
        # "expect_column_sum_to_be_between",
        # "expect_column_pair_values_A_to_be_greater_than_B",
        # "expect_column_pair_values_to_be_equal",
        # "expect_column_pair_values_to_be_in_set",
        # "expect_multicolumn_sum_to_equal",
        # "expect_compound_columns_to_be_unique",
        "expect_multicolumn_values_to_be_unique",
        # "expect_select_column_values_to_be_unique_within_record",
        "expect_column_pair_cramers_phi_value_to_be_less_than",
        "expect_column_bootstrapped_ks_test_p_value_to_be_greater_than",
        "expect_column_chisquare_test_p_value_to_be_greater_than",
        "expect_column_parameterized_distribution_ks_test_p_value_to_be_greater_than",
    ]
    if context in ["trino"]:
        return expectation_type in set(
            candidate_test_is_on_temporary_notimplemented_list_v3_api_trino
        ).union(
            set(candidate_test_is_on_temporary_notimplemented_list_v3_api_other_sql)
        )
    if context in SQL_DIALECT_NAMES:
        expectations_not_implemented_v3_sql = [
            "expect_column_values_to_be_increasing",
            "expect_column_values_to_be_decreasing",
            "expect_column_values_to_match_strftime_format",
            "expect_column_values_to_be_dateutil_parseable",
            "expect_column_values_to_be_json_parseable",
            "expect_column_values_to_match_json_schema",
            "expect_multicolumn_values_to_be_unique",
            "expect_column_pair_cramers_phi_value_to_be_less_than",
            "expect_column_bootstrapped_ks_test_p_value_to_be_greater_than",
            "expect_column_chisquare_test_p_value_to_be_greater_than",
            "expect_column_parameterized_distribution_ks_test_p_value_to_be_greater_than",
        ]
        if context in ["bigquery"]:
            ###
            # NOTE: 20210729 - jdimatteo: Below are temporarily not being tested
            # with BigQuery. For each disabled test below, please include a link to
            # a github issue tracking adding the test with BigQuery.
            ###
            expectations_not_implemented_v3_sql.append(
                "expect_column_kl_divergence_to_be_less_than"  # TODO: will collect for over 60 minutes, and will not completes
            )
            expectations_not_implemented_v3_sql.append(
                "expect_column_quantile_values_to_be_between"  # TODO: will run but will add about 1hr to pipeline.
            )
        return expectation_type in expectations_not_implemented_v3_sql

    if context == "spark":
        return expectation_type in [
            "expect_table_row_count_to_equal_other_table",
            "expect_column_values_to_be_in_set",
            "expect_column_values_to_not_be_in_set",
            "expect_column_values_to_not_match_regex_list",
            "expect_column_values_to_match_like_pattern",
            "expect_column_values_to_not_match_like_pattern",
            "expect_column_values_to_match_like_pattern_list",
            "expect_column_values_to_not_match_like_pattern_list",
            "expect_column_values_to_be_dateutil_parseable",
            "expect_multicolumn_values_to_be_unique",
            "expect_column_pair_cramers_phi_value_to_be_less_than",
            "expect_column_bootstrapped_ks_test_p_value_to_be_greater_than",
            "expect_column_chisquare_test_p_value_to_be_greater_than",
            "expect_column_parameterized_distribution_ks_test_p_value_to_be_greater_than",
        ]
    if context == "pandas":
        return expectation_type in [
            "expect_table_row_count_to_equal_other_table",
            "expect_column_values_to_match_like_pattern",
            "expect_column_values_to_not_match_like_pattern",
            "expect_column_values_to_match_like_pattern_list",
            "expect_column_values_to_not_match_like_pattern_list",
            "expect_multicolumn_values_to_be_unique",
            "expect_column_pair_cramers_phi_value_to_be_less_than",
            "expect_column_bootstrapped_ks_test_p_value_to_be_greater_than",
            "expect_column_chisquare_test_p_value_to_be_greater_than",
            "expect_column_parameterized_distribution_ks_test_p_value_to_be_greater_than",
        ]

    return False


def build_test_backends_list(  # noqa: C901 - 48
    include_pandas=True,
    include_spark=False,
    include_sqlalchemy=True,
    include_sqlite=True,
    include_postgresql=False,
    include_mysql=False,
    include_mssql=False,
    include_bigquery=False,
    include_aws=False,
    include_trino=False,
    include_azure=False,
    include_redshift=False,
    include_athena=False,
    include_snowflake=False,
    raise_exceptions_for_backends: bool = True,
) -> List[str]:
    """Attempts to identify supported backends by checking which imports are available."""

    test_backends = []

    if include_pandas:
        test_backends += ["pandas"]

    if include_spark:
        try:
            import pyspark  # noqa: F401
            from pyspark.sql import SparkSession  # noqa: F401
        except ImportError:
            if raise_exceptions_for_backends is True:
                raise ValueError(
                    "spark tests are requested, but pyspark is not installed"
                )
            else:
                logger.warning(
                    "spark tests are requested, but pyspark is not installed"
                )
        else:
            test_backends += ["spark"]

    db_hostname = os.getenv("GE_TEST_LOCAL_DB_HOSTNAME", "localhost")
    if include_sqlalchemy:

        sa: Optional[ModuleType] = import_library_module(module_name="sqlalchemy")
        if sa is None:
            if raise_exceptions_for_backends is True:
                raise ImportError(
                    "sqlalchemy tests are requested, but sqlalchemy in not installed"
                )
            else:
                logger.warning(
                    "sqlalchemy tests are requested, but sqlalchemy in not installed"
                )
            return test_backends

        if include_sqlite:
            test_backends += ["sqlite"]

        if include_postgresql:
            ###
            # NOTE: 20190918 - JPC: Since I've had to relearn this a few times, a note here.
            # SQLALCHEMY coerces postgres DOUBLE_PRECISION to float, which loses precision
            # round trip compared to NUMERIC, which stays as a python DECIMAL

            # Be sure to ensure that tests (and users!) understand that subtlety,
            # which can be important for distributional expectations, for example.
            ###
            connection_string = f"postgresql://postgres@{db_hostname}/test_ci"
            checker = LockingConnectionCheck(sa, connection_string)
            if checker.is_valid() is True:
                test_backends += ["postgresql"]
            else:
                if raise_exceptions_for_backends is True:
                    raise ValueError(
                        f"backend-specific tests are requested, but unable to connect to the database at "
                        f"{connection_string}"
                    )
                else:
                    logger.warning(
                        f"backend-specific tests are requested, but unable to connect to the database at "
                        f"{connection_string}"
                    )

        if include_mysql:
            try:
                engine = create_engine(f"mysql+pymysql://root@{db_hostname}/test_ci")
                conn = engine.connect()
                conn.close()
            except (ImportError, SQLAlchemyError):
                if raise_exceptions_for_backends is True:
                    raise ImportError(
                        "mysql tests are requested, but unable to connect to the mysql database at "
                        f"'mysql+pymysql://root@{db_hostname}/test_ci'"
                    )
                else:
                    logger.warning(
                        "mysql tests are requested, but unable to connect to the mysql database at "
                        f"'mysql+pymysql://root@{db_hostname}/test_ci'"
                    )
            else:
                test_backends += ["mysql"]

        if include_mssql:
            # noinspection PyUnresolvedReferences
            try:
                engine = create_engine(
                    f"mssql+pyodbc://sa:ReallyStrongPwd1234%^&*@{db_hostname}:1433/test_ci?"
                    "driver=ODBC Driver 17 for SQL Server&charset=utf8&autocommit=true",
                    # echo=True,
                )
                conn = engine.connect()
                conn.close()
            except (ImportError, sa.exc.SQLAlchemyError):
                if raise_exceptions_for_backends is True:
                    raise ImportError(
                        "mssql tests are requested, but unable to connect to the mssql database at "
                        f"'mssql+pyodbc://sa:ReallyStrongPwd1234%^&*@{db_hostname}:1433/test_ci?"
                        "driver=ODBC Driver 17 for SQL Server&charset=utf8&autocommit=true'",
                    )
                else:
                    logger.warning(
                        "mssql tests are requested, but unable to connect to the mssql database at "
                        f"'mssql+pyodbc://sa:ReallyStrongPwd1234%^&*@{db_hostname}:1433/test_ci?"
                        "driver=ODBC Driver 17 for SQL Server&charset=utf8&autocommit=true'",
                    )
            else:
                test_backends += ["mssql"]

        if include_bigquery:
            # noinspection PyUnresolvedReferences
            try:
                engine = _create_bigquery_engine()
                conn = engine.connect()
                conn.close()
            except (ImportError, ValueError, sa.exc.SQLAlchemyError) as e:
                if raise_exceptions_for_backends is True:
                    raise ImportError(
                        "bigquery tests are requested, but unable to connect"
                    ) from e
                else:
                    logger.warning(
                        f"bigquery tests are requested, but unable to connect; {repr(e)}"
                    )
            else:
                test_backends += ["bigquery"]

        if include_redshift or include_athena:
            include_aws = True

        if include_aws:
            # TODO need to come up with a better way to do this check.
            # currently this checks the 3 default EVN variables that boto3 looks for
            aws_access_key_id: Optional[str] = os.getenv("AWS_ACCESS_KEY_ID")
            aws_secret_access_key: Optional[str] = os.getenv("AWS_SECRET_ACCESS_KEY")
            aws_session_token: Optional[str] = os.getenv("AWS_SESSION_TOKEN")
            aws_config_file: Optional[str] = os.getenv("AWS_CONFIG_FILE")
            if (
                not aws_access_key_id
                and not aws_secret_access_key
                and not aws_session_token
                and not aws_config_file
            ):
                if raise_exceptions_for_backends is True:
                    raise ImportError(
                        "AWS tests are requested, but credentials were not set up"
                    )
                else:
                    logger.warning(
                        "AWS tests are requested, but credentials were not set up"
                    )

        if include_trino:
            # noinspection PyUnresolvedReferences
            try:
                engine = _create_trino_engine(db_hostname)
                conn = engine.connect()
                conn.close()
            except (ImportError, ValueError, sa.exc.SQLAlchemyError) as e:
                if raise_exceptions_for_backends is True:
                    raise ImportError(
                        "trino tests are requested, but unable to connect"
                    ) from e
                else:
                    logger.warning(
                        f"trino tests are requested, but unable to connect; {repr(e)}"
                    )
            else:
                test_backends += ["trino"]

        if include_azure:
            azure_credential: Optional[str] = os.getenv("AZURE_CREDENTIAL")
            azure_access_key: Optional[str] = os.getenv("AZURE_ACCESS_KEY")
            if not azure_access_key and not azure_credential:
                if raise_exceptions_for_backends is True:
                    raise ImportError(
                        "Azure tests are requested, but credentials were not set up"
                    )
                else:
                    logger.warning(
                        "Azure tests are requested, but credentials were not set up"
                    )
            test_backends += ["azure"]

        if include_redshift:
            # noinspection PyUnresolvedReferences
            try:
                engine = _create_redshift_engine()
                conn = engine.connect()
                conn.close()
            except (ImportError, ValueError, sa.exc.SQLAlchemyError) as e:
                if raise_exceptions_for_backends is True:
                    raise ImportError(
                        "redshift tests are requested, but unable to connect"
                    ) from e
                else:
                    logger.warning(
                        f"redshift tests are requested, but unable to connect; {repr(e)}"
                    )
            else:
                test_backends += ["redshift"]

        if include_athena:
            # noinspection PyUnresolvedReferences
            try:
                engine = _create_athena_engine()
                conn = engine.connect()
                conn.close()
            except (ImportError, ValueError, sa.exc.SQLAlchemyError) as e:
                if raise_exceptions_for_backends is True:
                    raise ImportError(
                        "athena tests are requested, but unable to connect"
                    ) from e
                else:
                    logger.warning(
                        f"athena tests are requested, but unable to connect; {repr(e)}"
                    )
            else:
                test_backends += ["athena"]

        if include_snowflake:
            # noinspection PyUnresolvedReferences
            try:
                engine = _create_snowflake_engine()
                conn = engine.connect()
                conn.close()
            except (ImportError, ValueError, sa.exc.SQLAlchemyError) as e:
                if raise_exceptions_for_backends is True:
                    raise ImportError(
                        "snowflake tests are requested, but unable to connect"
                    ) from e
                else:
                    logger.warning(
                        f"snowflake tests are requested, but unable to connect; {repr(e)}"
                    )
            else:
                test_backends += ["snowflake"]

    return test_backends


def generate_expectation_tests(  # noqa: C901 - 43
    expectation_type: str,
    test_data_cases: List[ExpectationTestDataCases],
    execution_engine_diagnostics: ExpectationExecutionEngineDiagnostics,
    raise_exceptions_for_backends: bool = False,
    ignore_suppress: bool = False,
    ignore_only_for: bool = False,
    debug_logger: Optional[logging.Logger] = None,
    only_consider_these_backends: Optional[List[str]] = None,
    context: Optional[AbstractDataContext] = None,  # noqa: F821
):
    """Determine tests to run

    :param expectation_type: snake_case name of the expectation type
    :param test_data_cases: list of ExpectationTestDataCases that has data, tests, schemas, and backends to use
    :param execution_engine_diagnostics: ExpectationExecutionEngineDiagnostics object specifying the engines the expectation is implemented for
    :param raise_exceptions_for_backends: bool object that when True will raise an Exception if a backend fails to connect
    :param ignore_suppress: bool object that when True will ignore the suppress_test_for list on Expectation sample tests
    :param ignore_only_for: bool object that when True will ignore the only_for list on Expectation sample tests
    :param debug_logger: optional logging.Logger object to use for sending debug messages to
    :param only_consider_these_backends: optional list of backends to consider
    :param context Instance of any child of "AbstractDataContext" class
    :return: list of parametrized tests with loaded validators and accessible backends
    """
    _debug = lambda x: x  # noqa: E731
    _error = lambda x: x  # noqa: E731
    if debug_logger:
        _debug = lambda x: debug_logger.debug(f"(generate_expectation_tests) {x}")  # type: ignore[union-attr]  # noqa: E731
        _error = lambda x: debug_logger.error(f"(generate_expectation_tests) {x}")  # type: ignore[union-attr]  # noqa: E731

    parametrized_tests = []

    if only_consider_these_backends:
        only_consider_these_backends = [
            backend
            for backend in only_consider_these_backends
            if backend in BACKEND_TO_ENGINE_NAME_DICT
        ]

    engines_implemented = []
    if execution_engine_diagnostics.PandasExecutionEngine:
        engines_implemented.append("pandas")
    if execution_engine_diagnostics.SparkDFExecutionEngine:
        engines_implemented.append("spark")
    if execution_engine_diagnostics.SqlAlchemyExecutionEngine:
        engines_implemented.append("sqlalchemy")
    _debug(
        f"Implemented engines for {expectation_type}: {', '.join(engines_implemented)}"
    )

    num_test_data_cases = len(test_data_cases)
    for i, d in enumerate(test_data_cases, 1):
        _debug(f"test_data_case {i}/{num_test_data_cases}")
        d = copy.deepcopy(d)
        dialects_to_include = {}
        engines_to_include = {}

        # Some Expectations (mostly contrib) explicitly list test_backends/dialects to test with
        if d.test_backends:
            for tb in d.test_backends:
                engines_to_include[tb.backend] = True
                if tb.backend == "sqlalchemy":
                    for dialect in tb.dialects:
                        dialects_to_include[dialect] = True
            _debug(
                f"Tests specify specific backends only: engines_to_include -> {engines_to_include}  dialects_to_include -> {dialects_to_include}"
            )
            if only_consider_these_backends:
                test_backends = list(engines_to_include.keys()) + list(
                    dialects_to_include.keys()
                )
                if "sqlalchemy" in test_backends:
                    test_backends.extend(list(SQL_DIALECT_NAMES))
                engines_to_include = {}
                dialects_to_include = {}
                for backend in set(test_backends) & set(only_consider_these_backends):
                    dialects_to_include[backend] = True
                    if backend in SQL_DIALECT_NAMES:
                        engines_to_include["sqlalchemy"] = True
                    else:
                        engines_to_include[BACKEND_TO_ENGINE_NAME_DICT[backend]] = True
        else:
            engines_to_include[
                "pandas"
            ] = execution_engine_diagnostics.PandasExecutionEngine
            engines_to_include[
                "spark"
            ] = execution_engine_diagnostics.SparkDFExecutionEngine
            engines_to_include[
                "sqlalchemy"
            ] = execution_engine_diagnostics.SqlAlchemyExecutionEngine
            if (
                engines_to_include.get("sqlalchemy") is True
                and raise_exceptions_for_backends is False
            ):
                dialects_to_include = {dialect: True for dialect in SQL_DIALECT_NAMES}

            if only_consider_these_backends:
                engines_to_include = {}
                dialects_to_include = {}
                for backend in only_consider_these_backends:
                    if backend in SQL_DIALECT_NAMES:
                        if "sqlalchemy" in engines_implemented:
                            dialects_to_include[backend] = True
                            engines_to_include["sqlalchemy"] = True
                    else:
                        if backend == "pandas" and "pandas" in engines_implemented:
                            engines_to_include["pandas"] = True
                        elif backend == "spark" and "spark" in engines_implemented:
                            engines_to_include["spark"] = True

        # # Ensure that there is at least 1 SQL dialect if sqlalchemy is used
        # if engines_to_include.get("sqlalchemy") is True and not dialects_to_include:
        #     dialects_to_include["sqlite"] = True

        backends = build_test_backends_list(
            include_pandas=engines_to_include.get("pandas", False),
            include_spark=engines_to_include.get("spark", False),
            include_sqlalchemy=engines_to_include.get("sqlalchemy", False),
            include_sqlite=dialects_to_include.get("sqlite", False),
            include_postgresql=dialects_to_include.get("postgresql", False),
            include_mysql=dialects_to_include.get("mysql", False),
            include_mssql=dialects_to_include.get("mssql", False),
            include_bigquery=dialects_to_include.get("bigquery", False),
            include_trino=dialects_to_include.get("trino", False),
            include_redshift=dialects_to_include.get("redshift", False),
            include_athena=dialects_to_include.get("athena", False),
            include_snowflake=dialects_to_include.get("snowflake", False),
            raise_exceptions_for_backends=raise_exceptions_for_backends,
        )
        titles = []
        only_fors = []
        suppress_test_fors = []
        for _test_case in d.tests:
            titles.append(_test_case.title)
            only_fors.append(_test_case.only_for)
            suppress_test_fors.append(_test_case.suppress_test_for)
        _debug(f"titles -> {titles}")
        _debug(
            f"only_fors -> {only_fors}  suppress_test_fors -> {suppress_test_fors}  only_consider_these_backends -> {only_consider_these_backends}"
        )
        _debug(f"backends -> {backends}")
        if not backends:
            _debug("No suitable backends for this test_data_case")
            continue

        for c in backends:
            _debug(f"Getting validators with data: {c}")

            tests_suppressed_for_backend = [
                c in sup or ("sqlalchemy" in sup and c in SQL_DIALECT_NAMES)
                if sup
                else False
                for sup in suppress_test_fors
            ]
            only_fors_ok = []
            for i, only_for in enumerate(only_fors):
                if not only_for:
                    only_fors_ok.append(True)
                    continue
                if c in only_for or (
                    "sqlalchemy" in only_for and c in SQL_DIALECT_NAMES
                ):
                    only_fors_ok.append(True)
                else:
                    only_fors_ok.append(False)
            if tests_suppressed_for_backend and all(tests_suppressed_for_backend):
                _debug(
                    f"All {len(tests_suppressed_for_backend)} tests are SUPPRESSED for {c}"
                )
                continue
            if not any(only_fors_ok):
                _debug(f"No tests are allowed for {c}")
                _debug(
                    f"c -> {c}  only_fors -> {only_fors}  only_fors_ok -> {only_fors_ok}"
                )
                continue

            datasets = []

            # noinspection PyBroadException,PyExceptClausesOrder
            try:
                if isinstance(d["data"], list):
                    sqlite_db_path = generate_sqlite_db_path()
                    for dataset in d["data"]:
                        datasets.append(
                            get_test_validator_with_data(
                                c,
                                dataset["data"],
                                dataset.get("schemas"),
                                table_name=dataset.get("dataset_name"),
                                sqlite_db_path=sqlite_db_path,
                                extra_debug_info=expectation_type,
                                debug_logger=debug_logger,
                                context=context,
                            )
                        )
                    validator_with_data = datasets[0]
                else:
                    validator_with_data = get_test_validator_with_data(
                        c,
                        d["data"],
                        d["schemas"],
                        extra_debug_info=expectation_type,
                        debug_logger=debug_logger,
                        context=context,
                    )
            except Exception as e:
                # # Adding these print statements for build_gallery.py's console output
                # print("\n\n[[ Problem calling get_test_validator_with_data ]]")
                # print(f"expectation_type -> {expectation_type}")
                # print(f"c -> {c}\ne -> {e}")
                # print(f"d['data'] -> {d.get('data')}")
                # print(f"d['schemas'] -> {d.get('schemas')}")
                # print("DataFrame from data without any casting/conversion ->")
                # print(pd.DataFrame(d.get("data")))
                # print()

                if "data_alt" in d and d["data_alt"] is not None:
                    # print("There is alternate data to try!!")
                    # noinspection PyBroadException
                    try:
                        if isinstance(d["data_alt"], list):
                            sqlite_db_path = generate_sqlite_db_path()
                            for dataset in d["data_alt"]:
                                datasets.append(
                                    get_test_validator_with_data(
                                        c,
                                        dataset["data_alt"],
                                        dataset.get("schemas"),
                                        table_name=dataset.get("dataset_name"),
                                        sqlite_db_path=sqlite_db_path,
                                        extra_debug_info=expectation_type,
                                        debug_logger=debug_logger,
                                        context=context,
                                    )
                                )
                            validator_with_data = datasets[0]
                        else:
                            validator_with_data = get_test_validator_with_data(
                                c,
                                d["data_alt"],
                                d["schemas"],
                                extra_debug_info=expectation_type,
                                debug_logger=debug_logger,
                                context=context,
                            )
                    except Exception:
                        # print(
                        #     "\n[[ STILL Problem calling get_test_validator_with_data ]]"
                        # )
                        # print(f"expectation_type -> {expectation_type}")
                        # print(f"c -> {c}\ne2 -> {e2}")
                        # print(f"d['data_alt'] -> {d.get('data_alt')}")
                        # print(
                        #     "DataFrame from data_alt without any casting/conversion ->"
                        # )
                        # print(pd.DataFrame(d.get("data_alt")))
                        # print()
                        _error(
                            f"PROBLEM with get_test_validator_with_data in backend {c} for {expectation_type} from data AND data_alt {repr(e)[:300]}"
                        )
                        parametrized_tests.append(
                            {
                                "expectation_type": expectation_type,
                                "validator_with_data": None,
                                "error": repr(e)[:300],
                                "test": None,
                                "backend": c,
                            }
                        )
                        continue
                    else:
                        # print("\n[[ The alternate data worked!! ]]\n")
                        _debug(
                            f"Needed to use data_alt for backend {c}, but it worked for {expectation_type}"
                        )
                else:
                    _error(
                        f"PROBLEM with get_test_validator_with_data in backend {c} for {expectation_type} from data (no data_alt to try) {repr(e)[:300]}"
                    )
                    parametrized_tests.append(
                        {
                            "expectation_type": expectation_type,
                            "validator_with_data": None,
                            "error": repr(e)[:300],
                            "test": None,
                            "backend": c,
                        }
                    )
                    continue

            except Exception:
                continue

            for test in d["tests"]:
                if not should_we_generate_this_test(
                    backend=c,
                    expectation_test_case=test,
                    ignore_suppress=ignore_suppress,
                    ignore_only_for=ignore_only_for,
                    extra_debug_info=expectation_type,
                    debug_logger=debug_logger,
                ):
                    continue

                # Known condition: SqlAlchemy does not support allow_cross_type_comparisons
                if (
                    "allow_cross_type_comparisons" in test["input"]
                    and validator_with_data
                    and isinstance(
                        validator_with_data.execution_engine.batch_manager.active_batch_data,
                        SqlAlchemyBatchData,
                    )
                ):
                    continue

                parametrized_tests.append(
                    {
                        "expectation_type": expectation_type,
                        "validator_with_data": validator_with_data,
                        "test": test,
                        "backend": c,
                    }
                )

    return parametrized_tests


def should_we_generate_this_test(
    backend: str,
    expectation_test_case: ExpectationTestCase,
    ignore_suppress: bool = False,
    ignore_only_for: bool = False,
    extra_debug_info: str = "",
    debug_logger: Optional[logging.Logger] = None,
):

    _debug = lambda x: x  # noqa: E731
    if debug_logger:
        _debug = lambda x: debug_logger.debug(f"(should_we_generate_this_test) {x}")  # type: ignore[union-attr] # noqa: E731

    # backend will only ever be pandas, spark, or a specific SQL dialect, but sometimes
    # suppress_test_for or only_for may include "sqlalchemy"
    #
    # There is one Expectation (expect_column_values_to_be_of_type) that has some tests that
    # are only for specific versions of pandas
    #   - only_for can be any of: pandas, pandas_022, pandas_023, pandas>=024
    #   - See: https://github.com/great-expectations/great_expectations/blob/7766bb5caa4e0e5b22fa3b3a5e1f2ac18922fdeb/tests/test_definitions/test_expectations_cfe.py#L176-L185
    if backend in expectation_test_case.suppress_test_for:
        if ignore_suppress:
            _debug(
                f"Should be suppressing {expectation_test_case.title} for {backend}, but ignore_suppress is True | {extra_debug_info}"
            )
            return True
        else:
            _debug(
                f"Backend {backend} is suppressed for test {expectation_test_case.title}: | {extra_debug_info}"
            )
            return False
    if (
        "sqlalchemy" in expectation_test_case.suppress_test_for
        and backend in SQL_DIALECT_NAMES
    ):
        if ignore_suppress:
            _debug(
                f"Should be suppressing {expectation_test_case.title} for sqlalchemy (including {backend}), but ignore_suppress is True | {extra_debug_info}"
            )
            return True
        else:
            _debug(
                f"All sqlalchemy (including {backend}) is suppressed for test: {expectation_test_case.title} | {extra_debug_info}"
            )
            return False
    if expectation_test_case.only_for is not None and expectation_test_case.only_for:
        if backend not in expectation_test_case.only_for:
            if (
                "sqlalchemy" in expectation_test_case.only_for
                and backend in SQL_DIALECT_NAMES
            ):
                return True
            elif "pandas" == backend:
                major, minor, *_ = pd.__version__.split(".")
                if (
                    "pandas_022" in expectation_test_case.only_for
                    or "pandas_023" in expectation_test_case.only_for
                ):
                    if major == "0" and minor in ["22", "23"]:
                        return True
                elif "pandas>=024" in expectation_test_case.only_for:
                    if (major == "0" and int(minor) >= 24) or int(major) >= 1:
                        return True

            if ignore_only_for:
                _debug(
                    f"Should normally not run test {expectation_test_case.title} for {backend}, but ignore_only_for is True | {extra_debug_info}"
                )
                return True
            else:
                _debug(
                    f"Only {expectation_test_case.only_for} allowed (not {backend}) for test: {expectation_test_case.title} | {extra_debug_info}"
                )
                return False

    return True


def sort_unexpected_values(test_value_list, result_value_list):
    # check if value can be sorted; if so, sort so arbitrary ordering of results does not cause failure
    if (isinstance(test_value_list, list)) & (len(test_value_list) >= 1):
        # __lt__ is not implemented for python dictionaries making sorting trickier
        # in our case, we will sort on the values for each key sequentially
        if isinstance(test_value_list[0], dict):
            test_value_list = sorted(
                test_value_list,
                key=lambda x: tuple(x[k] for k in list(test_value_list[0].keys())),
            )
            result_value_list = sorted(
                result_value_list,
                key=lambda x: tuple(x[k] for k in list(test_value_list[0].keys())),
            )
        # if python built-in class has __lt__ then sorting can always work this way
        elif type(test_value_list[0].__lt__(test_value_list[0])) != type(
            NotImplemented
        ):
            test_value_list = sorted(test_value_list, key=lambda x: str(x))
            result_value_list = sorted(result_value_list, key=lambda x: str(x))

    return test_value_list, result_value_list


def evaluate_json_test_v2_api(data_asset, expectation_type, test) -> None:
    """
    This method will evaluate the result of a test build using the Great Expectations json test format.

    NOTE: Tests can be suppressed for certain data types if the test contains the Key 'suppress_test_for' with a list
        of DataAsset types to suppress, such as ['SQLAlchemy', 'Pandas'].

    :param data_asset: (DataAsset) A great expectations DataAsset
    :param expectation_type: (string) the name of the expectation to be run using the test input
    :param test: (dict) a dictionary containing information for the test to be run. The dictionary must include:
        - title: (string) the name of the test
        - exact_match_out: (boolean) If true, match the 'out' dictionary exactly against the result of the expectation
        - in: (dict or list) a dictionary of keyword arguments to use to evaluate the expectation or a list of positional arguments
        - out: (dict) the dictionary keys against which to make assertions. Unless exact_match_out is true, keys must\
            come from the following list:
              - success
              - observed_value
              - unexpected_index_list
              - unexpected_list
              - details
              - traceback_substring (if present, the string value will be expected as a substring of the exception_traceback)
    :return: None. asserts correctness of results.
    """

    data_asset.set_default_expectation_argument("result_format", "COMPLETE")
    data_asset.set_default_expectation_argument("include_config", False)

    if "title" not in test:
        raise ValueError("Invalid test configuration detected: 'title' is required.")

    if "exact_match_out" not in test:
        raise ValueError(
            "Invalid test configuration detected: 'exact_match_out' is required."
        )

    if "input" not in test:
        if "in" in test:
            test["input"] = test["in"]
        else:
            raise ValueError(
                "Invalid test configuration detected: 'input' is required."
            )

    if "output" not in test:
        if "out" in test:
            test["output"] = test["out"]
        else:
            raise ValueError(
                "Invalid test configuration detected: 'output' is required."
            )

    # Support tests with positional arguments
    if isinstance(test["input"], list):
        result = getattr(data_asset, expectation_type)(*test["input"])
    # As well as keyword arguments
    else:
        result = getattr(data_asset, expectation_type)(**test["input"])

    check_json_test_result(test=test, result=result, data_asset=data_asset)


def evaluate_json_test_v3_api(  # noqa: C901 - 16
    validator: Validator,
    expectation_type: str,
    test: Dict[str, Any],
    raise_exception: bool = True,
    debug_logger: Optional[Logger] = None,
    pk_column: bool = False,
):
    """
    This method will evaluate the result of a test build using the Great Expectations json test format.

    NOTE: Tests can be suppressed for certain data types if the test contains the Key 'suppress_test_for' with a list
        of DataAsset types to suppress, such as ['SQLAlchemy', 'Pandas'].

    :param validator: (Validator) reference to "Validator" (key object that resolves Metrics and validates Expectations)
    :param expectation_type: (string) the name of the expectation to be run using the test input
    :param test: (dict) a dictionary containing information for the test to be run. The dictionary must include:
        - title: (string) the name of the test
        - exact_match_out: (boolean) If true, match the 'out' dictionary exactly against the result of the expectation
        - in: (dict or list) a dictionary of keyword arguments to use to evaluate the expectation or a list of positional arguments
        - out: (dict) the dictionary keys against which to make assertions. Unless exact_match_out is true, keys must\
            come from the following list:
              - success
              - observed_value
              - unexpected_index_list
              - unexpected_list
              - details
              - traceback_substring (if present, the string value will be expected as a substring of the exception_traceback)
    :param raise_exception: (bool) If False, capture any failed AssertionError from the call to check_json_test_result and return with validation_result
    :param debug_logger: logger instance or None
    :param pk_column: If True, then the primary-key column has been defined in the json test data.
    :return: Tuple(ExpectationValidationResult, error_message, stack_trace). asserts correctness of results.
    """
    if debug_logger is not None:
        _debug = lambda x: debug_logger.debug(  # noqa: E731
            f"(evaluate_json_test_v3_api) {x}"
        )
    else:
        _debug = lambda x: x  # noqa: E731

    expectation_suite = ExpectationSuite(
        "json_test_suite", data_context=validator._data_context
    )
    # noinspection PyProtectedMember
    validator._initialize_expectations(expectation_suite=expectation_suite)
    # validator.set_default_expectation_argument("result_format", "COMPLETE")
    # validator.set_default_expectation_argument("include_config", False)

    if "title" not in test:
        raise ValueError("Invalid test configuration detected: 'title' is required.")

    if "exact_match_out" not in test:
        raise ValueError(
            "Invalid test configuration detected: 'exact_match_out' is required."
        )

    if "input" not in test:
        if "in" in test:
            test["input"] = test["in"]
        else:
            raise ValueError(
                "Invalid test configuration detected: 'input' is required."
            )

    if "output" not in test:
        if "out" in test:
            test["output"] = test["out"]
        else:
            raise ValueError(
                "Invalid test configuration detected: 'output' is required."
            )

    kwargs = copy.deepcopy(test["input"])
    error_message = None
    stack_trace = None

    try:
        if isinstance(test["input"], list):
            result = getattr(validator, expectation_type)(*kwargs)
        # As well as keyword arguments
        else:
            if pk_column:
                runtime_kwargs = {
                    "result_format": {
                        "result_format": "COMPLETE",
                        "unexpected_index_column_names": ["pk_index"],
                    },
                    "include_config": False,
                }
            else:
                runtime_kwargs = {
                    "result_format": {
                        "result_format": "COMPLETE",
                    },
                    "include_config": False,
                }
            runtime_kwargs.update(kwargs)
            result = getattr(validator, expectation_type)(**runtime_kwargs)
    except (
        MetricProviderError,
        MetricResolutionError,
        InvalidExpectationConfigurationError,
    ) as e:
        if raise_exception:
            raise
        error_message = str(e)
        stack_trace = (traceback.format_exc(),)
        result = None
    else:
        try:
            check_json_test_result(
                test=test,
                result=result,
                data_asset=validator.execution_engine.batch_manager.active_batch_data,
                pk_column=pk_column,
            )
        except Exception as e:
            _debug(
                f"RESULT: {result['result']}  |  CONFIG: {result['expectation_config']}"
            )
            if raise_exception:
                raise
            error_message = str(e)
            stack_trace = (traceback.format_exc(),)

    return (result, error_message, stack_trace)


def check_json_test_result(  # noqa: C901 - 52
    test, result, data_asset=None, pk_column=False
) -> None:

    # check for id_pk results in cases where pk_column is true and unexpected_index_list already exists
    # this will work for testing since result_format is COMPLETE
    if pk_column:
        if not result["success"]:
            if "unexpected_index_list" in result["result"]:
                assert "unexpected_index_query" in result["result"]

    if "unexpected_list" in result["result"]:
        if ("result" in test["output"]) and (
            "unexpected_list" in test["output"]["result"]
        ):
            (
                test["output"]["result"]["unexpected_list"],
                result["result"]["unexpected_list"],
            ) = sort_unexpected_values(
                test["output"]["result"]["unexpected_list"],
                result["result"]["unexpected_list"],
            )
        elif "unexpected_list" in test["output"]:
            (
                test["output"]["unexpected_list"],
                result["result"]["unexpected_list"],
            ) = sort_unexpected_values(
                test["output"]["unexpected_list"],
                result["result"]["unexpected_list"],
            )

    if "partial_unexpected_list" in result["result"]:
        if ("result" in test["output"]) and (
            "partial_unexpected_list" in test["output"]["result"]
        ):
            (
                test["output"]["result"]["partial_unexpected_list"],
                result["result"]["partial_unexpected_list"],
            ) = sort_unexpected_values(
                test["output"]["result"]["partial_unexpected_list"],
                result["result"]["partial_unexpected_list"],
            )
        elif "partial_unexpected_list" in test["output"]:
            (
                test["output"]["partial_unexpected_list"],
                result["result"]["partial_unexpected_list"],
            ) = sort_unexpected_values(
                test["output"]["partial_unexpected_list"],
                result["result"]["partial_unexpected_list"],
            )

    # Determine if np.allclose(..) might be needed for float comparison
    try_allclose = False
    if "observed_value" in test["output"]:
        if RX_FLOAT.match(repr(test["output"]["observed_value"])):
            try_allclose = True

    # Check results
    if test["exact_match_out"] is True:
        if "result" in result and "observed_value" in result["result"]:
            if isinstance(result["result"]["observed_value"], (np.floating, float)):
                assert np.allclose(
                    result["result"]["observed_value"],
                    expectationValidationResultSchema.load(test["output"])["result"][
                        "observed_value"
                    ],
                    rtol=RTOL,
                    atol=ATOL,
                ), f"(RTOL={RTOL}, ATOL={ATOL}) {result['result']['observed_value']} not np.allclose to {expectationValidationResultSchema.load(test['output'])['result']['observed_value']}"
            else:
                assert result == expectationValidationResultSchema.load(
                    test["output"]
                ), f"{result} != {expectationValidationResultSchema.load(test['output'])}"
        else:
            assert result == expectationValidationResultSchema.load(
                test["output"]
            ), f"{result} != {expectationValidationResultSchema.load(test['output'])}"
    else:
        # Convert result to json since our tests are reading from json so cannot easily contain richer types (e.g. NaN)
        # NOTE - 20191031 - JPC - we may eventually want to change these tests as we update our view on how
        # representations, serializations, and objects should interact and how much of that is shown to the user.
        result = result.to_json_dict()
        for key, value in test["output"].items():
            if key == "success":
                if isinstance(value, (np.floating, float)):
                    try:
                        assert np.allclose(
                            result["success"],
                            value,
                            rtol=RTOL,
                            atol=ATOL,
                        ), f"(RTOL={RTOL}, ATOL={ATOL}) {result['success']} not np.allclose to {value}"
                    except TypeError:
                        assert (
                            result["success"] == value
                        ), f"{result['success']} != {value}"
                else:
                    assert result["success"] == value, f"{result['success']} != {value}"

            elif key == "observed_value":
                if "tolerance" in test:
                    if isinstance(value, dict):
                        assert set(result["result"]["observed_value"].keys()) == set(
                            value.keys()
                        ), f"{set(result['result']['observed_value'].keys())} != {set(value.keys())}"
                        for k, v in value.items():
                            assert np.allclose(
                                result["result"]["observed_value"][k],
                                v,
                                rtol=test["tolerance"],
                            )
                    else:
                        assert np.allclose(
                            result["result"]["observed_value"],
                            value,
                            rtol=test["tolerance"],
                        )
                else:
                    if isinstance(value, dict) and "values" in value:
                        try:
                            assert np.allclose(
                                result["result"]["observed_value"]["values"],
                                value["values"],
                                rtol=RTOL,
                                atol=ATOL,
                            ), f"(RTOL={RTOL}, ATOL={ATOL}) {result['result']['observed_value']['values']} not np.allclose to {value['values']}"
                        except TypeError as e:
                            print(e)
                            assert (
                                result["result"]["observed_value"] == value
                            ), f"{result['result']['observed_value']} != {value}"
                    elif try_allclose:
                        assert np.allclose(
                            result["result"]["observed_value"],
                            value,  # type: ignore[arg-type]
                            rtol=RTOL,
                            atol=ATOL,
                        ), f"(RTOL={RTOL}, ATOL={ATOL}) {result['result']['observed_value']} not np.allclose to {value}"
                    else:
                        assert (
                            result["result"]["observed_value"] == value
                        ), f"{result['result']['observed_value']} != {value}"

            # NOTE: This is a key used ONLY for testing cases where an expectation is legitimately allowed to return
            # any of multiple possible observed_values. expect_column_values_to_be_of_type is one such expectation.
            elif key == "observed_value_list":
                assert result["result"]["observed_value"] in value

            elif key == "unexpected_index_list":
                unexpected_list = result["result"].get("unexpected_index_list")
                if pk_column and unexpected_list:
                    # Note that consistent ordering of unexpected_list is not a guarantee by ID/PK
                    assert (
                        sorted(unexpected_list, key=lambda d: d["pk_index"]) == value
                    ), f"{unexpected_list} != {value}"

            elif key == "unexpected_list":
                try:
                    assert result["result"]["unexpected_list"] == value, (
                        "expected "
                        + str(value)
                        + " but got "
                        + str(result["result"]["unexpected_list"])
                    )
                except AssertionError:
                    if result["result"]["unexpected_list"]:
                        if type(result["result"]["unexpected_list"][0]) == list:
                            unexpected_list_tup = [
                                tuple(x) for x in result["result"]["unexpected_list"]
                            ]
                            assert (
                                unexpected_list_tup == value
                            ), f"{unexpected_list_tup} != {value}"
                        else:
                            raise
                    else:
                        raise

            elif key == "partial_unexpected_list":
                assert result["result"]["partial_unexpected_list"] == value, (
                    "expected "
                    + str(value)
                    + " but got "
                    + str(result["result"]["partial_unexpected_list"])
                )

            elif key == "unexpected_count":
                pass

            elif key == "details":
                assert result["result"]["details"] == value

            elif key == "value_counts":
                for val_count in value:
                    assert val_count in result["result"]["details"]["value_counts"]

            elif key.startswith("observed_cdf"):
                if "x_-1" in key:
                    if key.endswith("gt"):
                        assert (
                            result["result"]["details"]["observed_cdf"]["x"][-1] > value
                        )
                    else:
                        assert (
                            result["result"]["details"]["observed_cdf"]["x"][-1]
                            == value
                        )
                elif "x_0" in key:
                    if key.endswith("lt"):
                        assert (
                            result["result"]["details"]["observed_cdf"]["x"][0] < value
                        )
                    else:
                        assert (
                            result["result"]["details"]["observed_cdf"]["x"][0] == value
                        )
                else:
                    raise ValueError(
                        f"Invalid test specification: unknown key {key} in 'out'"
                    )

            elif key == "traceback_substring":
                assert result["exception_info"][
                    "raised_exception"
                ], f"{result['exception_info']['raised_exception']}"
                assert value in result["exception_info"]["exception_traceback"], (
                    "expected to find "
                    + value
                    + " in "
                    + result["exception_info"]["exception_traceback"]
                )

            elif key == "expected_partition":
                assert np.allclose(
                    result["result"]["details"]["expected_partition"]["bins"],
                    value["bins"],
                )
                assert np.allclose(
                    result["result"]["details"]["expected_partition"]["weights"],
                    value["weights"],
                )
                if "tail_weights" in result["result"]["details"]["expected_partition"]:
                    assert np.allclose(
                        result["result"]["details"]["expected_partition"][
                            "tail_weights"
                        ],
                        value["tail_weights"],
                    )

            elif key == "observed_partition":
                assert np.allclose(
                    result["result"]["details"]["observed_partition"]["bins"],
                    value["bins"],
                )
                assert np.allclose(
                    result["result"]["details"]["observed_partition"]["weights"],
                    value["weights"],
                )
                if "tail_weights" in result["result"]["details"]["observed_partition"]:
                    assert np.allclose(
                        result["result"]["details"]["observed_partition"][
                            "tail_weights"
                        ],
                        value["tail_weights"],
                    )

            else:
                raise ValueError(
                    f"Invalid test specification: unknown key {key} in 'out'"
                )


def generate_test_table_name(
    default_table_name_prefix: str = "test_data_",
) -> str:
    table_name: str = default_table_name_prefix + "".join(
        [random.choice(string.ascii_letters + string.digits) for _ in range(8)]
    )
    return table_name


def _create_bigquery_engine() -> Engine:
    return create_engine(_get_bigquery_connection_string())


def _get_bigquery_connection_string() -> str:
    gcp_project = os.getenv("GE_TEST_GCP_PROJECT")
    if not gcp_project:
        raise ValueError(
            "Environment Variable GE_TEST_GCP_PROJECT is required to run BigQuery expectation tests"
        )

    return f"bigquery://{gcp_project}/{_bigquery_dataset()}"


def _bigquery_dataset() -> str:
    dataset = os.getenv("GE_TEST_BIGQUERY_DATASET")
    if not dataset:
        raise ValueError(
            "Environment Variable GE_TEST_BIGQUERY_DATASET is required to run BigQuery expectation tests"
        )
    return dataset


def _create_trino_engine(
    hostname: str = "localhost", schema_name: str = "schema"
) -> Engine:
    engine = create_engine(
        _get_trino_connection_string(hostname=hostname, schema_name=schema_name)
    )
    from sqlalchemy import text
    from trino.exceptions import TrinoUserError

    with engine.begin() as conn:
        try:
            schemas = conn.execute(
                text(f"show schemas from memory like {repr(schema_name)}")
            ).fetchall()
            if (schema_name,) not in schemas:
                conn.execute(text(f"create schema {schema_name}"))
        except TrinoUserError:
            pass

    return engine
    # trino_user = os.getenv("GE_TEST_TRINO_USER")
    # if not trino_user:
    #     raise ValueError(
    #         "Environment Variable GE_TEST_TRINO_USER is required to run trino expectation tests."
    #     )

    # trino_password = os.getenv("GE_TEST_TRINO_PASSWORD")
    # if not trino_password:
    #     raise ValueError(
    #         "Environment Variable GE_TEST_TRINO_PASSWORD is required to run trino expectation tests."
    #     )

    # trino_account = os.getenv("GE_TEST_TRINO_ACCOUNT")
    # if not trino_account:
    #     raise ValueError(
    #         "Environment Variable GE_TEST_TRINO_ACCOUNT is required to run trino expectation tests."
    #     )

    # trino_cluster = os.getenv("GE_TEST_TRINO_CLUSTER")
    # if not trino_cluster:
    #     raise ValueError(
    #         "Environment Variable GE_TEST_TRINO_CLUSTER is required to run trino expectation tests."
    #     )

    # return create_engine(
    #     f"trino://{trino_user}:{trino_password}@{trino_account}-{trino_cluster}.trino.galaxy.starburst.io:443/test_suite/test_ci"
    # )


def _get_trino_connection_string(
    hostname: str = "localhost", schema_name: str = "schema"
) -> str:
    return f"trino://test@{hostname}:8088/memory/{schema_name}"


def _create_redshift_engine() -> Engine:
    return create_engine(_get_redshift_connection_string())


def _get_redshift_connection_string() -> str:
    """
    Copied get_redshift_connection_url func from tests/test_utils.py
    """
    host = os.environ.get("REDSHIFT_HOST")
    port = os.environ.get("REDSHIFT_PORT")
    user = os.environ.get("REDSHIFT_USERNAME")
    pswd = os.environ.get("REDSHIFT_PASSWORD")
    db = os.environ.get("REDSHIFT_DATABASE")
    ssl = os.environ.get("REDSHIFT_SSLMODE")

    if not host:
        raise ValueError(
            "Environment Variable REDSHIFT_HOST is required to run integration tests against Redshift"
        )
    if not port:
        raise ValueError(
            "Environment Variable REDSHIFT_PORT is required to run integration tests against Redshift"
        )
    if not user:
        raise ValueError(
            "Environment Variable REDSHIFT_USERNAME is required to run integration tests against Redshift"
        )
    if not pswd:
        raise ValueError(
            "Environment Variable REDSHIFT_PASSWORD is required to run integration tests against Redshift"
        )
    if not db:
        raise ValueError(
            "Environment Variable REDSHIFT_DATABASE is required to run integration tests against Redshift"
        )
    if not ssl:
        raise ValueError(
            "Environment Variable REDSHIFT_SSLMODE is required to run integration tests against Redshift"
        )

    url = f"redshift+psycopg2://{user}:{pswd}@{host}:{port}/{db}?sslmode={ssl}"

    return url


def _create_athena_engine(db_name_env_var: str = "ATHENA_DB_NAME") -> Engine:
    return create_engine(_get_athena_connection_string(db_name_env_var=db_name_env_var))


def _get_athena_connection_string(db_name_env_var: str = "ATHENA_DB_NAME") -> str:
    """
    Copied get_awsathena_connection_url and get_awsathena_db_name funcs from
    tests/test_utils.py
    """
    ATHENA_DB_NAME: Optional[str] = os.getenv(db_name_env_var)
    ATHENA_STAGING_S3: Optional[str] = os.getenv("ATHENA_STAGING_S3")

    if not ATHENA_DB_NAME:
        raise ValueError(
            f"Environment Variable {db_name_env_var} is required to run integration tests against AWS Athena"
        )

    if not ATHENA_STAGING_S3:
        raise ValueError(
            "Environment Variable ATHENA_STAGING_S3 is required to run integration tests against AWS Athena"
        )

    url = f"awsathena+rest://@athena.us-east-1.amazonaws.com/{ATHENA_DB_NAME}?s3_staging_dir={ATHENA_STAGING_S3}"

    return url


def _create_snowflake_engine() -> Engine:
    return create_engine(_get_snowflake_connection_string())


def _get_snowflake_connection_string() -> str:
    """
    Copied get_snowflake_connection_url func from tests/test_utils.py
    """
    sfUser = os.environ.get("SNOWFLAKE_USER")
    sfPswd = os.environ.get("SNOWFLAKE_PW")
    sfAccount = os.environ.get("SNOWFLAKE_ACCOUNT")
    sfDatabase = os.environ.get("SNOWFLAKE_DATABASE")
    sfSchema = os.environ.get("SNOWFLAKE_SCHEMA")
    sfWarehouse = os.environ.get("SNOWFLAKE_WAREHOUSE")
    sfRole = os.environ.get("SNOWFLAKE_ROLE") or "PUBLIC"

    url = f"snowflake://{sfUser}:{sfPswd}@{sfAccount}/{sfDatabase}/{sfSchema}?warehouse={sfWarehouse}&role={sfRole}"

    return url


def generate_sqlite_db_path():
    """Creates a temporary directory and absolute path to an ephemeral sqlite_db within that temp directory.

    Used to support testing of multi-table expectations without creating temp directories at import.

    Returns:
        str: An absolute path to the ephemeral db within the created temporary directory.
    """
    tmp_dir = str(tempfile.mkdtemp())
    abspath = os.path.abspath(  # noqa: PTH100
        os.path.join(  # noqa: PTH118
            tmp_dir,
            "sqlite_db"
            + "".join(
                [random.choice(string.ascii_letters + string.digits) for _ in range(8)]
            )
            + ".db",
        )
    )
    return abspath<|MERGE_RESOLUTION|>--- conflicted
+++ resolved
@@ -556,523 +556,6 @@
             df = df.astype(pandas_schema)
         return PandasDataset(df, profiler=profiler, caching=caching)
 
-<<<<<<< HEAD
-=======
-    elif dataset_type == "sqlite":
-        if not create_engine or not SQLITE_TYPES:
-            return None
-
-        engine = create_engine(get_sqlite_connection_url(sqlite_db_path=sqlite_db_path))
-
-        # Add the data to the database as a new table
-
-        sql_dtypes = {}
-        if (
-            schemas
-            and "sqlite" in schemas
-            and isinstance(engine.dialect, sqlitetypes.dialect)
-        ):
-            schema = schemas["sqlite"]
-            sql_dtypes = {col: SQLITE_TYPES[dtype] for (col, dtype) in schema.items()}
-            for col in schema:
-                type_ = schema[col]
-                if type_ in ["INTEGER", "SMALLINT", "BIGINT"]:
-                    df[col] = pd.to_numeric(df[col], downcast="signed")
-                elif type_ in ["FLOAT", "DOUBLE", "DOUBLE_PRECISION"]:
-                    df[col] = pd.to_numeric(df[col])
-                    min_value_dbms = get_sql_dialect_floating_point_infinity_value(
-                        schema=dataset_type, negative=True
-                    )
-                    max_value_dbms = get_sql_dialect_floating_point_infinity_value(
-                        schema=dataset_type, negative=False
-                    )
-                    for api_schema_type in ["api_np", "api_cast"]:
-                        min_value_api = get_sql_dialect_floating_point_infinity_value(
-                            schema=api_schema_type, negative=True
-                        )
-                        max_value_api = get_sql_dialect_floating_point_infinity_value(
-                            schema=api_schema_type, negative=False
-                        )
-                        df.replace(
-                            to_replace=[min_value_api, max_value_api],
-                            value=[min_value_dbms, max_value_dbms],
-                            inplace=True,
-                        )
-                elif type_ in ["DATETIME", "TIMESTAMP"]:
-                    df[col] = pd.to_datetime(df[col])
-                elif type_ in ["DATE"]:
-                    df[col] = pd.to_datetime(df[col]).dt.date
-
-        if table_name is None:
-            table_name = generate_test_table_name()
-        df.to_sql(
-            name=table_name,
-            con=engine,
-            index=False,
-            dtype=sql_dtypes,
-            if_exists="replace",
-        )
-
-        # Build a SqlAlchemyDataset using that database
-        return SqlAlchemyDataset(
-            table_name, engine=engine, profiler=profiler, caching=caching
-        )
-
-    elif dataset_type == "postgresql":
-        if not create_engine or not POSTGRESQL_TYPES:
-            return None
-
-        # Create a new database
-        db_hostname = os.getenv("GE_TEST_LOCAL_DB_HOSTNAME", "localhost")
-        engine = connection_manager.get_engine(
-            f"postgresql://postgres@{db_hostname}/test_ci"
-        )
-        sql_dtypes = {}
-        if (
-            schemas
-            and "postgresql" in schemas
-            and isinstance(engine.dialect, postgresqltypes.dialect)
-        ):
-            schema = schemas["postgresql"]
-            sql_dtypes = {
-                col: POSTGRESQL_TYPES[dtype] for (col, dtype) in schema.items()
-            }
-            for col in schema:
-                type_ = schema[col]
-                if type_ in ["INTEGER", "SMALLINT", "BIGINT"]:
-                    df[col] = pd.to_numeric(df[col], downcast="signed")
-                elif type_ in ["FLOAT", "DOUBLE", "DOUBLE_PRECISION"]:
-                    df[col] = pd.to_numeric(df[col])
-                    min_value_dbms = get_sql_dialect_floating_point_infinity_value(
-                        schema=dataset_type, negative=True
-                    )
-                    max_value_dbms = get_sql_dialect_floating_point_infinity_value(
-                        schema=dataset_type, negative=False
-                    )
-                    for api_schema_type in ["api_np", "api_cast"]:
-                        min_value_api = get_sql_dialect_floating_point_infinity_value(
-                            schema=api_schema_type, negative=True
-                        )
-                        max_value_api = get_sql_dialect_floating_point_infinity_value(
-                            schema=api_schema_type, negative=False
-                        )
-                        df.replace(
-                            to_replace=[min_value_api, max_value_api],
-                            value=[min_value_dbms, max_value_dbms],
-                            inplace=True,
-                        )
-                elif type_ in ["DATETIME", "TIMESTAMP"]:
-                    df[col] = pd.to_datetime(df[col])
-                elif type_ in ["DATE"]:
-                    df[col] = pd.to_datetime(df[col]).dt.date
-
-        if table_name is None:
-            table_name = generate_test_table_name()
-
-        add_dataframe_to_db(
-            df=df,
-            name=table_name,
-            con=engine,
-            index=False,
-            dtype=sql_dtypes,
-            if_exists="replace",
-        )
-
-        # Build a SqlAlchemyDataset using that database
-        return SqlAlchemyDataset(
-            table_name, engine=engine, profiler=profiler, caching=caching
-        )
-
-    elif dataset_type == "mysql":
-        if not create_engine or not MYSQL_TYPES:
-            return None
-
-        db_hostname = os.getenv("GE_TEST_LOCAL_DB_HOSTNAME", "localhost")
-        engine = create_engine(f"mysql+pymysql://root@{db_hostname}/test_ci")
-
-        sql_dtypes = {}
-        if (
-            schemas
-            and "mysql" in schemas
-            and isinstance(engine.dialect, mysqltypes.dialect)
-        ):
-            schema = schemas["mysql"]
-            sql_dtypes = {col: MYSQL_TYPES[dtype] for (col, dtype) in schema.items()}
-            for col in schema:
-                type_ = schema[col]
-                if type_ in ["INTEGER", "SMALLINT", "BIGINT"]:
-                    df[col] = pd.to_numeric(df[col], downcast="signed")
-                elif type_ in ["FLOAT", "DOUBLE", "DOUBLE_PRECISION"]:
-                    df[col] = pd.to_numeric(df[col])
-                    min_value_dbms = get_sql_dialect_floating_point_infinity_value(
-                        schema=dataset_type, negative=True
-                    )
-                    max_value_dbms = get_sql_dialect_floating_point_infinity_value(
-                        schema=dataset_type, negative=False
-                    )
-                    for api_schema_type in ["api_np", "api_cast"]:
-                        min_value_api = get_sql_dialect_floating_point_infinity_value(
-                            schema=api_schema_type, negative=True
-                        )
-                        max_value_api = get_sql_dialect_floating_point_infinity_value(
-                            schema=api_schema_type, negative=False
-                        )
-                        df.replace(
-                            to_replace=[min_value_api, max_value_api],
-                            value=[min_value_dbms, max_value_dbms],
-                            inplace=True,
-                        )
-                elif type_ in ["DATETIME", "TIMESTAMP"]:
-                    df[col] = pd.to_datetime(df[col])
-                elif type_ in ["DATE"]:
-                    df[col] = pd.to_datetime(df[col]).dt.date
-
-        if table_name is None:
-            table_name = generate_test_table_name()
-
-        df.to_sql(
-            name=table_name,
-            con=engine,
-            index=False,
-            dtype=sql_dtypes,
-            if_exists="replace",
-        )
-
-        # Will - 20210126
-        # For mysql we want our tests to know when a temp_table is referred to more than once in the
-        # same query. This has caused problems in expectations like expect_column_values_to_be_unique().
-        # Here we instantiate a SqlAlchemyDataset with a custom_sql, which causes a temp_table to be created,
-        # rather than referring the table by name.
-        custom_sql: str = f"SELECT * FROM {table_name}"
-        return SqlAlchemyDataset(
-            custom_sql=custom_sql, engine=engine, profiler=profiler, caching=caching
-        )
-
-    elif dataset_type == "bigquery":
-        if not create_engine:
-            return None
-        engine = _create_bigquery_engine()
-        if schemas and dataset_type in schemas:
-            schema = schemas[dataset_type]
-
-        df.columns = df.columns.str.replace(" ", "_")
-
-        if table_name is None:
-            table_name = generate_test_table_name()
-        df.to_sql(
-            name=table_name,
-            con=engine,
-            index=False,
-            if_exists="replace",
-        )
-        custom_sql = f"SELECT * FROM {_bigquery_dataset()}.{table_name}"
-        return SqlAlchemyDataset(
-            custom_sql=custom_sql, engine=engine, profiler=profiler, caching=caching
-        )
-
-    elif dataset_type == "trino":
-        if not create_engine or not TRINO_TYPES:
-            return None
-
-        db_hostname = os.getenv("GE_TEST_LOCAL_DB_HOSTNAME", "localhost")
-        engine = _create_trino_engine(db_hostname)
-        sql_dtypes = {}
-        if schemas and "trino" in schemas and isinstance(engine.dialect, trinoDialect):
-            schema = schemas["trino"]
-            sql_dtypes = {col: TRINO_TYPES[dtype] for (col, dtype) in schema.items()}
-            for col in schema:
-                type_ = schema[col]
-                if type_ in ["INTEGER", "SMALLINT", "BIGINT"]:
-                    df[col] = pd.to_numeric(df[col], downcast="signed")
-                elif type_ in ["FLOAT", "DOUBLE", "DOUBLE_PRECISION"]:
-                    df[col] = pd.to_numeric(df[col])
-                    min_value_dbms = get_sql_dialect_floating_point_infinity_value(
-                        schema=dataset_type, negative=True
-                    )
-                    max_value_dbms = get_sql_dialect_floating_point_infinity_value(
-                        schema=dataset_type, negative=False
-                    )
-                    for api_schema_type in ["api_np", "api_cast"]:
-                        min_value_api = get_sql_dialect_floating_point_infinity_value(
-                            schema=api_schema_type, negative=True
-                        )
-                        max_value_api = get_sql_dialect_floating_point_infinity_value(
-                            schema=api_schema_type, negative=False
-                        )
-                        df.replace(
-                            to_replace=[min_value_api, max_value_api],
-                            value=[min_value_dbms, max_value_dbms],
-                            inplace=True,
-                        )
-                elif type_ in ["DATETIME", "TIMESTAMP"]:
-                    df[col] = pd.to_datetime(df[col])
-                elif type_ in ["DATE"]:
-                    df[col] = pd.to_datetime(df[col]).dt.date
-
-        if table_name is None:
-            table_name = generate_test_table_name().lower()
-
-        df.to_sql(
-            name=table_name,
-            con=engine,
-            index=False,
-            dtype=sql_dtypes,
-            if_exists="replace",
-            method="multi",
-        )
-
-        # Build a SqlAlchemyDataset using that database
-        return SqlAlchemyDataset(
-            table_name, engine=engine, profiler=profiler, caching=caching
-        )
-
-    elif dataset_type == "mssql":
-        if not create_engine or not MSSQL_TYPES:
-            return None
-
-        db_hostname = os.getenv("GE_TEST_LOCAL_DB_HOSTNAME", "localhost")
-        engine = create_engine(
-            f"mssql+pyodbc://sa:ReallyStrongPwd1234%^&*@{db_hostname}:1433/test_ci?"
-            "driver=ODBC Driver 17 for SQL Server&charset=utf8&autocommit=true",
-            # echo=True,
-        )
-
-        # If "autocommit" is not desired to be on by default, then use the following pattern when explicit "autocommit"
-        # is desired (e.g., for temporary tables, "autocommit" is off by default, so the override option may be useful).
-        # engine.execute(sa.text(sql_query_string).execution_options(autocommit=True))
-
-        sql_dtypes = {}
-        if (
-            schemas
-            and dataset_type in schemas
-            and isinstance(engine.dialect, mssqltypes.dialect)
-        ):
-            schema = schemas[dataset_type]
-            sql_dtypes = {col: MSSQL_TYPES[dtype] for (col, dtype) in schema.items()}
-            for col in schema:
-                type_ = schema[col]
-                if type_ in ["INTEGER", "SMALLINT", "BIGINT"]:
-                    df[col] = pd.to_numeric(df[col], downcast="signed")
-                elif type_ in ["FLOAT"]:
-                    df[col] = pd.to_numeric(df[col])
-                    min_value_dbms = get_sql_dialect_floating_point_infinity_value(
-                        schema=dataset_type, negative=True
-                    )
-                    max_value_dbms = get_sql_dialect_floating_point_infinity_value(
-                        schema=dataset_type, negative=False
-                    )
-                    for api_schema_type in ["api_np", "api_cast"]:
-                        min_value_api = get_sql_dialect_floating_point_infinity_value(
-                            schema=api_schema_type, negative=True
-                        )
-                        max_value_api = get_sql_dialect_floating_point_infinity_value(
-                            schema=api_schema_type, negative=False
-                        )
-                        df.replace(
-                            to_replace=[min_value_api, max_value_api],
-                            value=[min_value_dbms, max_value_dbms],
-                            inplace=True,
-                        )
-                elif type_ in ["DATETIME", "TIMESTAMP"]:
-                    df[col] = pd.to_datetime(df[col])
-                elif type_ in ["DATE"]:
-                    df[col] = pd.to_datetime(df[col]).dt.date
-
-        if table_name is None:
-            table_name = generate_test_table_name()
-
-        df.to_sql(
-            name=table_name,
-            con=engine,
-            index=False,
-            dtype=sql_dtypes,
-            if_exists="replace",
-        )
-
-        # Build a SqlAlchemyDataset using that database
-        return SqlAlchemyDataset(
-            table_name, engine=engine, profiler=profiler, caching=caching
-        )
-
-    elif dataset_type == "snowflake":
-        if not create_engine or not SNOWFLAKE_TYPES:
-            return None
-
-        engine = _create_snowflake_engine()
-        sql_dtypes = {}
-        # noinspection PyTypeChecker
-        if (
-            schemas
-            and "snowflake" in schemas
-            and isinstance(engine.dialect, snowflakeDialect)
-        ):
-            schema = schemas["snowflake"]
-            sql_dtypes = {
-                col: SNOWFLAKE_TYPES[dtype] for (col, dtype) in schema.items()
-            }
-            for col in schema:
-                type_ = schema[col]
-                if type_ in ["INTEGER", "SMALLINT", "BIGINT"]:
-                    df[col] = pd.to_numeric(df[col], downcast="signed")
-                elif type_ in ["FLOAT", "DOUBLE", "DOUBLE_PRECISION"]:
-                    df[col] = pd.to_numeric(df[col])
-                    min_value_dbms = get_sql_dialect_floating_point_infinity_value(
-                        schema=dataset_type, negative=True
-                    )
-                    max_value_dbms = get_sql_dialect_floating_point_infinity_value(
-                        schema=dataset_type, negative=False
-                    )
-                    for api_schema_type in ["api_np", "api_cast"]:
-                        min_value_api = get_sql_dialect_floating_point_infinity_value(
-                            schema=api_schema_type, negative=True
-                        )
-                        max_value_api = get_sql_dialect_floating_point_infinity_value(
-                            schema=api_schema_type, negative=False
-                        )
-                        df.replace(
-                            to_replace=[min_value_api, max_value_api],
-                            value=[min_value_dbms, max_value_dbms],
-                            inplace=True,
-                        )
-                elif type_ in ["DATETIME", "TIMESTAMP"]:
-                    df[col] = pd.to_datetime(df[col])
-                elif type_ in ["DATE"]:
-                    df[col] = pd.to_datetime(df[col]).dt.date
-
-        if table_name is None:
-            table_name = generate_test_table_name().lower()
-
-        df.to_sql(
-            name=table_name,
-            con=engine,
-            index=False,
-            dtype=sql_dtypes,
-            if_exists="replace",
-        )
-
-        # Build a SqlAlchemyDataset using that database
-        return SqlAlchemyDataset(
-            table_name, engine=engine, profiler=profiler, caching=caching
-        )
-
-    elif dataset_type == "redshift":
-        if not create_engine or not REDSHIFT_TYPES:
-            return None
-
-        engine = _create_redshift_engine()
-        sql_dtypes = {}
-        # noinspection PyTypeChecker
-        if (
-            schemas
-            and "redshift" in schemas
-            and isinstance(engine.dialect, redshiftDialect)
-        ):
-            schema = schemas["redshift"]
-            sql_dtypes = {col: REDSHIFT_TYPES[dtype] for (col, dtype) in schema.items()}
-            for col in schema:
-                type_ = schema[col]
-                if type_ in ["INTEGER", "SMALLINT", "BIGINT"]:
-                    df[col] = pd.to_numeric(df[col], downcast="signed")
-                elif type_ in ["FLOAT", "DOUBLE", "DOUBLE_PRECISION"]:
-                    df[col] = pd.to_numeric(df[col])
-                    min_value_dbms = get_sql_dialect_floating_point_infinity_value(
-                        schema=dataset_type, negative=True
-                    )
-                    max_value_dbms = get_sql_dialect_floating_point_infinity_value(
-                        schema=dataset_type, negative=False
-                    )
-                    for api_schema_type in ["api_np", "api_cast"]:
-                        min_value_api = get_sql_dialect_floating_point_infinity_value(
-                            schema=api_schema_type, negative=True
-                        )
-                        max_value_api = get_sql_dialect_floating_point_infinity_value(
-                            schema=api_schema_type, negative=False
-                        )
-                        df.replace(
-                            to_replace=[min_value_api, max_value_api],
-                            value=[min_value_dbms, max_value_dbms],
-                            inplace=True,
-                        )
-                elif type_ in ["DATETIME", "TIMESTAMP"]:
-                    df[col] = pd.to_datetime(df[col])
-                elif type_ in ["DATE"]:
-                    df[col] = pd.to_datetime(df[col]).dt.date
-
-        if table_name is None:
-            table_name = generate_test_table_name().lower()
-
-        df.to_sql(
-            name=table_name,
-            con=engine,
-            index=False,
-            dtype=sql_dtypes,
-            if_exists="replace",
-        )
-
-        # Build a SqlAlchemyDataset using that database
-        return SqlAlchemyDataset(
-            table_name, engine=engine, profiler=profiler, caching=caching
-        )
-
-    elif dataset_type == "athena":
-        if not create_engine or not ATHENA_TYPES:
-            return None
-
-        engine = _create_athena_engine()
-        sql_dtypes = {}
-        if (
-            schemas
-            and "athena" in schemas
-            and isinstance(engine.dialect, athenaDialect)
-        ):
-            schema = schemas["athena"]
-            sql_dtypes = {col: ATHENA_TYPES[dtype] for (col, dtype) in schema.items()}
-            for col in schema:
-                type_ = schema[col]
-                if type_ in ["INTEGER", "SMALLINT", "BIGINT"]:
-                    df[col] = pd.to_numeric(df[col], downcast="signed")
-                elif type_ in ["FLOAT", "DOUBLE", "DOUBLE_PRECISION"]:
-                    df[col] = pd.to_numeric(df[col])
-                    min_value_dbms = get_sql_dialect_floating_point_infinity_value(
-                        schema=dataset_type, negative=True
-                    )
-                    max_value_dbms = get_sql_dialect_floating_point_infinity_value(
-                        schema=dataset_type, negative=False
-                    )
-                    for api_schema_type in ["api_np", "api_cast"]:
-                        min_value_api = get_sql_dialect_floating_point_infinity_value(
-                            schema=api_schema_type, negative=True
-                        )
-                        max_value_api = get_sql_dialect_floating_point_infinity_value(
-                            schema=api_schema_type, negative=False
-                        )
-                        df.replace(
-                            to_replace=[min_value_api, max_value_api],
-                            value=[min_value_dbms, max_value_dbms],
-                            inplace=True,
-                        )
-                elif type_ in ["DATETIME", "TIMESTAMP"]:
-                    df[col] = pd.to_datetime(df[col])
-                elif type_ in ["DATE"]:
-                    df[col] = pd.to_datetime(df[col]).dt.date
-
-        if table_name is None:
-            table_name = generate_test_table_name().lower()
-
-        df.to_sql(
-            name=table_name,
-            con=engine,
-            index=False,
-            dtype=sql_dtypes,
-            if_exists="replace",
-        )
-
-        # Build a SqlAlchemyDataset using that database
-        return SqlAlchemyDataset(
-            table_name, engine=engine, profiler=profiler, caching=caching
-        )
-
->>>>>>> 3a6665ca
     elif dataset_type == "SparkDFDataset":
         import pyspark.sql.types as sparktypes
 
