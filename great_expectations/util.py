--- conflicted
+++ resolved
@@ -916,11 +916,7 @@
         }
 
     data_context_config: DataContextConfig = DataContextConfig(
-<<<<<<< HEAD
-        datasources=datasources,
-=======
         datasources=datasources,  # type: ignore[arg-type]
->>>>>>> eee68653
         expectations_store_name="expectations_store",
         validations_store_name="validations_store",
         evaluation_parameter_store_name="evaluation_parameter_store",
