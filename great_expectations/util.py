--- conflicted
+++ resolved
@@ -1791,12 +1791,7 @@
 
         `my_context = gx.get_context(<insert_your_parameters>)`
 
-<<<<<<< HEAD
-    This method returns the appropriate Data Context based on which parameters you've passed
-    and / or your environment configuration:
-=======
     This method returns the appropriate Data Context based on which parameters you've passed and / or your environment configuration:
->>>>>>> 6983b956
 
     - FileDataContext: Configuration stored in a file.
 
@@ -1806,100 +1801,47 @@
 
     Read on for more details about each of the Data Context types:
 
-<<<<<<< HEAD
-    **FileDataContext:** A Data Context configured via a yaml file.
-
-    Returned by default if you have no cloud configuration set up and pass no parameters.
+    **FileDataContext:** A Data Context configured via a yaml file. Returned by default if you have no cloud configuration set up and pass no parameters. If you pass context_root_dir, we will look for a great_expectations.yml configuration there. If not we will look at the following locations:
+
+    - Path defined in a GX_HOME environment variable.
+
+    - The current directory.
+
+    - Parent directories of the current directory (e.g. in case you invoke the CLI in a sub folder of your Great Expectations directory).
 
     Relevant parameters
 
-    context_root_dir: If you pass context_root_dir, we will look for a great_expectations.yml
-    configuration there. If not we will look at the following locations:
-=======
-    **FileDataContext:** A Data Context configured via a yaml file. Returned by default if you have no cloud configuration set up and pass no parameters. If you pass context_root_dir, we will look for a great_expectations.yml configuration there. If not we will look at the following locations:
->>>>>>> 6983b956
-
-    - Path defined in a GX_HOME environment variable.
-
-    - The current directory.
-<<<<<<< HEAD
-
-    - Parent directories of the current directory (e.g. in case you invoke the CLI in a sub folder of your Great Expectations directory).
-
-    project_config: Optionally override the configuration on disk.
-
-    runtime_environment: Optionally override specific configuration values.
-
-    **EphemeralDataContext:** A temporary, in-memory Data Context typically used in a pipeline.
-
-    The default if you pass in a project_config.
+    - context_root_dir: Provide an alternative directory to look for GX config.
+
+    - project_config: Optionally override the configuration on disk - only if `context_root_dir` is also provided.
+
+    - runtime_environment: Optionally override specific configuration values.
+
+    **EphemeralDataContext:** A temporary, in-memory Data Context typically used in a pipeline. The default if you pass in only a project_config and have no cloud configuration set up.
 
     Relevant parameters
 
-    project_config: Used to configure the Data Context.
-
-    runtime_environment: Optionally override specific configuration values.
-
-    **CloudDataContext:** A Data Context whose configuration comes from Great Expectations Cloud.
-
-    The default if you have a cloud configuration set up. Pass `cloud_mode=False` if
-    you have a cloud configuration set up and you do not wish to create a CloudDataContext.
-
-    Cloud configuration can be set up by passing `cloud_*` parameters to
-    `get_context()`, configuring cloud environment variables, or in a
-    great_expectations.conf file.
+    - project_config: Used to configure the Data Context.
+
+    - runtime_environment: Optionally override specific configuration values.
+
+    **CloudDataContext:** A Data Context whose configuration comes from Great Expectations Cloud. The default if you have a cloud configuration set up. Pass `cloud_mode=False` if you have a cloud configuration set up and you do not wish to create a CloudDataContext.
+
+    Cloud configuration can be set up by passing `cloud_*` parameters to `get_context()`, configuring cloud environment variables, or in a great_expectations.conf file.
 
     Relevant parameters
 
-    cloud_base_url: Override env var or great_expectations.conf file.
-
-    cloud_access_token: Override env var or great_expectations.conf file.
-
-    cloud_organization_id: Override env var or great_expectations.conf file.
-
-    cloud_mode: Set to True or False to explicitly enable/disable cloud mode.
-
-    project_config: Optionally override the cloud configuration.
-
-    runtime_environment: Optionally override specific configuration values.
-=======
-
-    - Parent directories of the current directory (e.g. in case you invoke the CLI in a sub folder of your Great Expectations directory).
-
-    Relevant parameters
-
-    - context_root_dir: Provide an alternative directory to look for GX config.
-
-    - project_config: Optionally override the configuration on disk - only if `context_root_dir` is also provided.
+    - cloud_base_url: Override env var or great_expectations.conf file.
+
+    - cloud_access_token: Override env var or great_expectations.conf file.
+
+    - cloud_organization_id: Override env var or great_expectations.conf file.
+
+    - cloud_mode: Set to True or False to explicitly enable/disable cloud mode.
+
+    - project_config: Optionally override the cloud configuration.
 
     - runtime_environment: Optionally override specific configuration values.
-
-    **EphemeralDataContext:** A temporary, in-memory Data Context typically used in a pipeline. The default if you pass in only a project_config and have no cloud configuration set up.
-
-    Relevant parameters
-
-    - project_config: Used to configure the Data Context.
-
-    - runtime_environment: Optionally override specific configuration values.
-
-    **CloudDataContext:** A Data Context whose configuration comes from Great Expectations Cloud. The default if you have a cloud configuration set up. Pass `cloud_mode=False` if you have a cloud configuration set up and you do not wish to create a CloudDataContext.
-
-    Cloud configuration can be set up by passing `cloud_*` parameters to `get_context()`, configuring cloud environment variables, or in a great_expectations.conf file.
-
-    Relevant parameters
-
-    - cloud_base_url: Override env var or great_expectations.conf file.
-
-    - cloud_access_token: Override env var or great_expectations.conf file.
-
-    - cloud_organization_id: Override env var or great_expectations.conf file.
-
-    - cloud_mode: Set to True or False to explicitly enable/disable cloud mode.
-
-    - project_config: Optionally override the cloud configuration.
-
-    - runtime_environment: Optionally override specific configuration values.
->>>>>>> 6983b956
 
     Args:
         project_config: In-memory configuration for Data Context.
@@ -1907,17 +1849,6 @@
         runtime_environment: A dictionary of values can be passed to a DataContext when it is instantiated.
             These values will override both values from the config variables file and
             from environment variables.
-<<<<<<< HEAD
-        cloud_base_url: Optional url for GX Cloud endpoint.
-        cloud_access_token: Optional access_token for GX Cloud account.
-        cloud_organization_id: Optional org_id for GX Cloud account.
-        cloud_mode: Optional flag, whether to run GX in Cloud mode (default is None).
-        ge_cloud_base_url: Optional url for GX Cloud endpoint.
-        ge_cloud_access_token: Optional access_token for GX Cloud account.
-        ge_cloud_organization_id: Optional org_id for GX Cloud account.
-        ge_cloud_mode: Optional flag, whether to run GX in Cloud mode (default is None).
-            If None, the environment determines
-=======
         cloud_base_url: url for GX Cloud endpoint.
         cloud_access_token: access_token for GX Cloud account.
         cloud_organization_id: org_id for GX Cloud account.
@@ -1928,7 +1859,6 @@
         ge_cloud_organization_id: org_id for GX Cloud account.
         ge_cloud_mode: whether to run GX in Cloud mode (default is None).
             If None, cloud mode is assumed if cloud credentials are set up. Set to False to override.
->>>>>>> 6983b956
 
     Returns:
         A Data Context. Either a FileDataContext, EphemeralDataContext, or
