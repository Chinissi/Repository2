from __future__ import annotations

import copy
import cProfile
import datetime
import decimal
import importlib
import io
import json
import logging
import os
import pstats
import re
import sys
import time
import uuid
from collections import OrderedDict
from functools import wraps
from gc import get_referrers
from inspect import (
    ArgInfo,
    BoundArguments,
    Parameter,
    Signature,
    currentframe,
    getargvalues,
    getclosurevars,
    getmodule,
    signature,
    stack,
)
from numbers import Number
from pathlib import Path
from types import CodeType, FrameType, ModuleType
from typing import (
    TYPE_CHECKING,
    Any,
    Callable,
    Dict,
    List,
    Mapping,
    Optional,
    Set,
    SupportsFloat,
    Tuple,
    Union,
    cast,
    overload,
)

import numpy as np
import pandas as pd
from dateutil.parser import parse
from packaging import version
from pkg_resources import Distribution
from typing_extensions import Literal, TypeGuard

import great_expectations.exceptions as gx_exceptions
from great_expectations.core._docs_decorators import deprecated_argument, public_api
from great_expectations.exceptions import (
    GXCloudConfigurationError,
    PluginClassNotFoundError,
    PluginModuleNotFoundError,
)

try:
    import black
except ImportError:
    black = None  # type: ignore[assignment]

try:
    # This library moved in python 3.8
    import importlib.metadata as importlib_metadata
except ModuleNotFoundError:
    # Fallback for python < 3.8
    import importlib_metadata

logger = logging.getLogger(__name__)

try:
    import sqlalchemy as sa
    from sqlalchemy import Table
    from sqlalchemy.engine import reflection
    from sqlalchemy.sql import Select
except ImportError:
    logger.debug(
        "Unable to load SqlAlchemy context; install optional sqlalchemy dependency for support"
    )
    sa = None
    reflection = None
    Table = None
    Select = None

if TYPE_CHECKING:
    # needed until numpy min version 1.20
    import numpy.typing as npt

    from great_expectations.alias_types import PathStr
    from great_expectations.data_context import FileDataContext
    from great_expectations.data_context.data_context.abstract_data_context import (
        AbstractDataContext,
    )
    from great_expectations.data_context.types.base import DataContextConfig

import warnings

p1 = re.compile(r"(.)([A-Z][a-z]+)")
p2 = re.compile(r"([a-z0-9])([A-Z])")


class bidict(dict):
    """
    Bi-directional hashmap: https://stackoverflow.com/a/21894086
    """

    def __init__(self, *args: List[Any], **kwargs: Dict[str, Any]) -> None:
        super().__init__(*args, **kwargs)
        self.inverse: Dict = {}
        for key, value in self.items():
            self.inverse.setdefault(value, []).append(key)

    def __setitem__(self, key: str, value: Any) -> None:
        if key in self:
            self.inverse[self[key]].remove(key)
        super().__setitem__(key, value)
        self.inverse.setdefault(value, []).append(key)

    def __delitem__(self, key: str):
        self.inverse.setdefault(self[key], []).remove(key)
        if self[key] in self.inverse and not self.inverse[self[key]]:
            del self.inverse[self[key]]
        super().__delitem__(key)


def camel_to_snake(name: str) -> str:
    name = p1.sub(r"\1_\2", name)
    return p2.sub(r"\1_\2", name).lower()


def underscore(word: str) -> str:
    """
    **Borrowed from inflection.underscore**
    Make an underscored, lowercase form from the expression in the string.

    Example::

        >>> underscore("DeviceType")
        'device_type'

    As a rule of thumb you can think of :func:`underscore` as the inverse of
    :func:`camelize`, though there are cases where that does not hold::

        >>> camelize(underscore("IOError"))
        'IoError'

    """
    word = re.sub(r"([A-Z]+)([A-Z][a-z])", r"\1_\2", word)
    word = re.sub(r"([a-z\d])([A-Z])", r"\1_\2", word)
    word = word.replace("-", "_")
    return word.lower()


def hyphen(txt: str):
    return txt.replace("_", "-")


def profile(func: Callable) -> Callable:
    @wraps(func)
    def profile_function_call(*args, **kwargs) -> Any:
        pr: cProfile.Profile = cProfile.Profile()
        pr.enable()
        retval: Any = func(*args, **kwargs)
        pr.disable()
        s: io.StringIO = io.StringIO()
        sortby: str = pstats.SortKey.CUMULATIVE  # "cumulative"
        ps: pstats.Stats = pstats.Stats(pr, stream=s).sort_stats(sortby)
        ps.print_stats()
        print(s.getvalue())
        return retval

    return profile_function_call


def measure_execution_time(
    execution_time_holder_object_reference_name: str = "execution_time_holder",
    execution_time_property_name: str = "execution_time",
    method: str = "process_time",
    pretty_print: bool = True,
    include_arguments: bool = True,
) -> Callable:
    """
    Parameterizes template "execution_time_decorator" function with options, supplied as arguments.

    Args:
        execution_time_holder_object_reference_name: Handle, provided in "kwargs", holds execution time property setter.
        execution_time_property_name: Property attribute name, provided in "kwargs", sets execution time value.
        method: Name of method in "time" module (default: "process_time") to be used for recording timestamps.
        pretty_print: If True (default), prints execution time summary to standard output; if False, "silent" mode.
        include_arguments: If True (default), prints arguments of function, whose execution time is measured.

    Note: Method "time.perf_counter()" keeps going during sleep, while method "time.process_time()" does not.
    Using "time.process_time()" is the better suited method for measuring code computational efficiency.

    Returns:
        Callable -- configured "execution_time_decorator" function.
    """

    def execution_time_decorator(func: Callable) -> Callable:
        @wraps(func)
        def compute_delta_t(*args, **kwargs) -> Any:
            """
            Computes return value of decorated function, calls back "execution_time_holder_object_reference_name", and
            saves execution time (in seconds) into specified "execution_time_property_name" of passed object reference.
            Settable "{execution_time_holder_object_reference_name}.{execution_time_property_name}" property must exist.

            Args:
                args: Positional arguments of original function being decorated.
                kwargs: Keyword arguments of original function being decorated.

            Returns:
                Any (output value of original function being decorated).
            """
            time_begin: float = (getattr(time, method))()
            try:
                return func(*args, **kwargs)
            finally:
                time_end: float = (getattr(time, method))()
                delta_t: float = time_end - time_begin
                if kwargs is None:
                    kwargs = {}

                execution_time_holder: type = kwargs.get(  # type: ignore[assignment]
                    execution_time_holder_object_reference_name
                )
                if execution_time_holder is not None and hasattr(
                    execution_time_holder, execution_time_property_name
                ):
                    setattr(
                        execution_time_holder, execution_time_property_name, delta_t
                    )

                if pretty_print:
                    if include_arguments:
                        bound_args: BoundArguments = signature(func).bind(
                            *args, **kwargs
                        )
                        call_args: OrderedDict = bound_args.arguments
                        print(
                            f"""Total execution time of function {func.__name__}({str(dict(call_args))}): {delta_t} \
seconds."""
                        )
                    else:
                        print(
                            f"Total execution time of function {func.__name__}(): {delta_t} seconds."
                        )

        return compute_delta_t

    return execution_time_decorator


# noinspection SpellCheckingInspection
def get_project_distribution() -> Optional[Distribution]:
    ditr: Distribution
    for distr in importlib_metadata.distributions():
        relative_path: Path
        try:
            relative_path = Path(__file__).relative_to(distr.locate_file(""))
        except ValueError:
            pass
        else:
            if relative_path in distr.files:
                return distr
    return None


# Returns the object reference to the currently running function (i.e., the immediate function under execution).
def get_currently_executing_function() -> Callable:
    cf = cast(FrameType, currentframe())
    fb = cast(FrameType, cf.f_back)
    fc: CodeType = fb.f_code
    func_obj: Callable = [
        referer
        for referer in get_referrers(fc)
        if getattr(referer, "__code__", None) is fc
        and getclosurevars(referer).nonlocals.items() <= fb.f_locals.items()
    ][0]
    return func_obj


# noinspection SpellCheckingInspection
def get_currently_executing_function_call_arguments(
    include_module_name: bool = False, include_caller_names: bool = False, **kwargs
) -> dict:
    """
    :param include_module_name: bool If True, module name will be determined and included in output dictionary (default is False)
    :param include_caller_names: bool If True, arguments, such as "self" and "cls", if present, will be included in output dictionary (default is False)
    :param kwargs:
    :return: dict Output dictionary, consisting of call arguments as attribute "name: value" pairs.

    Example usage:
    # Gather the call arguments of the present function (include the "module_name" and add the "class_name"), filter
    # out the Falsy values, and set the instance "_config" variable equal to the resulting dictionary.
    self._config = get_currently_executing_function_call_arguments(
        include_module_name=True,
        **{
            "class_name": self.__class__.__name__,
        },
    )
    filter_properties_dict(properties=self._config, clean_falsy=True, inplace=True)
    """
    cf = cast(FrameType, currentframe())
    fb = cast(FrameType, cf.f_back)
    argvs: ArgInfo = getargvalues(fb)
    fc: CodeType = fb.f_code
    cur_func_obj: Callable = [
        referer
        for referer in get_referrers(fc)
        if getattr(referer, "__code__", None) is fc
        and getclosurevars(referer).nonlocals.items() <= fb.f_locals.items()
    ][0]
    cur_mod = getmodule(cur_func_obj)
    sig: Signature = signature(cur_func_obj)
    params: dict = {}
    var_positional: dict = {}
    var_keyword: dict = {}
    for key, param in sig.parameters.items():
        val: Any = argvs.locals[key]
        params[key] = val
        if param.kind == Parameter.VAR_POSITIONAL:
            var_positional[key] = val
        elif param.kind == Parameter.VAR_KEYWORD:
            var_keyword[key] = val
    bound_args: BoundArguments = sig.bind(**params)
    call_args: OrderedDict = bound_args.arguments

    call_args_dict: dict = dict(call_args)

    for key, value in var_positional.items():
        call_args_dict[key] = value

    for key, value in var_keyword.items():
        call_args_dict.pop(key)
        call_args_dict.update(value)

    if include_module_name:
        call_args_dict.update({"module_name": cur_mod.__name__})  # type: ignore[union-attr]

    if not include_caller_names:
        if call_args.get("cls"):
            call_args_dict.pop("cls", None)
        if call_args.get("self"):
            call_args_dict.pop("self", None)

    call_args_dict.update(**kwargs)

    return call_args_dict


def verify_dynamic_loading_support(
    module_name: str, package_name: Optional[str] = None
) -> None:
    """
    :param module_name: a possibly-relative name of a module
    :param package_name: the name of a package, to which the given module belongs
    """
    # noinspection PyUnresolvedReferences
    module_spec: Optional[importlib.machinery.ModuleSpec]
    try:
        # noinspection PyUnresolvedReferences
        module_spec = importlib.util.find_spec(module_name, package=package_name)
    except ModuleNotFoundError:
        module_spec = None

    if not module_spec:
        if not package_name:
            package_name = ""

        message: str = f"""No module named "{package_name + module_name}" could be found in the repository. Please \
make sure that the file, corresponding to this package and module, exists and that dynamic loading of code modules, \
templates, and assets is supported in your execution environment.  This error is unrecoverable.
        """
        raise FileNotFoundError(message)


def import_library_module(module_name: str) -> Optional[ModuleType]:
    """
    :param module_name: a fully-qualified name of a module (e.g., "great_expectations.dataset.sqlalchemy_dataset")
    :return: raw source code of the module (if can be retrieved)
    """
    module_obj: Optional[ModuleType]

    try:
        module_obj = importlib.import_module(module_name)
    except ImportError:
        module_obj = None

    return module_obj


def is_library_loadable(library_name: str) -> bool:
    module_obj: Optional[ModuleType] = import_library_module(module_name=library_name)
    return module_obj is not None


def load_class(class_name: str, module_name: str) -> Any:
    if class_name is None:
        raise TypeError("class_name must not be None")
    if not isinstance(class_name, str):
        raise TypeError("class_name must be a string")
    if module_name is None:
        raise TypeError("module_name must not be None")
    if not isinstance(module_name, str):
        raise TypeError("module_name must be a string")
    try:
        verify_dynamic_loading_support(module_name=module_name)
    except FileNotFoundError:
        raise PluginModuleNotFoundError(module_name)

    module_obj: Optional[ModuleType] = import_library_module(module_name=module_name)

    if module_obj is None:
        raise PluginModuleNotFoundError(module_name)

    try:
        klass_ = getattr(module_obj, class_name)
    except AttributeError:
        raise PluginClassNotFoundError(module_name=module_name, class_name=class_name)

    return klass_


def _convert_to_dataset_class(df, dataset_class, expectation_suite=None, profiler=None):
    """
    Convert a (pandas) dataframe to a great_expectations dataset, with (optional) expectation_suite

    Args:
        df: the DataFrame object to convert
        dataset_class: the class to which to convert the existing DataFrame
        expectation_suite: the expectation suite that should be attached to the resulting dataset
        profiler: the profiler to use to generate baseline expectations, if any

    Returns:
        A new Dataset object
    """

    if expectation_suite is not None:
        # Create a dataset of the new class type, and manually initialize expectations according to
        # the provided expectation suite
        new_df = dataset_class.from_dataset(df)
        new_df._initialize_expectations(expectation_suite)
    else:
        # Instantiate the new Dataset with default expectations
        new_df = dataset_class.from_dataset(df)
        if profiler is not None:
            new_df.profile(profiler)

    return new_df


def _load_and_convert_to_dataset_class(
    df, class_name, module_name, expectation_suite=None, profiler=None
):
    """
    Convert a (pandas) dataframe to a great_expectations dataset, with (optional) expectation_suite

    Args:
        df: the DataFrame object to convert
        class_name (str): class to which to convert resulting Pandas df
        module_name (str): dataset module from which to try to dynamically load the relevant module
        expectation_suite: the expectation suite that should be attached to the resulting dataset
        profiler: the profiler to use to generate baseline expectations, if any

    Returns:
        A new Dataset object
    """
    verify_dynamic_loading_support(module_name=module_name)
    dataset_class = load_class(class_name, module_name)
    return _convert_to_dataset_class(df, dataset_class, expectation_suite, profiler)


def read_csv(
    filename,
    class_name="PandasDataset",
    module_name="great_expectations.dataset",
    dataset_class=None,
    expectation_suite=None,
    profiler=None,
    *args,
    **kwargs,
):
    """Read a file using Pandas read_csv and return a great_expectations dataset.

    Args:
        filename (string): path to file to read
        class_name (str): class to which to convert resulting Pandas df
        module_name (str): dataset module from which to try to dynamically load the relevant module
        dataset_class (Dataset): If specified, the class to which to convert the resulting Dataset object;
            if not specified, try to load the class named via the class_name and module_name parameters
        expectation_suite (string): path to great_expectations expectation suite file
        profiler (Profiler class): profiler to use when creating the dataset (default is None)

    Returns:
        great_expectations dataset
    """
    import pandas as pd

    df = pd.read_csv(filename, *args, **kwargs)
    if dataset_class is not None:
        return _convert_to_dataset_class(
            df=df,
            dataset_class=dataset_class,
            expectation_suite=expectation_suite,
            profiler=profiler,
        )
    else:
        return _load_and_convert_to_dataset_class(
            df=df,
            class_name=class_name,
            module_name=module_name,
            expectation_suite=expectation_suite,
            profiler=profiler,
        )


def read_json(
    filename,
    class_name="PandasDataset",
    module_name="great_expectations.dataset",
    dataset_class=None,
    expectation_suite=None,
    accessor_func=None,
    profiler=None,
    *args,
    **kwargs,
):
    """Read a file using Pandas read_json and return a great_expectations dataset.

    Args:
        filename (string): path to file to read
        class_name (str): class to which to convert resulting Pandas df
        module_name (str): dataset module from which to try to dynamically load the relevant module
        dataset_class (Dataset): If specified, the class to which to convert the resulting Dataset object;
            if not specified, try to load the class named via the class_name and module_name parameters
        expectation_suite (string): path to great_expectations expectation suite file
        accessor_func (Callable): functions to transform the json object in the file
        profiler (Profiler class): profiler to use when creating the dataset (default is None)

    Returns:
        great_expectations dataset
    """
    import pandas as pd

    if accessor_func is not None:
        json_obj = json.load(open(filename, "rb"))
        json_obj = accessor_func(json_obj)
        df = pd.read_json(json.dumps(json_obj), *args, **kwargs)

    else:
        df = pd.read_json(filename, *args, **kwargs)

    if dataset_class is not None:
        return _convert_to_dataset_class(
            df=df,
            dataset_class=dataset_class,
            expectation_suite=expectation_suite,
            profiler=profiler,
        )
    else:
        return _load_and_convert_to_dataset_class(
            df=df,
            class_name=class_name,
            module_name=module_name,
            expectation_suite=expectation_suite,
            profiler=profiler,
        )


def read_excel(
    filename,
    class_name="PandasDataset",
    module_name="great_expectations.dataset",
    dataset_class=None,
    expectation_suite=None,
    profiler=None,
    *args,
    **kwargs,
):
    """Read a file using Pandas read_excel and return a great_expectations dataset.

    Args:
        filename (string): path to file to read
        class_name (str): class to which to convert resulting Pandas df
        module_name (str): dataset module from which to try to dynamically load the relevant module
        dataset_class (Dataset): If specified, the class to which to convert the resulting Dataset object;
            if not specified, try to load the class named via the class_name and module_name parameters
        expectation_suite (string): path to great_expectations expectation suite file
        profiler (Profiler class): profiler to use when creating the dataset (default is None)

    Returns:
        great_expectations dataset or ordered dict of great_expectations datasets,
        if multiple worksheets are imported
    """
    import pandas as pd

    try:
        df = pd.read_excel(filename, *args, **kwargs)
    except ImportError:
        raise ImportError(
            "Pandas now requires 'openpyxl' as an optional-dependency to read Excel files. Please use pip or conda to install openpyxl and try again"
        )

    if dataset_class is None:
        verify_dynamic_loading_support(module_name=module_name)
        dataset_class = load_class(class_name=class_name, module_name=module_name)
    if isinstance(df, dict):
        for key in df:
            df[key] = _convert_to_dataset_class(
                df=df[key],
                dataset_class=dataset_class,
                expectation_suite=expectation_suite,
                profiler=profiler,
            )
    else:
        df = _convert_to_dataset_class(
            df=df,
            dataset_class=dataset_class,
            expectation_suite=expectation_suite,
            profiler=profiler,
        )
    return df


def read_table(
    filename,
    class_name="PandasDataset",
    module_name="great_expectations.dataset",
    dataset_class=None,
    expectation_suite=None,
    profiler=None,
    *args,
    **kwargs,
):
    """Read a file using Pandas read_table and return a great_expectations dataset.

    Args:
        filename (string): path to file to read
        class_name (str): class to which to convert resulting Pandas df
        module_name (str): dataset module from which to try to dynamically load the relevant module
        dataset_class (Dataset): If specified, the class to which to convert the resulting Dataset object;
            if not specified, try to load the class named via the class_name and module_name parameters
        expectation_suite (string): path to great_expectations expectation suite file
        profiler (Profiler class): profiler to use when creating the dataset (default is None)

    Returns:
        great_expectations dataset
    """
    import pandas as pd

    df = pd.read_table(filename, *args, **kwargs)
    if dataset_class is not None:
        return _convert_to_dataset_class(
            df=df,
            dataset_class=dataset_class,
            expectation_suite=expectation_suite,
            profiler=profiler,
        )
    else:
        return _load_and_convert_to_dataset_class(
            df=df,
            class_name=class_name,
            module_name=module_name,
            expectation_suite=expectation_suite,
            profiler=profiler,
        )


def read_feather(
    filename,
    class_name="PandasDataset",
    module_name="great_expectations.dataset",
    dataset_class=None,
    expectation_suite=None,
    profiler=None,
    *args,
    **kwargs,
):
    """Read a file using Pandas read_feather and return a great_expectations dataset.

    Args:
        filename (string): path to file to read
        class_name (str): class to which to convert resulting Pandas df
        module_name (str): dataset module from which to try to dynamically load the relevant module
        dataset_class (Dataset): If specified, the class to which to convert the resulting Dataset object;
            if not specified, try to load the class named via the class_name and module_name parameters
        expectation_suite (string): path to great_expectations expectation suite file
        profiler (Profiler class): profiler to use when creating the dataset (default is None)

    Returns:
        great_expectations dataset
    """
    import pandas as pd

    df = pd.read_feather(filename, *args, **kwargs)
    if dataset_class is not None:
        return _convert_to_dataset_class(
            df=df,
            dataset_class=dataset_class,
            expectation_suite=expectation_suite,
            profiler=profiler,
        )
    else:
        return _load_and_convert_to_dataset_class(
            df=df,
            class_name=class_name,
            module_name=module_name,
            expectation_suite=expectation_suite,
            profiler=profiler,
        )


def read_parquet(
    filename,
    class_name="PandasDataset",
    module_name="great_expectations.dataset",
    dataset_class=None,
    expectation_suite=None,
    profiler=None,
    *args,
    **kwargs,
):
    """Read a file using Pandas read_parquet and return a great_expectations dataset.

    Args:
        filename (string): path to file to read
        class_name (str): class to which to convert resulting Pandas df
        module_name (str): dataset module from which to try to dynamically load the relevant module
        dataset_class (Dataset): If specified, the class to which to convert the resulting Dataset object;
            if not specified, try to load the class named via the class_name and module_name parameters
        expectation_suite (string): path to great_expectations expectation suite file
        profiler (Profiler class): profiler to use when creating the dataset (default is None)

    Returns:
        great_expectations dataset
    """
    import pandas as pd

    df = pd.read_parquet(filename, *args, **kwargs)
    if dataset_class is not None:
        return _convert_to_dataset_class(
            df=df,
            dataset_class=dataset_class,
            expectation_suite=expectation_suite,
            profiler=profiler,
        )
    else:
        return _load_and_convert_to_dataset_class(
            df=df,
            class_name=class_name,
            module_name=module_name,
            expectation_suite=expectation_suite,
            profiler=profiler,
        )


def from_pandas(
    pandas_df,
    class_name="PandasDataset",
    module_name="great_expectations.dataset",
    dataset_class=None,
    expectation_suite=None,
    profiler=None,
):
    """Read a Pandas data frame and return a great_expectations dataset.

    Args:
        pandas_df (Pandas df): Pandas data frame
        class_name (str): class to which to convert resulting Pandas df
        module_name (str): dataset module from which to try to dynamically load the relevant module
        dataset_class (Dataset): If specified, the class to which to convert the resulting Dataset object;
            if not specified, try to load the class named via the class_name and module_name parameters
        expectation_suite (string) = None: path to great_expectations expectation suite file
        profiler (profiler class) = None: The profiler that should
            be run on the dataset to establish a baseline expectation suite.

    Returns:
        great_expectations dataset
    """
    if dataset_class is not None:
        return _convert_to_dataset_class(
            df=pandas_df,
            dataset_class=dataset_class,
            expectation_suite=expectation_suite,
            profiler=profiler,
        )
    else:
        return _load_and_convert_to_dataset_class(
            df=pandas_df,
            class_name=class_name,
            module_name=module_name,
            expectation_suite=expectation_suite,
            profiler=profiler,
        )


def read_pickle(
    filename,
    class_name="PandasDataset",
    module_name="great_expectations.dataset",
    dataset_class=None,
    expectation_suite=None,
    profiler=None,
    *args,
    **kwargs,
):
    """Read a file using Pandas read_pickle and return a great_expectations dataset.

    Args:
        filename (string): path to file to read
        class_name (str): class to which to convert resulting Pandas df
        module_name (str): dataset module from which to try to dynamically load the relevant module
        dataset_class (Dataset): If specified, the class to which to convert the resulting Dataset object;
            if not specified, try to load the class named via the class_name and module_name parameters
        expectation_suite (string): path to great_expectations expectation suite file
        profiler (Profiler class): profiler to use when creating the dataset (default is None)

    Returns:
        great_expectations dataset
    """
    import pandas as pd

    df = pd.read_pickle(filename, *args, **kwargs)
    if dataset_class is not None:
        return _convert_to_dataset_class(
            df=df,
            dataset_class=dataset_class,
            expectation_suite=expectation_suite,
            profiler=profiler,
        )
    else:
        return _load_and_convert_to_dataset_class(
            df=df,
            class_name=class_name,
            module_name=module_name,
            expectation_suite=expectation_suite,
            profiler=profiler,
        )


def read_sas(
    filename,
    class_name="PandasDataset",
    module_name="great_expectations.dataset",
    dataset_class=None,
    expectation_suite=None,
    profiler=None,
    *args,
    **kwargs,
):
    """Read a file using Pandas read_sas and return a great_expectations dataset.

    Args:
        filename (string): path to file to read
        class_name (str): class to which to convert resulting Pandas df
        module_name (str): dataset module from which to try to dynamically load the relevant module
        dataset_class (Dataset): If specified, the class to which to convert the resulting Dataset object;
            if not specified, try to load the class named via the class_name and module_name parameters
        expectation_suite (string): path to great_expectations expectation suite file
        profiler (Profiler class): profiler to use when creating the dataset (default is None)

    Returns:
        great_expectations dataset
    """
    import pandas as pd

    df = pd.read_sas(filename, *args, **kwargs)
    if dataset_class is not None:
        return _convert_to_dataset_class(
            df=df,
            dataset_class=dataset_class,
            expectation_suite=expectation_suite,
            profiler=profiler,
        )
    else:
        return _load_and_convert_to_dataset_class(
            df=df,
            class_name=class_name,
            module_name=module_name,
            expectation_suite=expectation_suite,
            profiler=profiler,
        )


def build_in_memory_runtime_context() -> AbstractDataContext:
    """
    Create generic in-memory "BaseDataContext" context for manipulations as required by tests.
    """
    from great_expectations.data_context.types.base import (
        DataContextConfig,
        InMemoryStoreBackendDefaults,
    )

    data_context_config: DataContextConfig = DataContextConfig(
        datasources={  # type: ignore[arg-type]
            "pandas_datasource": {
                "execution_engine": {
                    "class_name": "PandasExecutionEngine",
                    "module_name": "great_expectations.execution_engine",
                },
                "class_name": "Datasource",
                "module_name": "great_expectations.datasource",
                "data_connectors": {
                    "runtime_data_connector": {
                        "class_name": "RuntimeDataConnector",
                        "batch_identifiers": [
                            "id_key_0",
                            "id_key_1",
                        ],
                    }
                },
            },
            "spark_datasource": {
                "execution_engine": {
                    "class_name": "SparkDFExecutionEngine",
                    "module_name": "great_expectations.execution_engine",
                },
                "class_name": "Datasource",
                "module_name": "great_expectations.datasource",
                "data_connectors": {
                    "runtime_data_connector": {
                        "class_name": "RuntimeDataConnector",
                        "batch_identifiers": [
                            "id_key_0",
                            "id_key_1",
                        ],
                    }
                },
            },
        },
        expectations_store_name="expectations_store",
        validations_store_name="validations_store",
        evaluation_parameter_store_name="evaluation_parameter_store",
        checkpoint_store_name="checkpoint_store",
        store_backend_defaults=InMemoryStoreBackendDefaults(),
    )

    context = get_context(project_config=data_context_config)

    return context


def validate(
    data_asset,
    expectation_suite=None,
    data_asset_name=None,
    expectation_suite_name=None,
    data_context=None,
    data_asset_class_name=None,
    data_asset_module_name="great_expectations.dataset",
    data_asset_class=None,
    *args,
    **kwargs,
):
    """Validate the provided data asset. Validate can accept an optional data_asset_name to apply, data_context to use
    to fetch an expectation_suite if one is not provided, and data_asset_class_name/data_asset_module_name or
    data_asset_class to use to provide custom expectations.

    Args:
        data_asset: the asset to validate
        expectation_suite: the suite to use, or None to fetch one using a DataContext
        data_asset_name: the name of the data asset to use
        expectation_suite_name: the name of the expectation_suite to use
        data_context: data context to use to fetch an an expectation suite, or the path from which to obtain one
        data_asset_class_name: the name of a class to dynamically load a DataAsset class
        data_asset_module_name: the name of the module to dynamically load a DataAsset class
        data_asset_class: a class to use. overrides data_asset_class_name/ data_asset_module_name if provided
        *args:
        **kwargs:

    Returns:

    """
    # Get an expectation suite if not provided
    if expectation_suite is None and data_context is None:
        raise ValueError(
            "Either an expectation suite or a DataContext is required for validation."
        )

    if expectation_suite is None:
        logger.info("Using expectation suite from DataContext.")
        # Allow data_context to be a string, and try loading it from path in that case
        if isinstance(data_context, str):
            data_context = get_context(context_root_dir=data_context)

        expectation_suite = data_context.get_expectation_suite(
            expectation_suite_name=expectation_suite_name
        )
    else:
        from great_expectations.core.expectation_suite import (
            ExpectationSuite,
            expectationSuiteSchema,
        )

        if isinstance(expectation_suite, dict):
            expectation_suite_dict: dict = expectationSuiteSchema.load(
                expectation_suite
            )
            expectation_suite = ExpectationSuite(
                **expectation_suite_dict, data_context=data_context
            )

        if data_asset_name is not None:
            raise ValueError(
                "When providing an expectation suite, data_asset_name cannot also be provided."
            )

        if expectation_suite_name is not None:
            raise ValueError(
                "When providing an expectation suite, expectation_suite_name cannot also be provided."
            )

        logger.info(
            f"Validating data_asset_name {data_asset_name} with expectation_suite_name {expectation_suite.expectation_suite_name}"
        )

    # If the object is already a DataAsset type, then this is purely a convenience method
    # and no conversion is needed; try to run validate on the given object
    if data_asset_class_name is None and data_asset_class is None:
        return data_asset.validate(
            expectation_suite=expectation_suite,
            data_context=data_context,
            *args,
            **kwargs,
        )

    # Otherwise, try to convert and validate the dataset
    if data_asset_class is None:
        verify_dynamic_loading_support(module_name=data_asset_module_name)
        data_asset_class = load_class(data_asset_class_name, data_asset_module_name)

    import pandas as pd

    from great_expectations.dataset import Dataset, PandasDataset

    if data_asset_class is None:
        # Guess the GX data_asset_type based on the type of the data_asset
        if isinstance(data_asset, pd.DataFrame):
            data_asset_class = PandasDataset
        # Add other data_asset_type conditions here as needed

    # Otherwise, we will convert for the user to a subclass of the
    # existing class to enable new expectations, but only for datasets
    if not isinstance(data_asset, (Dataset, pd.DataFrame)):
        raise ValueError(
            "The validate util method only supports dataset validations, including custom subclasses. For other data "
            "asset types, use the object's own validate method."
        )

    if not issubclass(type(data_asset), data_asset_class):
        if isinstance(data_asset, pd.DataFrame) and issubclass(
            data_asset_class, PandasDataset
        ):
            pass  # This is a special type of allowed coercion
        else:
            raise ValueError(
                "The validate util method only supports validation for subtypes of the provided data_asset_type."
            )

    data_asset_ = _convert_to_dataset_class(
        data_asset, dataset_class=data_asset_class, expectation_suite=expectation_suite
    )

    return data_asset_.validate(*args, data_context=data_context, **kwargs)


# https://stackoverflow.com/questions/9727673/list-directory-tree-structure-in-python
def gen_directory_tree_str(startpath):
    """Print the structure of directory as a tree:

    Ex:
    project_dir0/
        AAA/
        BBB/
            aaa.txt
            bbb.txt

    #Note: files and directories are sorted alphabetically, so that this method can be used for testing.
    """

    output_str = ""

    tuples = list(os.walk(startpath))
    tuples.sort()

    for root, dirs, files in tuples:
        level = root.replace(startpath, "").count(os.sep)
        indent = " " * 4 * level
        output_str += f"{indent}{os.path.basename(root)}/\n"  # noqa: PTH119
        subindent = " " * 4 * (level + 1)

        files.sort()
        for f in files:
            output_str += f"{subindent}{f}\n"

    return output_str


def lint_code(code: str) -> str:
    """Lint strings of code passed in.  Optional dependency "black" must be installed."""

    # NOTE: Chetan 20211111 - This import was failing in Azure with 20.8b1 so we bumped up the version to 21.8b0
    # While this seems to resolve the issue, the root cause is yet to be determined.

    if black is None:
        logger.warning(
            "Please install the optional dependency 'black' to enable linting. Returning input with no changes."
        )
        return code

    black_file_mode = black.FileMode()
    if not isinstance(code, str):
        raise TypeError
    try:
        linted_code = black.format_file_contents(code, fast=True, mode=black_file_mode)
        return linted_code
    except (black.NothingChanged, RuntimeError):
        return code


def convert_json_string_to_be_python_compliant(code: str) -> str:
    """Cleans JSON-formatted string to adhere to Python syntax

    Substitute instances of 'null' with 'None' in string representations of Python dictionaries.
    Additionally, substitutes instances of 'true' or 'false' with their Python equivalents.

    Args:
        code: JSON string to update

    Returns:
        Clean, Python-compliant string

    """
    code = _convert_nulls_to_None(code)
    code = _convert_json_bools_to_python_bools(code)
    return code


def _convert_nulls_to_None(code: str) -> str:
    pattern = r'"([a-zA-Z0-9_]+)": null'
    result = re.findall(pattern, code)
    for match in result:
        code = code.replace(f'"{match}": null', f'"{match}": None')
        logger.info(
            f"Replaced '{match}: null' with '{match}: None' before writing to file"
        )
    return code


def _convert_json_bools_to_python_bools(code: str) -> str:
    pattern = r'"([a-zA-Z0-9_]+)": (true|false)'
    result = re.findall(pattern, code)
    for match in result:
        identifier, boolean = match
        curr = f'"{identifier}": {boolean}'
        updated = f'"{identifier}": {boolean.title()}'  # true -> True | false -> False
        code = code.replace(curr, updated)
        logger.info(f"Replaced '{curr}' with '{updated}' before writing to file")
    return code


def filter_properties_dict(
    properties: Optional[dict] = None,
    keep_fields: Optional[Set[str]] = None,
    delete_fields: Optional[Set[str]] = None,
    clean_nulls: bool = True,
    clean_falsy: bool = False,
    keep_falsy_numerics: bool = True,
    inplace: bool = False,
) -> Optional[dict]:
    """Filter the entries of the source dictionary according to directives concerning the existing keys and values.

    Args:
        properties: source dictionary to be filtered according to the supplied filtering directives
        keep_fields: list of keys that must be retained, with the understanding that all other entries will be deleted
        delete_fields: list of keys that must be deleted, with the understanding that all other entries will be retained
        clean_nulls: If True, then in addition to other filtering directives, delete entries, whose values are None
        clean_falsy: If True, then in addition to other filtering directives, delete entries, whose values are Falsy
        (If the "clean_falsy" argument is specified as "True", then "clean_nulls" is assumed to be "True" as well.)
        inplace: If True, then modify the source properties dictionary; otherwise, make a copy for filtering purposes
        keep_falsy_numerics: If True, then in addition to other filtering directives, do not delete zero-valued numerics

    Returns:
        The (possibly) filtered properties dictionary (or None if no entries remain after filtering is performed)
    """
    if keep_fields is None:
        keep_fields = set()

    if delete_fields is None:
        delete_fields = set()

    if keep_fields & delete_fields:
        raise ValueError(
            "Common keys between sets of keep_fields and delete_fields filtering directives are illegal."
        )

    if clean_falsy:
        clean_nulls = True

    if properties is None:
        properties = {}

    if not isinstance(properties, dict):
        raise ValueError(
            f'Source "properties" must be a dictionary (illegal type "{str(type(properties))}" detected).'
        )

    if not inplace:
        properties = copy.deepcopy(properties)

    keys_for_deletion: list = []

    key: str
    value: Any

    if keep_fields:
        keys_for_deletion.extend(
            [key for key, value in properties.items() if key not in keep_fields]
        )

    if delete_fields:
        keys_for_deletion.extend(
            [key for key, value in properties.items() if key in delete_fields]
        )

    if clean_nulls:
        keys_for_deletion.extend(
            [
                key
                for key, value in properties.items()
                if not (
                    (keep_fields and key in keep_fields)
                    or (delete_fields and key in delete_fields)
                    or value is not None
                )
            ]
        )

    if clean_falsy:
        if keep_falsy_numerics:
            keys_for_deletion.extend(
                [
                    key
                    for key, value in properties.items()
                    if not (
                        (keep_fields and key in keep_fields)
                        or (delete_fields and key in delete_fields)
                        or is_truthy(value=value)
                        or is_numeric(value=value)
                    )
                ]
            )
        else:
            keys_for_deletion.extend(
                [
                    key
                    for key, value in properties.items()
                    if not (
                        (keep_fields and key in keep_fields)
                        or (delete_fields and key in delete_fields)
                        or is_truthy(value=value)
                    )
                ]
            )

    keys_for_deletion = list(set(keys_for_deletion))

    for key in keys_for_deletion:
        del properties[key]

    if inplace:
        return None

    return properties


@overload
def deep_filter_properties_iterable(
    properties: dict,
    keep_fields: Optional[Set[str]] = ...,
    delete_fields: Optional[Set[str]] = ...,
    clean_nulls: bool = ...,
    clean_falsy: bool = ...,
    keep_falsy_numerics: bool = ...,
    inplace: bool = ...,
) -> dict:
    ...


@overload
def deep_filter_properties_iterable(
    properties: list,
    keep_fields: Optional[Set[str]] = ...,
    delete_fields: Optional[Set[str]] = ...,
    clean_nulls: bool = ...,
    clean_falsy: bool = ...,
    keep_falsy_numerics: bool = ...,
    inplace: bool = ...,
) -> list:
    ...


@overload
def deep_filter_properties_iterable(
    properties: set,
    keep_fields: Optional[Set[str]] = ...,
    delete_fields: Optional[Set[str]] = ...,
    clean_nulls: bool = ...,
    clean_falsy: bool = ...,
    keep_falsy_numerics: bool = ...,
    inplace: bool = ...,
) -> set:
    ...


@overload
def deep_filter_properties_iterable(
    properties: tuple,
    keep_fields: Optional[Set[str]] = ...,
    delete_fields: Optional[Set[str]] = ...,
    clean_nulls: bool = ...,
    clean_falsy: bool = ...,
    keep_falsy_numerics: bool = ...,
    inplace: bool = ...,
) -> tuple:
    ...


@overload
def deep_filter_properties_iterable(
    properties: None,
    keep_fields: Optional[Set[str]] = ...,
    delete_fields: Optional[Set[str]] = ...,
    clean_nulls: bool = ...,
    clean_falsy: bool = ...,
    keep_falsy_numerics: bool = ...,
    inplace: bool = ...,
) -> None:
    ...


def deep_filter_properties_iterable(
    properties: Union[dict, list, set, tuple, None] = None,
    keep_fields: Optional[Set[str]] = None,
    delete_fields: Optional[Set[str]] = None,
    clean_nulls: bool = True,
    clean_falsy: bool = False,
    keep_falsy_numerics: bool = True,
    inplace: bool = False,
) -> Union[dict, list, set, tuple, None]:
    if keep_fields is None:
        keep_fields = set()

    if delete_fields is None:
        delete_fields = set()

    if isinstance(properties, dict):
        if not inplace:
            properties = copy.deepcopy(properties)

        filter_properties_dict(
            properties=properties,
            keep_fields=keep_fields,
            delete_fields=delete_fields,
            clean_nulls=clean_nulls,
            clean_falsy=clean_falsy,
            keep_falsy_numerics=keep_falsy_numerics,
            inplace=True,
        )

        key: str
        value: Any
        for key, value in properties.items():
            deep_filter_properties_iterable(
                properties=value,
                keep_fields=keep_fields,
                delete_fields=delete_fields,
                clean_nulls=clean_nulls,
                clean_falsy=clean_falsy,
                keep_falsy_numerics=keep_falsy_numerics,
                inplace=True,
            )

        # Upon unwinding the call stack, do a sanity check to ensure cleaned properties.
        keys_to_delete: List[str] = list(
            filter(
                lambda k: k not in keep_fields  # type: ignore[arg-type]
                and _is_to_be_removed_from_deep_filter_properties_iterable(
                    value=properties[k],
                    clean_nulls=clean_nulls,
                    clean_falsy=clean_falsy,
                    keep_falsy_numerics=keep_falsy_numerics,
                ),
                properties.keys(),
            )
        )
        for key in keys_to_delete:
            properties.pop(key)

    elif isinstance(properties, (list, set, tuple)):
        if not inplace:
            properties = copy.deepcopy(properties)

        for value in properties:
            deep_filter_properties_iterable(
                properties=value,
                keep_fields=keep_fields,
                delete_fields=delete_fields,
                clean_nulls=clean_nulls,
                clean_falsy=clean_falsy,
                keep_falsy_numerics=keep_falsy_numerics,
                inplace=True,
            )

        # Upon unwinding the call stack, do a sanity check to ensure cleaned properties.
        properties_type: type = type(properties)
        properties = properties_type(
            filter(
                lambda v: not _is_to_be_removed_from_deep_filter_properties_iterable(
                    value=v,
                    clean_nulls=clean_nulls,
                    clean_falsy=clean_falsy,
                    keep_falsy_numerics=keep_falsy_numerics,
                ),
                properties,
            )
        )

    if inplace:
        return None

    return properties


def _is_to_be_removed_from_deep_filter_properties_iterable(
    value: Any, clean_nulls: bool, clean_falsy: bool, keep_falsy_numerics: bool
) -> bool:
    conditions: Tuple[bool, ...] = (
        clean_nulls and value is None,
        not keep_falsy_numerics and is_numeric(value) and value == 0,
        clean_falsy and not (is_numeric(value) or value),
    )
    return any(condition for condition in conditions)


def is_truthy(value: Any) -> bool:
    try:
        if value:
            return True
        else:
            return False
    except ValueError:
        return False


def is_numeric(value: Any) -> bool:
    return value is not None and (is_int(value=value) or is_float(value=value))


def is_int(value: Any) -> bool:
    try:
        int(value)
    except (TypeError, ValueError):
        return False
    return True


def is_float(value: Any) -> bool:
    try:
        float(value)
    except (TypeError, ValueError):
        return False
    return True


def is_nan(value: Any) -> bool:
    """
    If value is an array, test element-wise for NaN and return result as a boolean array.
    If value is a scalar, return boolean.
    Args:
        value: The value to test

    Returns:
        The results of the test
    """
    import numpy as np

    try:
        return np.isnan(value)
    except TypeError:
        return True


def convert_decimal_to_float(d: SupportsFloat) -> float:
    """
    This method convers "decimal.Decimal" to standard "float" type.
    """
    rule_based_profiler_call: bool = (
        len(
            list(
                filter(
                    lambda frame_info: Path(frame_info.filename).name
                    == "parameter_builder.py"
                    and frame_info.function == "get_metrics",
                    stack(),
                )
            )
        )
        > 0
    )
    if (
        not rule_based_profiler_call
        and isinstance(d, decimal.Decimal)
        and requires_lossy_conversion(d=d)
    ):
        logger.warning(
            f"Using lossy conversion for decimal {d} to float object to support serialization."
        )

    # noinspection PyTypeChecker
    return float(d)


def requires_lossy_conversion(d: decimal.Decimal) -> bool:
    """
    This method determines whether or not conversion from "decimal.Decimal" to standard "float" type cannot be lossless.
    """
    return d - decimal.Context(prec=sys.float_info.dig).create_decimal(d) != 0


def isclose(
    operand_a: Union[datetime.datetime, datetime.timedelta, Number],
    operand_b: Union[datetime.datetime, datetime.timedelta, Number],
    rtol: float = 1.0e-5,  # controls relative weight of "operand_b" (when its magnitude is large)
    atol: float = 1.0e-8,  # controls absolute accuracy (based on floating point machine precision)
    equal_nan: bool = False,
) -> bool:
    """
    Checks whether or not two numbers (or timestamps) are approximately close to one another.

    According to "https://numpy.org/doc/stable/reference/generated/numpy.isclose.html",
        For finite values, isclose uses the following equation to test whether two floating point values are equivalent:
        "absolute(a - b) <= (atol + rtol * absolute(b))".

    This translates to:
        "absolute(operand_a - operand_b) <= (atol + rtol * absolute(operand_b))", where "operand_a" is "target" quantity
    under evaluation for being close to a "control" value, and "operand_b" serves as the "control" ("reference") value.

    The values of the absolute tolerance ("atol") parameter is chosen as a sufficiently small constant for most floating
    point machine representations (e.g., 1.0e-8), so that even if the "control" value is small in magnitude and "target"
    and "control" are close in absolute value, then the accuracy of the assessment can still be high up to the precision
    of the "atol" value (here, 8 digits as the default).  However, when the "control" value is large in magnitude, the
    relative tolerance ("rtol") parameter carries a greater weight in the comparison assessment, because the acceptable
    deviation between the two quantities can be relatively larger for them to be deemed as "close enough" in this case.
    """
    if isinstance(operand_a, str) and isinstance(operand_b, str):
        return operand_a == operand_b

    if isinstance(operand_a, datetime.datetime) and isinstance(
        operand_b, datetime.datetime
    ):
        operand_a = operand_a.timestamp()  # type: ignore[assignment]
        operand_b = operand_b.timestamp()  # type: ignore[assignment]
    elif isinstance(operand_a, datetime.timedelta) and isinstance(
        operand_b, datetime.timedelta
    ):
        operand_a = operand_a.total_seconds()  # type: ignore[assignment]
        operand_b = operand_b.total_seconds()  # type: ignore[assignment]

    return cast(
        bool,
        np.isclose(
            a=np.float64(operand_a),  # type:ignore[arg-type]
            b=np.float64(operand_b),  # type:ignore[arg-type]
            rtol=rtol,
            atol=atol,
            equal_nan=equal_nan,
        ),
    )


def is_candidate_subset_of_target(candidate: Any, target: Any) -> bool:
    """
    This method checks whether or not candidate object is subset of target object.
    """
    if isinstance(candidate, dict):
        key: Any  # must be "hashable"
        value: Any
        return all(
            key in target
            and is_candidate_subset_of_target(candidate=val, target=target[key])
            for key, val in candidate.items()
        )

    if isinstance(candidate, (list, set, tuple)):
        subitem: Any
        superitem: Any
        return all(
            any(
                is_candidate_subset_of_target(subitem, superitem)
                for superitem in target
            )
            for subitem in candidate
        )

    return candidate == target


def is_parseable_date(value: Any, fuzzy: bool = False) -> bool:
    try:
        _ = parse(value, fuzzy=fuzzy)
        return True
    except (TypeError, ValueError):
        try:
            _ = datetime.datetime.fromisoformat(value)
            return True
        except (TypeError, ValueError):
            return False


def is_ndarray_datetime_dtype(
    data: np.ndarray, parse_strings_as_datetimes: bool = False, fuzzy: bool = False
) -> bool:
    """
    Determine whether or not all elements of 1-D "np.ndarray" argument are "datetime.datetime" type objects.
    """
    value: Any
    result: bool = all(isinstance(value, datetime.datetime) for value in data)
    return result or (
        parse_strings_as_datetimes
        and all(is_parseable_date(value=value, fuzzy=fuzzy) for value in data)
    )


def convert_ndarray_to_datetime_dtype_best_effort(
    data: np.ndarray,
    datetime_detected: bool = False,
    parse_strings_as_datetimes: bool = False,
    fuzzy: bool = False,
) -> Tuple[bool, bool, np.ndarray]:
    """
    Attempt to parse all elements of 1-D "np.ndarray" argument into "datetime.datetime" type objects.

    Returns:
        Boolean flag -- True if all elements of original "data" were "datetime.datetime" type objects; False, otherwise.
        Boolean flag -- True, if conversion was performed; False, otherwise.
        Output "np.ndarray" (converted, if necessary).
    """
    if is_ndarray_datetime_dtype(
        data=data, parse_strings_as_datetimes=False, fuzzy=fuzzy
    ):
        return True, False, data

    value: Any
    if datetime_detected or is_ndarray_datetime_dtype(
        data=data, parse_strings_as_datetimes=parse_strings_as_datetimes, fuzzy=fuzzy
    ):
        try:
            return (
                False,
                True,
                np.asarray([parse(value, fuzzy=fuzzy) for value in data]),
            )
        except (TypeError, ValueError):
            pass

    return False, False, data


def convert_ndarray_datetime_to_float_dtype_utc_timezone(
    data: np.ndarray,
) -> np.ndarray:
    """
    Convert all elements of 1-D "np.ndarray" argument from "datetime.datetime" type to "timestamp" "float" type objects.

    Note: Conversion of "datetime.datetime" to "float" uses "UTC" TimeZone to normalize all "datetime.datetime" values.
    """
    value: Any
    return np.asarray(
        [value.replace(tzinfo=datetime.timezone.utc).timestamp() for value in data]
    )


def convert_ndarray_float_to_datetime_dtype(data: np.ndarray) -> np.ndarray:
    """
    Convert all elements of 1-D "np.ndarray" argument from "float" type to "datetime.datetime" type objects.

    Note: Converts to "naive" "datetime.datetime" values (assumes "UTC" TimeZone based floating point timestamps).
    """
    value: Any
    return np.asarray([datetime.datetime.utcfromtimestamp(value) for value in data])


def convert_ndarray_float_to_datetime_tuple(
    data: np.ndarray,
) -> Tuple[datetime.datetime, ...]:
    """
    Convert all elements of 1-D "np.ndarray" argument from "float" type to "datetime.datetime" type tuple elements.

    Note: Converts to "naive" "datetime.datetime" values (assumes "UTC" TimeZone based floating point timestamps).
    """
    return tuple(convert_ndarray_float_to_datetime_dtype(data=data).tolist())


def does_ndarray_contain_decimal_dtype(
    data: npt.NDArray,
) -> TypeGuard[npt.NDArray]:
    """
    Determine whether or not all elements of 1-D "np.ndarray" argument are "decimal.Decimal" type objects.
    """
    value: Any
    result: bool = any(isinstance(value, decimal.Decimal) for value in data)
    return result


def convert_ndarray_decimal_to_float_dtype(data: np.ndarray) -> np.ndarray:
    """
    Convert all elements of N-D "np.ndarray" argument from "decimal.Decimal" type to "float" type objects.
    """
    convert_decimal_to_float_vectorized: Callable[
        [np.ndarray], np.ndarray
    ] = np.vectorize(pyfunc=convert_decimal_to_float)
    return convert_decimal_to_float_vectorized(data)


@overload
def get_context(
    project_config: Optional[Union[DataContextConfig, Mapping]] = ...,
    context_root_dir: PathStr = ...,
    runtime_environment: Optional[dict] = ...,
    cloud_base_url: None = ...,
    cloud_access_token: None = ...,
    cloud_organization_id: None = ...,
    cloud_mode: Optional[Literal[False]] = ...,
    # <GX_RENAME> Deprecated as of 0.15.37
    ge_cloud_base_url: None = ...,
    ge_cloud_access_token: None = ...,
    ge_cloud_organization_id: None = ...,
    ge_cloud_mode: Optional[Literal[False]] = ...,
) -> FileDataContext:
    ...


@overload
def get_context(
    project_config: Optional[Union[DataContextConfig, Mapping]] = ...,
    context_root_dir: Optional[PathStr] = ...,
    runtime_environment: Optional[dict] = ...,
    cloud_base_url: Optional[str] = ...,
    cloud_access_token: Optional[str] = ...,
    cloud_organization_id: Optional[str] = ...,
    cloud_mode: Optional[bool] = ...,
    # <GX_RENAME> Deprecated as of 0.15.37
    ge_cloud_base_url: Optional[str] = ...,
    ge_cloud_access_token: Optional[str] = ...,
    ge_cloud_organization_id: Optional[str] = ...,
    ge_cloud_mode: Optional[bool] = ...,
) -> AbstractDataContext:
    ...


@public_api
@deprecated_argument(argument_name="ge_cloud_base_url", version="0.15.37")
@deprecated_argument(argument_name="ge_cloud_access_token", version="0.15.37")
@deprecated_argument(argument_name="ge_cloud_organization_id", version="0.15.37")
@deprecated_argument(argument_name="ge_cloud_mode", version="0.15.37")
def get_context(
    project_config: Optional[Union[DataContextConfig, Mapping]] = None,
    context_root_dir: Optional[PathStr] = None,
    runtime_environment: Optional[dict] = None,
    cloud_base_url: Optional[str] = None,
    cloud_access_token: Optional[str] = None,
    cloud_organization_id: Optional[str] = None,
    cloud_mode: Optional[bool] = None,
    # <GX_RENAME> Deprecated as of 0.15.37
    ge_cloud_base_url: Optional[str] = None,
    ge_cloud_access_token: Optional[str] = None,
    ge_cloud_organization_id: Optional[str] = None,
    ge_cloud_mode: Optional[bool] = None,
) -> AbstractDataContext:
    """Method to return the appropriate Data Context depending on parameters and environment.

    Usage:
        `import great_expectations as gx`

        `my_context = gx.get_context(<insert_your_parameters>)`

    This method returns the appropriate Data Context based on which parameters you've passed and / or your environment configuration:

    - FileDataContext: Configuration stored in a file.

    - EphemeralDataContext: Configuration passed in at runtime.

    - CloudDataContext: Configuration stored in Great Expectations Cloud.

    Read on for more details about each of the Data Context types:

    **FileDataContext:** A Data Context configured via a yaml file. Returned by default if you have no cloud configuration set up and pass no parameters. If you pass context_root_dir, we will look for a great_expectations.yml configuration there. If not we will look at the following locations:

    - Path defined in a GX_HOME environment variable.

    - The current directory.

    - Parent directories of the current directory (e.g. in case you invoke the CLI in a sub folder of your Great Expectations directory).

    Relevant parameters

    - context_root_dir: Provide an alternative directory to look for GX config.

    - project_config: Optionally override the configuration on disk - only if `context_root_dir` is also provided.

    - runtime_environment: Optionally override specific configuration values.

    **EphemeralDataContext:** A temporary, in-memory Data Context typically used in a pipeline. The default if you pass in only a project_config and have no cloud configuration set up.

    Relevant parameters

    - project_config: Used to configure the Data Context.

    - runtime_environment: Optionally override specific configuration values.

    **CloudDataContext:** A Data Context whose configuration comes from Great Expectations Cloud. The default if you have a cloud configuration set up. Pass `cloud_mode=False` if you have a cloud configuration set up and you do not wish to create a CloudDataContext.

    Cloud configuration can be set up by passing `cloud_*` parameters to `get_context()`, configuring cloud environment variables, or in a great_expectations.conf file.

    Relevant parameters

    - cloud_base_url: Override env var or great_expectations.conf file.

    - cloud_access_token: Override env var or great_expectations.conf file.

    - cloud_organization_id: Override env var or great_expectations.conf file.

    - cloud_mode: Set to True or False to explicitly enable/disable cloud mode.

    - project_config: Optionally override the cloud configuration.

    - runtime_environment: Optionally override specific configuration values.

    Args:
        project_config: In-memory configuration for Data Context.
        context_root_dir (str or pathlib.Path): Path to directory that contains great_expectations.yml file
        runtime_environment: A dictionary of values can be passed to a DataContext when it is instantiated.
            These values will override both values from the config variables file and
            from environment variables.
        cloud_base_url: url for GX Cloud endpoint.
        cloud_access_token: access_token for GX Cloud account.
        cloud_organization_id: org_id for GX Cloud account.
        cloud_mode: whether to run GX in Cloud mode (default is None).
            If None, cloud mode is assumed if cloud credentials are set up. Set to False to override.
        ge_cloud_base_url: url for GX Cloud endpoint.
        ge_cloud_access_token: access_token for GX Cloud account.
        ge_cloud_organization_id: org_id for GX Cloud account.
        ge_cloud_mode: whether to run GX in Cloud mode (default is None).
            If None, cloud mode is assumed if cloud credentials are set up. Set to False to override.

    Returns:
        A Data Context. Either a FileDataContext, EphemeralDataContext, or
        CloudDataContext depending on environment and/or
        parameters.

    Raises:
        GXCloudConfigurationError: Cloud mode enabled, but missing configuration.
    """
    from great_expectations.data_context.data_context import (
        CloudDataContext,
        EphemeralDataContext,
        FileDataContext,
    )
    from great_expectations.data_context.types.base import (
        DataContextConfig,
        InMemoryStoreBackendDefaults,
    )

    # If available and applicable, convert project_config mapping into a rich config type
    if project_config:
        project_config = EphemeralDataContext.get_or_create_data_context_config(
            project_config
        )
    assert project_config is None or isinstance(
        project_config, DataContextConfig
    ), "project_config must be of type Optional[DataContextConfig]"

    # Chetan - 20221208 - not formally deprecating these values until a future date
    (
        cloud_base_url,
        cloud_access_token,
        cloud_organization_id,
        cloud_mode,
    ) = _resolve_cloud_args(
        cloud_mode=cloud_mode,
        cloud_base_url=cloud_base_url,
        cloud_access_token=cloud_access_token,
        cloud_organization_id=cloud_organization_id,
        ge_cloud_mode=ge_cloud_mode,
        ge_cloud_base_url=ge_cloud_base_url,
        ge_cloud_access_token=ge_cloud_access_token,
        ge_cloud_organization_id=ge_cloud_organization_id,
    )

    # First, check for GX Cloud conditions
    config_available = CloudDataContext.is_cloud_config_available(
        cloud_base_url=cloud_base_url,
        cloud_access_token=cloud_access_token,
        cloud_organization_id=cloud_organization_id,
    )

    # If config available and not explicitly disabled
    if config_available and cloud_mode is not False:
        return CloudDataContext(
            project_config=project_config,
            runtime_environment=runtime_environment,
            context_root_dir=context_root_dir,
            cloud_base_url=cloud_base_url,
            cloud_access_token=cloud_access_token,
            cloud_organization_id=cloud_organization_id,
        )

    if cloud_mode and not config_available:
        raise GXCloudConfigurationError(
            "GX Cloud Mode enabled, but missing env vars: GX_CLOUD_ORGANIZATION_ID, GX_CLOUD_ACCESS_TOKEN"
        )

    # Second, check for which type of local
    # Prioritize FileDataContext but default to EphemeralDataContext if no context_root_dir
    if not context_root_dir:
        try:
            context_root_dir = FileDataContext.find_context_root_dir()
        except gx_exceptions.ConfigNotFoundError:
            logger.info("Could not find local context root directory")

    if context_root_dir:
        return FileDataContext(
            project_config=project_config,
            context_root_dir=context_root_dir,
            runtime_environment=runtime_environment,
        )

    if not project_config:
        project_config = DataContextConfig(
            store_backend_defaults=InMemoryStoreBackendDefaults(
                init_temp_docs_sites=True
            )
        )

    return EphemeralDataContext(
        project_config=project_config,
        runtime_environment=runtime_environment,
    )


def _resolve_cloud_args(
    cloud_base_url: Optional[str] = None,
    cloud_access_token: Optional[str] = None,
    cloud_organization_id: Optional[str] = None,
    cloud_mode: Optional[bool] = None,
    # <GX_RENAME> Deprecated as of 0.15.37
    ge_cloud_base_url: Optional[str] = None,
    ge_cloud_access_token: Optional[str] = None,
    ge_cloud_organization_id: Optional[str] = None,
    ge_cloud_mode: Optional[bool] = None,
) -> Tuple[Optional[str], Optional[str], Optional[str], Optional[bool]]:
    cloud_base_url = cloud_base_url if cloud_base_url is not None else ge_cloud_base_url
    cloud_access_token = (
        cloud_access_token if cloud_access_token is not None else ge_cloud_access_token
    )
    cloud_organization_id = (
        cloud_organization_id
        if cloud_organization_id is not None
        else ge_cloud_organization_id
    )
    cloud_mode = cloud_mode if cloud_mode is not None else ge_cloud_mode
    return cloud_base_url, cloud_access_token, cloud_organization_id, cloud_mode


def is_sane_slack_webhook(url: str) -> bool:
    """Really basic sanity checking."""
    if url is None:
        return False

    return url.strip().startswith("https://hooks.slack.com/")


def is_list_of_strings(_list) -> TypeGuard[List[str]]:
    return isinstance(_list, list) and all([isinstance(site, str) for site in _list])


def generate_library_json_from_registered_expectations():
    """Generate the JSON object used to populate the public gallery"""
    from great_expectations.expectations.registry import _registered_expectations

    library_json = {}

    for expectation_name, expectation in _registered_expectations.items():
        report_object = expectation().run_diagnostics()
        library_json[expectation_name] = report_object

    return library_json


def delete_blank_lines(text: str) -> str:
    return re.sub(r"\n\s*\n", "\n", text, flags=re.MULTILINE)


def generate_temporary_table_name(
    default_table_name_prefix: str = "gx_temp_",
    num_digits: int = 8,
) -> str:
    table_name: str = f"{default_table_name_prefix}{str(uuid.uuid4())[:num_digits]}"
    return table_name


def get_sqlalchemy_inspector(engine):
    if version.parse(sa.__version__) < version.parse("1.4"):
        # Inspector.from_engine deprecated since 1.4, sa.inspect() should be used instead
        insp = reflection.Inspector.from_engine(engine)
    else:
        insp = sa.inspect(engine)
    return insp


def get_sqlalchemy_url(drivername, **credentials):
    if version.parse(sa.__version__) < version.parse("1.4"):
        # Calling URL() deprecated since 1.4, URL.create() should be used instead
        url = sa.engine.url.URL(drivername, **credentials)
    else:
        url = sa.engine.url.URL.create(drivername, **credentials)
    return url


def get_sqlalchemy_selectable(selectable: Union[Table, Select]) -> Union[Table, Select]:
    """
    Beginning from SQLAlchemy 1.4, a select() can no longer be embedded inside of another select() directly,
    without explicitly turning the inner select() into a subquery first. This helper method ensures that this
    conversion takes place.

    For versions of SQLAlchemy < 1.4 the implicit conversion to a subquery may not always work, so that
    also needs to be handled here, using the old equivalent method.

    https://docs.sqlalchemy.org/en/14/changelog/migration_14.html#change-4617
    """
    if isinstance(selectable, Select):
        if version.parse(sa.__version__) >= version.parse("1.4"):
            selectable = selectable.subquery()
        else:
            selectable = selectable.alias()
    return selectable


def get_sqlalchemy_subquery_type():
    """
    Beginning from SQLAlchemy 1.4, `sqlalchemy.sql.Alias` has been deprecated in favor of `sqlalchemy.sql.Subquery`.
    This helper method ensures that the appropriate type is returned.

    https://docs.sqlalchemy.org/en/14/changelog/migration_14.html#change-4617
    """
    try:
        return sa.sql.Subquery
    except AttributeError:
        return sa.sql.Alias


def get_sqlalchemy_domain_data(domain_data):
    if version.parse(sa.__version__) < version.parse("1.4"):
        # Implicit coercion of SELECT and SELECT constructs is deprecated since 1.4
        # select(query).subquery() should be used instead
        domain_data = sa.select(["*"]).select_from(domain_data)
    # engine.get_domain_records returns a valid select object;
    # calling fetchall at execution is equivalent to a SELECT *
    return domain_data


def import_make_url():
    """
    Beginning from SQLAlchemy 1.4, make_url is accessed from sqlalchemy.engine; earlier versions must
    still be accessed from sqlalchemy.engine.url to avoid import errors.
    """
    if version.parse(sa.__version__) < version.parse("1.4"):
        from sqlalchemy.engine.url import make_url
    else:
        from sqlalchemy.engine import make_url

    return make_url


def get_pyathena_potential_type(type_module, type_) -> str:
    if version.parse(type_module.pyathena.__version__) >= version.parse("2.5.0"):
        # introduction of new column type mapping in 2.5
        potential_type = type_module.AthenaDialect()._get_column_type(type_)
    else:
        if type_ == "string":
            type_ = "varchar"
        # < 2.5 column type mapping
        potential_type = type_module._TYPE_MAPPINGS.get(type_)

    return potential_type


def get_trino_potential_type(type_module: ModuleType, type_: str) -> object:
    """
    Leverage on Trino Package to return sqlalchemy sql type
    """
    # noinspection PyUnresolvedReferences
    potential_type = type_module.parse_sqltype(type_)
    return potential_type


def pandas_series_between_inclusive(
    series: pd.Series, min_value: int, max_value: int
) -> pd.Series:
    """
    As of Pandas 1.3.0, the 'inclusive' arg in between() is an enum: {"left", "right", "neither", "both"}
    """
    metric_series: pd.Series
    if version.parse(pd.__version__) >= version.parse("1.3.0"):
        metric_series = series.between(min_value, max_value, inclusive="both")
    else:
        metric_series = series.between(min_value, max_value)

    return metric_series


def numpy_quantile(
    a: npt.NDArray, q: float, method: str, axis: Optional[int] = None
) -> Union[np.float64, npt.NDArray]:
    """
    As of NumPy 1.21.0, the 'interpolation' arg in quantile() has been renamed to `method`.
    Source: https://numpy.org/doc/stable/reference/generated/numpy.quantile.html
    """
    quantile: npt.NDArray
    if version.parse(np.__version__) >= version.parse("1.22.0"):
        quantile = np.quantile(  # type: ignore[call-arg]
            a=a,
            q=q,
            axis=axis,
            method=method,
        )
    else:
        quantile = np.quantile(
            a=a,
            q=q,
            axis=axis,
            interpolation=method,
        )

<<<<<<< HEAD
    return quantile


def add_dataframe_to_db(
    df: pd.DataFrame,
    name: str,
    con,
    schema=None,
    if_exists: str = "fail",
    index: bool = True,
    index_label: str = None,
    chunksize: int | None = None,
    dtype: dict | None = None,
    method: str | Callable | None = None,
) -> None:
    """Write records stored in a DataFrame to a SQL database.

    Wrapper for `to_sql()` method in pandas. It is used to suppress warnings that come from implicit auto-commits.
    This is part of the effort for allowing GX to be compatible with SqlAlchemy 2.0
    - [add link for the warning]

    It will eventually go away once we migrate to Pandas 1.4.0.

    Args:
        name (str): name of SQL Table
        con (sqlalchemy engine or connection): sqlalchemy.engine.(Engine or Connection) or sqlite3.Connection
            Using SQLAlchemy makes it possible to use any DB supported by that
            library.
        schema (str, optional): Specify the schema (if database flavor supports this). If None, use
            default schema. Defaults to None.
        if_exists (str, optional):{'fail', 'replace', 'append'}, default 'fail'
            How to behave if the table already exists.

            * fail: Raise a ValueError.
            * replace: Drop the table before inserting new values.
            * append: Insert new values to the existing table.
        index (bool, optional): Write DataFrame index as a column. Uses `index_label` as the column
            name in the table. Defaults to True.
        index_label (str, optional): str or sequence, default None
            Column label for index column(s). If None is given (default) and
            `index` is True, then the index names are used.
            A sequence should be given if the DataFrame uses MultiIndex.
        chunksize (int | None, optional): int, optional
            Specify the number of rows in each batch to be written at a time.
            By default, all rows will be written at once.
        dtype (dict | int | float | bool | None, optional): dict or scalar, optional
            Specifying the datatype for columns. If a dictionary is used, the
            keys should be the column names and the values should be the
            SQLAlchemy types or strings for the sqlite3 legacy mode. If a
            scalar is provided, it will be applied to all columns.
        method (str | Callable | None, optional):  {None, 'multi', callable}, optional
            Controls the SQL insertion clause used:

            * None : Uses standard SQL ``INSERT`` clause (one per row).
            * 'multi': Pass multiple values in a single ``INSERT`` clause.
            * callable with signature ``(pd_table, conn, keys, data_iter)``.
    """

    if isinstance(con, sa.engine.Engine):
        con = con.connect()
    with warnings.catch_warnings():
        warnings.simplefilter("ignore")
        df.to_sql(
            name=name,
            con=con,
            index=False,
            dtype=dtype,
            if_exists="replace",
        )


class NotImported:
    def __init__(self, message: str):
        self.__dict__["gx_error_message"] = message

    def __getattr__(self, attr: str) -> Any:
        raise ModuleNotFoundError(self.__dict__["gx_error_message"])

    def __setattr__(self, key: str, value: Any) -> None:
        raise ModuleNotFoundError(self.__dict__["gx_error_message"])

    def __call__(self, *args, **kwargs) -> Any:
        raise ModuleNotFoundError(self.__dict__["gx_error_message"])

    def __str__(self) -> str:
        return self.__dict__["gx_error_message"]
=======
    return quantile
>>>>>>> 492fb1e4
<|MERGE_RESOLUTION|>--- conflicted
+++ resolved
@@ -2152,7 +2152,6 @@
             interpolation=method,
         )
 
-<<<<<<< HEAD
     return quantile
 
 
@@ -2239,6 +2238,3 @@
 
     def __str__(self) -> str:
         return self.__dict__["gx_error_message"]
-=======
-    return quantile
->>>>>>> 492fb1e4
