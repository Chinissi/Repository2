from __future__ import annotations

import copy
import cProfile
import datetime
import decimal
import importlib
import io
import json
import logging
import os
import pstats
import re
import sys
import time
import uuid
from collections import OrderedDict
from functools import wraps
from gc import get_referrers
from inspect import (
    ArgInfo,
    BoundArguments,
    Parameter,
    Signature,
    currentframe,
    getargvalues,
    getclosurevars,
    getmodule,
    signature,
    stack,
)
from numbers import Number
from pathlib import Path
from types import CodeType, FrameType, ModuleType
from typing import (
    TYPE_CHECKING,
    Any,
    Callable,
    Dict,
    List,
    Mapping,
    Optional,
    Set,
    SupportsFloat,
    Tuple,
    Union,
    cast,
    overload,
)

import numpy as np
import pandas as pd
from dateutil.parser import parse
from packaging import version
from pkg_resources import Distribution
from typing_extensions import Literal, TypeGuard

from great_expectations.exceptions import (
    GXCloudConfigurationError,
    PluginClassNotFoundError,
    PluginModuleNotFoundError,
)

try:
    import black
except ImportError:
    black = None  # type: ignore[assignment]

try:
    # This library moved in python 3.8
    import importlib.metadata as importlib_metadata
except ModuleNotFoundError:
    # Fallback for python < 3.8
    import importlib_metadata  # type: ignore[no-redef]

logger = logging.getLogger(__name__)

try:
    import sqlalchemy as sa
    from sqlalchemy import Table
    from sqlalchemy.engine import reflection
    from sqlalchemy.sql import Select
except ImportError:
    logger.debug(
        "Unable to load SqlAlchemy context; install optional sqlalchemy dependency for support"
    )
    sa = None
    reflection = None
    Table = None
    Select = None

if TYPE_CHECKING:
    # needed until numpy min version 1.20
    import numpy.typing as npt

    from great_expectations.alias_types import PathStr
    from great_expectations.data_context import FileDataContext
    from great_expectations.data_context.data_context.abstract_data_context import (
        AbstractDataContext,
    )
    from great_expectations.data_context.types.base import DataContextConfig


p1 = re.compile(r"(.)([A-Z][a-z]+)")
p2 = re.compile(r"([a-z0-9])([A-Z])")


class bidict(dict):
    """
    Bi-directional hashmap: https://stackoverflow.com/a/21894086
    """

    def __init__(self, *args: List[Any], **kwargs: Dict[str, Any]) -> None:
        super().__init__(*args, **kwargs)
        self.inverse: Dict = {}
        for key, value in self.items():
            self.inverse.setdefault(value, []).append(key)

    def __setitem__(self, key: str, value: Any) -> None:
        if key in self:
            self.inverse[self[key]].remove(key)
        super().__setitem__(key, value)
        self.inverse.setdefault(value, []).append(key)

    def __delitem__(self, key: str):
        self.inverse.setdefault(self[key], []).remove(key)
        if self[key] in self.inverse and not self.inverse[self[key]]:
            del self.inverse[self[key]]
        super().__delitem__(key)


def camel_to_snake(name: str) -> str:
    name = p1.sub(r"\1_\2", name)
    return p2.sub(r"\1_\2", name).lower()


def underscore(word: str) -> str:
    """
    **Borrowed from inflection.underscore**
    Make an underscored, lowercase form from the expression in the string.

    Example::

        >>> underscore("DeviceType")
        'device_type'

    As a rule of thumb you can think of :func:`underscore` as the inverse of
    :func:`camelize`, though there are cases where that does not hold::

        >>> camelize(underscore("IOError"))
        'IoError'

    """
    word = re.sub(r"([A-Z]+)([A-Z][a-z])", r"\1_\2", word)
    word = re.sub(r"([a-z\d])([A-Z])", r"\1_\2", word)
    word = word.replace("-", "_")
    return word.lower()


def hyphen(txt: str):
    return txt.replace("_", "-")


def profile(func: Callable) -> Callable:
    @wraps(func)
    def profile_function_call(*args, **kwargs) -> Any:
        pr: cProfile.Profile = cProfile.Profile()
        pr.enable()
        retval: Any = func(*args, **kwargs)
        pr.disable()
        s: io.StringIO = io.StringIO()
        sortby: str = pstats.SortKey.CUMULATIVE  # "cumulative"
        ps: pstats.Stats = pstats.Stats(pr, stream=s).sort_stats(sortby)
        ps.print_stats()
        print(s.getvalue())
        return retval

    return profile_function_call


def measure_execution_time(
    execution_time_holder_object_reference_name: str = "execution_time_holder",
    execution_time_property_name: str = "execution_time",
    method: str = "process_time",
    pretty_print: bool = True,
    include_arguments: bool = True,
) -> Callable:
    """
    Parameterizes template "execution_time_decorator" function with options, supplied as arguments.

    Args:
        execution_time_holder_object_reference_name: Handle, provided in "kwargs", holds execution time property setter.
        execution_time_property_name: Property attribute nane, provided in "kwargs", sets execution time value.
        method: Name of method in "time" module (default: "process_time") to be used for recording timestamps.
        pretty_print: If True (default), prints execution time summary to standard output; if False, "silent" mode.
        include_arguments: If True (default), prints arguments of function, whose execution time is measured.

    Note: Method "time.perf_counter()" keeps going during sleep, while method "time.process_time()" does not.
    Using "time.process_time()" is the better suited method for measuring code computational efficiency.

    Returns:
        Callable -- configured "execution_time_decorator" function.
    """

    def execution_time_decorator(func: Callable) -> Callable:
        @wraps(func)
        def compute_delta_t(*args, **kwargs) -> Any:
            """
            Computes return value of decorated function, calls back "execution_time_holder_object_reference_name", and
            saves execution time (in seconds) into specified "execution_time_property_name" of passed object reference.
            Settable "{execution_time_holder_object_reference_name}.{execution_time_property_name}" property must exist.

            Args:
                args: Positional arguments of original function being decorated.
                kwargs: Keyword arguments of original function being decorated.

            Returns:
                Any (output value of original function being decorated).
            """
            time_begin: float = (getattr(time, method))()
            try:
                return func(*args, **kwargs)
            finally:
                time_end: float = (getattr(time, method))()
                delta_t: float = time_end - time_begin
                if kwargs is None:
                    kwargs = {}

                execution_time_holder: type = kwargs.get(  # type: ignore[assignment]
                    execution_time_holder_object_reference_name
                )
                if execution_time_holder is not None and hasattr(
                    execution_time_holder, execution_time_property_name
                ):
                    setattr(
                        execution_time_holder, execution_time_property_name, delta_t
                    )

                if pretty_print:
                    if include_arguments:
                        bound_args: BoundArguments = signature(func).bind(
                            *args, **kwargs
                        )
                        call_args: OrderedDict = bound_args.arguments
                        print(
                            f"""Total execution time of function {func.__name__}({str(dict(call_args))}): {delta_t} \
seconds."""
                        )
                    else:
                        print(
                            f"Total execution time of function {func.__name__}(): {delta_t} seconds."
                        )

        return compute_delta_t

    return execution_time_decorator


# noinspection SpellCheckingInspection
def get_project_distribution() -> Optional[Distribution]:
    ditr: Distribution
    for distr in importlib_metadata.distributions():
        relative_path: Path
        try:
            relative_path = Path(__file__).relative_to(distr.locate_file(""))
        except ValueError:
            pass
        else:
            if relative_path in distr.files:
                return distr
    return None


# Returns the object reference to the currently running function (i.e., the immediate function under execution).
def get_currently_executing_function() -> Callable:
    cf = cast(FrameType, currentframe())
    fb = cast(FrameType, cf.f_back)
    fc: CodeType = fb.f_code
    func_obj: Callable = [
        referer
        for referer in get_referrers(fc)
        if getattr(referer, "__code__", None) is fc
        and getclosurevars(referer).nonlocals.items() <= fb.f_locals.items()
    ][0]
    return func_obj


# noinspection SpellCheckingInspection
def get_currently_executing_function_call_arguments(
    include_module_name: bool = False, include_caller_names: bool = False, **kwargs
) -> dict:
    """
    :param include_module_name: bool If True, module name will be determined and included in output dictionary (default is False)
    :param include_caller_names: bool If True, arguments, such as "self" and "cls", if present, will be included in output dictionary (default is False)
    :param kwargs:
    :return: dict Output dictionary, consisting of call arguments as attribute "name: value" pairs.

    Example usage:
    # Gather the call arguments of the present function (include the "module_name" and add the "class_name"), filter
    # out the Falsy values, and set the instance "_config" variable equal to the resulting dictionary.
    self._config = get_currently_executing_function_call_arguments(
        include_module_name=True,
        **{
            "class_name": self.__class__.__name__,
        },
    )
    filter_properties_dict(properties=self._config, clean_falsy=True, inplace=True)
    """
    cf = cast(FrameType, currentframe())
    fb = cast(FrameType, cf.f_back)
    argvs: ArgInfo = getargvalues(fb)
    fc: CodeType = fb.f_code
    cur_func_obj: Callable = [
        referer
        for referer in get_referrers(fc)
        if getattr(referer, "__code__", None) is fc
        and getclosurevars(referer).nonlocals.items() <= fb.f_locals.items()
    ][0]
    cur_mod = getmodule(cur_func_obj)
    sig: Signature = signature(cur_func_obj)
    params: dict = {}
    var_positional: dict = {}
    var_keyword: dict = {}
    for key, param in sig.parameters.items():
        val: Any = argvs.locals[key]
        params[key] = val
        if param.kind == Parameter.VAR_POSITIONAL:
            var_positional[key] = val
        elif param.kind == Parameter.VAR_KEYWORD:
            var_keyword[key] = val
    bound_args: BoundArguments = sig.bind(**params)
    call_args: OrderedDict = bound_args.arguments

    call_args_dict: dict = dict(call_args)

    for key, value in var_positional.items():
        call_args_dict[key] = value

    for key, value in var_keyword.items():
        call_args_dict.pop(key)
        call_args_dict.update(value)

    if include_module_name:
        call_args_dict.update({"module_name": cur_mod.__name__})  # type: ignore[union-attr]

    if not include_caller_names:
        if call_args.get("cls"):
            call_args_dict.pop("cls", None)
        if call_args.get("self"):
            call_args_dict.pop("self", None)

    call_args_dict.update(**kwargs)

    return call_args_dict


def verify_dynamic_loading_support(
    module_name: str, package_name: Optional[str] = None
) -> None:
    """
    :param module_name: a possibly-relative name of a module
    :param package_name: the name of a package, to which the given module belongs
    """
    # noinspection PyUnresolvedReferences
    module_spec: Optional[importlib.machinery.ModuleSpec]
    try:
        # noinspection PyUnresolvedReferences
        module_spec = importlib.util.find_spec(module_name, package=package_name)
    except ModuleNotFoundError:
        module_spec = None

    if not module_spec:
        if not package_name:
            package_name = ""

        message: str = f"""No module named "{package_name + module_name}" could be found in the repository. Please \
make sure that the file, corresponding to this package and module, exists and that dynamic loading of code modules, \
templates, and assets is supported in your execution environment.  This error is unrecoverable.
        """
        raise FileNotFoundError(message)


def import_library_module(module_name: str) -> Optional[ModuleType]:
    """
    :param module_name: a fully-qualified name of a module (e.g., "great_expectations.dataset.sqlalchemy_dataset")
    :return: raw source code of the module (if can be retrieved)
    """
    module_obj: Optional[ModuleType]

    try:
        module_obj = importlib.import_module(module_name)
    except ImportError:
        module_obj = None

    return module_obj


def is_library_loadable(library_name: str) -> bool:
    module_obj: Optional[ModuleType] = import_library_module(module_name=library_name)
    return module_obj is not None


def load_class(class_name: str, module_name: str):
    if class_name is None:
        raise TypeError("class_name must not be None")
    if not isinstance(class_name, str):
        raise TypeError("class_name must be a string")
    if module_name is None:
        raise TypeError("module_name must not be None")
    if not isinstance(module_name, str):
        raise TypeError("module_name must be a string")
    try:
        verify_dynamic_loading_support(module_name=module_name)
    except FileNotFoundError:
        raise PluginModuleNotFoundError(module_name)

    module_obj: Optional[ModuleType] = import_library_module(module_name=module_name)

    if module_obj is None:
        raise PluginModuleNotFoundError(module_name)
    try:
        klass_ = getattr(module_obj, class_name)
    except AttributeError:
        raise PluginClassNotFoundError(module_name=module_name, class_name=class_name)

    return klass_


def _convert_to_dataset_class(df, dataset_class, expectation_suite=None, profiler=None):
    """
    Convert a (pandas) dataframe to a great_expectations dataset, with (optional) expectation_suite

    Args:
        df: the DataFrame object to convert
        dataset_class: the class to which to convert the existing DataFrame
        expectation_suite: the expectation suite that should be attached to the resulting dataset
        profiler: the profiler to use to generate baseline expectations, if any

    Returns:
        A new Dataset object
    """

    if expectation_suite is not None:
        # Create a dataset of the new class type, and manually initialize expectations according to
        # the provided expectation suite
        new_df = dataset_class.from_dataset(df)
        new_df._initialize_expectations(expectation_suite)
    else:
        # Instantiate the new Dataset with default expectations
        new_df = dataset_class.from_dataset(df)
        if profiler is not None:
            new_df.profile(profiler)

    return new_df


def _load_and_convert_to_dataset_class(
    df, class_name, module_name, expectation_suite=None, profiler=None
):
    """
    Convert a (pandas) dataframe to a great_expectations dataset, with (optional) expectation_suite

    Args:
        df: the DataFrame object to convert
        class_name (str): class to which to convert resulting Pandas df
        module_name (str): dataset module from which to try to dynamically load the relevant module
        expectation_suite: the expectation suite that should be attached to the resulting dataset
        profiler: the profiler to use to generate baseline expectations, if any

    Returns:
        A new Dataset object
    """
    verify_dynamic_loading_support(module_name=module_name)
    dataset_class = load_class(class_name, module_name)
    return _convert_to_dataset_class(df, dataset_class, expectation_suite, profiler)


def read_csv(
    filename,
    class_name="PandasDataset",
    module_name="great_expectations.dataset",
    dataset_class=None,
    expectation_suite=None,
    profiler=None,
    *args,
    **kwargs,
):
    """Read a file using Pandas read_csv and return a great_expectations dataset.

    Args:
        filename (string): path to file to read
        class_name (str): class to which to convert resulting Pandas df
        module_name (str): dataset module from which to try to dynamically load the relevant module
        dataset_class (Dataset): If specified, the class to which to convert the resulting Dataset object;
            if not specified, try to load the class named via the class_name and module_name parameters
        expectation_suite (string): path to great_expectations expectation suite file
        profiler (Profiler class): profiler to use when creating the dataset (default is None)

    Returns:
        great_expectations dataset
    """
    import pandas as pd

    df = pd.read_csv(filename, *args, **kwargs)
    if dataset_class is not None:
        return _convert_to_dataset_class(
            df=df,
            dataset_class=dataset_class,
            expectation_suite=expectation_suite,
            profiler=profiler,
        )
    else:
        return _load_and_convert_to_dataset_class(
            df=df,
            class_name=class_name,
            module_name=module_name,
            expectation_suite=expectation_suite,
            profiler=profiler,
        )


def read_json(
    filename,
    class_name="PandasDataset",
    module_name="great_expectations.dataset",
    dataset_class=None,
    expectation_suite=None,
    accessor_func=None,
    profiler=None,
    *args,
    **kwargs,
):
    """Read a file using Pandas read_json and return a great_expectations dataset.

    Args:
        filename (string): path to file to read
        class_name (str): class to which to convert resulting Pandas df
        module_name (str): dataset module from which to try to dynamically load the relevant module
        dataset_class (Dataset): If specified, the class to which to convert the resulting Dataset object;
            if not specified, try to load the class named via the class_name and module_name parameters
        expectation_suite (string): path to great_expectations expectation suite file
        accessor_func (Callable): functions to transform the json object in the file
        profiler (Profiler class): profiler to use when creating the dataset (default is None)

    Returns:
        great_expectations dataset
    """
    import pandas as pd

    if accessor_func is not None:
        json_obj = json.load(open(filename, "rb"))
        json_obj = accessor_func(json_obj)
        df = pd.read_json(json.dumps(json_obj), *args, **kwargs)

    else:
        df = pd.read_json(filename, *args, **kwargs)

    if dataset_class is not None:
        return _convert_to_dataset_class(
            df=df,
            dataset_class=dataset_class,
            expectation_suite=expectation_suite,
            profiler=profiler,
        )
    else:
        return _load_and_convert_to_dataset_class(
            df=df,
            class_name=class_name,
            module_name=module_name,
            expectation_suite=expectation_suite,
            profiler=profiler,
        )


def read_excel(
    filename,
    class_name="PandasDataset",
    module_name="great_expectations.dataset",
    dataset_class=None,
    expectation_suite=None,
    profiler=None,
    *args,
    **kwargs,
):
    """Read a file using Pandas read_excel and return a great_expectations dataset.

    Args:
        filename (string): path to file to read
        class_name (str): class to which to convert resulting Pandas df
        module_name (str): dataset module from which to try to dynamically load the relevant module
        dataset_class (Dataset): If specified, the class to which to convert the resulting Dataset object;
            if not specified, try to load the class named via the class_name and module_name parameters
        expectation_suite (string): path to great_expectations expectation suite file
        profiler (Profiler class): profiler to use when creating the dataset (default is None)

    Returns:
        great_expectations dataset or ordered dict of great_expectations datasets,
        if multiple worksheets are imported
    """
    import pandas as pd

    try:
        df = pd.read_excel(filename, *args, **kwargs)
    except ImportError:
        raise ImportError(
            "Pandas now requires 'openpyxl' as an optional-dependency to read Excel files. Please use pip or conda to install openpyxl and try again"
        )

    if dataset_class is None:
        verify_dynamic_loading_support(module_name=module_name)
        dataset_class = load_class(class_name=class_name, module_name=module_name)
    if isinstance(df, dict):
        for key in df:
            df[key] = _convert_to_dataset_class(
                df=df[key],
                dataset_class=dataset_class,
                expectation_suite=expectation_suite,
                profiler=profiler,
            )
    else:
        df = _convert_to_dataset_class(
            df=df,
            dataset_class=dataset_class,
            expectation_suite=expectation_suite,
            profiler=profiler,
        )
    return df


def read_table(
    filename,
    class_name="PandasDataset",
    module_name="great_expectations.dataset",
    dataset_class=None,
    expectation_suite=None,
    profiler=None,
    *args,
    **kwargs,
):
    """Read a file using Pandas read_table and return a great_expectations dataset.

    Args:
        filename (string): path to file to read
        class_name (str): class to which to convert resulting Pandas df
        module_name (str): dataset module from which to try to dynamically load the relevant module
        dataset_class (Dataset): If specified, the class to which to convert the resulting Dataset object;
            if not specified, try to load the class named via the class_name and module_name parameters
        expectation_suite (string): path to great_expectations expectation suite file
        profiler (Profiler class): profiler to use when creating the dataset (default is None)

    Returns:
        great_expectations dataset
    """
    import pandas as pd

    df = pd.read_table(filename, *args, **kwargs)
    if dataset_class is not None:
        return _convert_to_dataset_class(
            df=df,
            dataset_class=dataset_class,
            expectation_suite=expectation_suite,
            profiler=profiler,
        )
    else:
        return _load_and_convert_to_dataset_class(
            df=df,
            class_name=class_name,
            module_name=module_name,
            expectation_suite=expectation_suite,
            profiler=profiler,
        )


def read_feather(
    filename,
    class_name="PandasDataset",
    module_name="great_expectations.dataset",
    dataset_class=None,
    expectation_suite=None,
    profiler=None,
    *args,
    **kwargs,
):
    """Read a file using Pandas read_feather and return a great_expectations dataset.

    Args:
        filename (string): path to file to read
        class_name (str): class to which to convert resulting Pandas df
        module_name (str): dataset module from which to try to dynamically load the relevant module
        dataset_class (Dataset): If specified, the class to which to convert the resulting Dataset object;
            if not specified, try to load the class named via the class_name and module_name parameters
        expectation_suite (string): path to great_expectations expectation suite file
        profiler (Profiler class): profiler to use when creating the dataset (default is None)

    Returns:
        great_expectations dataset
    """
    import pandas as pd

    df = pd.read_feather(filename, *args, **kwargs)
    if dataset_class is not None:
        return _convert_to_dataset_class(
            df=df,
            dataset_class=dataset_class,
            expectation_suite=expectation_suite,
            profiler=profiler,
        )
    else:
        return _load_and_convert_to_dataset_class(
            df=df,
            class_name=class_name,
            module_name=module_name,
            expectation_suite=expectation_suite,
            profiler=profiler,
        )


def read_parquet(
    filename,
    class_name="PandasDataset",
    module_name="great_expectations.dataset",
    dataset_class=None,
    expectation_suite=None,
    profiler=None,
    *args,
    **kwargs,
):
    """Read a file using Pandas read_parquet and return a great_expectations dataset.

    Args:
        filename (string): path to file to read
        class_name (str): class to which to convert resulting Pandas df
        module_name (str): dataset module from which to try to dynamically load the relevant module
        dataset_class (Dataset): If specified, the class to which to convert the resulting Dataset object;
            if not specified, try to load the class named via the class_name and module_name parameters
        expectation_suite (string): path to great_expectations expectation suite file
        profiler (Profiler class): profiler to use when creating the dataset (default is None)

    Returns:
        great_expectations dataset
    """
    import pandas as pd

    df = pd.read_parquet(filename, *args, **kwargs)
    if dataset_class is not None:
        return _convert_to_dataset_class(
            df=df,
            dataset_class=dataset_class,
            expectation_suite=expectation_suite,
            profiler=profiler,
        )
    else:
        return _load_and_convert_to_dataset_class(
            df=df,
            class_name=class_name,
            module_name=module_name,
            expectation_suite=expectation_suite,
            profiler=profiler,
        )


def from_pandas(
    pandas_df,
    class_name="PandasDataset",
    module_name="great_expectations.dataset",
    dataset_class=None,
    expectation_suite=None,
    profiler=None,
):
    """Read a Pandas data frame and return a great_expectations dataset.

    Args:
        pandas_df (Pandas df): Pandas data frame
        class_name (str): class to which to convert resulting Pandas df
        module_name (str): dataset module from which to try to dynamically load the relevant module
        dataset_class (Dataset): If specified, the class to which to convert the resulting Dataset object;
            if not specified, try to load the class named via the class_name and module_name parameters
        expectation_suite (string) = None: path to great_expectations expectation suite file
        profiler (profiler class) = None: The profiler that should
            be run on the dataset to establish a baseline expectation suite.

    Returns:
        great_expectations dataset
    """
    if dataset_class is not None:
        return _convert_to_dataset_class(
            df=pandas_df,
            dataset_class=dataset_class,
            expectation_suite=expectation_suite,
            profiler=profiler,
        )
    else:
        return _load_and_convert_to_dataset_class(
            df=pandas_df,
            class_name=class_name,
            module_name=module_name,
            expectation_suite=expectation_suite,
            profiler=profiler,
        )


def read_pickle(
    filename,
    class_name="PandasDataset",
    module_name="great_expectations.dataset",
    dataset_class=None,
    expectation_suite=None,
    profiler=None,
    *args,
    **kwargs,
):
    """Read a file using Pandas read_pickle and return a great_expectations dataset.

    Args:
        filename (string): path to file to read
        class_name (str): class to which to convert resulting Pandas df
        module_name (str): dataset module from which to try to dynamically load the relevant module
        dataset_class (Dataset): If specified, the class to which to convert the resulting Dataset object;
            if not specified, try to load the class named via the class_name and module_name parameters
        expectation_suite (string): path to great_expectations expectation suite file
        profiler (Profiler class): profiler to use when creating the dataset (default is None)

    Returns:
        great_expectations dataset
    """
    import pandas as pd

    df = pd.read_pickle(filename, *args, **kwargs)
    if dataset_class is not None:
        return _convert_to_dataset_class(
            df=df,
            dataset_class=dataset_class,
            expectation_suite=expectation_suite,
            profiler=profiler,
        )
    else:
        return _load_and_convert_to_dataset_class(
            df=df,
            class_name=class_name,
            module_name=module_name,
            expectation_suite=expectation_suite,
            profiler=profiler,
        )


def read_sas(
    filename,
    class_name="PandasDataset",
    module_name="great_expectations.dataset",
    dataset_class=None,
    expectation_suite=None,
    profiler=None,
    *args,
    **kwargs,
):
    """Read a file using Pandas read_sas and return a great_expectations dataset.

    Args:
        filename (string): path to file to read
        class_name (str): class to which to convert resulting Pandas df
        module_name (str): dataset module from which to try to dynamically load the relevant module
        dataset_class (Dataset): If specified, the class to which to convert the resulting Dataset object;
            if not specified, try to load the class named via the class_name and module_name parameters
        expectation_suite (string): path to great_expectations expectation suite file
        profiler (Profiler class): profiler to use when creating the dataset (default is None)

    Returns:
        great_expectations dataset
    """
    import pandas as pd

    df = pd.read_sas(filename, *args, **kwargs)
    if dataset_class is not None:
        return _convert_to_dataset_class(
            df=df,
            dataset_class=dataset_class,
            expectation_suite=expectation_suite,
            profiler=profiler,
        )
    else:
        return _load_and_convert_to_dataset_class(
            df=df,
            class_name=class_name,
            module_name=module_name,
            expectation_suite=expectation_suite,
            profiler=profiler,
        )


def build_in_memory_runtime_context() -> AbstractDataContext:
    """
    Create generic in-memory "BaseDataContext" context for manipulations as required by tests.
    """
    from great_expectations.data_context.data_context.base_data_context import (
        BaseDataContext,
    )
    from great_expectations.data_context.types.base import (
        DataContextConfig,
        InMemoryStoreBackendDefaults,
    )

    data_context_config: DataContextConfig = DataContextConfig(
        datasources={  # type: ignore[arg-type]
            "pandas_datasource": {
                "execution_engine": {
                    "class_name": "PandasExecutionEngine",
                    "module_name": "great_expectations.execution_engine",
                },
                "class_name": "Datasource",
                "module_name": "great_expectations.datasource",
                "data_connectors": {
                    "runtime_data_connector": {
                        "class_name": "RuntimeDataConnector",
                        "batch_identifiers": [
                            "id_key_0",
                            "id_key_1",
                        ],
                    }
                },
            },
            "spark_datasource": {
                "execution_engine": {
                    "class_name": "SparkDFExecutionEngine",
                    "module_name": "great_expectations.execution_engine",
                },
                "class_name": "Datasource",
                "module_name": "great_expectations.datasource",
                "data_connectors": {
                    "runtime_data_connector": {
                        "class_name": "RuntimeDataConnector",
                        "batch_identifiers": [
                            "id_key_0",
                            "id_key_1",
                        ],
                    }
                },
            },
        },
        expectations_store_name="expectations_store",
        validations_store_name="validations_store",
        evaluation_parameter_store_name="evaluation_parameter_store",
        checkpoint_store_name="checkpoint_store",
        store_backend_defaults=InMemoryStoreBackendDefaults(),
    )

    context = BaseDataContext(project_config=data_context_config)

    return context


def validate(
    data_asset,
    expectation_suite=None,
    data_asset_name=None,
    expectation_suite_name=None,
    data_context=None,
    data_asset_class_name=None,
    data_asset_module_name="great_expectations.dataset",
    data_asset_class=None,
    *args,
    **kwargs,
):
    """Validate the provided data asset. Validate can accept an optional data_asset_name to apply, data_context to use
    to fetch an expectation_suite if one is not provided, and data_asset_class_name/data_asset_module_name or
    data_asset_class to use to provide custom expectations.

    Args:
        data_asset: the asset to validate
        expectation_suite: the suite to use, or None to fetch one using a DataContext
        data_asset_name: the name of the data asset to use
        expectation_suite_name: the name of the expectation_suite to use
        data_context: data context to use to fetch an an expectation suite, or the path from which to obtain one
        data_asset_class_name: the name of a class to dynamically load a DataAsset class
        data_asset_module_name: the name of the module to dynamically load a DataAsset class
        data_asset_class: a class to use. overrides data_asset_class_name/ data_asset_module_name if provided
        *args:
        **kwargs:

    Returns:

    """
    # Get an expectation suite if not provided
    if expectation_suite is None and data_context is None:
        raise ValueError(
            "Either an expectation suite or a DataContext is required for validation."
        )

    if expectation_suite is None:
        logger.info("Using expectation suite from DataContext.")
        # Allow data_context to be a string, and try loading it from path in that case
        if isinstance(data_context, str):
            from great_expectations.data_context import DataContext

            data_context = DataContext(data_context)

        expectation_suite = data_context.get_expectation_suite(
            expectation_suite_name=expectation_suite_name
        )
    else:
        from great_expectations.core.expectation_suite import (
            ExpectationSuite,
            expectationSuiteSchema,
        )

        if isinstance(expectation_suite, dict):
            expectation_suite_dict: dict = expectationSuiteSchema.load(
                expectation_suite
            )
            expectation_suite = ExpectationSuite(
                **expectation_suite_dict, data_context=data_context
            )

        if data_asset_name is not None:
            raise ValueError(
                "When providing an expectation suite, data_asset_name cannot also be provided."
            )

        if expectation_suite_name is not None:
            raise ValueError(
                "When providing an expectation suite, expectation_suite_name cannot also be provided."
            )

        logger.info(
            f"Validating data_asset_name {data_asset_name} with expectation_suite_name {expectation_suite.expectation_suite_name}"
        )

    # If the object is already a DataAsset type, then this is purely a convenience method
    # and no conversion is needed; try to run validate on the given object
    if data_asset_class_name is None and data_asset_class is None:
        return data_asset.validate(
            expectation_suite=expectation_suite,
            data_context=data_context,
            *args,
            **kwargs,
        )

    # Otherwise, try to convert and validate the dataset
    if data_asset_class is None:
        verify_dynamic_loading_support(module_name=data_asset_module_name)
        data_asset_class = load_class(data_asset_class_name, data_asset_module_name)

    import pandas as pd

    from great_expectations.dataset import Dataset, PandasDataset

    if data_asset_class is None:
        # Guess the GX data_asset_type based on the type of the data_asset
        if isinstance(data_asset, pd.DataFrame):
            data_asset_class = PandasDataset
        # Add other data_asset_type conditions here as needed

    # Otherwise, we will convert for the user to a subclass of the
    # existing class to enable new expectations, but only for datasets
    if not isinstance(data_asset, (Dataset, pd.DataFrame)):
        raise ValueError(
            "The validate util method only supports dataset validations, including custom subclasses. For other data "
            "asset types, use the object's own validate method."
        )

    if not issubclass(type(data_asset), data_asset_class):
        if isinstance(data_asset, pd.DataFrame) and issubclass(
            data_asset_class, PandasDataset
        ):
            pass  # This is a special type of allowed coercion
        else:
            raise ValueError(
                "The validate util method only supports validation for subtypes of the provided data_asset_type."
            )

    data_asset_ = _convert_to_dataset_class(
        data_asset, dataset_class=data_asset_class, expectation_suite=expectation_suite
    )

    return data_asset_.validate(*args, data_context=data_context, **kwargs)


# https://stackoverflow.com/questions/9727673/list-directory-tree-structure-in-python
def gen_directory_tree_str(startpath):
    """Print the structure of directory as a tree:

    Ex:
    project_dir0/
        AAA/
        BBB/
            aaa.txt
            bbb.txt

    #Note: files and directories are sorted alphabetically, so that this method can be used for testing.
    """

    output_str = ""

    tuples = list(os.walk(startpath))
    tuples.sort()

    for root, dirs, files in tuples:
        level = root.replace(startpath, "").count(os.sep)
        indent = " " * 4 * level
        output_str += f"{indent}{os.path.basename(root)}/\n"
        subindent = " " * 4 * (level + 1)

        files.sort()
        for f in files:
            output_str += f"{subindent}{f}\n"

    return output_str


def lint_code(code: str) -> str:
    """Lint strings of code passed in.  Optional dependency "black" must be installed."""

    # NOTE: Chetan 20211111 - This import was failing in Azure with 20.8b1 so we bumped up the version to 21.8b0
    # While this seems to resolve the issue, the root cause is yet to be determined.

    if black is None:
        logger.warning(
            "Please install the optional dependency 'black' to enable linting. Returning input with no changes."
        )
        return code

    black_file_mode = black.FileMode()
    if not isinstance(code, str):
        raise TypeError
    try:
        linted_code = black.format_file_contents(code, fast=True, mode=black_file_mode)
        return linted_code
    except (black.NothingChanged, RuntimeError):
        return code


def convert_json_string_to_be_python_compliant(code: str) -> str:
    """Cleans JSON-formatted string to adhere to Python syntax

    Substitute instances of 'null' with 'None' in string representations of Python dictionaries.
    Additionally, substitutes instances of 'true' or 'false' with their Python equivalents.

    Args:
        code: JSON string to update

    Returns:
        Clean, Python-compliant string

    """
    code = _convert_nulls_to_None(code)
    code = _convert_json_bools_to_python_bools(code)
    return code


def _convert_nulls_to_None(code: str) -> str:
    pattern = r'"([a-zA-Z0-9_]+)": null'
    result = re.findall(pattern, code)
    for match in result:
        code = code.replace(f'"{match}": null', f'"{match}": None')
        logger.info(
            f"Replaced '{match}: null' with '{match}: None' before writing to file"
        )
    return code


def _convert_json_bools_to_python_bools(code: str) -> str:
    pattern = r'"([a-zA-Z0-9_]+)": (true|false)'
    result = re.findall(pattern, code)
    for match in result:
        identifier, boolean = match
        curr = f'"{identifier}": {boolean}'
        updated = f'"{identifier}": {boolean.title()}'  # true -> True | false -> False
        code = code.replace(curr, updated)
        logger.info(f"Replaced '{curr}' with '{updated}' before writing to file")
    return code


def filter_properties_dict(
    properties: Optional[dict] = None,
    keep_fields: Optional[Set[str]] = None,
    delete_fields: Optional[Set[str]] = None,
    clean_nulls: bool = True,
    clean_falsy: bool = False,
    keep_falsy_numerics: bool = True,
    inplace: bool = False,
) -> Optional[dict]:
    """Filter the entries of the source dictionary according to directives concerning the existing keys and values.

    Args:
        properties: source dictionary to be filtered according to the supplied filtering directives
        keep_fields: list of keys that must be retained, with the understanding that all other entries will be deleted
        delete_fields: list of keys that must be deleted, with the understanding that all other entries will be retained
        clean_nulls: If True, then in addition to other filtering directives, delete entries, whose values are None
        clean_falsy: If True, then in addition to other filtering directives, delete entries, whose values are Falsy
        (If the "clean_falsy" argument is specified as "True", then "clean_nulls" is assumed to be "True" as well.)
        inplace: If True, then modify the source properties dictionary; otherwise, make a copy for filtering purposes
        keep_falsy_numerics: If True, then in addition to other filtering directives, do not delete zero-valued numerics

    Returns:
        The (possibly) filtered properties dictionary (or None if no entries remain after filtering is performed)
    """
    if keep_fields is None:
        keep_fields = set()

    if delete_fields is None:
        delete_fields = set()

    if keep_fields & delete_fields:
        raise ValueError(
            "Common keys between sets of keep_fields and delete_fields filtering directives are illegal."
        )

    if clean_falsy:
        clean_nulls = True

    if properties is None:
        properties = {}

    if not isinstance(properties, dict):
        raise ValueError(
            f'Source "properties" must be a dictionary (illegal type "{str(type(properties))}" detected).'
        )

    if not inplace:
        properties = copy.deepcopy(properties)

    keys_for_deletion: list = []

    key: str
    value: Any

    if keep_fields:
        keys_for_deletion.extend(
            [key for key, value in properties.items() if key not in keep_fields]
        )

    if delete_fields:
        keys_for_deletion.extend(
            [key for key, value in properties.items() if key in delete_fields]
        )

    if clean_nulls:
        keys_for_deletion.extend(
            [
                key
                for key, value in properties.items()
                if not (
                    (keep_fields and key in keep_fields)
                    or (delete_fields and key in delete_fields)
                    or value is not None
                )
            ]
        )

    if clean_falsy:
        if keep_falsy_numerics:
            keys_for_deletion.extend(
                [
                    key
                    for key, value in properties.items()
                    if not (
                        (keep_fields and key in keep_fields)
                        or (delete_fields and key in delete_fields)
                        or is_truthy(value=value)
                        or is_numeric(value=value)
                    )
                ]
            )
        else:
            keys_for_deletion.extend(
                [
                    key
                    for key, value in properties.items()
                    if not (
                        (keep_fields and key in keep_fields)
                        or (delete_fields and key in delete_fields)
                        or is_truthy(value=value)
                    )
                ]
            )

    keys_for_deletion = list(set(keys_for_deletion))

    for key in keys_for_deletion:
        del properties[key]

    if inplace:
        return None

    return properties


@overload
def deep_filter_properties_iterable(
    properties: dict,
    keep_fields: Optional[Set[str]] = ...,
    delete_fields: Optional[Set[str]] = ...,
    clean_nulls: bool = ...,
    clean_falsy: bool = ...,
    keep_falsy_numerics: bool = ...,
    inplace: bool = ...,
) -> dict:
    ...


@overload
def deep_filter_properties_iterable(
    properties: list,
    keep_fields: Optional[Set[str]] = ...,
    delete_fields: Optional[Set[str]] = ...,
    clean_nulls: bool = ...,
    clean_falsy: bool = ...,
    keep_falsy_numerics: bool = ...,
    inplace: bool = ...,
) -> list:
    ...


@overload
def deep_filter_properties_iterable(
    properties: set,
    keep_fields: Optional[Set[str]] = ...,
    delete_fields: Optional[Set[str]] = ...,
    clean_nulls: bool = ...,
    clean_falsy: bool = ...,
    keep_falsy_numerics: bool = ...,
    inplace: bool = ...,
) -> set:
    ...


@overload
def deep_filter_properties_iterable(
    properties: tuple,
    keep_fields: Optional[Set[str]] = ...,
    delete_fields: Optional[Set[str]] = ...,
    clean_nulls: bool = ...,
    clean_falsy: bool = ...,
    keep_falsy_numerics: bool = ...,
    inplace: bool = ...,
) -> tuple:
    ...


@overload
def deep_filter_properties_iterable(
    properties: None,
    keep_fields: Optional[Set[str]] = ...,
    delete_fields: Optional[Set[str]] = ...,
    clean_nulls: bool = ...,
    clean_falsy: bool = ...,
    keep_falsy_numerics: bool = ...,
    inplace: bool = ...,
) -> None:
    ...


def deep_filter_properties_iterable(
    properties: Union[dict, list, set, tuple, None] = None,
    keep_fields: Optional[Set[str]] = None,
    delete_fields: Optional[Set[str]] = None,
    clean_nulls: bool = True,
    clean_falsy: bool = False,
    keep_falsy_numerics: bool = True,
    inplace: bool = False,
) -> Union[dict, list, set, tuple, None]:
    if keep_fields is None:
        keep_fields = set()

    if delete_fields is None:
        delete_fields = set()

    if isinstance(properties, dict):
        if not inplace:
            properties = copy.deepcopy(properties)

        filter_properties_dict(
            properties=properties,
            keep_fields=keep_fields,
            delete_fields=delete_fields,
            clean_nulls=clean_nulls,
            clean_falsy=clean_falsy,
            keep_falsy_numerics=keep_falsy_numerics,
            inplace=True,
        )

        key: str
        value: Any
        for key, value in properties.items():
            deep_filter_properties_iterable(
                properties=value,
                keep_fields=keep_fields,
                delete_fields=delete_fields,
                clean_nulls=clean_nulls,
                clean_falsy=clean_falsy,
                keep_falsy_numerics=keep_falsy_numerics,
                inplace=True,
            )

        # Upon unwinding the call stack, do a sanity check to ensure cleaned properties.
        keys_to_delete: List[str] = list(
            filter(
                lambda k: k not in keep_fields  # type: ignore[arg-type]
                and _is_to_be_removed_from_deep_filter_properties_iterable(
                    value=properties[k],
                    clean_nulls=clean_nulls,
                    clean_falsy=clean_falsy,
                    keep_falsy_numerics=keep_falsy_numerics,
                ),
                properties.keys(),
            )
        )
        for key in keys_to_delete:
            properties.pop(key)

    elif isinstance(properties, (list, set, tuple)):
        if not inplace:
            properties = copy.deepcopy(properties)

        for value in properties:
            deep_filter_properties_iterable(
                properties=value,
                keep_fields=keep_fields,
                delete_fields=delete_fields,
                clean_nulls=clean_nulls,
                clean_falsy=clean_falsy,
                keep_falsy_numerics=keep_falsy_numerics,
                inplace=True,
            )

        # Upon unwinding the call stack, do a sanity check to ensure cleaned properties.
        properties_type: type = type(properties)
        properties = properties_type(
            filter(
                lambda v: not _is_to_be_removed_from_deep_filter_properties_iterable(
                    value=v,
                    clean_nulls=clean_nulls,
                    clean_falsy=clean_falsy,
                    keep_falsy_numerics=keep_falsy_numerics,
                ),
                properties,
            )
        )

    if inplace:
        return None

    return properties


def _is_to_be_removed_from_deep_filter_properties_iterable(
    value: Any, clean_nulls: bool, clean_falsy: bool, keep_falsy_numerics: bool
) -> bool:
    conditions: Tuple[bool, ...] = (
        clean_nulls and value is None,
        not keep_falsy_numerics and is_numeric(value) and value == 0,
        clean_falsy and not (is_numeric(value) or value),
    )
    return any(condition for condition in conditions)


def is_truthy(value: Any) -> bool:
    try:
        if value:
            return True
        else:
            return False
    except ValueError:
        return False


def is_numeric(value: Any) -> bool:
    return value is not None and (is_int(value=value) or is_float(value=value))


def is_int(value: Any) -> bool:
    try:
        int(value)
    except (TypeError, ValueError):
        return False
    return True


def is_float(value: Any) -> bool:
    try:
        float(value)
    except (TypeError, ValueError):
        return False
    return True


def is_nan(value: Any) -> bool:
    """
    If value is an array, test element-wise for NaN and return result as a boolean array.
    If value is a scalar, return boolean.
    Args:
        value: The value to test

    Returns:
        The results of the test
    """
    import numpy as np

    try:
        return np.isnan(value)
    except TypeError:
        return True


def convert_decimal_to_float(d: SupportsFloat) -> float:
    """
    This method convers "decimal.Decimal" to standard "float" type.
    """
    rule_based_profiler_call: bool = (
        len(
            list(
                filter(
                    lambda frame_info: Path(frame_info.filename).name
                    == "parameter_builder.py"
                    and frame_info.function == "get_metrics",
                    stack(),
                )
            )
        )
        > 0
    )
    if (
        not rule_based_profiler_call
        and isinstance(d, decimal.Decimal)
        and requires_lossy_conversion(d=d)
    ):
        logger.warning(
            f"Using lossy conversion for decimal {d} to float object to support serialization."
        )

    # noinspection PyTypeChecker
    return float(d)


def requires_lossy_conversion(d: decimal.Decimal) -> bool:
    """
    This method determines whether or not conversion from "decimal.Decimal" to standard "float" type cannot be lossless.
    """
    return d - decimal.Context(prec=sys.float_info.dig).create_decimal(d) != 0


def isclose(
    operand_a: Union[datetime.datetime, datetime.timedelta, Number],
    operand_b: Union[datetime.datetime, datetime.timedelta, Number],
    rtol: float = 1.0e-5,  # controls relative weight of "operand_b" (when its magnitude is large)
    atol: float = 1.0e-8,  # controls absolute accuracy (based on floating point machine precision)
    equal_nan: bool = False,
) -> bool:
    """
    Checks whether or not two numbers (or timestamps) are approximately close to one another.

    According to "https://numpy.org/doc/stable/reference/generated/numpy.isclose.html",
        For finite values, isclose uses the following equation to test whether two floating point values are equivalent:
        "absolute(a - b) <= (atol + rtol * absolute(b))".

    This translates to:
        "absolute(operand_a - operand_b) <= (atol + rtol * absolute(operand_b))", where "operand_a" is "target" quantity
    under evaluation for being close to a "control" value, and "operand_b" serves as the "control" ("reference") value.

    The values of the absolute tolerance ("atol") parameter is chosen as a sufficiently small constant for most floating
    point machine representations (e.g., 1.0e-8), so that even if the "control" value is small in magnitude and "target"
    and "control" are close in absolute value, then the accuracy of the assessment can still be high up to the precision
    of the "atol" value (here, 8 digits as the default).  However, when the "control" value is large in magnitude, the
    relative tolerance ("rtol") parameter carries a greater weight in the comparison assessment, because the acceptable
    deviation between the two quantities can be relatively larger for them to be deemed as "close enough" in this case.
    """
    if isinstance(operand_a, str) and isinstance(operand_b, str):
        return operand_a == operand_b

    if isinstance(operand_a, datetime.datetime) and isinstance(
        operand_b, datetime.datetime
    ):
        operand_a = operand_a.timestamp()  # type: ignore[assignment]
        operand_b = operand_b.timestamp()  # type: ignore[assignment]
    elif isinstance(operand_a, datetime.timedelta) and isinstance(
        operand_b, datetime.timedelta
    ):
        operand_a = operand_a.total_seconds()  # type: ignore[assignment]
        operand_b = operand_b.total_seconds()  # type: ignore[assignment]

    return cast(
        bool,
        np.isclose(
            a=np.float64(operand_a),  # type:ignore[arg-type]
            b=np.float64(operand_b),  # type:ignore[arg-type]
            rtol=rtol,
            atol=atol,
            equal_nan=equal_nan,
        ),
    )


def is_candidate_subset_of_target(candidate: Any, target: Any) -> bool:
    """
    This method checks whether or not candidate object is subset of target object.
    """
    if isinstance(candidate, dict):
        key: Any  # must be "hashable"
        value: Any
        return all(
            key in target
            and is_candidate_subset_of_target(candidate=val, target=target[key])
            for key, val in candidate.items()
        )

    if isinstance(candidate, (list, set, tuple)):
        subitem: Any
        superitem: Any
        return all(
            any(
                is_candidate_subset_of_target(subitem, superitem)
                for superitem in target
            )
            for subitem in candidate
        )

    return candidate == target


def is_parseable_date(value: Any, fuzzy: bool = False) -> bool:
    try:
        _ = parse(value, fuzzy=fuzzy)
        return True
    except (TypeError, ValueError):
        try:
            _ = datetime.datetime.fromisoformat(value)
            return True
        except (TypeError, ValueError):
            return False


def is_ndarray_datetime_dtype(
    data: np.ndarray, parse_strings_as_datetimes: bool = False, fuzzy: bool = False
) -> bool:
    """
    Determine whether or not all elements of 1-D "np.ndarray" argument are "datetime.datetime" type objects.
    """
    value: Any
    result: bool = all(isinstance(value, datetime.datetime) for value in data)
    return result or (
        parse_strings_as_datetimes
        and all(is_parseable_date(value=value, fuzzy=fuzzy) for value in data)
    )


def convert_ndarray_to_datetime_dtype_best_effort(
    data: np.ndarray,
    datetime_detected: bool = False,
    parse_strings_as_datetimes: bool = False,
    fuzzy: bool = False,
) -> Tuple[bool, bool, np.ndarray]:
    """
    Attempt to parse all elements of 1-D "np.ndarray" argument into "datetime.datetime" type objects.

    Returns:
        Boolean flag -- True if all elements of original "data" were "datetime.datetime" type objects; False, otherwise.
        Boolean flag -- True, if conversion was performed; False, otherwise.
        Output "np.ndarray" (converted, if necessary).
    """
    if is_ndarray_datetime_dtype(
        data=data, parse_strings_as_datetimes=False, fuzzy=fuzzy
    ):
        return True, False, data

    value: Any
    if datetime_detected or is_ndarray_datetime_dtype(
        data=data, parse_strings_as_datetimes=parse_strings_as_datetimes, fuzzy=fuzzy
    ):
        try:
            return (
                False,
                True,
                np.asarray([parse(value, fuzzy=fuzzy) for value in data]),
            )
        except (TypeError, ValueError):
            pass

    return False, False, data


def convert_ndarray_datetime_to_float_dtype_utc_timezone(
    data: np.ndarray,
) -> np.ndarray:
    """
    Convert all elements of 1-D "np.ndarray" argument from "datetime.datetime" type to "timestamp" "float" type objects.

    Note: Conversion of "datetime.datetime" to "float" uses "UTC" TimeZone to normalize all "datetime.datetime" values.
    """
    value: Any
    return np.asarray(
        [value.replace(tzinfo=datetime.timezone.utc).timestamp() for value in data]
    )


def convert_ndarray_float_to_datetime_dtype(data: np.ndarray) -> np.ndarray:
    """
    Convert all elements of 1-D "np.ndarray" argument from "float" type to "datetime.datetime" type objects.

    Note: Converts to "naive" "datetime.datetime" values (assumes "UTC" TimeZone based floating point timestamps).
    """
    value: Any
    return np.asarray([datetime.datetime.utcfromtimestamp(value) for value in data])


def convert_ndarray_float_to_datetime_tuple(
    data: np.ndarray,
) -> Tuple[datetime.datetime, ...]:
    """
    Convert all elements of 1-D "np.ndarray" argument from "float" type to "datetime.datetime" type tuple elements.

    Note: Converts to "naive" "datetime.datetime" values (assumes "UTC" TimeZone based floating point timestamps).
    """
    return tuple(convert_ndarray_float_to_datetime_dtype(data=data).tolist())


def does_ndarray_contain_decimal_dtype(
    data: npt.NDArray,
) -> TypeGuard[npt.NDArray]:
    """
    Determine whether or not all elements of 1-D "np.ndarray" argument are "decimal.Decimal" type objects.
    """
    value: Any
    result: bool = any(isinstance(value, decimal.Decimal) for value in data)
    return result


def convert_ndarray_decimal_to_float_dtype(data: np.ndarray) -> np.ndarray:
    """
    Convert all elements of N-D "np.ndarray" argument from "decimal.Decimal" type to "float" type objects.
    """
    convert_decimal_to_float_vectorized: Callable[
        [np.ndarray], np.ndarray
    ] = np.vectorize(pyfunc=convert_decimal_to_float)
    return convert_decimal_to_float_vectorized(data)


@overload
def get_context(
<<<<<<< HEAD
=======
    project_config: Optional[Union[DataContextConfig, Mapping]] = ...,
    context_root_dir: PathStr = ...,
    runtime_environment: Optional[dict] = ...,
    cloud_base_url: None = ...,
    cloud_access_token: None = ...,
    cloud_organization_id: None = ...,
    cloud_mode: Optional[Literal[False]] = ...,
    # <GX_RENAME> Deprecated as of 0.15.37
    ge_cloud_base_url: None = ...,
    ge_cloud_access_token: None = ...,
    ge_cloud_organization_id: None = ...,
    ge_cloud_mode: Optional[Literal[False]] = ...,
) -> FileDataContext:
    ...


@overload
def get_context(
    project_config: Optional[Union[DataContextConfig, Mapping]] = ...,
    context_root_dir: Optional[PathStr] = ...,
    runtime_environment: Optional[dict] = ...,
    cloud_base_url: Optional[str] = ...,
    cloud_access_token: Optional[str] = ...,
    cloud_organization_id: Optional[str] = ...,
    cloud_mode: Optional[bool] = ...,
    # <GX_RENAME> Deprecated as of 0.15.37
    ge_cloud_base_url: Optional[str] = ...,
    ge_cloud_access_token: Optional[str] = ...,
    ge_cloud_organization_id: Optional[str] = ...,
    ge_cloud_mode: Optional[bool] = ...,
) -> AbstractDataContext:
    ...


def get_context(
>>>>>>> 58af5864
    project_config: Optional[Union[DataContextConfig, Mapping]] = None,
    context_root_dir: Optional[PathStr] = None,
    runtime_environment: Optional[dict] = None,
    cloud_base_url: Optional[str] = None,
    cloud_access_token: Optional[str] = None,
    cloud_organization_id: Optional[str] = None,
    cloud_mode: Optional[bool] = None,
    # <GX_RENAME> Deprecated as of 0.15.37
    ge_cloud_base_url: Optional[str] = None,
    ge_cloud_access_token: Optional[str] = None,
    ge_cloud_organization_id: Optional[str] = None,
    ge_cloud_mode: Optional[bool] = None,
) -> AbstractDataContext:
    """
    Method to return the appropriate DataContext depending on parameters and environment.

    Usage:
        import great_expectations as gx
        my_context = gx.get_context([parameters])

    1. If gx.get_context() is run in a filesystem where `great_expectations init` has been run, then it will return a
        FileDataContext.

    2. If gx.get_context() is passed in a `context_root_dir` (which contains great_expectations.yml) then it will return
         a FileDataContext.

    3. If gx.get_context() is passed in an in-memory `project_config` then it will return EphemeralDataContext.
        `context_root_dir` can also be passed in, but the configurations from the in-memory config will override the
        configurations in the `great_expectations.yml` file.


    4. If GX is being run in the Cloud, and the information needed for gx_cloud_config (ie gx_cloud_base_url,
        gx_cloud_access_token, gx_cloud_organization_id) are passed in as parameters to get_context(), configured as
        environment variables, or in a .conf file, then get_context() will return a CloudDataContext.


    +-----------------------+---------------------+---------------+
    |  get_context params   |    Env Not Config'd |  Env Config'd |
    +-----------------------+---------------------+---------------+
    | ()                    | Local               | Cloud         |
    | (cloud_mode=True)     | Exception!          | Cloud         |
    | (cloud_mode=False)    | Local               | Local         |
    +-----------------------+---------------------+---------------+

    Args:
        project_config (dict or DataContextConfig): In-memory configuration for DataContext.
        context_root_dir (str or pathlib.Path): Path to directory that contains great_expectations.yml file
        runtime_environment (dict): A dictionary of values can be passed to a DataContext when it is instantiated.
            These values will override both values from the config variables file and
            from environment variables.

        The following parameters are relevant when running ge_cloud
            * cloud_base_url (str): url for GX Cloud endpoint.
            * cloud_access_token (str): access_token for GX Cloud account.
            * cloud_organization_id (str): org_id for GX Cloud account.
            * cloud_mode (bool): bool flag to specify whether to run GX in Cloud mode (default is None).

    Returns:
        DataContext. Either a FileDataContext, EpehemralDataContext, or CloudDataContext depending on environment and/or
        parameters

    """
    from great_expectations.data_context.data_context import (
        CloudDataContext,
        EphemeralDataContext,
        FileDataContext,
    )
    from great_expectations.data_context.types.base import DataContextConfig

    # If available and applicable, convert project_config mapping into a rich config type
    if project_config:
        project_config = EphemeralDataContext.get_or_create_data_context_config(
            project_config
        )
    assert project_config is None or isinstance(
        project_config, DataContextConfig
    ), "project_config must be of type Optional[DataContextConfig]"

    # Chetan - 20221208 - not formally deprecating these values until a future date
    (
        cloud_base_url,
        cloud_access_token,
        cloud_organization_id,
        cloud_mode,
    ) = _resolve_cloud_args(
        cloud_mode=cloud_mode,
        cloud_base_url=cloud_base_url,
        cloud_access_token=cloud_access_token,
        cloud_organization_id=cloud_organization_id,
        ge_cloud_mode=ge_cloud_mode,
        ge_cloud_base_url=ge_cloud_base_url,
        ge_cloud_access_token=ge_cloud_access_token,
        ge_cloud_organization_id=ge_cloud_organization_id,
    )

    # First, check for GX Cloud conditions
    config_available = CloudDataContext.is_cloud_config_available(
        cloud_base_url=cloud_base_url,
        cloud_access_token=cloud_access_token,
        cloud_organization_id=cloud_organization_id,
    )

    # If config available and not explicitly disabled
    if config_available and cloud_mode is not False:
        return CloudDataContext(
            project_config=project_config,
            runtime_environment=runtime_environment,
            context_root_dir=context_root_dir,
            cloud_base_url=cloud_base_url,
            cloud_access_token=cloud_access_token,
            cloud_organization_id=cloud_organization_id,
        )

    if cloud_mode and not config_available:
        raise GXCloudConfigurationError(
            "GX Cloud Mode enabled, but missing env vars: GX_CLOUD_ORGANIZATION_ID, GX_CLOUD_ACCESS_TOKEN"
        )

    # Second, check for which type of local
    # Prioritize FileDataContext but default to EphemeralDataContext if no context_root_dir
    if context_root_dir or not project_config:
        return FileDataContext(
            project_config=project_config,
            context_root_dir=context_root_dir,
            runtime_environment=runtime_environment,
        )
    return EphemeralDataContext(
        project_config=project_config,
        runtime_environment=runtime_environment,
    )


def _resolve_cloud_args(
    cloud_base_url: Optional[str] = None,
    cloud_access_token: Optional[str] = None,
    cloud_organization_id: Optional[str] = None,
    cloud_mode: Optional[bool] = None,
    # <GX_RENAME> Deprecated as of 0.15.37
    ge_cloud_base_url: Optional[str] = None,
    ge_cloud_access_token: Optional[str] = None,
    ge_cloud_organization_id: Optional[str] = None,
    ge_cloud_mode: Optional[bool] = None,
) -> Tuple[Optional[str], Optional[str], Optional[str], Optional[bool]]:
    cloud_base_url = cloud_base_url if cloud_base_url is not None else ge_cloud_base_url
    cloud_access_token = (
        cloud_access_token if cloud_access_token is not None else ge_cloud_access_token
    )
    cloud_organization_id = (
        cloud_organization_id
        if cloud_organization_id is not None
        else ge_cloud_organization_id
    )
    cloud_mode = cloud_mode if cloud_mode is not None else ge_cloud_mode
    return cloud_base_url, cloud_access_token, cloud_organization_id, cloud_mode


def is_sane_slack_webhook(url: str) -> bool:
    """Really basic sanity checking."""
    if url is None:
        return False

    return url.strip().startswith("https://hooks.slack.com/")


def is_list_of_strings(_list) -> TypeGuard[List[str]]:
    return isinstance(_list, list) and all([isinstance(site, str) for site in _list])


def generate_library_json_from_registered_expectations():
    """Generate the JSON object used to populate the public gallery"""
    from great_expectations.expectations.registry import _registered_expectations

    library_json = {}

    for expectation_name, expectation in _registered_expectations.items():
        report_object = expectation().run_diagnostics()
        library_json[expectation_name] = report_object

    return library_json


def delete_blank_lines(text: str) -> str:
    return re.sub(r"\n\s*\n", "\n", text, flags=re.MULTILINE)


def generate_temporary_table_name(
    default_table_name_prefix: str = "ge_temp_",
    num_digits: int = 8,
) -> str:
    table_name: str = f"{default_table_name_prefix}{str(uuid.uuid4())[:num_digits]}"
    return table_name


def get_sqlalchemy_inspector(engine):
    if version.parse(sa.__version__) < version.parse("1.4"):
        # Inspector.from_engine deprecated since 1.4, sa.inspect() should be used instead
        insp = reflection.Inspector.from_engine(engine)
    else:
        insp = sa.inspect(engine)
    return insp


def get_sqlalchemy_url(drivername, **credentials):
    if version.parse(sa.__version__) < version.parse("1.4"):
        # Calling URL() deprecated since 1.4, URL.create() should be used instead
        url = sa.engine.url.URL(drivername, **credentials)
    else:
        url = sa.engine.url.URL.create(drivername, **credentials)
    return url


def get_sqlalchemy_selectable(selectable: Union[Table, Select]) -> Union[Table, Select]:
    """
    Beginning from SQLAlchemy 1.4, a select() can no longer be embedded inside of another select() directly,
    without explicitly turning the inner select() into a subquery first. This helper method ensures that this
    conversion takes place.

    For versions of SQLAlchemy < 1.4 the implicit conversion to a subquery may not always work, so that
    also needs to be handled here, using the old equivalent method.

    https://docs.sqlalchemy.org/en/14/changelog/migration_14.html#change-4617
    """
    if isinstance(selectable, Select):
        if version.parse(sa.__version__) >= version.parse("1.4"):
            selectable = selectable.subquery()
        else:
            selectable = selectable.alias()
    return selectable


def get_sqlalchemy_subquery_type():
    """
    Beginning from SQLAlchemy 1.4, `sqlalchemy.sql.Alias` has been deprecated in favor of `sqlalchemy.sql.Subquery`.
    This helper method ensures that the appropriate type is returned.

    https://docs.sqlalchemy.org/en/14/changelog/migration_14.html#change-4617
    """
    try:
        return sa.sql.Subquery
    except AttributeError:
        return sa.sql.Alias


def get_sqlalchemy_domain_data(domain_data):
    if version.parse(sa.__version__) < version.parse("1.4"):
        # Implicit coercion of SELECT and SELECT constructs is deprecated since 1.4
        # select(query).subquery() should be used instead
        domain_data = sa.select(["*"]).select_from(domain_data)
    # engine.get_domain_records returns a valid select object;
    # calling fetchall at execution is equivalent to a SELECT *
    return domain_data


def import_make_url():
    """
    Beginning from SQLAlchemy 1.4, make_url is accessed from sqlalchemy.engine; earlier versions must
    still be accessed from sqlalchemy.engine.url to avoid import errors.
    """
    if version.parse(sa.__version__) < version.parse("1.4"):
        from sqlalchemy.engine.url import make_url
    else:
        from sqlalchemy.engine import make_url

    return make_url


def get_pyathena_potential_type(type_module, type_) -> str:
    if version.parse(type_module.pyathena.__version__) >= version.parse("2.5.0"):
        # introduction of new column type mapping in 2.5
        potential_type = type_module.AthenaDialect()._get_column_type(type_)
    else:
        if type_ == "string":
            type_ = "varchar"
        # < 2.5 column type mapping
        potential_type = type_module._TYPE_MAPPINGS.get(type_)

    return potential_type


def get_trino_potential_type(type_module: ModuleType, type_: str) -> object:
    """
    Leverage on Trino Package to return sqlalchemy sql type
    """
    # noinspection PyUnresolvedReferences
    potential_type = type_module.parse_sqltype(type_)
    return potential_type


def pandas_series_between_inclusive(
    series: pd.Series, min_value: int, max_value: int
) -> pd.Series:
    """
    As of Pandas 1.3.0, the 'inclusive' arg in between() is an enum: {"left", "right", "neither", "both"}
    """
    metric_series: pd.Series
    if version.parse(pd.__version__) >= version.parse("1.3.0"):
        metric_series = series.between(min_value, max_value, inclusive="both")
    else:
        metric_series = series.between(min_value, max_value)

    return metric_series


def numpy_quantile(
    a: npt.NDArray, q: float, method: str, axis: Optional[int] = None
) -> Union[np.float64, npt.NDArray]:
    """
    As of NumPy 1.21.0, the 'interpolation' arg in quantile() has been renamed to `method`.
    Source: https://numpy.org/doc/stable/reference/generated/numpy.quantile.html
    """
    quantile: npt.NDArray
    if version.parse(np.__version__) >= version.parse("1.22.0"):
        quantile = np.quantile(  # type: ignore[call-arg]
            a=a,
            q=q,
            axis=axis,
            method=method,
        )
    else:
        quantile = np.quantile(
            a=a,
            q=q,
            axis=axis,
            interpolation=method,
        )

    return quantile<|MERGE_RESOLUTION|>--- conflicted
+++ resolved
@@ -1735,8 +1735,6 @@
 
 @overload
 def get_context(
-<<<<<<< HEAD
-=======
     project_config: Optional[Union[DataContextConfig, Mapping]] = ...,
     context_root_dir: PathStr = ...,
     runtime_environment: Optional[dict] = ...,
@@ -1772,7 +1770,6 @@
 
 
 def get_context(
->>>>>>> 58af5864
     project_config: Optional[Union[DataContextConfig, Mapping]] = None,
     context_root_dir: Optional[PathStr] = None,
     runtime_environment: Optional[dict] = None,
