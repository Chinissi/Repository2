--- conflicted
+++ resolved
@@ -193,12 +193,7 @@
 class MetricRun(MetricRepositoryBaseModel):
     """Collection of Metric objects produced during the same execution run."""
 
-<<<<<<< HEAD
     data_asset_id: Union[uuid.UUID, None] = Field(
         description="Data asset id", default=None
     )
-    # created_at, created_by filled in by the backend.
-=======
-    id: uuid.UUID = Field(description="Run id")
->>>>>>> ca726049
     metrics: Sequence[Metric]