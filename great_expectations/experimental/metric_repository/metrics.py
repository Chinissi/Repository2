from __future__ import annotations

import uuid
from typing import TYPE_CHECKING, Generic, List, Optional, Sequence, TypeVar, Union

import pydantic
from pydantic import BaseModel, Field

if TYPE_CHECKING:
    from great_expectations.datasource.fluent.interfaces import Batch


class MetricRepositoryBaseModel(BaseModel):
    """Base class for all MetricRepository related models."""

    class Config:
        extra = pydantic.Extra.forbid


class MetricException(MetricRepositoryBaseModel):
    exception_type: str = Field(
        description="Exception type if an exception is thrown", default=None
    )
    exception_message: str = Field(
        description="Exception message if an exception is thrown", default=None
    )


_ValueType = TypeVar("_ValueType")


class Metric(MetricRepositoryBaseModel, Generic[_ValueType]):
    """Abstract computed metric. Domain, value and parameters are metric dependent.

    Note: This implementation does not currently take into account
    other domain modifiers, e.g. row_condition, condition_parser, ignore_row_if
    """

    def __new__(cls, *args, **kwargs):
        if cls is Metric:
            raise NotImplementedError("Metric is an abstract class.")
        instance = super().__new__(cls)
        return instance

    id: uuid.UUID = Field(description="Metric id")
    batch: Batch = Field(description="Batch")
    metric_name: str = Field(description="Metric name")
<<<<<<< HEAD
    value: _ValueType = Field(description="Metric value")
    exception: MetricException = Field(description="Exception info if thrown")
=======
    exception: Optional[MetricException] = Field(
        description="Exception info if thrown", default=None
    )
>>>>>>> 74ea8366

    @classmethod
    def update_forward_refs(cls):
        from great_expectations.datasource.fluent.interfaces import Batch

        super().update_forward_refs(
            Batch=Batch,
        )


# Metric domain types


class TableMetric(Metric, Generic[_ValueType]):
    pass


class ColumnMetric(Metric, Generic[_ValueType]):
    column: str = Field(description="Column name")


# TODO: Add ColumnPairMetric, MultiColumnMetric


# Metrics with parameters (aka metric_value_kwargs)
# This is where the concrete metric types are defined that
# bring together a domain type, value type and any parameters (aka metric_value_kwargs)

# TODO: Add metrics here for all Column Descriptive Metrics
#  QuantileValuesColumnMetric is an example of a metric that has parameters


class QuantileValuesColumnMetric(ColumnMetric[List[float]]):
    quantiles: List[float] = Field(description="Quantiles to compute")
    allow_relative_error: Union[str, float] = Field(
        description="Relative error interpolation type (pandas) or limit (e.g. spark) depending on data source"
    )


class MetricRun(MetricRepositoryBaseModel):
    """Collection of Metric objects produced during the same execution run."""

    id: uuid.UUID = Field(description="Run id")
    # created_at, created_by filled in by the backend.
    metrics: Sequence[Metric]<|MERGE_RESOLUTION|>--- conflicted
+++ resolved
@@ -45,14 +45,10 @@
     id: uuid.UUID = Field(description="Metric id")
     batch: Batch = Field(description="Batch")
     metric_name: str = Field(description="Metric name")
-<<<<<<< HEAD
     value: _ValueType = Field(description="Metric value")
-    exception: MetricException = Field(description="Exception info if thrown")
-=======
     exception: Optional[MetricException] = Field(
         description="Exception info if thrown", default=None
     )
->>>>>>> 74ea8366
 
     @classmethod
     def update_forward_refs(cls):
