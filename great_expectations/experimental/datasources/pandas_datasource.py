--- conflicted
+++ resolved
@@ -201,7 +201,6 @@
     type_prefix="pandas",
 )
 
-<<<<<<< HEAD
 
 _FILE_TYPE_READER_METHOD_UNSUPPORTED_LIST = (
     # "read_csv",
@@ -224,7 +223,7 @@
     "read_table",  # type-name conflict
     # "read_xml",
 )
-=======
+
 try:
     # variables only needed for type-hinting
     PandasCSVAsset = _PANDAS_ASSET_MODELS["pandas_csv"]
@@ -241,7 +240,6 @@
     PandasORCAsset = _PandasDataAsset
     PandasParquetAsset = _PandasDataAsset
     PandasTableAsset = _PandasDataAsset
->>>>>>> 5f36b8e1
 
 
 class _PandasDatasource(Datasource, Generic[_DataAssetT]):
