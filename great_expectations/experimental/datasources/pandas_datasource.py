from __future__ import annotations

import logging
import pathlib
import re
<<<<<<< HEAD
from typing import TYPE_CHECKING, Dict, List, Optional, Sequence, Type, Union
=======
from typing import TYPE_CHECKING, ClassVar, Dict, List, Optional, Type, Union
>>>>>>> 445d003f

from typing_extensions import Literal

from great_expectations.experimental.datasources.dynamic_pandas import (
    _generate_pandas_data_asset_models,
)
from great_expectations.experimental.datasources.filesystem_data_asset import (
    _FilesystemDataAsset,
)
from great_expectations.experimental.datasources.interfaces import (
    BatchSortersDefinition,
    DataAsset,
    Datasource,
    TestConnectionError,
    _batch_sorter_from_list,
)
from great_expectations.experimental.datasources.signatures import _merge_signatures

if TYPE_CHECKING:
    from great_expectations.execution_engine import PandasExecutionEngine

logger = logging.getLogger(__name__)


class PandasDatasourceError(Exception):
    pass


_BLACK_LIST = (
    # "read_csv",
    # "read_json",
    # "read_excel",
    # "read_parquet",
    "read_clipboard",  # not path based
    # "read_feather",
    "read_fwf",  # unhandled type
    "read_gbq",  # not path based
    # "read_hdf",
    # "read_html",
    # "read_orc",
    # "read_pickle",
    # "read_sas",  # invalid json schema
    # "read_spss",
    "read_sql",  # not path based & type-name conflict
    "read_sql_query",  # not path based
    "read_sql_table",  # not path based
    "read_table",  # type-name conflict
    # "read_xml",
)

_ASSET_MODELS = _generate_pandas_data_asset_models(
    _FilesystemDataAsset,
    blacklist=_BLACK_LIST,
    use_docstring_from_method=True,
)
try:
    # variables only needed for type-hinting
    CSVAsset = _ASSET_MODELS["csv"]
    ExcelAsset = _ASSET_MODELS["excel"]
    JSONAsset = _ASSET_MODELS["json"]
    ORCAsset = _ASSET_MODELS["orc"]
    ParquetAsset = _ASSET_MODELS["parquet"]
except KeyError as key_err:
    logger.info(f"zep - {key_err} asset model could not be generated")
    CSVAsset = _FilesystemDataAsset
    ExcelAsset = _FilesystemDataAsset
    JSONAsset = _FilesystemDataAsset
    ORCAsset = _FilesystemDataAsset
    ParquetAsset = _FilesystemDataAsset


class _PandasDatasource(Datasource):
    # class attributes
    asset_types: ClassVar[List[Type[DataAsset]]] = list(_ASSET_MODELS.values())

    # instance attributes
    assets: Dict[
        str,
        _FilesystemDataAsset,
    ] = {}

    # Abstract Methods
    @property
    def execution_engine_type(self) -> Type[PandasExecutionEngine]:
        """Return the PandasExecutionEngine unless the override is set"""
        from great_expectations.execution_engine.pandas_execution_engine import (
            PandasExecutionEngine,
        )

        return PandasExecutionEngine

    def test_connection(self, test_assets: bool = True) -> None:
        """Test the connection for the _PandasDatasource.

        Args:
            test_assets: If assets have been passed to the _PandasDatasource,
                         an attempt can be made to test them as well.

        Raises:
            TestConnectionError: If the connection test fails.
        """
        raise NotImplementedError(
            """One needs to implement "test_connection" on a _PandasDatasource subclass."""
        )

    # End Abstract Methods


class PandasFilesystemDatasource(_PandasDatasource):
    # instance attributes
    type: Literal["pandas_filesystem"] = "pandas_filesystem"
    name: str
    base_directory: pathlib.Path
    assets: Dict[
        str,
        _FilesystemDataAsset,
    ] = {}

    def test_connection(self, test_assets: bool = True) -> None:
        """Test the connection for the PandasDatasource.

        Args:
            test_assets: If assets have been passed to the PandasDatasource, whether to test them as well.

        Raises:
            TestConnectionError: If the connection test fails.
        """
        if not self.base_directory.exists():
            raise TestConnectionError(
                f"Path: {self.base_directory.resolve()} does not exist."
            )

        if self.assets and test_assets:
            for asset in self.assets.values():
                asset.test_connection()

    def add_csv_asset(
        self,
        name: str,
        regex: Union[re.Pattern, str],
        order_by: Optional[BatchSortersDefinition] = None,
        **kwargs,  # TODO: update signature to have specific keys & types
    ) -> CSVAsset:  # type: ignore[valid-type]
        """Adds a CSV DataAsst to the present "PandasDatasource" object.

        Args:
            name: The name of the csv asset
            regex: regex pattern that matches csv filenames that is used to label the batches
            order_by: sorting directive via either list[BatchSorter] or "{+|-}key" syntax: +/- (a/de)scending; + default
            kwargs: Extra keyword arguments should correspond to ``pandas.read_csv`` keyword args
        """
        if isinstance(regex, str):
            regex = re.compile(regex)
        asset = CSVAsset(
            name=name,
            regex=regex,
            order_by=_batch_sorter_from_list(order_by or []),
            **kwargs,
        )
        return self.add_asset(asset)

    def add_excel_asset(
        self,
        name: str,
        regex: Union[str, re.Pattern],
        order_by: Optional[BatchSortersDefinition] = None,
        **kwargs,  # TODO: update signature to have specific keys & types
    ) -> ExcelAsset:  # type: ignore[valid-type]
        """Adds an Excel DataAsst to the present "PandasDatasource" object.

        Args:
            name: The name of the csv asset
            regex: regex pattern that matches csv filenames that is used to label the batches
            order_by: sorting directive via either list[BatchSorter] or "{+|-}key" syntax: +/- (a/de)scending; + default
            kwargs: Extra keyword arguments should correspond to ``pandas.read_excel`` keyword args
        """
        if isinstance(regex, str):
            regex = re.compile(regex)
        asset = ExcelAsset(
            name=name,
            regex=regex,
            order_by=_batch_sorter_from_list(order_by or []),
            **kwargs,
        )
        return self.add_asset(asset)

    def add_json_asset(
        self,
        name: str,
        regex: Union[str, re.Pattern],
        order_by: Optional[BatchSortersDefinition] = None,
        **kwargs,  # TODO: update signature to have specific keys & types
    ) -> JSONAsset:  # type: ignore[valid-type]
        """Adds a JSON DataAsst to the present "PandasDatasource" object.

        Args:
            name: The name of the csv asset
            regex: regex pattern that matches csv filenames that is used to label the batches
            order_by: sorting directive via either list[BatchSorter] or "{+|-}key" syntax: +/- (a/de)scending; + default
            kwargs: Extra keyword arguments should correspond to ``pandas.read_json`` keyword args
        """
        if isinstance(regex, str):
            regex = re.compile(regex)
        asset = JSONAsset(
            name=name,
            regex=regex,
            order_by=_batch_sorter_from_list(order_by or []),
            **kwargs,
        )
        return self.add_asset(asset)

    def add_parquet_asset(
        self,
        name: str,
        regex: Union[str, re.Pattern],
        order_by: Optional[BatchSortersDefinition] = None,
        **kwargs,  # TODO: update signature to have specific keys & types
    ) -> ParquetAsset:  # type: ignore[valid-type]
        """Adds a Parquet DataAsst to the present "PandasDatasource" object.

        Args:
            name: The name of the csv asset
            regex: regex pattern that matches csv filenames that is used to label the batches
            order_by: sorting directive via either list[BatchSorter] or "{+|-}key" syntax: +/- (a/de)scending; + default
            kwargs: Extra keyword arguments should correspond to ``pandas.read_parquet`` keyword args
        """
        if isinstance(regex, str):
            regex = re.compile(regex)
        asset = ParquetAsset(
            name=name,
            regex=regex,
            order_by=_batch_sorter_from_list(order_by or []),
            **kwargs,
        )
        return self.add_asset(asset)

    add_csv_asset.__signature__ = _merge_signatures(add_csv_asset, CSVAsset)
    add_excel_asset.__signature__ = _merge_signatures(add_excel_asset, ExcelAsset)
    add_parquet_asset.__signature__ = _merge_signatures(add_parquet_asset, ParquetAsset)<|MERGE_RESOLUTION|>--- conflicted
+++ resolved
@@ -3,11 +3,7 @@
 import logging
 import pathlib
 import re
-<<<<<<< HEAD
-from typing import TYPE_CHECKING, Dict, List, Optional, Sequence, Type, Union
-=======
 from typing import TYPE_CHECKING, ClassVar, Dict, List, Optional, Type, Union
->>>>>>> 445d003f
 
 from typing_extensions import Literal
 
