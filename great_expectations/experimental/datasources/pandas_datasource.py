from __future__ import annotations

import copy
import logging
import pathlib
import re
from typing import TYPE_CHECKING, Dict, List, Optional, Pattern, Tuple, Type, Union

import pydantic
from typing_extensions import ClassVar, Literal

import great_expectations.exceptions as ge_exceptions
from great_expectations.alias_types import PathStr
from great_expectations.core.batch_spec import PathBatchSpec
from great_expectations.experimental.datasources.dynamic_pandas import (
    _generate_data_asset_models,
)
from great_expectations.experimental.datasources.interfaces import (
    Batch,
    BatchRequest,
    BatchRequestOptions,
    BatchSortersDefinition,
    DataAsset,
    Datasource,
    TestConnectionError,
)

if TYPE_CHECKING:
    from great_expectations.execution_engine import ExecutionEngine

LOGGER = logging.getLogger(__name__)


class PandasDatasourceError(Exception):
    pass


class _DataFrameAsset(DataAsset):
    # Pandas specific class attrs
    _EXCLUDE_FROM_READER_OPTIONS: ClassVar[Set[str]] = {
        "name",
        "path",
        "regex",
        "order_by",
    }

    # Pandas specific attrs
    path: pathlib.Path
    regex: Pattern

    # Internal attrs
    _unnamed_regex_param_prefix: str = pydantic.PrivateAttr(
        default="batch_request_param_"
    )

<<<<<<< HEAD
    class Config:
        """
        Need to allow extra fields for the base type because pydantic will first create
        an instance of `_DataFrameAsset` before we select and create the more specific
        asset subtype.
        Each specific subtype should `forbid` extra fields.
        """

        extra = pydantic.Extra.allow
=======
    def test_connection(self) -> None:
        """Test the connection for the CSVAsset.

        Raises:
            TestConnectionError
        """
        success = False
        for filepath in self.path.iterdir():
            if self.regex.match(filepath.name):
                # if one file in the path matches the regex, we consider this asset valid
                success = True
                break
        if not success:
            raise TestConnectionError(
                f"No file at path: {self.path} matched the regex: {self.regex}."
            )
>>>>>>> 6c779df1

    def _fully_specified_batch_requests_with_path(
        self, batch_request: BatchRequest
    ) -> List[Tuple[BatchRequest, pathlib.Path]]:
        """Generates a list fully specified batch requests from partial specified batch request

        Args:
            batch_request: A batch request

        Returns:
            A list of pairs (batch_request, path) where 'batch_request' is a fully specified
            batch request and 'path' is the path to the corresponding file on disk.
            This list will be empty if no files exist on disk that correspond to the input
            batch request.
        """
        option_to_group_id = self._option_name_to_regex_group_id()
        group_id_to_option = {v: k for k, v in option_to_group_id.items()}
        batch_requests_with_path: List[Tuple[BatchRequest, pathlib.Path]] = []

        all_files: List[pathlib.Path] = list(pathlib.Path(self.path).iterdir())

        file_name: pathlib.Path
        for file_name in all_files:
            match = self.regex.match(file_name.name)
            if match:
                # Create the batch request that would correlate to this regex match
                match_options = {}
                for group_id in range(1, self.regex.groups + 1):
                    match_options[group_id_to_option[group_id]] = match.group(group_id)
                # Determine if this file_name matches the batch_request
                allowed_match = True
                for key, value in batch_request.options.items():
                    if match_options[key] != value:
                        allowed_match = False
                        break
                if allowed_match:
                    batch_requests_with_path.append(
                        (
                            BatchRequest(
                                datasource_name=self.datasource.name,
                                data_asset_name=self.name,
                                options=match_options,
                            ),
                            self.path / file_name,
                        )
                    )
                    LOGGER.debug(f"Matching path: {self.path / file_name}")
        if not batch_requests_with_path:
            LOGGER.warning(
                f"Batch request {batch_request} corresponds to no data files."
            )
        return batch_requests_with_path

    def batch_request_options_template(
        self,
    ) -> BatchRequestOptions:
        template: BatchRequestOptions = self._option_name_to_regex_group_id()
        for k in template.keys():
            template[k] = None
        return template

    def get_batch_request(
        self, options: Optional[BatchRequestOptions] = None
    ) -> BatchRequest:
        # All regex values passed to options must be strings to be used in the regex
        option_names_to_group = self._option_name_to_regex_group_id()
        if options:
            for option, value in options.items():
                if option in option_names_to_group and not isinstance(value, str):
                    raise ge_exceptions.InvalidBatchRequestError(
                        f"All regex matching options must be strings. The value of '{option}' is "
                        f"not a string: {value}"
                    )
        return super().get_batch_request(options)

    def _option_name_to_regex_group_id(self) -> BatchRequestOptions:
        option_to_group: BatchRequestOptions = dict(self.regex.groupindex)
        named_groups = set(self.regex.groupindex.values())
        for i in range(1, self.regex.groups + 1):
            if i not in named_groups:
                option_to_group[f"{self._unnamed_regex_param_prefix}{i}"] = i
        return option_to_group

    def get_batch_list_from_batch_request(
        self, batch_request: BatchRequest
    ) -> List[Batch]:
        self._validate_batch_request(batch_request)
        batch_list: List[Batch] = []

        for request, path in self._fully_specified_batch_requests_with_path(
            batch_request
        ):
            batch_spec = PathBatchSpec(
                path=str(path),
                reader_method=f"read_{self.type}",
                reader_options=self.dict(
                    exclude_unset=True, exclude=self._EXCLUDE_FROM_READER_OPTIONS
                ),
            )
            execution_engine: ExecutionEngine = self.datasource.get_execution_engine()
            data, markers = execution_engine.get_batch_data_and_markers(
                batch_spec=batch_spec
            )

            # batch_definition (along with batch_spec and markers) is only here to satisfy a
            # legacy constraint when computing usage statistics in a validator. We hope to remove
            # it in the future.
            # imports are done inline to prevent a circular dependency with core/batch.py
            from great_expectations.core import IDDict
            from great_expectations.core.batch import BatchDefinition

            batch_definition = BatchDefinition(
                datasource_name=self.datasource.name,
                data_connector_name="experimental",
                data_asset_name=self.name,
                batch_identifiers=IDDict(request.options),
                batch_spec_passthrough=None,
            )

            batch_metadata = copy.deepcopy(request.options)
            batch_metadata["path"] = path

            # Some pydantic annotations are postponed due to circular imports.
            # Batch.update_forward_refs() will set the annotations before we
            # instantiate the Batch class since we can import them in this scope.
            Batch.update_forward_refs()
            batch_list.append(
                Batch(
                    datasource=self.datasource,
                    data_asset=self,
                    batch_request=request,
                    data=data,
                    metadata=batch_metadata,
                    legacy_batch_markers=markers,
                    legacy_batch_spec=batch_spec,
                    legacy_batch_definition=batch_definition,
                )
            )
        self.sort_batches(batch_list)
        return batch_list


_ASSET_MODELS = _generate_data_asset_models(
    _DataFrameAsset,
    whitelist=(
        "read_csv",
        "read_json",
        "read_excel",
        "read_parquet",
    ),
)

CSVAsset = _ASSET_MODELS["csv"]
ExcelAsset = _ASSET_MODELS["excel"]
JSONAsset = _ASSET_MODELS["json"]
ParquetAsset = _ASSET_MODELS["parquet"]


class PandasDatasource(Datasource):
    # class attrs
    asset_types: ClassVar[List[Type[DataAsset]]] = [
        CSVAsset,
        ExcelAsset,
        ParquetAsset,
        JSONAsset,
    ]

    # instance attrs
    type: Literal["pandas"] = "pandas"
    name: str
    assets: Dict[str, _DataFrameAsset] = {}  # type: ignore[valid-type]

    @property
    def execution_engine_type(self) -> Type[ExecutionEngine]:
        """Return the PandasExecutionEngine unless the override is set"""
        from great_expectations.execution_engine.pandas_execution_engine import (
            PandasExecutionEngine,
        )

        return PandasExecutionEngine

    def test_connection(self, test_assets: bool = True) -> None:
        """Test the connection for the PandasDatasource.

        Args:
            test_assets: If assets have been passed to the PandasDatasource, whether to test them as well.

        Raises:
            TestConnectionError
        """
        # Only self.assets can be tested for PandasDatasource
        if self.assets and test_assets:
            for asset in self.assets.values():
                asset.test_connection()  # type: ignore[union-attr]

    def add_csv_asset(
        self,
        name: str,
        data_path: PathStr,
        regex: Union[str, re.Pattern],
        order_by: Optional[BatchSortersDefinition] = None,
        **kwargs,  # TODO: update signature to have specific keys & types
    ) -> CSVAsset:  # type: ignore[valid-type]
        """Adds a csv asset to this pandas datasource

        Args:
            name: The name of the csv asset
            data_path: Path to directory with csv files
            regex: regex pattern that matches csv filenames that is used to label the batches
            order_by: one of "asc" (ascending) or "desc" (descending) -- the method by which to sort "Asset" parts.
            kwargs: Extra keyword arguments should correspond to ``pandas.read_csv`` keyword args
        """
        asset = CSVAsset(
            name=name,
            path=data_path,  # type: ignore[arg-type]  # str will be coerced to Path
            regex=regex,  # type: ignore[arg-type]  # str with will coerced to Pattern
            order_by=order_by or [],  # type: ignore[arg-type]  # coerce list[str]
            **kwargs,
        )
        return self.add_asset(asset)

    def add_json_asset(
        self,
        name: str,
        data_path: PathStr,
        regex: Union[str, re.Pattern],
        order_by: Optional[BatchSortersDefinition] = None,
        **kwargs,  # TODO: update signature to have specific keys & types
    ) -> JSONAsset:  # type: ignore[valid-type]
        """Adds a JSON asset to this pandas datasource

        Args:
            name: The name of the csv asset
            data_path: Path to directory with csv files
            regex: regex pattern that matches csv filenames that is used to label the batches
            kwargs: Extra keyword arguments should correspond to ``pandas.read_json`` keyword args
        """
        asset = JSONAsset(
            name=name,
            path=data_path,  # type: ignore[arg-type]  # str will be coerced to Path
            regex=regex,  # type: ignore[arg-type]  # str with will coerced to Pattern
            order_by=order_by or [],  # type: ignore[arg-type]  # coerce list[str]
            **kwargs,
        )
        return self.add_asset(asset)

    def add_excel_asset(
        self,
        name: str,
        data_path: PathStr,
        regex: Union[str, re.Pattern],
        order_by: Optional[BatchSortersDefinition] = None,
        **kwargs,  # TODO: update signature to have specific keys & types
    ) -> ExcelAsset:  # type: ignore[valid-type]
        """Adds a Excel asset to this pandas datasource

        Args:
            name: The name of the csv asset
            data_path: Path to directory with csv files
            regex: regex pattern that matches csv filenames that is used to label the batches
            kwargs: Extra keyword arguments should correspond to ``pandas.read_excel`` keyword args
        """
        asset = ExcelAsset(
            name=name,
            path=data_path,  # type: ignore[arg-type]  # str will be coerced to Path
            regex=regex,  # type: ignore[arg-type]  # str with will coerced to Pattern
            order_by=order_by or [],  # type: ignore[arg-type]  # coerce list[str]
            **kwargs,
        )
        return self.add_asset(asset)

    def add_parquet_asset(
        self,
        name: str,
        data_path: PathStr,
        regex: Union[str, re.Pattern],
        order_by: Optional[BatchSortersDefinition] = None,
        **kwargs,  # TODO: update signature to have specific keys & types
    ) -> ParquetAsset:  # type: ignore[valid-type]
        """Adds a parquet asset to this pandas datasource

        Args:
            name: The name of the csv asset
            data_path: Path to directory with csv files
            regex: regex pattern that matches csv filenames that is used to label the batches
            kwargs: Extra keyword arguments should correspond to ``pandas.read_parquet`` keyword args
        """
        asset = ParquetAsset(
            name=name,
            path=data_path,  # type: ignore[arg-type]  # str will be coerced to Path
            regex=regex,  # type: ignore[arg-type]  # str with will coerced to Pattern
            order_by=order_by or [],  # type: ignore[arg-type]  # coerce list[str]
            **kwargs,
        )
        return self.add_asset(asset)<|MERGE_RESOLUTION|>--- conflicted
+++ resolved
@@ -53,7 +53,6 @@
         default="batch_request_param_"
     )
 
-<<<<<<< HEAD
     class Config:
         """
         Need to allow extra fields for the base type because pydantic will first create
@@ -63,7 +62,7 @@
         """
 
         extra = pydantic.Extra.allow
-=======
+
     def test_connection(self) -> None:
         """Test the connection for the CSVAsset.
 
@@ -80,7 +79,6 @@
             raise TestConnectionError(
                 f"No file at path: {self.path} matched the regex: {self.regex}."
             )
->>>>>>> 6c779df1
 
     def _fully_specified_batch_requests_with_path(
         self, batch_request: BatchRequest
