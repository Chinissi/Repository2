--- conflicted
+++ resolved
@@ -72,17 +72,11 @@
         group_id_to_option = {v: k for k, v in option_to_group_id.items()}
         batch_requests_with_path: List[Tuple[BatchRequest, pathlib.Path]] = []
 
-<<<<<<< HEAD
-        file_name: str
-        for file_name in os.listdir(self.path):
-            match = self.regex.match(file_name)
-=======
         all_files: Generator[pathlib.Path] = pathlib.Path(self.path).iterdir()
 
         file_name: pathlib.Path
         for file_name in all_files:
             match = self.regex.match(file_name.name)
->>>>>>> 2685edc0
             if match:
                 # Create the batch request that would correlate to this regex match
                 match_options = {}
