from __future__ import annotations

import copy
import logging
import pathlib
import re
from typing import TYPE_CHECKING, Dict, List, Optional, Pattern, Set, Tuple, Type, Union

import pydantic
from typing_extensions import ClassVar, Literal

import great_expectations.exceptions as ge_exceptions
from great_expectations.alias_types import PathStr
from great_expectations.core.batch_spec import PathBatchSpec
from great_expectations.experimental.datasources.dynamic_pandas import (
    _generate_data_asset_models,
)
from great_expectations.experimental.datasources.interfaces import (
    Batch,
    BatchRequest,
    BatchRequestOptions,
    BatchSortersDefinition,
    DataAsset,
    Datasource,
    TestConnectionError,
)

if TYPE_CHECKING:
    from great_expectations.execution_engine import ExecutionEngine

logger = logging.getLogger(__name__)


class PandasDatasourceError(Exception):
    pass


class _DataFrameAsset(DataAsset):
<<<<<<< HEAD
    # Pandas specific class attrs
    _EXCLUDE_FROM_READER_OPTIONS: ClassVar[Set[str]] = {
        "name",
        "path",
        "regex",
        "order_by",
    }

    # Pandas specific attrs
    path: pathlib.Path
=======
    # Pandas specific attributes
    base_directory: pathlib.Path
>>>>>>> b5845133
    regex: Pattern

    # Internal attributes
    _unnamed_regex_param_prefix: str = pydantic.PrivateAttr(
        default="batch_request_param_"
    )

    class Config:
        """
        Need to allow extra fields for the base type because pydantic will first create
        an instance of `_DataFrameAsset` before we select and create the more specific
        asset subtype.
        Each specific subtype should `forbid` extra fields.
        """

        extra = pydantic.Extra.allow

    def test_connection(self) -> None:
        """Test the connection for the CSVAsset.

        Raises:
            TestConnectionError
        """
        success = False
        for filepath in self.base_directory.iterdir():
            if self.regex.match(filepath.name):
                # if one file in the path matches the regex, we consider this asset valid
                success = True
                break
        if not success:
            raise TestConnectionError(
                f"No file at path: {self.base_directory} matched the regex: {self.regex}."
            )

    def _fully_specified_batch_requests_with_path(
        self, batch_request: BatchRequest
    ) -> List[Tuple[BatchRequest, pathlib.Path]]:
        """Generates a list fully specified batch requests from partial specified batch request

        Args:
            batch_request: A batch request

        Returns:
            A list of pairs (batch_request, path) where 'batch_request' is a fully specified
            batch request and 'path' is the path to the corresponding file on disk.
            This list will be empty if no files exist on disk that correspond to the input
            batch request.
        """
        option_to_group_id = self._option_name_to_regex_group_id()
        group_id_to_option = {v: k for k, v in option_to_group_id.items()}
        batch_requests_with_path: List[Tuple[BatchRequest, pathlib.Path]] = []

        all_files: List[pathlib.Path] = list(
            pathlib.Path(self.base_directory).iterdir()
        )

        file_name: pathlib.Path
        for file_name in all_files:
            match = self.regex.match(file_name.name)
            if match:
                # Create the batch request that would correlate to this regex match
                match_options = {}
                for group_id in range(1, self.regex.groups + 1):
                    match_options[group_id_to_option[group_id]] = match.group(group_id)
                # Determine if this file_name matches the batch_request
                allowed_match = True
                for key, value in batch_request.options.items():
                    if match_options[key] != value:
                        allowed_match = False
                        break
                if allowed_match:
                    batch_requests_with_path.append(
                        (
                            BatchRequest(
                                datasource_name=self.datasource.name,
                                data_asset_name=self.name,
                                options=match_options,
                            ),
                            self.base_directory / file_name,
                        )
                    )
                    logger.debug(f"Matching path: {self.base_directory / file_name}")
        if not batch_requests_with_path:
            logger.warning(
                f"Batch request {batch_request} corresponds to no data files."
            )
        return batch_requests_with_path

    def batch_request_options_template(
        self,
    ) -> BatchRequestOptions:
        template: BatchRequestOptions = self._option_name_to_regex_group_id()
        for k in template.keys():
            template[k] = None
        return template

    def get_batch_request(
        self, options: Optional[BatchRequestOptions] = None
    ) -> BatchRequest:
        # All regex values passed to options must be strings to be used in the regex
        option_names_to_group = self._option_name_to_regex_group_id()
        if options:
            for option, value in options.items():
                if option in option_names_to_group and not isinstance(value, str):
                    raise ge_exceptions.InvalidBatchRequestError(
                        f"All regex matching options must be strings. The value of '{option}' is "
                        f"not a string: {value}"
                    )
        return super().get_batch_request(options)

    def _option_name_to_regex_group_id(self) -> BatchRequestOptions:
        option_to_group: BatchRequestOptions = dict(self.regex.groupindex)
        named_groups = set(self.regex.groupindex.values())
        for i in range(1, self.regex.groups + 1):
            if i not in named_groups:
                option_to_group[f"{self._unnamed_regex_param_prefix}{i}"] = i
        return option_to_group

    def get_batch_list_from_batch_request(
        self, batch_request: BatchRequest
    ) -> List[Batch]:
        self._validate_batch_request(batch_request)
        batch_list: List[Batch] = []

        for request, path in self._fully_specified_batch_requests_with_path(
            batch_request
        ):
            batch_spec = PathBatchSpec(
                path=str(path),
                reader_method=f"read_{self.type}",
                reader_options=self.dict(
<<<<<<< HEAD
                    exclude_unset=True, exclude=self._EXCLUDE_FROM_READER_OPTIONS
=======
                    exclude_unset=True,
                    exclude={  # TODO: don't hardcode
                        "name",
                        "base_directory",
                        "regex",
                        "order_by",
                    },
>>>>>>> b5845133
                ),
            )
            execution_engine: ExecutionEngine = self.datasource.get_execution_engine()
            data, markers = execution_engine.get_batch_data_and_markers(
                batch_spec=batch_spec
            )

            # batch_definition (along with batch_spec and markers) is only here to satisfy a
            # legacy constraint when computing usage statistics in a validator. We hope to remove
            # it in the future.
            # imports are done inline to prevent a circular dependency with core/batch.py
            from great_expectations.core import IDDict
            from great_expectations.core.batch import BatchDefinition

            batch_definition = BatchDefinition(
                datasource_name=self.datasource.name,
                data_connector_name="experimental",
                data_asset_name=self.name,
                batch_identifiers=IDDict(request.options),
                batch_spec_passthrough=None,
            )

            batch_metadata = copy.deepcopy(request.options)
            batch_metadata["base_directory"] = path

            # Some pydantic annotations are postponed due to circular imports.
            # Batch.update_forward_refs() will set the annotations before we
            # instantiate the Batch class since we can import them in this scope.
            Batch.update_forward_refs()
            batch_list.append(
                Batch(
                    datasource=self.datasource,
                    data_asset=self,
                    batch_request=request,
                    data=data,
                    metadata=batch_metadata,
                    legacy_batch_markers=markers,
                    legacy_batch_spec=batch_spec,
                    legacy_batch_definition=batch_definition,
                )
            )
        self.sort_batches(batch_list)
        return batch_list


_ASSET_MODELS = _generate_data_asset_models(
    _DataFrameAsset,
    whitelist=(
        "read_csv",
        "read_json",
        "read_excel",
        "read_parquet",
    ),
)

CSVAsset = _ASSET_MODELS["csv"]
ExcelAsset = _ASSET_MODELS["excel"]
JSONAsset = _ASSET_MODELS["json"]
ParquetAsset = _ASSET_MODELS["parquet"]


class PandasDatasource(Datasource):
    # class attrs
    asset_types: ClassVar[List[Type[DataAsset]]] = [
        CSVAsset,
        ExcelAsset,
        ParquetAsset,
        JSONAsset,
    ]

    # instance attributes
    type: Literal["pandas"] = "pandas"
    name: str
    assets: Dict[  # type: ignore[valid-type]
        str,
        Union[
            _DataFrameAsset,
            CSVAsset,
            ExcelAsset,
            ParquetAsset,
            JSONAsset,
        ],
    ] = {}

    @property
    def execution_engine_type(self) -> Type[ExecutionEngine]:
        """Return the PandasExecutionEngine unless the override is set"""
        from great_expectations.execution_engine.pandas_execution_engine import (
            PandasExecutionEngine,
        )

        return PandasExecutionEngine

    def test_connection(self, test_assets: bool = True) -> None:
        """Test the connection for the PandasDatasource.

        Args:
            test_assets: If assets have been passed to the PandasDatasource, whether to test them as well.

        Raises:
            TestConnectionError
        """
        # Only self.assets can be tested for PandasDatasource
        if self.assets and test_assets:
            for asset in self.assets.values():
                asset.test_connection()  # type: ignore[union-attr]

    def add_csv_asset(
        self,
        name: str,
        base_directory: PathStr,
        regex: Union[str, re.Pattern],
        order_by: Optional[BatchSortersDefinition] = None,
        **kwargs,  # TODO: update signature to have specific keys & types
    ) -> CSVAsset:  # type: ignore[valid-type]
        """Adds a csv asset to this pandas datasource

        Args:
            name: The name of the csv asset
            base_directory: base directory path, relative to which CSV file paths will be collected
            regex: regex pattern that matches csv filenames that is used to label the batches
            order_by: sorting directive via either List[BatchSorter] or "{+|-}key" syntax: +/- (a/de)scending; + default
            kwargs: Extra keyword arguments should correspond to ``pandas.read_csv`` keyword args
        """
        asset = CSVAsset(
            name=name,
            base_directory=base_directory,  # type: ignore[arg-type]  # str will be coerced to Path
            regex=regex,  # type: ignore[arg-type]  # str with will coerced to Pattern
            order_by=order_by or [],  # type: ignore[arg-type]  # coerce list[str]
            **kwargs,
        )
        return self.add_asset(asset)

    def add_json_asset(
        self,
        name: str,
        base_directory: PathStr,
        regex: Union[str, re.Pattern],
        order_by: Optional[BatchSortersDefinition] = None,
        **kwargs,  # TODO: update signature to have specific keys & types
    ) -> JSONAsset:  # type: ignore[valid-type]
        """Adds a JSON asset to this pandas datasource

        Args:
            name: The name of the csv asset
            base_directory: base directory path, relative to which CSV file paths will be collected
            regex: regex pattern that matches csv filenames that is used to label the batches
            order_by: sorting directive via either List[BatchSorter] or "{+|-}key" syntax: +/- (a/de)scending; + default
            kwargs: Extra keyword arguments should correspond to ``pandas.read_json`` keyword args
        """
        asset = JSONAsset(
            name=name,
            base_directory=base_directory,  # type: ignore[arg-type]  # str will be coerced to Path
            regex=regex,  # type: ignore[arg-type]  # str with will coerced to Pattern
            order_by=order_by or [],  # type: ignore[arg-type]  # coerce list[str]
            **kwargs,
        )
        return self.add_asset(asset)

    def add_excel_asset(
        self,
        name: str,
        base_directory: PathStr,
        regex: Union[str, re.Pattern],
        order_by: Optional[BatchSortersDefinition] = None,
        **kwargs,  # TODO: update signature to have specific keys & types
    ) -> ExcelAsset:  # type: ignore[valid-type]
        """Adds a Excel asset to this pandas datasource

        Args:
            name: The name of the csv asset
            base_directory: base directory path, relative to which CSV file paths will be collected
            regex: regex pattern that matches csv filenames that is used to label the batches
            order_by: sorting directive via either List[BatchSorter] or "{+|-}key" syntax: +/- (a/de)scending; + default
            kwargs: Extra keyword arguments should correspond to ``pandas.read_excel`` keyword args
        """
        asset = ExcelAsset(
            name=name,
            base_directory=base_directory,  # type: ignore[arg-type]  # str will be coerced to Path
            regex=regex,  # type: ignore[arg-type]  # str with will coerced to Pattern
            order_by=order_by or [],  # type: ignore[arg-type]  # coerce list[str]
            **kwargs,
        )
        return self.add_asset(asset)

    def add_parquet_asset(
        self,
        name: str,
        base_directory: PathStr,
        regex: Union[str, re.Pattern],
        order_by: Optional[BatchSortersDefinition] = None,
        **kwargs,  # TODO: update signature to have specific keys & types
    ) -> ParquetAsset:  # type: ignore[valid-type]
        """Adds a parquet asset to this pandas datasource

        Args:
            name: The name of the csv asset
            base_directory: base directory path, relative to which CSV file paths will be collected
            regex: regex pattern that matches csv filenames that is used to label the batches
            order_by: sorting directive via either List[BatchSorter] or "{+|-}key" syntax: +/- (a/de)scending; + default
            kwargs: Extra keyword arguments should correspond to ``pandas.read_parquet`` keyword args
        """
        asset = ParquetAsset(
            name=name,
            base_directory=base_directory,  # type: ignore[arg-type]  # str will be coerced to Path
            regex=regex,  # type: ignore[arg-type]  # str with will coerced to Pattern
            order_by=order_by or [],  # type: ignore[arg-type]  # coerce list[str]
            **kwargs,
        )
        return self.add_asset(asset)<|MERGE_RESOLUTION|>--- conflicted
+++ resolved
@@ -36,21 +36,16 @@
 
 
 class _DataFrameAsset(DataAsset):
-<<<<<<< HEAD
     # Pandas specific class attrs
     _EXCLUDE_FROM_READER_OPTIONS: ClassVar[Set[str]] = {
         "name",
-        "path",
+        "base_directory",
         "regex",
         "order_by",
     }
 
-    # Pandas specific attrs
-    path: pathlib.Path
-=======
     # Pandas specific attributes
     base_directory: pathlib.Path
->>>>>>> b5845133
     regex: Pattern
 
     # Internal attributes
@@ -182,17 +177,7 @@
                 path=str(path),
                 reader_method=f"read_{self.type}",
                 reader_options=self.dict(
-<<<<<<< HEAD
                     exclude_unset=True, exclude=self._EXCLUDE_FROM_READER_OPTIONS
-=======
-                    exclude_unset=True,
-                    exclude={  # TODO: don't hardcode
-                        "name",
-                        "base_directory",
-                        "regex",
-                        "order_by",
-                    },
->>>>>>> b5845133
                 ),
             )
             execution_engine: ExecutionEngine = self.datasource.get_execution_engine()
