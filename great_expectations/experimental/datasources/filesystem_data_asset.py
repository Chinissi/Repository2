--- conflicted
+++ resolved
@@ -22,93 +22,6 @@
 
 
 class _FilesystemDataAsset(_FilePathDataAsset):
-<<<<<<< HEAD
-    def _get_reader_method(self) -> str:
-        raise NotImplementedError(
-            """One needs to explicitly provide "reader_method" for Filesystem DataAsset extensions as temporary \
-work-around, until "type" naming convention and method for obtaining 'reader_method' from it are established."""
-        )
-
-    def _get_reader_options_include(self) -> Set[str] | None:
-        raise NotImplementedError(
-            """One needs to explicitly provide set(str)-valued reader options for "pydantic.BaseModel.dict()" method \
-to use as its "include" directive for Filesystem style DataAsset processing."""
-        )
-
-    def test_connection(self) -> None:
-        """Test the connection for the FilesystemDataAsset.
-
-        Raises:
-            TestConnectionError: If the connection test fails.
-        """
-        datasource: PandasFilesystemDatasource | SparkDatasource = self.datasource
-
-        success = False
-        for filepath in datasource.base_directory.iterdir():
-            if self.regex.match(filepath.name):
-                # if one file in the path matches the regex, we consider this asset valid
-                success = True
-                break
-        if not success:
-            raise TestConnectionError(
-                f"No file at path: {datasource.base_directory.resolve()} matched the regex: {self.regex.pattern}"
-            )
-
-    def _fully_specified_batch_requests_with_path(
-        self, batch_request: BatchRequest
-    ) -> List[Tuple[BatchRequest, pathlib.Path]]:
-        """Generates a list fully specified batch requests from partial specified batch request
-
-        Args:
-            batch_request: A batch request
-
-        Returns:
-            A list of pairs (batch_request, path) where 'batch_request' is a fully specified
-            batch request and 'path' is the path to the corresponding file on disk.
-            This list will be empty if no files exist on disk that correspond to the input
-            batch request.
-        """
-        base_directory: pathlib.Path = self.datasource.base_directory
-        all_files: List[pathlib.Path] = list(pathlib.Path(base_directory).iterdir())
-
-        batch_requests_with_path: List[Tuple[BatchRequest, pathlib.Path]] = []
-
-        file_name: pathlib.Path
-        for file_name in all_files:
-            match = self._regex_parser.get_matches(target=file_name.name)
-            if match:
-                # Create the batch request that would correlate to this regex match
-                match_options = {}
-                for group_id in range(
-                    1, self._regex_parser.get_num_all_matched_group_values() + 1
-                ):
-                    match_options[
-                        self._all_group_index_to_group_name_mapping[group_id]
-                    ] = match.group(group_id)
-                # Determine if this file_name matches the batch_request
-                allowed_match = True
-                for key, value in batch_request.options.items():
-                    if match_options[key] != value:
-                        allowed_match = False
-                        break
-                if allowed_match:
-                    batch_requests_with_path.append(
-                        (
-                            BatchRequest(
-                                datasource_name=self.datasource.name,
-                                data_asset_name=self.name,
-                                options=match_options,
-                            ),
-                            base_directory / file_name,
-                        )
-                    )
-                    logger.debug(f"Matching path: {base_directory / file_name}")
-        if not batch_requests_with_path:
-            logger.warning(
-                f"Batch request {batch_request} corresponds to no data files."
-            )
-        return batch_requests_with_path
-=======
     _EXCLUDE_FROM_READER_OPTIONS: ClassVar[
         Set[str]
     ] = _FilePathDataAsset._EXCLUDE_FROM_READER_OPTIONS | {
@@ -117,7 +30,6 @@
 
     # Filesystem specific attributes
     glob_directive: str = "**/*"
->>>>>>> f0e89bdb
 
     def batch_request_options_template(
         self,
