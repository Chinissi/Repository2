--- conflicted
+++ resolved
@@ -44,14 +44,9 @@
         self,
         datasource_name: str,
         data_asset_name: str,
-<<<<<<< HEAD
-        regex: re.Pattern,
+        batching_regex: re.Pattern,
         s3_client: BaseClient,
         bucket: str,
-=======
-        bucket: str,
-        batching_regex: re.Pattern,
->>>>>>> 72099192
         prefix: str = "",
         delimiter: str = "/",
         max_keys: int = 1000,
