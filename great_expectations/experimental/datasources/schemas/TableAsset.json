{
    "title": "TableAsset",
    "description": "Base model for most ZEP pydantic models.\n\nAdds yaml dumping and parsing methods.\n\nExtra fields are not allowed.\n\nSerialization methods default to `exclude_unset = True` to prevent serializing\nconfigs full of mostly unset default values.\nAlso prevents passing along unset kwargs to BatchSpec.\nhttps://docs.pydantic.dev/usage/exporting_models/",
    "type": "object",
    "properties": {
        "name": {
            "title": "Name",
            "type": "string"
        },
        "type": {
            "title": "Type",
            "default": "table",
            "enum": [
                "table"
            ],
            "type": "string"
        },
        "order_by": {
            "title": "Order By",
            "type": "array",
            "items": {
                "$ref": "#/definitions/BatchSorter"
            }
        },
        "column_splitter": {
            "$ref": "#/definitions/SqlYearMonthSplitter"
        },
        "table_name": {
            "title": "Table Name",
            "type": "string"
<<<<<<< HEAD
        },
        "schema_name": {
            "title": "Schema Name",
            "type": "string"
        },
        "column_splitter": {
            "$ref": "#/definitions/SqlYearMonthSplitter"
=======
>>>>>>> 3c1fa715
        }
    },
    "required": [
        "name",
        "table_name"
    ],
    "additionalProperties": false,
    "definitions": {
        "BatchSorter": {
            "title": "BatchSorter",
            "type": "object",
            "properties": {
                "key": {
                    "title": "Key",
                    "type": "string"
                },
                "reverse": {
                    "title": "Reverse",
                    "default": false,
                    "type": "boolean"
                }
            },
            "required": [
                "key"
            ]
        },
        "SqlYearMonthSplitter": {
            "title": "SqlYearMonthSplitter",
            "type": "object",
            "properties": {
                "column_name": {
                    "title": "Column Name",
                    "type": "string"
                },
                "method_name": {
                    "title": "Method Name",
                    "default": "split_on_year_and_month",
                    "enum": [
                        "split_on_year_and_month"
                    ],
                    "type": "string"
                },
                "param_names": {
                    "title": "Param Names",
                    "type": "array",
                    "items": {
                        "enum": [
                            "year",
                            "month"
                        ],
                        "type": "string"
                    }
                }
            },
            "required": [
                "column_name"
            ]
        }
    }
}<|MERGE_RESOLUTION|>--- conflicted
+++ resolved
@@ -28,7 +28,6 @@
         "table_name": {
             "title": "Table Name",
             "type": "string"
-<<<<<<< HEAD
         },
         "schema_name": {
             "title": "Schema Name",
@@ -36,8 +35,6 @@
         },
         "column_splitter": {
             "$ref": "#/definitions/SqlYearMonthSplitter"
-=======
->>>>>>> 3c1fa715
         }
     },
     "required": [
