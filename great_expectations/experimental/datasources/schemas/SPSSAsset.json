--- conflicted
+++ resolved
@@ -27,26 +27,11 @@
             "type": "string",
             "format": "regex"
         },
-<<<<<<< HEAD
         "glob_directive": {
             "title": "Glob Directive",
             "default": "**/*",
             "type": "string"
         },
-        "path": {
-            "title": "Path",
-            "anyOf": [
-                {
-                    "type": "string"
-                },
-                {
-                    "type": "string",
-                    "format": "path"
-                }
-            ]
-        },
-=======
->>>>>>> 12440c8b
         "usecols": {
             "title": "Usecols",
             "anyOf": [
