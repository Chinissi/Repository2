from __future__ import annotations

import pydantic
from typing_extensions import Literal

<<<<<<< HEAD
from great_expectations.experimental.datasources.sql_datasource import (
    BatchSorter,
    BatchSortersDefinition,
    DatetimeRange,
    QueryAsset,
    SQLDatasource,
    SQLDatasourceError,
    SqlYearMonthSplitter,
    TableAsset,
    _query_for_year_and_month,
    _SQLAsset,
)


class SqliteTableAsset(TableAsset):
    # Subclass overrides
    type: Literal["sqlite_table"] = "sqlite_table"  # type: ignore[assignment]
    column_splitter: Optional[SqliteYearMonthSplitter] = None

    def add_year_and_month_splitter(
        self,
        column_name: str,
    ) -> SqliteTableAsset:
        """Associates a year month splitter with this SqliteTableAsset

        Args:
            column_name: A column name of the date column where year and month will be parsed out.

        Returns:
            This SqliteTableAsset so we can use this method fluently.
        """
        column_splitter = SqliteYearMonthSplitter(
            column_name=column_name,
        )
        column_splitter.test_connection(table_asset=self)
        self.column_splitter = column_splitter
        return self


class SqliteQueryAsset(QueryAsset):
    # Subclass overrides
    type: Literal["sqlite_query"] = "sqlite_query"  # type: ignore[assignment]
    column_splitter: Optional[SqliteYearMonthSplitter] = None

    def add_year_and_month_splitter(
        self,
        column_name: str,
    ) -> SqliteQueryAsset:
        """Associates a year month splitter with this SqliteQueryAsset

        Args:
            column_name: A column name of the date column where year and month will be parsed out.

        Returns:
            This SqliteQueryAsset so we can use this method fluently.
        """
        self.column_splitter = SqliteYearMonthSplitter(
            column_name=column_name,
        )
        return self


@pydantic_dc.dataclass(frozen=True)
class SqliteYearMonthSplitter(SqlYearMonthSplitter):
    method_name: Literal["split_on_year_and_month"] = "split_on_year_and_month"
    # noinspection Pydantic
    param_names: List[Literal["year", "month"]] = pydantic.Field(
        default_factory=lambda: ["year", "month"]
    )

    def param_defaults(self, sql_asset: _SQLAsset) -> Dict[str, List]:
        """Query sqlite database to get the years and months to split over.

        Args:
            sql_asset: A Sqlite*Asset over which we want to split the data.
        """
        if not isinstance(sql_asset, tuple(_SqliteAssets)):
            raise SQLDatasourceError(
                "SQL asset passed to SqliteYearMonthSplitter is not a Sqlite*Asset. It is "
                f"{sql_asset}"
            )

        return _query_for_year_and_month(
            sql_asset, self.column_name, _get_sqlite_datetime_range
        )


def _get_sqlite_datetime_range(
    conn: sqlalchemy.engine.base.Connection,
    selectable: sqlalchemy.sql.Selectable,
    col_name: str,
) -> DatetimeRange:
    import sqlalchemy as sa

    column = sa.column(col_name)
    query = sa.select(
        [
            sa.func.strftime("%Y%m%d", sa.func.min(column)),
            sa.func.strftime("%Y%m%d", sa.func.max(column)),
        ]
    ).select_from(selectable)
    min_max_dt = [
        datetime.strptime(dt, "%Y%m%d")
        for dt in list(
            conn.execute(query.compile(compile_kwargs={"literal_binds": True}))
        )[0]
    ]
    if min_max_dt[0] is None or min_max_dt[1] is None:
        raise SQLDatasourceError(
            f"Data date range can not be determined for the query: {query}. The returned range was {min_max_dt}."
        )
    return DatetimeRange(min=min_max_dt[0], max=min_max_dt[1])


_SqliteAssets: List[Type[DataAsset]] = [SqliteTableAsset, SqliteQueryAsset]
# Unfortunately the following types can't be derived from _SqliteAssets above because mypy doesn't
# support programmatically unrolling this list, eg Union[*_SqliteAssets] is not supported.
SqliteAssetTypes = Union[SqliteTableAsset, SqliteQueryAsset]
SqliteAssetType = TypeVar("SqliteAssetType", SqliteTableAsset, SqliteQueryAsset)
=======
from great_expectations.experimental.datasources.sql_datasource import SQLDatasource
>>>>>>> 2fb97b9d


class SqliteDsn(pydantic.AnyUrl):
    allowed_schemes = {
        "sqlite",
        "sqlite+pysqlite",
        "sqlite+aiosqlite",
        "sqlite+pysqlcipher",
    }
    host_required = False


class SqliteDatasource(SQLDatasource):
    """Adds a sqlite datasource to the data context.

    Args:
        name: The name of this sqlite datasource.
        connection_string: The SQLAlchemy connection string used to connect to the sqlite database.
            For example: "sqlite:///path/to/file.db"
        assets: An optional dictionary whose keys are TableAsset names and whose values
            are TableAsset objects.
    """

    # Subclass instance var overrides
    # right side of the operator determines the type name
    # left side enforces the names on instance creation
    type: Literal["sqlite"] = "sqlite"  # type: ignore[assignment]
<<<<<<< HEAD
    connection_string: SqliteDsn
    assets: Dict[str, SqliteAssetTypes] = {}  # type: ignore[assignment]

    def add_table_asset(
        self,
        name: str,
        table_name: str,
        schema_name: Optional[str] = None,
        order_by: Optional[BatchSortersDefinition] = None,
    ) -> SqliteTableAsset:
        """Adds a sqlite table asset to this sqlite datasource.

        Args:
            name: The name of this table asset.
            table_name: The table where the data resides.
            schema_name: The schema that holds the table.
            order_by: A list of BatchSorters or BatchSorter strings.

        Returns:
            The SqliteTableAsset that is added to the datasource.
        """
        order_by_sorters: list[BatchSorter] = self.parse_order_by_sorters(
            order_by=order_by
        )
        asset = SqliteTableAsset(
            name=name,
            table_name=table_name,
            schema_name=schema_name,
            order_by=order_by_sorters,
        )
        asset._datasource = self
        self.assets[name] = asset
        return asset

    def add_query_asset(
        self,
        name: str,
        query: str,
        order_by: Optional[BatchSortersDefinition] = None,
    ) -> SqliteQueryAsset:
        """Adds a sqlite query asset to this sqlite datasource.

        Args:
            name: The name of this table asset.
            query: The SELECT query to selects the data to validate. It must begin with the "SELECT".
            order_by: A list of BatchSorters or BatchSorter strings.

        Returns:
            The SqliteTableAsset that is added to the datasource.
        """
        order_by_sorters: list[BatchSorter] = self.parse_order_by_sorters(
            order_by=order_by
        )
        asset = SqliteQueryAsset(
            name=name,
            query=query,
            order_by=order_by_sorters,
        )
        asset._datasource = self
        self.assets[name] = asset
        return asset
=======
    connection_string: SqliteDsn
>>>>>>> 2fb97b9d
<|MERGE_RESOLUTION|>--- conflicted
+++ resolved
@@ -3,129 +3,7 @@
 import pydantic
 from typing_extensions import Literal
 
-<<<<<<< HEAD
-from great_expectations.experimental.datasources.sql_datasource import (
-    BatchSorter,
-    BatchSortersDefinition,
-    DatetimeRange,
-    QueryAsset,
-    SQLDatasource,
-    SQLDatasourceError,
-    SqlYearMonthSplitter,
-    TableAsset,
-    _query_for_year_and_month,
-    _SQLAsset,
-)
-
-
-class SqliteTableAsset(TableAsset):
-    # Subclass overrides
-    type: Literal["sqlite_table"] = "sqlite_table"  # type: ignore[assignment]
-    column_splitter: Optional[SqliteYearMonthSplitter] = None
-
-    def add_year_and_month_splitter(
-        self,
-        column_name: str,
-    ) -> SqliteTableAsset:
-        """Associates a year month splitter with this SqliteTableAsset
-
-        Args:
-            column_name: A column name of the date column where year and month will be parsed out.
-
-        Returns:
-            This SqliteTableAsset so we can use this method fluently.
-        """
-        column_splitter = SqliteYearMonthSplitter(
-            column_name=column_name,
-        )
-        column_splitter.test_connection(table_asset=self)
-        self.column_splitter = column_splitter
-        return self
-
-
-class SqliteQueryAsset(QueryAsset):
-    # Subclass overrides
-    type: Literal["sqlite_query"] = "sqlite_query"  # type: ignore[assignment]
-    column_splitter: Optional[SqliteYearMonthSplitter] = None
-
-    def add_year_and_month_splitter(
-        self,
-        column_name: str,
-    ) -> SqliteQueryAsset:
-        """Associates a year month splitter with this SqliteQueryAsset
-
-        Args:
-            column_name: A column name of the date column where year and month will be parsed out.
-
-        Returns:
-            This SqliteQueryAsset so we can use this method fluently.
-        """
-        self.column_splitter = SqliteYearMonthSplitter(
-            column_name=column_name,
-        )
-        return self
-
-
-@pydantic_dc.dataclass(frozen=True)
-class SqliteYearMonthSplitter(SqlYearMonthSplitter):
-    method_name: Literal["split_on_year_and_month"] = "split_on_year_and_month"
-    # noinspection Pydantic
-    param_names: List[Literal["year", "month"]] = pydantic.Field(
-        default_factory=lambda: ["year", "month"]
-    )
-
-    def param_defaults(self, sql_asset: _SQLAsset) -> Dict[str, List]:
-        """Query sqlite database to get the years and months to split over.
-
-        Args:
-            sql_asset: A Sqlite*Asset over which we want to split the data.
-        """
-        if not isinstance(sql_asset, tuple(_SqliteAssets)):
-            raise SQLDatasourceError(
-                "SQL asset passed to SqliteYearMonthSplitter is not a Sqlite*Asset. It is "
-                f"{sql_asset}"
-            )
-
-        return _query_for_year_and_month(
-            sql_asset, self.column_name, _get_sqlite_datetime_range
-        )
-
-
-def _get_sqlite_datetime_range(
-    conn: sqlalchemy.engine.base.Connection,
-    selectable: sqlalchemy.sql.Selectable,
-    col_name: str,
-) -> DatetimeRange:
-    import sqlalchemy as sa
-
-    column = sa.column(col_name)
-    query = sa.select(
-        [
-            sa.func.strftime("%Y%m%d", sa.func.min(column)),
-            sa.func.strftime("%Y%m%d", sa.func.max(column)),
-        ]
-    ).select_from(selectable)
-    min_max_dt = [
-        datetime.strptime(dt, "%Y%m%d")
-        for dt in list(
-            conn.execute(query.compile(compile_kwargs={"literal_binds": True}))
-        )[0]
-    ]
-    if min_max_dt[0] is None or min_max_dt[1] is None:
-        raise SQLDatasourceError(
-            f"Data date range can not be determined for the query: {query}. The returned range was {min_max_dt}."
-        )
-    return DatetimeRange(min=min_max_dt[0], max=min_max_dt[1])
-
-
-_SqliteAssets: List[Type[DataAsset]] = [SqliteTableAsset, SqliteQueryAsset]
-# Unfortunately the following types can't be derived from _SqliteAssets above because mypy doesn't
-# support programmatically unrolling this list, eg Union[*_SqliteAssets] is not supported.
-SqliteAssetTypes = Union[SqliteTableAsset, SqliteQueryAsset]
-SqliteAssetType = TypeVar("SqliteAssetType", SqliteTableAsset, SqliteQueryAsset)
-=======
 from great_expectations.experimental.datasources.sql_datasource import SQLDatasource
->>>>>>> 2fb97b9d
 
 
 class SqliteDsn(pydantic.AnyUrl):
@@ -153,68 +31,4 @@
     # right side of the operator determines the type name
     # left side enforces the names on instance creation
     type: Literal["sqlite"] = "sqlite"  # type: ignore[assignment]
-<<<<<<< HEAD
-    connection_string: SqliteDsn
-    assets: Dict[str, SqliteAssetTypes] = {}  # type: ignore[assignment]
-
-    def add_table_asset(
-        self,
-        name: str,
-        table_name: str,
-        schema_name: Optional[str] = None,
-        order_by: Optional[BatchSortersDefinition] = None,
-    ) -> SqliteTableAsset:
-        """Adds a sqlite table asset to this sqlite datasource.
-
-        Args:
-            name: The name of this table asset.
-            table_name: The table where the data resides.
-            schema_name: The schema that holds the table.
-            order_by: A list of BatchSorters or BatchSorter strings.
-
-        Returns:
-            The SqliteTableAsset that is added to the datasource.
-        """
-        order_by_sorters: list[BatchSorter] = self.parse_order_by_sorters(
-            order_by=order_by
-        )
-        asset = SqliteTableAsset(
-            name=name,
-            table_name=table_name,
-            schema_name=schema_name,
-            order_by=order_by_sorters,
-        )
-        asset._datasource = self
-        self.assets[name] = asset
-        return asset
-
-    def add_query_asset(
-        self,
-        name: str,
-        query: str,
-        order_by: Optional[BatchSortersDefinition] = None,
-    ) -> SqliteQueryAsset:
-        """Adds a sqlite query asset to this sqlite datasource.
-
-        Args:
-            name: The name of this table asset.
-            query: The SELECT query to selects the data to validate. It must begin with the "SELECT".
-            order_by: A list of BatchSorters or BatchSorter strings.
-
-        Returns:
-            The SqliteTableAsset that is added to the datasource.
-        """
-        order_by_sorters: list[BatchSorter] = self.parse_order_by_sorters(
-            order_by=order_by
-        )
-        asset = SqliteQueryAsset(
-            name=name,
-            query=query,
-            order_by=order_by_sorters,
-        )
-        asset._datasource = self
-        self.assets[name] = asset
-        return asset
-=======
-    connection_string: SqliteDsn
->>>>>>> 2fb97b9d
+    connection_string: SqliteDsn