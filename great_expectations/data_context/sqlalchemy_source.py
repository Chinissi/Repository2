--- conflicted
+++ resolved
@@ -5,7 +5,6 @@
 import yaml
 import sqlalchemy
 from sqlalchemy import create_engine, MetaData
-import sqlalchemy.engine.url as url
 
 
 class SqlAlchemyDataSource(DataSource):
@@ -19,8 +18,6 @@
     def __init__(self, *args, **kwargs):
         super(SqlAlchemyDataSource, self).__init__(*args, **kwargs)
         self.meta = MetaData()
-        # TODO: add logic for dealing with other configuration parameters than options
-        self.connect(*args, **kwargs)
 
         profile_name = kwargs.pop("profile_name", None)
         profiles_filepath = kwargs.pop("profiles_filepath"," ~/.great_expectations/profiles.yml")
@@ -35,11 +32,9 @@
         tables = [str(table) for table in self.meta.sorted_tables]
         return tables
 
-<<<<<<< HEAD
     def _get_sqlalchemy_connection_options(self, profile_name, profiles_filepath):
         with open(os.path.expanduser(profiles_filepath), "r") as data:
             profiles_config = yaml.safe_load(data) or {}
-            print(profiles_config)
 
         db_config = profiles_config[profile_name]["sqlaclhemy"]
         options = \
@@ -52,15 +47,6 @@
                 database=db_config["dbname"],
             )
         return options
-=======
-    def get_data_asset(self, data_asset_name, custom_sql=None, schema=None, data_context=None):
-        return SqlAlchemyDataset(table_name=data_asset_name, engine=self.engine, custom_sql=custom_sql, schema=schema, data_context=data_context)
-
-    @classmethod
-    def _get_db_connection_options_from_profile(cls, profile):
-        return url.URL(**profile)
-
->>>>>>> 7493c278
 
     def get_data_asset(self, data_asset_name, custom_sql=None, schema=None, data_context=None):
         return SqlAlchemyDataset(table_name=data_asset_name, engine=self.engine, custom_sql=custom_sql, schema=schema, data_context=data_context, data_asset_name=data_asset_name)
