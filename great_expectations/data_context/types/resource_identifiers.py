import logging
import warnings
from typing import Union

<<<<<<< HEAD
from dateutil.parser import ParserError, parse
from marshmallow import Schema, fields, post_load

from great_expectations.core import IDDict, RunIdentifier, RunIdentifierSchema
from great_expectations.core.data_context_key import DataContextKey
from great_expectations.core.id_dict import BatchKwargs
from great_expectations.exceptions import DataContextError, InvalidDataContextKeyError
=======
from great_expectations.core import IDDict
from great_expectations.core.data_context_key import DataContextKey
from great_expectations.exceptions import DataContextError, InvalidDataContextKeyError
from marshmallow import Schema, fields, post_load
>>>>>>> fb1b1ce7

logger = logging.getLogger(__name__)


class ExpectationSuiteIdentifier(DataContextKey):
    def __init__(self, expectation_suite_name: str):
        super(ExpectationSuiteIdentifier, self).__init__()
        if not isinstance(expectation_suite_name, str):
            raise InvalidDataContextKeyError(
                f"expectation_suite_name must be a string, not {type(expectation_suite_name).__name__}"
            )
        self._expectation_suite_name = expectation_suite_name

    @property
    def expectation_suite_name(self):
        return self._expectation_suite_name

    def to_tuple(self):
        return tuple(self.expectation_suite_name.split("."))

    def to_fixed_length_tuple(self):
        return (self.expectation_suite_name,)

    @classmethod
    def from_tuple(cls, tuple_):
        return cls(".".join(tuple_))

    @classmethod
    def from_fixed_length_tuple(cls, tuple_):
        return cls(expectation_suite_name=tuple_[0])

    def __repr__(self):
        return self.__class__.__name__ + "::" + self._expectation_suite_name


class ExpectationSuiteIdentifierSchema(Schema):
    expectation_suite_name = fields.Str()

    # noinspection PyUnusedLocal
    @post_load
    def make_expectation_suite_identifier(self, data, **kwargs):
        return ExpectationSuiteIdentifier(**data)


class BatchIdentifier(DataContextKey):
    """A BatchIdentifier tracks """

    def __init__(
        self,
        batch_identifier: Union[BatchKwargs, dict, str],
        data_asset_name: str = None,
    ):
        super(BatchIdentifier, self).__init__()
        # if isinstance(batch_identifier, (BatchKwargs, dict)):
        #     self._batch_identifier = batch_identifier.batch_fingerprint

        self._batch_identifier = batch_identifier
        self._data_asset_name = data_asset_name

    @property
    def batch_identifier(self):
        return self._batch_identifier

    @property
    def data_asset_name(self):
        return self._data_asset_name

    def to_tuple(self):
        return (self.batch_identifier,)

    @classmethod
    def from_tuple(cls, tuple_):
        return cls(batch_identifier=tuple_[0])


class BatchIdentifierSchema(Schema):
    batch_identifier = fields.Str()
    data_asset_name = fields.Str()

    # noinspection PyUnusedLocal
    @post_load
    def make_batch_identifier(self, data, **kwargs):
        return BatchIdentifier(**data)


class ValidationResultIdentifier(DataContextKey):
    """A ValidationResultIdentifier identifies a validation result by the fully qualified expectation_suite_identifer
    and run_id.
    """

    def __init__(self, expectation_suite_identifier, run_id, batch_identifier):
        """Constructs a ValidationResultIdentifier

        Args:
            expectation_suite_identifier (ExpectationSuiteIdentifier, list, tuple, or dict):
                identifying information for the fully qualified expectation suite used to validate
            run_id (RunIdentifier): The run_id for which validation occurred
        """
        super(ValidationResultIdentifier, self).__init__()
        self._expectation_suite_identifier = expectation_suite_identifier
        if isinstance(run_id, str):
            warnings.warn(
                "String run_ids will be deprecated in the future. Please provide a run_id of type "
                "RunIdentifier(run_name=None, run_time=None), or a dictionary containing run_name "
                "and run_time (both optional).",
                DeprecationWarning,
            )
            try:
                run_time = parse(run_id)
            except ParserError:
                run_time = None
            run_id = RunIdentifier(run_name=run_id, run_time=run_time)
        elif isinstance(run_id, dict):
            run_id = RunIdentifier(**run_id)
        elif run_id is None:
            run_id = RunIdentifier()
        elif not isinstance(run_id, RunIdentifier):
            run_id = RunIdentifier(run_name=str(run_id))

        self._run_id = run_id
        self._batch_identifier = batch_identifier

    @property
    def expectation_suite_identifier(self):
        return self._expectation_suite_identifier

    @property
    def run_id(self):
        return self._run_id

    @property
    def batch_identifier(self):
        return self._batch_identifier

    def to_tuple(self):
        return tuple(
            list(self.expectation_suite_identifier.to_tuple())
<<<<<<< HEAD
            + list(self.run_id.to_tuple())
            + [self.batch_identifier or "__none__"]
        )

    def to_fixed_length_tuple(self):
        return tuple(
            [self.expectation_suite_identifier.expectation_suite_name]
            + list(self.run_id.to_tuple())
            + [self.batch_identifier or "__none__"]
=======
            + [self.run_id or "__none__", self.batch_identifier or "__none__"]
        )

    def to_fixed_length_tuple(self):
        return (
            self.expectation_suite_identifier.expectation_suite_name,
            self.run_id or "__none__",
            self.batch_identifier or "__none__",
>>>>>>> fb1b1ce7
        )

    @classmethod
    def from_tuple(cls, tuple_):
        return cls(
<<<<<<< HEAD
            ExpectationSuiteIdentifier.from_tuple(tuple_[0:-3]),
            RunIdentifier.from_tuple((tuple_[-3], tuple_[-2])),
            tuple_[-1],
=======
            ExpectationSuiteIdentifier.from_tuple(tuple_[0:-2]), tuple_[-2], tuple_[-1]
>>>>>>> fb1b1ce7
        )

    @classmethod
    def from_fixed_length_tuple(cls, tuple_):
        return cls(
            ExpectationSuiteIdentifier(tuple_[0]),
            RunIdentifier.from_tuple((tuple_[1], tuple_[2])),
            tuple_[3],
        )

    @classmethod
    def from_object(cls, validation_result):
        batch_kwargs = validation_result.meta.get("batch_kwargs", {})
        if isinstance(batch_kwargs, IDDict):
            batch_identifier = batch_kwargs.to_id()
        elif isinstance(batch_kwargs, dict):
            batch_identifier = IDDict(batch_kwargs).to_id()
        else:
            raise DataContextError(
                "Unable to construct ValidationResultIdentifier from provided object."
            )
        return cls(
            expectation_suite_identifier=ExpectationSuiteIdentifier(
                validation_result.meta["expectation_suite_name"]
            ),
            run_id=validation_result.meta.get("run_id"),
            batch_identifier=batch_identifier,
        )


class ValidationResultIdentifierSchema(Schema):
    expectation_suite_identifier = fields.Nested(
        ExpectationSuiteIdentifierSchema,
        required=True,
        error_messages={
            "required": "expectation_suite_identifier is required for a ValidationResultIdentifier"
        },
    )
<<<<<<< HEAD
    run_id = fields.Nested(
        RunIdentifierSchema,
=======
    run_id = fields.Str(
>>>>>>> fb1b1ce7
        required=True,
        error_messages={
            "required": "run_id is required for a " "ValidationResultIdentifier"
        },
    )
    batch_identifier = fields.Nested(BatchIdentifierSchema, required=True)

    # noinspection PyUnusedLocal
    @post_load
    def make_validation_result_identifier(self, data, **kwargs):
        return ValidationResultIdentifier(**data)


class SiteSectionIdentifier(DataContextKey):
    def __init__(self, site_section_name, resource_identifier):
        self._site_section_name = site_section_name
        if site_section_name in ["validations", "profiling"]:
            if isinstance(resource_identifier, ValidationResultIdentifier):
                self._resource_identifier = resource_identifier
            elif isinstance(resource_identifier, (tuple, list)):
                self._resource_identifier = ValidationResultIdentifier(
                    *resource_identifier
                )
            else:
                self._resource_identifier = ValidationResultIdentifier(
                    **resource_identifier
                )
        elif site_section_name == "expectations":
            if isinstance(resource_identifier, ExpectationSuiteIdentifier):
                self._resource_identifier = resource_identifier
            elif isinstance(resource_identifier, (tuple, list)):
                self._resource_identifier = ExpectationSuiteIdentifier(
                    *resource_identifier
                )
            else:
                self._resource_identifier = ExpectationSuiteIdentifier(
                    **resource_identifier
                )
        else:
            raise InvalidDataContextKeyError(
                "SiteSectionIdentifier only supports 'validations' and 'expectations' as site section names"
            )

    @property
    def site_section_name(self):
        return self._site_section_name

    @property
    def resource_identifier(self):
        return self._resource_identifier

    def to_tuple(self):
        site_section_identifier_tuple_list = [self.site_section_name] + list(
            self.resource_identifier.to_tuple()
        )
        return tuple(site_section_identifier_tuple_list)

    @classmethod
    def from_tuple(cls, tuple_):
        if tuple_[0] == "validations":
            return cls(
                site_section_name=tuple_[0],
                resource_identifier=ValidationResultIdentifier.from_tuple(tuple_[1:]),
            )
        elif tuple_[0] == "expectations":
            return cls(
                site_section_name=tuple_[0],
                resource_identifier=ExpectationSuiteIdentifier.from_tuple(tuple_[1:]),
            )
        else:
            raise InvalidDataContextKeyError(
                "SiteSectionIdentifier only supports 'validations' and 'expectations' as site section names"
            )


expectationSuiteIdentifierSchema = ExpectationSuiteIdentifierSchema()
validationResultIdentifierSchema = ValidationResultIdentifierSchema()
runIdentifierSchema = RunIdentifierSchema()
batchIdentifierSchema = BatchIdentifierSchema()<|MERGE_RESOLUTION|>--- conflicted
+++ resolved
@@ -2,7 +2,6 @@
 import warnings
 from typing import Union
 
-<<<<<<< HEAD
 from dateutil.parser import ParserError, parse
 from marshmallow import Schema, fields, post_load
 
@@ -10,12 +9,6 @@
 from great_expectations.core.data_context_key import DataContextKey
 from great_expectations.core.id_dict import BatchKwargs
 from great_expectations.exceptions import DataContextError, InvalidDataContextKeyError
-=======
-from great_expectations.core import IDDict
-from great_expectations.core.data_context_key import DataContextKey
-from great_expectations.exceptions import DataContextError, InvalidDataContextKeyError
-from marshmallow import Schema, fields, post_load
->>>>>>> fb1b1ce7
 
 logger = logging.getLogger(__name__)
 
@@ -153,7 +146,6 @@
     def to_tuple(self):
         return tuple(
             list(self.expectation_suite_identifier.to_tuple())
-<<<<<<< HEAD
             + list(self.run_id.to_tuple())
             + [self.batch_identifier or "__none__"]
         )
@@ -163,28 +155,14 @@
             [self.expectation_suite_identifier.expectation_suite_name]
             + list(self.run_id.to_tuple())
             + [self.batch_identifier or "__none__"]
-=======
-            + [self.run_id or "__none__", self.batch_identifier or "__none__"]
-        )
-
-    def to_fixed_length_tuple(self):
-        return (
-            self.expectation_suite_identifier.expectation_suite_name,
-            self.run_id or "__none__",
-            self.batch_identifier or "__none__",
->>>>>>> fb1b1ce7
         )
 
     @classmethod
     def from_tuple(cls, tuple_):
         return cls(
-<<<<<<< HEAD
             ExpectationSuiteIdentifier.from_tuple(tuple_[0:-3]),
             RunIdentifier.from_tuple((tuple_[-3], tuple_[-2])),
             tuple_[-1],
-=======
-            ExpectationSuiteIdentifier.from_tuple(tuple_[0:-2]), tuple_[-2], tuple_[-1]
->>>>>>> fb1b1ce7
         )
 
     @classmethod
@@ -223,12 +201,8 @@
             "required": "expectation_suite_identifier is required for a ValidationResultIdentifier"
         },
     )
-<<<<<<< HEAD
     run_id = fields.Nested(
         RunIdentifierSchema,
-=======
-    run_id = fields.Str(
->>>>>>> fb1b1ce7
         required=True,
         error_messages={
             "required": "run_id is required for a " "ValidationResultIdentifier"
