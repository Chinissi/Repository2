--- conflicted
+++ resolved
@@ -31,19 +31,10 @@
         return self._expectation_suite_name
 
     def to_tuple(self):
-<<<<<<< HEAD
-        if PY3:
-            return (*self.data_asset_name.to_tuple(), self.expectation_suite_name)
-        else:
-            expectation_suite_identifier_tuple_list = \
-                list(self.data_asset_name.to_tuple()) + [self.expectation_suite_name]
-            return tuple(expectation_suite_identifier_tuple_list)
-=======
         # PYTHON 2--convert to (*self.data_asset_name.to_tuple(), self.expectation_suite_name) when no longer needed
         expectation_suite_identifier_tuple_list = \
             list(self.data_asset_name.to_tuple()) + [self.expectation_suite_name]
         return tuple(expectation_suite_identifier_tuple_list)
->>>>>>> ac9f7f23
 
     @classmethod
     def from_tuple(cls, tuple_):
@@ -94,19 +85,11 @@
         return self._run_id
 
     def to_tuple(self):
-<<<<<<< HEAD
-        if PY3:
-            return (*self.expectation_suite_identifier.to_tuple(), self.run_id)
-        else:
-            validation_result_identifier_tuple_list = list(self.expectation_suite_identifier.to_tuple()) + [self.run_id]
-            return tuple(validation_result_identifier_tuple_list)
-=======
         # if PY3:
         #     return (*self.expectation_suite_identifier.to_tuple(), self.run_id)
         # else:
         validation_result_identifier_tuple_list = list(self.expectation_suite_identifier.to_tuple()) + [self.run_id]
         return tuple(validation_result_identifier_tuple_list)
->>>>>>> ac9f7f23
 
     @classmethod
     def from_tuple(cls, tuple_):
@@ -127,24 +110,6 @@
     def make_validation_result_identifier(self, data, **kwargs):
         return ValidationResultIdentifier(**data)
 
-<<<<<<< HEAD
-# # TODO: Rename to ValidatioResultKey, for consistency
-# class ValidationResultIdentifier(OrderedDataContextKey):
-#     _key_order = [
-#         "expectation_suite_identifier",
-#         "run_id",
-#         # "purpose"
-#     ]
-#     _key_types = {
-#         "expectation_suite_identifier": ExpectationSuiteIdentifier,
-#         "run_id": string_types
-#     }
-#     # NOTE: This pattern is kinda awkward. It would be nice to ONLY specify _key_order
-#     _required_keys = set(_key_order)
-#     _allowed_keys = set(_key_order)
-
-=======
->>>>>>> ac9f7f23
 
 class SiteSectionIdentifier(DataContextKey):
     def __init__(self, site_section_name, resource_identifier):
@@ -177,19 +142,11 @@
         return self._resource_identifier
 
     def to_tuple(self):
-<<<<<<< HEAD
-        if PY3:
-            return (self.site_section_name, *self.resource_identifier.to_tuple())
-        else:
-            site_section_identifier_tuple_list = [self.site_section_name] + list(self.resource_identifier.to_tuple())
-            return tuple(site_section_identifier_tuple_list)
-=======
         # if PY3:
         #     return (self.site_section_name, *self.resource_identifier.to_tuple())
         # else:
         site_section_identifier_tuple_list = [self.site_section_name] + list(self.resource_identifier.to_tuple())
         return tuple(site_section_identifier_tuple_list)
->>>>>>> ac9f7f23
 
     @classmethod
     def from_tuple(cls, tuple_):
@@ -208,31 +165,6 @@
                 "SiteSectionIdentifier only supports 'validations' and 'expectations' as site section names"
             )
 
-<<<<<<< HEAD
-#
-# # TODO: Rename to SiteSectionKey, for consistency
-# class SiteSectionIdentifier(DataContextKey):
-#     _required_keys = set([
-#         "site_section_name",
-#         "resource_identifier",
-#     ])
-#     _allowed_keys = _required_keys
-#     _key_types = {
-#         "site_section_name" : string_types,
-#         "resource_identifier" : DataContextKey,
-#         # "resource_identifier", ... is NOT strictly typed, since it can contain any type of ResourceIdentifier
-#     }
-#
-#     def __hash__(self):
-#         return hash((self.site_section_name, self.resource_identifier.to_tuple()))
-#
-#     def __eq__(self, other):
-#         print(self)
-#         print(other)
-#         return self.__hash__() == other.__hash__()
-
-=======
->>>>>>> ac9f7f23
 
 dataAssetIdentifierSchema = DataAssetIdentifierSchema(strict=True)
 expectationSuiteIdentifierSchema = ExpectationSuiteIdentifierSchema(strict=True)
