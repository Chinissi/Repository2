--- conflicted
+++ resolved
@@ -6,13 +6,9 @@
 from great_expectations.core.data_context_key import DataContextVariableKey
 from great_expectations.data_context.types.base import (
     AnonymizedUsageStatisticsConfig,
-<<<<<<< HEAD
     ConcurrencyConfig,
     NotebookConfig,
     ProgressBarsConfig,
-=======
-    NotebookConfig,
->>>>>>> b970c5c2
 )
 from great_expectations.data_context.types.resource_identifiers import GeCloudIdentifier
 
@@ -210,22 +206,6 @@
         """
         return self._get(DataContextVariableSchema.PROFILER_STORE_NAME)
 
-<<<<<<< HEAD
-    def set_concurrency(self, concurrency: ConcurrencyConfig) -> None:
-        """
-        Setter for `concurrency`.
-        """
-        self._set(
-            DataContextVariableSchema.CONCURRENCY,
-            concurrency,
-        )
-
-    def get_concurrency(self) -> Optional[ConcurrencyConfig]:
-        """
-        Getter for `concurrency`.
-        """
-        return self._get(DataContextVariableSchema.CONCURRENCY)
-=======
     def set_stores(self, stores: dict) -> None:
         """
         Setter for `stores`.
@@ -283,7 +263,21 @@
         Getter for `notebooks`.
         """
         return self._get(DataContextVariableSchema.NOTEBOOKS)
->>>>>>> b970c5c2
+
+    def set_concurrency(self, concurrency: ConcurrencyConfig) -> None:
+        """
+        Setter for `concurrency`.
+        """
+        self._set(
+            DataContextVariableSchema.CONCURRENCY,
+            concurrency,
+        )
+
+    def get_concurrency(self) -> Optional[ConcurrencyConfig]:
+        """
+        Getter for `concurrency`.
+        """
+        return self._get(DataContextVariableSchema.CONCURRENCY)
 
 
 @dataclass
