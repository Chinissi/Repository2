import enum
from abc import ABC, abstractmethod
from dataclasses import dataclass
from typing import Any, Optional

from great_expectations.core.data_context_key import DataContextVariableKey
from great_expectations.data_context.types.resource_identifiers import GeCloudIdentifier


class DataContextVariableSchema(str, enum.Enum):
    CONFIG_VERSION = "config_version"
    DATASOURCES = "datasources"
    EXPECTATIONS_STORE_NAME = "expectations_store_name"
    VALIDATIONS_STORE_NAME = "validations_store_name"
    EVALUATION_PARAMETER_STORE_NAME = "evaluation_parameter_store_name"
    CHECKPOINT_STORE_NAME = "checkpoint_store_name"
    PROFILER_STORE_NAME = "profiler_store_name"
    PLUGINS_DIRECTORY = "plugins_directory"
    STORES = "stores"
    DATA_DOCS_SITES = "data_docs_sites"
    NOTEBOOKS = "notebooks"
    CONFIG_VARIABLES_FILE_PATH = "config_variables_file_path"
    ANONYMIZED_USAGE_STATISTICS = "anonymous_usage_statistics"
    CONCURRENCY = "concurrency"
    PROGRESS_BARS = "progress_bars"

    @classmethod
    def has_value(cls, value: str) -> bool:
        """
        Checks whether or not a string is a value from the possible enum pairs.
        """
        return value in cls._value2member_map_


@dataclass
class DataContextVariables(ABC):
    """
    Wrapper object around data context variables set in the `great_expectations.yml` config file.

    Child classes should instantiate their own stores to ensure that changes made to this object
    are persisted for future usage (i.e. filesystem I/O or HTTP request to a Cloud endpoint).

    Should maintain parity with the `DataContextConfig`.
    """

    config_version: Optional[float] = None
    expectations_store_name: Optional[str] = None
    validations_store_name: Optional[str] = None
    evaluation_parameter_store_name: Optional[str] = None
    checkpoint_store_name: Optional[str] = None
    profiler_store_name: Optional[str] = None
    plugins_directory: Optional[str] = None
    stores: Optional[dict] = None
    data_docs_sites: Optional[dict] = None
    notebooks: Optional[dict] = None
    config_variables_file_path: Optional[str] = None
    anonymous_usage_statistics: Optional[dict] = None
    concurrency: Optional[dict] = None
    progress_bars: Optional[dict] = None
    _store: Optional["DataContextVariablesStore"] = None  # noqa: F821

    @property
    def store(self) -> "DataContextVariablesStore":  # noqa: F821
        if self._store is None:
            self._store = self._init_store()
        return self._store

    @abstractmethod
    def _init_store(self) -> "DataContextVariablesStore":  # noqa: F821
        raise NotImplementedError

    def _get_key(self, attr: DataContextVariableSchema) -> DataContextVariableKey:
        # Chetan - 20220607 - As it stands, DataContextVariables can only perform CRUD on entire objects.
        # The DataContextVariablesKey, when used with an appropriate Store and StoreBackend, gives the ability to modify
        # individual elements of nested config objects.

        key: DataContextVariableKey = DataContextVariableKey(resource_type=attr.value)
        return key

    def _set(self, attr: DataContextVariableSchema, value: Any) -> None:
        setattr(self, attr.value, value)
        key: DataContextVariableKey = self._get_key(attr)
        self.store.set(key=key, value=value)

    def _get(self, attr: DataContextVariableSchema) -> Any:
        val: Any = getattr(self, attr.value)
        return val

    def set_config_version(self, config_version: float) -> None:
        """
        Setter for `config_version`.
        """
        self._set(DataContextVariableSchema.CONFIG_VERSION, config_version)

    def get_config_version(self) -> Optional[float]:
        """
        Getter for `config_version`.
        """
        return self._get(DataContextVariableSchema.CONFIG_VERSION)

<<<<<<< HEAD
    def set_stores(self, stores: dict) -> None:
        """
        Setter for `stores`.
        """
        self._set(DataContextVariableSchema.STORES, stores)

    def get_stores(self) -> Optional[float]:
        """
        Getter for `stores`.
        """
        return self._get(DataContextVariableSchema.STORES)
=======
    def set_config_variables_file_path(self, config_variables_file_path: str) -> None:
        """
        Setter for `config_variables_file_path`.
        """
        self._set(
            DataContextVariableSchema.CONFIG_VARIABLES_FILE_PATH,
            config_variables_file_path,
        )

    def get_config_variables_file_path(self) -> Optional[str]:
        """
        Getter for `config_version`.
        """
        return self._get(DataContextVariableSchema.CONFIG_VARIABLES_FILE_PATH)

    def set_plugins_directory(self, plugins_directory: str) -> None:
        """
        Setter for `plugins_directory`.
        """
        self._set(DataContextVariableSchema.PLUGINS_DIRECTORY, plugins_directory)

    def get_plugins_directory(self) -> Optional[str]:
        """
        Getter for `plugins_directory`.
        """
        return self._get(DataContextVariableSchema.PLUGINS_DIRECTORY)

    def set_expectations_store_name(self, expectations_store_name: str) -> None:
        """
        Setter for `expectations_store_name`.
        """
        self._set(
            DataContextVariableSchema.EXPECTATIONS_STORE_NAME, expectations_store_name
        )

    def get_expectations_store_name(self) -> Optional[str]:
        """
        Getter for `expectations_store_name`.
        """
        return self._get(DataContextVariableSchema.EXPECTATIONS_STORE_NAME)

    def set_validations_store_name(self, validations_store_name: str) -> None:
        """
        Setter for `validations_store_name`.
        """
        self._set(
            DataContextVariableSchema.VALIDATIONS_STORE_NAME, validations_store_name
        )

    def get_validations_store_name(self) -> Optional[str]:
        """
        Getter for `validations_store_name`.
        """
        return self._get(DataContextVariableSchema.VALIDATIONS_STORE_NAME)

    def set_evaluation_parameter_store_name(
        self, evaluation_parameter_store_name: str
    ) -> None:
        """
        Setter for `evaluation_parameter_store_name`.
        """
        self._set(
            DataContextVariableSchema.EVALUATION_PARAMETER_STORE_NAME,
            evaluation_parameter_store_name,
        )

    def get_evaluation_parameter_store_name(self) -> Optional[str]:
        """
        Getter for `evaluation_parameter_store_name`.
        """
        return self._get(DataContextVariableSchema.EVALUATION_PARAMETER_STORE_NAME)

    def set_checkpoint_store_name(self, checkpoint_store_name: str) -> None:
        """
        Setter for `checkpoint_store_name`.
        """
        self._set(
            DataContextVariableSchema.CHECKPOINT_STORE_NAME,
            checkpoint_store_name,
        )

    def get_checkpoint_store_name(self) -> Optional[str]:
        """
        Getter for `checkpoint_store_name`.
        """
        return self._get(DataContextVariableSchema.CHECKPOINT_STORE_NAME)

    def set_profiler_store_name(self, profiler_store_name: str) -> None:
        """
        Setter for `profiler_store_name`.
        """
        self._set(
            DataContextVariableSchema.PROFILER_STORE_NAME,
            profiler_store_name,
        )

    def get_profiler_store_name(self) -> Optional[str]:
        """
        Getter for `profiler_store_name`.
        """
        return self._get(DataContextVariableSchema.PROFILER_STORE_NAME)
>>>>>>> 18dce6bd


@dataclass
class EphemeralDataContextVariables(DataContextVariables):
    def _init_store(self) -> "DataContextVariablesStore":  # noqa: F821
        from great_expectations.data_context.store.data_context_variables_store import (
            DataContextVariablesStore,
        )

        store: DataContextVariablesStore = DataContextVariablesStore(
            store_name="ephemeral_data_context_variables_store",
            store_backend=None,  # Defaults to InMemoryStoreBackend
            runtime_environment=None,
        )
        return store


@dataclass
class FileDataContextVariables(DataContextVariables):
    data_context: Optional["DataContext"] = None  # noqa: F821

    def __post_init__(self) -> None:
        # Chetan - 20220607 - Although the above argument is not truly optional, we are
        # required to use default values because the parent class defines arguments with default values
        # ("Fields without default values cannot appear after fields with default values").
        #
        # Python 3.10 resolves this issue around dataclass inheritance using `kw_only=True` (https://docs.python.org/3/library/dataclasses.html)
        # This should be modified once our lowest supported version is 3.10.

        if self.data_context is None:
            raise ValueError(
                f"A reference to a data context is required for {self.__class__.__name__}"
            )

    def _init_store(self) -> "DataContextVariablesStore":  # noqa: F821
        from great_expectations.data_context.store.data_context_variables_store import (
            DataContextVariablesStore,
        )

        store_backend: dict = {
            "class_name": "InlineStoreBackend",
            "data_context": self.data_context,
        }
        store: DataContextVariablesStore = DataContextVariablesStore(
            store_name="file_data_context_variables_store",
            store_backend=store_backend,
            runtime_environment=None,
        )
        return store


@dataclass
class CloudDataContextVariables(DataContextVariables):
    ge_cloud_base_url: Optional[str] = None
    ge_cloud_organization_id: Optional[str] = None
    ge_cloud_access_token: Optional[str] = None

    def __post_init__(self) -> None:
        # Chetan - 20220607 - Although the above arguments are not truly optional, we are
        # required to use default values because the parent class defines arguments with default values
        # ("Fields without default values cannot appear after fields with default values").
        #
        # Python 3.10 resolves this issue around dataclass inheritance using `kw_only=True` (https://docs.python.org/3/library/dataclasses.html)
        # This should be modified once our lowest supported version is 3.10.

        if any(
            attr is None
            for attr in (
                self.ge_cloud_base_url,
                self.ge_cloud_organization_id,
                self.ge_cloud_access_token,
            )
        ):
            raise ValueError(
                f"All of the following attributes are required for{ self.__class__.__name__}:\n  self.ge_cloud_base_url\n  self.ge_cloud_organization_id\n  self.ge_cloud_access_token"
            )

    def _init_store(self) -> "DataContextVariablesStore":  # noqa: F821
        from great_expectations.data_context.store.data_context_variables_store import (
            DataContextVariablesStore,
        )

        store_backend: dict = {
            "class_name": "GeCloudStoreBackend",
            "ge_cloud_base_url": self.ge_cloud_base_url,
            "ge_cloud_resource_type": "data_context_variable",
            "ge_cloud_credentials": {
                "access_token": self.ge_cloud_access_token,
                "organization_id": self.ge_cloud_organization_id,
            },
            "suppress_store_backend_id": True,
        }
        store: DataContextVariablesStore = DataContextVariablesStore(
            store_name="cloud_data_context_variables_store",
            store_backend=store_backend,
            runtime_environment=None,
        )
        return store

    def _get_key(
        self, attr: "DataContextVariablesSchema"  # noqa: F821
    ) -> GeCloudIdentifier:
        key: GeCloudIdentifier = GeCloudIdentifier(resource_type=attr.value)
        return key

    def _set(self, attr: DataContextVariableSchema, value: Any) -> None:
        setattr(self, attr.value, value)
        key: GeCloudIdentifier = self._get_key(attr)
        self.store.set(key=key, value=value, variable_type=attr.value)<|MERGE_RESOLUTION|>--- conflicted
+++ resolved
@@ -98,19 +98,6 @@
         """
         return self._get(DataContextVariableSchema.CONFIG_VERSION)
 
-<<<<<<< HEAD
-    def set_stores(self, stores: dict) -> None:
-        """
-        Setter for `stores`.
-        """
-        self._set(DataContextVariableSchema.STORES, stores)
-
-    def get_stores(self) -> Optional[float]:
-        """
-        Getter for `stores`.
-        """
-        return self._get(DataContextVariableSchema.STORES)
-=======
     def set_config_variables_file_path(self, config_variables_file_path: str) -> None:
         """
         Setter for `config_variables_file_path`.
@@ -212,7 +199,18 @@
         Getter for `profiler_store_name`.
         """
         return self._get(DataContextVariableSchema.PROFILER_STORE_NAME)
->>>>>>> 18dce6bd
+
+    def set_stores(self, stores: dict) -> None:
+        """
+        Setter for `stores`.
+        """
+        self._set(DataContextVariableSchema.STORES, stores)
+
+    def get_stores(self) -> Optional[dict]:
+        """
+        Getter for `stores`.
+        """
+        return self._get(DataContextVariableSchema.STORES)
 
 
 @dataclass
