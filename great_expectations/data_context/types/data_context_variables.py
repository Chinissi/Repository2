--- conflicted
+++ resolved
@@ -4,11 +4,10 @@
 from typing import Any, Optional
 
 from great_expectations.core.data_context_key import DataContextVariableKey
-<<<<<<< HEAD
-from great_expectations.data_context.types.base import NotebookConfig
-=======
-from great_expectations.data_context.types.base import AnonymizedUsageStatisticsConfig
->>>>>>> 0cbfadfe
+from great_expectations.data_context.types.base import (
+    AnonymizedUsageStatisticsConfig,
+    NotebookConfig,
+)
 from great_expectations.data_context.types.resource_identifiers import GeCloudIdentifier
 
 
@@ -205,22 +204,6 @@
         """
         return self._get(DataContextVariableSchema.PROFILER_STORE_NAME)
 
-<<<<<<< HEAD
-    def set_notebooks(self, notebooks: NotebookConfig) -> None:
-        """
-        Setter for `notebooks`.
-        """
-        self._set(
-            DataContextVariableSchema.NOTEBOOKS,
-            notebooks,
-        )
-
-    def get_notebooks(self) -> Optional[NotebookConfig]:
-        """
-        Getter for `notebooks`.
-        """
-        return self._get(DataContextVariableSchema.NOTEBOOKS)
-=======
     def set_stores(self, stores: dict) -> None:
         """
         Setter for `stores`.
@@ -263,7 +246,21 @@
         Getter for `anonymous_usage_statistics`.
         """
         return self._get(DataContextVariableSchema.ANONYMOUS_USAGE_STATISTICS)
->>>>>>> 0cbfadfe
+
+    def set_notebooks(self, notebooks: NotebookConfig) -> None:
+        """
+        Setter for `notebooks`.
+        """
+        self._set(
+            DataContextVariableSchema.NOTEBOOKS,
+            notebooks,
+        )
+
+    def get_notebooks(self) -> Optional[NotebookConfig]:
+        """
+        Getter for `notebooks`.
+        """
+        return self._get(DataContextVariableSchema.NOTEBOOKS)
 
 
 @dataclass
