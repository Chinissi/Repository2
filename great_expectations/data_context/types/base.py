import copy
import enum
import itertools
import json
import logging
import uuid
from typing import Any, Dict, List, MutableMapping, Optional, Tuple, Union
from uuid import UUID

from ruamel.yaml import YAML
from ruamel.yaml.comments import CommentedMap
from ruamel.yaml.compat import StringIO

import great_expectations.exceptions as ge_exceptions
from great_expectations.core.batch import (
    BatchRequest,
    delete_runtime_parameters_batch_data_references_from_config,
    get_batch_request_dict,
    get_runtime_parameters_batch_data_references_from_config,
    restore_runtime_parameters_batch_data_references_into_config,
)
from great_expectations.core.util import convert_to_json_serializable, nested_update
from great_expectations.marshmallow__shade import (
    INCLUDE,
    Schema,
    ValidationError,
    fields,
    post_dump,
    post_load,
    validates_schema,
)
from great_expectations.marshmallow__shade.validate import OneOf
from great_expectations.types import DictDot, SerializableDictDot
from great_expectations.types.configurations import ClassConfigSchema

yaml = YAML()
yaml.indent(mapping=2, sequence=4, offset=2)

logger = logging.getLogger(__name__)

CURRENT_GE_CONFIG_VERSION = 3
FIRST_GE_CONFIG_VERSION_WITH_CHECKPOINT_STORE = 3
CURRENT_CHECKPOINT_CONFIG_VERSION = 1
MINIMUM_SUPPORTED_CONFIG_VERSION = 2
DEFAULT_USAGE_STATISTICS_URL = (
    "https://stats.greatexpectations.io/great_expectations/v1/usage_statistics"
)


def object_to_yaml_str(obj):
    output_str: str
    with StringIO() as string_stream:
        yaml.dump(obj, string_stream)
        output_str = string_stream.getvalue()
    return output_str


class BaseYamlConfig(SerializableDictDot):
    _config_schema_class = None

    def __init__(self, commented_map: CommentedMap = None):
        if commented_map is None:
            commented_map = CommentedMap()
        self._commented_map = commented_map

    @classmethod
    def _get_schema_instance(cls) -> Schema:
        if not issubclass(cls.get_schema_class(), Schema):
            raise ge_exceptions.InvalidConfigError(
                "Invalid type: A configuration schema class needs to inherit from the Marshmallow Schema class."
            )
        if not issubclass(cls.get_config_class(), BaseYamlConfig):
            raise ge_exceptions.InvalidConfigError(
                "Invalid type: A configuration class needs to inherit from the BaseYamlConfig class."
            )
        if hasattr(cls.get_config_class(), "_schema_instance"):
            # noinspection PyProtectedMember
            schema_instance: Schema = cls.get_config_class()._schema_instance
            if schema_instance is None:
                cls.get_config_class()._schema_instance = (cls.get_schema_class())()
            else:
                return schema_instance
        else:
            cls.get_config_class().schema_instance = (cls.get_schema_class())()
            return cls.get_config_class().schema_instance

    @classmethod
    def from_commented_map(cls, commented_map: CommentedMap):
        try:
            config: Union[dict, BaseYamlConfig]
            config = cls._get_schema_instance().load(commented_map)
            if isinstance(config, dict):
                return cls.get_config_class()(commented_map=commented_map, **config)
            return config
        except ValidationError:
            logger.error(
                "Encountered errors during loading config.  See ValidationError for more details."
            )
            raise

    def _get_schema_validated_updated_commented_map(self) -> CommentedMap:
        commented_map: CommentedMap = copy.deepcopy(self._commented_map)
        commented_map.update(self._get_schema_instance().dump(self))
        return commented_map

    def to_yaml(self, outfile):
        """
        :returns None (but writes a YAML file containing the project configuration)
        """
        yaml.dump(self.commented_map, outfile)

    def to_yaml_str(self) -> str:
        """
        :returns a YAML string containing the project configuration
        """
        return object_to_yaml_str(self.commented_map)

    def to_json_dict(self) -> dict:
        """
        :returns a JSON-serialiable dict containing the project configuration
        """
        commented_map: CommentedMap = self.commented_map
        return convert_to_json_serializable(data=commented_map)

    @property
    def commented_map(self) -> CommentedMap:
        return self._get_schema_validated_updated_commented_map()

    @classmethod
    def get_config_class(cls):
        raise NotImplementedError

    @classmethod
    def get_schema_class(cls):
        raise NotImplementedError


class AssetConfig(DictDot):
    def __init__(
        self,
        name=None,
        class_name=None,
        module_name=None,
        bucket=None,
        prefix=None,
        delimiter=None,
        max_keys=None,
        batch_spec_passthrough=None,
        **kwargs,
    ):
        if name is not None:
            self.name = name
        self._class_name = class_name
        self._module_name = module_name
        if bucket is not None:
            self.bucket = bucket
        if prefix is not None:
            self.prefix = prefix
        if delimiter is not None:
            self.delimiter = delimiter
        if max_keys is not None:
            self.max_keys = max_keys
        if batch_spec_passthrough is not None:
            self.batch_spec_passthrough = batch_spec_passthrough
        for k, v in kwargs.items():
            setattr(self, k, v)

    @property
    def class_name(self):
        return self._class_name

    @property
    def module_name(self):
        return self._module_name


class AssetConfigSchema(Schema):
    class Meta:
        unknown = INCLUDE

    name = fields.String(required=False, allow_none=True)
    class_name = fields.String(required=False, allow_none=True, missing="Asset")
    module_name = fields.String(
        required=False,
        all_none=True,
        missing="great_expectations.datasource.data_connector.asset",
    )
    base_directory = fields.String(required=False, allow_none=True)
    glob_directive = fields.String(required=False, allow_none=True)
    pattern = fields.String(required=False, allow_none=True)
    group_names = fields.List(
        cls_or_instance=fields.Str(), required=False, allow_none=True
    )
    bucket = fields.String(required=False, allow_none=True)
    prefix = fields.String(required=False, allow_none=True)
    delimiter = fields.String(required=False, allow_none=True)
    max_keys = fields.Integer(required=False, allow_none=True)
    batch_spec_passthrough = fields.Dict(required=False, allow_none=True)

    # Necessary addition for Cloud assets
    table_name = fields.String(required=False, allow_none=True)
    type = fields.String(required=False, allow_none=True)

    @validates_schema
    def validate_schema(self, data, **kwargs):
        pass

    # noinspection PyUnusedLocal
    @post_load
    def make_asset_config(self, data, **kwargs):
        return AssetConfig(**data)


class SorterConfig(DictDot):
    def __init__(
        self,
        name,
        class_name=None,
        module_name=None,
        orderby="asc",
        reference_list=None,
        datetime_format=None,
        **kwargs,
    ):
        self._name = name
        self._class_name = class_name
        self._module_name = module_name
        self._orderby = orderby
        for k, v in kwargs.items():
            setattr(self, k, v)

        if reference_list is not None:
            self._reference_list = reference_list

        if datetime_format is not None:
            self._datetime_format = datetime_format

    @property
    def name(self):
        return self._name

    @property
    def module_name(self):
        return self._module_name

    @property
    def class_name(self):
        return self._class_name

    @property
    def orderby(self):
        return self._orderby

    @property
    def reference_list(self):
        return self._reference_list

    @property
    def datetime_format(self):
        return self._datetime_format


class SorterConfigSchema(Schema):
    class Meta:
        unknown = INCLUDE

    name = fields.String(required=True)
    class_name = fields.String(required=True)
    module_name = fields.String(
        missing="great_expectations.datasource.data_connector.sorter"
    )
    orderby = fields.String(required=False, missing="asc", allow_none=False)

    # allow_none = True because it is only used by some Sorters
    reference_list = fields.List(
        cls_or_instance=fields.Str(), required=False, missing=None, allow_none=True
    )
    datetime_format = fields.String(required=False, missing=None, allow_none=True)

    @validates_schema
    def validate_schema(self, data, **kwargs):
        pass

    # noinspection PyUnusedLocal
    @post_load
    def make_sorter_config(self, data, **kwargs):
        return SorterConfig(**data)


class DataConnectorConfig(DictDot):
    def __init__(
        self,
        class_name,
        module_name=None,
        credentials=None,
        assets=None,
        base_directory=None,
        glob_directive=None,
        default_regex=None,
        batch_identifiers=None,
        sorters=None,
        batch_spec_passthrough=None,
        # S3
        boto3_options=None,
        bucket=None,
        max_keys=None,
        # Azure
        azure_options=None,
        container=None,
        name_starts_with=None,
        # GCS
        bucket_or_name=None,
        max_results=None,
        # Both S3/GCS
        prefix=None,
        # Both S3/Azure
        delimiter=None,
        **kwargs,
    ):
        self._class_name = class_name
        self._module_name = module_name
        if credentials is not None:
            self.credentials = credentials
        if assets is not None:
            self.assets = assets
        if base_directory is not None:
            self.base_directory = base_directory
        if glob_directive is not None:
            self.glob_directive = glob_directive
        if default_regex is not None:
            self.default_regex = default_regex
        if batch_identifiers is not None:
            self.batch_identifiers = batch_identifiers
        if sorters is not None:
            self.sorters = sorters
        if batch_spec_passthrough is not None:
            self.batch_spec_passthrough = batch_spec_passthrough

        # S3
        if boto3_options is not None:
            self.boto3_options = boto3_options
        if bucket is not None:
            self.bucket = bucket
        if max_keys is not None:
            self.max_keys = max_keys

        # Azure
        if azure_options is not None:
            self.azure_options = azure_options
        if container is not None:
            self.container = container
        if name_starts_with is not None:
            self.name_starts_with = name_starts_with

        # GCS
        if bucket_or_name is not None:
            self.bucket_or_name = bucket_or_name
        if max_results is not None:
            self.max_results = max_results

        # Both S3/GCS
        if prefix is not None:
            self.prefix = prefix

        # Both S3/Azure
        if delimiter is not None:
            self.delimiter = delimiter

        for k, v in kwargs.items():
            setattr(self, k, v)

    @property
    def class_name(self):
        return self._class_name

    @property
    def module_name(self):
        return self._module_name


class DataConnectorConfigSchema(Schema):
    class Meta:
        unknown = INCLUDE

    class_name = fields.String(required=True)
    module_name = fields.String(missing="great_expectations.datasource.data_connector")

    assets = fields.Dict(
        keys=fields.Str(),
        values=fields.Nested(AssetConfigSchema, required=False, allow_none=True),
        required=False,
        allow_none=True,
    )

    base_directory = fields.String(required=False, allow_none=True)
    glob_directive = fields.String(required=False, allow_none=True)
    sorters = fields.List(
        fields.Nested(SorterConfigSchema, required=False, allow_none=True),
        required=False,
        allow_none=True,
    )
    default_regex = fields.Dict(required=False, allow_none=True)
    credentials = fields.Raw(required=False, allow_none=True)
    batch_identifiers = fields.List(
        cls_or_instance=fields.Str(), required=False, allow_none=True
    )

    # S3
    boto3_options = fields.Dict(
        keys=fields.Str(), values=fields.Str(), required=False, allow_none=True
    )
    bucket = fields.String(required=False, allow_none=True)
    max_keys = fields.Integer(required=False, allow_none=True)

    # Azure
    azure_options = fields.Dict(
        keys=fields.Str(), values=fields.Str(), required=False, allow_none=True
    )
    container = fields.String(required=False, allow_none=True)
    name_starts_with = fields.String(required=False, allow_none=True)

    # GCS
    gcs_options = fields.Dict(
        keys=fields.Str(), values=fields.Str(), required=False, allow_none=True
    )
    bucket_or_name = fields.String(required=False, allow_none=True)
    max_results = fields.String(required=False, allow_none=True)

    # Both S3/GCS
    prefix = fields.String(required=False, allow_none=True)

    # Both S3/Azure
    delimiter = fields.String(required=False, allow_none=True)

    data_asset_name_prefix = fields.String(required=False, allow_none=True)
    data_asset_name_suffix = fields.String(required=False, allow_none=True)
    include_schema_name = fields.Boolean(required=False, allow_none=True)
    splitter_method = fields.String(required=False, allow_none=True)
    splitter_kwargs = fields.Dict(required=False, allow_none=True)
    sampling_method = fields.String(required=False, allow_none=True)
    sampling_kwargs = fields.Dict(required=False, allow_none=True)
    excluded_tables = fields.List(
        cls_or_instance=fields.Str(), required=False, allow_none=True
    )
    included_tables = fields.List(
        cls_or_instance=fields.Str(), required=False, allow_none=True
    )
    skip_inapplicable_tables = fields.Boolean(required=False, allow_none=True)
    batch_spec_passthrough = fields.Dict(required=False, allow_none=True)

    # noinspection PyUnusedLocal
    @validates_schema
    def validate_schema(self, data, **kwargs):
        # If a class_name begins with the dollar sign ("$"), then it is assumed to be a variable name to be substituted.
        if data["class_name"][0] == "$":
            return
        if ("default_regex" in data) and not (
            data["class_name"]
            in [
                "InferredAssetFilesystemDataConnector",
                "ConfiguredAssetFilesystemDataConnector",
                "InferredAssetS3DataConnector",
                "ConfiguredAssetS3DataConnector",
                "InferredAssetAzureDataConnector",
                "ConfiguredAssetAzureDataConnector",
                "InferredAssetGCSDataConnector",
                "ConfiguredAssetGCSDataConnector",
                "InferredAssetDBFSDataConnector",
                "ConfiguredAssetDBFSDataConnector",
            ]
        ):
            raise ge_exceptions.InvalidConfigError(
                f"""Your current configuration uses one or more keys in a data connector that are required only by a
subclass of the FilePathDataConnector class (your data connector is "{data['class_name']}").  Please update your
configuration to continue.
                """
            )
        if ("glob_directive" in data) and not (
            data["class_name"]
            in [
                "InferredAssetFilesystemDataConnector",
                "ConfiguredAssetFilesystemDataConnector",
                "InferredAssetDBFSDataConnector",
                "ConfiguredAssetDBFSDataConnector",
            ]
        ):
            raise ge_exceptions.InvalidConfigError(
                f"""Your current configuration uses one or more keys in a data connector that are required only by a
filesystem type of the data connector (your data connector is "{data['class_name']}").  Please update your
configuration to continue.
                """
            )
        if ("delimiter" in data) and not (
            data["class_name"]
            in [
                "InferredAssetS3DataConnector",
                "ConfiguredAssetS3DataConnector",
                "InferredAssetAzureDataConnector",
                "ConfiguredAssetAzureDataConnector",
            ]
        ):
            raise ge_exceptions.InvalidConfigError(
                f"""Your current configuration uses one or more keys in a data connector that are required only by an
S3/Azure type of the data connector (your data connector is "{data['class_name']}").  Please update your configuration to
continue.
                """
            )
        if ("prefix" in data) and not (
            data["class_name"]
            in [
                "InferredAssetS3DataConnector",
                "ConfiguredAssetS3DataConnector",
                "InferredAssetGCSDataConnector",
                "ConfiguredAssetGCSDataConnector",
            ]
        ):
            raise ge_exceptions.InvalidConfigError(
                f"""Your current configuration uses one or more keys in a data connector that are required only by an
S3/GCS type of the data connector (your data connector is "{data['class_name']}").  Please update your configuration to
continue.
                """
            )
        if ("bucket" in data or "max_keys" in data) and not (
            data["class_name"]
            in [
                "InferredAssetS3DataConnector",
                "ConfiguredAssetS3DataConnector",
            ]
        ):
            raise ge_exceptions.InvalidConfigError(
                f"""Your current configuration uses one or more keys in a data connector that are required only by an
S3 type of the data connector (your data connector is "{data['class_name']}").  Please update your configuration to
continue.
                """
            )
        if (
            "azure_options" in data or "container" in data or "name_starts_with" in data
        ) and not (
            data["class_name"]
            in [
                "InferredAssetAzureDataConnector",
                "ConfiguredAssetAzureDataConnector",
            ]
        ):
            raise ge_exceptions.InvalidConfigError(
                f"""Your current configuration uses one or more keys in a data connector that are required only by an
Azure type of the data connector (your data connector is "{data['class_name']}").  Please update your configuration to
continue.
                    """
            )
        if "azure_options" in data and data["class_name"] in [
            "InferredAssetAzureDataConnector",
            "ConfiguredAssetAzureDataConnector",
        ]:
            azure_options = data["azure_options"]
            if not (("conn_str" in azure_options) ^ ("account_url" in azure_options)):
                raise ge_exceptions.InvalidConfigError(
                    f"""Your current configuration is either missing methods of authentication or is using too many for the Azure type of data connector.
                    You must only select one between `conn_str` or `account_url`. Please update your configuration to continue.
                    """
                )
        if (
            "gcs_options" in data or "bucket_or_name" in data or "max_results" in data
        ) and not (
            data["class_name"]
            in [
                "InferredAssetGCSDataConnector",
                "ConfiguredAssetGCSDataConnector",
            ]
        ):
            raise ge_exceptions.InvalidConfigError(
                f"""Your current configuration uses one or more keys in a data connector that are required only by a
GCS type of the data connector (your data connector is "{data['class_name']}").  Please update your configuration to
continue.
                    """
            )
        if "gcs_options" in data and data["class_name"] in [
            "InferredAssetGCSDataConnector",
            "ConfiguredAssetGCSDataConnector",
        ]:
            gcs_options = data["gcs_options"]
            if "filename" in gcs_options and "info" in gcs_options:
                raise ge_exceptions.InvalidConfigError(
                    f"""Your current configuration can only use a single method of authentication for the GCS type of data connector.
                    You must only select one between `filename` (from_service_account_file) and `info` (from_service_account_info). Please update your configuration to continue.
                    """
                )
        if (
            "data_asset_name_prefix" in data
            or "data_asset_name_suffix" in data
            or "include_schema_name" in data
            or "splitter_method" in data
            or "splitter_kwargs" in data
            or "sampling_method" in data
            or "sampling_kwargs" in data
            or "excluded_tables" in data
            or "included_tables" in data
            or "skip_inapplicable_tables" in data
        ) and not (
            data["class_name"]
            in [
                "InferredAssetSqlDataConnector",
                "ConfiguredAssetSqlDataConnector",
            ]
        ):
            raise ge_exceptions.InvalidConfigError(
                f"""Your current configuration uses one or more keys in a data connector that are required only by an
SQL type of the data connector (your data connector is "{data['class_name']}").  Please update your configuration to
continue.
                """
            )

    # noinspection PyUnusedLocal
    @post_load
    def make_data_connector_config(self, data, **kwargs):
        return DataConnectorConfig(**data)


class ExecutionEngineConfig(DictDot):
    def __init__(
        self,
        class_name,
        module_name=None,
        caching=None,
        batch_spec_defaults=None,
        connection_string=None,
        credentials=None,
        spark_config=None,
        boto3_options=None,
        azure_options=None,
        gcs_options=None,
        **kwargs,
    ):
        self._class_name = class_name
        self._module_name = module_name
        if caching is not None:
            self.caching = caching
        if batch_spec_defaults is not None:
            self._batch_spec_defaults = batch_spec_defaults
        if connection_string is not None:
            self.connection_string = connection_string
        if credentials is not None:
            self.credentials = credentials
        if spark_config is not None:
            self.spark_config = spark_config
        if boto3_options is not None:
            self.boto3_options = boto3_options
        if azure_options is not None:
            self.azure_options = azure_options
        if gcs_options is not None:
            self.gcs_options = gcs_options
        for k, v in kwargs.items():
            setattr(self, k, v)

    @property
    def module_name(self):
        return self._module_name

    @property
    def class_name(self):
        return self._class_name

    @property
    def batch_spec_defaults(self):
        return self._batch_spec_defaults


class ExecutionEngineConfigSchema(Schema):
    class Meta:
        unknown = INCLUDE

    class_name = fields.String(required=True)
    module_name = fields.String(missing="great_expectations.execution_engine")
    connection_string = fields.String(required=False, allow_none=True)
    credentials = fields.Raw(required=False, allow_none=True)
    spark_config = fields.Raw(required=False, allow_none=True)
    boto3_options = fields.Dict(
        keys=fields.Str(), values=fields.Str(), required=False, allow_none=True
    )
    azure_options = fields.Dict(
        keys=fields.Str(), values=fields.Str(), required=False, allow_none=True
    )
    gcs_options = fields.Dict(
        keys=fields.Str(), values=fields.Str(), required=False, allow_none=True
    )
    caching = fields.Boolean(required=False, allow_none=True)
    batch_spec_defaults = fields.Dict(required=False, allow_none=True)
    force_reuse_spark_context = fields.Boolean(required=False, allow_none=True)

    # noinspection PyUnusedLocal
    @validates_schema
    def validate_schema(self, data, **kwargs):
        # If a class_name begins with the dollar sign ("$"), then it is assumed to be a variable name to be substituted.
        if data["class_name"][0] == "$":
            return
        if ("connection_string" in data or "credentials" in data) and not (
            data["class_name"] == "SqlAlchemyExecutionEngine"
        ):
            raise ge_exceptions.InvalidConfigError(
                f"""Your current configuration uses the "connection_string" key in an execution engine, but only
SqlAlchemyExecutionEngine requires this attribute (your execution engine is "{data['class_name']}").  Please update your
configuration to continue.
                """
            )
        if "spark_config" in data and not (
            data["class_name"] == "SparkDFExecutionEngine"
        ):
            raise ge_exceptions.InvalidConfigError(
                f"""Your current configuration uses the "spark_config" key in an execution engine, but only
SparkDFExecutionEngine requires this attribute (your execution engine is "{data['class_name']}").  Please update your
configuration to continue.
                """
            )

    # noinspection PyUnusedLocal
    @post_load
    def make_execution_engine_config(self, data, **kwargs):
        return ExecutionEngineConfig(**data)


class DatasourceConfig(DictDot):
    def __init__(
        self,
        class_name=None,
        module_name: str = "great_expectations.datasource",
        execution_engine=None,
        data_connectors=None,
        data_asset_type=None,
        batch_kwargs_generators=None,
        connection_string=None,
        credentials=None,
        introspection=None,
        tables=None,
        boto3_options=None,
        azure_options=None,
        gcs_options=None,
        reader_method=None,
        reader_options=None,
        limit=None,
        **kwargs,
    ):
        # NOTE - JPC - 20200316: Currently, we are mostly inconsistent with respect to this type...
        self._class_name = class_name
        self._module_name = module_name
        if execution_engine is not None:
            self.execution_engine = execution_engine
        if data_connectors is not None and isinstance(data_connectors, dict):
            self.data_connectors = data_connectors

        # NOTE - AJB - 20201202: This should use the datasource class build_configuration method as in DataContext.add_datasource()
        if data_asset_type is None:
            if class_name == "PandasDatasource":
                data_asset_type = {
                    "class_name": "PandasDataset",
                    "module_name": "great_expectations.dataset",
                }
            elif class_name == "SqlAlchemyDatasource":
                data_asset_type = {
                    "class_name": "SqlAlchemyDataset",
                    "module_name": "great_expectations.dataset",
                }
            elif class_name == "SparkDFDatasource":
                data_asset_type = {
                    "class_name": "SparkDFDataset",
                    "module_name": "great_expectations.dataset",
                }
        if data_asset_type is not None:
            self.data_asset_type = data_asset_type
        if batch_kwargs_generators is not None:
            self.batch_kwargs_generators = batch_kwargs_generators
        if connection_string is not None:
            self.connection_string = connection_string
        if credentials is not None:
            self.credentials = credentials
        if introspection is not None:
            self.introspection = introspection
        if tables is not None:
            self.tables = tables
        if boto3_options is not None:
            self.boto3_options = boto3_options
        if azure_options is not None:
            self.azure_options = azure_options
        if gcs_options is not None:
            self.gcs_options = gcs_options
        if reader_method is not None:
            self.reader_method = reader_method
        if reader_options is not None:
            self.reader_options = reader_options
        if limit is not None:
            self.limit = limit
        for k, v in kwargs.items():
            setattr(self, k, v)

    @property
    def class_name(self):
        return self._class_name

    @property
    def module_name(self):
        return self._module_name


class DatasourceConfigSchema(Schema):
    class Meta:
        unknown = INCLUDE

    class_name = fields.String(missing="Datasource")
    module_name = fields.String(missing="great_expectations.datasource")
    force_reuse_spark_context = fields.Bool(required=False, allow_none=True)
    spark_config = fields.Dict(
        keys=fields.Str(), values=fields.Str(), required=False, allow_none=True
    )
    execution_engine = fields.Nested(
        ExecutionEngineConfigSchema, required=False, allow_none=True
    )
    data_connectors = fields.Dict(
        keys=fields.Str(),
        values=fields.Nested(DataConnectorConfigSchema),
        required=False,
        allow_none=True,
    )

    data_asset_type = fields.Nested(ClassConfigSchema, required=False, allow_none=True)

    # TODO: Update to generator-specific
    # batch_kwargs_generators = fields.Mapping(keys=fields.Str(), values=fields.Nested(fields.GeneratorSchema))
    batch_kwargs_generators = fields.Dict(
        keys=fields.Str(), values=fields.Dict(), required=False, allow_none=True
    )
    connection_string = fields.String(required=False, allow_none=True)
    credentials = fields.Raw(required=False, allow_none=True)
    introspection = fields.Dict(required=False, allow_none=True)
    tables = fields.Dict(required=False, allow_none=True)
    boto3_options = fields.Dict(
        keys=fields.Str(), values=fields.Str(), required=False, allow_none=True
    )
    azure_options = fields.Dict(
        keys=fields.Str(), values=fields.Str(), required=False, allow_none=True
    )
    gcs_options = fields.Dict(
        keys=fields.Str(), values=fields.Str(), required=False, allow_none=True
    )
    reader_method = fields.String(required=False, allow_none=True)
    reader_options = fields.Dict(
        keys=fields.Str(), values=fields.Str(), required=False, allow_none=True
    )
    limit = fields.Integer(required=False, allow_none=True)

    # noinspection PyUnusedLocal
    @validates_schema
    def validate_schema(self, data, **kwargs):
        if "generators" in data:
            raise ge_exceptions.InvalidConfigError(
                'Your current configuration uses the "generators" key in a datasource, but in version 0.10 of '
                'GE that key is renamed to "batch_kwargs_generators". Please update your configuration to continue.'
            )
        # If a class_name begins with the dollar sign ("$"), then it is assumed to be a variable name to be substituted.
        if data["class_name"][0] == "$":
            return
        if (
            "connection_string" in data
            or "credentials" in data
            or "introspection" in data
            or "tables" in data
        ) and not (
            data["class_name"]
            in [
                "SqlAlchemyDatasource",
                "SimpleSqlalchemyDatasource",
            ]
        ):
            raise ge_exceptions.InvalidConfigError(
                f"""Your current configuration uses one or more keys in a data source that are required only by a
sqlalchemy data source (your data source is "{data['class_name']}").  Please update your configuration to continue.
                """
            )

    # noinspection PyUnusedLocal
    @post_load
    def make_datasource_config(self, data, **kwargs):
        return DatasourceConfig(**data)


class AnonymizedUsageStatisticsConfig(DictDot):
    def __init__(self, enabled=True, data_context_id=None, usage_statistics_url=None):
        self._enabled = enabled
        if data_context_id is None:
            data_context_id = str(uuid.uuid4())
            self._explicit_id = False
        else:
            self._explicit_id = True

        self._data_context_id = data_context_id
        if usage_statistics_url is None:
            usage_statistics_url = DEFAULT_USAGE_STATISTICS_URL
            self._explicit_url = False
        else:
            self._explicit_url = True
        self._usage_statistics_url = usage_statistics_url

    @property
    def enabled(self):
        return self._enabled

    @enabled.setter
    def enabled(self, enabled):
        if not isinstance(enabled, bool):
            raise ValueError("usage statistics enabled property must be boolean")
        self._enabled = enabled

    @property
    def data_context_id(self):
        return self._data_context_id

    @data_context_id.setter
    def data_context_id(self, data_context_id):
        try:
            uuid.UUID(data_context_id)
        except ValueError:
            raise ge_exceptions.InvalidConfigError(
                "data_context_id must be a valid uuid"
            )
        self._data_context_id = data_context_id
        self._explicit_id = True

    @property
    def explicit_id(self):
        return self._explicit_id

    @property
    def usage_statistics_url(self):
        return self._usage_statistics_url

    @usage_statistics_url.setter
    def usage_statistics_url(self, usage_statistics_url):
        self._usage_statistics_url = usage_statistics_url
        self._explicit_url = True


class AnonymizedUsageStatisticsConfigSchema(Schema):
    data_context_id = fields.UUID()
    enabled = fields.Boolean(default=True)
    usage_statistics_url = fields.URL(allow_none=True)
    _explicit_url = fields.Boolean(required=False)

    # noinspection PyUnusedLocal
    @post_load()
    def make_usage_statistics_config(self, data, **kwargs):
        if "data_context_id" in data:
            data["data_context_id"] = str(data["data_context_id"])
        return AnonymizedUsageStatisticsConfig(**data)

    # noinspection PyUnusedLocal
    @post_dump()
    def filter_implicit(self, data, **kwargs):
        if not data.get("_explicit_url") and "usage_statistics_url" in data:
            del data["usage_statistics_url"]
        if "_explicit_url" in data:
            del data["_explicit_url"]
        return data


class NotebookTemplateConfig(DictDot):
    def __init__(self, file_name, template_kwargs=None):
        self.file_name = file_name
        if template_kwargs:
            self.template_kwargs = template_kwargs
        else:
            self.template_kwargs = {}


class NotebookTemplateConfigSchema(Schema):
    file_name = fields.String()
    template_kwargs = fields.Dict(
        keys=fields.Str(), values=fields.Str(), allow_none=True
    )

    # noinspection PyUnusedLocal
    @post_load
    def make_notebook_template_config(self, data, **kwargs):
        return NotebookTemplateConfig(**data)


class NotebookConfig(DictDot):
    def __init__(
        self,
        class_name,
        module_name,
        custom_templates_module,
        header_markdown=None,
        footer_markdown=None,
        table_expectations_header_markdown=None,
        column_expectations_header_markdown=None,
        table_expectations_not_found_markdown=None,
        column_expectations_not_found_markdown=None,
        authoring_intro_markdown=None,
        column_expectations_markdown=None,
        header_code=None,
        footer_code=None,
        table_expectation_code=None,
        column_expectation_code=None,
    ):
        self.class_name = class_name
        self.module_name = module_name
        self.custom_templates_module = custom_templates_module

        self.header_markdown = header_markdown
        self.footer_markdown = footer_markdown
        self.table_expectations_header_markdown = table_expectations_header_markdown
        self.column_expectations_header_markdown = column_expectations_header_markdown
        self.table_expectations_not_found_markdown = (
            table_expectations_not_found_markdown
        )
        self.column_expectations_not_found_markdown = (
            column_expectations_not_found_markdown
        )
        self.authoring_intro_markdown = authoring_intro_markdown
        self.column_expectations_markdown = column_expectations_markdown

        self.header_code = header_code
        self.footer_code = footer_code
        self.table_expectation_code = table_expectation_code
        self.column_expectation_code = column_expectation_code


class NotebookConfigSchema(Schema):
    class_name = fields.String(missing="SuiteEditNotebookRenderer")
    module_name = fields.String(
        missing="great_expectations.render.renderer.suite_edit_notebook_renderer"
    )
    custom_templates_module = fields.String()

    header_markdown = fields.Nested(NotebookTemplateConfigSchema, allow_none=True)
    footer_markdown = fields.Nested(NotebookTemplateConfigSchema, allow_none=True)
    table_expectations_header_markdown = fields.Nested(
        NotebookTemplateConfigSchema, allow_none=True
    )
    column_expectations_header_markdown = fields.Nested(
        NotebookTemplateConfigSchema, allow_none=True
    )
    table_expectations_not_found_markdown = fields.Nested(
        NotebookTemplateConfigSchema, allow_none=True
    )
    column_expectations_not_found_markdown = fields.Nested(
        NotebookTemplateConfigSchema, allow_none=True
    )
    authoring_intro_markdown = fields.Nested(
        NotebookTemplateConfigSchema, allow_none=True
    )
    column_expectations_markdown = fields.Nested(
        NotebookTemplateConfigSchema, allow_none=True
    )

    header_code = fields.Nested(NotebookTemplateConfigSchema, allow_none=True)
    footer_code = fields.Nested(NotebookTemplateConfigSchema, allow_none=True)
    table_expectation_code = fields.Nested(
        NotebookTemplateConfigSchema, allow_none=True
    )
    column_expectation_code = fields.Nested(
        NotebookTemplateConfigSchema, allow_none=True
    )

    # noinspection PyUnusedLocal
    @post_load
    def make_notebook_config(self, data, **kwargs):
        return NotebookConfig(**data)


class NotebooksConfig(DictDot):
    def __init__(self, suite_edit):
        self.suite_edit = suite_edit


class NotebooksConfigSchema(Schema):
    # for now only suite_edit, could have other customization options for
    # notebooks in the future
    suite_edit = fields.Nested(NotebookConfigSchema)

    # noinspection PyUnusedLocal
    @post_load
    def make_notebooks_config(self, data, **kwargs):
        return NotebooksConfig(**data)


class ConcurrencyConfig(DictDot):
    """WARNING: This class is experimental."""

    def __init__(self, enabled: bool = False):
        """Initialize a concurrency configuration to control multithreaded execution.

        Args:
            enabled: Whether or not multithreading is enabled.
        """
        self._enabled = enabled

    @property
    def enabled(self):
        """Whether or not multithreading is enabled."""
        return self._enabled

    @property
    def max_database_query_concurrency(self) -> int:
        """Max number of concurrent database queries to execute with mulithreading."""
        # BigQuery has a limit of 100 for "Concurrent rate limit for interactive queries" as described at
        # (https://cloud.google.com/bigquery/quotas#query_jobs). If necessary, this can later be tuned for other
        # databases and/or be manually user configurable.
        return 100

    def add_sqlalchemy_create_engine_parameters(
        self, parameters: MutableMapping[str, Any]
    ):
        """Update SqlAlchemy parameters to prevent concurrency errors (e.g. http://sqlalche.me/e/14/3o7r) and
        bottlenecks.

        Args:
            parameters: SqlAlchemy create_engine parameters to which we add concurrency appropriate parameters. If the
                concurrency parameters are already set, those parameters are left unchanged.
        """
        if not self._enabled:
            return

        if "pool_size" not in parameters:
            # https://docs.sqlalchemy.org/en/14/core/engines.html#sqlalchemy.create_engine.params.pool_size
            parameters["pool_size"] = 0
        if "max_overflow" not in parameters:
            # https://docs.sqlalchemy.org/en/14/core/engines.html#sqlalchemy.create_engine.params.max_overflow
            parameters["max_overflow"] = -1


class ConcurrencyConfigSchema(Schema):
    """WARNING: This class is experimental."""

    enabled = fields.Boolean(default=False)


class GeCloudConfig(DictDot):
    def __init__(self, base_url: str, account_id: str, access_token: str):
        self.base_url = base_url
        self.account_id = account_id
        self.access_token = access_token

    def to_json_dict(self):
        return {
            "base_url": self.base_url,
            "account_id": self.account_id,
            "access_token": self.access_token,
        }


class DataContextConfigSchema(Schema):
    config_version = fields.Number(
        validate=lambda x: 0 < x < 100,
        error_messages={"invalid": "config version must " "be a number."},
    )
    datasources = fields.Dict(
        keys=fields.Str(),
        values=fields.Nested(DatasourceConfigSchema),
        required=False,
        allow_none=True,
    )
    expectations_store_name = fields.Str()
    validations_store_name = fields.Str()
    evaluation_parameter_store_name = fields.Str()
    checkpoint_store_name = fields.Str(required=False, allow_none=True)
    plugins_directory = fields.Str(allow_none=True)
    validation_operators = fields.Dict(
        keys=fields.Str(), values=fields.Dict(), required=False, allow_none=True
    )
    stores = fields.Dict(keys=fields.Str(), values=fields.Dict())
    notebooks = fields.Nested(NotebooksConfigSchema, allow_none=True)
    data_docs_sites = fields.Dict(
        keys=fields.Str(), values=fields.Dict(), allow_none=True
    )
    config_variables_file_path = fields.Str(allow_none=True)
    anonymous_usage_statistics = fields.Nested(AnonymizedUsageStatisticsConfigSchema)
    concurrency = fields.Nested(ConcurrencyConfigSchema)

    # noinspection PyMethodMayBeStatic
    # noinspection PyUnusedLocal
    def handle_error(self, exc, data, **kwargs):
        """Log and raise our custom exception when (de)serialization fails."""
        if (
            exc
            and exc.messages
            and isinstance(exc.messages, dict)
            and all([key is None for key in exc.messages.keys()])
        ):
            exc.messages = list(itertools.chain.from_iterable(exc.messages.values()))

        message: str = (
            f"Error while processing DataContextConfig: {' '.join(exc.messages)}"
        )
        logger.error(message)
        raise ge_exceptions.InvalidDataContextConfigError(
            message=message,
        )

    # noinspection PyUnusedLocal
    @validates_schema
    def validate_schema(self, data, **kwargs):
        if "config_version" not in data:
            raise ge_exceptions.InvalidDataContextConfigError(
                "The key `config_version` is missing; please check your config file.",
                validation_error=ValidationError(message="no config_version key"),
            )

        if not isinstance(data["config_version"], (int, float)):
            raise ge_exceptions.InvalidDataContextConfigError(
                "The key `config_version` must be a number. Please check your config file.",
                validation_error=ValidationError(message="config version not a number"),
            )

        # When migrating from 0.7.x to 0.8.0
        if data["config_version"] == 0 and any(
            [
                store_config["class_name"] == "ValidationsStore"
                for store_config in data["stores"].values()
            ]
        ):
            raise ge_exceptions.UnsupportedConfigVersionError(
                "You appear to be using a config version from the 0.7.x series. This version is no longer supported."
            )

        if data["config_version"] < MINIMUM_SUPPORTED_CONFIG_VERSION:
            raise ge_exceptions.UnsupportedConfigVersionError(
                "You appear to have an invalid config version ({}).\n    The version number must be at least {}. "
                "Please see the migration guide at https://docs.greatexpectations.io/docs/guides/miscellaneous/migration_guide#migrating-to-the-batch-request-v3-api".format(
                    data["config_version"], MINIMUM_SUPPORTED_CONFIG_VERSION
                ),
            )

        if data["config_version"] > CURRENT_GE_CONFIG_VERSION:
            raise ge_exceptions.InvalidDataContextConfigError(
                "You appear to have an invalid config version ({}).\n    The maximum valid version is {}.".format(
                    data["config_version"], CURRENT_GE_CONFIG_VERSION
                ),
                validation_error=ValidationError(message="config version too high"),
            )

        if data["config_version"] < CURRENT_GE_CONFIG_VERSION and (
            "checkpoint_store_name" in data
            or any(
                [
                    store_config["class_name"] == "CheckpointStore"
                    for store_config in data["stores"].values()
                ]
            )
        ):
            raise ge_exceptions.InvalidDataContextConfigError(
                "You appear to be using a Checkpoint store with an invalid config version ({}).\n    Your data context with this older configuration version specifies a Checkpoint store, which is a new feature.  Please update your configuration to the new version number {} before adding a Checkpoint store.\n  Visit https://docs.greatexpectations.io/docs/guides/miscellaneous/migration_guide#migrating-to-the-batch-request-v3-api to learn more about the upgrade process.".format(
                    data["config_version"], float(CURRENT_GE_CONFIG_VERSION)
                ),
                validation_error=ValidationError(
                    message="You appear to be using a Checkpoint store with an invalid config version ({}).\n    Your data context with this older configuration version specifies a Checkpoint store, which is a new feature.  Please update your configuration to the new version number {} before adding a Checkpoint store.\n  Visit https://docs.greatexpectations.io/docs/guides/miscellaneous/migration_guide#migrating-to-the-batch-request-v3-api to learn more about the upgrade process.".format(
                        data["config_version"], float(CURRENT_GE_CONFIG_VERSION)
                    )
                ),
            )

        if (
            data["config_version"] >= FIRST_GE_CONFIG_VERSION_WITH_CHECKPOINT_STORE
            and "validation_operators" in data
            and data["validation_operators"] is not None
        ):
            logger.warning(
                f"""You appear to be using a legacy capability with the latest config version \
({data["config_version"]}).\n    Your data context with this configuration version uses validation_operators, which \
are being deprecated.  Please consult the V3 API migration guide \
https://docs.greatexpectations.io/docs/guides/miscellaneous/migration_guide#migrating-to-the-batch-request-v3-api and \
update your configuration to be compatible with the version number {CURRENT_GE_CONFIG_VERSION}.\n    (This message \
will appear repeatedly until your configuration is updated.)
"""
            )


class DataContextConfigDefaults(enum.Enum):
    DEFAULT_CONFIG_VERSION = CURRENT_GE_CONFIG_VERSION
    DEFAULT_EXPECTATIONS_STORE_NAME = "expectations_store"
    EXPECTATIONS_BASE_DIRECTORY = "expectations"
    DEFAULT_EXPECTATIONS_STORE_BASE_DIRECTORY_RELATIVE_NAME = (
        f"{EXPECTATIONS_BASE_DIRECTORY}/"
    )
    DEFAULT_VALIDATIONS_STORE_NAME = "validations_store"
    VALIDATIONS_BASE_DIRECTORY = "validations"
    DEFAULT_VALIDATIONS_STORE_BASE_DIRECTORY_RELATIVE_NAME = (
        f"uncommitted/{VALIDATIONS_BASE_DIRECTORY}/"
    )
    DEFAULT_EVALUATION_PARAMETER_STORE_NAME = "evaluation_parameter_store"
    DEFAULT_EVALUATION_PARAMETER_STORE_BASE_DIRECTORY_RELATIVE_NAME = (
        "evaluation_parameters/"
    )
    DEFAULT_CHECKPOINT_STORE_NAME = "checkpoint_store"
    CHECKPOINTS_BASE_DIRECTORY = "checkpoints"
    DEFAULT_CHECKPOINT_STORE_BASE_DIRECTORY_RELATIVE_NAME = (
        f"{CHECKPOINTS_BASE_DIRECTORY}/"
    )
    DEFAULT_DATA_DOCS_SITE_NAME = "local_site"
    DEFAULT_CONFIG_VARIABLES_FILEPATH = "uncommitted/config_variables.yml"
    PLUGINS_BASE_DIRECTORY = "plugins"
    DEFAULT_PLUGINS_DIRECTORY = f"{PLUGINS_BASE_DIRECTORY}/"
    DEFAULT_VALIDATION_OPERATORS = {
        "action_list_operator": {
            "class_name": "ActionListValidationOperator",
            "action_list": [
                {
                    "name": "store_validation_result",
                    "action": {"class_name": "StoreValidationResultAction"},
                },
                {
                    "name": "store_evaluation_params",
                    "action": {"class_name": "StoreEvaluationParametersAction"},
                },
                {
                    "name": "update_data_docs",
                    "action": {"class_name": "UpdateDataDocsAction"},
                },
            ],
        }
    }
    DEFAULT_STORES = {
        DEFAULT_EXPECTATIONS_STORE_NAME: {
            "class_name": "ExpectationsStore",
            "store_backend": {
                "class_name": "TupleFilesystemStoreBackend",
                "base_directory": DEFAULT_EXPECTATIONS_STORE_BASE_DIRECTORY_RELATIVE_NAME,
            },
        },
        DEFAULT_VALIDATIONS_STORE_NAME: {
            "class_name": "ValidationsStore",
            "store_backend": {
                "class_name": "TupleFilesystemStoreBackend",
                "base_directory": DEFAULT_VALIDATIONS_STORE_BASE_DIRECTORY_RELATIVE_NAME,
            },
        },
        DEFAULT_EVALUATION_PARAMETER_STORE_NAME: {
            "class_name": "EvaluationParameterStore"
        },
        DEFAULT_CHECKPOINT_STORE_NAME: {
            "class_name": "CheckpointStore",
            "store_backend": {
                "class_name": "TupleFilesystemStoreBackend",
                "suppress_store_backend_id": True,
                "base_directory": DEFAULT_CHECKPOINT_STORE_BASE_DIRECTORY_RELATIVE_NAME,
            },
        },
    }
    DEFAULT_DATA_DOCS_SITES = {
        DEFAULT_DATA_DOCS_SITE_NAME: {
            "class_name": "SiteBuilder",
            "show_how_to_buttons": True,
            "store_backend": {
                "class_name": "TupleFilesystemStoreBackend",
                "base_directory": "uncommitted/data_docs/local_site/",
            },
            "site_index_builder": {
                "class_name": "DefaultSiteIndexBuilder",
            },
        }
    }


class CheckpointConfigDefaults(enum.Enum):
    DEFAULT_CONFIG_VERSION = CURRENT_CHECKPOINT_CONFIG_VERSION


class BaseStoreBackendDefaults(DictDot):
    """
    Define base defaults for platform specific StoreBackendDefaults.
    StoreBackendDefaults define defaults for specific cases of often used configurations.
    For example, if you plan to store expectations, validations, and data_docs in s3 use the S3StoreBackendDefaults and you may be able to specify less parameters.
    """

    def __init__(
        self,
        expectations_store_name: str = DataContextConfigDefaults.DEFAULT_EXPECTATIONS_STORE_NAME.value,
        validations_store_name: str = DataContextConfigDefaults.DEFAULT_VALIDATIONS_STORE_NAME.value,
        evaluation_parameter_store_name: str = DataContextConfigDefaults.DEFAULT_EVALUATION_PARAMETER_STORE_NAME.value,
        checkpoint_store_name: str = DataContextConfigDefaults.DEFAULT_CHECKPOINT_STORE_NAME.value,
        data_docs_site_name: str = DataContextConfigDefaults.DEFAULT_DATA_DOCS_SITE_NAME.value,
        validation_operators: dict = None,
        stores: dict = None,
        data_docs_sites: dict = None,
    ):
        self.expectations_store_name = expectations_store_name
        self.validations_store_name = validations_store_name
        self.evaluation_parameter_store_name = evaluation_parameter_store_name
        self.checkpoint_store_name = checkpoint_store_name
        self.validation_operators = validation_operators
        if stores is None:
            stores = copy.deepcopy(DataContextConfigDefaults.DEFAULT_STORES.value)
        self.stores = stores
        if data_docs_sites is None:
            data_docs_sites = copy.deepcopy(
                DataContextConfigDefaults.DEFAULT_DATA_DOCS_SITES.value
            )
        self.data_docs_sites = data_docs_sites
        self.data_docs_site_name = data_docs_site_name


class S3StoreBackendDefaults(BaseStoreBackendDefaults):
    """
    Default store configs for s3 backends, with some accessible parameters
    Args:
        default_bucket_name: Use this bucket name for stores that do not have a bucket name provided
        expectations_store_bucket_name: Overrides default_bucket_name if supplied
        validations_store_bucket_name: Overrides default_bucket_name if supplied
        data_docs_bucket_name: Overrides default_bucket_name if supplied
        checkpoint_store_bucket_name: Overrides default_bucket_name if supplied
        expectations_store_prefix: Overrides default if supplied
        validations_store_prefix: Overrides default if supplied
        data_docs_prefix: Overrides default if supplied
        checkpoint_store_prefix: Overrides default if supplied
        expectations_store_name: Overrides default if supplied
        validations_store_name: Overrides default if supplied
        evaluation_parameter_store_name: Overrides default if supplied
        checkpoint_store_name: Overrides default if supplied
    """

    def __init__(
        self,
        default_bucket_name: Optional[str] = None,
        expectations_store_bucket_name: Optional[str] = None,
        validations_store_bucket_name: Optional[str] = None,
        data_docs_bucket_name: Optional[str] = None,
        checkpoint_store_bucket_name: Optional[str] = None,
        expectations_store_prefix: str = "expectations",
        validations_store_prefix: str = "validations",
        data_docs_prefix: str = "data_docs",
        checkpoint_store_prefix: str = "checkpoints",
        expectations_store_name: str = "expectations_S3_store",
        validations_store_name: str = "validations_S3_store",
        evaluation_parameter_store_name: str = "evaluation_parameter_store",
        checkpoint_store_name: str = "checkpoint_S3_store",
    ):
        # Initialize base defaults
        super().__init__()

        # Use default_bucket_name if separate store buckets are not provided
        if expectations_store_bucket_name is None:
            expectations_store_bucket_name = default_bucket_name
        if validations_store_bucket_name is None:
            validations_store_bucket_name = default_bucket_name
        if data_docs_bucket_name is None:
            data_docs_bucket_name = default_bucket_name
        if checkpoint_store_bucket_name is None:
            checkpoint_store_bucket_name = default_bucket_name

        # Overwrite defaults
        self.expectations_store_name = expectations_store_name
        self.validations_store_name = validations_store_name
        self.evaluation_parameter_store_name = evaluation_parameter_store_name
        self.checkpoint_store_name = checkpoint_store_name
        self.stores = {
            expectations_store_name: {
                "class_name": "ExpectationsStore",
                "store_backend": {
                    "class_name": "TupleS3StoreBackend",
                    "bucket": expectations_store_bucket_name,
                    "prefix": expectations_store_prefix,
                },
            },
            validations_store_name: {
                "class_name": "ValidationsStore",
                "store_backend": {
                    "class_name": "TupleS3StoreBackend",
                    "bucket": validations_store_bucket_name,
                    "prefix": validations_store_prefix,
                },
            },
            evaluation_parameter_store_name: {"class_name": "EvaluationParameterStore"},
            checkpoint_store_name: {
                "class_name": "CheckpointStore",
                "store_backend": {
                    "class_name": "TupleS3StoreBackend",
                    "bucket": checkpoint_store_bucket_name,
                    "prefix": checkpoint_store_prefix,
                },
            },
        }
        self.data_docs_sites = {
            "s3_site": {
                "class_name": "SiteBuilder",
                "show_how_to_buttons": True,
                "store_backend": {
                    "class_name": "TupleS3StoreBackend",
                    "bucket": data_docs_bucket_name,
                    "prefix": data_docs_prefix,
                },
                "site_index_builder": {
                    "class_name": "DefaultSiteIndexBuilder",
                },
            }
        }


class FilesystemStoreBackendDefaults(BaseStoreBackendDefaults):
    """
    Default store configs for filesystem backends, with some accessible parameters
    Args:
        root_directory: Absolute directory prepended to the base_directory for each store
        plugins_directory: Overrides default if supplied
    """

    def __init__(
        self,
        root_directory: Optional[str] = None,
        plugins_directory: Optional[str] = None,
    ):
        # Initialize base defaults
        super().__init__()

        if plugins_directory is None:
            plugins_directory = (
                DataContextConfigDefaults.DEFAULT_PLUGINS_DIRECTORY.value
            )
        self.plugins_directory = plugins_directory
        if root_directory is not None:
            self.stores[self.expectations_store_name]["store_backend"][
                "root_directory"
            ] = root_directory
            self.stores[self.validations_store_name]["store_backend"][
                "root_directory"
            ] = root_directory
            self.stores[self.checkpoint_store_name]["store_backend"][
                "root_directory"
            ] = root_directory
            self.data_docs_sites[self.data_docs_site_name]["store_backend"][
                "root_directory"
            ] = root_directory


class InMemoryStoreBackendDefaults(BaseStoreBackendDefaults):
    """
    Default store configs for in memory backends.

    This is useful for testing without persistence.
    """

    def __init__(
        self,
    ):
        # Initialize base defaults
        super().__init__()

        self.stores = {
            self.expectations_store_name: {
                "class_name": "ExpectationsStore",
                "store_backend": {
                    "class_name": "InMemoryStoreBackend",
                },
            },
            self.validations_store_name: {
                "class_name": "ValidationsStore",
                "store_backend": {
                    "class_name": "InMemoryStoreBackend",
                },
            },
            self.evaluation_parameter_store_name: {
                "class_name": "EvaluationParameterStore"
            },
            self.checkpoint_store_name: {
                "class_name": "CheckpointStore",
                "store_backend": {
                    "class_name": "InMemoryStoreBackend",
                },
            },
        }
        self.data_docs_sites = {}


class GCSStoreBackendDefaults(BaseStoreBackendDefaults):
    """
    Default store configs for Google Cloud Storage (GCS) backends, with some accessible parameters
    Args:
        default_bucket_name: Use this bucket name for stores that do not have a bucket name provided
        default_project_name: Use this project name for stores that do not have a project name provided
        expectations_store_bucket_name: Overrides default_bucket_name if supplied
        validations_store_bucket_name: Overrides default_bucket_name if supplied
        data_docs_bucket_name: Overrides default_bucket_name if supplied
        checkpoint_store_bucket_name: Overrides default_bucket_name if supplied
        expectations_store_project_name: Overrides default_project_name if supplied
        validations_store_project_name: Overrides default_project_name if supplied
        data_docs_project_name: Overrides default_project_name if supplied
        checkpoint_store_project_name: Overrides default_project_name if supplied
        expectations_store_prefix: Overrides default if supplied
        validations_store_prefix: Overrides default if supplied
        data_docs_prefix: Overrides default if supplied
        checkpoint_store_prefix: Overrides default if supplied
        expectations_store_name: Overrides default if supplied
        validations_store_name: Overrides default if supplied
        evaluation_parameter_store_name: Overrides default if supplied
        checkpoint_store_name: Overrides default if supplied
    """

    def __init__(
        self,
        default_bucket_name: Optional[str] = None,
        default_project_name: Optional[str] = None,
        expectations_store_bucket_name: Optional[str] = None,
        validations_store_bucket_name: Optional[str] = None,
        data_docs_bucket_name: Optional[str] = None,
        checkpoint_store_bucket_name: Optional[str] = None,
        expectations_store_project_name: Optional[str] = None,
        validations_store_project_name: Optional[str] = None,
        data_docs_project_name: Optional[str] = None,
        checkpoint_store_project_name: Optional[str] = None,
        expectations_store_prefix: str = "expectations",
        validations_store_prefix: str = "validations",
        data_docs_prefix: str = "data_docs",
        checkpoint_store_prefix: str = "checkpoints",
        expectations_store_name: str = "expectations_GCS_store",
        validations_store_name: str = "validations_GCS_store",
        evaluation_parameter_store_name: str = "evaluation_parameter_store",
        checkpoint_store_name: str = "checkpoint_GCS_store",
    ):
        # Initialize base defaults
        super().__init__()

        # Use default_bucket_name if separate store buckets are not provided
        if expectations_store_bucket_name is None:
            expectations_store_bucket_name = default_bucket_name
        if validations_store_bucket_name is None:
            validations_store_bucket_name = default_bucket_name
        if data_docs_bucket_name is None:
            data_docs_bucket_name = default_bucket_name
        if checkpoint_store_bucket_name is None:
            checkpoint_store_bucket_name = default_bucket_name

        # Use default_project_name if separate store projects are not provided
        if expectations_store_project_name is None:
            expectations_store_project_name = default_project_name
        if validations_store_project_name is None:
            validations_store_project_name = default_project_name
        if data_docs_project_name is None:
            data_docs_project_name = default_project_name
        if checkpoint_store_project_name is None:
            checkpoint_store_project_name = default_project_name

        # Overwrite defaults
        self.expectations_store_name = expectations_store_name
        self.validations_store_name = validations_store_name
        self.evaluation_parameter_store_name = evaluation_parameter_store_name
        self.checkpoint_store_name = checkpoint_store_name
        self.stores = {
            expectations_store_name: {
                "class_name": "ExpectationsStore",
                "store_backend": {
                    "class_name": "TupleGCSStoreBackend",
                    "project": expectations_store_project_name,
                    "bucket": expectations_store_bucket_name,
                    "prefix": expectations_store_prefix,
                },
            },
            validations_store_name: {
                "class_name": "ValidationsStore",
                "store_backend": {
                    "class_name": "TupleGCSStoreBackend",
                    "project": validations_store_project_name,
                    "bucket": validations_store_bucket_name,
                    "prefix": validations_store_prefix,
                },
            },
            evaluation_parameter_store_name: {"class_name": "EvaluationParameterStore"},
            checkpoint_store_name: {
                "class_name": "CheckpointStore",
                "store_backend": {
                    "class_name": "TupleGCSStoreBackend",
                    "project": checkpoint_store_project_name,
                    "bucket": checkpoint_store_bucket_name,
                    "prefix": checkpoint_store_prefix,
                },
            },
        }
        self.data_docs_sites = {
            "gcs_site": {
                "class_name": "SiteBuilder",
                "show_how_to_buttons": True,
                "store_backend": {
                    "class_name": "TupleGCSStoreBackend",
                    "project": data_docs_project_name,
                    "bucket": data_docs_bucket_name,
                    "prefix": data_docs_prefix,
                },
                "site_index_builder": {
                    "class_name": "DefaultSiteIndexBuilder",
                },
            }
        }


class DatabaseStoreBackendDefaults(BaseStoreBackendDefaults):
    """
    Default store configs for database backends, with some accessible parameters
    Args:
        default_credentials: Use these credentials for all stores that do not have credentials provided
        expectations_store_credentials: Overrides default_credentials if supplied
        validations_store_credentials: Overrides default_credentials if supplied
        checkpoint_store_credentials: Overrides default_credentials if supplied
        expectations_store_name: Overrides default if supplied
        validations_store_name: Overrides default if supplied
        evaluation_parameter_store_name: Overrides default if supplied
        checkpoint_store_name: Overrides default if supplied
    """

    def __init__(
        self,
        default_credentials: Optional[Dict] = None,
        expectations_store_credentials: Optional[Dict] = None,
        validations_store_credentials: Optional[Dict] = None,
        checkpoint_store_credentials: Optional[Dict] = None,
        expectations_store_name: str = "expectations_database_store",
        validations_store_name: str = "validations_database_store",
        evaluation_parameter_store_name: str = "evaluation_parameter_store",
        checkpoint_store_name: str = "checkpoint_database_store",
    ):
        # Initialize base defaults
        super().__init__()

        # Use default credentials if separate credentials not supplied for expectations_store and validations_store
        if expectations_store_credentials is None:
            expectations_store_credentials = default_credentials
        if validations_store_credentials is None:
            validations_store_credentials = default_credentials
        if checkpoint_store_credentials is None:
            checkpoint_store_credentials = default_credentials

        # Overwrite defaults
        self.expectations_store_name = expectations_store_name
        self.validations_store_name = validations_store_name
        self.evaluation_parameter_store_name = evaluation_parameter_store_name
        self.checkpoint_store_name = checkpoint_store_name

        self.stores = {
            expectations_store_name: {
                "class_name": "ExpectationsStore",
                "store_backend": {
                    "class_name": "DatabaseStoreBackend",
                    "credentials": expectations_store_credentials,
                },
            },
            validations_store_name: {
                "class_name": "ValidationsStore",
                "store_backend": {
                    "class_name": "DatabaseStoreBackend",
                    "credentials": validations_store_credentials,
                },
            },
            evaluation_parameter_store_name: {"class_name": "EvaluationParameterStore"},
            checkpoint_store_name: {
                "class_name": "CheckpointStore",
                "store_backend": {
                    "class_name": "DatabaseStoreBackend",
                    "credentials": checkpoint_store_credentials,
                },
            },
        }


class DataContextConfig(BaseYamlConfig):
    # TODO: <Alex>ALEX (does not work yet)</Alex>
    # _config_schema_class = DataContextConfigSchema

    def __init__(
        self,
        config_version: Optional[float] = None,
        datasources: Optional[
            Union[
                Dict[str, DatasourceConfig],
                Dict[str, Dict[str, Union[Dict[str, str], str, dict]]],
            ]
        ] = None,
        expectations_store_name: Optional[str] = None,
        validations_store_name: Optional[str] = None,
        evaluation_parameter_store_name: Optional[str] = None,
        checkpoint_store_name: Optional[str] = None,
        plugins_directory: Optional[str] = None,
        validation_operators=None,
        stores: Optional[Dict] = None,
        data_docs_sites: Optional[Dict] = None,
        notebooks=None,
        config_variables_file_path: Optional[str] = None,
        anonymous_usage_statistics=None,
        store_backend_defaults: Optional[BaseStoreBackendDefaults] = None,
        commented_map: Optional[CommentedMap] = None,
        concurrency: Optional[Union[ConcurrencyConfig, Dict]] = None,
    ):
        # Set defaults
        if config_version is None:
            config_version = DataContextConfigDefaults.DEFAULT_CONFIG_VERSION.value

        # Set defaults via store_backend_defaults if one is passed in
        # Override attributes from store_backend_defaults with any items passed into the constructor:
        if store_backend_defaults is not None:
            if stores is None:
                stores = store_backend_defaults.stores
            if expectations_store_name is None:
                expectations_store_name = store_backend_defaults.expectations_store_name
            if validations_store_name is None:
                validations_store_name = store_backend_defaults.validations_store_name
            if evaluation_parameter_store_name is None:
                evaluation_parameter_store_name = (
                    store_backend_defaults.evaluation_parameter_store_name
                )
            if data_docs_sites is None:
                data_docs_sites = store_backend_defaults.data_docs_sites
            if checkpoint_store_name is None:
                checkpoint_store_name = store_backend_defaults.checkpoint_store_name

        self._config_version = config_version
        if datasources is None:
            datasources = {}
        self.datasources = datasources
        self.expectations_store_name = expectations_store_name
        self.validations_store_name = validations_store_name
        self.evaluation_parameter_store_name = evaluation_parameter_store_name
        if checkpoint_store_name is not None:
            self.checkpoint_store_name = checkpoint_store_name
        self.plugins_directory = plugins_directory
        if validation_operators is not None:
            self.validation_operators = validation_operators
        self.stores = stores
        self.notebooks = notebooks
        self.data_docs_sites = data_docs_sites
        self.config_variables_file_path = config_variables_file_path
        if anonymous_usage_statistics is None:
            anonymous_usage_statistics = AnonymizedUsageStatisticsConfig()
        elif isinstance(anonymous_usage_statistics, dict):
            anonymous_usage_statistics = AnonymizedUsageStatisticsConfig(
                **anonymous_usage_statistics
            )
        self.anonymous_usage_statistics = anonymous_usage_statistics
        if concurrency is None:
            concurrency = ConcurrencyConfig()
        elif isinstance(concurrency, dict):
            concurrency = ConcurrencyConfig(**concurrency)
        self.concurrency: ConcurrencyConfig = concurrency

        super().__init__(commented_map=commented_map)

    # TODO: <Alex>ALEX (we still need the next two properties)</Alex>
    @classmethod
    def get_config_class(cls):
        return cls  # DataContextConfig

    @classmethod
    def get_schema_class(cls):
        return DataContextConfigSchema

    @property
    def config_version(self):
        return self._config_version


class CheckpointConfigSchema(Schema):
    class Meta:
        unknown = INCLUDE
        fields = (
            "name",
            "config_version",
            "template_name",
            "module_name",
            "class_name",
            "run_name_template",
            "expectation_suite_name",
            "batch_request",
            "action_list",
            "evaluation_parameters",
            "runtime_configuration",
            "validations",
            "profilers",
            # Next two fields are for LegacyCheckpoint configuration
            "validation_operator_name",
            "batches",
            # Next fields are used by configurators
            "site_names",
            "slack_webhook",
            "notify_on",
            "notify_with",
            "ge_cloud_id",
            "expectation_suite_ge_cloud_id",
        )
        ordered = True

    # if keys have None value, remove in post_dump
    REMOVE_KEYS_IF_NONE = [
        "site_names",
        "slack_webhook",
        "notify_on",
        "notify_with",
    ]

    ge_cloud_id = fields.UUID(required=False, allow_none=True)
    name = fields.String(required=False, allow_none=True)
    config_version = fields.Number(
        validate=lambda x: (0 < x < 100) or x is None,
        error_messages={"invalid": "config version must " "be a number or None."},
        required=False,
        allow_none=True,
    )
    template_name = fields.String(required=False, allow_none=True)
    module_name = fields.String(required=False, missing="great_expectations.checkpoint")
    class_name = fields.Str(required=False, allow_none=True)
    run_name_template = fields.String(required=False, allow_none=True)
    expectation_suite_name = fields.String(required=False, allow_none=True)
    expectation_suite_ge_cloud_id = fields.UUID(required=False, allow_none=True)
    batch_request = fields.Dict(required=False, allow_none=True)
    action_list = fields.List(
        cls_or_instance=fields.Dict(), required=False, allow_none=True
    )
    evaluation_parameters = fields.Dict(required=False, allow_none=True)
    runtime_configuration = fields.Dict(required=False, allow_none=True)
    validations = fields.List(
        cls_or_instance=fields.Dict(), required=False, allow_none=True
    )
    profilers = fields.List(
        cls_or_instance=fields.Dict(), required=False, allow_none=True
    )
    # Next two fields are for LegacyCheckpoint configuration
    validation_operator_name = fields.Str(required=False, allow_none=True)
    batches = fields.List(
        cls_or_instance=fields.Dict(
            keys=fields.Str(
                validate=OneOf(["batch_kwargs", "expectation_suite_names"]),
                required=False,
                allow_none=True,
            )
        ),
        required=False,
        allow_none=True,
    )
    # Next fields are used by configurators
    site_names = fields.Raw(required=False, allow_none=True)
    slack_webhook = fields.String(required=False, allow_none=True)
    notify_on = fields.String(required=False, allow_none=True)
    notify_with = fields.String(required=False, allow_none=True)

    # noinspection PyUnusedLocal
    @validates_schema
    def validate_schema(self, data, **kwargs):
        if not (
            "name" in data or "validation_operator_name" in data or "batches" in data
        ):
            raise ge_exceptions.InvalidConfigError(
                f"""Your current Checkpoint configuration is incomplete.  Please update your Checkpoint configuration to
                continue.
                """
            )

        if data.get("config_version"):
            if "name" not in data:
                raise ge_exceptions.InvalidConfigError(
                    f"""Your Checkpoint configuration requires the "name" field.  Please update your current Checkpoint
                    configuration to continue.
                    """
                )

    # noinspection PyUnusedLocal
    @post_dump
    def remove_keys_if_none(self, data, **kwargs):
        data = copy.deepcopy(data)
        for key in self.REMOVE_KEYS_IF_NONE:
            if key in data and data[key] is None:
                data.pop(key)
        return data

    def dump(self, obj: Any, *, many: Optional[bool] = None) -> dict:
        batch_data_references: Tuple[
            Optional[Any], Optional[List[Any]]
        ] = get_runtime_parameters_batch_data_references_from_config(config=obj)
        delete_runtime_parameters_batch_data_references_from_config(config=obj)
        data: dict = super().dump(obj=obj, many=many)
        restore_runtime_parameters_batch_data_references_into_config(
            config=obj, batch_data_references=batch_data_references
        )
        restore_runtime_parameters_batch_data_references_into_config(
            config=data, batch_data_references=batch_data_references
        )
        return data


class CheckpointConfig(BaseYamlConfig):
    # TODO: <Alex>ALEX (does not work yet)</Alex>
    # _config_schema_class = CheckpointConfigSchema

    def __init__(
        self,
        name: Optional[str] = None,
        config_version: Optional[Union[int, float]] = None,
        template_name: Optional[str] = None,
        module_name: Optional[str] = None,
        class_name: Optional[str] = None,
        run_name_template: Optional[str] = None,
        expectation_suite_name: Optional[str] = None,
        batch_request: Optional[Union[dict, BatchRequest]] = None,
        action_list: Optional[List[dict]] = None,
        evaluation_parameters: Optional[dict] = None,
        runtime_configuration: Optional[dict] = None,
        validations: Optional[List[dict]] = None,
        profilers: Optional[List[dict]] = None,
        validation_operator_name: Optional[str] = None,
        batches: Optional[List[dict]] = None,
        commented_map: Optional[CommentedMap] = None,
        ge_cloud_id: Optional[Union[UUID, str]] = None,
        # the following four args are used by SimpleCheckpoint
        site_names: Optional[Union[list, str]] = None,
        slack_webhook: Optional[str] = None,
        notify_on: Optional[str] = None,
        notify_with: Optional[str] = None,
        expectation_suite_ge_cloud_id: Optional[Union[UUID, str]] = None,
    ):
        self._name = name
        self._config_version = config_version
        if self.config_version is None:
            class_name = class_name or "LegacyCheckpoint"
            self.validation_operator_name = validation_operator_name
            if batches is not None and isinstance(batches, list):
                self.batches = batches
        else:
            batch_request, validations = get_batch_request_dict(
                batch_request, validations
            )

            class_name = class_name or "Checkpoint"
            self._template_name = template_name
            self._run_name_template = run_name_template
            self._expectation_suite_name = expectation_suite_name
            self._expectation_suite_ge_cloud_id = expectation_suite_ge_cloud_id
            self._batch_request = batch_request
            self._action_list = action_list or []
            self._evaluation_parameters = evaluation_parameters or {}
            self._runtime_configuration = runtime_configuration or {}
            self._validations = validations or []
            self._profilers = profilers or []
            self._ge_cloud_id = ge_cloud_id
            # the following attributes are used by SimpleCheckpoint
            self._site_names = site_names
            self._slack_webhook = slack_webhook
            self._notify_on = notify_on
            self._notify_with = notify_with

        self._module_name = module_name or "great_expectations.checkpoint"
        self._class_name = class_name

        super().__init__(commented_map=commented_map)

    def update(
        self,
        other_config: Optional["CheckpointConfig"] = None,
        runtime_kwargs: Optional[dict] = None,
    ):
        assert other_config is not None or runtime_kwargs is not None, (
            "other_config and runtime_kwargs cannot both " "be None"
        )

        if other_config is not None:
            # replace
            if other_config.name is not None:
                self.name = other_config.name
            if other_config.module_name is not None:
                self.module_name = other_config.module_name
            if other_config.class_name is not None:
                self.class_name = other_config.class_name
            if other_config.run_name_template is not None:
                self.run_name_template = other_config.run_name_template
            if other_config.expectation_suite_name is not None:
                self.expectation_suite_name = other_config.expectation_suite_name
            if other_config.expectation_suite_ge_cloud_id is not None:
                self.expectation_suite_ge_cloud_id = (
                    other_config.expectation_suite_ge_cloud_id
                )
            # update
            if other_config.batch_request is not None:
                if getattr(self, "batch_request", None) is None:
                    batch_request = {}
                else:
                    batch_request = self.batch_request

                other_batch_request = other_config.batch_request

                updated_batch_request = nested_update(
                    batch_request,
                    other_batch_request,
                )
                self._batch_request = updated_batch_request
            if other_config.action_list is not None:
                self.action_list = self.get_updated_action_list(
                    base_action_list=self.action_list,
                    other_action_list=other_config.action_list,
                )
            if other_config.evaluation_parameters is not None:
                nested_update(
                    self.evaluation_parameters,
                    other_config.evaluation_parameters,
                )
            if other_config.runtime_configuration is not None:
                nested_update(
                    self.runtime_configuration,
                    other_config.runtime_configuration,
                )
            if other_config.validations is not None:
                self.validations.extend(
                    filter(
                        lambda v: v not in self.validations, other_config.validations
                    )
                )
            if other_config.profilers is not None:
                self.profilers.extend(other_config.profilers)

        if runtime_kwargs is not None and any(runtime_kwargs.values()):
            # replace
            if runtime_kwargs.get("template_name") is not None:
                self.template_name = runtime_kwargs.get("template_name")
            if runtime_kwargs.get("run_name_template") is not None:
                self.run_name_template = runtime_kwargs.get("run_name_template")
            if runtime_kwargs.get("expectation_suite_name") is not None:
                self.expectation_suite_name = runtime_kwargs.get(
                    "expectation_suite_name"
                )
            if runtime_kwargs.get("expectation_suite_ge_cloud_id") is not None:
                self.expectation_suite_ge_cloud_id = runtime_kwargs.get(
                    "expectation_suite_ge_cloud_id"
                )
            # update
            if runtime_kwargs.get("batch_request") is not None:
                batch_request = self.batch_request
                batch_request = batch_request or {}
                runtime_batch_request = runtime_kwargs.get("batch_request")
                if runtime_batch_request is not None:
                    runtime_batch_request = self._safe_copy_batch_request(
                        batch_request=runtime_batch_request
                    )
                    if not isinstance(runtime_batch_request, dict):
                        # noinspection PyUnresolvedReferences
                        runtime_batch_request = runtime_batch_request.to_dict()
                if (
                    runtime_batch_request.get("runtime_parameters") is not None
                    and runtime_batch_request["runtime_parameters"].get("batch_data")
                    is not None
                ):
                    if (
                        batch_request.get("runtime_parameters") is not None
                        and batch_request["runtime_parameters"].get("batch_data")
                        is not None
                    ):
                        batch_request["runtime_parameters"].pop("batch_data")
                    batch_data = runtime_batch_request["runtime_parameters"].pop(
                        "batch_data"
                    )
                    batch_request = nested_update(batch_request, runtime_batch_request)
                    batch_request["runtime_parameters"]["batch_data"] = batch_data
                else:
                    batch_request = nested_update(batch_request, runtime_batch_request)
                self._batch_request = batch_request
            if runtime_kwargs.get("action_list") is not None:
                self.action_list = self.get_updated_action_list(
                    base_action_list=self.action_list,
                    other_action_list=runtime_kwargs.get("action_list"),
                )
            if runtime_kwargs.get("evaluation_parameters") is not None:
                nested_update(
                    self.evaluation_parameters,
                    runtime_kwargs.get("evaluation_parameters"),
                )
            if runtime_kwargs.get("runtime_configuration") is not None:
                nested_update(
                    self.runtime_configuration,
                    runtime_kwargs.get("runtime_configuration"),
                )
            if runtime_kwargs.get("validations") is not None:
                self.validations.extend(
                    filter(
                        lambda v: v not in self.validations,
                        runtime_kwargs.get("validations"),
                    )
                )
            if runtime_kwargs.get("profilers") is not None:
                self.profilers.extend(runtime_kwargs.get("profilers"))

    # TODO: <Alex>ALEX (we still need the next two properties)</Alex>
    @classmethod
    def get_config_class(cls) -> type:
        return cls  # CheckpointConfig

    @classmethod
    def get_schema_class(cls):
        return CheckpointConfigSchema

    @property
    def ge_cloud_id(self) -> Optional[Union[UUID, str]]:
        return self._ge_cloud_id

    @ge_cloud_id.setter
    def ge_cloud_id(self, value: Union[UUID, str]):
        self._ge_cloud_id = value

    @property
    def expectation_suite_ge_cloud_id(self) -> Optional[Union[UUID, str]]:
        return self._expectation_suite_ge_cloud_id

    @expectation_suite_ge_cloud_id.setter
    def expectation_suite_ge_cloud_id(self, value: Union[UUID, str]):
        self._expectation_suite_ge_cloud_id = value

    @property
    def name(self) -> str:
        return self._name

    @name.setter
    def name(self, value: str):
        self._name = value

    @property
    def template_name(self) -> str:
        return self._template_name

    @template_name.setter
    def template_name(self, value: str):
        self._template_name = value

    @property
    def config_version(self) -> float:
        return self._config_version

    @config_version.setter
    def config_version(self, value: float):
        self._config_version = value

    @property
    def validations(self) -> List[dict]:
        return self._validations

    @validations.setter
    def validations(self, value: List[dict]):
        self._validations = value

    @property
    def profilers(self) -> List[dict]:
        return self._profilers

    @profilers.setter
    def profilers(self, value: List[dict]):
        self._profilers = value

    @property
    def module_name(self) -> str:
        return self._module_name

    @module_name.setter
    def module_name(self, value: str):
        self._module_name = value

    @property
    def class_name(self) -> str:
        return self._class_name

    @class_name.setter
    def class_name(self, value: str):
        self._class_name = value

    @property
    def run_name_template(self) -> str:
        return self._run_name_template

    @run_name_template.setter
    def run_name_template(self, value: str):
        self._run_name_template = value

    @property
    def batch_request(self) -> dict:
        return self._batch_request

    @batch_request.setter
    def batch_request(self, value: dict):
        self._batch_request = value

    @property
    def expectation_suite_name(self) -> str:
        return self._expectation_suite_name

    @expectation_suite_name.setter
    def expectation_suite_name(self, value: str):
        self._expectation_suite_name = value

    @property
    def action_list(self) -> List[dict]:
        return self._action_list

    @action_list.setter
    def action_list(self, value: List[dict]):
        self._action_list = value

    @property
    def site_names(self) -> List[str]:
        return self._site_names

    @property
    def slack_webhook(self) -> str:
        return self._slack_webhook

    @property
    def notify_on(self) -> str:
        return self._notify_on

    @property
    def notify_with(self) -> str:
        return self._notify_with

    @classmethod
    def get_updated_action_list(
        cls,
        base_action_list: list,
        other_action_list: list,
    ) -> List[dict]:
        base_action_list_dict = {action["name"]: action for action in base_action_list}

        for other_action in other_action_list:
            other_action_name = other_action["name"]
            if other_action_name in base_action_list_dict:
                if other_action["action"]:
                    nested_update(
                        base_action_list_dict[other_action_name],
                        other_action,
                        dedup=True,
                    )
                else:
                    base_action_list_dict.pop(other_action_name)
            else:
                base_action_list_dict[other_action_name] = other_action

        for other_action in other_action_list:
            other_action_name = other_action["name"]
            if other_action_name in base_action_list_dict:
                if not other_action["action"]:
                    base_action_list_dict.pop(other_action_name)

        return list(base_action_list_dict.values())

    @property
    def evaluation_parameters(self) -> dict:
        return self._evaluation_parameters

    @evaluation_parameters.setter
    def evaluation_parameters(self, value: dict):
        self._evaluation_parameters = value

    @property
    def runtime_configuration(self) -> dict:
        return self._runtime_configuration

    @runtime_configuration.setter
    def runtime_configuration(self, value: dict):
        self._runtime_configuration = value

    def __deepcopy__(self, memo):
        batch_data_references: Tuple[
            Optional[Any], Optional[List[Any]]
        ] = get_runtime_parameters_batch_data_references_from_config(config=self)
        delete_runtime_parameters_batch_data_references_from_config(config=self)

        cls = self.__class__
        result = cls.__new__(cls)
        result._commented_map = CommentedMap()

        memo[id(self)] = result
        for key, value in self.to_json_dict().items():
<<<<<<< HEAD
            # TODO: <Alex>ALEX</Alex>
            # if value is not None:
            #     # noinspection PyArgumentList
            #     value_copy = copy.deepcopy(value, memo)
            #     setattr(result, key, value_copy)
            # TODO: <Alex>ALEX</Alex>
            # TODO: <Alex>ALEX</Alex>
            # noinspection PyArgumentList
            value_copy = copy.deepcopy(value, memo)
            setattr(result, key, value_copy)
            # TODO: <Alex>ALEX</Alex>
=======
            # noinspection PyArgumentList
            value_copy = copy.deepcopy(value, memo)
            setattr(result, key, value_copy)
>>>>>>> 947bb2e6

        restore_runtime_parameters_batch_data_references_into_config(
            config=self, batch_data_references=batch_data_references
        )
        restore_runtime_parameters_batch_data_references_into_config(
            config=result, batch_data_references=batch_data_references
        )

        return result

    def __repr__(self) -> str:
        batch_data_references: Tuple[
            Optional[Any], Optional[List[Any]]
        ] = get_runtime_parameters_batch_data_references_from_config(config=self)
        delete_runtime_parameters_batch_data_references_from_config(config=self)
        config: dict = self.to_json_dict()
        restore_runtime_parameters_batch_data_references_into_config(
            config=self, batch_data_references=batch_data_references
        )
        restore_runtime_parameters_batch_data_references_into_config(
            config=config,
            batch_data_references=batch_data_references,
            replace_value_with_type_string=True,
        )
        return json.dumps(config, indent=2)

    @staticmethod
    def _safe_copy_batch_request(
        batch_request: Optional[Union[DictDot, dict]]
    ) -> Optional[Union[DictDot, dict]]:
        if batch_request is None:
            return None

        batch_data_references: Tuple[
            Optional[Any], Optional[List[Any]]
        ] = get_runtime_parameters_batch_data_references_from_config(
            config=batch_request
        )
        delete_runtime_parameters_batch_data_references_from_config(
            config=batch_request
        )
        result = copy.deepcopy(batch_request)
        restore_runtime_parameters_batch_data_references_into_config(
            config=batch_request, batch_data_references=batch_data_references
        )
        restore_runtime_parameters_batch_data_references_into_config(
            config=result, batch_data_references=batch_data_references
        )
        return result


class CheckpointValidationConfig(DictDot):
    pass


class CheckpointValidationConfigSchema(Schema):
    pass


dataContextConfigSchema = DataContextConfigSchema()
datasourceConfigSchema = DatasourceConfigSchema()
dataConnectorConfigSchema = DataConnectorConfigSchema()
assetConfigSchema = AssetConfigSchema()
sorterConfigSchema = SorterConfigSchema()
# noinspection SpellCheckingInspection
anonymizedUsageStatisticsSchema = AnonymizedUsageStatisticsConfigSchema()
notebookConfigSchema = NotebookConfigSchema()
checkpointConfigSchema = CheckpointConfigSchema()
concurrencyConfigSchema = ConcurrencyConfigSchema()<|MERGE_RESOLUTION|>--- conflicted
+++ resolved
@@ -2363,23 +2363,9 @@
 
         memo[id(self)] = result
         for key, value in self.to_json_dict().items():
-<<<<<<< HEAD
-            # TODO: <Alex>ALEX</Alex>
-            # if value is not None:
-            #     # noinspection PyArgumentList
-            #     value_copy = copy.deepcopy(value, memo)
-            #     setattr(result, key, value_copy)
-            # TODO: <Alex>ALEX</Alex>
-            # TODO: <Alex>ALEX</Alex>
             # noinspection PyArgumentList
             value_copy = copy.deepcopy(value, memo)
             setattr(result, key, value_copy)
-            # TODO: <Alex>ALEX</Alex>
-=======
-            # noinspection PyArgumentList
-            value_copy = copy.deepcopy(value, memo)
-            setattr(result, key, value_copy)
->>>>>>> 947bb2e6
 
         restore_runtime_parameters_batch_data_references_into_config(
             config=self, batch_data_references=batch_data_references
