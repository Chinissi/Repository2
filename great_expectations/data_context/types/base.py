import abc
import enum
import logging
import uuid
from copy import deepcopy
from typing import Any, Dict, List, Optional, Union

from ruamel.yaml import YAML
from ruamel.yaml.comments import CommentedMap
from ruamel.yaml.compat import StringIO

import great_expectations.exceptions as ge_exceptions
from great_expectations.core.batch import BatchRequest
from great_expectations.core.util import convert_to_json_serializable
from great_expectations.marshmallow__shade import (
    INCLUDE,
    Schema,
    ValidationError,
    fields,
    post_dump,
    post_load,
    validates_schema,
)
from great_expectations.marshmallow__shade.validate import OneOf
from great_expectations.types import DictDot, SerializableDictDot
from great_expectations.types.configurations import ClassConfigSchema

yaml = YAML()
yaml.indent(mapping=2, sequence=4, offset=2)

logger = logging.getLogger(__name__)

CURRENT_GE_CONFIG_VERSION = 2
CURRENT_CHECKPOINT_CONFIG_VERSION = 1
MINIMUM_SUPPORTED_CONFIG_VERSION = 2
DEFAULT_USAGE_STATISTICS_URL = (
    "https://stats.greatexpectations.io/great_expectations/v1/usage_statistics"
)


def object_to_yaml_str(obj):
    output_str: str
    with StringIO() as string_stream:
        yaml.dump(obj, string_stream)
        output_str = string_stream.getvalue()
    return output_str


class BaseYamlConfig(SerializableDictDot):
    _config_schema_class = None

    def __init__(self, commented_map: CommentedMap = None, **kwargs):
        if commented_map is None:
            commented_map = CommentedMap()
        self._commented_map = commented_map

    @classmethod
    def _get_schema_instance(cls) -> Schema:
        if not issubclass(cls.get_schema_class(), Schema):
            raise ge_exceptions.InvalidConfigError(
                "Invalid type: A configuration schema class needs to inherit from the Marshmallow Schema class."
            )
        if not issubclass(cls.get_config_class(), BaseYamlConfig):
            raise ge_exceptions.InvalidConfigError(
                "Invalid type: A configuration class needs to inherit from the BaseYamlConfig class."
            )
        if hasattr(cls.get_config_class(), "_schema_instance"):
            schema_instance: Schema = cls.get_config_class()._schema_instance
            if schema_instance is None:
                cls.get_config_class()._schema_instance = (cls.get_schema_class())()
            else:
                return schema_instance
        else:
            cls.get_config_class().schema_instance = (cls.get_schema_class())()
            return cls.get_config_class().schema_instance

    @classmethod
    def from_commented_map(cls, commented_map: CommentedMap):
        try:
            config: dict = cls._get_schema_instance().load(commented_map)
            return cls.get_config_class()(commented_map=commented_map, **config)
        except ValidationError:
            logger.error(
                "Encountered errors during loading config.  See ValidationError for more details."
            )
            raise

    def _get_schema_validated_updated_commented_map(self) -> CommentedMap:
        commented_map: CommentedMap = deepcopy(self.commented_map)
        commented_map.update(self._get_schema_instance().dump(self))
        return commented_map

    def to_yaml(self, outfile):
        """
        :returns None (but writes a YAML file containing the project configuration)
        """
        yaml.dump(self._get_schema_validated_updated_commented_map(), outfile)

    def to_yaml_str(self) -> str:
        """
        :returns a YAML string containing the project configuration
        """
        return object_to_yaml_str(self._get_schema_validated_updated_commented_map())

    def to_json_dict(self) -> dict:
        """
        :returns a JSON-serialiable dict containing the project configuration
        """
        commented_map: CommentedMap = self._get_schema_validated_updated_commented_map()
        return convert_to_json_serializable(data=commented_map)

    @property
    def commented_map(self) -> CommentedMap:
        return self._commented_map

    @classmethod
    def get_config_class(cls):
        raise NotImplementedError

    @classmethod
    def get_schema_class(cls):
        raise NotImplementedError


class AssetConfig(DictDot):
    def __init__(
        self, **kwargs,
    ):
        for k, v in kwargs.items():
            setattr(self, k, v)


class AssetConfigSchema(Schema):
    class Meta:
        unknown = INCLUDE

    base_directory = fields.String(required=False, allow_none=True)
    glob_directive = fields.String(required=False, allow_none=True)
    pattern = fields.String(required=False, allow_none=True)
    group_names = fields.List(
        cls_or_instance=fields.Str(), required=False, allow_none=True
    )

    @validates_schema
    def validate_schema(self, data, **kwargs):
        pass

    # noinspection PyUnusedLocal
    @post_load
    def make_asset_config(self, data, **kwargs):
        return AssetConfig(**data)


class SorterConfig(DictDot):
    def __init__(
        self, name, class_name=None, module_name=None, orderby="asc", **kwargs,
    ):
        self._name = name
        self._class_name = class_name
        self._module_name = module_name
        self._orderby = orderby
        for k, v in kwargs.items():
            setattr(self, k, v)

    @property
    def name(self):
        return self._name

    @property
    def class_name(self):
        return self._class_name

    @property
    def module_name(self):
        return self._module_name

    @property
    def orderby(self):
        return self._orderby


class SorterConfigSchema(Schema):
    class Meta:
        unknown = INCLUDE

    name = fields.String(required=True)
    class_name = fields.String(required=True)
    module_name = fields.String(
        missing="great_expectations.datasource.data_connector.sorter"
    )
    orderby = fields.String(required=False, missing="asc", allow_none=False)

    @validates_schema
    def validate_schema(self, data, **kwargs):
        pass

    # noinspection PyUnusedLocal
    @post_load
    def make_sorter_config(self, data, **kwargs):
        return SorterConfig(**data)


class DataConnectorConfig(DictDot):
    def __init__(
        self,
        class_name,
        module_name=None,
        assets=None,
        base_directory=None,
        glob_directive=None,
        default_regex=None,
        runtime_keys=None,
        bucket=None,
        prefix=None,
        delimiter=None,
        max_keys=None,
        boto3_options=None,
        **kwargs,
    ):
        self._class_name = class_name
        self._module_name = module_name
        if assets is not None:
            self.assets = assets
        if base_directory is not None:
            self.base_directory = base_directory
        if glob_directive is not None:
            self.glob_directive = glob_directive
        if default_regex is not None:
            self.default_regex = default_regex
        if runtime_keys is not None:
            self.runtime_keys = runtime_keys
        if bucket is not None:
            self.bucket = bucket
        if prefix is not None:
            self.prefix = prefix
        if delimiter is not None:
            self.delimiter = delimiter
        if max_keys is not None:
            self.max_keys = max_keys
        if boto3_options is not None:
            self.boto3_options = boto3_options
        for k, v in kwargs.items():
            setattr(self, k, v)

    @property
    def class_name(self):
        return self._class_name

    @property
    def module_name(self):
        return self._module_name


class DataConnectorConfigSchema(Schema):
    class Meta:
        unknown = INCLUDE

    class_name = fields.String(required=True)
    module_name = fields.String(missing="great_expectations.datasource.data_connector")

    assets = fields.Dict(
        keys=fields.Str(),
        values=fields.Nested(AssetConfigSchema, required=False, allow_none=True),
        required=False,
        allow_none=True,
    )

    base_directory = fields.String(required=False, allow_none=True)
    glob_directive = fields.String(required=False, allow_none=True)
    default_regex = fields.Dict(required=False, allow_none=True)
    runtime_keys = fields.List(
        cls_or_instance=fields.Str(), required=False, allow_none=True
    )
    bucket = fields.String(required=False, allow_none=True)
    prefix = fields.String(required=False, allow_none=True)
    delimiter = fields.String(required=False, allow_none=True)
    max_keys = fields.Integer(required=False, allow_none=True)
    boto3_options = fields.Dict(
        keys=fields.Str(), values=fields.Str(), required=False, allow_none=True
    )
    data_asset_name_prefix = fields.String(required=False, allow_none=True)
    data_asset_name_suffix = fields.String(required=False, allow_none=True)
    include_schema_name = fields.Boolean(required=False, allow_none=True)
    splitter_method = fields.String(required=False, allow_none=True)
    splitter_kwargs = fields.Dict(required=False, allow_none=True)
    sampling_method = fields.String(required=False, allow_none=True)
    sampling_kwargs = fields.Dict(required=False, allow_none=True)
    excluded_tables = fields.List(
        cls_or_instance=fields.Str(), required=False, allow_none=True
    )
    included_tables = fields.List(
        cls_or_instance=fields.Str(), required=False, allow_none=True
    )
    skip_inapplicable_tables = fields.Boolean(required=False, allow_none=True)

    @validates_schema
    def validate_schema(self, data, **kwargs):
        # If a class_name begins with the dollar sign ("$"), then it is assumed to be a variable name to be substituted.
        if data["class_name"][0] == "$":
            return
        if ("default_regex" in data) and not (
            data["class_name"]
            in [
                "InferredAssetFilesystemDataConnector",
                "ConfiguredAssetFilesystemDataConnector",
                "InferredAssetS3DataConnector",
                "ConfiguredAssetS3DataConnector",
            ]
        ):
            raise ge_exceptions.InvalidConfigError(
                f"""Your current configuration uses one or more keys in a data connector, that are required only by a
subclass of the FilePathDataConnector class (your data conntector is "{data['class_name']}").  Please update your
configuration to continue.
                """
            )
        if ("glob_directive" in data) and not (
            data["class_name"]
            in [
                "InferredAssetFilesystemDataConnector",
                "ConfiguredAssetFilesystemDataConnector",
            ]
        ):
            raise ge_exceptions.InvalidConfigError(
                f"""Your current configuration uses one or more keys in a data connector, that are required only by a
filesystem type of the data connector (your data conntector is "{data['class_name']}").  Please update your
configuration to continue.
                """
            )
        if (
            "bucket" in data
            or "prefix" in data
            or "delimiter" in data
            or "max_keys" in data
        ) and not (
            data["class_name"]
            in ["InferredAssetS3DataConnector", "ConfiguredAssetS3DataConnector",]
        ):
            raise ge_exceptions.InvalidConfigError(
                f"""Your current configuration uses one or more keys in a data connector, that are required only by an
S3 type of the data connector (your data conntector is "{data['class_name']}").  Please update your configuration to
continue.
                """
            )
        if (
            "data_asset_name_prefix" in data
            or "data_asset_name_suffix" in data
            or "include_schema_name" in data
            or "splitter_method" in data
            or "splitter_kwargs" in data
            or "sampling_method" in data
            or "sampling_kwargs" in data
            or "excluded_tables" in data
            or "included_tables" in data
            or "skip_inapplicable_tables" in data
        ) and not (
            data["class_name"]
            in ["InferredAssetSqlDataConnector", "ConfiguredAssetSqlDataConnector",]
        ):
            raise ge_exceptions.InvalidConfigError(
                f"""Your current configuration uses one or more keys in a data connector, that are required only by an
SQL type of the data connector (your data conntector is "{data['class_name']}").  Please update your configuration to
continue.
                """
            )

    # noinspection PyUnusedLocal
    @post_load
    def make_data_connector_config(self, data, **kwargs):
        return DataConnectorConfig(**data)


class ExecutionEngineConfig(DictDot):
    def __init__(
        self,
        class_name,
        module_name=None,
        caching=None,
        batch_spec_defaults=None,
        connection_string=None,
        spark_config=None,
        boto3_options=None,
        **kwargs,
    ):
        self._class_name = class_name
        self._module_name = module_name
        if caching is not None:
            self.caching = caching
        if batch_spec_defaults is not None:
            self._batch_spec_defaults = batch_spec_defaults
        if connection_string is not None:
            self.connection_string = connection_string
        if spark_config is not None:
            self.spark_config = spark_config
        if boto3_options is not None:
            self.boto3_options = boto3_options
        for k, v in kwargs.items():
            setattr(self, k, v)

    @property
    def module_name(self):
        return self._module_name

    @property
    def class_name(self):
        return self._class_name

    @property
    def batch_spec_defaults(self):
        return self._batch_spec_defaults


class ExecutionEngineConfigSchema(Schema):
    class Meta:
        unknown = INCLUDE

    class_name = fields.String(required=True)
    module_name = fields.String(missing="great_expectations.execution_engine")
    connection_string = fields.String(required=False, allow_none=True)
    spark_config = fields.Raw(required=False, allow_none=True)
    boto3_options = fields.Dict(
        keys=fields.Str(), values=fields.Str(), required=False, allow_none=True
    )
    caching = fields.Boolean(required=False, allow_none=True)
    batch_spec_defaults = fields.Dict(required=False, allow_none=True)

    @validates_schema
    def validate_schema(self, data, **kwargs):
        # If a class_name begins with the dollar sign ("$"), then it is assumed to be a variable name to be substituted.
        if data["class_name"][0] == "$":
            return
        if "connection_string" in data and not (
            data["class_name"] == "SqlAlchemyExecutionEngine"
        ):
            raise ge_exceptions.InvalidConfigError(
                f"""Your current configuration uses the "connection_string" key in an execution engine, but only 
SqlAlchemyExecutionEngine requires this attribute (your execution engine is "{data['class_name']}").  Please update your
configuration to continue.
                """
            )
        if "spark_config" in data and not (
            data["class_name"] == "SparkDFExecutionEngine"
        ):
            raise ge_exceptions.InvalidConfigError(
                f"""Your current configuration uses the "spark_config" key in an execution engine, but only 
SparkDFExecutionEngine requires this attribute (your execution engine is "{data['class_name']}").  Please update your
configuration to continue.
                """
            )

    # noinspection PyUnusedLocal
    @post_load
    def make_execution_engine_config(self, data, **kwargs):
        return ExecutionEngineConfig(**data)


class DatasourceConfig(DictDot):
    def __init__(
        self,
        class_name=None,
        module_name: Optional[str] = "great_expectations.datasource",
        execution_engine=None,
        data_connectors=None,
        data_asset_type=None,
        batch_kwargs_generators=None,
        connection_string=None,
        credentials=None,
        introspection=None,
        tables=None,
        reader_method=None,
        limit=None,
        **kwargs,
    ):
        # NOTE - JPC - 20200316: Currently, we are mostly inconsistent with respect to this type...
        self._class_name = class_name
        self._module_name = module_name
        if execution_engine is not None:
            self.execution_engine = execution_engine
        if data_connectors is not None and isinstance(data_connectors, dict):
            self.data_connectors = data_connectors

        # NOTE - AJB - 20201202: This should use the datasource class build_configuration method as in DataContext.add_datasource()
        if data_asset_type is None:
            if class_name == "PandasDatasource":
                data_asset_type = {
                    "class_name": "PandasDataset",
                    "module_name": "great_expectations.dataset",
                }
            elif class_name == "SqlAlchemyDatasource":
                data_asset_type = {
                    "class_name": "SqlAlchemyDataset",
                    "module_name": "great_expectations.dataset",
                }
            elif class_name == "SparkDFDatasource":
                data_asset_type = {
                    "class_name": "SparkDFDataset",
                    "module_name": "great_expectations.dataset",
                }
        if data_asset_type is not None:
            self.data_asset_type = data_asset_type
        if batch_kwargs_generators is not None:
            self.batch_kwargs_generators = batch_kwargs_generators
        if connection_string is not None:
            self.connection_string = connection_string
        if credentials is not None:
            self.credentials = credentials
        if introspection is not None:
            self.introspection = introspection
        if tables is not None:
            self.tables = tables
        if reader_method is not None:
            self.reader_method = reader_method
        if limit is not None:
            self.limit = limit
        for k, v in kwargs.items():
            setattr(self, k, v)

    @property
    def class_name(self):
        return self._class_name

    @property
    def module_name(self):
        return self._module_name


class DatasourceConfigSchema(Schema):
    class Meta:
        unknown = INCLUDE

    class_name = fields.String(missing="Datasource")
    module_name = fields.String(missing="great_expectations.datasource")

    execution_engine = fields.Nested(
        ExecutionEngineConfigSchema, required=False, allow_none=True
    )
    data_connectors = fields.Dict(
        keys=fields.Str(),
        values=fields.Nested(DataConnectorConfigSchema),
        required=False,
        allow_none=True,
    )

    data_asset_type = fields.Nested(ClassConfigSchema, required=False, allow_none=True)

    # TODO: Update to generator-specific
    # batch_kwargs_generators = fields.Mapping(keys=fields.Str(), values=fields.Nested(fields.GeneratorSchema))
    batch_kwargs_generators = fields.Dict(
        keys=fields.Str(), values=fields.Dict(), required=False, allow_none=True
    )
    connection_string = fields.String(required=False, allow_none=True)
    credentials = fields.Raw(required=False, allow_none=True)
    introspection = fields.Dict(required=False, allow_none=True)
    tables = fields.Dict(required=False, allow_none=True)

    @validates_schema
    def validate_schema(self, data, **kwargs):
        if "generators" in data:
            raise ge_exceptions.InvalidConfigError(
                'Your current configuration uses the "generators" key in a datasource, but in version 0.10 of '
                'GE, that key is renamed to "batch_kwargs_generators". Please update your configuration to continue.'
            )
        # If a class_name begins with the dollar sign ("$"), then it is assumed to be a variable name to be substituted.
        if data["class_name"][0] == "$":
            return
        if (
            "connection_string" in data
            or "credentials" in data
            or "introspection" in data
            or "tables" in data
        ) and not (
            data["class_name"]
            in ["SqlAlchemyDatasource", "SimpleSqlalchemyDatasource",]
        ):
            raise ge_exceptions.InvalidConfigError(
                f"""Your current configuration uses one or more keys in a data source, that are required only by a
sqlalchemy data source (your data source is "{data['class_name']}").  Please update your configuration to continue.
                """
            )

    # noinspection PyUnusedLocal
    @post_load
    def make_datasource_config(self, data, **kwargs):
        return DatasourceConfig(**data)


class AnonymizedUsageStatisticsConfig(DictDot):
    def __init__(self, enabled=True, data_context_id=None, usage_statistics_url=None):
        self._enabled = enabled
        if data_context_id is None:
            data_context_id = str(uuid.uuid4())
            self._explicit_id = False
        else:
            self._explicit_id = True

        self._data_context_id = data_context_id
        if usage_statistics_url is None:
            usage_statistics_url = DEFAULT_USAGE_STATISTICS_URL
            self._explicit_url = False
        else:
            self._explicit_url = True
        self._usage_statistics_url = usage_statistics_url

    @property
    def enabled(self):
        return self._enabled

    @enabled.setter
    def enabled(self, enabled):
        if not isinstance(enabled, bool):
            raise ValueError("usage statistics enabled property must be boolean")
        self._enabled = enabled

    @property
    def data_context_id(self):
        return self._data_context_id

    @data_context_id.setter
    def data_context_id(self, data_context_id):
        try:
            uuid.UUID(data_context_id)
        except ValueError:
            raise ge_exceptions.InvalidConfigError(
                "data_context_id must be a valid uuid"
            )
        self._data_context_id = data_context_id
        self._explicit_id = True

    @property
    def explicit_id(self):
        return self._explicit_id

    @property
    def usage_statistics_url(self):
        return self._usage_statistics_url

    @usage_statistics_url.setter
    def usage_statistics_url(self, usage_statistics_url):
        self._usage_statistics_url = usage_statistics_url
        self._explicit_url = True


class AnonymizedUsageStatisticsConfigSchema(Schema):
    data_context_id = fields.UUID()
    enabled = fields.Boolean(default=True)
    usage_statistics_url = fields.URL(allow_none=True)
    _explicit_url = fields.Boolean(required=False)

    # noinspection PyUnusedLocal
    @post_load()
    def make_usage_statistics_config(self, data, **kwargs):
        if "data_context_id" in data:
            data["data_context_id"] = str(data["data_context_id"])
        return AnonymizedUsageStatisticsConfig(**data)

    # noinspection PyUnusedLocal
    @post_dump()
    def filter_implicit(self, data, **kwargs):
        if not data.get("_explicit_url") and "usage_statistics_url" in data:
            del data["usage_statistics_url"]
        if "_explicit_url" in data:
            del data["_explicit_url"]
        return data


class NotebookTemplateConfig(DictDot):
    def __init__(self, file_name, template_kwargs=None):
        self.file_name = file_name
        if template_kwargs:
            self.template_kwargs = template_kwargs
        else:
            self.template_kwargs = {}


class NotebookTemplateConfigSchema(Schema):
    file_name = fields.String()
    template_kwargs = fields.Dict(
        keys=fields.Str(), values=fields.Str(), allow_none=True
    )

    # noinspection PyUnusedLocal
    @post_load
    def make_notebook_template_config(self, data, **kwargs):
        return NotebookTemplateConfig(**data)


class NotebookConfig(DictDot):
    def __init__(
        self,
        class_name,
        module_name,
        custom_templates_module,
        header_markdown=None,
        footer_markdown=None,
        table_expectations_header_markdown=None,
        column_expectations_header_markdown=None,
        table_expectations_not_found_markdown=None,
        column_expectations_not_found_markdown=None,
        authoring_intro_markdown=None,
        column_expectations_markdown=None,
        header_code=None,
        footer_code=None,
        column_expectation_code=None,
        table_expectation_code=None,
    ):
        self.class_name = class_name
        self.module_name = module_name
        self.custom_templates_module = custom_templates_module

        self.header_markdown = header_markdown
        self.footer_markdown = footer_markdown
        self.table_expectations_header_markdown = table_expectations_header_markdown
        self.column_expectations_header_markdown = column_expectations_header_markdown
        self.table_expectations_not_found_markdown = (
            table_expectations_not_found_markdown
        )
        self.column_expectations_not_found_markdown = (
            column_expectations_not_found_markdown
        )
        self.authoring_intro_markdown = authoring_intro_markdown
        self.column_expectations_markdown = column_expectations_markdown

        self.header_code = header_code
        self.footer_code = footer_code
        self.column_expectation_code = column_expectation_code
        self.table_expectation_code = table_expectation_code


class NotebookConfigSchema(Schema):
    class_name = fields.String(missing="SuiteEditNotebookRenderer")
    module_name = fields.String(
        missing="great_expectations.render.renderer.suite_edit_notebook_renderer"
    )
    custom_templates_module = fields.String()

    header_markdown = fields.Nested(NotebookTemplateConfigSchema, allow_none=True)
    footer_markdown = fields.Nested(NotebookTemplateConfigSchema, allow_none=True)
    table_expectations_header_markdown = fields.Nested(
        NotebookTemplateConfigSchema, allow_none=True
    )
    column_expectations_header_markdown = fields.Nested(
        NotebookTemplateConfigSchema, allow_none=True
    )
    table_expectations_not_found_markdown = fields.Nested(
        NotebookTemplateConfigSchema, allow_none=True
    )
    column_expectations_not_found_markdown = fields.Nested(
        NotebookTemplateConfigSchema, allow_none=True
    )
    authoring_intro_markdown = fields.Nested(
        NotebookTemplateConfigSchema, allow_none=True
    )
    column_expectations_markdown = fields.Nested(
        NotebookTemplateConfigSchema, allow_none=True
    )

    header_code = fields.Nested(NotebookTemplateConfigSchema, allow_none=True)
    footer_code = fields.Nested(NotebookTemplateConfigSchema, allow_none=True)
    column_expectation_code = fields.Nested(
        NotebookTemplateConfigSchema, allow_none=True
    )
    table_expectation_code = fields.Nested(
        NotebookTemplateConfigSchema, allow_none=True
    )

    # noinspection PyUnusedLocal
    @post_load
    def make_notebook_config(self, data, **kwargs):
        return NotebookConfig(**data)


class NotebooksConfig(DictDot):
    def __init__(self, suite_edit):
        self.suite_edit = suite_edit


class NotebooksConfigSchema(Schema):
    # for now only suite_edit, could have other customization options for
    # notebooks in the future
    suite_edit = fields.Nested(NotebookConfigSchema)

    # noinspection PyUnusedLocal
    @post_load
    def make_notebooks_config(self, data, **kwargs):
        return NotebooksConfig(**data)


class DataContextConfigSchema(Schema):
    config_version = fields.Number(
        validate=lambda x: 0 < x < 100,
        error_messages={"invalid": "config version must " "be a number."},
    )
    datasources = fields.Dict(
        keys=fields.Str(),
        values=fields.Nested(DatasourceConfigSchema),
        required=False,
        allow_none=True,
    )
    expectations_store_name = fields.Str()
    validations_store_name = fields.Str()
    evaluation_parameter_store_name = fields.Str()
    checkpoint_store_name = fields.Str()
    plugins_directory = fields.Str(allow_none=True)
    validation_operators = fields.Dict(keys=fields.Str(), values=fields.Dict())
    stores = fields.Dict(keys=fields.Str(), values=fields.Dict())
    notebooks = fields.Nested(NotebooksConfigSchema, allow_none=True)
    data_docs_sites = fields.Dict(
        keys=fields.Str(), values=fields.Dict(), allow_none=True
    )
    config_variables_file_path = fields.Str(allow_none=True)
    anonymous_usage_statistics = fields.Nested(AnonymizedUsageStatisticsConfigSchema)

    # noinspection PyMethodMayBeStatic
    # noinspection PyUnusedLocal
    def handle_error(self, exc, data, **kwargs):
        """Log and raise our custom exception when (de)serialization fails."""
        logger.error(exc.messages)
        raise ge_exceptions.InvalidDataContextConfigError(
            "Error while processing DataContextConfig.", exc
        )

    @validates_schema
    def validate_schema(self, data, **kwargs):
        if "config_version" not in data:
            raise ge_exceptions.InvalidDataContextConfigError(
                "The key `config_version` is missing; please check your config file.",
                validation_error=ValidationError("no config_version key"),
            )

        if not isinstance(data["config_version"], (int, float)):
            raise ge_exceptions.InvalidDataContextConfigError(
                "The key `config_version` must be a number. Please check your config file.",
                validation_error=ValidationError("config version not a number"),
            )

        # When migrating from 0.7.x to 0.8.0
        if data["config_version"] == 0 and (
            "validations_store" in list(data.keys())
            or "validations_stores" in list(data.keys())
        ):
            raise ge_exceptions.UnsupportedConfigVersionError(
                "You appear to be using a config version from the 0.7.x series. This version is no longer supported."
            )
        elif data["config_version"] < MINIMUM_SUPPORTED_CONFIG_VERSION:
            raise ge_exceptions.UnsupportedConfigVersionError(
                "You appear to have an invalid config version ({}).\n    The version number must be at least {}. "
                "Please see the migration guide at https://docs.greatexpectations.io/en/latest/guides/how_to_guides/migrating_versions.html".format(
                    data["config_version"], MINIMUM_SUPPORTED_CONFIG_VERSION
                ),
            )
        elif data["config_version"] > CURRENT_GE_CONFIG_VERSION:
            raise ge_exceptions.InvalidDataContextConfigError(
                "You appear to have an invalid config version ({}).\n    The maximum valid version is {}.".format(
                    data["config_version"], CURRENT_GE_CONFIG_VERSION
                ),
                validation_error=ValidationError("config version too high"),
            )


class DataContextConfigDefaults(enum.Enum):
    DEFAULT_CONFIG_VERSION = CURRENT_GE_CONFIG_VERSION
    DEFAULT_EXPECTATIONS_STORE_NAME = "expectations_store"
    DEFAULT_VALIDATIONS_STORE_NAME = "validations_store"
    DEFAULT_EVALUATION_PARAMETER_STORE_NAME = "evaluation_parameter_store"
    DEFAULT_CHECKPOINT_STORE_NAME = "checkpoint_store"
    DEFAULT_DATA_DOCS_SITE_NAME = "local_site"
    DEFAULT_CONFIG_VARIABLES_FILEPATH = "uncommitted/config_variables.yml"
    DEFAULT_PLUGINS_DIRECTORY = "plugins/"
    DEFAULT_VALIDATION_OPERATORS = {
        "action_list_operator": {
            "class_name": "ActionListValidationOperator",
            "action_list": [
                {
                    "name": "store_validation_result",
                    "action": {"class_name": "StoreValidationResultAction"},
                },
                {
                    "name": "store_evaluation_params",
                    "action": {"class_name": "StoreEvaluationParametersAction"},
                },
                {
                    "name": "update_data_docs",
                    "action": {"class_name": "UpdateDataDocsAction"},
                },
            ],
        }
    }
    DEFAULT_STORES = {
        DEFAULT_EXPECTATIONS_STORE_NAME: {
            "class_name": "ExpectationsStore",
            "store_backend": {
                "class_name": "TupleFilesystemStoreBackend",
                "base_directory": "expectations/",
            },
        },
        DEFAULT_VALIDATIONS_STORE_NAME: {
            "class_name": "ValidationsStore",
            "store_backend": {
                "class_name": "TupleFilesystemStoreBackend",
                "base_directory": "uncommitted/validations/",
            },
        },
        DEFAULT_EVALUATION_PARAMETER_STORE_NAME: {
            "class_name": "EvaluationParameterStore"
        },
        DEFAULT_CHECKPOINT_STORE_NAME: {
            "class_name": "CheckpointStore",
            "store_backend": {
                "class_name": "TupleFilesystemStoreBackend",
                "base_directory": "checkpoints/",
            },
        },
    }
    DEFAULT_DATA_DOCS_SITES = {
        DEFAULT_DATA_DOCS_SITE_NAME: {
            "class_name": "SiteBuilder",
            "store_backend": {
                "class_name": "TupleFilesystemStoreBackend",
                "base_directory": "uncommitted/data_docs/local_site/",
            },
            "site_index_builder": {
                "class_name": "DefaultSiteIndexBuilder",
                "show_cta_footer": True,
            },
            "show_how_to_buttons": True,
        }
    }


class CheckpointConfigDefaults(enum.Enum):
    DEFAULT_CONFIG_VERSION = CURRENT_CHECKPOINT_CONFIG_VERSION


class BaseStoreBackendDefaults(DictDot):
    """
    Define base defaults for platform specific StoreBackendDefaults.
    StoreBackendDefaults define defaults for specific cases of often used configurations.
    For example, if you plan to store expectations, validations, and data_docs in s3 use the S3StoreBackendDefaults and you may be able to specify less parameters.
    """

    def __init__(
        self,
        expectations_store_name: str = DataContextConfigDefaults.DEFAULT_EXPECTATIONS_STORE_NAME.value,
        validations_store_name: str = DataContextConfigDefaults.DEFAULT_VALIDATIONS_STORE_NAME.value,
        evaluation_parameter_store_name: str = DataContextConfigDefaults.DEFAULT_EVALUATION_PARAMETER_STORE_NAME.value,
        checkpoint_store_name: str = DataContextConfigDefaults.DEFAULT_CHECKPOINT_STORE_NAME.value,
        data_docs_site_name: str = DataContextConfigDefaults.DEFAULT_DATA_DOCS_SITE_NAME.value,
        validation_operators: dict = None,
        stores: dict = None,
        data_docs_sites: dict = None,
    ):
        self.expectations_store_name = expectations_store_name
        self.validations_store_name = validations_store_name
        self.evaluation_parameter_store_name = evaluation_parameter_store_name
        self.checkpoint_store_name = checkpoint_store_name
        if validation_operators is None:
            validation_operators = deepcopy(
                DataContextConfigDefaults.DEFAULT_VALIDATION_OPERATORS.value
            )
        self.validation_operators = validation_operators
        if stores is None:
            stores = deepcopy(DataContextConfigDefaults.DEFAULT_STORES.value)
        self.stores = stores
        if data_docs_sites is None:
            data_docs_sites = deepcopy(
                DataContextConfigDefaults.DEFAULT_DATA_DOCS_SITES.value
            )
        self.data_docs_sites = data_docs_sites
        self.data_docs_site_name = data_docs_site_name


class S3StoreBackendDefaults(BaseStoreBackendDefaults):
    """
    Default store configs for s3 backends, with some accessible parameters
    Args:
        default_bucket_name: Use this bucket name for stores that do not have a bucket name provided
        expectations_store_bucket_name: Overrides default_bucket_name if supplied
        validations_store_bucket_name: Overrides default_bucket_name if supplied
        data_docs_bucket_name: Overrides default_bucket_name if supplied
        expectations_store_prefix: Overrides default if supplied
        validations_store_prefix: Overrides default if supplied
        data_docs_prefix: Overrides default if supplied
        expectations_store_name: Overrides default if supplied
        validations_store_name: Overrides default if supplied
        evaluation_parameter_store_name: Overrides default if supplied
    """

    def __init__(
        self,
        default_bucket_name: Optional[str] = None,
        expectations_store_bucket_name: Optional[str] = None,
        validations_store_bucket_name: Optional[str] = None,
        data_docs_bucket_name: Optional[str] = None,
        expectations_store_prefix: str = "expectations",
        validations_store_prefix: str = "validations",
        data_docs_prefix: str = "data_docs",
        expectations_store_name: str = "expectations_S3_store",
        validations_store_name: str = "validations_S3_store",
        evaluation_parameter_store_name: str = "evaluation_parameter_store",
    ):
        # Initialize base defaults
        super().__init__()

        # Use default_bucket_name if separate store buckets are not provided
        if expectations_store_bucket_name is None:
            expectations_store_bucket_name = default_bucket_name
        if validations_store_bucket_name is None:
            validations_store_bucket_name = default_bucket_name
        if data_docs_bucket_name is None:
            data_docs_bucket_name = default_bucket_name

        # Overwrite defaults
        self.expectations_store_name = expectations_store_name
        self.validations_store_name = validations_store_name
        self.evaluation_parameter_store_name = evaluation_parameter_store_name
        self.stores = {
            expectations_store_name: {
                "class_name": "ExpectationsStore",
                "store_backend": {
                    "class_name": "TupleS3StoreBackend",
                    "bucket": expectations_store_bucket_name,
                    "prefix": expectations_store_prefix,
                },
            },
            validations_store_name: {
                "class_name": "ValidationsStore",
                "store_backend": {
                    "class_name": "TupleS3StoreBackend",
                    "bucket": validations_store_bucket_name,
                    "prefix": validations_store_prefix,
                },
            },
            evaluation_parameter_store_name: {"class_name": "EvaluationParameterStore"},
        }
        self.data_docs_sites = {
            "s3_site": {
                "class_name": "SiteBuilder",
                "show_how_to_buttons": True,
                "store_backend": {
                    "class_name": "TupleS3StoreBackend",
                    "bucket": data_docs_bucket_name,
                    "prefix": data_docs_prefix,
                },
                "site_index_builder": {
                    "class_name": "DefaultSiteIndexBuilder",
                    "show_cta_footer": True,
                },
            }
        }


class FilesystemStoreBackendDefaults(BaseStoreBackendDefaults):
    """
    Default store configs for filesystem backends, with some accessible parameters
    Args:
        root_directory: Absolute directory prepended to the base_directory for each store
        plugins_directory: Overrides default if supplied
    """

    def __init__(
        self,
        root_directory: Optional[str] = None,
        plugins_directory: Optional[str] = None,
    ):
        # Initialize base defaults
        super().__init__()

        if plugins_directory is None:
            plugins_directory = (
                DataContextConfigDefaults.DEFAULT_PLUGINS_DIRECTORY.value
            )
        self.plugins_directory = plugins_directory
        if root_directory is not None:
            self.stores[self.expectations_store_name]["store_backend"][
                "root_directory"
            ] = root_directory
            self.stores[self.validations_store_name]["store_backend"][
                "root_directory"
            ] = root_directory
            self.data_docs_sites[self.data_docs_site_name]["store_backend"][
                "root_directory"
            ] = root_directory


class GCSStoreBackendDefaults(BaseStoreBackendDefaults):
    """
    Default store configs for Google Cloud Storage (GCS) backends, with some accessible parameters
    Args:
        default_bucket_name: Use this bucket name for stores that do not have a bucket name provided
        default_project_name: Use this project name for stores that do not have a project name provided
        expectations_store_bucket_name: Overrides default_bucket_name if supplied
        validations_store_bucket_name: Overrides default_bucket_name if supplied
        data_docs_bucket_name: Overrides default_bucket_name if supplied
        expectations_store_project_name: Overrides default_project_name if supplied
        validations_store_project_name: Overrides default_project_name if supplied
        data_docs_project_name: Overrides default_project_name if supplied
        expectations_store_prefix: Overrides default if supplied
        validations_store_prefix: Overrides default if supplied
        data_docs_prefix: Overrides default if supplied
        expectations_store_name: Overrides default if supplied
        validations_store_name: Overrides default if supplied
        evaluation_parameter_store_name: Overrides default if supplied
    """

    def __init__(
        self,
        default_bucket_name: Optional[str] = None,
        default_project_name: Optional[str] = None,
        expectations_store_bucket_name: Optional[str] = None,
        validations_store_bucket_name: Optional[str] = None,
        data_docs_bucket_name: Optional[str] = None,
        expectations_store_project_name: Optional[str] = None,
        validations_store_project_name: Optional[str] = None,
        data_docs_project_name: Optional[str] = None,
        expectations_store_prefix: str = "expectations",
        validations_store_prefix: str = "validations",
        data_docs_prefix: str = "data_docs",
        expectations_store_name: str = "expectations_GCS_store",
        validations_store_name: str = "validations_GCS_store",
        evaluation_parameter_store_name: str = "evaluation_parameter_store",
    ):
        # Initialize base defaults
        super().__init__()

        # Use default_bucket_name if separate store buckets are not provided
        if expectations_store_bucket_name is None:
            expectations_store_bucket_name = default_bucket_name
        if validations_store_bucket_name is None:
            validations_store_bucket_name = default_bucket_name
        if data_docs_bucket_name is None:
            data_docs_bucket_name = default_bucket_name

        # Use default_project_name if separate store projects are not provided
        if expectations_store_project_name is None:
            expectations_store_project_name = default_project_name
        if validations_store_project_name is None:
            validations_store_project_name = default_project_name
        if data_docs_project_name is None:
            data_docs_project_name = default_project_name

        # Overwrite defaults
        self.expectations_store_name = expectations_store_name
        self.validations_store_name = validations_store_name
        self.evaluation_parameter_store_name = evaluation_parameter_store_name
        self.stores = {
            expectations_store_name: {
                "class_name": "ExpectationsStore",
                "store_backend": {
                    "class_name": "TupleGCSStoreBackend",
                    "project": expectations_store_project_name,
                    "bucket": expectations_store_bucket_name,
                    "prefix": expectations_store_prefix,
                },
            },
            validations_store_name: {
                "class_name": "ValidationsStore",
                "store_backend": {
                    "class_name": "TupleGCSStoreBackend",
                    "project": validations_store_project_name,
                    "bucket": validations_store_bucket_name,
                    "prefix": validations_store_prefix,
                },
            },
            evaluation_parameter_store_name: {"class_name": "EvaluationParameterStore"},
        }
        self.data_docs_sites = {
            "gcs_site": {
                "class_name": "SiteBuilder",
                "show_how_to_buttons": True,
                "store_backend": {
                    "class_name": "TupleGCSStoreBackend",
                    "project": data_docs_project_name,
                    "bucket": data_docs_bucket_name,
                    "prefix": data_docs_prefix,
                },
                "site_index_builder": {
                    "class_name": "DefaultSiteIndexBuilder",
                    "show_cta_footer": True,
                },
            }
        }


class DatabaseStoreBackendDefaults(BaseStoreBackendDefaults):
    """
    Default store configs for database backends, with some accessible parameters
    Args:
        default_credentials: Use these credentials for all stores that do not have credentials provided
        expectations_store_credentials: Overrides default_credentials if supplied
        validations_store_credentials: Overrides default_credentials if supplied
        expectations_store_name: Overrides default if supplied
        validations_store_name: Overrides default if supplied
        evaluation_parameter_store_name: Overrides default if supplied
    """

    def __init__(
        self,
        default_credentials: Optional[Dict] = None,
        expectations_store_credentials: Optional[Dict] = None,
        validations_store_credentials: Optional[Dict] = None,
        expectations_store_name: str = "expectations_database_store",
        validations_store_name: str = "validations_database_store",
        evaluation_parameter_store_name: str = "evaluation_parameter_store",
    ):
        # Initialize base defaults
        super().__init__()

        # Use default credentials if seprate credentials not supplied for expectations_store and validations_store
        if expectations_store_credentials is None:
            expectations_store_credentials = default_credentials
        if validations_store_credentials is None:
            validations_store_credentials = default_credentials

        # Overwrite defaults
        self.expectations_store_name = expectations_store_name
        self.validations_store_name = validations_store_name
        self.evaluation_parameter_store_name = evaluation_parameter_store_name

        self.stores = {
            expectations_store_name: {
                "class_name": "ExpectationsStore",
                "store_backend": {
                    "class_name": "DatabaseStoreBackend",
                    "credentials": expectations_store_credentials,
                },
            },
            validations_store_name: {
                "class_name": "ValidationsStore",
                "store_backend": {
                    "class_name": "DatabaseStoreBackend",
                    "credentials": validations_store_credentials,
                },
            },
            evaluation_parameter_store_name: {"class_name": "EvaluationParameterStore"},
        }


class DataContextConfig(BaseYamlConfig):
    # TODO: <Alex>ALEX (does not work yet)</Alex>
    # _config_schema_class = DataContextConfigSchema

    def __init__(
        self,
        config_version: Optional[float] = None,
        datasources: Optional[
            Union[
                Dict[str, DatasourceConfig],
                Dict[str, Dict[str, Union[Dict[str, str], str, dict]]],
            ]
        ] = None,
        expectations_store_name: Optional[str] = None,
        validations_store_name: Optional[str] = None,
        evaluation_parameter_store_name: Optional[str] = None,
        checkpoint_store_name: Optional[str] = None,
        plugins_directory: Optional[str] = None,
        validation_operators=None,
        stores: Optional[Dict] = None,
        data_docs_sites: Optional[Dict] = None,
        notebooks=None,
        config_variables_file_path: Optional[str] = None,
        anonymous_usage_statistics=None,
        store_backend_defaults: Optional[BaseStoreBackendDefaults] = None,
        commented_map: Optional[CommentedMap] = None,
    ):
        # Set defaults
        if config_version is None:
            config_version = DataContextConfigDefaults.DEFAULT_CONFIG_VERSION.value

        # Set defaults via store_backend_defaults if one is passed in
        # Override attributes from store_backend_defaults with any items passed into the constructor:
        if store_backend_defaults is not None:
            if stores is None:
                stores = store_backend_defaults.stores
            if expectations_store_name is None:
                expectations_store_name = store_backend_defaults.expectations_store_name
            if validations_store_name is None:
                validations_store_name = store_backend_defaults.validations_store_name
            if evaluation_parameter_store_name is None:
                evaluation_parameter_store_name = (
                    store_backend_defaults.evaluation_parameter_store_name
                )
            if checkpoint_store_name is None:
                checkpoint_store_name = store_backend_defaults.checkpoint_store_name
            if validation_operators is None:
                validation_operators = store_backend_defaults.validation_operators
            if data_docs_sites is None:
                data_docs_sites = store_backend_defaults.data_docs_sites

        self._config_version = config_version
        if datasources is None:
            datasources = {}
        self.datasources = datasources
        self.expectations_store_name = expectations_store_name
        self.validations_store_name = validations_store_name
        self.evaluation_parameter_store_name = evaluation_parameter_store_name
        self.checkpoint_store_name = checkpoint_store_name
        self.plugins_directory = plugins_directory
        if not isinstance(validation_operators, dict):
            raise ValueError(
                "validation_operators must be configured with a dictionary"
            )
        self.validation_operators = validation_operators
        self.stores = stores
        self.notebooks = notebooks
        self.data_docs_sites = data_docs_sites
        self.config_variables_file_path = config_variables_file_path
        if anonymous_usage_statistics is None:
            anonymous_usage_statistics = AnonymizedUsageStatisticsConfig()
        elif isinstance(anonymous_usage_statistics, dict):
            anonymous_usage_statistics = AnonymizedUsageStatisticsConfig(
                **anonymous_usage_statistics
            )
        self.anonymous_usage_statistics = anonymous_usage_statistics

        super().__init__(commented_map=commented_map)

    # TODO: <Alex>ALEX (we still need the next two properties)</Alex>
    @classmethod
    def get_config_class(cls):
        return cls  # DataContextConfig

    @classmethod
    def get_schema_class(cls):
        return DataContextConfigSchema

    @property
    def config_version(self):
        return self._config_version


class CheckpointConfigSchema(Schema):
    class Meta:
        unknown = INCLUDE
        fields = (
            "name",
            "config_version",
            "template",
            "module_name",
            "class_name",
            "run_name_template",
            "expectation_suite_name",
            "batch_request",
            "action_list",
            "evaluation_parameters",
            "runtime_configuration",
            "validations",
            "profilers",
            # Next two fields are for LegacyCheckpoint configuration
            "validation_operator_name",
            "batches",
        )
        ordered = True

    name = fields.String(required=False, allow_none=True)
    config_version = fields.Number(
        validate=lambda x: 0 < x < 100,
        error_messages={"invalid": "config version must " "be a number."},
    )
    template = fields.String(required=False, allow_none=True)
    module_name = fields.String(required=False, missing="great_expectations.checkpoint")
    class_name = fields.Str(required=False, allow_none=True)
    run_name_template = fields.String(required=False, allow_none=True)
    expectation_suite_name = fields.String(required=False, allow_none=True)
    batch_request = fields.Dict(required=False, allow_none=True)
    action_list = fields.List(
        cls_or_instance=fields.Dict(), required=False, allow_none=True
    )
    evaluation_parameters = fields.Dict(required=False, allow_none=True)
    runtime_configuration = fields.Dict(required=False, allow_none=True)
    validations = fields.List(
        cls_or_instance=fields.Dict(), required=False, allow_none=True
    )
    profilers = fields.List(
        cls_or_instance=fields.Dict(), required=False, allow_none=True
    )
    # Next two fields are for LegacyCheckpoint configuration
    validation_operator_name = fields.Str(required=False, allow_none=True)
    batches = fields.List(
        cls_or_instance=fields.Dict(
            keys=fields.Str(
                validate=OneOf(["batch_kwargs", "expectation_suite_names"]),
                required=False,
                allow_none=True,
            )
        ),
        required=False,
        allow_none=True,
    )


class CheckpointConfig(BaseYamlConfig):
    # TODO: <Alex>ALEX (does not work yet)</Alex>
    # _config_schema_class = CheckpointConfigSchema

    def __init__(
        self,
        name: Optional[str] = None,
        config_version: Optional[int] = None,
        template: Optional[str] = None,
        module_name: Optional[str] = None,
        class_name: Optional[str] = None,
        run_name_template: Optional[str] = None,
        expectation_suite_name: Optional[str] = None,
        batch_request: Optional[Union[dict, BatchRequest]] = None,
        action_list: Optional[List[dict]] = None,
        evaluation_parameters: Optional[dict] = None,
        runtime_configuration: Optional[dict] = None,
        validations: Optional[List[dict]] = None,
        profilers: Optional[List[dict]] = None,
        # Next two fields are for LegacyCheckpoint configuration
        validation_operator_name: Optional[str] = None,
        batches: Optional[List[dict]] = None,
        commented_map: Optional[CommentedMap] = None,
    ):
        self._name = name
        if config_version is None:
            config_version = CheckpointConfigDefaults.DEFAULT_CONFIG_VERSION.value
            if class_name is None:
                class_name = "LegacyCheckpoint"
            if validation_operator_name is None:
                validation_operator_name = "action_list_operator"
            self.validation_operator_name = validation_operator_name
            if batches is not None and isinstance(batches, list):
                self.batches = batches
        else:
            if class_name is None:
                class_name = "Checkpoint"
            self._template = template
            self._module_name = module_name or "great_expectations.checkpoint"
            if class_name is None:
                if self.config_version is None:
                    class_name = "LegacyCheckpoint"
                else:
                    class_name = "Checkpoint"
            self._run_name_template = run_name_template
            self._expectation_suite_name = expectation_suite_name
            self._batch_request = batch_request
            self._action_list = action_list
            self._evaluation_parameters = evaluation_parameters
            self._runtime_configuration = runtime_configuration
            self._validations = validations or []
            self._profilers = profilers or []
        if config_version is not None:
            self._config_version = config_version
        self._class_name = class_name

        super().__init__(commented_map=commented_map)

    # TODO: <Alex>ALEX (we still need the next two properties)</Alex>
    @classmethod
    def get_config_class(cls):
        return cls  # CheckpointConfig

    @classmethod
    def get_schema_class(cls):
        return CheckpointConfigSchema

    @property
    def name(self):
        return self._name

    @property
    def config_version(self):
        return self._config_version

    @property
    def validations(self):
        return self._validations

    @property
    def profilers(self):
        return self._profilers

    @property
    def module_name(self):
        return self._module_name

    @property
    def class_name(self):
        return self._class_name

    @property
    def run_name_template(self):
        return self._run_name_template

    @property
    def batch_request(self):
        return self._batch_request

    @property
    def expectation_suite_name(self):
        return self._expectation_suite_name

    @property
    def action_list(self):
        return self._action_list

    @property
    def evaluation_parameters(self):
        return self._evaluation_parameters

    @property
    def runtime_configuration(self):
        return self._runtime_configuration


<<<<<<< HEAD
class CheckpointConfigSchema(Schema):
    class Meta:
        unknown = INCLUDE
        fields = (
            "name",
            "config_version",
            "template",
            "module_name",
            "class_name",
            "run_name_template",
            "expectation_suite_name",
            "batch_request",
            "action_list",
            "evaluation_parameters",
            "runtime_configuration",
            "validations",
            "profilers",
        )
        ordered = True

    name = fields.String(required=True)
    config_version = fields.Number(
        validate=lambda x: 0 < x < 100,
        error_messages={"invalid": "config version must " "be a number."},
    )
    template = fields.String(allow_none=True)
    module_name = fields.String(missing="great_expectations.checkpoint")
    class_name = fields.String(missing="Checkpoint")
    run_name_template = fields.String(allow_none=True)
    expectation_suite_name = fields.String(allow_none=True)
    batch_request = fields.Dict(allow_none=True)
    action_list = fields.List(cls_or_instance=fields.Dict(), allow_none=True)
    evaluation_parameters = fields.Dict(allow_none=True)
    runtime_configuration = fields.Dict(allow_none=True)
    validations = fields.List(
        cls_or_instance=fields.Dict(
            keys=fields.String(validate=OneOf([
                "batch_request", "expectation_suite_name", "action_list", "evaluation_parameters",
                "runtime_configuration"
            ]))
        )
    )
    profilers = fields.List(cls_or_instance=fields.Dict())


=======
>>>>>>> 2a2b7fe6
class CheckpointValidationConfig(DictDot):
    pass


class CheckpointValidationConfigSchema(Schema):
    pass


# TODO: <Alex>Rob</Alex>
# class SimpleCheckpointConfig(CheckpointConfig):
#     def __init__(
#             self,
#             name: str,
#             config_version: Optional[int] = None,
#             template: Optional[str] = None,
#             module_name: Optional[str] = None,
#             class_name: Optional[str] = None,
#             run_name_template: Optional[str] = None,
#             expectation_suite_name: Optional[str] = None,
#             batch_request: Optional[BatchRequest] = None,
#             action_list: Optional[List[dict]] = None,
#             evaluation_parameters: Optional[dict] = None,
#             runtime_configuration: Optional[dict] = None,
#             validations: Optional[List[dict]] = None,
#             profilers: Optional[List[dict]] = None,
#             commented_map: Optional[CommentedMap] = None,
#     ):
#         pass


dataContextConfigSchema = DataContextConfigSchema()
datasourceConfigSchema = DatasourceConfigSchema()
dataConnectorConfigSchema = DataConnectorConfigSchema()
assetConfigSchema = AssetConfigSchema()
sorterConfigSchema = SorterConfigSchema()
anonymizedUsageStatisticsSchema = AnonymizedUsageStatisticsConfigSchema()
notebookConfigSchema = NotebookConfigSchema()
checkpointConfigSchema = CheckpointConfigSchema()<|MERGE_RESOLUTION|>--- conflicted
+++ resolved
@@ -1503,54 +1503,6 @@
         return self._runtime_configuration
 
 
-<<<<<<< HEAD
-class CheckpointConfigSchema(Schema):
-    class Meta:
-        unknown = INCLUDE
-        fields = (
-            "name",
-            "config_version",
-            "template",
-            "module_name",
-            "class_name",
-            "run_name_template",
-            "expectation_suite_name",
-            "batch_request",
-            "action_list",
-            "evaluation_parameters",
-            "runtime_configuration",
-            "validations",
-            "profilers",
-        )
-        ordered = True
-
-    name = fields.String(required=True)
-    config_version = fields.Number(
-        validate=lambda x: 0 < x < 100,
-        error_messages={"invalid": "config version must " "be a number."},
-    )
-    template = fields.String(allow_none=True)
-    module_name = fields.String(missing="great_expectations.checkpoint")
-    class_name = fields.String(missing="Checkpoint")
-    run_name_template = fields.String(allow_none=True)
-    expectation_suite_name = fields.String(allow_none=True)
-    batch_request = fields.Dict(allow_none=True)
-    action_list = fields.List(cls_or_instance=fields.Dict(), allow_none=True)
-    evaluation_parameters = fields.Dict(allow_none=True)
-    runtime_configuration = fields.Dict(allow_none=True)
-    validations = fields.List(
-        cls_or_instance=fields.Dict(
-            keys=fields.String(validate=OneOf([
-                "batch_request", "expectation_suite_name", "action_list", "evaluation_parameters",
-                "runtime_configuration"
-            ]))
-        )
-    )
-    profilers = fields.List(cls_or_instance=fields.Dict())
-
-
-=======
->>>>>>> 2a2b7fe6
 class CheckpointValidationConfig(DictDot):
     pass
 
