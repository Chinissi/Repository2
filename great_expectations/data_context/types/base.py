import abc
import enum
import itertools
import logging
import uuid
from copy import deepcopy
from typing import Dict, List, Optional, Union

from ruamel.yaml import YAML
from ruamel.yaml.comments import CommentedMap
from ruamel.yaml.compat import StringIO

import great_expectations.exceptions as ge_exceptions
from great_expectations.core.util import convert_to_json_serializable, nested_update
from great_expectations.marshmallow__shade import (
    INCLUDE,
    Schema,
    ValidationError,
    fields,
    post_dump,
    post_load,
    pre_load,
    validates_schema,
)
from great_expectations.marshmallow__shade.validate import OneOf
from great_expectations.types import DictDot, SerializableDictDot
from great_expectations.types.configurations import ClassConfigSchema

yaml = YAML()
yaml.indent(mapping=2, sequence=4, offset=2)

logger = logging.getLogger(__name__)

CURRENT_GE_CONFIG_VERSION = 3
FIRST_GE_CONFIG_VERSION_WITH_CHECKPOINT_STORE = 3
CURRENT_CHECKPOINT_CONFIG_VERSION = 1
MINIMUM_SUPPORTED_CONFIG_VERSION = 2
DEFAULT_USAGE_STATISTICS_URL = (
    "https://stats.greatexpectations.io/great_expectations/v1/usage_statistics"
)


def object_to_yaml_str(obj):
    output_str: str
    with StringIO() as string_stream:
        yaml.dump(obj, string_stream)
        output_str = string_stream.getvalue()
    return output_str


class BaseYamlConfig(SerializableDictDot):
    _config_schema_class = None

    def __init__(self, commented_map: CommentedMap = None):
        if commented_map is None:
            commented_map = CommentedMap()
        self._commented_map = commented_map

    @classmethod
    def _get_schema_instance(cls) -> Schema:
        if not issubclass(cls.get_schema_class(), Schema):
            raise ge_exceptions.InvalidConfigError(
                "Invalid type: A configuration schema class needs to inherit from the Marshmallow Schema class."
            )
        if not issubclass(cls.get_config_class(), BaseYamlConfig):
            raise ge_exceptions.InvalidConfigError(
                "Invalid type: A configuration class needs to inherit from the BaseYamlConfig class."
            )
        if hasattr(cls.get_config_class(), "_schema_instance"):
            schema_instance: Schema = cls.get_config_class()._schema_instance
            if schema_instance is None:
                cls.get_config_class()._schema_instance = (cls.get_schema_class())()
            else:
                return schema_instance
        else:
            cls.get_config_class().schema_instance = (cls.get_schema_class())()
            return cls.get_config_class().schema_instance

    @classmethod
    def from_commented_map(cls, commented_map: CommentedMap):
        try:
            config: dict = cls._get_schema_instance().load(commented_map)
            return cls.get_config_class()(commented_map=commented_map, **config)
        except ValidationError:
            logger.error(
                "Encountered errors during loading config.  See ValidationError for more details."
            )
            raise

    def _get_schema_validated_updated_commented_map(self) -> CommentedMap:
        commented_map: CommentedMap = deepcopy(self._commented_map)
        commented_map.update(self._get_schema_instance().dump(self))
        return commented_map

    def to_yaml(self, outfile):
        """
        :returns None (but writes a YAML file containing the project configuration)
        """
        yaml.dump(self.commented_map, outfile)

    def to_yaml_str(self) -> str:
        """
        :returns a YAML string containing the project configuration
        """
        return object_to_yaml_str(self.commented_map)

    def to_json_dict(self) -> dict:
        """
        :returns a JSON-serialiable dict containing the project configuration
        """
        commented_map: CommentedMap = self.commented_map
        return convert_to_json_serializable(data=commented_map)

    @property
    def commented_map(self) -> CommentedMap:
        return self._get_schema_validated_updated_commented_map()

    @classmethod
    def get_config_class(cls):
        raise NotImplementedError

    @classmethod
    def get_schema_class(cls):
        raise NotImplementedError


class AssetConfig(DictDot):
    def __init__(
        self,
        name=None,
        class_name=None,
        module_name=None,
        bucket=None,
        prefix=None,
        delimiter=None,
        max_keys=None,
        batch_spec_passthrough=None,
        **kwargs,
    ):
        if name is not None:
            self.name = name
        self._class_name = class_name
        self._module_name = module_name
        if bucket is not None:
            self.bucket = bucket
        if prefix is not None:
            self.prefix = prefix
        if delimiter is not None:
            self.delimiter = delimiter
        if max_keys is not None:
            self.max_keys = max_keys
        if batch_spec_passthrough is not None:
            self.batch_spec_passthrough = batch_spec_passthrough
        for k, v in kwargs.items():
            setattr(self, k, v)

    @property
    def class_name(self):
        return self._class_name

    @property
    def module_name(self):
        return self._module_name


class AssetConfigSchema(Schema):
    class Meta:
        unknown = INCLUDE

    name = fields.String(required=False, allow_none=True)
    class_name = fields.String(required=False, allow_none=True, missing="Asset")
    module_name = fields.String(
        required=False,
        all_none=True,
        missing="great_expectations.datasource.data_connector.asset",
    )
    base_directory = fields.String(required=False, allow_none=True)
    glob_directive = fields.String(required=False, allow_none=True)
    pattern = fields.String(required=False, allow_none=True)
    group_names = fields.List(
        cls_or_instance=fields.Str(), required=False, allow_none=True
    )
    bucket = fields.String(required=False, allow_none=True)
    prefix = fields.String(required=False, allow_none=True)
    delimiter = fields.String(required=False, allow_none=True)
    max_keys = fields.Integer(required=False, allow_none=True)
    batch_spec_passthrough = fields.Dict(required=False, allow_none=True)

    @validates_schema
    def validate_schema(self, data, **kwargs):
        pass

    # noinspection PyUnusedLocal
    @post_load
    def make_asset_config(self, data, **kwargs):
        return AssetConfig(**data)


class SorterConfig(DictDot):
    def __init__(
        self,
        name,
        class_name=None,
        module_name=None,
        orderby="asc",
        **kwargs,
    ):
        self._name = name
        self._class_name = class_name
        self._module_name = module_name
        self._orderby = orderby
        for k, v in kwargs.items():
            setattr(self, k, v)

    @property
    def name(self):
        return self._name

    @property
    def module_name(self):
        return self._module_name

    @property
    def class_name(self):
        return self._class_name

    @property
    def orderby(self):
        return self._orderby


class SorterConfigSchema(Schema):
    class Meta:
        unknown = INCLUDE

    name = fields.String(required=True)
    class_name = fields.String(required=True)
    module_name = fields.String(
        missing="great_expectations.datasource.data_connector.sorter"
    )
    orderby = fields.String(required=False, missing="asc", allow_none=False)

    @validates_schema
    def validate_schema(self, data, **kwargs):
        pass

    # noinspection PyUnusedLocal
    @post_load
    def make_sorter_config(self, data, **kwargs):
        return SorterConfig(**data)


class DataConnectorConfig(DictDot):
    def __init__(
        self,
        class_name,
        module_name=None,
        assets=None,
        base_directory=None,
        glob_directive=None,
        default_regex=None,
        runtime_keys=None,
        bucket=None,
        prefix=None,
        delimiter=None,
        max_keys=None,
        boto3_options=None,
        **kwargs,
    ):
        self._class_name = class_name
        self._module_name = module_name
        if assets is not None:
            self.assets = assets
        if base_directory is not None:
            self.base_directory = base_directory
        if glob_directive is not None:
            self.glob_directive = glob_directive
        if default_regex is not None:
            self.default_regex = default_regex
        if runtime_keys is not None:
            self.runtime_keys = runtime_keys
        if bucket is not None:
            self.bucket = bucket
        if prefix is not None:
            self.prefix = prefix
        if delimiter is not None:
            self.delimiter = delimiter
        if max_keys is not None:
            self.max_keys = max_keys
        if boto3_options is not None:
            self.boto3_options = boto3_options
        for k, v in kwargs.items():
            setattr(self, k, v)

    @property
    def class_name(self):
        return self._class_name

    @property
    def module_name(self):
        return self._module_name


class DataConnectorConfigSchema(Schema):
    class Meta:
        unknown = INCLUDE

    class_name = fields.String(required=True)
    module_name = fields.String(missing="great_expectations.datasource.data_connector")

    assets = fields.Dict(
        keys=fields.Str(),
        values=fields.Nested(AssetConfigSchema, required=False, allow_none=True),
        required=False,
        allow_none=True,
    )

    base_directory = fields.String(required=False, allow_none=True)
    glob_directive = fields.String(required=False, allow_none=True)
    default_regex = fields.Dict(required=False, allow_none=True)
    runtime_keys = fields.List(
        cls_or_instance=fields.Str(), required=False, allow_none=True
    )
    bucket = fields.String(required=False, allow_none=True)
    prefix = fields.String(required=False, allow_none=True)
    delimiter = fields.String(required=False, allow_none=True)
    max_keys = fields.Integer(required=False, allow_none=True)
    boto3_options = fields.Dict(
        keys=fields.Str(), values=fields.Str(), required=False, allow_none=True
    )
    data_asset_name_prefix = fields.String(required=False, allow_none=True)
    data_asset_name_suffix = fields.String(required=False, allow_none=True)
    include_schema_name = fields.Boolean(required=False, allow_none=True)
    splitter_method = fields.String(required=False, allow_none=True)
    splitter_kwargs = fields.Dict(required=False, allow_none=True)
    sampling_method = fields.String(required=False, allow_none=True)
    sampling_kwargs = fields.Dict(required=False, allow_none=True)
    excluded_tables = fields.List(
        cls_or_instance=fields.Str(), required=False, allow_none=True
    )
    included_tables = fields.List(
        cls_or_instance=fields.Str(), required=False, allow_none=True
    )
    skip_inapplicable_tables = fields.Boolean(required=False, allow_none=True)

    @validates_schema
    def validate_schema(self, data, **kwargs):
        # If a class_name begins with the dollar sign ("$"), then it is assumed to be a variable name to be substituted.
        if data["class_name"][0] == "$":
            return
        if ("default_regex" in data) and not (
            data["class_name"]
            in [
                "InferredAssetFilesystemDataConnector",
                "ConfiguredAssetFilesystemDataConnector",
                "InferredAssetS3DataConnector",
                "ConfiguredAssetS3DataConnector",
            ]
        ):
            raise ge_exceptions.InvalidConfigError(
                f"""Your current configuration uses one or more keys in a data connector, that are required only by a
subclass of the FilePathDataConnector class (your data conntector is "{data['class_name']}").  Please update your
configuration to continue.
                """
            )
        if ("glob_directive" in data) and not (
            data["class_name"]
            in [
                "InferredAssetFilesystemDataConnector",
                "ConfiguredAssetFilesystemDataConnector",
            ]
        ):
            raise ge_exceptions.InvalidConfigError(
                f"""Your current configuration uses one or more keys in a data connector, that are required only by a
filesystem type of the data connector (your data conntector is "{data['class_name']}").  Please update your
configuration to continue.
                """
            )
        if (
            "bucket" in data
            or "prefix" in data
            or "delimiter" in data
            or "max_keys" in data
        ) and not (
            data["class_name"]
            in [
                "InferredAssetS3DataConnector",
                "ConfiguredAssetS3DataConnector",
            ]
        ):
            raise ge_exceptions.InvalidConfigError(
                f"""Your current configuration uses one or more keys in a data connector, that are required only by an
S3 type of the data connector (your data conntector is "{data['class_name']}").  Please update your configuration to
continue.
                """
            )
        if (
            "data_asset_name_prefix" in data
            or "data_asset_name_suffix" in data
            or "include_schema_name" in data
            or "splitter_method" in data
            or "splitter_kwargs" in data
            or "sampling_method" in data
            or "sampling_kwargs" in data
            or "excluded_tables" in data
            or "included_tables" in data
            or "skip_inapplicable_tables" in data
        ) and not (
            data["class_name"]
            in [
                "InferredAssetSqlDataConnector",
                "ConfiguredAssetSqlDataConnector",
            ]
        ):
            raise ge_exceptions.InvalidConfigError(
                f"""Your current configuration uses one or more keys in a data connector, that are required only by an
SQL type of the data connector (your data conntector is "{data['class_name']}").  Please update your configuration to
continue.
                """
            )

    # noinspection PyUnusedLocal
    @post_load
    def make_data_connector_config(self, data, **kwargs):
        return DataConnectorConfig(**data)


class ExecutionEngineConfig(DictDot):
    def __init__(
        self,
        class_name,
        module_name=None,
        caching=None,
        batch_spec_defaults=None,
        connection_string=None,
        spark_config=None,
        boto3_options=None,
        **kwargs,
    ):
        self._class_name = class_name
        self._module_name = module_name
        if caching is not None:
            self.caching = caching
        if batch_spec_defaults is not None:
            self._batch_spec_defaults = batch_spec_defaults
        if connection_string is not None:
            self.connection_string = connection_string
        if spark_config is not None:
            self.spark_config = spark_config
        if boto3_options is not None:
            self.boto3_options = boto3_options
        for k, v in kwargs.items():
            setattr(self, k, v)

    @property
    def module_name(self):
        return self._module_name

    @property
    def class_name(self):
        return self._class_name

    @property
    def batch_spec_defaults(self):
        return self._batch_spec_defaults


class ExecutionEngineConfigSchema(Schema):
    class Meta:
        unknown = INCLUDE

    class_name = fields.String(required=True)
    module_name = fields.String(missing="great_expectations.execution_engine")
    connection_string = fields.String(required=False, allow_none=True)
    spark_config = fields.Raw(required=False, allow_none=True)
    boto3_options = fields.Dict(
        keys=fields.Str(), values=fields.Str(), required=False, allow_none=True
    )
    caching = fields.Boolean(required=False, allow_none=True)
    batch_spec_defaults = fields.Dict(required=False, allow_none=True)

    @validates_schema
    def validate_schema(self, data, **kwargs):
        # If a class_name begins with the dollar sign ("$"), then it is assumed to be a variable name to be substituted.
        if data["class_name"][0] == "$":
            return
        if "connection_string" in data and not (
            data["class_name"] == "SqlAlchemyExecutionEngine"
        ):
            raise ge_exceptions.InvalidConfigError(
                f"""Your current configuration uses the "connection_string" key in an execution engine, but only
SqlAlchemyExecutionEngine requires this attribute (your execution engine is "{data['class_name']}").  Please update your
configuration to continue.
                """
            )
        if "spark_config" in data and not (
            data["class_name"] == "SparkDFExecutionEngine"
        ):
            raise ge_exceptions.InvalidConfigError(
                f"""Your current configuration uses the "spark_config" key in an execution engine, but only
SparkDFExecutionEngine requires this attribute (your execution engine is "{data['class_name']}").  Please update your
configuration to continue.
                """
            )

    # noinspection PyUnusedLocal
    @post_load
    def make_execution_engine_config(self, data, **kwargs):
        return ExecutionEngineConfig(**data)


class DatasourceConfig(DictDot):
    def __init__(
        self,
        class_name=None,
        module_name: Optional[str] = "great_expectations.datasource",
        execution_engine=None,
        data_connectors=None,
        data_asset_type=None,
        batch_kwargs_generators=None,
        connection_string=None,
        credentials=None,
        introspection=None,
        tables=None,
        reader_method=None,
        limit=None,
        **kwargs,
    ):
        # NOTE - JPC - 20200316: Currently, we are mostly inconsistent with respect to this type...
        self._class_name = class_name
        self._module_name = module_name
        if execution_engine is not None:
            self.execution_engine = execution_engine
        if data_connectors is not None and isinstance(data_connectors, dict):
            self.data_connectors = data_connectors

        # NOTE - AJB - 20201202: This should use the datasource class build_configuration method as in DataContext.add_datasource()
        if data_asset_type is None:
            if class_name == "PandasDatasource":
                data_asset_type = {
                    "class_name": "PandasDataset",
                    "module_name": "great_expectations.dataset",
                }
            elif class_name == "SqlAlchemyDatasource":
                data_asset_type = {
                    "class_name": "SqlAlchemyDataset",
                    "module_name": "great_expectations.dataset",
                }
            elif class_name == "SparkDFDatasource":
                data_asset_type = {
                    "class_name": "SparkDFDataset",
                    "module_name": "great_expectations.dataset",
                }
        if data_asset_type is not None:
            self.data_asset_type = data_asset_type
        if batch_kwargs_generators is not None:
            self.batch_kwargs_generators = batch_kwargs_generators
        if connection_string is not None:
            self.connection_string = connection_string
        if credentials is not None:
            self.credentials = credentials
        if introspection is not None:
            self.introspection = introspection
        if tables is not None:
            self.tables = tables
        if reader_method is not None:
            self.reader_method = reader_method
        if limit is not None:
            self.limit = limit
        for k, v in kwargs.items():
            setattr(self, k, v)

    @property
    def class_name(self):
        return self._class_name

    @property
    def module_name(self):
        return self._module_name


class DatasourceConfigSchema(Schema):
    class Meta:
        unknown = INCLUDE

    class_name = fields.String(missing="Datasource")
    module_name = fields.String(missing="great_expectations.datasource")

    execution_engine = fields.Nested(
        ExecutionEngineConfigSchema, required=False, allow_none=True
    )
    data_connectors = fields.Dict(
        keys=fields.Str(),
        values=fields.Nested(DataConnectorConfigSchema),
        required=False,
        allow_none=True,
    )

    data_asset_type = fields.Nested(ClassConfigSchema, required=False, allow_none=True)

    # TODO: Update to generator-specific
    # batch_kwargs_generators = fields.Mapping(keys=fields.Str(), values=fields.Nested(fields.GeneratorSchema))
    batch_kwargs_generators = fields.Dict(
        keys=fields.Str(), values=fields.Dict(), required=False, allow_none=True
    )
    connection_string = fields.String(required=False, allow_none=True)
    credentials = fields.Raw(required=False, allow_none=True)
    introspection = fields.Dict(required=False, allow_none=True)
    tables = fields.Dict(required=False, allow_none=True)

    @validates_schema
    def validate_schema(self, data, **kwargs):
        if "generators" in data:
            raise ge_exceptions.InvalidConfigError(
                'Your current configuration uses the "generators" key in a datasource, but in version 0.10 of '
                'GE, that key is renamed to "batch_kwargs_generators". Please update your configuration to continue.'
            )
        # If a class_name begins with the dollar sign ("$"), then it is assumed to be a variable name to be substituted.
        if data["class_name"][0] == "$":
            return
        if (
            "connection_string" in data
            or "credentials" in data
            or "introspection" in data
            or "tables" in data
        ) and not (
            data["class_name"]
            in [
                "SqlAlchemyDatasource",
                "SimpleSqlalchemyDatasource",
            ]
        ):
            raise ge_exceptions.InvalidConfigError(
                f"""Your current configuration uses one or more keys in a data source, that are required only by a
sqlalchemy data source (your data source is "{data['class_name']}").  Please update your configuration to continue.
                """
            )

    # noinspection PyUnusedLocal
    @post_load
    def make_datasource_config(self, data, **kwargs):
        return DatasourceConfig(**data)


class AnonymizedUsageStatisticsConfig(DictDot):
    def __init__(self, enabled=True, data_context_id=None, usage_statistics_url=None):
        self._enabled = enabled
        if data_context_id is None:
            data_context_id = str(uuid.uuid4())
            self._explicit_id = False
        else:
            self._explicit_id = True

        self._data_context_id = data_context_id
        if usage_statistics_url is None:
            usage_statistics_url = DEFAULT_USAGE_STATISTICS_URL
            self._explicit_url = False
        else:
            self._explicit_url = True
        self._usage_statistics_url = usage_statistics_url

    @property
    def enabled(self):
        return self._enabled

    @enabled.setter
    def enabled(self, enabled):
        if not isinstance(enabled, bool):
            raise ValueError("usage statistics enabled property must be boolean")
        self._enabled = enabled

    @property
    def data_context_id(self):
        return self._data_context_id

    @data_context_id.setter
    def data_context_id(self, data_context_id):
        try:
            uuid.UUID(data_context_id)
        except ValueError:
            raise ge_exceptions.InvalidConfigError(
                "data_context_id must be a valid uuid"
            )
        self._data_context_id = data_context_id
        self._explicit_id = True

    @property
    def explicit_id(self):
        return self._explicit_id

    @property
    def usage_statistics_url(self):
        return self._usage_statistics_url

    @usage_statistics_url.setter
    def usage_statistics_url(self, usage_statistics_url):
        self._usage_statistics_url = usage_statistics_url
        self._explicit_url = True


class AnonymizedUsageStatisticsConfigSchema(Schema):
    data_context_id = fields.UUID()
    enabled = fields.Boolean(default=True)
    usage_statistics_url = fields.URL(allow_none=True)
    _explicit_url = fields.Boolean(required=False)

    # noinspection PyUnusedLocal
    @post_load()
    def make_usage_statistics_config(self, data, **kwargs):
        if "data_context_id" in data:
            data["data_context_id"] = str(data["data_context_id"])
        return AnonymizedUsageStatisticsConfig(**data)

    # noinspection PyUnusedLocal
    @post_dump()
    def filter_implicit(self, data, **kwargs):
        if not data.get("_explicit_url") and "usage_statistics_url" in data:
            del data["usage_statistics_url"]
        if "_explicit_url" in data:
            del data["_explicit_url"]
        return data


class NotebookTemplateConfig(DictDot):
    def __init__(self, file_name, template_kwargs=None):
        self.file_name = file_name
        if template_kwargs:
            self.template_kwargs = template_kwargs
        else:
            self.template_kwargs = {}


class NotebookTemplateConfigSchema(Schema):
    file_name = fields.String()
    template_kwargs = fields.Dict(
        keys=fields.Str(), values=fields.Str(), allow_none=True
    )

    # noinspection PyUnusedLocal
    @post_load
    def make_notebook_template_config(self, data, **kwargs):
        return NotebookTemplateConfig(**data)


class NotebookConfig(DictDot):
    def __init__(
        self,
        class_name,
        module_name,
        custom_templates_module,
        header_markdown=None,
        footer_markdown=None,
        table_expectations_header_markdown=None,
        column_expectations_header_markdown=None,
        table_expectations_not_found_markdown=None,
        column_expectations_not_found_markdown=None,
        authoring_intro_markdown=None,
        column_expectations_markdown=None,
        header_code=None,
        footer_code=None,
        column_expectation_code=None,
        table_expectation_code=None,
    ):
        self.class_name = class_name
        self.module_name = module_name
        self.custom_templates_module = custom_templates_module

        self.header_markdown = header_markdown
        self.footer_markdown = footer_markdown
        self.table_expectations_header_markdown = table_expectations_header_markdown
        self.column_expectations_header_markdown = column_expectations_header_markdown
        self.table_expectations_not_found_markdown = (
            table_expectations_not_found_markdown
        )
        self.column_expectations_not_found_markdown = (
            column_expectations_not_found_markdown
        )
        self.authoring_intro_markdown = authoring_intro_markdown
        self.column_expectations_markdown = column_expectations_markdown

        self.header_code = header_code
        self.footer_code = footer_code
        self.column_expectation_code = column_expectation_code
        self.table_expectation_code = table_expectation_code


class NotebookConfigSchema(Schema):
    class_name = fields.String(missing="SuiteEditNotebookRenderer")
    module_name = fields.String(
        missing="great_expectations.render.renderer.suite_edit_notebook_renderer"
    )
    custom_templates_module = fields.String()

    header_markdown = fields.Nested(NotebookTemplateConfigSchema, allow_none=True)
    footer_markdown = fields.Nested(NotebookTemplateConfigSchema, allow_none=True)
    table_expectations_header_markdown = fields.Nested(
        NotebookTemplateConfigSchema, allow_none=True
    )
    column_expectations_header_markdown = fields.Nested(
        NotebookTemplateConfigSchema, allow_none=True
    )
    table_expectations_not_found_markdown = fields.Nested(
        NotebookTemplateConfigSchema, allow_none=True
    )
    column_expectations_not_found_markdown = fields.Nested(
        NotebookTemplateConfigSchema, allow_none=True
    )
    authoring_intro_markdown = fields.Nested(
        NotebookTemplateConfigSchema, allow_none=True
    )
    column_expectations_markdown = fields.Nested(
        NotebookTemplateConfigSchema, allow_none=True
    )

    header_code = fields.Nested(NotebookTemplateConfigSchema, allow_none=True)
    footer_code = fields.Nested(NotebookTemplateConfigSchema, allow_none=True)
    column_expectation_code = fields.Nested(
        NotebookTemplateConfigSchema, allow_none=True
    )
    table_expectation_code = fields.Nested(
        NotebookTemplateConfigSchema, allow_none=True
    )

    # noinspection PyUnusedLocal
    @post_load
    def make_notebook_config(self, data, **kwargs):
        return NotebookConfig(**data)


class NotebooksConfig(DictDot):
    def __init__(self, suite_edit):
        self.suite_edit = suite_edit


class NotebooksConfigSchema(Schema):
    # for now only suite_edit, could have other customization options for
    # notebooks in the future
    suite_edit = fields.Nested(NotebookConfigSchema)

    # noinspection PyUnusedLocal
    @post_load
    def make_notebooks_config(self, data, **kwargs):
        return NotebooksConfig(**data)


class DataContextConfigSchema(Schema):
    config_version = fields.Number(
        validate=lambda x: 0 < x < 100,
        error_messages={"invalid": "config version must " "be a number."},
    )
    datasources = fields.Dict(
        keys=fields.Str(),
        values=fields.Nested(DatasourceConfigSchema),
        required=False,
        allow_none=True,
    )
    expectations_store_name = fields.Str()
    validations_store_name = fields.Str()
    evaluation_parameter_store_name = fields.Str()
    checkpoint_store_name = fields.Str(required=False, allow_none=True)
    plugins_directory = fields.Str(allow_none=True)
    validation_operators = fields.Dict(
        keys=fields.Str(), values=fields.Dict(), required=False, allow_none=True
    )
    stores = fields.Dict(keys=fields.Str(), values=fields.Dict())
    notebooks = fields.Nested(NotebooksConfigSchema, allow_none=True)
    data_docs_sites = fields.Dict(
        keys=fields.Str(), values=fields.Dict(), allow_none=True
    )
    config_variables_file_path = fields.Str(allow_none=True)
    anonymous_usage_statistics = fields.Nested(AnonymizedUsageStatisticsConfigSchema)

    # noinspection PyMethodMayBeStatic
    # noinspection PyUnusedLocal
    def handle_error(self, exc, data, **kwargs):
        """Log and raise our custom exception when (de)serialization fails."""
        if (
            exc
            and exc.messages
            and isinstance(exc.messages, dict)
            and all([key is None for key in exc.messages.keys()])
        ):
            exc.messages = list(itertools.chain.from_iterable(exc.messages.values()))

        message: str = (
            f"Error while processing DataContextConfig: {' '.join(exc.messages)}"
        )
        logger.error(message)
        raise ge_exceptions.InvalidDataContextConfigError(
            message=message,
        )

    @validates_schema
    def validate_schema(self, data, **kwargs):
        if "config_version" not in data:
            raise ge_exceptions.InvalidDataContextConfigError(
                "The key `config_version` is missing; please check your config file.",
                validation_error=ValidationError(message="no config_version key"),
            )

        if not isinstance(data["config_version"], (int, float)):
            raise ge_exceptions.InvalidDataContextConfigError(
                "The key `config_version` must be a number. Please check your config file.",
                validation_error=ValidationError(message="config version not a number"),
            )

        # When migrating from 0.7.x to 0.8.0
        if data["config_version"] == 0 and any(
            [
                store_config["class_name"] == "ValidationsStore"
                for store_config in data["stores"].values()
            ]
        ):
            raise ge_exceptions.UnsupportedConfigVersionError(
                "You appear to be using a config version from the 0.7.x series. This version is no longer supported."
            )

        if data["config_version"] < MINIMUM_SUPPORTED_CONFIG_VERSION:
            raise ge_exceptions.UnsupportedConfigVersionError(
                "You appear to have an invalid config version ({}).\n    The version number must be at least {}. "
                "Please see the migration guide at https://docs.greatexpectations.io/en/latest/guides/how_to_guides/migrating_versions.html".format(
                    data["config_version"], MINIMUM_SUPPORTED_CONFIG_VERSION
                ),
            )

        if data["config_version"] > CURRENT_GE_CONFIG_VERSION:
            raise ge_exceptions.InvalidDataContextConfigError(
                "You appear to have an invalid config version ({}).\n    The maximum valid version is {}.".format(
                    data["config_version"], CURRENT_GE_CONFIG_VERSION
                ),
                validation_error=ValidationError(message="config version too high"),
            )

        if data["config_version"] < CURRENT_GE_CONFIG_VERSION and (
            "checkpoint_store_name" in data
            or any(
                [
                    store_config["class_name"] == "CheckpointStore"
                    for store_config in data["stores"].values()
                ]
            )
        ):
            raise ge_exceptions.InvalidDataContextConfigError(
<<<<<<< HEAD
                "You appear to be using a checkpoint store with an invalid config version ({}).\n    Your data context with this older configuration version specifies a checkpoint store, which is a new feature.  Please update your configuration to use the new version number {} before adding a checkpoint store.\n  To learn more about the upgrade process, visit <cyan>https://docs.greatexpectations.io/en/latest/how_to_guides/migrating_versions.html</cyan>".format(
                    data["config_version"], CURRENT_GE_CONFIG_VERSION
                ),
                validation_error=ValidationError(
                    message="You appear to be using a checkpoint store with an invalid config version ({}).\n    Your data context with this older configuration version specifies a checkpoint store, which is a new feature.  Please update your configuration to use the new version number {} before adding a checkpoint store.\n  To learn more about the upgrade process, visit <cyan>https://docs.greatexpectations.io/en/latest/how_to_guides/migrating_versions.html</cyan>".format(
                        data["config_version"], CURRENT_GE_CONFIG_VERSION
=======
                "You appear to be using a checkpoint store with an invalid config version ({}).\n    Your data context with this older configuration version specifies a checkpoint store, which is a new feature.  Please update your configuration to the new version number {} before adding a checkpoint store.\n  Visit https://docs.greatexpectations.io/en/latest/how_to_guides/migrating_versions.html to learn more about the upgrade process.".format(
                    data["config_version"], float(CURRENT_GE_CONFIG_VERSION)
                ),
                validation_error=ValidationError(
                    message="You appear to be using a checkpoint store with an invalid config version ({}).\n    Your data context with this older configuration version specifies a checkpoint store, which is a new feature.  Please update your configuration to the new version number {} before adding a checkpoint store.\n  Visit https://docs.greatexpectations.io/en/latest/how_to_guides/migrating_versions.html to learn more about the upgrade process.".format(
                        data["config_version"], float(CURRENT_GE_CONFIG_VERSION)
>>>>>>> a156c812
                    )
                ),
            )

        if (
            data["config_version"] >= FIRST_GE_CONFIG_VERSION_WITH_CHECKPOINT_STORE
            and "validation_operators" in data
            and data["validation_operators"] is not None
        ):
            # TODO: <Alex>Add a URL to the migration guide with instructions for how to replace validation_operators with appropriate actions.</Alex>
            logger.warning(
                "You appear to be using a legacy capability with the latest config version ({}).\n    Your data context with this configuration version uses validation_operators, which are being deprecated.  Please update your configuration to be compatible with the version number {}.".format(
                    data["config_version"], CURRENT_GE_CONFIG_VERSION
                ),
            )


class DataContextConfigDefaults(enum.Enum):
    DEFAULT_CONFIG_VERSION = CURRENT_GE_CONFIG_VERSION
    DEFAULT_EXPECTATIONS_STORE_NAME = "expectations_store"
    EXPECTATIONS_BASE_DIRECTORY = "expectations"
    DEFAULT_EXPECTATIONS_STORE_BASE_DIRECTORY_RELATIVE_NAME = (
        f"{EXPECTATIONS_BASE_DIRECTORY}/"
    )
    DEFAULT_VALIDATIONS_STORE_NAME = "validations_store"
    VALIDATIONS_BASE_DIRECTORY = "validations"
    DEFAULT_VALIDATIONS_STORE_BASE_DIRECTORY_RELATIVE_NAME = (
        f"uncommitted/{VALIDATIONS_BASE_DIRECTORY}/"
    )
    DEFAULT_EVALUATION_PARAMETER_STORE_NAME = "evaluation_parameter_store"
    DEFAULT_EVALUATION_PARAMETER_STORE_BASE_DIRECTORY_RELATIVE_NAME = (
        "evaluation_parameters/"
    )
    DEFAULT_CHECKPOINT_STORE_NAME = "checkpoint_store"
    CHECKPOINTS_BASE_DIRECTORY = "checkpoints"
    DEFAULT_CHECKPOINT_STORE_BASE_DIRECTORY_RELATIVE_NAME = (
        f"{CHECKPOINTS_BASE_DIRECTORY}/"
    )
    DEFAULT_DATA_DOCS_SITE_NAME = "local_site"
    DEFAULT_CONFIG_VARIABLES_FILEPATH = "uncommitted/config_variables.yml"
    PLUGINS_BASE_DIRECTORY = "plugins"
    DEFAULT_PLUGINS_DIRECTORY = f"{PLUGINS_BASE_DIRECTORY}/"
    NOTEBOOKS_BASE_DIRECTORY = "notebooks"
    DEFAULT_VALIDATION_OPERATORS = {
        "action_list_operator": {
            "class_name": "ActionListValidationOperator",
            "action_list": [
                {
                    "name": "store_validation_result",
                    "action": {"class_name": "StoreValidationResultAction"},
                },
                {
                    "name": "store_evaluation_params",
                    "action": {"class_name": "StoreEvaluationParametersAction"},
                },
                {
                    "name": "update_data_docs",
                    "action": {"class_name": "UpdateDataDocsAction"},
                },
            ],
        }
    }
    DEFAULT_STORES = {
        DEFAULT_EXPECTATIONS_STORE_NAME: {
            "class_name": "ExpectationsStore",
            "store_backend": {
                "class_name": "TupleFilesystemStoreBackend",
                "base_directory": DEFAULT_EXPECTATIONS_STORE_BASE_DIRECTORY_RELATIVE_NAME,
            },
        },
        DEFAULT_VALIDATIONS_STORE_NAME: {
            "class_name": "ValidationsStore",
            "store_backend": {
                "class_name": "TupleFilesystemStoreBackend",
                "base_directory": DEFAULT_VALIDATIONS_STORE_BASE_DIRECTORY_RELATIVE_NAME,
            },
        },
        DEFAULT_EVALUATION_PARAMETER_STORE_NAME: {
            "class_name": "EvaluationParameterStore"
        },
        DEFAULT_CHECKPOINT_STORE_NAME: {
            "class_name": "CheckpointStore",
            "store_backend": {
                "class_name": "TupleFilesystemStoreBackend",
                "base_directory": DEFAULT_CHECKPOINT_STORE_BASE_DIRECTORY_RELATIVE_NAME,
            },
        },
    }
    DEFAULT_DATA_DOCS_SITES = {
        DEFAULT_DATA_DOCS_SITE_NAME: {
            "class_name": "SiteBuilder",
            "show_how_to_buttons": True,
            "store_backend": {
                "class_name": "TupleFilesystemStoreBackend",
                "base_directory": "uncommitted/data_docs/local_site/",
            },
            "site_index_builder": {
                "class_name": "DefaultSiteIndexBuilder",
            },
        }
    }


class CheckpointConfigDefaults(enum.Enum):
    DEFAULT_CONFIG_VERSION = CURRENT_CHECKPOINT_CONFIG_VERSION


class BaseStoreBackendDefaults(DictDot):
    """
    Define base defaults for platform specific StoreBackendDefaults.
    StoreBackendDefaults define defaults for specific cases of often used configurations.
    For example, if you plan to store expectations, validations, and data_docs in s3 use the S3StoreBackendDefaults and you may be able to specify less parameters.
    """

    def __init__(
        self,
        expectations_store_name: str = DataContextConfigDefaults.DEFAULT_EXPECTATIONS_STORE_NAME.value,
        validations_store_name: str = DataContextConfigDefaults.DEFAULT_VALIDATIONS_STORE_NAME.value,
        evaluation_parameter_store_name: str = DataContextConfigDefaults.DEFAULT_EVALUATION_PARAMETER_STORE_NAME.value,
        checkpoint_store_name: str = DataContextConfigDefaults.DEFAULT_CHECKPOINT_STORE_NAME.value,
        data_docs_site_name: str = DataContextConfigDefaults.DEFAULT_DATA_DOCS_SITE_NAME.value,
        validation_operators: dict = None,
        stores: dict = None,
        data_docs_sites: dict = None,
    ):
        self.expectations_store_name = expectations_store_name
        self.validations_store_name = validations_store_name
        self.evaluation_parameter_store_name = evaluation_parameter_store_name
        self.checkpoint_store_name = checkpoint_store_name
        self.validation_operators = validation_operators
        if stores is None:
            stores = deepcopy(DataContextConfigDefaults.DEFAULT_STORES.value)
        self.stores = stores
        if data_docs_sites is None:
            data_docs_sites = deepcopy(
                DataContextConfigDefaults.DEFAULT_DATA_DOCS_SITES.value
            )
        self.data_docs_sites = data_docs_sites
        self.data_docs_site_name = data_docs_site_name


class S3StoreBackendDefaults(BaseStoreBackendDefaults):
    """
    Default store configs for s3 backends, with some accessible parameters
    Args:
        default_bucket_name: Use this bucket name for stores that do not have a bucket name provided
        expectations_store_bucket_name: Overrides default_bucket_name if supplied
        validations_store_bucket_name: Overrides default_bucket_name if supplied
        data_docs_bucket_name: Overrides default_bucket_name if supplied
        expectations_store_prefix: Overrides default if supplied
        validations_store_prefix: Overrides default if supplied
        data_docs_prefix: Overrides default if supplied
        expectations_store_name: Overrides default if supplied
        validations_store_name: Overrides default if supplied
        evaluation_parameter_store_name: Overrides default if supplied
    """

    def __init__(
        self,
        default_bucket_name: Optional[str] = None,
        expectations_store_bucket_name: Optional[str] = None,
        validations_store_bucket_name: Optional[str] = None,
        data_docs_bucket_name: Optional[str] = None,
        expectations_store_prefix: str = "expectations",
        validations_store_prefix: str = "validations",
        data_docs_prefix: str = "data_docs",
        expectations_store_name: str = "expectations_S3_store",
        validations_store_name: str = "validations_S3_store",
        evaluation_parameter_store_name: str = "evaluation_parameter_store",
    ):
        # Initialize base defaults
        super().__init__()

        # Use default_bucket_name if separate store buckets are not provided
        if expectations_store_bucket_name is None:
            expectations_store_bucket_name = default_bucket_name
        if validations_store_bucket_name is None:
            validations_store_bucket_name = default_bucket_name
        if data_docs_bucket_name is None:
            data_docs_bucket_name = default_bucket_name

        # Overwrite defaults
        self.expectations_store_name = expectations_store_name
        self.validations_store_name = validations_store_name
        self.evaluation_parameter_store_name = evaluation_parameter_store_name
        self.stores = {
            expectations_store_name: {
                "class_name": "ExpectationsStore",
                "store_backend": {
                    "class_name": "TupleS3StoreBackend",
                    "bucket": expectations_store_bucket_name,
                    "prefix": expectations_store_prefix,
                },
            },
            validations_store_name: {
                "class_name": "ValidationsStore",
                "store_backend": {
                    "class_name": "TupleS3StoreBackend",
                    "bucket": validations_store_bucket_name,
                    "prefix": validations_store_prefix,
                },
            },
            evaluation_parameter_store_name: {"class_name": "EvaluationParameterStore"},
        }
        self.data_docs_sites = {
            "s3_site": {
                "class_name": "SiteBuilder",
                "show_how_to_buttons": True,
                "store_backend": {
                    "class_name": "TupleS3StoreBackend",
                    "bucket": data_docs_bucket_name,
                    "prefix": data_docs_prefix,
                },
                "site_index_builder": {
                    "class_name": "DefaultSiteIndexBuilder",
                },
            }
        }


class FilesystemStoreBackendDefaults(BaseStoreBackendDefaults):
    """
    Default store configs for filesystem backends, with some accessible parameters
    Args:
        root_directory: Absolute directory prepended to the base_directory for each store
        plugins_directory: Overrides default if supplied
    """

    def __init__(
        self,
        root_directory: Optional[str] = None,
        plugins_directory: Optional[str] = None,
    ):
        # Initialize base defaults
        super().__init__()

        if plugins_directory is None:
            plugins_directory = (
                DataContextConfigDefaults.DEFAULT_PLUGINS_DIRECTORY.value
            )
        self.plugins_directory = plugins_directory
        if root_directory is not None:
            self.stores[self.expectations_store_name]["store_backend"][
                "root_directory"
            ] = root_directory
            self.stores[self.validations_store_name]["store_backend"][
                "root_directory"
            ] = root_directory
            self.data_docs_sites[self.data_docs_site_name]["store_backend"][
                "root_directory"
            ] = root_directory


class GCSStoreBackendDefaults(BaseStoreBackendDefaults):
    """
    Default store configs for Google Cloud Storage (GCS) backends, with some accessible parameters
    Args:
        default_bucket_name: Use this bucket name for stores that do not have a bucket name provided
        default_project_name: Use this project name for stores that do not have a project name provided
        expectations_store_bucket_name: Overrides default_bucket_name if supplied
        validations_store_bucket_name: Overrides default_bucket_name if supplied
        data_docs_bucket_name: Overrides default_bucket_name if supplied
        expectations_store_project_name: Overrides default_project_name if supplied
        validations_store_project_name: Overrides default_project_name if supplied
        data_docs_project_name: Overrides default_project_name if supplied
        expectations_store_prefix: Overrides default if supplied
        validations_store_prefix: Overrides default if supplied
        data_docs_prefix: Overrides default if supplied
        expectations_store_name: Overrides default if supplied
        validations_store_name: Overrides default if supplied
        evaluation_parameter_store_name: Overrides default if supplied
    """

    def __init__(
        self,
        default_bucket_name: Optional[str] = None,
        default_project_name: Optional[str] = None,
        expectations_store_bucket_name: Optional[str] = None,
        validations_store_bucket_name: Optional[str] = None,
        data_docs_bucket_name: Optional[str] = None,
        expectations_store_project_name: Optional[str] = None,
        validations_store_project_name: Optional[str] = None,
        data_docs_project_name: Optional[str] = None,
        expectations_store_prefix: str = "expectations",
        validations_store_prefix: str = "validations",
        data_docs_prefix: str = "data_docs",
        expectations_store_name: str = "expectations_GCS_store",
        validations_store_name: str = "validations_GCS_store",
        evaluation_parameter_store_name: str = "evaluation_parameter_store",
    ):
        # Initialize base defaults
        super().__init__()

        # Use default_bucket_name if separate store buckets are not provided
        if expectations_store_bucket_name is None:
            expectations_store_bucket_name = default_bucket_name
        if validations_store_bucket_name is None:
            validations_store_bucket_name = default_bucket_name
        if data_docs_bucket_name is None:
            data_docs_bucket_name = default_bucket_name

        # Use default_project_name if separate store projects are not provided
        if expectations_store_project_name is None:
            expectations_store_project_name = default_project_name
        if validations_store_project_name is None:
            validations_store_project_name = default_project_name
        if data_docs_project_name is None:
            data_docs_project_name = default_project_name

        # Overwrite defaults
        self.expectations_store_name = expectations_store_name
        self.validations_store_name = validations_store_name
        self.evaluation_parameter_store_name = evaluation_parameter_store_name
        self.stores = {
            expectations_store_name: {
                "class_name": "ExpectationsStore",
                "store_backend": {
                    "class_name": "TupleGCSStoreBackend",
                    "project": expectations_store_project_name,
                    "bucket": expectations_store_bucket_name,
                    "prefix": expectations_store_prefix,
                },
            },
            validations_store_name: {
                "class_name": "ValidationsStore",
                "store_backend": {
                    "class_name": "TupleGCSStoreBackend",
                    "project": validations_store_project_name,
                    "bucket": validations_store_bucket_name,
                    "prefix": validations_store_prefix,
                },
            },
            evaluation_parameter_store_name: {"class_name": "EvaluationParameterStore"},
        }
        self.data_docs_sites = {
            "gcs_site": {
                "class_name": "SiteBuilder",
                "show_how_to_buttons": True,
                "store_backend": {
                    "class_name": "TupleGCSStoreBackend",
                    "project": data_docs_project_name,
                    "bucket": data_docs_bucket_name,
                    "prefix": data_docs_prefix,
                },
                "site_index_builder": {
                    "class_name": "DefaultSiteIndexBuilder",
                },
            }
        }


class DatabaseStoreBackendDefaults(BaseStoreBackendDefaults):
    """
    Default store configs for database backends, with some accessible parameters
    Args:
        default_credentials: Use these credentials for all stores that do not have credentials provided
        expectations_store_credentials: Overrides default_credentials if supplied
        validations_store_credentials: Overrides default_credentials if supplied
        expectations_store_name: Overrides default if supplied
        validations_store_name: Overrides default if supplied
        evaluation_parameter_store_name: Overrides default if supplied
    """

    def __init__(
        self,
        default_credentials: Optional[Dict] = None,
        expectations_store_credentials: Optional[Dict] = None,
        validations_store_credentials: Optional[Dict] = None,
        expectations_store_name: str = "expectations_database_store",
        validations_store_name: str = "validations_database_store",
        evaluation_parameter_store_name: str = "evaluation_parameter_store",
    ):
        # Initialize base defaults
        super().__init__()

        # Use default credentials if seprate credentials not supplied for expectations_store and validations_store
        if expectations_store_credentials is None:
            expectations_store_credentials = default_credentials
        if validations_store_credentials is None:
            validations_store_credentials = default_credentials

        # Overwrite defaults
        self.expectations_store_name = expectations_store_name
        self.validations_store_name = validations_store_name
        self.evaluation_parameter_store_name = evaluation_parameter_store_name

        self.stores = {
            expectations_store_name: {
                "class_name": "ExpectationsStore",
                "store_backend": {
                    "class_name": "DatabaseStoreBackend",
                    "credentials": expectations_store_credentials,
                },
            },
            validations_store_name: {
                "class_name": "ValidationsStore",
                "store_backend": {
                    "class_name": "DatabaseStoreBackend",
                    "credentials": validations_store_credentials,
                },
            },
            evaluation_parameter_store_name: {"class_name": "EvaluationParameterStore"},
        }


class DataContextConfig(BaseYamlConfig):
    # TODO: <Alex>ALEX (does not work yet)</Alex>
    # _config_schema_class = DataContextConfigSchema

    def __init__(
        self,
        config_version: Optional[float] = None,
        datasources: Optional[
            Union[
                Dict[str, DatasourceConfig],
                Dict[str, Dict[str, Union[Dict[str, str], str, dict]]],
            ]
        ] = None,
        expectations_store_name: Optional[str] = None,
        validations_store_name: Optional[str] = None,
        evaluation_parameter_store_name: Optional[str] = None,
        checkpoint_store_name: Optional[str] = None,
        plugins_directory: Optional[str] = None,
        validation_operators=None,
        stores: Optional[Dict] = None,
        data_docs_sites: Optional[Dict] = None,
        notebooks=None,
        config_variables_file_path: Optional[str] = None,
        anonymous_usage_statistics=None,
        store_backend_defaults: Optional[BaseStoreBackendDefaults] = None,
        commented_map: Optional[CommentedMap] = None,
    ):
        # Set defaults
        if config_version is None:
            config_version = DataContextConfigDefaults.DEFAULT_CONFIG_VERSION.value

        # Set defaults via store_backend_defaults if one is passed in
        # Override attributes from store_backend_defaults with any items passed into the constructor:
        if store_backend_defaults is not None:
            if stores is None:
                stores = store_backend_defaults.stores
            if expectations_store_name is None:
                expectations_store_name = store_backend_defaults.expectations_store_name
            if validations_store_name is None:
                validations_store_name = store_backend_defaults.validations_store_name
            if evaluation_parameter_store_name is None:
                evaluation_parameter_store_name = (
                    store_backend_defaults.evaluation_parameter_store_name
                )
            if data_docs_sites is None:
                data_docs_sites = store_backend_defaults.data_docs_sites

        self._config_version = config_version
        if datasources is None:
            datasources = {}
        self.datasources = datasources
        self.expectations_store_name = expectations_store_name
        self.validations_store_name = validations_store_name
        self.evaluation_parameter_store_name = evaluation_parameter_store_name
        if checkpoint_store_name is not None:
            self.checkpoint_store_name = checkpoint_store_name
        self.plugins_directory = plugins_directory
        if validation_operators is not None:
            self.validation_operators = validation_operators
        self.stores = stores
        self.notebooks = notebooks
        self.data_docs_sites = data_docs_sites
        self.config_variables_file_path = config_variables_file_path
        if anonymous_usage_statistics is None:
            anonymous_usage_statistics = AnonymizedUsageStatisticsConfig()
        elif isinstance(anonymous_usage_statistics, dict):
            anonymous_usage_statistics = AnonymizedUsageStatisticsConfig(
                **anonymous_usage_statistics
            )
        self.anonymous_usage_statistics = anonymous_usage_statistics

        super().__init__(commented_map=commented_map)

    # TODO: <Alex>ALEX (we still need the next two properties)</Alex>
    @classmethod
    def get_config_class(cls):
        return cls  # DataContextConfig

    @classmethod
    def get_schema_class(cls):
        return DataContextConfigSchema

    @property
    def config_version(self):
        return self._config_version


class CheckpointConfigSchema(Schema):
    class Meta:
        unknown = INCLUDE
        fields = (
            "name",
            "config_version",
            "template_name",
            "module_name",
            "class_name",
            "run_name_template",
            "expectation_suite_name",
            "batch_request",
            "action_list",
            "evaluation_parameters",
            "runtime_configuration",
            "validations",
            "profilers",
            # Next two fields are for LegacyCheckpoint configuration
            "validation_operator_name",
            "batches",
            # Next fields are used by configurators
            "site_names",
            "slack_webhook",
            "notify_on",
            "notify_with",
        )
        ordered = True

    # if keys have None value, remove in post_dump
    REMOVE_KEYS_IF_NONE = [
        "site_names",
        "slack_webhook",
        "notify_on",
        "notify_with",
    ]

    name = fields.String(required=False, allow_none=True)
    config_version = fields.Number(
        validate=lambda x: (0 < x < 100) or x is None,
        error_messages={"invalid": "config version must " "be a number or None."},
        required=False,
        allow_none=True,
    )
    template_name = fields.String(required=False, allow_none=True)
    module_name = fields.String(required=False, missing="great_expectations.checkpoint")
    class_name = fields.Str(required=False, allow_none=True)
    run_name_template = fields.String(required=False, allow_none=True)
    expectation_suite_name = fields.String(required=False, allow_none=True)
    batch_request = fields.Dict(required=False, allow_none=True)
    action_list = fields.List(
        cls_or_instance=fields.Dict(), required=False, allow_none=True
    )
    evaluation_parameters = fields.Dict(required=False, allow_none=True)
    runtime_configuration = fields.Dict(required=False, allow_none=True)
    validations = fields.List(
        cls_or_instance=fields.Dict(), required=False, allow_none=True
    )
    profilers = fields.List(
        cls_or_instance=fields.Dict(), required=False, allow_none=True
    )
    # Next two fields are for LegacyCheckpoint configuration
    validation_operator_name = fields.Str(required=False, allow_none=True)
    batches = fields.List(
        cls_or_instance=fields.Dict(
            keys=fields.Str(
                validate=OneOf(["batch_kwargs", "expectation_suite_names"]),
                required=False,
                allow_none=True,
            )
        ),
        required=False,
        allow_none=True,
    )
    # Next fields are used by configurators
    site_names = fields.Raw(required=False, allow_none=True)
    slack_webhook = fields.String(required=False, allow_none=True)
    notify_on = fields.String(required=False, allow_none=True)
    notify_with = fields.String(required=False, allow_none=True)

    @validates_schema
    def validate_schema(self, data, **kwargs):
        if not (
            "name" in data or "validation_operator_name" in data or "batches" in data
        ):
            raise ge_exceptions.InvalidConfigError(
                f"""Your current Checkpoint configuration is incomplete.  Please update your checkpoint configuration to
                continue.
                """
            )

        if data.get("config_version"):
            if "name" not in data:
                raise ge_exceptions.InvalidConfigError(
                    f"""Your Checkpoint configuration requires the "name" field.  Please update your current checkpoint
                    configuration to continue.
                    """
                )

    @post_dump
    def remove_keys_if_none(self, data, **kwargs):
        data = deepcopy(data)
        for key in self.REMOVE_KEYS_IF_NONE:
            if key in data and data[key] is None:
                data.pop(key)
        return data


class CheckpointConfig(BaseYamlConfig):
    # TODO: <Alex>ALEX (does not work yet)</Alex>
    # _config_schema_class = CheckpointConfigSchema

    def __init__(
        self,
        name: Optional[str] = None,
        config_version: Optional[Union[int, float]] = None,
        template_name: Optional[str] = None,
        module_name: Optional[str] = None,
        class_name: Optional[str] = None,
        run_name_template: Optional[str] = None,
        expectation_suite_name: Optional[str] = None,
        batch_request: Optional[dict] = None,
        action_list: Optional[List[dict]] = None,
        evaluation_parameters: Optional[dict] = None,
        runtime_configuration: Optional[dict] = None,
        validations: Optional[List[dict]] = None,
        profilers: Optional[List[dict]] = None,
        validation_operator_name: Optional[str] = None,
        batches: Optional[List[dict]] = None,
        commented_map: Optional[CommentedMap] = None,
        # the following fous args are used by SimpleCheckpoint
        site_names: Optional[Union[list, str]] = None,
        slack_webhook: Optional[str] = None,
        notify_on: Optional[str] = None,
        notify_with: Optional[str] = None,
    ):
        self._name = name
        self._config_version = config_version
        if self.config_version is None:
            class_name = class_name or "LegacyCheckpoint"
            if validation_operator_name is None:
                validation_operator_name = "action_list_operator"
            self.validation_operator_name = validation_operator_name
            if batches is not None and isinstance(batches, list):
                self.batches = batches
        else:
            class_name = class_name or "Checkpoint"
            self._template_name = template_name
            self._run_name_template = run_name_template
            self._expectation_suite_name = expectation_suite_name
            self._batch_request = batch_request
            self._action_list = action_list or []
            self._evaluation_parameters = evaluation_parameters or {}
            self._runtime_configuration = runtime_configuration or {}
            self._validations = validations or []
            self._profilers = profilers or []
            # the following attributes are used by SimpleCheckpoint
            self._site_names = site_names
            self._slack_webhook = slack_webhook
            self._notify_on = notify_on
            self._notify_with = notify_with

        self._module_name = module_name or "great_expectations.checkpoint"
        self._class_name = class_name

        super().__init__(commented_map=commented_map)

    def update(
        self,
        other_config: Optional["CheckpointConfig"] = None,
        runtime_kwargs: Optional[dict] = None,
    ):
        assert other_config is not None or runtime_kwargs is not None, (
            "other_config and runtime_kwargs cannot both " "be None"
        )

        if other_config is not None:
            # replace
            if other_config.name is not None:
                self.name = other_config.name
            if other_config.module_name is not None:
                self.module_name = other_config.module_name
            if other_config.class_name is not None:
                self.class_name = other_config.class_name
            if other_config.run_name_template is not None:
                self.run_name_template = other_config.run_name_template
            if other_config.expectation_suite_name is not None:
                self.expectation_suite_name = other_config.expectation_suite_name
            # update
            if other_config.batch_request is not None:
                if self.batch_request is None:
                    batch_request = {}
                else:
                    batch_request = self.batch_request

                other_batch_request = other_config.batch_request

                updated_batch_request = nested_update(
                    batch_request, other_batch_request
                )
                self._batch_request = updated_batch_request
            if other_config.action_list is not None:
                self.action_list = self.get_updated_action_list(
                    base_action_list=self.action_list,
                    other_action_list=other_config.action_list,
                )
            if other_config.evaluation_parameters is not None:
                nested_update(
                    self.evaluation_parameters, other_config.evaluation_parameters
                )
            if other_config.runtime_configuration is not None:
                nested_update(
                    self.runtime_configuration, other_config.runtime_configuration
                )
            if other_config.validations is not None:
                self.validations.extend(other_config.validations)
            if other_config.profilers is not None:
                self.profilers.extend(other_config.profilers)
        if runtime_kwargs is not None and any(runtime_kwargs.values()):
            # replace
            if runtime_kwargs.get("run_name_template") is not None:
                self.run_name_template = runtime_kwargs.get("run_name_template")
            if runtime_kwargs.get("expectation_suite_name") is not None:
                self.expectation_suite_name = runtime_kwargs.get(
                    "expectation_suite_name"
                )
            # update
            if runtime_kwargs.get("batch_request") is not None:
                batch_request = self.batch_request
                batch_request = batch_request or {}
                runtime_batch_request = runtime_kwargs.get("batch_request")
                batch_request.update(runtime_batch_request)
                self._batch_request = batch_request
            if runtime_kwargs.get("action_list") is not None:
                self.action_list = self.get_updated_action_list(
                    base_action_list=self.action_list,
                    other_action_list=runtime_kwargs.get("action_list"),
                )
            if runtime_kwargs.get("evaluation_parameters") is not None:
                nested_update(
                    self.evaluation_parameters,
                    runtime_kwargs.get("evaluation_parameters"),
                )
            if runtime_kwargs.get("runtime_configuration") is not None:
                nested_update(
                    self.runtime_configuration,
                    runtime_kwargs.get("runtime_configuration"),
                )
            if runtime_kwargs.get("validations") is not None:
                self.validations.extend(runtime_kwargs.get("validations"))
            if runtime_kwargs.get("profilers") is not None:
                self.profilers.extend(runtime_kwargs.get("profilers"))

    # TODO: <Alex>ALEX (we still need the next two properties)</Alex>
    @classmethod
    def get_config_class(cls):
        return cls  # CheckpointConfig

    @classmethod
    def get_schema_class(cls):
        return CheckpointConfigSchema

    @property
    def name(self):
        return self._name

    @name.setter
    def name(self, value: str):
        self._name = value

    @property
    def template_name(self):
        return self._template_name

    @template_name.setter
    def template_name(self, value: str):
        self._template_name = value

    @property
    def config_version(self):
        return self._config_version

    @property
    def validations(self):
        return self._validations

    @property
    def profilers(self):
        return self._profilers

    @property
    def module_name(self):
        return self._module_name

    @module_name.setter
    def module_name(self, value: str):
        self._module_name = value

    @property
    def class_name(self):
        return self._class_name

    @class_name.setter
    def class_name(self, value: str):
        self._class_name = value

    @property
    def run_name_template(self):
        return self._run_name_template

    @run_name_template.setter
    def run_name_template(self, value: str):
        self._run_name_template = value

    @property
    def batch_request(self):
        return self._batch_request

    @property
    def expectation_suite_name(self):
        return self._expectation_suite_name

    @expectation_suite_name.setter
    def expectation_suite_name(self, value: str):
        self._expectation_suite_name = value

    @property
    def action_list(self):
        return self._action_list

    @action_list.setter
    def action_list(self, value: List[dict]):
        self._action_list = value

    @property
    def site_names(self):
        return self._site_names

    @property
    def slack_webhook(self):
        return self._slack_webhook

    @property
    def notify_on(self):
        return self._notify_on

    @property
    def notify_with(self):
        return self._notify_with

    @classmethod
    def get_updated_action_list(
        cls,
        base_action_list: list,
        other_action_list: list,
    ) -> List[dict]:
        base_action_list_dict = {action["name"]: action for action in base_action_list}
        for other_action in other_action_list:
            other_action_name = other_action["name"]
            if other_action_name in base_action_list_dict:
                if other_action["action"] is None:
                    base_action_list_dict.pop(other_action_name)
                else:
                    nested_update(
                        base_action_list_dict[other_action_name], other_action
                    )
            else:
                base_action_list_dict[other_action_name] = other_action
        return list(base_action_list_dict.values())

    @property
    def evaluation_parameters(self):
        return self._evaluation_parameters

    @property
    def runtime_configuration(self):
        return self._runtime_configuration


class CheckpointValidationConfig(DictDot):
    pass


class CheckpointValidationConfigSchema(Schema):
    pass


dataContextConfigSchema = DataContextConfigSchema()
datasourceConfigSchema = DatasourceConfigSchema()
dataConnectorConfigSchema = DataConnectorConfigSchema()
assetConfigSchema = AssetConfigSchema()
sorterConfigSchema = SorterConfigSchema()
anonymizedUsageStatisticsSchema = AnonymizedUsageStatisticsConfigSchema()
notebookConfigSchema = NotebookConfigSchema()
checkpointConfigSchema = CheckpointConfigSchema()<|MERGE_RESOLUTION|>--- conflicted
+++ resolved
@@ -941,21 +941,12 @@
             )
         ):
             raise ge_exceptions.InvalidDataContextConfigError(
-<<<<<<< HEAD
-                "You appear to be using a checkpoint store with an invalid config version ({}).\n    Your data context with this older configuration version specifies a checkpoint store, which is a new feature.  Please update your configuration to use the new version number {} before adding a checkpoint store.\n  To learn more about the upgrade process, visit <cyan>https://docs.greatexpectations.io/en/latest/how_to_guides/migrating_versions.html</cyan>".format(
-                    data["config_version"], CURRENT_GE_CONFIG_VERSION
-                ),
-                validation_error=ValidationError(
-                    message="You appear to be using a checkpoint store with an invalid config version ({}).\n    Your data context with this older configuration version specifies a checkpoint store, which is a new feature.  Please update your configuration to use the new version number {} before adding a checkpoint store.\n  To learn more about the upgrade process, visit <cyan>https://docs.greatexpectations.io/en/latest/how_to_guides/migrating_versions.html</cyan>".format(
-                        data["config_version"], CURRENT_GE_CONFIG_VERSION
-=======
                 "You appear to be using a checkpoint store with an invalid config version ({}).\n    Your data context with this older configuration version specifies a checkpoint store, which is a new feature.  Please update your configuration to the new version number {} before adding a checkpoint store.\n  Visit https://docs.greatexpectations.io/en/latest/how_to_guides/migrating_versions.html to learn more about the upgrade process.".format(
                     data["config_version"], float(CURRENT_GE_CONFIG_VERSION)
                 ),
                 validation_error=ValidationError(
                     message="You appear to be using a checkpoint store with an invalid config version ({}).\n    Your data context with this older configuration version specifies a checkpoint store, which is a new feature.  Please update your configuration to the new version number {} before adding a checkpoint store.\n  Visit https://docs.greatexpectations.io/en/latest/how_to_guides/migrating_versions.html to learn more about the upgrade process.".format(
                         data["config_version"], float(CURRENT_GE_CONFIG_VERSION)
->>>>>>> a156c812
                     )
                 ),
             )
