--- conflicted
+++ resolved
@@ -1333,11 +1333,7 @@
         fields = (
             "name",
             "config_version",
-<<<<<<< HEAD
             "template_name",
-=======
-            "template",
->>>>>>> 150c296d
             "module_name",
             "class_name",
             "run_name_template",
@@ -1359,11 +1355,7 @@
         validate=lambda x: 0 < x < 100,
         error_messages={"invalid": "config version must " "be a number."},
     )
-<<<<<<< HEAD
     template_name = fields.String(required=False, allow_none=True)
-=======
-    template = fields.String(required=False, allow_none=True)
->>>>>>> 150c296d
     module_name = fields.String(required=False, missing="great_expectations.checkpoint")
     class_name = fields.Str(required=False, allow_none=True)
     run_name_template = fields.String(required=False, allow_none=True)
@@ -1414,10 +1406,7 @@
         runtime_configuration: Optional[dict] = None,
         validations: Optional[List[dict]] = None,
         profilers: Optional[List[dict]] = None,
-<<<<<<< HEAD
-=======
         # Next two fields are for LegacyCheckpoint configuration
->>>>>>> 150c296d
         validation_operator_name: Optional[str] = None,
         batches: Optional[List[dict]] = None,
         commented_map: Optional[CommentedMap] = None,
@@ -1435,11 +1424,7 @@
         else:
             if class_name is None:
                 class_name = "Checkpoint"
-<<<<<<< HEAD
             self._template_name = template_name
-=======
-            self._template = template
->>>>>>> 150c296d
             self._module_name = module_name or "great_expectations.checkpoint"
             if class_name is None:
                 if self.config_version is None:
@@ -1449,11 +1434,7 @@
             self._run_name_template = run_name_template
             self._expectation_suite_name = expectation_suite_name
             self._batch_request = batch_request
-<<<<<<< HEAD
             self._action_list = action_list or []
-=======
-            self._action_list = action_list
->>>>>>> 150c296d
             self._evaluation_parameters = evaluation_parameters
             self._runtime_configuration = runtime_configuration
             self._validations = validations or []
@@ -1464,7 +1445,6 @@
 
         super().__init__(commented_map=commented_map)
 
-<<<<<<< HEAD
     def update(
         self,
         other_config: Optional["CheckpointConfig"] = None,
@@ -1554,8 +1534,6 @@
             if runtime_kwargs.get("profilers") is not None:
                 self.profilers.extend(runtime_kwargs.get("profilers"))
 
-=======
->>>>>>> 150c296d
     # TODO: <Alex>ALEX (we still need the next two properties)</Alex>
     @classmethod
     def get_config_class(cls):
