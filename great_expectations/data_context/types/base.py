--- conflicted
+++ resolved
@@ -376,11 +376,7 @@
         self,
         class_name,
         name: Optional[str] = None,
-<<<<<<< HEAD
-        id_: Optional[str] = None,
-=======
         id: Optional[str] = None,
->>>>>>> 01516426
         module_name=None,
         credentials=None,
         assets=None,
@@ -456,11 +452,7 @@
         if delimiter is not None:
             self.delimiter = delimiter
 
-<<<<<<< HEAD
-        super().__init__(id_=id_, name=name)
-=======
         super().__init__(id=id, name=name)
->>>>>>> 01516426
 
         # Note: optional samplers and splitters are handled by setattr
         for k, v in kwargs.items():
@@ -496,11 +488,7 @@
         allow_none=True,
     )
 
-<<<<<<< HEAD
-    id_ = fields.String(
-=======
     id = fields.String(
->>>>>>> 01516426
         required=False,
         allow_none=True,
     )
