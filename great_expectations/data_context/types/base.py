--- conflicted
+++ resolved
@@ -2837,113 +2837,6 @@
         """
         return self.__repr__()
 
-<<<<<<< HEAD
-    # noinspection PyUnusedLocal,PyUnresolvedReferences
-    @staticmethod
-    def resolve_config_using_acceptable_arguments(  # noqa: PLR0913
-        checkpoint: Checkpoint,
-        expectation_suite_name: Optional[str] = None,
-        batch_request: Optional[Union[BatchRequestBase, dict]] = None,
-        validator: Optional[Validator] = None,
-        action_list: Optional[List[dict]] = None,
-        evaluation_parameters: Optional[dict] = None,
-        runtime_configuration: Optional[dict] = None,
-        validations: Optional[
-            Union[List[dict], List[CheckpointValidationConfig]]
-        ] = None,
-        run_id: Optional[Union[str, RunIdentifier]] = None,
-        run_name: Optional[str] = None,
-        run_time: Optional[Union[str, datetime.datetime]] = None,
-        result_format: Optional[Union[str, dict]] = None,
-        expectation_suite_id: Optional[str] = None,
-    ) -> dict:
-        """
-        This method reconciles the Checkpoint configuration (e.g., obtained from the Checkpoint store) with dynamically
-        supplied arguments in order to obtain that Checkpoint specification that is ready for running validation on it.
-        This procedure is necessecitated by the fact that the Checkpoint configuration is hierarchical in its form,
-        which was established for the purposes of making the specification of different Checkpoint capabilities easy.
-        In particular, entities, such as BatchRequest, expectation_suite_name, and action_list, can be specified at the
-        top Checkpoint level with the suitable ovverrides provided at lower levels (e.g., in the validations section).
-        Reconciling and normalizing the Checkpoint configuration is essential for usage statistics, because the exact
-        values of the entities in their formally validated form (e.g., BatchRequest) is the required level of detail.
-        """
-        assert not (run_id and run_name) and not (
-            run_id and run_time
-        ), "Please provide either a run_id or run_name and/or run_time."
-
-        run_time = run_time or datetime.datetime.now(tz=datetime.timezone.utc)
-        runtime_configuration = runtime_configuration or {}
-
-        from great_expectations.checkpoint.util import (
-            get_substituted_validation_dict,
-            get_validations_with_batch_request_as_dict,
-            validate_validation_dict,
-        )
-
-        batch_request = get_batch_request_as_dict(batch_request=batch_request)
-
-        validations = get_validations_with_batch_request_as_dict(
-            validations=validations
-        )
-
-        runtime_kwargs: dict = {
-            "expectation_suite_name": expectation_suite_name,
-            "batch_request": batch_request,
-            "validator": validator,
-            "action_list": action_list,
-            "evaluation_parameters": evaluation_parameters,
-            "runtime_configuration": runtime_configuration,
-            "validations": validations,
-            "expectation_suite_id": expectation_suite_id,
-        }
-        substituted_runtime_config: dict = checkpoint.get_substituted_config(
-            runtime_kwargs=runtime_kwargs
-        )
-        validations = substituted_runtime_config.get("validations") or []
-        batch_request = substituted_runtime_config.get("batch_request")
-        if len(validations) == 0 and not batch_request:
-            raise gx_exceptions.CheckpointError(
-                f'Checkpoint "{checkpoint.name}" configuration must contain either a batch_request or validations.'
-            )
-
-        run_id = run_id or RunIdentifier(run_name=run_name, run_time=run_time)
-
-        validation_dict: CheckpointValidationConfig
-
-        for validation_dict in validations:  # type: ignore[assignment]
-            substituted_validation_dict: dict = get_substituted_validation_dict(
-                substituted_runtime_config=substituted_runtime_config,
-                validation_dict=validation_dict,
-            )
-            validate_validation_dict(
-                validation_dict=substituted_validation_dict,
-                batch_request_required=False,
-            )
-            validation_batch_request: BatchRequestBase = (
-                substituted_validation_dict.get(  # type: ignore[assignment]
-                    "batch_request"
-                )
-            )
-            validation_dict["batch_request"] = validation_batch_request
-            validation_expectation_suite_name: str = substituted_validation_dict.get(  # type: ignore[assignment]
-                "expectation_suite_name"
-            )
-            validation_dict[
-                "expectation_suite_name"
-            ] = validation_expectation_suite_name
-            validation_expectation_suite_id: str = substituted_validation_dict.get(  # type: ignore[assignment]
-                "expectation_suite_id"
-            )
-            validation_dict["expectation_suite_id"] = validation_expectation_suite_id
-            validation_action_list: list = substituted_validation_dict.get(  # type: ignore[assignment]
-                "action_list"
-            )
-            validation_dict["action_list"] = validation_action_list
-
-        return substituted_runtime_config
-
-=======
->>>>>>> 3493bea8
 
 dataContextConfigSchema = DataContextConfigSchema()
 datasourceConfigSchema = DatasourceConfigSchema()
