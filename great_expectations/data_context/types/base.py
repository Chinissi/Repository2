--- conflicted
+++ resolved
@@ -1063,7 +1063,6 @@
         return NotebooksConfig(**data)
 
 
-<<<<<<< HEAD
 class ConcurrencyConfig(DictDot):
     """WARNING: This class is experimental."""
 
@@ -1111,7 +1110,8 @@
     """WARNING: This class is experimental."""
 
     enabled = fields.Boolean(default=False)
-=======
+
+
 class GeCloudConfig(DictDot):
     def __init__(self, base_url: str, account_id: str, access_token: str):
         self.base_url = base_url
@@ -1124,7 +1124,6 @@
             "account_id": self.account_id,
             "access_token": self.access_token,
         }
->>>>>>> 869c0734
 
 
 class DataContextConfigSchema(Schema):
