import copy
import datetime
import logging
import os
import traceback
import uuid
import warnings
import webbrowser
from collections import OrderedDict
from typing import Any, Callable, Dict, List, Mapping, Optional, Tuple, Union, cast

from dateutil.parser import parse
from ruamel.yaml import YAML
from ruamel.yaml.comments import CommentedMap

from great_expectations.core.config_peer import ConfigPeer
from great_expectations.core.usage_statistics.events import UsageStatsEvents
from great_expectations.execution_engine import ExecutionEngine
from great_expectations.rule_based_profiler.config.base import (
    ruleBasedProfilerConfigSchema,
)
from great_expectations.rule_based_profiler.data_assistant.data_assistant_dispatcher import (
    DataAssistantDispatcher,
)

try:
    from typing import Literal
except ImportError:
    # Fallback for python < 3.8
    from typing_extensions import Literal

import great_expectations.exceptions as ge_exceptions
from great_expectations.checkpoint import Checkpoint, SimpleCheckpoint
from great_expectations.checkpoint.types.checkpoint_result import CheckpointResult
from great_expectations.core.batch import (
    Batch,
    BatchDefinition,
    BatchRequestBase,
    IDDict,
    get_batch_request_from_acceptable_arguments,
)
from great_expectations.core.expectation_suite import ExpectationSuite
from great_expectations.core.expectation_validation_result import get_metric_kwargs_id
from great_expectations.core.id_dict import BatchKwargs
from great_expectations.core.metric import ValidationMetricIdentifier
from great_expectations.core.run_identifier import RunIdentifier
from great_expectations.core.usage_statistics.anonymizers.anonymizer import Anonymizer
from great_expectations.core.usage_statistics.anonymizers.datasource_anonymizer import (
    DatasourceAnonymizer,
)
from great_expectations.core.usage_statistics.usage_statistics import (
    UsageStatisticsHandler,
    add_datasource_usage_statistics,
    get_batch_list_usage_statistics,
    run_validation_operator_usage_statistics,
    save_expectation_suite_usage_statistics,
    send_usage_message,
    usage_statistics_enabled_method,
)
from great_expectations.core.util import nested_update
from great_expectations.data_asset import DataAsset
from great_expectations.data_context.data_context.cloud_data_context import (
    CloudDataContext,
)
from great_expectations.data_context.data_context.ephemeral_data_context import (
    EphemeralDataContext,
)
from great_expectations.data_context.data_context.file_data_context import (
    FileDataContext,
)
from great_expectations.data_context.store import Store, TupleStoreBackend
from great_expectations.data_context.templates import CONFIG_VARIABLES_TEMPLATE
from great_expectations.data_context.types.base import (
    CURRENT_GE_CONFIG_VERSION,
    DEFAULT_USAGE_STATISTICS_URL,
    AnonymizedUsageStatisticsConfig,
    CheckpointConfig,
    ConcurrencyConfig,
    DataContextConfig,
    DataContextConfigDefaults,
    DatasourceConfig,
    GeCloudConfig,
    ProgressBarsConfig,
    dataContextConfigSchema,
    datasourceConfigSchema,
)
from great_expectations.data_context.types.refs import GeCloudIdAwareRef
from great_expectations.data_context.types.resource_identifiers import (
    ConfigurationIdentifier,
    ExpectationSuiteIdentifier,
    GeCloudIdentifier,
    ValidationResultIdentifier,
)
from great_expectations.data_context.util import (
    PasswordMasker,
    build_store_from_config,
    instantiate_class_from_config,
    load_class,
    parse_substitution_variable,
    substitute_all_config_variables,
)
from great_expectations.dataset import Dataset
from great_expectations.datasource import LegacyDatasource
from great_expectations.datasource.data_connector.data_connector import DataConnector
from great_expectations.datasource.new_datasource import BaseDatasource, Datasource
from great_expectations.marshmallow__shade import ValidationError
from great_expectations.profile.basic_dataset_profiler import BasicDatasetProfiler
from great_expectations.render.renderer.site_builder import SiteBuilder
from great_expectations.rule_based_profiler import (
    RuleBasedProfiler,
    RuleBasedProfilerResult,
)
from great_expectations.rule_based_profiler.config import RuleBasedProfilerConfig
from great_expectations.util import (
    filter_properties_dict,
    verify_dynamic_loading_support,
)
from great_expectations.validator.validator import BridgeValidator, Validator

try:
    from sqlalchemy.exc import SQLAlchemyError
except ImportError:
    # We'll redefine this error in code below to catch ProfilerError, which is caught above, so SA errors will
    # just fall through
    SQLAlchemyError = ge_exceptions.ProfilerError

logger = logging.getLogger(__name__)

# TODO: check if this can be refactored to use YAMLHandler class
yaml = YAML()
yaml.indent(mapping=2, sequence=4, offset=2)
yaml.default_flow_style = False


# TODO: <WILL> Most of the logic here will be migrated to EphemeralDataContext
class BaseDataContext(EphemeralDataContext, ConfigPeer):
    """
        This class implements most of the functionality of DataContext, with a few exceptions.

        1. BaseDataContext does not attempt to keep its project_config in sync with a file on disc.
        2. BaseDataContext doesn't attempt to "guess" paths or objects types. Instead, that logic is pushed
            into DataContext class.

        Together, these changes make BaseDataContext class more testable.

    --ge-feature-maturity-info--

        id: os_linux
        title: OS - Linux
        icon:
        short_description:
        description:
        how_to_guide_url:
        maturity: Production
        maturity_details:
            api_stability: N/A
            implementation_completeness: N/A
            unit_test_coverage: Complete
            integration_infrastructure_test_coverage: Complete
            documentation_completeness: Complete
            bug_risk: Low

        id: os_macos
        title: OS - MacOS
        icon:
        short_description:
        description:
        how_to_guide_url:
        maturity: Production
        maturity_details:
            api_stability: N/A
            implementation_completeness: N/A
            unit_test_coverage: Complete (local only)
            integration_infrastructure_test_coverage: Complete (local only)
            documentation_completeness: Complete
            bug_risk: Low

        id: os_windows
        title: OS - Windows
        icon:
        short_description:
        description:
        how_to_guide_url:
        maturity: Beta
        maturity_details:
            api_stability: N/A
            implementation_completeness: N/A
            unit_test_coverage: Minimal
            integration_infrastructure_test_coverage: Minimal
            documentation_completeness: Complete
            bug_risk: Moderate
    ------------------------------------------------------------
        id: workflow_create_edit_expectations_cli_scaffold
        title: Create and Edit Expectations - suite scaffold
        icon:
        short_description: Creating a new Expectation Suite using suite scaffold
        description: Creating Expectation Suites through an interactive development loop using suite scaffold
        how_to_guide_url: https://docs.greatexpectations.io/en/latest/how_to_guides/creating_and_editing_expectations/how_to_automatically_create_a_new_expectation_suite.html
        maturity: Experimental (expect exciting changes to Profiler capability)
        maturity_details:
            api_stability: N/A
            implementation_completeness: N/A
            unit_test_coverage: N/A
            integration_infrastructure_test_coverage: Partial
            documentation_completeness: Complete
            bug_risk: Low

        id: workflow_create_edit_expectations_cli_edit
        title: Create and Edit Expectations - CLI
        icon:
        short_description: Creating a new Expectation Suite using the CLI
        description: Creating a Expectation Suite great_expectations suite new command
        how_to_guide_url: https://docs.greatexpectations.io/en/latest/how_to_guides/creating_and_editing_expectations/how_to_create_a_new_expectation_suite_using_the_cli.html
        maturity: Experimental (expect exciting changes to Profiler and Suite Renderer capability)
        maturity_details:
            api_stability: N/A
            implementation_completeness: N/A
            unit_test_coverage: N/A
            integration_infrastructure_test_coverage: Partial
            documentation_completeness: Complete
            bug_risk: Low

        id: workflow_create_edit_expectations_json_schema
        title: Create and Edit Expectations - Json schema
        icon:
        short_description: Creating a new Expectation Suite from a json schema file
        description: Creating a new Expectation Suite using JsonSchemaProfiler function and json schema file
        how_to_guide_url: https://docs.greatexpectations.io/en/latest/how_to_guides/creating_and_editing_expectations/how_to_create_a_suite_from_a_json_schema_file.html
        maturity: Experimental (expect exciting changes to Profiler capability)
        maturity_details:
            api_stability: N/A
            implementation_completeness: N/A
            unit_test_coverage: N/A
            integration_infrastructure_test_coverage: Partial
            documentation_completeness: Complete
            bug_risk: Low

    --ge-feature-maturity-info--
    """

    PROFILING_ERROR_CODE_TOO_MANY_DATA_ASSETS = 2
    PROFILING_ERROR_CODE_SPECIFIED_DATA_ASSETS_NOT_FOUND = 3
    PROFILING_ERROR_CODE_NO_BATCH_KWARGS_GENERATORS_FOUND = 4
    PROFILING_ERROR_CODE_MULTIPLE_BATCH_KWARGS_GENERATORS_FOUND = 5
    UNCOMMITTED_DIRECTORIES = ["data_docs", "validations"]
    GE_UNCOMMITTED_DIR = "uncommitted"
    BASE_DIRECTORIES = [
        DataContextConfigDefaults.CHECKPOINTS_BASE_DIRECTORY.value,
        DataContextConfigDefaults.EXPECTATIONS_BASE_DIRECTORY.value,
        DataContextConfigDefaults.PLUGINS_BASE_DIRECTORY.value,
        DataContextConfigDefaults.PROFILERS_BASE_DIRECTORY.value,
        GE_UNCOMMITTED_DIR,
    ]
    GE_DIR = "great_expectations"
    GE_YML = "great_expectations.yml"
    GE_EDIT_NOTEBOOK_DIR = GE_UNCOMMITTED_DIR
    DOLLAR_SIGN_ESCAPE_STRING = r"\$"
    # TEST_YAML_CONFIG_SUPPORTED_STORE_TYPES = [
    #     "ExpectationsStore",
    #     "ValidationsStore",
    #     "HtmlSiteStore",
    #     "EvaluationParameterStore",
    #     "MetricStore",
    #     "SqlAlchemyQueryStore",
    #     "CheckpointStore",
    #     "ProfilerStore",
    # ]
    # TEST_YAML_CONFIG_SUPPORTED_DATASOURCE_TYPES = [
    #     "Datasource",
    #     "SimpleSqlalchemyDatasource",
    # ]
    # TEST_YAML_CONFIG_SUPPORTED_DATA_CONNECTOR_TYPES = [
    #     "InferredAssetFilesystemDataConnector",
    #     "ConfiguredAssetFilesystemDataConnector",
    #     "InferredAssetS3DataConnector",
    #     "ConfiguredAssetS3DataConnector",
    #     "InferredAssetAzureDataConnector",
    #     "ConfiguredAssetAzureDataConnector",
    #     "InferredAssetGCSDataConnector",
    #     "ConfiguredAssetGCSDataConnector",
    #     "InferredAssetSqlDataConnector",
    #     "ConfiguredAssetSqlDataConnector",
    # ]
    # TEST_YAML_CONFIG_SUPPORTED_CHECKPOINT_TYPES = [
    #     "Checkpoint",
    #     "SimpleCheckpoint",
    # ]
    # TEST_YAML_CONFIG_SUPPORTED_PROFILER_TYPES = [
    #     "RuleBasedProfiler",
    # ]
    # ALL_TEST_YAML_CONFIG_DIAGNOSTIC_INFO_TYPES = [
    #     "__substitution_error__",
    #     "__yaml_parse_error__",
    #     "__custom_subclass_not_core_ge__",
    #     "__class_name_not_provided__",
    # ]
    # ALL_TEST_YAML_CONFIG_SUPPORTED_TYPES = (
    #     TEST_YAML_CONFIG_SUPPORTED_STORE_TYPES
    #     + TEST_YAML_CONFIG_SUPPORTED_DATASOURCE_TYPES
    #     + TEST_YAML_CONFIG_SUPPORTED_DATA_CONNECTOR_TYPES
    #     + TEST_YAML_CONFIG_SUPPORTED_CHECKPOINT_TYPES
    #     + TEST_YAML_CONFIG_SUPPORTED_PROFILER_TYPES
    # )

    _data_context = None

    @classmethod
    def validate_config(cls, project_config: Union[DataContextConfig, Mapping]) -> bool:
        if isinstance(project_config, DataContextConfig):
            return True
        try:
            dataContextConfigSchema.load(project_config)
        except ValidationError:
            raise
        return True

    @usage_statistics_enabled_method(
        event_name=UsageStatsEvents.DATA_CONTEXT___INIT__.value,
    )
    def __init__(
        self,
        project_config: Union[DataContextConfig, Mapping],
        context_root_dir: Optional[str] = None,
        runtime_environment: Optional[dict] = None,
        ge_cloud_mode: bool = False,
        ge_cloud_config: Optional[GeCloudConfig] = None,
    ) -> None:
        """DataContext constructor

        Args:
            context_root_dir: location to look for the ``great_expectations.yml`` file. If None, searches for the file
                based on conventions for project subdirectories.
            runtime_environment: a dictionary of config variables that
                override both those set in config_variables.yml and the environment
            ge_cloud_mode: boolean flag that describe whether DataContext is being instantiated by ge_cloud
           ge_cloud_config: config for ge_cloud
        Returns:
            None
        """
        if not BaseDataContext.validate_config(project_config):
            raise ge_exceptions.InvalidConfigError(
                "Your project_config is not valid. Try using the CLI check-config command."
            )
        self._ge_cloud_mode = ge_cloud_mode
        self._ge_cloud_config = ge_cloud_config
        if context_root_dir is not None:
            context_root_dir = os.path.abspath(context_root_dir)
        self._context_root_directory = context_root_dir

        if self._ge_cloud_mode:
            self._data_context = CloudDataContext(
                project_config=project_config,
                runtime_environment=runtime_environment,
                context_root_dir=context_root_dir,
                ge_cloud_config=ge_cloud_config,
            )
        elif self._context_root_directory:
            self._data_context = FileDataContext(
                project_config=project_config,
                context_root_dir=context_root_dir,
                runtime_environment=runtime_environment,
            )
        else:
            self._data_context = EphemeralDataContext(
                project_config=project_config, runtime_environment=runtime_environment
            )

        # TODO: remove this method once refactor of DataContext is complete
        self._apply_temporary_overrides()

        # Init data_context_id
        self._data_context_id = self._construct_data_context_id()

        # Override the project_config data_context_id if an expectations_store was already set up
        self.config.anonymous_usage_statistics.data_context_id = self._data_context_id
        self._initialize_usage_statistics(
            self.project_config_with_variables_substituted.anonymous_usage_statistics
        )

        # Store cached datasources but don't init them
        self._cached_datasources = {}

        # Build the datasources we know about and have access to
        self._init_datasources()

        # Init validation operators
        # NOTE - 20200522 - JPC - A consistent approach to lazy loading for plugins will be useful here, harmonizing
        # the way that execution environments (AKA datasources), validation operators, site builders and other
        # plugins are built.
        self.validation_operators = {}
        # NOTE - 20210112 - Alex Sherstinsky - Validation Operators are planned to be deprecated.
        if (
            "validation_operators" in self.get_config().commented_map
            and self.config.validation_operators
        ):
            for (
                validation_operator_name,
                validation_operator_config,
            ) in self.config.validation_operators.items():
                self.add_validation_operator(
                    validation_operator_name,
                    validation_operator_config,
                )

        self._evaluation_parameter_dependencies_compiled = False
        self._evaluation_parameter_dependencies = {}

        self._assistants = DataAssistantDispatcher(data_context=self)

    @property
    def ge_cloud_config(self) -> Optional[GeCloudConfig]:
        return self._ge_cloud_config

    @property
    def ge_cloud_mode(self) -> bool:
        return self._ge_cloud_mode

    def _apply_temporary_overrides(self) -> None:
        """
        This is a helper method that only exists during the DataContext refactor that is occuring 202206.

        Until the composition-pattern is complete for BaseDataContext, we have to load the private properties from the
        private self._data_context object into properties in self

        This is a helper method that performs this loading.
        """
        # TODO: <WILL> This code will eventually go away when migration of logic to sibling classes is complete
        self._project_config = self._data_context._project_config
        self.runtime_environment = self._data_context.runtime_environment or {}
        self._config_variables = self._data_context.config_variables
        self._in_memory_instance_id = self._data_context._in_memory_instance_id
        self._stores = self._data_context._stores

    # def _build_store_from_config(
    #     self, store_name: str, store_config: dict
    # ) -> Optional[Store]:
    #     module_name = "great_expectations.data_context.store"
    #     # Set expectations_store.store_backend_id to the data_context_id from the project_config if
    #     # the expectations_store does not yet exist by:
    #     # adding the data_context_id from the project_config
    #     # to the store_config under the key manually_initialize_store_backend_id
    #     if (store_name == self.expectations_store_name) and store_config.get(
    #         "store_backend"
    #     ):
    #         store_config["store_backend"].update(
    #             {
    #                 "manually_initialize_store_backend_id": self.project_config_with_variables_substituted.anonymous_usage_statistics.data_context_id
    #             }
    #         )
    #
    #     # Set suppress_store_backend_id = True if store is inactive and has a store_backend.
    #     if (
    #         store_name not in [store["name"] for store in self.list_active_stores()]
    #         and store_config.get("store_backend") is not None
    #     ):
    #         store_config["store_backend"].update({"suppress_store_backend_id": True})
    #
    #     new_store = build_store_from_config(
    #         store_name=store_name,
    #         store_config=store_config,
    #         module_name=module_name,
    #         runtime_environment={
    #             "root_directory": self.root_directory,
    #         },
    #     )
    #     self._stores[store_name] = new_store
    #     return new_store

    # def _init_stores(self, store_configs: Dict[str, dict]) -> None:
    #     """Initialize all Stores for this DataContext.
    #
    #     Stores are a good fit for reading/writing objects that:
    #         1. follow a clear key-value pattern, and
    #         2. are usually edited programmatically, using the Context
    #
    #     Note that stores do NOT manage plugins.
    #     """
    #     for store_name, store_config in store_configs.items():
    #         self._build_store_from_config(store_name, store_config)
    #
    #     # The DatasourceStore is inherent to all DataContexts but is not an explicit part of the project config.
    #     # As such, it must be instantiated separately.
    #     self._init_datasource_store()

    # def _init_datasource_store(self) -> None:
    #     """Internal utility responsible for creating a DatasourceStore to persist and manage a user's Datasources.
    #
    #     Please note that the DatasourceStore lacks the same extensibility that other analagous Stores do; a default
    #     implementation is provided based on the user's environment but is not customizable.
    #     """
    #     from great_expectations.data_context.store.datasource_store import (
    #         DatasourceStore,
    #     )
    #
    #     store_name: str = "datasource_store"  # Never explicitly referenced but adheres to the convention set by other internal Stores
    #     store_backend: dict = {"class_name": "InlineStoreBackend"}
    #     runtime_environment: dict = {
    #         "root_directory": self.root_directory,
    #         "data_context": self,  # By passing this value in our runtime_environment, we ensure that the same exact context (memory address and all) is supplied to the Store backend
    #     }
    #
    #     datasource_store: DatasourceStore = DatasourceStore(
    #         store_name=store_name,
    #         store_backend=store_backend,
    #         runtime_environment=runtime_environment,
    #     )
    #     self._datasource_store = datasource_store

    def _init_datasources(self) -> None:
        for datasource_name in self._datasource_store.list_keys():
            try:
                datasource: Datasource = self.get_datasource(
                    datasource_name=datasource_name
                )
                self._cached_datasources[datasource_name] = datasource
            except ge_exceptions.DatasourceInitializationError as e:
                logger.warning(f"Cannot initialize datasource {datasource_name}: {e}")
                # this error will happen if our configuration contains datasources that GE can no longer connect to.
                # this is ok, as long as we don't use it to retrieve a batch. If we try to do that, the error will be
                # caught at the context.get_batch() step. So we just pass here.
                pass

    def _construct_data_context_id(self) -> str:
        """
        Choose the id of the currently-configured expectations store, if available and a persistent store.
        If not, it should choose the id stored in DataContextConfig.
        Returns:
            UUID to use as the data_context_id
        """

        # if in ge_cloud_mode, use ge_cloud_organization_id
        if self.ge_cloud_mode:
            return self.ge_cloud_config.organization_id
        # Choose the id of the currently-configured expectations store, if it is a persistent store
        expectations_store = self._stores[
            self.project_config_with_variables_substituted.expectations_store_name
        ]
        if isinstance(expectations_store.store_backend, TupleStoreBackend):
            # suppress_warnings since a warning will already have been issued during the store creation if there was an invalid store config
            return expectations_store.store_backend_id_warnings_suppressed

        # Otherwise choose the id stored in the project_config
        else:
            return (
                self.project_config_with_variables_substituted.anonymous_usage_statistics.data_context_id
            )

    def _initialize_usage_statistics(
        self, usage_statistics_config: AnonymizedUsageStatisticsConfig
    ) -> None:
        """Initialize the usage statistics system."""
        if not usage_statistics_config.enabled:
            logger.info("Usage statistics is disabled; skipping initialization.")
            self._usage_statistics_handler = None
            return

        self._usage_statistics_handler = UsageStatisticsHandler(
            data_context=self,
            data_context_id=self._data_context_id,
            usage_statistics_url=usage_statistics_config.usage_statistics_url,
        )

    def add_store(self, store_name: str, store_config: dict) -> Optional[Store]:
        """Add a new Store to the DataContext and (for convenience) return the instantiated Store object.

        Args:
            store_name (str): a key for the new Store in in self._stores
            store_config (dict): a config for the Store to add

        Returns:
            store (Store)
        """

        self.config["stores"][store_name] = store_config
        return self._build_store_from_config(store_name, store_config)

    def add_validation_operator(
        self, validation_operator_name: str, validation_operator_config: dict
    ) -> "ValidationOperator":
        """Add a new ValidationOperator to the DataContext and (for convenience) return the instantiated object.

        Args:
            validation_operator_name (str): a key for the new ValidationOperator in in self._validation_operators
            validation_operator_config (dict): a config for the ValidationOperator to add

        Returns:
            validation_operator (ValidationOperator)
        """

        self.config["validation_operators"][
            validation_operator_name
        ] = validation_operator_config
        config = self.project_config_with_variables_substituted.validation_operators[
            validation_operator_name
        ]
        module_name = "great_expectations.validation_operators"
        new_validation_operator = instantiate_class_from_config(
            config=config,
            runtime_environment={
                "data_context": self,
                "name": validation_operator_name,
            },
            config_defaults={"module_name": module_name},
        )
        if not new_validation_operator:
            raise ge_exceptions.ClassInstantiationError(
                module_name=module_name,
                package_name=None,
                class_name=config["class_name"],
            )
        self.validation_operators[validation_operator_name] = new_validation_operator
        return new_validation_operator

    def _normalize_store_path(self, resource_store):
        if resource_store["type"] == "filesystem":
            if not os.path.isabs(resource_store["base_directory"]):
                resource_store["base_directory"] = os.path.join(
                    self.root_directory, resource_store["base_directory"]
                )
        return resource_store

    def get_site_names(self) -> List[str]:
        """Get a list of configured site names."""
        return list(
            self.project_config_with_variables_substituted.data_docs_sites.keys()
        )

    def get_docs_sites_urls(
        self,
        resource_identifier=None,
        site_name: Optional[str] = None,
        only_if_exists=True,
        site_names: Optional[List[str]] = None,
    ) -> List[Dict[str, str]]:
        """
        Get URLs for a resource for all data docs sites.

        This function will return URLs for any configured site even if the sites
        have not been built yet.

        Args:
            resource_identifier (object): optional. It can be an identifier of
                ExpectationSuite's, ValidationResults and other resources that
                have typed identifiers. If not provided, the method will return
                the URLs of the index page.
            site_name: Optionally specify which site to open. If not specified,
                return all urls in the project.
            site_names: Optionally specify which sites are active. Sites not in
                this list are not processed, even if specified in site_name.

        Returns:
            list: a list of URLs. Each item is the URL for the resource for a
                data docs site
        """
        unfiltered_sites = (
            self.project_config_with_variables_substituted.data_docs_sites
        )

        # Filter out sites that are not in site_names
        sites = (
            {k: v for k, v in unfiltered_sites.items() if k in site_names}
            if site_names
            else unfiltered_sites
        )

        if not sites:
            logger.debug("Found no data_docs_sites.")
            return []
        logger.debug(f"Found {len(sites)} data_docs_sites.")

        if site_name:
            if site_name not in sites.keys():
                raise ge_exceptions.DataContextError(
                    f"Could not find site named {site_name}. Please check your configurations"
                )
            site = sites[site_name]
            site_builder = self._load_site_builder_from_site_config(site)
            url = site_builder.get_resource_url(
                resource_identifier=resource_identifier, only_if_exists=only_if_exists
            )
            return [{"site_name": site_name, "site_url": url}]

        site_urls = []
        for _site_name, site_config in sites.items():
            site_builder = self._load_site_builder_from_site_config(site_config)
            url = site_builder.get_resource_url(
                resource_identifier=resource_identifier, only_if_exists=only_if_exists
            )
            site_urls.append({"site_name": _site_name, "site_url": url})

        return site_urls

    def _load_site_builder_from_site_config(self, site_config) -> SiteBuilder:
        default_module_name = "great_expectations.render.renderer.site_builder"
        site_builder = instantiate_class_from_config(
            config=site_config,
            runtime_environment={
                "data_context": self,
                "root_directory": self.root_directory,
            },
            config_defaults={"module_name": default_module_name},
        )
        if not site_builder:
            raise ge_exceptions.ClassInstantiationError(
                module_name=default_module_name,
                package_name=None,
                class_name=site_config["class_name"],
            )
        return site_builder

    @usage_statistics_enabled_method(
        event_name=UsageStatsEvents.DATA_CONTEXT_OPEN_DATA_DOCS.value,
    )
    def open_data_docs(
        self,
        resource_identifier: Optional[str] = None,
        site_name: Optional[str] = None,
        only_if_exists: bool = True,
    ) -> None:
        """
        A stdlib cross-platform way to open a file in a browser.

        Args:
            resource_identifier: ExpectationSuiteIdentifier,
                ValidationResultIdentifier or any other type's identifier. The
                argument is optional - when not supplied, the method returns the
                URL of the index page.
            site_name: Optionally specify which site to open. If not specified,
                open all docs found in the project.
            only_if_exists: Optionally specify flag to pass to "self.get_docs_sites_urls()".
        """
        data_docs_urls: List[Dict[str, str]] = self.get_docs_sites_urls(
            resource_identifier=resource_identifier,
            site_name=site_name,
            only_if_exists=only_if_exists,
        )
        urls_to_open: List[str] = [site["site_url"] for site in data_docs_urls]

        for url in urls_to_open:
            if url is not None:
                logger.debug(f"Opening Data Docs found here: {url}")
                webbrowser.open(url)

    @property
    def root_directory(self):
        """The root directory for configuration objects in the data context; the location in which
        ``great_expectations.yml`` is located."""
        return self._context_root_directory

    @property
    def plugins_directory(self):
        """The directory in which custom plugin modules should be placed."""
        return self._normalize_absolute_or_relative_path(
            self.project_config_with_variables_substituted.plugins_directory
        )

    @property
    def usage_statistics_handler(self) -> Optional[UsageStatisticsHandler]:
        return self._usage_statistics_handler

    @property
    def project_config_with_variables_substituted(self) -> DataContextConfig:
        return self.get_config_with_variables_substituted()

    @property
    def anonymous_usage_statistics(self):
        return self.project_config_with_variables_substituted.anonymous_usage_statistics

    @property
    def concurrency(self) -> Optional[ConcurrencyConfig]:
        return self.project_config_with_variables_substituted.concurrency

    @property
    def progress_bars(self) -> Optional[ProgressBarsConfig]:
        return self.project_config_with_variables_substituted.progress_bars

    @property
    def notebooks(self):
        return self.project_config_with_variables_substituted.notebooks

    # @property
    # def stores(self):
    #     """A single holder for all Stores in this context"""
    #     return self._stores

    @property
    def datasources(self) -> Dict[str, Union[LegacyDatasource, BaseDatasource]]:
        """A single holder for all Datasources in this context"""
        return self._cached_datasources

    # @property
    # def checkpoint_store_name(self):
    #     try:
    #         return self.project_config_with_variables_substituted.checkpoint_store_name
    #     except AttributeError:
    #         from great_expectations.data_context.store.checkpoint_store import (
    #             CheckpointStore,
    #         )
    #
    #         if CheckpointStore.default_checkpoints_exist(
    #             directory_path=self.root_directory
    #         ):
    #             return DataContextConfigDefaults.DEFAULT_CHECKPOINT_STORE_NAME.value
    #         if self.root_directory:
    #             error_message: str = f'Attempted to access the "checkpoint_store_name" field with no `checkpoints` directory.\n  Please create the following directory: {os.path.join(self.root_directory, DataContextConfigDefaults.DEFAULT_CHECKPOINT_STORE_BASE_DIRECTORY_RELATIVE_NAME.value)}\n  To use the new "Checkpoint Store" feature, please update your configuration to the new version number {float(CURRENT_GE_CONFIG_VERSION)}.\n  Visit https://docs.greatexpectations.io/docs/guides/miscellaneous/migration_guide#migrating-to-the-batch-request-v3-api to learn more about the upgrade process.'
    #         else:
    #             error_message: str = f'Attempted to access the "checkpoint_store_name" field with no `checkpoints` directory.\n  Please create a `checkpoints` directory in your Great Expectations project " f"directory.\n  To use the new "Checkpoint Store" feature, please update your configuration to the new version number {float(CURRENT_GE_CONFIG_VERSION)}.\n  Visit https://docs.greatexpectations.io/docs/guides/miscellaneous/migration_guide#migrating-to-the-batch-request-v3-api to learn more about the upgrade process.'
    #         raise ge_exceptions.InvalidTopLevelConfigKeyError(error_message)
    #
    # @property
    # def checkpoint_store(self) -> "CheckpointStore":  # noqa: F821
    #     checkpoint_store_name: str = self.checkpoint_store_name
    #     try:
    #         return self.stores[checkpoint_store_name]
    #     except KeyError:
    #         from great_expectations.data_context.store.checkpoint_store import (
    #             CheckpointStore,
    #         )
    #
    #         if CheckpointStore.default_checkpoints_exist(
    #             directory_path=self.root_directory
    #         ):
    #             logger.warning(
    #                 f'Checkpoint store named "{checkpoint_store_name}" is not a configured store, so will try to use default Checkpoint store.\n  Please update your configuration to the new version number {float(CURRENT_GE_CONFIG_VERSION)} in order to use the new "Checkpoint Store" feature.\n  Visit https://docs.greatexpectations.io/docs/guides/miscellaneous/migration_guide#migrating-to-the-batch-request-v3-api to learn more about the upgrade process.'
    #             )
    #             return self._build_store_from_config(
    #                 checkpoint_store_name,
    #                 DataContextConfigDefaults.DEFAULT_STORES.value[
    #                     checkpoint_store_name
    #                 ],
    #             )
    #         raise ge_exceptions.StoreConfigurationError(
    #             f'Attempted to access the Checkpoint store named "{checkpoint_store_name}", which is not a configured store.'
    #         )
    #
    # @property
    # def profiler_store_name(self) -> str:
    #     try:
    #         return self.project_config_with_variables_substituted.profiler_store_name
    #     except AttributeError:
    #         if BaseDataContext._default_profilers_exist(
    #             directory_path=self.root_directory
    #         ):
    #             return DataContextConfigDefaults.DEFAULT_PROFILER_STORE_NAME.value
    #         if self.root_directory:
    #             error_message: str = f'Attempted to access the "profiler_store_name" field with no `profilers` directory.\n  Please create the following directory: {os.path.join(self.root_directory, DataContextConfigDefaults.DEFAULT_PROFILER_STORE_BASE_DIRECTORY_RELATIVE_NAME.value)}\n  To use the new "Profiler Store" feature, please update your configuration to the new version number {float(CURRENT_GE_CONFIG_VERSION)}.\n  Visit https://docs.greatexpectations.io/docs/guides/miscellaneous/migration_guide#migrating-to-the-batch-request-v3-api to learn more about the upgrade process.'
    #         else:
    #             error_message: str = f'Attempted to access the "profiler_store_name" field with no `profilers` directory.\n  Please create a `profilers` directory in your Great Expectations project " f"directory.\n  To use the new "Profiler Store" feature, please update your configuration to the new version number {float(CURRENT_GE_CONFIG_VERSION)}.\n  Visit https://docs.greatexpectations.io/docs/guides/miscellaneous/migration_guide#migrating-to-the-batch-request-v3-api to learn more about the upgrade process.'
    #         raise ge_exceptions.InvalidTopLevelConfigKeyError(error_message)

    # @property
    # def profiler_store(self) -> ProfilerStore:
    #     profiler_store_name: str = self.profiler_store_name
    #     try:
    #         return self.stores[profiler_store_name]
    #     except KeyError:
    #         if BaseDataContext._default_profilers_exist(
    #             directory_path=self.root_directory
    #         ):
    #             logger.warning(
    #                 f'Profiler store named "{profiler_store_name}" is not a configured store, so will try to use default Profiler store.\n  Please update your configuration to the new version number {float(CURRENT_GE_CONFIG_VERSION)} in order to use the new "Profiler Store" feature.\n  Visit https://docs.greatexpectations.io/docs/guides/miscellaneous/migration_guide#migrating-to-the-batch-request-v3-api to learn more about the upgrade process.'
    #             )
    #             return self._build_store_from_config(
    #                 profiler_store_name,
    #                 DataContextConfigDefaults.DEFAULT_STORES.value[profiler_store_name],
    #             )
    #         raise ge_exceptions.StoreConfigurationError(
    #             f'Attempted to access the Profiler store named "{profiler_store_name}", which is not a configured store.'
    #         )

    # @staticmethod
    # def _default_profilers_exist(directory_path: Optional[str]) -> bool:
    #     if not directory_path:
    #         return False
    #
    #     profiler_directory_path: str = os.path.join(
    #         directory_path,
    #         DataContextConfigDefaults.DEFAULT_PROFILER_STORE_BASE_DIRECTORY_RELATIVE_NAME.value,
    #     )
    #     return os.path.isdir(profiler_directory_path)

    # @property
    # def expectations_store_name(self) -> Optional[str]:
    #     return self.project_config_with_variables_substituted.expectations_store_name
    #
    # @property
    # def expectations_store(self) -> ExpectationsStore:
    #     return self.stores[self.expectations_store_name]

    @property
    def data_context_id(self):
        return (
            self.project_config_with_variables_substituted.anonymous_usage_statistics.data_context_id
        )

    @property
    def config(self) -> DataContextConfig:
        return self._project_config

    #####
    #
    # Internal helper methods
    #
    #####

<<<<<<< HEAD
    # def get_config_with_variables_substituted(
    #     self, config: Optional[DataContextConfig] = None
    # ) -> DataContextConfig:
    #     """
    #     Substitute vars in config of form ${var} or $(var) with values found in the following places,
    #     in order of precedence: ge_cloud_config (for Data Contexts in GE Cloud mode), runtime_environment,
    #     environment variables, config_variables, or ge_cloud_config_variable_defaults (allows certain variables to
    #     be optional in GE Cloud mode).
    #     """
    #     if not config:
    #         config = self.config
    #
    #     substitutions: dict = self._determine_substitutions()
    #
    #     if self.ge_cloud_mode:
    #         ge_cloud_config_variable_defaults = {
    #             "plugins_directory": self._normalize_absolute_or_relative_path(
    #                 DataContextConfigDefaults.DEFAULT_PLUGINS_DIRECTORY.value
    #             ),
    #             "usage_statistics_url": DEFAULT_USAGE_STATISTICS_URL,
    #         }
    #         for config_variable, value in ge_cloud_config_variable_defaults.items():
    #             if substitutions.get(config_variable) is None:
    #                 logger.info(
    #                     f'Config variable "{config_variable}" was not found in environment or global config ('
    #                     f'{self.GLOBAL_CONFIG_PATHS}). Using default value "{value}" instead. If you would '
    #                     f"like to "
    #                     f"use a different value, please specify it in an environment variable or in a "
    #                     f"great_expectations.conf file located at one of the above paths, in a section named "
    #                     f'"ge_cloud_config".'
    #                 )
    #                 substitutions[config_variable] = value
    #
    #     return DataContextConfig(
    #         **substitute_all_config_variables(
    #             config, substitutions, self.DOLLAR_SIGN_ESCAPE_STRING
    #         )
    #     )

=======
>>>>>>> ec88f8c3
    def escape_all_config_variables(
        self,
        value: Union[str, dict, list],
        dollar_sign_escape_string: str = DOLLAR_SIGN_ESCAPE_STRING,
        skip_if_substitution_variable: bool = True,
    ) -> Union[str, dict, list]:
        """
        Replace all `$` characters with the DOLLAR_SIGN_ESCAPE_STRING

        Args:
            value: config variable value
            dollar_sign_escape_string: replaces instances of `$`
            skip_if_substitution_variable: skip if the value is of the form ${MYVAR} or $MYVAR

        Returns:
            input value with all `$` characters replaced with the escape string
        """
        if isinstance(value, dict) or isinstance(value, OrderedDict):
            return {
                k: self.escape_all_config_variables(
                    v, dollar_sign_escape_string, skip_if_substitution_variable
                )
                for k, v in value.items()
            }

        elif isinstance(value, list):
            return [
                self.escape_all_config_variables(
                    v, dollar_sign_escape_string, skip_if_substitution_variable
                )
                for v in value
            ]
        if skip_if_substitution_variable:
            if parse_substitution_variable(value) is None:
                return value.replace("$", dollar_sign_escape_string)
            else:
                return value
        else:
            return value.replace("$", dollar_sign_escape_string)

    def save_config_variable(
        self,
        config_variable_name: str,
        value: Any,
        skip_if_substitution_variable: bool = True,
    ) -> None:
        r"""Save config variable value
        Escapes $ unless they are used in substitution variables e.g. the $ characters in ${SOME_VAR} or $SOME_VAR are not escaped

        Args:
            config_variable_name: name of the property
            value: the value to save for the property
            skip_if_substitution_variable: set to False to escape $ in values in substitution variable form e.g. ${SOME_VAR} -> r"\${SOME_VAR}" or $SOME_VAR -> r"\$SOME_VAR"

        Returns:
            None
        """
        config_variables = self.config_variables
        value = self.escape_all_config_variables(
            value,
            self.DOLLAR_SIGN_ESCAPE_STRING,
            skip_if_substitution_variable=skip_if_substitution_variable,
        )
        config_variables[config_variable_name] = value
        config_variables_filepath = cast(
            DataContextConfig, self.get_config()
        ).config_variables_file_path
        if not config_variables_filepath:
            raise ge_exceptions.InvalidConfigError(
                "'config_variables_file_path' property is not found in config - setting it is required to use this feature"
            )

        config_variables_filepath = os.path.join(
            self.root_directory, config_variables_filepath
        )

        os.makedirs(os.path.dirname(config_variables_filepath), exist_ok=True)
        if not os.path.isfile(config_variables_filepath):
            logger.info(
                "Creating new substitution_variables file at {config_variables_filepath}".format(
                    config_variables_filepath=config_variables_filepath
                )
            )
            with open(config_variables_filepath, "w") as template:
                template.write(CONFIG_VARIABLES_TEMPLATE)

        with open(config_variables_filepath, "w") as config_variables_file:
            yaml.dump(config_variables, config_variables_file)

    def delete_datasource(self, datasource_name: str) -> None:
        """Delete a data source
        Args:
            datasource_name: The name of the datasource to delete.

        Raises:
            ValueError: If the datasource name isn't provided or cannot be found.
        """
        if datasource_name is None:
            raise ValueError("Datasource names must be a datasource name")
        else:
            datasource = self.get_datasource(datasource_name=datasource_name)
            if datasource:
                self._datasource_store.delete_by_name(datasource_name)
                del self._cached_datasources[datasource_name]
            else:
                raise ValueError(f"Datasource {datasource_name} not found")

    def get_available_data_asset_names(
        self, datasource_names=None, batch_kwargs_generator_names=None
    ):
        """Inspect datasource and batch kwargs generators to provide available data_asset objects.

        Args:
            datasource_names: list of datasources for which to provide available data_asset_name objects. If None, \
            return available data assets for all datasources.
            batch_kwargs_generator_names: list of batch kwargs generators for which to provide available
            data_asset_name objects.

        Returns:
            data_asset_names (dict): Dictionary describing available data assets
            ::

                {
                  datasource_name: {
                    batch_kwargs_generator_name: [ data_asset_1, data_asset_2, ... ]
                    ...
                  }
                  ...
                }

        """
        data_asset_names = {}
        if datasource_names is None:
            datasource_names = [
                datasource["name"] for datasource in self.list_datasources()
            ]
        elif isinstance(datasource_names, str):
            datasource_names = [datasource_names]
        elif not isinstance(datasource_names, list):
            raise ValueError(
                "Datasource names must be a datasource name, list of datasource names or None (to list all datasources)"
            )

        if batch_kwargs_generator_names is not None:
            if isinstance(batch_kwargs_generator_names, str):
                batch_kwargs_generator_names = [batch_kwargs_generator_names]
            if len(batch_kwargs_generator_names) == len(
                datasource_names
            ):  # Iterate over both together
                for idx, datasource_name in enumerate(datasource_names):
                    datasource = self.get_datasource(datasource_name)
                    data_asset_names[
                        datasource_name
                    ] = datasource.get_available_data_asset_names(
                        batch_kwargs_generator_names[idx]
                    )

            elif len(batch_kwargs_generator_names) == 1:
                datasource = self.get_datasource(datasource_names[0])
                datasource_names[
                    datasource_names[0]
                ] = datasource.get_available_data_asset_names(
                    batch_kwargs_generator_names
                )

            else:
                raise ValueError(
                    "If providing batch kwargs generator, you must either specify one for each datasource or only "
                    "one datasource."
                )
        else:  # generator_names is None
            for datasource_name in datasource_names:
                try:
                    datasource = self.get_datasource(datasource_name)
                    data_asset_names[
                        datasource_name
                    ] = datasource.get_available_data_asset_names()
                except ValueError:
                    # handle the edge case of a non-existent datasource
                    data_asset_names[datasource_name] = {}

        return data_asset_names

    def build_batch_kwargs(
        self,
        datasource,
        batch_kwargs_generator,
        data_asset_name=None,
        partition_id=None,
        **kwargs,
    ):
        """Builds batch kwargs using the provided datasource, batch kwargs generator, and batch_parameters.

        Args:
            datasource (str): the name of the datasource for which to build batch_kwargs
            batch_kwargs_generator (str): the name of the batch kwargs generator to use to build batch_kwargs
            data_asset_name (str): an optional name batch_parameter
            **kwargs: additional batch_parameters

        Returns:
            BatchKwargs

        """
        if kwargs.get("name"):
            if data_asset_name:
                raise ValueError(
                    "Cannot provide both 'name' and 'data_asset_name'. Please use 'data_asset_name' only."
                )
            # deprecated-v0.11.2
            warnings.warn(
                "name is deprecated as a batch_parameter as of v0.11.2 and will be removed in v0.16. Please use data_asset_name instead.",
                DeprecationWarning,
            )
            data_asset_name = kwargs.pop("name")
        datasource_obj = self.get_datasource(datasource)
        batch_kwargs = datasource_obj.build_batch_kwargs(
            batch_kwargs_generator=batch_kwargs_generator,
            data_asset_name=data_asset_name,
            partition_id=partition_id,
            **kwargs,
        )
        return batch_kwargs

    def _get_batch_v2(
        self,
        batch_kwargs: Union[dict, BatchKwargs],
        expectation_suite_name: Union[str, ExpectationSuite],
        data_asset_type=None,
        batch_parameters=None,
    ) -> DataAsset:
        """Build a batch of data using batch_kwargs, and return a DataAsset with expectation_suite_name attached. If
        batch_parameters are included, they will be available as attributes of the batch.
        Args:
            batch_kwargs: the batch_kwargs to use; must include a datasource key
            expectation_suite_name: The ExpectationSuite or the name of the expectation_suite to get
            data_asset_type: the type of data_asset to build, with associated expectation implementations. This can
                generally be inferred from the datasource.
            batch_parameters: optional parameters to store as the reference description of the batch. They should
                reflect parameters that would provide the passed BatchKwargs.
        Returns:
            DataAsset
        """
        if isinstance(batch_kwargs, dict):
            batch_kwargs = BatchKwargs(batch_kwargs)

        if not isinstance(batch_kwargs, BatchKwargs):
            raise ge_exceptions.BatchKwargsError(
                "BatchKwargs must be a BatchKwargs object or dictionary."
            )

        if not isinstance(
            expectation_suite_name, (ExpectationSuite, ExpectationSuiteIdentifier, str)
        ):
            raise ge_exceptions.DataContextError(
                "expectation_suite_name must be an ExpectationSuite, "
                "ExpectationSuiteIdentifier or string."
            )

        if isinstance(expectation_suite_name, ExpectationSuite):
            expectation_suite = expectation_suite_name
        elif isinstance(expectation_suite_name, ExpectationSuiteIdentifier):
            expectation_suite = self.get_expectation_suite(
                expectation_suite_name.expectation_suite_name
            )
        else:
            expectation_suite = self.get_expectation_suite(expectation_suite_name)

        datasource = self.get_datasource(batch_kwargs.get("datasource"))
        batch = datasource.get_batch(
            batch_kwargs=batch_kwargs, batch_parameters=batch_parameters
        )
        if data_asset_type is None:
            data_asset_type = datasource.config.get("data_asset_type")

        validator = BridgeValidator(
            batch=batch,
            expectation_suite=expectation_suite,
            expectation_engine=data_asset_type,
        )
        return validator.get_dataset()

    def _get_batch_v3(
        self,
        datasource_name: Optional[str] = None,
        data_connector_name: Optional[str] = None,
        data_asset_name: Optional[str] = None,
        *,
        batch_request: Optional[BatchRequestBase] = None,
        batch_data: Optional[Any] = None,
        data_connector_query: Optional[Union[IDDict, dict]] = None,
        batch_identifiers: Optional[dict] = None,
        limit: Optional[int] = None,
        index: Optional[Union[int, list, tuple, slice, str]] = None,
        custom_filter_function: Optional[Callable] = None,
        batch_spec_passthrough: Optional[dict] = None,
        sampling_method: Optional[str] = None,
        sampling_kwargs: Optional[dict] = None,
        splitter_method: Optional[str] = None,
        splitter_kwargs: Optional[dict] = None,
        runtime_parameters: Optional[dict] = None,
        query: Optional[str] = None,
        path: Optional[str] = None,
        batch_filter_parameters: Optional[dict] = None,
        **kwargs,
    ) -> Union[Batch, DataAsset]:
        """Get exactly one batch, based on a variety of flexible input types.

        Args:
            datasource_name
            data_connector_name
            data_asset_name

            batch_request
            batch_data
            data_connector_query
            batch_identifiers
            batch_filter_parameters

            limit
            index
            custom_filter_function

            batch_spec_passthrough

            sampling_method
            sampling_kwargs

            splitter_method
            splitter_kwargs

            **kwargs

        Returns:
            (Batch) The requested batch

        This method does not require typed or nested inputs.
        Instead, it is intended to help the user pick the right parameters.

        This method attempts to return exactly one batch.
        If 0 or more than 1 batches would be returned, it raises an error.
        """
        batch_list: List[Batch] = self.get_batch_list(
            datasource_name=datasource_name,
            data_connector_name=data_connector_name,
            data_asset_name=data_asset_name,
            batch_request=batch_request,
            batch_data=batch_data,
            data_connector_query=data_connector_query,
            batch_identifiers=batch_identifiers,
            limit=limit,
            index=index,
            custom_filter_function=custom_filter_function,
            batch_spec_passthrough=batch_spec_passthrough,
            sampling_method=sampling_method,
            sampling_kwargs=sampling_kwargs,
            splitter_method=splitter_method,
            splitter_kwargs=splitter_kwargs,
            runtime_parameters=runtime_parameters,
            query=query,
            path=path,
            batch_filter_parameters=batch_filter_parameters,
            **kwargs,
        )
        # NOTE: Alex 20201202 - The check below is duplicate of code in Datasource.get_single_batch_from_batch_request()
        # deprecated-v0.13.20
        warnings.warn(
            "get_batch is deprecated for the V3 Batch Request API as of v0.13.20 and will be removed in v0.16. Please use "
            "get_batch_list instead.",
            DeprecationWarning,
        )
        if len(batch_list) != 1:
            raise ValueError(
                f"Got {len(batch_list)} batches instead of a single batch. If you would like to use a BatchRequest to "
                f"return multiple batches, please use get_batch_list directly instead of calling get_batch"
            )
        return batch_list[0]

    @usage_statistics_enabled_method(
        event_name=UsageStatsEvents.DATA_CONTEXT_RUN_VALIDATION_OPERATOR.value,
        args_payload_fn=run_validation_operator_usage_statistics,
    )
    def run_validation_operator(
        self,
        validation_operator_name: str,
        assets_to_validate: List,
        run_id: Optional[Union[str, RunIdentifier]] = None,
        evaluation_parameters: Optional[dict] = None,
        run_name: Optional[str] = None,
        run_time: Optional[Union[str, datetime.datetime]] = None,
        result_format: Optional[Union[str, dict]] = None,
        **kwargs,
    ):
        """
        Run a validation operator to validate data assets and to perform the business logic around
        validation that the operator implements.

        Args:
            validation_operator_name: name of the operator, as appears in the context's config file
            assets_to_validate: a list that specifies the data assets that the operator will validate. The members of
                the list can be either batches, or a tuple that will allow the operator to fetch the batch:
                (batch_kwargs, expectation_suite_name)
            evaluation_parameters: $parameter_name syntax references to be evaluated at runtime
            run_id: The run_id for the validation; if None, a default value will be used
            run_name: The run_name for the validation; if None, a default value will be used
            run_time: The date/time of the run
            result_format: one of several supported formatting directives for expectation validation results
            **kwargs: Additional kwargs to pass to the validation operator

        Returns:
            ValidationOperatorResult
        """
        result_format = result_format or {"result_format": "SUMMARY"}

        if not assets_to_validate:
            raise ge_exceptions.DataContextError(
                "No batches of data were passed in. These are required"
            )

        for batch in assets_to_validate:
            if not isinstance(batch, (tuple, DataAsset, Validator)):
                raise ge_exceptions.DataContextError(
                    "Batches are required to be of type DataAsset or Validator"
                )
        try:
            validation_operator = self.validation_operators[validation_operator_name]
        except KeyError:
            raise ge_exceptions.DataContextError(
                f"No validation operator `{validation_operator_name}` was found in your project. Please verify this in your great_expectations.yml"
            )

        if run_id is None and run_name is None:
            run_name = datetime.datetime.now(datetime.timezone.utc).strftime(
                "%Y%m%dT%H%M%S.%fZ"
            )
            logger.info(f"Setting run_name to: {run_name}")
        if evaluation_parameters is None:
            return validation_operator.run(
                assets_to_validate=assets_to_validate,
                run_id=run_id,
                run_name=run_name,
                run_time=run_time,
                result_format=result_format,
                **kwargs,
            )
        else:
            return validation_operator.run(
                assets_to_validate=assets_to_validate,
                run_id=run_id,
                evaluation_parameters=evaluation_parameters,
                run_name=run_name,
                run_time=run_time,
                result_format=result_format,
                **kwargs,
            )

    def _get_data_context_version(self, arg1: Any, **kwargs) -> Optional[str]:
        """
        arg1: the first positional argument (can take on various types)

        **kwargs: variable arguments

        First check:
        Returns "v3" if the "0.13" entities are specified in the **kwargs.

        Otherwise:
        Returns None if no datasources have been configured (or if there is an exception while getting the datasource).
        Returns "v3" if the datasource is a subclass of the BaseDatasource class.
        Returns "v2" if the datasource is an instance of the LegacyDatasource class.
        """

        if {
            "datasource_name",
            "data_connector_name",
            "data_asset_name",
            "batch_request",
            "batch_data",
        }.intersection(set(kwargs.keys())):
            return "v3"

        if not self.datasources:
            return None

        api_version: Optional[str] = None
        datasource_name: Any
        if "datasource_name" in kwargs:
            datasource_name = kwargs.pop("datasource_name", None)
        else:
            datasource_name = arg1
        try:
            datasource: Union[LegacyDatasource, BaseDatasource] = self.get_datasource(
                datasource_name=datasource_name
            )
            if issubclass(type(datasource), BaseDatasource):
                api_version = "v3"
        except (ValueError, TypeError):
            if "batch_kwargs" in kwargs:
                batch_kwargs = kwargs.get("batch_kwargs", None)
            else:
                batch_kwargs = arg1
            if isinstance(batch_kwargs, dict):
                datasource_name = batch_kwargs.get("datasource")
                if datasource_name is not None:
                    try:
                        datasource: Union[
                            LegacyDatasource, BaseDatasource
                        ] = self.get_datasource(datasource_name=datasource_name)
                        if isinstance(datasource, LegacyDatasource):
                            api_version = "v2"
                    except (ValueError, TypeError):
                        pass
        return api_version

    def get_batch(
        self, arg1: Any = None, arg2: Any = None, arg3: Any = None, **kwargs
    ) -> Union[Batch, DataAsset]:
        """Get exactly one batch, based on a variety of flexible input types.
        The method `get_batch` is the main user-facing method for getting batches; it supports both the new (V3) and the
        Legacy (V2) Datasource schemas.  The version-specific implementations are contained in "_get_batch_v2()" and
        "_get_batch_v3()", respectively, both of which are in the present module.

        For the V3 API parameters, please refer to the signature and parameter description of method "_get_batch_v3()".
        For the Legacy usage, please refer to the signature and parameter description of the method "_get_batch_v2()".

        Args:
            arg1: the first positional argument (can take on various types)
            arg2: the second positional argument (can take on various types)
            arg3: the third positional argument (can take on various types)

            **kwargs: variable arguments

        Returns:
            Batch (V3) or DataAsset (V2) -- the requested batch

        Processing Steps:
        1. Determine the version (possible values are "v3" or "v2").
        2. Convert the positional arguments to the appropriate named arguments, based on the version.
        3. Package the remaining arguments as variable keyword arguments (applies only to V3).
        4. Call the version-specific method ("_get_batch_v3()" or "_get_batch_v2()") with the appropriate arguments.
        """

        api_version: Optional[str] = self._get_data_context_version(arg1=arg1, **kwargs)
        if api_version == "v3":
            if "datasource_name" in kwargs:
                datasource_name = kwargs.pop("datasource_name", None)
            else:
                datasource_name = arg1
            if "data_connector_name" in kwargs:
                data_connector_name = kwargs.pop("data_connector_name", None)
            else:
                data_connector_name = arg2
            if "data_asset_name" in kwargs:
                data_asset_name = kwargs.pop("data_asset_name", None)
            else:
                data_asset_name = arg3
            return self._get_batch_v3(
                datasource_name=datasource_name,
                data_connector_name=data_connector_name,
                data_asset_name=data_asset_name,
                **kwargs,
            )
        if "batch_kwargs" in kwargs:
            batch_kwargs = kwargs.get("batch_kwargs", None)
        else:
            batch_kwargs = arg1
        if "expectation_suite_name" in kwargs:
            expectation_suite_name = kwargs.get("expectation_suite_name", None)
        else:
            expectation_suite_name = arg2
        if "data_asset_type" in kwargs:
            data_asset_type = kwargs.get("data_asset_type", None)
        else:
            data_asset_type = arg3
        batch_parameters = kwargs.get("batch_parameters")
        return self._get_batch_v2(
            batch_kwargs=batch_kwargs,
            expectation_suite_name=expectation_suite_name,
            data_asset_type=data_asset_type,
            batch_parameters=batch_parameters,
        )

    @usage_statistics_enabled_method(
        event_name=UsageStatsEvents.DATA_CONTEXT_GET_BATCH_LIST.value,
        args_payload_fn=get_batch_list_usage_statistics,
    )
    def get_batch_list(
        self,
        datasource_name: Optional[str] = None,
        data_connector_name: Optional[str] = None,
        data_asset_name: Optional[str] = None,
        *,
        batch_request: Optional[BatchRequestBase] = None,
        batch_data: Optional[Any] = None,
        data_connector_query: Optional[dict] = None,
        batch_identifiers: Optional[dict] = None,
        limit: Optional[int] = None,
        index: Optional[Union[int, list, tuple, slice, str]] = None,
        custom_filter_function: Optional[Callable] = None,
        sampling_method: Optional[str] = None,
        sampling_kwargs: Optional[dict] = None,
        splitter_method: Optional[str] = None,
        splitter_kwargs: Optional[dict] = None,
        runtime_parameters: Optional[dict] = None,
        query: Optional[str] = None,
        path: Optional[str] = None,
        batch_filter_parameters: Optional[dict] = None,
        batch_spec_passthrough: Optional[dict] = None,
        **kwargs,
    ) -> List[Batch]:
        """Get the list of zero or more batches, based on a variety of flexible input types.
        This method applies only to the new (V3) Datasource schema.

        Args:
            batch_request

            datasource_name
            data_connector_name
            data_asset_name

            batch_request
            batch_data
            query
            path
            runtime_parameters
            data_connector_query
            batch_identifiers
            batch_filter_parameters

            limit
            index
            custom_filter_function

            sampling_method
            sampling_kwargs

            splitter_method
            splitter_kwargs

            batch_spec_passthrough

            **kwargs

        Returns:
            (Batch) The requested batch

        `get_batch` is the main user-facing API for getting batches.
        In contrast to virtually all other methods in the class, it does not require typed or nested inputs.
        Instead, this method is intended to help the user pick the right parameters

        This method attempts to return any number of batches, including an empty list.
        """

        batch_request = get_batch_request_from_acceptable_arguments(
            datasource_name=datasource_name,
            data_connector_name=data_connector_name,
            data_asset_name=data_asset_name,
            batch_request=batch_request,
            batch_data=batch_data,
            data_connector_query=data_connector_query,
            batch_identifiers=batch_identifiers,
            limit=limit,
            index=index,
            custom_filter_function=custom_filter_function,
            sampling_method=sampling_method,
            sampling_kwargs=sampling_kwargs,
            splitter_method=splitter_method,
            splitter_kwargs=splitter_kwargs,
            runtime_parameters=runtime_parameters,
            query=query,
            path=path,
            batch_filter_parameters=batch_filter_parameters,
            batch_spec_passthrough=batch_spec_passthrough,
            **kwargs,
        )
        datasource_name = batch_request.datasource_name
        if datasource_name in self.datasources:
            datasource: Datasource = cast(Datasource, self.datasources[datasource_name])
        else:
            raise ge_exceptions.DatasourceError(
                datasource_name,
                "The given datasource could not be retrieved from the DataContext; please confirm that your configuration is accurate.",
            )
        return datasource.get_batch_list_from_batch_request(batch_request=batch_request)

    def get_validator(
        self,
        datasource_name: Optional[str] = None,
        data_connector_name: Optional[str] = None,
        data_asset_name: Optional[str] = None,
        *,
        batch: Optional[Batch] = None,
        batch_list: Optional[List[Batch]] = None,
        batch_request: Optional[BatchRequestBase] = None,
        batch_request_list: Optional[List[BatchRequestBase]] = None,
        batch_data: Optional[Any] = None,
        data_connector_query: Optional[Union[IDDict, dict]] = None,
        batch_identifiers: Optional[dict] = None,
        limit: Optional[int] = None,
        index: Optional[Union[int, list, tuple, slice, str]] = None,
        custom_filter_function: Optional[Callable] = None,
        sampling_method: Optional[str] = None,
        sampling_kwargs: Optional[dict] = None,
        splitter_method: Optional[str] = None,
        splitter_kwargs: Optional[dict] = None,
        runtime_parameters: Optional[dict] = None,
        query: Optional[str] = None,
        path: Optional[str] = None,
        batch_filter_parameters: Optional[dict] = None,
        expectation_suite_ge_cloud_id: Optional[str] = None,
        batch_spec_passthrough: Optional[dict] = None,
        expectation_suite_name: Optional[str] = None,
        expectation_suite: Optional[ExpectationSuite] = None,
        create_expectation_suite_with_name: Optional[str] = None,
        **kwargs,
    ) -> Validator:
        """
        This method applies only to the new (V3) Datasource schema.
        """

        if (
            sum(
                bool(x)
                for x in [
                    expectation_suite is not None,
                    expectation_suite_name is not None,
                    create_expectation_suite_with_name is not None,
                    expectation_suite_ge_cloud_id is not None,
                ]
            )
            > 1
        ):
            raise ValueError(
                f"No more than one of expectation_suite_name,{'expectation_suite_ge_cloud_id,' if self.ge_cloud_mode else ''} expectation_suite, or create_expectation_suite_with_name can be specified"
            )

        if expectation_suite_ge_cloud_id is not None:
            expectation_suite = self.get_expectation_suite(
                ge_cloud_id=expectation_suite_ge_cloud_id
            )
        if expectation_suite_name is not None:
            expectation_suite = self.get_expectation_suite(expectation_suite_name)
        if create_expectation_suite_with_name is not None:
            expectation_suite = self.create_expectation_suite(
                expectation_suite_name=create_expectation_suite_with_name
            )

        if (
            sum(
                bool(x)
                for x in [
                    batch is not None,
                    batch_list is not None,
                    batch_request is not None,
                    batch_request_list is not None,
                ]
            )
            > 1
        ):
            raise ValueError(
                "No more than one of batch, batch_list, batch_request, or batch_request_list can be specified"
            )

        if batch_list:
            pass

        elif batch:
            batch_list: List = [batch]

        else:
            batch_list: List = []
            if not batch_request_list:
                batch_request_list = [batch_request]

            for batch_request in batch_request_list:
                batch_list.extend(
                    self.get_batch_list(
                        datasource_name=datasource_name,
                        data_connector_name=data_connector_name,
                        data_asset_name=data_asset_name,
                        batch_request=batch_request,
                        batch_data=batch_data,
                        data_connector_query=data_connector_query,
                        batch_identifiers=batch_identifiers,
                        limit=limit,
                        index=index,
                        custom_filter_function=custom_filter_function,
                        sampling_method=sampling_method,
                        sampling_kwargs=sampling_kwargs,
                        splitter_method=splitter_method,
                        splitter_kwargs=splitter_kwargs,
                        runtime_parameters=runtime_parameters,
                        query=query,
                        path=path,
                        batch_filter_parameters=batch_filter_parameters,
                        batch_spec_passthrough=batch_spec_passthrough,
                        **kwargs,
                    )
                )

        return self.get_validator_using_batch_list(
            expectation_suite=expectation_suite,
            batch_list=batch_list,
        )

    def get_validator_using_batch_list(
        self,
        expectation_suite: ExpectationSuite,
        batch_list: List[Batch],
    ) -> Validator:
        if len(batch_list) == 0:
            raise ge_exceptions.InvalidBatchRequestError(
                """Validator could not be created because BatchRequest returned an empty batch_list.
                Please check your parameters and try again."""
            )
        # We get a single batch_definition so we can get the execution_engine here. All batches will share the same one
        # So the batch itself doesn't matter. But we use -1 because that will be the latest batch loaded.
        batch_definition: BatchDefinition = batch_list[-1].batch_definition
        execution_engine: ExecutionEngine = self.datasources[
            batch_definition.datasource_name
        ].execution_engine
        validator: Validator = Validator(
            execution_engine=execution_engine,
            interactive_evaluation=True,
            expectation_suite=expectation_suite,
            data_context=self,
            batches=batch_list,
        )
        return validator

    def list_validation_operator_names(self):
        if not self.validation_operators:
            return []

        return list(self.validation_operators.keys())

    @usage_statistics_enabled_method(
        event_name=UsageStatsEvents.DATA_CONTEXT_ADD_DATASOURCE.value,
        args_payload_fn=add_datasource_usage_statistics,
    )
    def add_datasource(
        self, name: str, initialize: bool = True, **kwargs: dict
    ) -> Optional[Union[LegacyDatasource, BaseDatasource]]:
        """Add a new datasource to the data context, with configuration provided as kwargs.
        Args:
            name: the name for the new datasource to add
            initialize: if False, add the datasource to the config, but do not
                initialize it, for example if a user needs to debug database connectivity.
            kwargs (keyword arguments): the configuration for the new datasource

        Returns:
            datasource (Datasource)
        """
        logger.debug(f"Starting BaseDataContext.add_datasource for {name}")

        module_name: str = kwargs.get("module_name", "great_expectations.datasource")
        verify_dynamic_loading_support(module_name=module_name)
        class_name: Optional[str] = kwargs.get("class_name")
        datasource_class = load_class(module_name=module_name, class_name=class_name)

        # For any class that should be loaded, it may control its configuration construction
        # by implementing a classmethod called build_configuration
        config: Union[CommentedMap, dict]
        if hasattr(datasource_class, "build_configuration"):
            config = datasource_class.build_configuration(**kwargs)
        else:
            config = kwargs

        datasource: Optional[
            Union[LegacyDatasource, BaseDatasource]
        ] = self._instantiate_datasource_from_config_and_update_project_config(
            name=name,
            config=config,
            initialize=initialize,
        )
        return datasource

    def _instantiate_datasource_from_config_and_update_project_config(
        self, name: str, config: dict, initialize: bool = True
    ) -> Optional[Union[LegacyDatasource, BaseDatasource]]:
        datasource_config: DatasourceConfig = datasourceConfigSchema.load(
            CommentedMap(**config)
        )

        self._data_context._update_config_variables()
        self._apply_temporary_overrides()

        self._datasource_store.set_by_name(
            datasource_name=name, datasource_config=datasource_config
        )

        # Config must be persisted with ${VARIABLES} syntax but hydrated at time of use
        substitutions: dict = self._determine_substitutions()
        config: dict = dict(datasourceConfigSchema.dump(datasource_config))
        substituted_config: dict = substitute_all_config_variables(
            config, substitutions, self.DOLLAR_SIGN_ESCAPE_STRING
        )

        datasource: Optional[Union[LegacyDatasource, BaseDatasource]] = None
        if initialize:
            try:
                datasource = self._instantiate_datasource_from_config(
                    name=name, config=substituted_config
                )
                self._cached_datasources[name] = datasource
            except ge_exceptions.DatasourceInitializationError as e:
                # Do not keep configuration that could not be instantiated.
                self._datasource_store.delete_by_name(datasource_name=name)
                raise e

        return datasource

    def _instantiate_datasource_from_config(
        self, name: str, config: Union[dict, DatasourceConfig]
    ) -> Union[LegacyDatasource, BaseDatasource]:
        """Instantiate a new datasource to the data context, with configuration provided as kwargs.
        Args:
            name(str): name of datasource
            config(dict): dictionary of configuration

        Returns:
            datasource (Datasource)
        """
        # We perform variable substitution in the datasource's config here before using the config
        # to instantiate the datasource object. Variable substitution is a service that the data
        # context provides. Datasources should not see unsubstituted variables in their config.

        try:
            datasource: Union[
                LegacyDatasource, BaseDatasource
            ] = self._build_datasource_from_config(name=name, config=config)
        except Exception as e:
            raise ge_exceptions.DatasourceInitializationError(
                datasource_name=name, message=str(e)
            )
        return datasource

    def add_batch_kwargs_generator(
        self, datasource_name, batch_kwargs_generator_name, class_name, **kwargs
    ):
        """
        Add a batch kwargs generator to the named datasource, using the provided
        configuration.

        Args:
            datasource_name: name of datasource to which to add the new batch kwargs generator
            batch_kwargs_generator_name: name of the generator to add
            class_name: class of the batch kwargs generator to add
            **kwargs: batch kwargs generator configuration, provided as kwargs

        Returns:

        """
        datasource_obj = self.get_datasource(datasource_name)
        generator = datasource_obj.add_batch_kwargs_generator(
            name=batch_kwargs_generator_name, class_name=class_name, **kwargs
        )
        return generator

    def set_config(self, project_config: DataContextConfig) -> None:
        self._project_config = project_config

    def _build_datasource_from_config(
        self, name: str, config: Union[dict, DatasourceConfig]
    ):
        # We convert from the type back to a dictionary for purposes of instantiation
        if isinstance(config, DatasourceConfig):
            config = datasourceConfigSchema.dump(config)
        config.update({"name": name})
        # While the new Datasource classes accept "data_context_root_directory", the Legacy Datasource classes do not.
        if config["class_name"] in [
            "BaseDatasource",
            "Datasource",
        ]:
            config.update({"data_context_root_directory": self.root_directory})
        module_name = "great_expectations.datasource"
        datasource = instantiate_class_from_config(
            config=config,
            runtime_environment={"data_context": self, "concurrency": self.concurrency},
            config_defaults={"module_name": module_name},
        )
        if not datasource:
            raise ge_exceptions.ClassInstantiationError(
                module_name=module_name,
                package_name=None,
                class_name=config["class_name"],
            )
        return datasource

    def get_datasource(
        self, datasource_name: str = "default"
    ) -> Optional[Union[LegacyDatasource, BaseDatasource]]:
        """Get the named datasource

        Args:
            datasource_name (str): the name of the datasource from the configuration

        Returns:
            datasource (Datasource)
        """
        if datasource_name in self._cached_datasources:
            return self._cached_datasources[datasource_name]

        datasource_config: DatasourceConfig = self._datasource_store.retrieve_by_name(
            datasource_name=datasource_name
        )

        config: dict = dict(datasourceConfigSchema.dump(datasource_config))
        substitutions: dict = self._determine_substitutions()
        config = substitute_all_config_variables(
            config, substitutions, self.DOLLAR_SIGN_ESCAPE_STRING
        )

        datasource: Optional[
            Union[LegacyDatasource, BaseDatasource]
        ] = self._instantiate_datasource_from_config(
            name=datasource_name, config=config
        )
        self._cached_datasources[datasource_name] = datasource
        return datasource

    def list_expectation_suites(self):
        """Return a list of available expectation suite keys."""
        try:
            keys = self.expectations_store.list_keys()
        except KeyError as e:
            raise ge_exceptions.InvalidConfigError(
                f"Unable to find configured store: {str(e)}"
            )
        return keys

    def list_datasources(self) -> List[dict]:
        """List currently-configured datasources on this context. Masks passwords.

        Returns:
            List(dict): each dictionary includes "name", "class_name", and "module_name" keys
        """
        datasources: List[dict] = []
        substitutions: dict = self._determine_substitutions()
        datasource_name: str
        for datasource_name in self._datasource_store.list_keys():
            datasource_config: DatasourceConfig = (
                self._datasource_store.retrieve_by_name(datasource_name)
            )
            datasource_dict: dict = datasource_config.to_json_dict()
            datasource_dict["name"] = datasource_name
            substituted_config: dict = cast(
                dict,
                substitute_all_config_variables(
                    datasource_dict, substitutions, self.DOLLAR_SIGN_ESCAPE_STRING
                ),
            )
            masked_config: dict = PasswordMasker.sanitize_config(substituted_config)
            datasources.append(masked_config)

        return datasources

    def list_stores(self):
        """List currently-configured Stores on this context"""

        stores = []
        for (
            name,
            value,
        ) in self.project_config_with_variables_substituted.stores.items():
            store_config = copy.deepcopy(value)
            store_config["name"] = name
            masked_config = PasswordMasker.sanitize_config(store_config)
            stores.append(masked_config)
        return stores

    # def list_active_stores(self):
    #     """
    #     List active Stores on this context. Active stores are identified by setting the following parameters:
    #         expectations_store_name,
    #         validations_store_name,
    #         evaluation_parameter_store_name,
    #         checkpoint_store_name
    #         profiler_store_name
    #     """
    #     active_store_names: List[str] = [
    #         self.expectations_store_name,
    #         self.validations_store_name,
    #         self.evaluation_parameter_store_name,
    #     ]
    #
    #     try:
    #         active_store_names.append(self.checkpoint_store_name)
    #     except (AttributeError, ge_exceptions.InvalidTopLevelConfigKeyError):
    #         logger.info(
    #             "Checkpoint store is not configured; omitting it from active stores"
    #         )
    #
    #     try:
    #         active_store_names.append(self.profiler_store_name)
    #     except (AttributeError, ge_exceptions.InvalidTopLevelConfigKeyError):
    #         logger.info(
    #             "Profiler store is not configured; omitting it from active stores"
    #         )
    #
    #     return [
    #         store for store in self.list_stores() if store["name"] in active_store_names
    #     ]

    def list_validation_operators(self):
        """List currently-configured Validation Operators on this context"""

        validation_operators = []
        for (
            name,
            value,
        ) in (
            self.project_config_with_variables_substituted.validation_operators.items()
        ):
            value["name"] = name
            validation_operators.append(value)
        return validation_operators

    def send_usage_message(
        self, event: str, event_payload: Optional[dict], success: Optional[bool] = None
    ) -> None:
        """helper method to send a usage method using DataContext. Used when sending usage events from
            classes like ExpectationSuite.
            event
        Args:
            event (str): str representation of event
            event_payload (dict): optional event payload
            success (bool): optional success param
        Returns:
            None
        """
        send_usage_message(self, event, event_payload, success)

    def create_expectation_suite(
        self,
        expectation_suite_name: str,
        overwrite_existing: bool = False,
        ge_cloud_id: Optional[str] = None,
        **kwargs,
    ) -> ExpectationSuite:
        """Build a new expectation suite and save it into the data_context expectation store.

        Args:
            expectation_suite_name: The name of the expectation_suite to create
            overwrite_existing (boolean): Whether to overwrite expectation suite if expectation suite with given name
                already exists.

        Returns:
            A new (empty) expectation suite.
        """
        if not isinstance(overwrite_existing, bool):
            raise ValueError("Parameter overwrite_existing must be of type BOOL")

        expectation_suite: ExpectationSuite = ExpectationSuite(
            expectation_suite_name=expectation_suite_name, data_context=self
        )
        if self.ge_cloud_mode:
            key: GeCloudIdentifier = GeCloudIdentifier(
                resource_type="expectation_suite", ge_cloud_id=ge_cloud_id
            )
            if self.expectations_store.has_key(key) and not overwrite_existing:
                raise ge_exceptions.DataContextError(
                    "expectation_suite with GE Cloud ID {} already exists. If you would like to overwrite this "
                    "expectation_suite, set overwrite_existing=True.".format(
                        ge_cloud_id
                    )
                )
        else:
            key: ExpectationSuiteIdentifier = ExpectationSuiteIdentifier(
                expectation_suite_name=expectation_suite_name
            )
            if self.expectations_store.has_key(key) and not overwrite_existing:
                raise ge_exceptions.DataContextError(
                    "expectation_suite with name {} already exists. If you would like to overwrite this "
                    "expectation_suite, set overwrite_existing=True.".format(
                        expectation_suite_name
                    )
                )

        self.expectations_store.set(key, expectation_suite, **kwargs)
        return expectation_suite

    def delete_expectation_suite(
        self,
        expectation_suite_name: Optional[str] = None,
        ge_cloud_id: Optional[str] = None,
    ):
        """Delete specified expectation suite from data_context expectation store.

        Args:
            expectation_suite_name: The name of the expectation_suite to create

        Returns:
            True for Success and False for Failure.
        """
        if self.ge_cloud_mode:
            key: GeCloudIdentifier = GeCloudIdentifier(
                resource_type="expectation_suite", ge_cloud_id=ge_cloud_id
            )
        else:
            key: ExpectationSuiteIdentifier = ExpectationSuiteIdentifier(
                expectation_suite_name
            )
        if not self.expectations_store.has_key(key):
            raise ge_exceptions.DataContextError(
                "expectation_suite with name {} does not exist."
            )
        else:
            self.expectations_store.remove_key(key)
            return True

    def get_expectation_suite(
        self,
        expectation_suite_name: Optional[str] = None,
        ge_cloud_id: Optional[str] = None,
    ) -> ExpectationSuite:
        """Get an Expectation Suite by name or GE Cloud ID
        Args:
            expectation_suite_name (str): the name for the Expectation Suite
            ge_cloud_id (str): the GE Cloud ID for the Expectation Suite

        Returns:
            expectation_suite
        """
        if self.ge_cloud_mode:
            key: GeCloudIdentifier = GeCloudIdentifier(
                resource_type="expectation_suite", ge_cloud_id=ge_cloud_id
            )
        else:
            key: Optional[ExpectationSuiteIdentifier] = ExpectationSuiteIdentifier(
                expectation_suite_name=expectation_suite_name
            )

        if self.expectations_store.has_key(key):
            expectations_schema_dict: dict = cast(
                dict, self.expectations_store.get(key)
            )
            # create the ExpectationSuite from constructor
            return ExpectationSuite(**expectations_schema_dict, data_context=self)

        else:
            raise ge_exceptions.DataContextError(
                f"expectation_suite {expectation_suite_name} not found"
            )

    def list_expectation_suite_names(self) -> List[str]:
        """
        Lists the available expectation suite names. If in ge_cloud_mode, a list of
        GE Cloud ids is returned instead.
        """
        if self.ge_cloud_mode:
            return [
                suite_key.ge_cloud_id for suite_key in self.list_expectation_suites()
            ]

        sorted_expectation_suite_names = [
            i.expectation_suite_name for i in self.list_expectation_suites()
        ]
        sorted_expectation_suite_names.sort()
        return sorted_expectation_suite_names

    @usage_statistics_enabled_method(
        event_name=UsageStatsEvents.DATA_CONTEXT_SAVE_EXPECTATION_SUITE.value,
        args_payload_fn=save_expectation_suite_usage_statistics,
    )
    def save_expectation_suite(
        self,
        expectation_suite: ExpectationSuite,
        expectation_suite_name: Optional[str] = None,
        overwrite_existing: bool = True,
        ge_cloud_id: Optional[str] = None,
        **kwargs,
    ):
        """Save the provided expectation suite into the DataContext.

        Args:
            expectation_suite: the suite to save
            expectation_suite_name: the name of this expectation suite. If no name is provided the name will \
                be read from the suite

        Returns:
            None
        """
        if self.ge_cloud_mode:
            key: GeCloudIdentifier = GeCloudIdentifier(
                resource_type="expectation_suite",
                ge_cloud_id=ge_cloud_id
                if ge_cloud_id is not None
                else str(expectation_suite.ge_cloud_id),
            )
            if self.expectations_store.has_key(key) and not overwrite_existing:
                raise ge_exceptions.DataContextError(
                    "expectation_suite with GE Cloud ID {} already exists. If you would like to overwrite this "
                    "expectation_suite, set overwrite_existing=True.".format(
                        ge_cloud_id
                    )
                )
        else:
            if expectation_suite_name is None:
                key: ExpectationSuiteIdentifier = ExpectationSuiteIdentifier(
                    expectation_suite_name=expectation_suite.expectation_suite_name
                )
            else:
                expectation_suite.expectation_suite_name = expectation_suite_name
                key: ExpectationSuiteIdentifier = ExpectationSuiteIdentifier(
                    expectation_suite_name=expectation_suite_name
                )
            if self.expectations_store.has_key(key) and not overwrite_existing:
                raise ge_exceptions.DataContextError(
                    "expectation_suite with name {} already exists. If you would like to overwrite this "
                    "expectation_suite, set overwrite_existing=True.".format(
                        expectation_suite_name
                    )
                )

        self._evaluation_parameter_dependencies_compiled = False
        return self.expectations_store.set(key, expectation_suite, **kwargs)

    def _store_metrics(
        self, requested_metrics, validation_results, target_store_name
    ) -> None:
        """
        requested_metrics is a dictionary like this:

              requested_metrics:
                *:  # The asterisk here matches *any* expectation suite name
                  # use the 'kwargs' key to request metrics that are defined by kwargs,
                  # for example because they are defined only for a particular column
                  # - column:
                  #     Age:
                  #        - expect_column_min_to_be_between.result.observed_value
                    - statistics.evaluated_expectations
                    - statistics.successful_expectations

        Args:
            requested_metrics:
            validation_results:
            target_store_name:

        Returns:

        """
        expectation_suite_name = validation_results.meta["expectation_suite_name"]
        run_id = validation_results.meta["run_id"]
        data_asset_name = validation_results.meta.get("batch_kwargs", {}).get(
            "data_asset_name"
        )

        for expectation_suite_dependency, metrics_list in requested_metrics.items():
            if (expectation_suite_dependency != "*") and (
                expectation_suite_dependency != expectation_suite_name
            ):
                continue

            if not isinstance(metrics_list, list):
                raise ge_exceptions.DataContextError(
                    "Invalid requested_metrics configuration: metrics requested for "
                    "each expectation suite must be a list."
                )

            for metric_configuration in metrics_list:
                metric_configurations = (
                    BaseDataContext._get_metric_configuration_tuples(
                        metric_configuration
                    )
                )
                for metric_name, metric_kwargs in metric_configurations:
                    try:
                        metric_value = validation_results.get_metric(
                            metric_name, **metric_kwargs
                        )
                        self.stores[target_store_name].set(
                            ValidationMetricIdentifier(
                                run_id=run_id,
                                data_asset_name=data_asset_name,
                                expectation_suite_identifier=ExpectationSuiteIdentifier(
                                    expectation_suite_name
                                ),
                                metric_name=metric_name,
                                metric_kwargs_id=get_metric_kwargs_id(
                                    metric_name, metric_kwargs
                                ),
                            ),
                            metric_value,
                        )
                    except ge_exceptions.UnavailableMetricError:
                        # This will happen frequently in larger pipelines
                        logger.debug(
                            "metric {} was requested by another expectation suite but is not available in "
                            "this validation result.".format(metric_name)
                        )

    def store_validation_result_metrics(
        self, requested_metrics, validation_results, target_store_name
    ) -> None:
        self._store_metrics(requested_metrics, validation_results, target_store_name)

    def store_evaluation_parameters(
        self, validation_results, target_store_name=None
    ) -> None:
        if not self._evaluation_parameter_dependencies_compiled:
            self._compile_evaluation_parameter_dependencies()

        if target_store_name is None:
            target_store_name = self.evaluation_parameter_store_name

        self._store_metrics(
            self._evaluation_parameter_dependencies,
            validation_results,
            target_store_name,
        )

    # @property
    # def evaluation_parameter_store(self):
    #     return self.stores[self.evaluation_parameter_store_name]
    #
    # @property
    # def evaluation_parameter_store_name(self):
    #     return (
    #         self.project_config_with_variables_substituted.evaluation_parameter_store_name
    #     )
    #
    # @property
    # def validations_store_name(self):
    #     return self.project_config_with_variables_substituted.validations_store_name
    #
    # @property
    # def validations_store(self) -> ValidationsStore:
    #     return self.stores[self.validations_store_name]

    @property
    def assistants(self) -> DataAssistantDispatcher:
        return self._assistants

    def _compile_evaluation_parameter_dependencies(self) -> None:
        self._evaluation_parameter_dependencies = {}
        # NOTE: Chetan - 20211118: This iteration is reverting the behavior performed here: https://github.com/great-expectations/great_expectations/pull/3377
        # This revision was necessary due to breaking changes but will need to be brought back in a future ticket.
        for key in self.expectations_store.list_keys():
            expectation_suite_dict: dict = cast(dict, self.expectations_store.get(key))
            if not expectation_suite_dict:
                continue
            expectation_suite: ExpectationSuite = ExpectationSuite(
                **expectation_suite_dict, data_context=self
            )

            dependencies = expectation_suite.get_evaluation_parameter_dependencies()
            if len(dependencies) > 0:
                nested_update(self._evaluation_parameter_dependencies, dependencies)

        self._evaluation_parameter_dependencies_compiled = True

    def get_validation_result(
        self,
        expectation_suite_name,
        run_id=None,
        batch_identifier=None,
        validations_store_name=None,
        failed_only=False,
    ):
        """Get validation results from a configured store.

        Args:
            expectation_suite_name: expectation_suite name for which to get validation result (default: "default")
            run_id: run_id for which to get validation result (if None, fetch the latest result by alphanumeric sort)
            validations_store_name: the name of the store from which to get validation results
            failed_only: if True, filter the result to return only failed expectations

        Returns:
            validation_result

        """
        if validations_store_name is None:
            validations_store_name = self.validations_store_name
        selected_store = self.stores[validations_store_name]

        if run_id is None or batch_identifier is None:
            # Get most recent run id
            # NOTE : This method requires a (potentially very inefficient) list_keys call.
            # It should probably move to live in an appropriate Store class,
            # but when we do so, that Store will need to function as more than just a key-value Store.
            key_list = selected_store.list_keys()
            filtered_key_list = []
            for key in key_list:
                if run_id is not None and key.run_id != run_id:
                    continue
                if (
                    batch_identifier is not None
                    and key.batch_identifier != batch_identifier
                ):
                    continue
                filtered_key_list.append(key)

            # run_id_set = set([key.run_id for key in filtered_key_list])
            if len(filtered_key_list) == 0:
                logger.warning("No valid run_id values found.")
                return {}

            filtered_key_list = sorted(filtered_key_list, key=lambda x: x.run_id)

            if run_id is None:
                run_id = filtered_key_list[-1].run_id
            if batch_identifier is None:
                batch_identifier = filtered_key_list[-1].batch_identifier

        key = ValidationResultIdentifier(
            expectation_suite_identifier=ExpectationSuiteIdentifier(
                expectation_suite_name=expectation_suite_name
            ),
            run_id=run_id,
            batch_identifier=batch_identifier,
        )
        results_dict = selected_store.get(key)

        return (
            results_dict.get_failed_validation_results()
            if failed_only
            else results_dict
        )

    def update_return_obj(self, data_asset, return_obj):
        """Helper called by data_asset.

        Args:
            data_asset: The data_asset whose validation produced the current return object
            return_obj: the return object to update

        Returns:
            return_obj: the return object, potentially changed into a widget by the configured expectation explorer
        """
        return return_obj

    @usage_statistics_enabled_method(
        event_name=UsageStatsEvents.DATA_CONTEXT_BUILD_DATA_DOCS.value,
    )
    def build_data_docs(
        self,
        site_names=None,
        resource_identifiers=None,
        dry_run=False,
        build_index: bool = True,
    ):
        """
        Build Data Docs for your project.

        These make it simple to visualize data quality in your project. These
        include Expectations, Validations & Profiles. The are built for all
        Datasources from JSON artifacts in the local repo including validations
        & profiles from the uncommitted directory.

        :param site_names: if specified, build data docs only for these sites, otherwise,
                            build all the sites specified in the context's config
        :param resource_identifiers: a list of resource identifiers (ExpectationSuiteIdentifier,
                            ValidationResultIdentifier). If specified, rebuild HTML
                            (or other views the data docs sites are rendering) only for
                            the resources in this list. This supports incremental build
                            of data docs sites (e.g., when a new validation result is created)
                            and avoids full rebuild.
        :param dry_run: a flag, if True, the method returns a structure containing the
                            URLs of the sites that *would* be built, but it does not build
                            these sites. The motivation for adding this flag was to allow
                            the CLI to display the the URLs before building and to let users
                            confirm.

        :param build_index: a flag if False, skips building the index page

        Returns:
            A dictionary with the names of the updated data documentation sites as keys and the the location info
            of their index.html files as values
        """
        logger.debug("Starting DataContext.build_data_docs")

        index_page_locator_infos = {}

        sites = self.project_config_with_variables_substituted.data_docs_sites
        if sites:
            logger.debug("Found data_docs_sites. Building sites...")

            for site_name, site_config in sites.items():
                logger.debug(
                    f"Building Data Docs Site {site_name}",
                )

                if (site_names and (site_name in site_names)) or not site_names:
                    complete_site_config = site_config
                    module_name = "great_expectations.render.renderer.site_builder"
                    site_builder: SiteBuilder = instantiate_class_from_config(
                        config=complete_site_config,
                        runtime_environment={
                            "data_context": self,
                            "root_directory": self.root_directory,
                            "site_name": site_name,
                            "ge_cloud_mode": self.ge_cloud_mode,
                        },
                        config_defaults={"module_name": module_name},
                    )
                    if not site_builder:
                        raise ge_exceptions.ClassInstantiationError(
                            module_name=module_name,
                            package_name=None,
                            class_name=complete_site_config["class_name"],
                        )
                    if dry_run:
                        index_page_locator_infos[
                            site_name
                        ] = site_builder.get_resource_url(only_if_exists=False)
                    else:
                        index_page_resource_identifier_tuple = site_builder.build(
                            resource_identifiers,
                            build_index=(build_index and not self.ge_cloud_mode),
                        )
                        if index_page_resource_identifier_tuple:
                            index_page_locator_infos[
                                site_name
                            ] = index_page_resource_identifier_tuple[0]

        else:
            logger.debug("No data_docs_config found. No site(s) built.")

        return index_page_locator_infos

    def clean_data_docs(self, site_name=None) -> bool:
        """
        Clean a given data docs site.

        This removes all files from the configured Store.

        Args:
            site_name (str): Optional, the name of the site to clean. If not
            specified, all sites will be cleaned.
        """
        data_docs_sites = self.project_config_with_variables_substituted.data_docs_sites
        if not data_docs_sites:
            raise ge_exceptions.DataContextError(
                "No data docs sites were found on this DataContext, therefore no sites will be cleaned.",
            )

        data_docs_site_names = list(data_docs_sites.keys())
        if site_name:
            if site_name not in data_docs_site_names:
                raise ge_exceptions.DataContextError(
                    f"The specified site name `{site_name}` does not exist in this project."
                )
            return self._clean_data_docs_site(site_name)

        cleaned = []
        for existing_site_name in data_docs_site_names:
            cleaned.append(self._clean_data_docs_site(existing_site_name))
        return all(cleaned)

    def _clean_data_docs_site(self, site_name: str) -> bool:
        sites = self.project_config_with_variables_substituted.data_docs_sites
        if not sites:
            return False
        site_config = sites.get(site_name)

        site_builder = instantiate_class_from_config(
            config=site_config,
            runtime_environment={
                "data_context": self,
                "root_directory": self.root_directory,
            },
            config_defaults={
                "module_name": "great_expectations.render.renderer.site_builder"
            },
        )
        site_builder.clean_site()
        return True

    def profile_datasource(
        self,
        datasource_name,
        batch_kwargs_generator_name=None,
        data_assets=None,
        max_data_assets=20,
        profile_all_data_assets=True,
        profiler=BasicDatasetProfiler,
        profiler_configuration=None,
        dry_run=False,
        run_id=None,
        additional_batch_kwargs=None,
        run_name=None,
        run_time=None,
    ):
        """Profile the named datasource using the named profiler.

        Args:
            datasource_name: the name of the datasource for which to profile data_assets
            batch_kwargs_generator_name: the name of the batch kwargs generator to use to get batches
            data_assets: list of data asset names to profile
            max_data_assets: if the number of data assets the batch kwargs generator yields is greater than this max_data_assets,
                profile_all_data_assets=True is required to profile all
            profile_all_data_assets: when True, all data assets are profiled, regardless of their number
            profiler: the profiler class to use
            profiler_configuration: Optional profiler configuration dict
            dry_run: when true, the method checks arguments and reports if can profile or specifies the arguments that are missing
            additional_batch_kwargs: Additional keyword arguments to be provided to get_batch when loading the data asset.
        Returns:
            A dictionary::

                {
                    "success": True/False,
                    "results": List of (expectation_suite, EVR) tuples for each of the data_assets found in the datasource
                }

            When success = False, the error details are under "error" key
        """

        # We don't need the datasource object, but this line serves to check if the datasource by the name passed as
        # an arg exists and raise an error if it does not.
        datasource = self.get_datasource(datasource_name)

        if not dry_run:
            logger.info(f"Profiling '{datasource_name}' with '{profiler.__name__}'")

        profiling_results = {}

        # Build the list of available data asset names (each item a tuple of name and type)

        data_asset_names_dict = self.get_available_data_asset_names(datasource_name)

        available_data_asset_name_list = []
        try:
            datasource_data_asset_names_dict = data_asset_names_dict[datasource_name]
        except KeyError:
            # KeyError will happen if there is not datasource
            raise ge_exceptions.ProfilerError(f"No datasource {datasource_name} found.")

        if batch_kwargs_generator_name is None:
            # if no generator name is passed as an arg and the datasource has only
            # one generator with data asset names, use it.
            # if ambiguous, raise an exception
            for name in datasource_data_asset_names_dict.keys():
                if batch_kwargs_generator_name is not None:
                    profiling_results = {
                        "success": False,
                        "error": {
                            "code": BaseDataContext.PROFILING_ERROR_CODE_MULTIPLE_BATCH_KWARGS_GENERATORS_FOUND
                        },
                    }
                    return profiling_results

                if len(datasource_data_asset_names_dict[name]["names"]) > 0:
                    available_data_asset_name_list = datasource_data_asset_names_dict[
                        name
                    ]["names"]
                    batch_kwargs_generator_name = name

            if batch_kwargs_generator_name is None:
                profiling_results = {
                    "success": False,
                    "error": {
                        "code": BaseDataContext.PROFILING_ERROR_CODE_NO_BATCH_KWARGS_GENERATORS_FOUND
                    },
                }
                return profiling_results
        else:
            # if the generator name is passed as an arg, get this generator's available data asset names
            try:
                available_data_asset_name_list = datasource_data_asset_names_dict[
                    batch_kwargs_generator_name
                ]["names"]
            except KeyError:
                raise ge_exceptions.ProfilerError(
                    "batch kwargs Generator {} not found. Specify the name of a generator configured in this datasource".format(
                        batch_kwargs_generator_name
                    )
                )

        available_data_asset_name_list = sorted(
            available_data_asset_name_list, key=lambda x: x[0]
        )

        if len(available_data_asset_name_list) == 0:
            raise ge_exceptions.ProfilerError(
                "No Data Assets found in Datasource {}. Used batch kwargs generator: {}.".format(
                    datasource_name, batch_kwargs_generator_name
                )
            )
        total_data_assets = len(available_data_asset_name_list)

        if isinstance(data_assets, list) and len(data_assets) > 0:
            not_found_data_assets = [
                name
                for name in data_assets
                if name not in [da[0] for da in available_data_asset_name_list]
            ]
            if len(not_found_data_assets) > 0:
                profiling_results = {
                    "success": False,
                    "error": {
                        "code": BaseDataContext.PROFILING_ERROR_CODE_SPECIFIED_DATA_ASSETS_NOT_FOUND,
                        "not_found_data_assets": not_found_data_assets,
                        "data_assets": available_data_asset_name_list,
                    },
                }
                return profiling_results

            data_assets.sort()
            data_asset_names_to_profiled = data_assets
            total_data_assets = len(available_data_asset_name_list)
            if not dry_run:
                logger.info(
                    f"Profiling the white-listed data assets: {','.join(data_assets)}, alphabetically."
                )
        else:
            if not profile_all_data_assets:
                if total_data_assets > max_data_assets:
                    profiling_results = {
                        "success": False,
                        "error": {
                            "code": BaseDataContext.PROFILING_ERROR_CODE_TOO_MANY_DATA_ASSETS,
                            "num_data_assets": total_data_assets,
                            "data_assets": available_data_asset_name_list,
                        },
                    }
                    return profiling_results

            data_asset_names_to_profiled = [
                name[0] for name in available_data_asset_name_list
            ]
        if not dry_run:
            logger.info(
                f"Profiling all {len(available_data_asset_name_list)} data assets from batch kwargs generator {batch_kwargs_generator_name}"
            )
        else:
            logger.info(
                f"Found {len(available_data_asset_name_list)} data assets from batch kwargs generator {batch_kwargs_generator_name}"
            )

        profiling_results["success"] = True

        if not dry_run:
            profiling_results["results"] = []
            total_columns, total_expectations, total_rows, skipped_data_assets = (
                0,
                0,
                0,
                0,
            )
            total_start_time = datetime.datetime.now()

            for name in data_asset_names_to_profiled:
                logger.info(f"\tProfiling '{name}'...")
                try:
                    profiling_results["results"].append(
                        self.profile_data_asset(
                            datasource_name=datasource_name,
                            batch_kwargs_generator_name=batch_kwargs_generator_name,
                            data_asset_name=name,
                            profiler=profiler,
                            profiler_configuration=profiler_configuration,
                            run_id=run_id,
                            additional_batch_kwargs=additional_batch_kwargs,
                            run_name=run_name,
                            run_time=run_time,
                        )["results"][0]
                    )

                except ge_exceptions.ProfilerError as err:
                    logger.warning(err.message)
                except OSError as err:
                    logger.warning(
                        f"IOError while profiling {name[1]}. (Perhaps a loading error?) Skipping."
                    )
                    logger.debug(str(err))
                    skipped_data_assets += 1
                except SQLAlchemyError as e:
                    logger.warning(
                        f"SqlAlchemyError while profiling {name[1]}. Skipping."
                    )
                    logger.debug(str(e))
                    skipped_data_assets += 1

            total_duration = (
                datetime.datetime.now() - total_start_time
            ).total_seconds()
            logger.info(
                f"""
    Profiled {len(data_asset_names_to_profiled)} of {total_data_assets} named data assets, with {total_rows} total rows and {total_columns} columns in {total_duration:.2f} seconds.
    Generated, evaluated, and stored {total_expectations} Expectations during profiling. Please review results using data-docs."""
            )
            if skipped_data_assets > 0:
                logger.warning(
                    f"Skipped {skipped_data_assets} data assets due to errors."
                )

        profiling_results["success"] = True
        return profiling_results

    def profile_data_asset(
        self,
        datasource_name,
        batch_kwargs_generator_name=None,
        data_asset_name=None,
        batch_kwargs=None,
        expectation_suite_name=None,
        profiler=BasicDatasetProfiler,
        profiler_configuration=None,
        run_id=None,
        additional_batch_kwargs=None,
        run_name=None,
        run_time=None,
    ):
        """
        Profile a data asset

        :param datasource_name: the name of the datasource to which the profiled data asset belongs
        :param batch_kwargs_generator_name: the name of the batch kwargs generator to use to get batches (only if batch_kwargs are not provided)
        :param data_asset_name: the name of the profiled data asset
        :param batch_kwargs: optional - if set, the method will use the value to fetch the batch to be profiled. If not passed, the batch kwargs generator (generator_name arg) will choose a batch
        :param profiler: the profiler class to use
        :param profiler_configuration: Optional profiler configuration dict
        :param run_name: optional - if set, the validation result created by the profiler will be under the provided run_name
        :param additional_batch_kwargs:
        :returns
            A dictionary::

                {
                    "success": True/False,
                    "results": List of (expectation_suite, EVR) tuples for each of the data_assets found in the datasource
                }

            When success = False, the error details are under "error" key
        """

        assert not (run_id and run_name) and not (
            run_id and run_time
        ), "Please provide either a run_id or run_name and/or run_time."
        if isinstance(run_id, str) and not run_name:
            # deprecated-v0.11.0
            warnings.warn(
                "String run_ids are deprecated as of v0.11.0 and support will be removed in v0.16. Please provide a run_id of type "
                "RunIdentifier(run_name=None, run_time=None), or a dictionary containing run_name "
                "and run_time (both optional). Instead of providing a run_id, you may also provide"
                "run_name and run_time separately.",
                DeprecationWarning,
            )
            try:
                run_time = parse(run_id)
            except (ValueError, TypeError):
                pass
            run_id = RunIdentifier(run_name=run_id, run_time=run_time)
        elif isinstance(run_id, dict):
            run_id = RunIdentifier(**run_id)
        elif not isinstance(run_id, RunIdentifier):
            run_name = run_name or "profiling"
            run_id = RunIdentifier(run_name=run_name, run_time=run_time)

        logger.info(f"Profiling '{datasource_name}' with '{profiler.__name__}'")

        if not additional_batch_kwargs:
            additional_batch_kwargs = {}

        if batch_kwargs is None:
            try:
                generator = self.get_datasource(
                    datasource_name=datasource_name
                ).get_batch_kwargs_generator(name=batch_kwargs_generator_name)
                batch_kwargs = generator.build_batch_kwargs(
                    data_asset_name, **additional_batch_kwargs
                )
            except ge_exceptions.BatchKwargsError:
                raise ge_exceptions.ProfilerError(
                    "Unable to build batch_kwargs for datasource {}, using batch kwargs generator {} for name {}".format(
                        datasource_name, batch_kwargs_generator_name, data_asset_name
                    )
                )
            except ValueError:
                raise ge_exceptions.ProfilerError(
                    "Unable to find datasource {} or batch kwargs generator {}.".format(
                        datasource_name, batch_kwargs_generator_name
                    )
                )
        else:
            batch_kwargs.update(additional_batch_kwargs)

        profiling_results = {"success": False, "results": []}

        total_columns, total_expectations, total_rows, skipped_data_assets = 0, 0, 0, 0
        total_start_time = datetime.datetime.now()

        name = data_asset_name
        # logger.info("\tProfiling '%s'..." % name)

        start_time = datetime.datetime.now()

        if expectation_suite_name is None:
            if batch_kwargs_generator_name is None and data_asset_name is None:
                expectation_suite_name = (
                    datasource_name
                    + "."
                    + profiler.__name__
                    + "."
                    + BatchKwargs(batch_kwargs).to_id()
                )
            else:
                expectation_suite_name = (
                    datasource_name
                    + "."
                    + batch_kwargs_generator_name
                    + "."
                    + data_asset_name
                    + "."
                    + profiler.__name__
                )

        self.create_expectation_suite(
            expectation_suite_name=expectation_suite_name, overwrite_existing=True
        )

        # TODO: Add batch_parameters
        batch = self.get_batch(
            expectation_suite_name=expectation_suite_name,
            batch_kwargs=batch_kwargs,
        )

        if not profiler.validate(batch):
            raise ge_exceptions.ProfilerError(
                f"batch '{name}' is not a valid batch for the '{profiler.__name__}' profiler"
            )

        # Note: This logic is specific to DatasetProfilers, which profile a single batch. Multi-batch profilers
        # will have more to unpack.
        expectation_suite, validation_results = profiler.profile(
            batch, run_id=run_id, profiler_configuration=profiler_configuration
        )
        profiling_results["results"].append((expectation_suite, validation_results))

        validation_ref = self.validations_store.set(
            key=ValidationResultIdentifier(
                expectation_suite_identifier=ExpectationSuiteIdentifier(
                    expectation_suite_name=expectation_suite_name
                ),
                run_id=run_id,
                batch_identifier=batch.batch_id,
            ),
            value=validation_results,
        )

        if isinstance(validation_ref, GeCloudIdAwareRef):
            ge_cloud_id = validation_ref.ge_cloud_id
            validation_results.ge_cloud_id = uuid.UUID(ge_cloud_id)

        if isinstance(batch, Dataset):
            # For datasets, we can produce some more detailed statistics
            row_count = batch.get_row_count()
            total_rows += row_count
            new_column_count = len(
                {
                    exp.kwargs["column"]
                    for exp in expectation_suite.expectations
                    if "column" in exp.kwargs
                }
            )
            total_columns += new_column_count

        new_expectation_count = len(expectation_suite.expectations)
        total_expectations += new_expectation_count

        self.save_expectation_suite(expectation_suite)
        duration = (datetime.datetime.now() - start_time).total_seconds()
        # noinspection PyUnboundLocalVariable
        logger.info(
            f"\tProfiled {new_column_count} columns using {row_count} rows from {name} ({duration:.3f} sec)"
        )

        total_duration = (datetime.datetime.now() - total_start_time).total_seconds()
        logger.info(
            f"""
Profiled the data asset, with {total_rows} total rows and {total_columns} columns in {total_duration:.2f} seconds.
Generated, evaluated, and stored {total_expectations} Expectations during profiling. Please review results using data-docs."""
        )

        profiling_results["success"] = True
        return profiling_results

    def list_checkpoints(self) -> List[str]:
        return self.checkpoint_store.list_checkpoints(ge_cloud_mode=self.ge_cloud_mode)

    def add_checkpoint(
        self,
        name: str,
        config_version: Optional[Union[int, float]] = None,
        template_name: Optional[str] = None,
        module_name: Optional[str] = None,
        class_name: Optional[str] = None,
        run_name_template: Optional[str] = None,
        expectation_suite_name: Optional[str] = None,
        batch_request: Optional[dict] = None,
        action_list: Optional[List[dict]] = None,
        evaluation_parameters: Optional[dict] = None,
        runtime_configuration: Optional[dict] = None,
        validations: Optional[List[dict]] = None,
        profilers: Optional[List[dict]] = None,
        # Next two fields are for LegacyCheckpoint configuration
        validation_operator_name: Optional[str] = None,
        batches: Optional[List[dict]] = None,
        # the following four arguments are used by SimpleCheckpoint
        site_names: Optional[Union[str, List[str]]] = None,
        slack_webhook: Optional[str] = None,
        notify_on: Optional[str] = None,
        notify_with: Optional[Union[str, List[str]]] = None,
        ge_cloud_id: Optional[str] = None,
        expectation_suite_ge_cloud_id: Optional[str] = None,
    ) -> Checkpoint:

        checkpoint: Checkpoint = Checkpoint.construct_from_config_args(
            data_context=self,
            checkpoint_store_name=self.checkpoint_store_name,
            name=name,
            config_version=config_version,
            template_name=template_name,
            module_name=module_name,
            class_name=class_name,
            run_name_template=run_name_template,
            expectation_suite_name=expectation_suite_name,
            batch_request=batch_request,
            action_list=action_list,
            evaluation_parameters=evaluation_parameters,
            runtime_configuration=runtime_configuration,
            validations=validations,
            profilers=profilers,
            # Next two fields are for LegacyCheckpoint configuration
            validation_operator_name=validation_operator_name,
            batches=batches,
            # the following four arguments are used by SimpleCheckpoint
            site_names=site_names,
            slack_webhook=slack_webhook,
            notify_on=notify_on,
            notify_with=notify_with,
            ge_cloud_id=ge_cloud_id,
            expectation_suite_ge_cloud_id=expectation_suite_ge_cloud_id,
        )

        self.checkpoint_store.add_checkpoint(checkpoint, name, ge_cloud_id)
        return checkpoint

    def get_checkpoint(
        self,
        name: Optional[str] = None,
        ge_cloud_id: Optional[str] = None,
    ) -> Checkpoint:
        checkpoint_config: CheckpointConfig = self.checkpoint_store.get_checkpoint(
            name=name, ge_cloud_id=ge_cloud_id
        )
        checkpoint: Checkpoint = Checkpoint.instantiate_from_config_with_runtime_args(
            checkpoint_config=checkpoint_config,
            data_context=self,
            name=name,
        )

        return checkpoint

    def delete_checkpoint(
        self,
        name: Optional[str] = None,
        ge_cloud_id: Optional[str] = None,
    ) -> None:
        return self.checkpoint_store.delete_checkpoint(
            name=name, ge_cloud_id=ge_cloud_id
        )

    @usage_statistics_enabled_method(
        event_name=UsageStatsEvents.DATA_CONTEXT_RUN_CHECKPOINT.value,
    )
    def run_checkpoint(
        self,
        checkpoint_name: Optional[str] = None,
        ge_cloud_id: Optional[str] = None,
        template_name: Optional[str] = None,
        run_name_template: Optional[str] = None,
        expectation_suite_name: Optional[str] = None,
        batch_request: Optional[BatchRequestBase] = None,
        action_list: Optional[List[dict]] = None,
        evaluation_parameters: Optional[dict] = None,
        runtime_configuration: Optional[dict] = None,
        validations: Optional[List[dict]] = None,
        profilers: Optional[List[dict]] = None,
        run_id: Optional[Union[str, int, float]] = None,
        run_name: Optional[str] = None,
        run_time: Optional[datetime.datetime] = None,
        result_format: Optional[str] = None,
        expectation_suite_ge_cloud_id: Optional[str] = None,
        **kwargs,
    ) -> CheckpointResult:
        """
        Validate against a pre-defined Checkpoint. (Experimental)
        Args:
            checkpoint_name: The name of a Checkpoint defined via the CLI or by manually creating a yml file
            template_name: The name of a Checkpoint template to retrieve from the CheckpointStore
            run_name_template: The template to use for run_name
            expectation_suite_name: Expectation suite to be used by Checkpoint run
            batch_request: Batch request to be used by Checkpoint run
            action_list: List of actions to be performed by the Checkpoint
            evaluation_parameters: $parameter_name syntax references to be evaluated at runtime
            runtime_configuration: Runtime configuration override parameters
            validations: Validations to be performed by the Checkpoint run
            profilers: Profilers to be used by the Checkpoint run
            run_id: The run_id for the validation; if None, a default value will be used
            run_name: The run_name for the validation; if None, a default value will be used
            run_time: The date/time of the run
            result_format: One of several supported formatting directives for expectation validation results
            ge_cloud_id: Great Expectations Cloud id for the checkpoint
            expectation_suite_ge_cloud_id: Great Expectations Cloud id for the expectation suite
            **kwargs: Additional kwargs to pass to the validation operator

        Returns:
            CheckpointResult
        """
        checkpoint: Checkpoint = self.get_checkpoint(
            name=checkpoint_name,
            ge_cloud_id=ge_cloud_id,
        )
        result: CheckpointResult = checkpoint.run_with_runtime_args(
            template_name=template_name,
            run_name_template=run_name_template,
            expectation_suite_name=expectation_suite_name,
            batch_request=batch_request,
            action_list=action_list,
            evaluation_parameters=evaluation_parameters,
            runtime_configuration=runtime_configuration,
            validations=validations,
            profilers=profilers,
            run_id=run_id,
            run_name=run_name,
            run_time=run_time,
            result_format=result_format,
            expectation_suite_ge_cloud_id=expectation_suite_ge_cloud_id,
            **kwargs,
        )
        return result

    def add_profiler(
        self,
        name: str,
        config_version: float,
        rules: Dict[str, dict],
        variables: Optional[dict] = None,
        ge_cloud_id: Optional[str] = None,
    ):
        config_data = {
            "name": name,
            "config_version": config_version,
            "rules": rules,
            "variables": variables,
        }

        # Roundtrip through schema validation to remove any illegal fields add/or restore any missing fields.
        validated_config: dict = ruleBasedProfilerConfigSchema.load(config_data)
        profiler_config: dict = ruleBasedProfilerConfigSchema.dump(validated_config)
        profiler_config.pop("class_name")
        profiler_config.pop("module_name")

        config: RuleBasedProfilerConfig = RuleBasedProfilerConfig(**profiler_config)

        return RuleBasedProfiler.add_profiler(
            config=config,
            data_context=self,
            profiler_store=self.profiler_store,
            ge_cloud_id=ge_cloud_id,
        )

    def save_profiler(
        self,
        profiler: RuleBasedProfiler,
        name: Optional[str] = None,
        ge_cloud_id: Optional[str] = None,
    ) -> None:
        key: Union[
            GeCloudIdentifier, ConfigurationIdentifier
        ] = self.profiler_store.determine_key(name=name, ge_cloud_id=ge_cloud_id)
        self.profiler_store.set(key=key, value=profiler.config)

    def get_profiler(
        self,
        name: Optional[str] = None,
        ge_cloud_id: Optional[str] = None,
    ) -> RuleBasedProfiler:
        return RuleBasedProfiler.get_profiler(
            data_context=self,
            profiler_store=self.profiler_store,
            name=name,
            ge_cloud_id=ge_cloud_id,
        )

    def delete_profiler(
        self,
        name: Optional[str] = None,
        ge_cloud_id: Optional[str] = None,
    ) -> None:
        RuleBasedProfiler.delete_profiler(
            profiler_store=self.profiler_store,
            name=name,
            ge_cloud_id=ge_cloud_id,
        )

    def list_profilers(self) -> List[str]:
        if self.profiler_store is None:
            raise ge_exceptions.StoreConfigurationError(
                "Attempted to list profilers from a Profiler Store, which is not a configured store."
            )
        return RuleBasedProfiler.list_profilers(
            profiler_store=self.profiler_store,
            ge_cloud_mode=self.ge_cloud_mode,
        )

    @usage_statistics_enabled_method(
        event_name=UsageStatsEvents.DATA_CONTEXT_RUN_RULE_BASED_PROFILER_WITH_DYNAMIC_ARGUMENTS.value,
    )
    def run_profiler_with_dynamic_arguments(
        self,
        batch_list: Optional[List[Batch]] = None,
        batch_request: Optional[Union[BatchRequestBase, dict]] = None,
        name: Optional[str] = None,
        ge_cloud_id: Optional[str] = None,
        variables: Optional[dict] = None,
        rules: Optional[dict] = None,
    ) -> RuleBasedProfilerResult:
        """Retrieve a RuleBasedProfiler from a ProfilerStore and run it with rules/variables supplied at runtime.

        Args:
            batch_list: Explicit list of Batch objects to supply data at runtime
            batch_request: Explicit batch_request used to supply data at runtime
            name: Identifier used to retrieve the profiler from a store.
            ge_cloud_id: Identifier used to retrieve the profiler from a store (GE Cloud specific).
            variables: Attribute name/value pairs (overrides)
            rules: Key-value pairs of name/configuration-dictionary (overrides)

        Returns:
            Set of rule evaluation results in the form of an RuleBasedProfilerResult

        Raises:
            AssertionError if both a `name` and `ge_cloud_id` are provided.
            AssertionError if both an `expectation_suite` and `expectation_suite_name` are provided.
        """
        return RuleBasedProfiler.run_profiler(
            data_context=self,
            profiler_store=self.profiler_store,
            batch_list=batch_list,
            batch_request=batch_request,
            name=name,
            ge_cloud_id=ge_cloud_id,
            variables=variables,
            rules=rules,
        )

    @usage_statistics_enabled_method(
        event_name=UsageStatsEvents.DATA_CONTEXT_RUN_RULE_BASED_PROFILER_ON_DATA.value,
    )
    def run_profiler_on_data(
        self,
        batch_list: Optional[List[Batch]] = None,
        batch_request: Optional[BatchRequestBase] = None,
        name: Optional[str] = None,
        ge_cloud_id: Optional[str] = None,
    ) -> RuleBasedProfilerResult:
        """Retrieve a RuleBasedProfiler from a ProfilerStore and run it with a batch request supplied at runtime.

        Args:
            batch_list: Explicit list of Batch objects to supply data at runtime.
            batch_request: Explicit batch_request used to supply data at runtime.
            name: Identifier used to retrieve the profiler from a store.
            ge_cloud_id: Identifier used to retrieve the profiler from a store (GE Cloud specific).

        Returns:
            Set of rule evaluation results in the form of an RuleBasedProfilerResult

        Raises:
            ProfilerConfigurationError is both "batch_list" and "batch_request" arguments are specified.
            AssertionError if both a `name` and `ge_cloud_id` are provided.
            AssertionError if both an `expectation_suite` and `expectation_suite_name` are provided.
        """
        return RuleBasedProfiler.run_profiler_on_data(
            data_context=self,
            profiler_store=self.profiler_store,
            batch_list=batch_list,
            batch_request=batch_request,
            name=name,
            ge_cloud_id=ge_cloud_id,
        )

    def test_yaml_config(
        self,
        yaml_config: str,
        name: Optional[str] = None,
        class_name: Optional[str] = None,
        runtime_environment: Optional[dict] = None,
        pretty_print: bool = True,
        return_mode: Union[
            Literal["instantiated_class"], Literal["report_object"]
        ] = "instantiated_class",
        shorten_tracebacks: bool = False,
    ):
        """Convenience method for testing yaml configs

        test_yaml_config is a convenience method for configuring the moving
        parts of a Great Expectations deployment. It allows you to quickly
        test out configs for system components, especially Datasources,
        Checkpoints, and Stores.

        For many deployments of Great Expectations, these components (plus
        Expectations) are the only ones you'll need.

        test_yaml_config is mainly intended for use within notebooks and tests.

        --Public API--

        --Documentation--
            https://docs.greatexpectations.io/docs/terms/data_context
            https://docs.greatexpectations.io/docs/guides/validation/checkpoints/how_to_configure_a_new_checkpoint_using_test_yaml_config

        Args:
            yaml_config: A string containing the yaml config to be tested
            name: (Optional) A string containing the name of the component to instantiate
            pretty_print: Determines whether to print human-readable output
            return_mode: Determines what type of object test_yaml_config will return.
                Valid modes are "instantiated_class" and "report_object"
            shorten_tracebacks:If true, catch any errors during instantiation and print only the
                last element of the traceback stack. This can be helpful for
                rapid iteration on configs in a notebook, because it can remove
                the need to scroll up and down a lot.

        Returns:
            The instantiated component (e.g. a Datasource)
            OR
            a json object containing metadata from the component's self_check method.
            The returned object is determined by return_mode.
        """
        if return_mode not in ["instantiated_class", "report_object"]:
            raise ValueError(f"Unknown return_mode: {return_mode}.")

        if runtime_environment is None:
            runtime_environment = {}

        runtime_environment = {
            **runtime_environment,
            **self.runtime_environment,
        }

        usage_stats_event_name: str = "data_context.test_yaml_config"

        config = self._test_yaml_config_prepare_config(
            yaml_config, runtime_environment, usage_stats_event_name
        )

        if "class_name" in config:
            class_name = config["class_name"]

        instantiated_class: Any = None
        usage_stats_event_payload: Dict[str, Union[str, List[str]]] = {}

        if pretty_print:
            print("Attempting to instantiate class from config...")
        try:
            if class_name in self.TEST_YAML_CONFIG_SUPPORTED_STORE_TYPES:
                (
                    instantiated_class,
                    usage_stats_event_payload,
                ) = self._test_instantiation_of_store_from_yaml_config(
                    name, class_name, config
                )
            elif class_name in self.TEST_YAML_CONFIG_SUPPORTED_DATASOURCE_TYPES:
                (
                    instantiated_class,
                    usage_stats_event_payload,
                ) = self._test_instantiation_of_datasource_from_yaml_config(
                    name, class_name, config
                )
            elif class_name in self.TEST_YAML_CONFIG_SUPPORTED_CHECKPOINT_TYPES:
                (
                    instantiated_class,
                    usage_stats_event_payload,
                ) = self._test_instantiation_of_checkpoint_from_yaml_config(
                    name, class_name, config
                )
            elif class_name in self.TEST_YAML_CONFIG_SUPPORTED_DATA_CONNECTOR_TYPES:
                (
                    instantiated_class,
                    usage_stats_event_payload,
                ) = self._test_instantiation_of_data_connector_from_yaml_config(
                    name, class_name, config, runtime_environment
                )
            elif class_name in self.TEST_YAML_CONFIG_SUPPORTED_PROFILER_TYPES:
                (
                    instantiated_class,
                    usage_stats_event_payload,
                ) = self._test_instantiation_of_profiler_from_yaml_config(
                    name, class_name, config
                )
            else:
                (
                    instantiated_class,
                    usage_stats_event_payload,
                ) = self._test_instantiation_of_misc_class_from_yaml_config(
                    name, config, runtime_environment, usage_stats_event_payload
                )

            send_usage_message(
                data_context=self,
                event=usage_stats_event_name,
                event_payload=usage_stats_event_payload,
                success=True,
            )
            if pretty_print:
                print(
                    f"\tSuccessfully instantiated {instantiated_class.__class__.__name__}\n"
                )

            report_object: dict = instantiated_class.self_check(
                pretty_print=pretty_print
            )

            if return_mode == "instantiated_class":
                return instantiated_class

            return report_object

        except Exception as e:
            if class_name is None:
                usage_stats_event_payload[
                    "diagnostic_info"
                ] = usage_stats_event_payload.get("diagnostic_info", []) + [
                    "__class_name_not_provided__"
                ]
            elif (
                usage_stats_event_payload.get("parent_class") is None
                and class_name in self.ALL_TEST_YAML_CONFIG_SUPPORTED_TYPES
            ):
                # add parent_class if it doesn't exist and class_name is one of our supported core GE types
                usage_stats_event_payload["parent_class"] = class_name
            send_usage_message(
                data_context=self,
                event=usage_stats_event_name,
                event_payload=usage_stats_event_payload,
                success=False,
            )
            if shorten_tracebacks:
                traceback.print_exc(limit=1)
            else:
                raise e

    def _test_yaml_config_prepare_config(
        self, yaml_config: str, runtime_environment: dict, usage_stats_event_name: str
    ) -> CommentedMap:
        """
        Performs variable substitution and conversion from YAML to CommentedMap.
        See `test_yaml_config` for more details.
        """
        try:
            substituted_config_variables: Union[
                DataContextConfig, dict
            ] = substitute_all_config_variables(
                self.config_variables,
                dict(os.environ),
            )

            substitutions: dict = {
                **substituted_config_variables,
                **dict(os.environ),
                **runtime_environment,
            }

            config_str_with_substituted_variables: Union[
                DataContextConfig, dict
            ] = substitute_all_config_variables(
                yaml_config,
                substitutions,
            )
        except Exception as e:
            usage_stats_event_payload: dict = {
                "diagnostic_info": ["__substitution_error__"],
            }
            send_usage_message(
                data_context=self,
                event=usage_stats_event_name,
                event_payload=usage_stats_event_payload,
                success=False,
            )
            raise e

        try:
            config: CommentedMap = yaml.load(config_str_with_substituted_variables)
            return config

        except Exception as e:
            usage_stats_event_payload: dict = {
                "diagnostic_info": ["__yaml_parse_error__"],
            }
            send_usage_message(
                data_context=self,
                event=usage_stats_event_name,
                event_payload=usage_stats_event_payload,
                success=False,
            )
            raise e

    def _test_instantiation_of_store_from_yaml_config(
        self, name: Optional[str], class_name: str, config: CommentedMap
    ) -> Tuple[Store, dict]:
        """
        Helper to create store instance and update usage stats payload.
        See `test_yaml_config` for more details.
        """
        print(f"\tInstantiating as a Store, since class_name is {class_name}")
        store_name: str = name or config.get("name") or "my_temp_store"
        instantiated_class = cast(
            Store,
            self._build_store_from_config(
                store_name=store_name,
                store_config=config,
            ),
        )
        store_name = instantiated_class.store_name or store_name
        self.config["stores"][store_name] = config

        anonymizer = Anonymizer(self.data_context_id)
        usage_stats_event_payload = anonymizer.anonymize(
            store_name=store_name, store_obj=instantiated_class
        )
        return instantiated_class, usage_stats_event_payload

    def _test_instantiation_of_datasource_from_yaml_config(
        self, name: Optional[str], class_name: str, config: CommentedMap
    ) -> Tuple[Datasource, dict]:
        """
        Helper to create datasource instance and update usage stats payload.
        See `test_yaml_config` for more details.
        """
        print(f"\tInstantiating as a Datasource, since class_name is {class_name}")
        datasource_name: str = name or config.get("name") or "my_temp_datasource"
        instantiated_class = cast(
            Datasource,
            self._instantiate_datasource_from_config_and_update_project_config(
                name=datasource_name,
                config=config,
                initialize=True,
            ),
        )

        anonymizer = Anonymizer(self.data_context_id)

        if class_name == "SimpleSqlalchemyDatasource":
            # Use the raw config here, defaults will be added in the anonymizer
            usage_stats_event_payload = anonymizer.anonymize(
                obj=instantiated_class, name=datasource_name, config=config
            )
        else:
            # Roundtrip through schema validation to remove any illegal fields add/or restore any missing fields.
            datasource_config = datasourceConfigSchema.load(instantiated_class.config)
            full_datasource_config = datasourceConfigSchema.dump(datasource_config)
            usage_stats_event_payload = anonymizer.anonymize(
                obj=instantiated_class,
                name=datasource_name,
                config=full_datasource_config,
            )
        return instantiated_class, usage_stats_event_payload

    def _test_instantiation_of_checkpoint_from_yaml_config(
        self, name: Optional[str], class_name: str, config: CommentedMap
    ) -> Tuple[Checkpoint, dict]:
        """
        Helper to create checkpoint instance and update usage stats payload.
        See `test_yaml_config` for more details.
        """
        print(f"\tInstantiating as a {class_name}, since class_name is {class_name}")

        checkpoint_name: str = name or config.get("name") or "my_temp_checkpoint"

        checkpoint_config: Union[CheckpointConfig, dict]

        checkpoint_config = CheckpointConfig.from_commented_map(commented_map=config)
        checkpoint_config = checkpoint_config.to_json_dict()
        checkpoint_config.update({"name": checkpoint_name})

        checkpoint_class_args: dict = filter_properties_dict(
            properties=checkpoint_config,
            delete_fields={"class_name", "module_name"},
            clean_falsy=True,
        )

        if class_name == "Checkpoint":
            instantiated_class = Checkpoint(data_context=self, **checkpoint_class_args)
        elif class_name == "SimpleCheckpoint":
            instantiated_class = SimpleCheckpoint(
                data_context=self, **checkpoint_class_args
            )
        else:
            raise ValueError(f'Unknown Checkpoint class_name: "{class_name}".')

        anonymizer: Anonymizer = Anonymizer(self.data_context_id)

        usage_stats_event_payload = anonymizer.anonymize(
            obj=instantiated_class, name=checkpoint_name, config=checkpoint_config
        )

        return instantiated_class, usage_stats_event_payload

    def _test_instantiation_of_data_connector_from_yaml_config(
        self,
        name: Optional[str],
        class_name: str,
        config: CommentedMap,
        runtime_environment: dict,
    ) -> Tuple[DataConnector, dict]:
        """
        Helper to create data connector instance and update usage stats payload.
        See `test_yaml_config` for more details.
        """
        print(f"\tInstantiating as a DataConnector, since class_name is {class_name}")
        data_connector_name: str = (
            name or config.get("name") or "my_temp_data_connector"
        )
        instantiated_class = instantiate_class_from_config(
            config=config,
            runtime_environment={
                **runtime_environment,
                **{
                    "root_directory": self.root_directory,
                },
            },
            config_defaults={},
        )

        anonymizer = Anonymizer(self.data_context_id)

        usage_stats_event_payload = anonymizer.anonymize(
            obj=instantiated_class, name=data_connector_name, config=config
        )
        return instantiated_class, usage_stats_event_payload

    def _test_instantiation_of_profiler_from_yaml_config(
        self, name: Optional[str], class_name: str, config: CommentedMap
    ) -> Tuple[RuleBasedProfiler, dict]:
        """
        Helper to create profiler instance and update usage stats payload.
        See `test_yaml_config` for more details.
        """
        print(f"\tInstantiating as a {class_name}, since class_name is {class_name}")

        profiler_name: str = name or config.get("name") or "my_temp_profiler"

        profiler_config: Union[
            RuleBasedProfilerConfig, dict
        ] = RuleBasedProfilerConfig.from_commented_map(commented_map=config)
        profiler_config = profiler_config.to_json_dict()
        profiler_config.update({"name": profiler_name})

        instantiated_class = instantiate_class_from_config(
            config=profiler_config,
            runtime_environment={"data_context": self},
            config_defaults={
                "module_name": "great_expectations.rule_based_profiler",
                "class_name": "RuleBasedProfiler",
            },
        )

        anonymizer: Anonymizer = Anonymizer(self.data_context_id)

        usage_stats_event_payload: dict = anonymizer.anonymize(
            obj=instantiated_class, name=profiler_name, config=profiler_config
        )

        return instantiated_class, usage_stats_event_payload

    def _test_instantiation_of_misc_class_from_yaml_config(
        self,
        name: Optional[str],
        config: CommentedMap,
        runtime_environment: dict,
        usage_stats_event_payload: dict,
    ) -> Tuple[Any, dict]:
        """
        Catch-all to cover all classes not covered in other `_test_instantiation` methods.
        Attempts to match config to the relevant class/parent and update usage stats payload.
        See `test_yaml_config` for more details.
        """
        print(
            "\tNo matching class found. Attempting to instantiate class from the raw config..."
        )
        instantiated_class = instantiate_class_from_config(
            config=config,
            runtime_environment={
                **runtime_environment,
                **{
                    "root_directory": self.root_directory,
                },
            },
            config_defaults={},
        )

        # If a subclass of a supported type, find the parent class and anonymize
        anonymizer: Anonymizer = Anonymizer(self.data_context_id)

        parent_class_from_object = anonymizer.get_parent_class(
            object_=instantiated_class
        )
        parent_class_from_config = anonymizer.get_parent_class(object_config=config)

        if parent_class_from_object is not None and parent_class_from_object.endswith(
            "Store"
        ):
            store_name: str = name or config.get("name") or "my_temp_store"
            store_name = instantiated_class.store_name or store_name
            usage_stats_event_payload = anonymizer.anonymize(
                store_name=store_name, store_obj=instantiated_class
            )
        elif parent_class_from_config is not None and parent_class_from_config.endswith(
            "Datasource"
        ):
            datasource_name: str = name or config.get("name") or "my_temp_datasource"
            if DatasourceAnonymizer.get_parent_class_v3_api(config=config):
                # Roundtrip through schema validation to remove any illegal fields add/or restore any missing fields.
                datasource_config = datasourceConfigSchema.load(
                    instantiated_class.config
                )
                full_datasource_config = datasourceConfigSchema.dump(datasource_config)
            else:
                # for v2 api
                full_datasource_config = config
            if parent_class_from_config == "SimpleSqlalchemyDatasource":
                # Use the raw config here, defaults will be added in the anonymizer
                usage_stats_event_payload = anonymizer.anonymize(
                    obj=instantiated_class, name=datasource_name, config=config
                )
            else:
                usage_stats_event_payload = anonymizer.anonymize(
                    obj=instantiated_class,
                    name=datasource_name,
                    config=full_datasource_config,
                )

        elif parent_class_from_config is not None and parent_class_from_config.endswith(
            "Checkpoint"
        ):
            checkpoint_name: str = name or config.get("name") or "my_temp_checkpoint"
            # Roundtrip through schema validation to remove any illegal fields add/or restore any missing fields.
            checkpoint_config: Union[CheckpointConfig, dict]
            checkpoint_config = CheckpointConfig.from_commented_map(
                commented_map=config
            )
            checkpoint_config = checkpoint_config.to_json_dict()
            checkpoint_config.update({"name": checkpoint_name})
            usage_stats_event_payload = anonymizer.anonymize(
                obj=checkpoint_config, name=checkpoint_name, config=checkpoint_config
            )

        elif parent_class_from_config is not None and parent_class_from_config.endswith(
            "DataConnector"
        ):
            data_connector_name: str = (
                name or config.get("name") or "my_temp_data_connector"
            )
            usage_stats_event_payload = anonymizer.anonymize(
                obj=instantiated_class, name=data_connector_name, config=config
            )

        else:
            # If class_name is not a supported type or subclass of a supported type,
            # mark it as custom with no additional information since we can't anonymize
            usage_stats_event_payload[
                "diagnostic_info"
            ] = usage_stats_event_payload.get("diagnostic_info", []) + [
                "__custom_subclass_not_core_ge__"
            ]

        return instantiated_class, usage_stats_event_payload

    @staticmethod
    def _get_metric_configuration_tuples(metric_configuration, base_kwargs=None):
        if base_kwargs is None:
            base_kwargs = {}

        if isinstance(metric_configuration, str):
            return [(metric_configuration, base_kwargs)]

        metric_configurations_list = []
        for kwarg_name in metric_configuration.keys():
            if not isinstance(metric_configuration[kwarg_name], dict):
                raise ge_exceptions.DataContextError(
                    "Invalid metric_configuration: each key must contain a "
                    "dictionary."
                )
            if (
                kwarg_name == "metric_kwargs_id"
            ):  # this special case allows a hash of multiple kwargs
                for metric_kwargs_id in metric_configuration[kwarg_name].keys():
                    if base_kwargs != {}:
                        raise ge_exceptions.DataContextError(
                            "Invalid metric_configuration: when specifying "
                            "metric_kwargs_id, no other keys or values may be defined."
                        )
                    if not isinstance(
                        metric_configuration[kwarg_name][metric_kwargs_id], list
                    ):
                        raise ge_exceptions.DataContextError(
                            "Invalid metric_configuration: each value must contain a "
                            "list."
                        )
                    metric_configurations_list += [
                        (metric_name, {"metric_kwargs_id": metric_kwargs_id})
                        for metric_name in metric_configuration[kwarg_name][
                            metric_kwargs_id
                        ]
                    ]
            else:
                for kwarg_value in metric_configuration[kwarg_name].keys():
                    base_kwargs.update({kwarg_name: kwarg_value})
                    if not isinstance(
                        metric_configuration[kwarg_name][kwarg_value], list
                    ):
                        raise ge_exceptions.DataContextError(
                            "Invalid metric_configuration: each value must contain a "
                            "list."
                        )
                    for nested_configuration in metric_configuration[kwarg_name][
                        kwarg_value
                    ]:
                        metric_configurations_list += (
                            BaseDataContext._get_metric_configuration_tuples(
                                nested_configuration, base_kwargs=base_kwargs
                            )
                        )

        return metric_configurations_list<|MERGE_RESOLUTION|>--- conflicted
+++ resolved
@@ -903,48 +903,6 @@
     #
     #####
 
-<<<<<<< HEAD
-    # def get_config_with_variables_substituted(
-    #     self, config: Optional[DataContextConfig] = None
-    # ) -> DataContextConfig:
-    #     """
-    #     Substitute vars in config of form ${var} or $(var) with values found in the following places,
-    #     in order of precedence: ge_cloud_config (for Data Contexts in GE Cloud mode), runtime_environment,
-    #     environment variables, config_variables, or ge_cloud_config_variable_defaults (allows certain variables to
-    #     be optional in GE Cloud mode).
-    #     """
-    #     if not config:
-    #         config = self.config
-    #
-    #     substitutions: dict = self._determine_substitutions()
-    #
-    #     if self.ge_cloud_mode:
-    #         ge_cloud_config_variable_defaults = {
-    #             "plugins_directory": self._normalize_absolute_or_relative_path(
-    #                 DataContextConfigDefaults.DEFAULT_PLUGINS_DIRECTORY.value
-    #             ),
-    #             "usage_statistics_url": DEFAULT_USAGE_STATISTICS_URL,
-    #         }
-    #         for config_variable, value in ge_cloud_config_variable_defaults.items():
-    #             if substitutions.get(config_variable) is None:
-    #                 logger.info(
-    #                     f'Config variable "{config_variable}" was not found in environment or global config ('
-    #                     f'{self.GLOBAL_CONFIG_PATHS}). Using default value "{value}" instead. If you would '
-    #                     f"like to "
-    #                     f"use a different value, please specify it in an environment variable or in a "
-    #                     f"great_expectations.conf file located at one of the above paths, in a section named "
-    #                     f'"ge_cloud_config".'
-    #                 )
-    #                 substitutions[config_variable] = value
-    #
-    #     return DataContextConfig(
-    #         **substitute_all_config_variables(
-    #             config, substitutions, self.DOLLAR_SIGN_ESCAPE_STRING
-    #         )
-    #     )
-
-=======
->>>>>>> ec88f8c3
     def escape_all_config_variables(
         self,
         value: Union[str, dict, list],
