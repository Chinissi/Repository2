--- conflicted
+++ resolved
@@ -7,16 +7,7 @@
 import warnings
 import webbrowser
 from collections import OrderedDict
-<<<<<<< HEAD
-from typing import Any, Callable, Dict, List, Mapping, Optional, Tuple, Union, cast
-=======
-from typing import TYPE_CHECKING, Any, Callable, Dict, List, Mapping, Optional, Union
-
-if TYPE_CHECKING:
-    from great_expectations.validation_operators.validation_operators import (
-        ValidationOperator,
-    )
->>>>>>> 5f531200
+from typing import Any, Callable, Dict, List, Mapping, Optional, Union
 
 from dateutil.parser import parse
 from ruamel.yaml import YAML
@@ -62,16 +53,13 @@
 from great_expectations.data_context.data_context.file_data_context import (
     FileDataContext,
 )
-from great_expectations.data_context.store import Store
 from great_expectations.data_context.templates import CONFIG_VARIABLES_TEMPLATE
 from great_expectations.data_context.types.base import (
-    CheckpointConfig,
     DataContextConfig,
     DataContextConfigDefaults,
     DatasourceConfig,
     GeCloudConfig,
     dataContextConfigSchema,
-    datasourceConfigSchema,
 )
 from great_expectations.data_context.types.refs import (
     GeCloudIdAwareRef,
@@ -96,13 +84,7 @@
     RuleBasedProfiler,
     RuleBasedProfilerResult,
 )
-from great_expectations.rule_based_profiler.config import RuleBasedProfilerConfig
-<<<<<<< HEAD
-from great_expectations.util import filter_properties_dict
 from great_expectations.validator.validator import Validator
-=======
-from great_expectations.validator.validator import BridgeValidator, Validator
->>>>>>> 5f531200
 
 try:
     from sqlalchemy.exc import SQLAlchemyError
