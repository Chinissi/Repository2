from __future__ import annotations

import os
<<<<<<< HEAD
from typing import Mapping, Optional, Union
=======
from typing import List, Mapping, Optional, Tuple, Union
>>>>>>> 07ca8ef4

from great_expectations.data_context.data_context.abstract_data_context import (
    AbstractDataContext,
)
from great_expectations.data_context.data_context.cloud_data_context import (
    CloudDataContext,
)
from great_expectations.data_context.data_context.ephemeral_data_context import (
    EphemeralDataContext,
)
from great_expectations.data_context.data_context.file_data_context import (
    FileDataContext,
)
from great_expectations.data_context.types.base import DataContextConfig, GXCloudConfig


def BaseDataContext(
    project_config: Union[DataContextConfig, Mapping],
    context_root_dir: Optional[str] = None,
    runtime_environment: Optional[dict] = None,
    cloud_mode: bool = False,
    cloud_config: Optional[GXCloudConfig] = None,
    # Deprecated as of 0.15.37
    ge_cloud_mode: bool = False,
    ge_cloud_config: Optional[GXCloudConfig] = None,
) -> AbstractDataContext:
    # Chetan - 20221208 - not formally deprecating these values until a future date
    cloud_config = cloud_config if cloud_config is not None else ge_cloud_config
    cloud_mode = True if cloud_mode or ge_cloud_mode else False

    project_data_context_config: DataContextConfig = (
        AbstractDataContext.get_or_create_data_context_config(project_config)
    )
<<<<<<< HEAD
=======
    def __init__(
        self,
        project_config: Union[DataContextConfig, Mapping],
        context_root_dir: Optional[str] = None,
        runtime_environment: Optional[dict] = None,
        cloud_mode: bool = False,
        cloud_config: Optional[GXCloudConfig] = None,
        # <GX_RENAME> Deprecated as of 0.15.37
        ge_cloud_mode: bool = False,
        ge_cloud_config: Optional[GXCloudConfig] = None,
    ) -> None:
        """DataContext constructor

        Args:
            context_root_dir: location to look for the ``great_expectations.yml`` file. If None, searches for the file
                based on conventions for project subdirectories.
            runtime_environment: a dictionary of config variables that
                override both those set in config_variables.yml and the environment
            cloud_mode: boolean flag that describe whether DataContext is being instantiated by Cloud
            cloud_config: config for Cloud
        Returns:
            None
        """
        # Chetan - 20221208 - not formally deprecating these values until a future date
        cloud_mode, cloud_config = BaseDataContext._resolve_cloud_args(
            cloud_mode=cloud_mode,
            cloud_config=cloud_config,
            ge_cloud_mode=ge_cloud_mode,
            ge_cloud_config=ge_cloud_config,
        )

        project_data_context_config: DataContextConfig = (
            BaseDataContext.get_or_create_data_context_config(project_config)
        )

        self._cloud_mode = cloud_mode
        self._cloud_config = cloud_config
        if context_root_dir is not None:
            context_root_dir = os.path.abspath(context_root_dir)
        self._context_root_directory = context_root_dir
        # initialize runtime_environment as empty dict if None
        runtime_environment = runtime_environment or {}
        if self._cloud_mode:
            cloud_base_url: Optional[str] = None
            cloud_access_token: Optional[str] = None
            cloud_organization_id: Optional[str] = None
            if cloud_config:
                cloud_base_url = cloud_config.base_url
                cloud_access_token = cloud_config.access_token
                cloud_organization_id = cloud_config.organization_id
            self._data_context = CloudDataContext(
                project_config=project_data_context_config,
                runtime_environment=runtime_environment,
                context_root_dir=context_root_dir,
                cloud_base_url=cloud_base_url,
                cloud_access_token=cloud_access_token,
                cloud_organization_id=cloud_organization_id,
            )
        elif self._context_root_directory:
            self._data_context = FileDataContext(  # type: ignore[assignment]
                project_config=project_data_context_config,
                context_root_dir=context_root_dir,  # type: ignore[arg-type]
                runtime_environment=runtime_environment,
            )
        else:
            self._data_context = EphemeralDataContext(  # type: ignore[assignment]
                project_config=project_data_context_config,
                runtime_environment=runtime_environment,
            )

        # NOTE: <DataContextRefactor> This will ensure that parameters set in _data_context are persisted to self.
        # It is rather clunky and we should explore other ways of ensuring that BaseDataContext has all of the
        # necessary properties / overrides
        self._synchronize_self_with_underlying_data_context()

        self._config_provider = self._data_context.config_provider
        self._variables = self._data_context.variables

        # Init validation operators
        # NOTE - 20200522 - JPC - A consistent approach to lazy loading for plugins will be useful here, harmonizing
        # the way that execution environments (AKA datasources), validation operators, site builders and other
        # plugins are built.

        # NOTE - 20210112 - Alex Sherstinsky - Validation Operators are planned to be deprecated.
        self.validation_operators: dict = {}
        if (
            "validation_operators" in self.get_config().commented_map  # type: ignore[union-attr]
            and self.config.validation_operators
        ):
            for (
                validation_operator_name,
                validation_operator_config,
            ) in self.config.validation_operators.items():
                self.add_validation_operator(
                    validation_operator_name,
                    validation_operator_config,
                )

    @staticmethod
    def _resolve_cloud_args(
        cloud_mode: bool = False,
        cloud_config: Optional[GXCloudConfig] = None,
        # <GX_RENAME> Deprecated as of 0.15.37
        ge_cloud_mode: bool = False,
        ge_cloud_config: Optional[GXCloudConfig] = None,
    ) -> Tuple[bool, Optional[GXCloudConfig]]:
        cloud_mode = True if cloud_mode or ge_cloud_mode else False
        cloud_config = cloud_config if cloud_config is not None else ge_cloud_config
        return cloud_mode, cloud_config

    @property
    def ge_cloud_config(self) -> Optional[GXCloudConfig]:
        return self._cloud_config

    @property
    def cloud_mode(self) -> bool:
        return self._cloud_mode

    @property
    def ge_cloud_mode(self) -> bool:
        # <GX_RENAME> Deprecated 0.15.37
        return self.cloud_mode

    def _synchronize_self_with_underlying_data_context(self) -> None:
        """
        This is a helper method that only exists during the DataContext refactor that is occurring 202206.

        Until the composition-pattern is complete for BaseDataContext, we have to load the private properties from the
        private self._data_context object into properties in self

        This is a helper method that performs this loading.
        """
        # NOTE: <DataContextRefactor> This remains a rather clunky way of ensuring that all necessary parameters and
        # values from self._data_context are persisted to self.

        assert self._data_context is not None
>>>>>>> 07ca8ef4

    if context_root_dir is not None:
        context_root_dir = os.path.abspath(context_root_dir)
    # initialize runtime_environment as empty dict if None
    runtime_environment = runtime_environment or {}

    if cloud_mode:
        cloud_base_url: Optional[str] = None
        cloud_access_token: Optional[str] = None
        cloud_organization_id: Optional[str] = None
        if cloud_config:
            cloud_base_url = cloud_config.base_url
            cloud_access_token = cloud_config.access_token
            cloud_organization_id = cloud_config.organization_id
        return CloudDataContext(
            project_config=project_data_context_config,
            runtime_environment=runtime_environment,
            context_root_dir=context_root_dir,
            cloud_base_url=cloud_base_url,
            cloud_access_token=cloud_access_token,
            cloud_organization_id=cloud_organization_id,
        )
    elif context_root_dir:
        return FileDataContext(  # type: ignore[assignment]
            project_config=project_data_context_config,
            context_root_dir=context_root_dir,  # type: ignore[arg-type]
            runtime_environment=runtime_environment,
        )
    else:
        return EphemeralDataContext(  # type: ignore[assignment]
            project_config=project_data_context_config,
            runtime_environment=runtime_environment,
        )<|MERGE_RESOLUTION|>--- conflicted
+++ resolved
@@ -1,20 +1,13 @@
 from __future__ import annotations
 
 import os
-<<<<<<< HEAD
-from typing import Mapping, Optional, Union
-=======
-from typing import List, Mapping, Optional, Tuple, Union
->>>>>>> 07ca8ef4
+from typing import Mapping, Optional, Tuple, Union
 
 from great_expectations.data_context.data_context.abstract_data_context import (
     AbstractDataContext,
 )
 from great_expectations.data_context.data_context.cloud_data_context import (
     CloudDataContext,
-)
-from great_expectations.data_context.data_context.ephemeral_data_context import (
-    EphemeralDataContext,
 )
 from great_expectations.data_context.data_context.file_data_context import (
     FileDataContext,
@@ -33,151 +26,16 @@
     ge_cloud_config: Optional[GXCloudConfig] = None,
 ) -> AbstractDataContext:
     # Chetan - 20221208 - not formally deprecating these values until a future date
-    cloud_config = cloud_config if cloud_config is not None else ge_cloud_config
-    cloud_mode = True if cloud_mode or ge_cloud_mode else False
+    cloud_mode, cloud_config = _resolve_cloud_args(
+        cloud_mode=cloud_mode,
+        cloud_config=cloud_config,
+        ge_cloud_mode=ge_cloud_mode,
+        ge_cloud_config=ge_cloud_config,
+    )
 
     project_data_context_config: DataContextConfig = (
         AbstractDataContext.get_or_create_data_context_config(project_config)
     )
-<<<<<<< HEAD
-=======
-    def __init__(
-        self,
-        project_config: Union[DataContextConfig, Mapping],
-        context_root_dir: Optional[str] = None,
-        runtime_environment: Optional[dict] = None,
-        cloud_mode: bool = False,
-        cloud_config: Optional[GXCloudConfig] = None,
-        # <GX_RENAME> Deprecated as of 0.15.37
-        ge_cloud_mode: bool = False,
-        ge_cloud_config: Optional[GXCloudConfig] = None,
-    ) -> None:
-        """DataContext constructor
-
-        Args:
-            context_root_dir: location to look for the ``great_expectations.yml`` file. If None, searches for the file
-                based on conventions for project subdirectories.
-            runtime_environment: a dictionary of config variables that
-                override both those set in config_variables.yml and the environment
-            cloud_mode: boolean flag that describe whether DataContext is being instantiated by Cloud
-            cloud_config: config for Cloud
-        Returns:
-            None
-        """
-        # Chetan - 20221208 - not formally deprecating these values until a future date
-        cloud_mode, cloud_config = BaseDataContext._resolve_cloud_args(
-            cloud_mode=cloud_mode,
-            cloud_config=cloud_config,
-            ge_cloud_mode=ge_cloud_mode,
-            ge_cloud_config=ge_cloud_config,
-        )
-
-        project_data_context_config: DataContextConfig = (
-            BaseDataContext.get_or_create_data_context_config(project_config)
-        )
-
-        self._cloud_mode = cloud_mode
-        self._cloud_config = cloud_config
-        if context_root_dir is not None:
-            context_root_dir = os.path.abspath(context_root_dir)
-        self._context_root_directory = context_root_dir
-        # initialize runtime_environment as empty dict if None
-        runtime_environment = runtime_environment or {}
-        if self._cloud_mode:
-            cloud_base_url: Optional[str] = None
-            cloud_access_token: Optional[str] = None
-            cloud_organization_id: Optional[str] = None
-            if cloud_config:
-                cloud_base_url = cloud_config.base_url
-                cloud_access_token = cloud_config.access_token
-                cloud_organization_id = cloud_config.organization_id
-            self._data_context = CloudDataContext(
-                project_config=project_data_context_config,
-                runtime_environment=runtime_environment,
-                context_root_dir=context_root_dir,
-                cloud_base_url=cloud_base_url,
-                cloud_access_token=cloud_access_token,
-                cloud_organization_id=cloud_organization_id,
-            )
-        elif self._context_root_directory:
-            self._data_context = FileDataContext(  # type: ignore[assignment]
-                project_config=project_data_context_config,
-                context_root_dir=context_root_dir,  # type: ignore[arg-type]
-                runtime_environment=runtime_environment,
-            )
-        else:
-            self._data_context = EphemeralDataContext(  # type: ignore[assignment]
-                project_config=project_data_context_config,
-                runtime_environment=runtime_environment,
-            )
-
-        # NOTE: <DataContextRefactor> This will ensure that parameters set in _data_context are persisted to self.
-        # It is rather clunky and we should explore other ways of ensuring that BaseDataContext has all of the
-        # necessary properties / overrides
-        self._synchronize_self_with_underlying_data_context()
-
-        self._config_provider = self._data_context.config_provider
-        self._variables = self._data_context.variables
-
-        # Init validation operators
-        # NOTE - 20200522 - JPC - A consistent approach to lazy loading for plugins will be useful here, harmonizing
-        # the way that execution environments (AKA datasources), validation operators, site builders and other
-        # plugins are built.
-
-        # NOTE - 20210112 - Alex Sherstinsky - Validation Operators are planned to be deprecated.
-        self.validation_operators: dict = {}
-        if (
-            "validation_operators" in self.get_config().commented_map  # type: ignore[union-attr]
-            and self.config.validation_operators
-        ):
-            for (
-                validation_operator_name,
-                validation_operator_config,
-            ) in self.config.validation_operators.items():
-                self.add_validation_operator(
-                    validation_operator_name,
-                    validation_operator_config,
-                )
-
-    @staticmethod
-    def _resolve_cloud_args(
-        cloud_mode: bool = False,
-        cloud_config: Optional[GXCloudConfig] = None,
-        # <GX_RENAME> Deprecated as of 0.15.37
-        ge_cloud_mode: bool = False,
-        ge_cloud_config: Optional[GXCloudConfig] = None,
-    ) -> Tuple[bool, Optional[GXCloudConfig]]:
-        cloud_mode = True if cloud_mode or ge_cloud_mode else False
-        cloud_config = cloud_config if cloud_config is not None else ge_cloud_config
-        return cloud_mode, cloud_config
-
-    @property
-    def ge_cloud_config(self) -> Optional[GXCloudConfig]:
-        return self._cloud_config
-
-    @property
-    def cloud_mode(self) -> bool:
-        return self._cloud_mode
-
-    @property
-    def ge_cloud_mode(self) -> bool:
-        # <GX_RENAME> Deprecated 0.15.37
-        return self.cloud_mode
-
-    def _synchronize_self_with_underlying_data_context(self) -> None:
-        """
-        This is a helper method that only exists during the DataContext refactor that is occurring 202206.
-
-        Until the composition-pattern is complete for BaseDataContext, we have to load the private properties from the
-        private self._data_context object into properties in self
-
-        This is a helper method that performs this loading.
-        """
-        # NOTE: <DataContextRefactor> This remains a rather clunky way of ensuring that all necessary parameters and
-        # values from self._data_context are persisted to self.
-
-        assert self._data_context is not None
->>>>>>> 07ca8ef4
 
     if context_root_dir is not None:
         context_root_dir = os.path.abspath(context_root_dir)
@@ -210,4 +68,16 @@
         return EphemeralDataContext(  # type: ignore[assignment]
             project_config=project_data_context_config,
             runtime_environment=runtime_environment,
-        )+        )
+
+
+def _resolve_cloud_args(
+    cloud_mode: bool = False,
+    cloud_config: Optional[GXCloudConfig] = None,
+    # <GX_RENAME> Deprecated as of 0.15.37
+    ge_cloud_mode: bool = False,
+    ge_cloud_config: Optional[GXCloudConfig] = None,
+) -> Tuple[bool, Optional[GXCloudConfig]]:
+    cloud_mode = True if cloud_mode or ge_cloud_mode else False
+    cloud_config = cloud_config if cloud_config is not None else ge_cloud_config
+    return cloud_mode, cloud_config