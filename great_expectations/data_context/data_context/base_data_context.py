--- conflicted
+++ resolved
@@ -14,13 +14,10 @@
 
 from great_expectations.core.config_peer import ConfigPeer
 from great_expectations.core.usage_statistics.events import UsageStatsEvents
-<<<<<<< HEAD
-=======
 from great_expectations.data_context.store.ge_cloud_store_backend import (
     GeCloudRESTResource,
 )
 from great_expectations.execution_engine import ExecutionEngine
->>>>>>> 952028e3
 from great_expectations.rule_based_profiler.config.base import (
     ruleBasedProfilerConfigSchema,
 )
@@ -1338,126 +1335,6 @@
         """
         send_usage_message(self, event, event_payload, success)
 
-<<<<<<< HEAD
-=======
-    def create_expectation_suite(
-        self,
-        expectation_suite_name: str,
-        overwrite_existing: bool = False,
-        ge_cloud_id: Optional[str] = None,
-        **kwargs,
-    ) -> ExpectationSuite:
-        """Build a new expectation suite and save it into the data_context expectation store.
-
-        Args:
-            expectation_suite_name: The name of the expectation_suite to create
-            overwrite_existing (boolean): Whether to overwrite expectation suite if expectation suite with given name
-                already exists.
-
-        Returns:
-            A new (empty) expectation suite.
-        """
-        if not isinstance(overwrite_existing, bool):
-            raise ValueError("Parameter overwrite_existing must be of type BOOL")
-
-        expectation_suite: ExpectationSuite = ExpectationSuite(
-            expectation_suite_name=expectation_suite_name, data_context=self
-        )
-
-        key: Union[GeCloudIdentifier, ExpectationSuiteIdentifier]
-        if self.ge_cloud_mode:
-            key = GeCloudIdentifier(
-                resource_type=GeCloudRESTResource.EXPECTATION_SUITE,
-                ge_cloud_id=ge_cloud_id,
-            )
-            if self.expectations_store.has_key(key) and not overwrite_existing:
-                raise ge_exceptions.DataContextError(
-                    "expectation_suite with GE Cloud ID {} already exists. If you would like to overwrite this "
-                    "expectation_suite, set overwrite_existing=True.".format(
-                        ge_cloud_id
-                    )
-                )
-        else:
-            key = ExpectationSuiteIdentifier(
-                expectation_suite_name=expectation_suite_name
-            )
-            if self.expectations_store.has_key(key) and not overwrite_existing:
-                raise ge_exceptions.DataContextError(
-                    "expectation_suite with name {} already exists. If you would like to overwrite this "
-                    "expectation_suite, set overwrite_existing=True.".format(
-                        expectation_suite_name
-                    )
-                )
-
-        self.expectations_store.set(key, expectation_suite, **kwargs)
-        return expectation_suite
-
-    def delete_expectation_suite(
-        self,
-        expectation_suite_name: Optional[str] = None,
-        ge_cloud_id: Optional[str] = None,
-    ):
-        """Delete specified expectation suite from data_context expectation store.
-
-        Args:
-            expectation_suite_name: The name of the expectation_suite to create
-
-        Returns:
-            True for Success and False for Failure.
-        """
-        key: Union[GeCloudIdentifier, ExpectationSuiteIdentifier]
-        if self.ge_cloud_mode:
-            key = GeCloudIdentifier(
-                resource_type=GeCloudRESTResource.EXPECTATION_SUITE,
-                ge_cloud_id=ge_cloud_id,
-            )
-        else:
-            key = ExpectationSuiteIdentifier(expectation_suite_name)
-        if not self.expectations_store.has_key(key):
-            raise ge_exceptions.DataContextError(
-                "expectation_suite with name {} does not exist."
-            )
-        else:
-            self.expectations_store.remove_key(key)
-            return True
-
-    def get_expectation_suite(
-        self,
-        expectation_suite_name: Optional[str] = None,
-        ge_cloud_id: Optional[str] = None,
-    ) -> ExpectationSuite:
-        """Get an Expectation Suite by name or GE Cloud ID
-        Args:
-            expectation_suite_name (str): the name for the Expectation Suite
-            ge_cloud_id (str): the GE Cloud ID for the Expectation Suite
-
-        Returns:
-            expectation_suite
-        """
-        key: Union[GeCloudIdentifier, ExpectationSuiteIdentifier]
-        if self.ge_cloud_mode:
-            key = GeCloudIdentifier(
-                resource_type=GeCloudRESTResource.EXPECTATION_SUITE,
-                ge_cloud_id=ge_cloud_id,
-            )
-        else:
-            key = ExpectationSuiteIdentifier(
-                expectation_suite_name=expectation_suite_name
-            )
-
-        if self.expectations_store.has_key(key):
-            expectations_schema_dict: dict = cast(
-                dict, self.expectations_store.get(key)
-            )
-            # create the ExpectationSuite from constructor
-            return ExpectationSuite(**expectations_schema_dict, data_context=self)
-
-        else:
-            raise ge_exceptions.DataContextError(
-                f"expectation_suite {expectation_suite_name} not found"
-            )
-
->>>>>>> 952028e3
     @usage_statistics_enabled_method(
         event_name=UsageStatsEvents.DATA_CONTEXT_SAVE_EXPECTATION_SUITE.value,
         args_payload_fn=save_expectation_suite_usage_statistics,
