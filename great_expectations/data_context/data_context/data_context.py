from __future__ import annotations

import os
<<<<<<< HEAD
from typing import TYPE_CHECKING, Literal, Optional, overload

from great_expectations.data_context.data_context.abstract_data_context import (
    AbstractDataContext,  # noqa: TCH001
)
=======
from typing import TYPE_CHECKING, Literal, overload

from great_expectations.core._docs_decorators import deprecated_method_or_class
>>>>>>> f2de855c
from great_expectations.data_context.data_context.base_data_context import (
    BaseDataContext,
)
from great_expectations.data_context.data_context.cloud_data_context import (
    CloudDataContext,
)
from great_expectations.data_context.data_context.file_data_context import (
    FileDataContext,
)
from great_expectations.data_context.data_context.serializable_data_context import (
    SerializableDataContext,
)

if TYPE_CHECKING:
    from great_expectations.alias_types import PathStr
    from great_expectations.data_context.data_context.abstract_data_context import (
        AbstractDataContext,
    )
    from great_expectations.data_context.types.base import GXCloudConfig


@overload
def DataContext(  # noqa: PLR0913
    context_root_dir: PathStr = ...,
    runtime_environment: dict | None = ...,
    cloud_mode: Literal[False] = ...,
    cloud_base_url: None = ...,
    cloud_access_token: None = ...,
    cloud_organization_id: None = ...,
) -> FileDataContext:
    # If `context_root_dir` is provided and `cloud_mode` is `False` a `FileDataContext` will always be returned.
    ...


@overload
def DataContext(  # noqa: PLR0913
    context_root_dir: PathStr | None = ...,
    runtime_environment: dict | None = ...,
    cloud_mode: bool = ...,
<<<<<<< HEAD
    cloud_base_url: Optional[str] = ...,
    cloud_access_token: Optional[str] = ...,
    cloud_organization_id: Optional[str] = ...,
=======
    cloud_base_url: str | None = ...,
    cloud_access_token: str | None = ...,
    cloud_organization_id: str | None = ...,
>>>>>>> f2de855c
) -> AbstractDataContext:
    ...


# TODO: add additional overloads


<<<<<<< HEAD
=======
@deprecated_method_or_class(
    version="0.17.10", message="Deprecated in favor of get_context"
)
>>>>>>> f2de855c
def DataContext(  # noqa: PLR0913
    context_root_dir: PathStr | None = None,
    runtime_environment: dict | None = None,
    cloud_mode: bool = False,
<<<<<<< HEAD
    cloud_base_url: Optional[str] = None,
    cloud_access_token: Optional[str] = None,
    cloud_organization_id: Optional[str] = None,
=======
    cloud_base_url: str | None = None,
    cloud_access_token: str | None = None,
    cloud_organization_id: str | None = None,
>>>>>>> f2de855c
) -> AbstractDataContext:
    """A DataContext represents a Great Expectations project.

    It is the primary entry point for a Great Expectations deployment, with configurations and methods for all
    supporting components. The DataContext is configured via a yml file stored in a directory called great_expectations;
    this configuration file as well as managed Expectation Suites should be stored in version control. There are other
    ways to create a Data Context that may be better suited for your particular deployment e.g. ephemerally or backed by
    GX Cloud (coming soon). Please refer to our documentation for more details.

    You can Validate data or generate Expectations using Execution Engines including:
     * SQL (multiple dialects supported)
     * Spark
     * Pandas

    Your data can be stored in common locations including:
     * databases / data warehouses
     * files in s3, GCS, Azure, local storage
     * dataframes (spark and pandas) loaded into memory

    Please see our documentation for examples on how to set up Great Expectations, connect to your data,
    create Expectations, and Validate data.

    Other configuration options you can apply to a DataContext besides how to access data include things like where to
    store Expectations, Profilers, Checkpoints, Metrics, Validation Results and Data Docs and how those Stores are
    configured. Take a look at our documentation for more configuration options.

    --Public API--

    --Documentation--
        - https://docs.greatexpectations.io/docs/terms/data_context

    Args:
        context_root_dir: Path to directory that contains your data context related files
        runtime_environment: A dictionary containing relevant runtime information (like class_name and module_name)
        cloud_mode: Whether to run GX in Cloud mode (default is None).
            If None, cloud mode is assumed if Cloud credentials are set up. Set to False to override.
        cloud_base_url: Your cloud base url. Optional, you may provide this alternatively via
                environment variable GX_CLOUD_BASE_URL or within a config file.
        cloud_access_token: Your cloud access token. Optional, you may provide this alternatively
                via environment variable GX_CLOUD_ACCESS_TOKEN or within a config file.
        cloud_organization_id: Your cloud organization ID. Optional, you may provide this alternatively
                via environment variable GX_CLOUD_ORGANIZATION_ID or within a config file.

    Returns:
        context
    """
    cloud_config = _init_cloud_config(
        cloud_mode=cloud_mode,
        cloud_base_url=cloud_base_url,
        cloud_access_token=cloud_access_token,
        cloud_organization_id=cloud_organization_id,
    )

    context_root_directory = _init_context_root_directory(
        cloud_mode=cloud_mode,
        context_root_dir=context_root_dir,
    )

    if cloud_mode:
        project_config = CloudDataContext._load_cloud_backed_project_config(
            cloud_config=cloud_config,
        )
    else:
        project_config = FileDataContext._load_file_backed_project_config(
            context_root_directory=context_root_directory,
        )

    context = BaseDataContext(
        project_config=project_config,
        context_root_dir=context_root_directory,
        runtime_environment=runtime_environment,
        cloud_mode=cloud_mode,
        cloud_config=cloud_config,
    )

    # # Save project config if data_context_id auto-generated
    if isinstance(
        context, SerializableDataContext
    ) and context._check_for_usage_stats_sync(project_config):
        context._save_project_config()

    return context


def _init_cloud_config(
    cloud_mode: bool,
    cloud_base_url: str | None,
    cloud_access_token: str | None,
    cloud_organization_id: str | None,
) -> GXCloudConfig | None:
    if not cloud_mode:
        return None

    cloud_config = CloudDataContext.get_cloud_config(
        cloud_base_url=cloud_base_url,
        cloud_access_token=cloud_access_token,
        cloud_organization_id=cloud_organization_id,
    )
    return cloud_config


def _init_context_root_directory(
    cloud_mode: bool, context_root_dir: PathStr | None
) -> str:
    if cloud_mode and context_root_dir is None:
        context_root_dir = CloudDataContext.determine_context_root_directory(
            context_root_dir=context_root_dir,
            project_root_dir=None,
        )
    else:
        context_root_dir = (
            SerializableDataContext.find_context_root_dir()
            if context_root_dir is None
            else context_root_dir
        )

    return os.path.abspath(os.path.expanduser(context_root_dir))  # noqa: PTH111, PTH100<|MERGE_RESOLUTION|>--- conflicted
+++ resolved
@@ -1,17 +1,9 @@
 from __future__ import annotations
 
 import os
-<<<<<<< HEAD
-from typing import TYPE_CHECKING, Literal, Optional, overload
-
-from great_expectations.data_context.data_context.abstract_data_context import (
-    AbstractDataContext,  # noqa: TCH001
-)
-=======
 from typing import TYPE_CHECKING, Literal, overload
 
 from great_expectations.core._docs_decorators import deprecated_method_or_class
->>>>>>> f2de855c
 from great_expectations.data_context.data_context.base_data_context import (
     BaseDataContext,
 )
@@ -51,15 +43,9 @@
     context_root_dir: PathStr | None = ...,
     runtime_environment: dict | None = ...,
     cloud_mode: bool = ...,
-<<<<<<< HEAD
-    cloud_base_url: Optional[str] = ...,
-    cloud_access_token: Optional[str] = ...,
-    cloud_organization_id: Optional[str] = ...,
-=======
     cloud_base_url: str | None = ...,
     cloud_access_token: str | None = ...,
     cloud_organization_id: str | None = ...,
->>>>>>> f2de855c
 ) -> AbstractDataContext:
     ...
 
@@ -67,25 +53,16 @@
 # TODO: add additional overloads
 
 
-<<<<<<< HEAD
-=======
 @deprecated_method_or_class(
     version="0.17.10", message="Deprecated in favor of get_context"
 )
->>>>>>> f2de855c
 def DataContext(  # noqa: PLR0913
     context_root_dir: PathStr | None = None,
     runtime_environment: dict | None = None,
     cloud_mode: bool = False,
-<<<<<<< HEAD
-    cloud_base_url: Optional[str] = None,
-    cloud_access_token: Optional[str] = None,
-    cloud_organization_id: Optional[str] = None,
-=======
     cloud_base_url: str | None = None,
     cloud_access_token: str | None = None,
     cloud_organization_id: str | None = None,
->>>>>>> f2de855c
 ) -> AbstractDataContext:
     """A DataContext represents a Great Expectations project.
 
