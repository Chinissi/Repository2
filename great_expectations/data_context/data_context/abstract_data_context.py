from __future__ import annotations

import configparser
import copy
import datetime
import json
import logging
import os
import pathlib
import sys
import uuid
import warnings
import webbrowser
from abc import ABC, abstractmethod
from collections import OrderedDict
from typing import (
    TYPE_CHECKING,
    Any,
    Callable,
    Dict,
    List,
    Mapping,
    Optional,
    Sequence,
    Tuple,
    Type,
    TypeVar,
    Union,
    cast,
    overload,
)

from marshmallow import ValidationError
from ruamel.yaml.comments import CommentedMap

import great_expectations.exceptions as gx_exceptions
from great_expectations._docs_decorators import (
    deprecated_method_or_class,
    new_argument,
    new_method_or_class,
    public_api,
)
from great_expectations.analytics.client import init as init_analytics
from great_expectations.analytics.client import submit as submit_event
from great_expectations.analytics.events import DataContextInitializedEvent
from great_expectations.compatibility import sqlalchemy
from great_expectations.compatibility.typing_extensions import override
from great_expectations.core import ExpectationSuite
from great_expectations.core.batch import (
    Batch,
    BatchRequestBase,
    IDDict,
    get_batch_request_from_acceptable_arguments,
)
from great_expectations.core.config_peer import ConfigPeer
from great_expectations.core.config_provider import (
    _ConfigurationProvider,
    _ConfigurationVariablesConfigurationProvider,
    _EnvironmentConfigurationProvider,
    _RuntimeEnvironmentConfigurationProvider,
)
from great_expectations.core.expectation_validation_result import get_metric_kwargs_id
from great_expectations.core.factory import (
    CheckpointFactory,
    SuiteFactory,
    ValidationFactory,
)
from great_expectations.core.id_dict import BatchKwargs
from great_expectations.core.serializer import (
    AbstractConfigSerializer,
    DictConfigSerializer,
)
from great_expectations.core.util import nested_update
from great_expectations.core.yaml_handler import YAMLHandler
from great_expectations.data_asset import DataAsset
from great_expectations.data_context.config_validator.yaml_config_validator import (
    _YamlConfigValidator,
)
from great_expectations.data_context.store import Store, TupleStoreBackend
from great_expectations.data_context.templates import CONFIG_VARIABLES_TEMPLATE
from great_expectations.data_context.types.base import (
    AnonymizedUsageStatisticsConfig,
    CheckpointConfig,
    CheckpointValidationConfig,
    DataContextConfig,
    DataContextConfigDefaults,
    DatasourceConfig,
    IncludeRenderedContentConfig,
    ProgressBarsConfig,
    anonymizedUsageStatisticsSchema,
    dataContextConfigSchema,
    datasourceConfigSchema,
)
from great_expectations.data_context.types.resource_identifiers import (
    ConfigurationIdentifier,
    ExpectationSuiteIdentifier,
    ValidationMetricIdentifier,
    ValidationResultIdentifier,
)
from great_expectations.data_context.util import (
    PasswordMasker,
    instantiate_class_from_config,
    parse_substitution_variable,
)
from great_expectations.datasource.datasource_dict import CacheableDatasourceDict
from great_expectations.datasource.datasource_serializer import (
    NamedDatasourceSerializer,
)
from great_expectations.datasource.fluent.config import GxConfig
from great_expectations.datasource.fluent.interfaces import Batch as FluentBatch
from great_expectations.datasource.fluent.interfaces import (
    Datasource as FluentDatasource,
)
from great_expectations.datasource.fluent.sources import _SourceFactories
from great_expectations.datasource.new_datasource import BaseDatasource, Datasource
from great_expectations.rule_based_profiler.data_assistant.data_assistant_dispatcher import (
    DataAssistantDispatcher,
)
from great_expectations.util import load_class, verify_dynamic_loading_support
from great_expectations.validator.validator import BridgeValidator, Validator

SQLAlchemyError = sqlalchemy.SQLAlchemyError
if not SQLAlchemyError:
    # We'll redefine this error in code below to catch ProfilerError, which is caught above, so SA errors will
    # just fall through
    SQLAlchemyError = gx_exceptions.ProfilerError


if TYPE_CHECKING:
    from typing_extensions import TypeAlias

    from great_expectations.checkpoint import Checkpoint
    from great_expectations.checkpoint.configurator import ActionDict
    from great_expectations.checkpoint.types.checkpoint_result import CheckpointResult
    from great_expectations.core.run_identifier import RunIdentifier
    from great_expectations.data_context.data_context_variables import (
        DataContextVariables,
    )
    from great_expectations.data_context.store import (
        CheckpointStore,
        EvaluationParameterStore,
    )
    from great_expectations.data_context.store.datasource_store import DatasourceStore
    from great_expectations.data_context.store.expectations_store import (
        ExpectationsStore,
    )
    from great_expectations.data_context.store.store import (
        DataDocsSiteConfigTypedDict,
        StoreConfigTypedDict,
    )
    from great_expectations.data_context.store.validation_config_store import (
        ValidationConfigStore,
    )
    from great_expectations.data_context.store.validations_store import ValidationsStore
    from great_expectations.data_context.types.resource_identifiers import (
        GXCloudIdentifier,
    )
    from great_expectations.datasource import LegacyDatasource
    from great_expectations.datasource.datasource_dict import DatasourceDict
    from great_expectations.datasource.fluent.interfaces import (
        BatchRequest as FluentBatchRequest,
    )
    from great_expectations.datasource.fluent.interfaces import (
        BatchRequestOptions,
    )
    from great_expectations.execution_engine import ExecutionEngine
    from great_expectations.expectations.expectation_configuration import (
        ExpectationConfiguration,
    )
    from great_expectations.render.renderer.site_builder import SiteBuilder
    from great_expectations.validation_operators.validation_operators import (
        ValidationOperator,
    )

logger = logging.getLogger(__name__)
yaml = YAMLHandler()


T = TypeVar("T", dict, list, str)


@public_api
class AbstractDataContext(ConfigPeer, ABC):
    """Base class for all Data Contexts that contains shared functionality.

    The class encapsulates most store / core components and convenience methods used to access them, meaning the
    majority of Data Context functionality lives here.

    One of the primary responsibilities of the DataContext is managing CRUD operations for core GX objects:

    .. list-table:: Supported CRUD Methods
       :widths: 10 18 18 18 18
       :header-rows: 1

       * -
         - Stores
         - Datasources
         - ExpectationSuites
         - Checkpoints
       * - `get`
         - ❌
         - ✅
         - ✅
         - ✅
       * - `add`
         - ✅
         - ✅
         - ✅
         - ✅
       * - `update`
         - ❌
         - ✅
         - ✅
         - ✅
       * - `add_or_update`
         - ❌
         - ✅
         - ✅
         - ✅
       * - `delete`
         - ✅
         - ✅
         - ✅
         - ✅
    """

    # NOTE: <DataContextRefactor> These can become a property like ExpectationsStore.__name__ or placed in a separate
    # test_yml_config module so AbstractDataContext is not so cluttered.
    FALSEY_STRINGS = ["FALSE", "false", "False", "f", "F", "0"]
    _ROOT_CONF_DIR = pathlib.Path.home() / ".great_expectations"
    _ROOT_CONF_FILE = _ROOT_CONF_DIR / "great_expectations.conf"
    _ETC_CONF_DIR = pathlib.Path("/etc")
    _ETC_CONF_FILE = _ETC_CONF_DIR / "great_expectations.conf"
    GLOBAL_CONFIG_PATHS = [_ROOT_CONF_FILE, _ETC_CONF_FILE]
    DOLLAR_SIGN_ESCAPE_STRING = r"\$"
    MIGRATION_WEBSITE: str = "https://docs.greatexpectations.io/docs/guides/miscellaneous/migration_guide#migrating-to-the-batch-request-v3-api"

    PROFILING_ERROR_CODE_TOO_MANY_DATA_ASSETS = 2
    PROFILING_ERROR_CODE_SPECIFIED_DATA_ASSETS_NOT_FOUND = 3
    PROFILING_ERROR_CODE_NO_BATCH_KWARGS_GENERATORS_FOUND = 4
    PROFILING_ERROR_CODE_MULTIPLE_BATCH_KWARGS_GENERATORS_FOUND = 5

    # instance attribute type annotations
    fluent_config: GxConfig

    def __init__(self, runtime_environment: Optional[dict] = None) -> None:
        """
        Constructor for AbstractDataContext. Will handle instantiation logic that is common to all DataContext objects

        Args:
            runtime_environment (dict): a dictionary of config variables that
                override those set in config_variables.yml and the environment
        """

        if runtime_environment is None:
            runtime_environment = {}
        self.runtime_environment = runtime_environment

        self._config_provider = self._init_config_provider()
        self._config_variables = self._load_config_variables()
        self._variables = self._init_variables()

        # config providers must be provisioned before loading zep_config
        self.fluent_config = self._load_fluent_config(self._config_provider)

        # Init plugin support
        if self.plugins_directory is not None and os.path.exists(  # noqa: PTH110
            self.plugins_directory
        ):
            sys.path.append(self.plugins_directory)

        # We want to have directories set up before initializing usage statistics so
        # that we can obtain a context instance id
        self._in_memory_instance_id: str | None = (
            None  # This variable *may* be used in case we cannot save an instance id
        )
        # Init stores
        self._stores: dict = {}
        self._init_primary_stores(self.project_config_with_variables_substituted.stores)

        # The DatasourceStore is inherent to all DataContexts but is not an explicit part of the project config.
        # As such, it must be instantiated separately.
        self._datasource_store = self._init_datasource_store()
        self._init_datasources()

        # Init data_context_id
        self._data_context_id = self._construct_data_context_id()

        # Override the project_config data_context_id if an expectations_store was already set up
        self.config.anonymous_usage_statistics.data_context_id = self._data_context_id

        self._evaluation_parameter_dependencies_compiled = False
        self._evaluation_parameter_dependencies: dict = {}

        self._assistants = DataAssistantDispatcher(data_context=self)

        self._init_factories()

        # NOTE - 20210112 - Alex Sherstinsky - Validation Operators are planned to be deprecated.
        self.validation_operators: dict = {}
        if (
            "validation_operators" in self.get_config().commented_map  # type: ignore[union-attr]
            and self.config.validation_operators
        ):
            for (
                validation_operator_name,
                validation_operator_config,
            ) in self.config.validation_operators.items():
                self.add_validation_operator(
                    validation_operator_name,
                    validation_operator_config,
                )

        self._attach_fluent_config_datasources_and_build_data_connectors(
            self.fluent_config
        )
        self._init_analytics()
        submit_event(event=DataContextInitializedEvent())

    def _init_factories(self) -> None:
        self._sources: _SourceFactories = _SourceFactories(self)

        self._suites: SuiteFactory | None = None
        if expectations_store := self.stores.get(self.expectations_store_name):
            self._suites = SuiteFactory(
                store=expectations_store,
                include_rendered_content=self._determine_if_expectation_suite_include_rendered_content(),
            )

        self._checkpoints: CheckpointFactory | None = None
        if checkpoint_store := self.stores.get(self.checkpoint_store_name):
            self._checkpoints = CheckpointFactory(
                store=checkpoint_store,
                context=self,
            )

        self._validations: ValidationFactory = ValidationFactory(
            store=self.validation_config_store
        )

    def _init_analytics(self) -> None:
        init_analytics(
            data_context_id=uuid.UUID(self._data_context_id),
            oss_id=self._get_oss_id(),
        )

    def _init_config_provider(self) -> _ConfigurationProvider:
        config_provider = _ConfigurationProvider()
        self._register_providers(config_provider)
        return config_provider

    def _register_providers(self, config_provider: _ConfigurationProvider) -> None:
        """
        Registers any relevant ConfigurationProvider instances to self._config_provider.

        Note that order matters here - if there is a namespace collision, later providers will overwrite
        the values derived from previous ones. The order of precedence is as follows:
            - Config variables
            - Environment variables
            - Runtime environment
        """
        config_variables_file_path = self._project_config.config_variables_file_path
        if config_variables_file_path:
            config_provider.register_provider(
                _ConfigurationVariablesConfigurationProvider(
                    config_variables_file_path=config_variables_file_path,
                    root_directory=self.root_directory,
                )
            )
        config_provider.register_provider(_EnvironmentConfigurationProvider())
        config_provider.register_provider(
            _RuntimeEnvironmentConfigurationProvider(self.runtime_environment)
        )

    @abstractmethod
    def _init_project_config(
        self, project_config: DataContextConfig | Mapping
    ) -> DataContextConfig:
        raise NotImplementedError

    @abstractmethod
    def _init_variables(self) -> DataContextVariables:
        raise NotImplementedError

    def _save_project_config(self) -> None:
        """
        Each DataContext will define how its project_config will be saved through its internal 'variables'.
            - FileDataContext : Filesystem.
            - CloudDataContext : Cloud endpoint
            - Ephemeral : not saved, and logging message outputted
        """
        return self.variables.save_config()

    @public_api
    def update_project_config(
        self, project_config: DataContextConfig | Mapping
    ) -> DataContextConfig:
        """Update the context's config with the values from another config object.

        Args:
            project_config: The config to use to update the context's internal state.

        Returns:
            The updated project config.
        """
        self.config.update(project_config)
        return self.config

    @public_api
    @deprecated_method_or_class(
        version="0.15.48", message="Part of the deprecated DataContext CRUD API"
    )
    def save_expectation_suite(
        self,
        expectation_suite: ExpectationSuite,
        expectation_suite_name: Optional[str] = None,
        overwrite_existing: bool = True,
        include_rendered_content: Optional[bool] = None,
        **kwargs: Optional[dict],
    ) -> None:
        """Save the provided ExpectationSuite into the DataContext using the configured ExpectationStore.

        Args:
            expectation_suite: The ExpectationSuite to save.
            expectation_suite_name: The name of this ExpectationSuite. If no name is provided, the name will be read
                from the suite.
            overwrite_existing: Whether to overwrite the suite if it already exists.
            include_rendered_content: Whether to save the prescriptive rendered content for each expectation.
            kwargs: Additional parameters, unused

        Returns:
            None

        Raises:
            DataContextError: If a suite with the same name exists and `overwrite_existing` is set to `False`.
        """
        # deprecated-v0.15.48
        warnings.warn(
            "save_expectation_suite is deprecated as of v0.15.48 and will be removed in v0.18. "
            "Please use update_expectation_suite or add_or_update_expectation_suite instead.",
            DeprecationWarning,
        )
        return self._save_expectation_suite(
            expectation_suite=expectation_suite,
            expectation_suite_name=expectation_suite_name,
            overwrite_existing=overwrite_existing,
            include_rendered_content=include_rendered_content,
            **kwargs,
        )

    def _save_expectation_suite(
        self,
        expectation_suite: ExpectationSuite,
        expectation_suite_name: Optional[str] = None,
        overwrite_existing: bool = True,
        include_rendered_content: Optional[bool] = None,
        **kwargs: Optional[dict],
    ) -> None:
        if expectation_suite_name is None:
            key = ExpectationSuiteIdentifier(name=expectation_suite.name)
        else:
            expectation_suite.name = expectation_suite_name
            key = ExpectationSuiteIdentifier(name=expectation_suite_name)
        if self.expectations_store.has_key(key) and not overwrite_existing:  # : @601
            raise gx_exceptions.DataContextError(
                "expectation_suite with name {} already exists. If you would like to overwrite this "
                "expectation_suite, set overwrite_existing=True.".format(
                    expectation_suite_name
                )
            )
        self._evaluation_parameter_dependencies_compiled = False
        include_rendered_content = (
            self._determine_if_expectation_suite_include_rendered_content(
                include_rendered_content=include_rendered_content
            )
        )
        if include_rendered_content:
            expectation_suite.render()
        return self.expectations_store.set(key, expectation_suite, **kwargs)

    # Properties
    @property
    def instance_id(self) -> str:
        instance_id: Optional[str] = self.config_variables.get("instance_id")
        if instance_id is None:
            if self._in_memory_instance_id is not None:
                return self._in_memory_instance_id
            instance_id = str(uuid.uuid4())
            self._in_memory_instance_id = instance_id
        return instance_id

    @property
    def config_variables(self) -> Dict:
        """Loads config variables into cache, by calling _load_config_variables()

        Returns: A dictionary containing config_variables from file or empty dictionary.
        """
        if not self._config_variables:
            self._config_variables = self._load_config_variables()
        return self._config_variables

    @property
    @override
    def config(self) -> DataContextConfig:
        """
        Returns current DataContext's project_config
        """
        # NOTE: <DataContextRefactor> _project_config is currently only defined in child classes.
        # See if this can this be also defined in AbstractDataContext as abstract property
        return self.variables.config

    @property
    def config_provider(self) -> _ConfigurationProvider:
        return self._config_provider

    @property
    def root_directory(self) -> Optional[str]:  # TODO: This should be a `pathlib.Path`
        """The root directory for configuration objects in the data context; the location in which
        ``great_expectations.yml`` is located.
        """
        # NOTE: <DataContextRefactor>  Why does this exist in AbstractDataContext? CloudDataContext and
        # FileDataContext both use it. Determine whether this should stay here or in child classes
        return getattr(self, "_context_root_directory", None)

    @property
    def project_config_with_variables_substituted(self) -> DataContextConfig:
        return self.get_config_with_variables_substituted()

    @property
    def plugins_directory(self) -> Optional[str]:
        """The directory in which custom plugin modules should be placed."""
        # NOTE: <DataContextRefactor>  Why does this exist in AbstractDataContext? CloudDataContext and
        # FileDataContext both use it. Determine whether this should stay here or in child classes
        return self._normalize_absolute_or_relative_path(
            self.variables.plugins_directory
        )

    @property
    def stores(self) -> dict:
        """A single holder for all Stores in this context"""
        return self._stores

    @property
    def datasource_store(self) -> DatasourceStore:
        return self._datasource_store

    @property
    def suites(self) -> SuiteFactory:
        if not self._suites:
            raise gx_exceptions.DataContextError(
                "DataContext requires a configured ExpectationsStore to persist ExpectationSuites."
            )
        return self._suites

    @property
    def checkpoints(self) -> CheckpointFactory:
        if not self._checkpoints:
            raise gx_exceptions.DataContextError(
                "DataContext requires a configured CheckpointStore to persist Checkpoints."
            )
        return self._checkpoints

    @property
    def validations(self) -> ValidationFactory:
        if not self._validations:
            raise gx_exceptions.DataContextError(
                "DataContext requires a configured ValidationConfigStore to persist Validations."
            )
        return self._validations

    @property
    def expectations_store_name(self) -> Optional[str]:
        return self.variables.expectations_store_name

    @expectations_store_name.setter
    @public_api
    @new_method_or_class(version="0.17.2")
    def expectations_store_name(self, value: str) -> None:
        """Set the name of the expectations store.

        Args:
            value: New value for the expectations store name.
        """

        self.variables.expectations_store_name = value
        self._save_project_config()

    @property
    def expectations_store(self) -> ExpectationsStore:
        return self.stores[self.expectations_store_name]

    @property
    def evaluation_parameter_store_name(self) -> Optional[str]:
        return self.variables.evaluation_parameter_store_name

    @property
    def evaluation_parameter_store(self) -> EvaluationParameterStore:
        return self.stores[self.evaluation_parameter_store_name]

    @property
    def validations_store_name(self) -> Optional[str]:
        return self.variables.validations_store_name

    @validations_store_name.setter
    @public_api
    @new_method_or_class(version="0.17.2")
    def validations_store_name(self, value: str) -> None:
        """Set the name of the validations store.

        Args:
            value: New value for the validations store name.
        """
        self.variables.validations_store_name = value
        self._save_project_config()

    @property
    def validations_store(self) -> ValidationsStore:
        return self.stores[self.validations_store_name]

    @property
    def validation_config_store(self) -> ValidationConfigStore:
        # Purposely not exposing validation_config_store_name as a user-configurable property
        return self.stores[
            DataContextConfigDefaults.DEFAULT_VALIDATION_CONFIG_STORE_NAME.value
        ]

    @property
    def checkpoint_store_name(self) -> Optional[str]:
        from great_expectations.data_context.store.checkpoint_store import (
            CheckpointStore,
        )

        if name := self.variables.checkpoint_store_name:
            return name

        if CheckpointStore.default_checkpoints_exist(directory_path=self.root_directory):  # type: ignore[arg-type]
            return DataContextConfigDefaults.DEFAULT_CHECKPOINT_STORE_NAME.value

        return None

    @checkpoint_store_name.setter
    @public_api
    @new_method_or_class(version="0.17.2")
    def checkpoint_store_name(self, value: str) -> None:
        """Set the name of the checkpoint store.

        Args:
            value: New value for the checkpoint store name.
        """
        self.variables.checkpoint_store_name = value
        self._save_project_config()

    @property
    def checkpoint_store(self) -> CheckpointStore:
        return self.stores[self.checkpoint_store_name]

    @property
    def assistants(self) -> DataAssistantDispatcher:
        return self._assistants

    @property
    def sources(self) -> _SourceFactories:
        return self._sources

    def _add_fluent_datasource(
        self, datasource: Optional[FluentDatasource] = None, **kwargs
    ) -> FluentDatasource:
        if datasource:
            datasource_name = datasource.name
        else:
            datasource_name = kwargs.get("name", "")

        if not datasource_name:
            raise gx_exceptions.DataContextError(
                "Can not write the fluent datasource, because no name was provided."
            )

        # We currently don't allow one to overwrite a datasource with this internal method
        if datasource_name in self.datasources:
            raise gx_exceptions.DataContextError(
                f"Can not write the fluent datasource {datasource_name} because a datasource of that "
                "name already exists in the data context."
            )

        if not datasource:
            ds_type = _SourceFactories.type_lookup[kwargs["type"]]
            datasource = ds_type(**kwargs)
        assert isinstance(datasource, FluentDatasource)

        return_obj = self.datasources.set_datasource(
            name=datasource_name, ds=datasource
        )
        assert isinstance(return_obj, FluentDatasource)
        return_obj._data_context = self
        self._save_project_config()

        return return_obj

    def _update_fluent_datasource(
        self, datasource: Optional[FluentDatasource] = None, **kwargs
    ) -> FluentDatasource:
        if datasource:
            datasource_name = datasource.name
        else:
            datasource_name = kwargs.get("name", "")

        if not datasource_name:
            raise gx_exceptions.DataContextError(
                "Can not write the fluent datasource, because no name was provided."
            )

        if not datasource:
            ds_type = _SourceFactories.type_lookup[kwargs["type"]]
            updated_datasource = ds_type(**kwargs)
        else:
            updated_datasource = datasource

        updated_datasource._rebuild_asset_data_connectors()

        updated_datasource = self.datasources.set_datasource(
            name=datasource_name, ds=updated_datasource
        )
        updated_datasource._data_context = self  # TODO: move from here?
        self._save_project_config()

        assert isinstance(updated_datasource, FluentDatasource)
        return updated_datasource

    def _delete_fluent_datasource(
        self, datasource_name: str, _call_store: bool = True
    ) -> None:
        """
        _call_store = False allows for local deletes without deleting the persisted storage datasource.
        This should generally be avoided.
        """
        self.fluent_config.pop(datasource_name, None)
        datasource = self.datasources.get(datasource_name)
        if datasource:
            if self._datasource_store.cloud_mode and _call_store:
                self._datasource_store.delete(datasource)
        else:
            # Raise key error instead?
            logger.info(f"No Datasource '{datasource_name}' to delete")
        self.datasources.pop(datasource_name, None)

    def set_config(self, project_config: DataContextConfig) -> None:
        self._project_config = project_config
        self.variables.config = project_config

    @overload
    def add_datasource(
        self,
        name: str = ...,
        initialize: bool = ...,
        datasource: None = ...,
        **kwargs,
    ) -> BaseDatasource | FluentDatasource | LegacyDatasource | None:
        """
        A `name` is provided.
        `datasource` should not be provided.
        """
        ...

    @overload
    def add_datasource(
        self,
        name: None = ...,
        initialize: bool = ...,
        datasource: BaseDatasource | FluentDatasource | LegacyDatasource = ...,
        **kwargs,
    ) -> BaseDatasource | FluentDatasource | LegacyDatasource | None:
        """
        A `datasource` is provided.
        `name` should not be provided.
        """
        ...

    @public_api
    @new_argument(
        argument_name="datasource",
        version="0.15.49",
        message="Pass in an existing Datasource instead of individual constructor arguments",
    )
    def add_datasource(
        self,
        name: str | None = None,
        initialize: bool = True,
        datasource: BaseDatasource | FluentDatasource | LegacyDatasource | None = None,
        **kwargs,
    ) -> BaseDatasource | FluentDatasource | LegacyDatasource | None:
        """Add a new Datasource to the data context, with configuration provided as kwargs.

        --Documentation--
            - https://docs.greatexpectations.io/docs/terms/datasource

        Args:
            name: the name of the new Datasource to add
            initialize: if False, add the Datasource to the config, but do not
                initialize it, for example if a user needs to debug database connectivity.
            datasource: an existing Datasource you wish to persist
            kwargs: the configuration for the new Datasource

        Returns:
            Datasource instance added.
        """
        return self._add_datasource(
            name=name,
            initialize=initialize,
            datasource=datasource,
            **kwargs,
        )

    @staticmethod
    def _validate_add_datasource_args(
        name: str | None,
        datasource: BaseDatasource | FluentDatasource | LegacyDatasource | None,
        **kwargs,
    ) -> None:
        if not ((datasource is None) ^ (name is None)):
            error_message = "Must either pass in an existing 'datasource' or individual constructor arguments"
            if datasource and name:
                error_message += " (but not both)"
            raise TypeError(error_message)

        # "type" is only used in FDS so we check for its existence (equivalent for block-style would be "class_name" and "module_name")
        if "type" in kwargs:
            raise TypeError(
                "Creation of fluent-datasources with individual arguments is not supported and should be done through the `context.sources` API."
            )

    def _add_datasource(
        self,
        name: str | None = None,
        initialize: bool = True,
        datasource: BaseDatasource | FluentDatasource | LegacyDatasource | None = None,
        **kwargs,
    ) -> BaseDatasource | FluentDatasource | LegacyDatasource | None:
        self._validate_add_datasource_args(name=name, datasource=datasource, **kwargs)
        if isinstance(datasource, FluentDatasource):
            self._add_fluent_datasource(
                datasource=datasource,
            )
        else:
            datasource = self._add_block_config_datasource(
                name=name,
                initialize=initialize,
                datasource=datasource,
                **kwargs,
            )
        return datasource

    def _add_block_config_datasource(
        self,
        name: str | None = None,
        initialize: bool = True,
        datasource: BaseDatasource | LegacyDatasource | None = None,
        **kwargs,
    ) -> BaseDatasource | LegacyDatasource | None:
        logger.debug(f"Starting AbstractDataContext.add_datasource for {name}")

        if datasource:
            config = datasource.config
        else:
            module_name: str = kwargs.get(
                "module_name", "great_expectations.datasource"
            )
            verify_dynamic_loading_support(module_name=module_name)
            class_name = kwargs.get("class_name", "Datasource")
            datasource_class = load_class(
                class_name=class_name, module_name=module_name
            )

            # For any class that should be loaded, it may control its configuration construction
            # by implementing a classmethod called build_configuration
            if hasattr(datasource_class, "build_configuration"):
                config = datasource_class.build_configuration(**kwargs)
            else:
                config = kwargs

        datasource_config: DatasourceConfig = datasourceConfigSchema.load(
            CommentedMap(**config)
        )
        datasource_config.name = name or datasource_config.name

        return self._instantiate_datasource_from_config_and_update_project_config(
            config=datasource_config,
            initialize=initialize,
        )

    @public_api
    def update_datasource(
        self,
        datasource: BaseDatasource | FluentDatasource | LegacyDatasource,
    ) -> BaseDatasource | FluentDatasource | LegacyDatasource:
        """Updates a Datasource that already exists in the store.

        Args:
            datasource: The Datasource object to update.

        Returns:
            The updated Datasource.
        """
        if isinstance(datasource, FluentDatasource):
            self._update_fluent_datasource(datasource=datasource)
        else:
            datasource = self._update_block_config_datasource(datasource=datasource)
        return datasource

    def _update_block_config_datasource(
        self,
        datasource: LegacyDatasource | BaseDatasource,
    ) -> BaseDatasource | LegacyDatasource:
        name = datasource.name
        config = datasource.config
        # `instantiate_class_from_config` requires `class_name`
        config["class_name"] = datasource.__class__.__name__

        datasource_config_dict: dict = datasourceConfigSchema.dump(config)
        datasource_config = DatasourceConfig(**datasource_config_dict)

        self._datasource_store.update_by_name(
            datasource_name=name, datasource_config=datasource_config
        )

        updated_datasource = (
            self._instantiate_datasource_from_config_and_update_project_config(
                config=datasource_config,
                initialize=True,
            )
        )

        # Invariant based on `initalize=True` above
        assert updated_datasource is not None

        return updated_datasource

    @overload
    def add_or_update_datasource(
        self,
        name: str = ...,
        datasource: None = ...,
        **kwargs,
    ) -> BaseDatasource | FluentDatasource | LegacyDatasource:
        """
        A `name` is provided.
        `datasource` should not be provided.
        """
        ...

    @overload
    def add_or_update_datasource(
        self,
        name: None = ...,
        datasource: BaseDatasource | FluentDatasource | LegacyDatasource = ...,
        **kwargs,
    ) -> BaseDatasource | FluentDatasource | LegacyDatasource:
        """
        A `datasource` is provided.
        `name` should not be provided.
        """
        ...

    @public_api
    @new_method_or_class(version="0.15.48")
    def add_or_update_datasource(
        self,
        name: str | None = None,
        datasource: BaseDatasource | FluentDatasource | LegacyDatasource | None = None,
        **kwargs,
    ) -> BaseDatasource | FluentDatasource | LegacyDatasource:
        """Add a new Datasource or update an existing one on the context depending on whether
        it already exists or not. The configuration is provided as kwargs.

        Args:
            name: The name of the Datasource to add or update.
            datasource: an existing Datasource you wish to persist.
            kwargs: Any relevant keyword args to use when adding or updating the target Datasource named `name`.

        Returns:
            The Datasource added or updated by the input `kwargs`.
        """
        self._validate_add_datasource_args(name=name, datasource=datasource)
        return_datasource: BaseDatasource | FluentDatasource | LegacyDatasource
        if "type" in kwargs:
            assert name, 'Fluent Datasource kwargs must include the keyword "name"'
            kwargs["name"] = name
            if name in self.datasources:
                self._update_fluent_datasource(**kwargs)
            else:
                self._add_fluent_datasource(**kwargs)
            return_datasource = self.datasources[name]
        elif isinstance(datasource, FluentDatasource):
            if datasource.name in self.datasources:
                self._update_fluent_datasource(datasource=datasource)
            else:
                self._add_fluent_datasource(datasource=datasource)
            return_datasource = self.datasources[datasource.name]
        else:
            block_config_datasource = self._add_block_config_datasource(
                name=name,
                datasource=datasource,
                initialize=True,
                **kwargs,
            )
            assert block_config_datasource is not None
            return_datasource = block_config_datasource

        return return_datasource

    def get_site_names(self) -> List[str]:
        """Get a list of configured site names."""
        return list(self.variables.data_docs_sites.keys())  # type: ignore[union-attr]

    def get_config_with_variables_substituted(
        self, config: Optional[DataContextConfig] = None
    ) -> DataContextConfig:
        """
        Substitute vars in config of form ${var} or $(var) with values found in the following places,
        in order of precedence: gx_cloud_config (for Data Contexts in GX Cloud mode), runtime_environment,
        environment variables, config_variables, or gx_cloud_config_variable_defaults (allows certain variables to
        be optional in GX Cloud mode).
        """
        if not config:
            config = self._project_config
        return DataContextConfig(**self.config_provider.substitute_config(config))

    # 2023-08-17 - Chetan - This method is only kept around to support profile_data_asset (a V2 method) and V2-specific tests
    #                       We should delete this as soon as possible as it has been deprecated in v13.
    def _get_batch_v2(
        self,
        batch_kwargs: Union[dict, BatchKwargs],
        expectation_suite_name: Union[str, ExpectationSuite],
        data_asset_type=None,
        batch_parameters=None,
    ) -> DataAsset:
        """Build a batch of data using batch_kwargs, and return a DataAsset with expectation_suite_name attached. If
        batch_parameters are included, they will be available as attributes of the batch.
        Args:
            batch_kwargs: the batch_kwargs to use; must include a datasource key
            expectation_suite_name: The ExpectationSuite or the name of the expectation_suite to get
            data_asset_type: the type of data_asset to build, with associated expectation implementations. This can
                generally be inferred from the datasource.
            batch_parameters: optional parameters to store as the reference description of the batch. They should
                reflect parameters that would provide the passed BatchKwargs.
        Returns:
            DataAsset
        """
        if isinstance(batch_kwargs, dict):
            batch_kwargs = BatchKwargs(batch_kwargs)

        if not isinstance(batch_kwargs, BatchKwargs):
            raise gx_exceptions.BatchKwargsError(
                "BatchKwargs must be a BatchKwargs object or dictionary."
            )

        if not isinstance(
            expectation_suite_name, (ExpectationSuite, ExpectationSuiteIdentifier, str)
        ):
            raise gx_exceptions.DataContextError(
                "expectation_suite_name must be an ExpectationSuite, "
                "ExpectationSuiteIdentifier or string."
            )

        if isinstance(expectation_suite_name, ExpectationSuite):
            expectation_suite = expectation_suite_name
        elif isinstance(expectation_suite_name, ExpectationSuiteIdentifier):
            expectation_suite = self.get_expectation_suite(expectation_suite_name.name)
        else:
            expectation_suite = self.get_expectation_suite(expectation_suite_name)

        datasource_name: Optional[Any] = batch_kwargs.get("datasource")
        datasource: LegacyDatasource | BaseDatasource | FluentDatasource
        if isinstance(datasource_name, str):
            datasource = self.get_datasource(datasource_name)
        else:
            datasource = self.get_datasource(None)  #  type: ignore[arg-type]
        assert not isinstance(
            datasource, FluentDatasource
        ), "Fluent Datasource cannot be built from batch_kwargs"
        batch = datasource.get_batch(  #  type: ignore[union-attr]
            batch_kwargs=batch_kwargs, batch_parameters=batch_parameters
        )
        if data_asset_type is None:
            data_asset_type = datasource.config.get("data_asset_type")

        validator = BridgeValidator(
            batch=batch,
            expectation_suite=expectation_suite,
            expectation_engine=data_asset_type,
        )
        return validator.get_dataset()

    def list_stores(self) -> List[Store]:
        """List currently-configured Stores on this context"""
        stores = []
        for (
            name,
            value,
        ) in self.variables.stores.items():  # type: ignore[union-attr]
            store_config = copy.deepcopy(value)
            store_config["name"] = name
            masked_config = PasswordMasker.sanitize_config(store_config)
            stores.append(masked_config)
        return stores  # type: ignore[return-value]

    def list_active_stores(self) -> List[Store]:
        """
        List active Stores on this context. Active stores are identified by setting the following parameters:
            expectations_store_name,
            validations_store_name,
            evaluation_parameter_store_name,
            checkpoint_store_name
        """
        active_store_names: List[str] = [
            self.expectations_store_name,  # type: ignore[list-item]
            self.validations_store_name,  # type: ignore[list-item]
            self.evaluation_parameter_store_name,  # type: ignore[list-item]
        ]

        try:
            active_store_names.append(self.checkpoint_store_name)  # type: ignore[arg-type]
        except (AttributeError, gx_exceptions.InvalidTopLevelConfigKeyError):
            logger.info(
                "Checkpoint store is not configured; omitting it from active stores"
            )

        return [
            store
            for store in self.list_stores()
            if store.get("name") in active_store_names  # type: ignore[arg-type,operator]
        ]

    @public_api
    def list_checkpoints(self) -> Union[List[str], List[ConfigurationIdentifier]]:
        """List existing Checkpoint identifiers on this context.

        Returns:
            Either a list of strings or ConfigurationIdentifiers depending on the environment and context type.
        """
        return self.checkpoint_store.list_checkpoints()

    @public_api
    def get_datasource(
        self, datasource_name: str = "default"
    ) -> BaseDatasource | FluentDatasource | LegacyDatasource:
        """Retrieve a given Datasource by name from the context's underlying DatasourceStore.

        Args:
            datasource_name: The name of the target datasource.

        Returns:
            The target datasource.

        Raises:
            ValueError: The input `datasource_name` is None.
        """
        if datasource_name is None:
            raise ValueError(
                "Must provide a datasource_name to retrieve an existing Datasource"
            )

        try:
            datasource: BaseDatasource | LegacyDatasource | FluentDatasource = (
                self.datasources[datasource_name]
            )
        except KeyError as e:
            raise ValueError(str(e)) from e

        if not isinstance(datasource, BaseDatasource):
            datasource._data_context = self
        return datasource

    def _serialize_substitute_and_sanitize_datasource_config(
        self, serializer: AbstractConfigSerializer, datasource_config: DatasourceConfig
    ) -> dict:
        """Serialize, then make substitutions and sanitize config (mask passwords), return as dict.

        Args:
            serializer: Serializer to use when converting config to dict for substitutions.
            datasource_config: Datasource config to process.

        Returns:
            Dict of config with substitutions and sanitizations applied.
        """
        datasource_dict: dict = serializer.serialize(datasource_config)

        substituted_config = cast(
            dict, self.config_provider.substitute_config(datasource_dict)
        )
        masked_config: dict = PasswordMasker.sanitize_config(substituted_config)
        return masked_config

    @public_api
    def add_store(self, store_name: str, store_config: StoreConfigTypedDict) -> Store:
        """Add a new Store to the DataContext.

        Args:
            store_name: the name to associate with the created store.
            store_config: the config to use to construct the store.

        Returns:
            The instantiated Store.
        """
        store = self._build_store_from_config(store_name, store_config)

        # Both the config and the actual stores need to be kept in sync
        self.config.stores[store_name] = store_config
        self._stores[store_name] = store

        self._save_project_config()
        return store

    @public_api
    @new_method_or_class(version="0.17.2")
    def add_data_docs_site(
        self, site_name: str, site_config: DataDocsSiteConfigTypedDict
    ) -> None:
        """Add a new Data Docs Site to the DataContext.

        Example site config dicts can be found in our "Host and share Data Docs" guides.

        Args:
            site_name: New site name to add.
            site_config: Config dict for the new site.
        """
        if self.config.data_docs_sites is not None:
            if site_name in self.config.data_docs_sites:
                raise gx_exceptions.InvalidKeyError(
                    f"Data Docs Site `{site_name}` already exists in the Data Context."
                )

            sites = self.config.data_docs_sites
            sites[site_name] = site_config
            self.variables.data_docs_sites = sites
            self._save_project_config()

    @public_api
    @new_method_or_class(version="0.17.2")
    def list_data_docs_sites(
        self,
    ) -> dict[str, DataDocsSiteConfigTypedDict]:
        """List all Data Docs Sites with configurations."""

        if self.config.data_docs_sites is None:
            return {}
        else:
            return self.config.data_docs_sites

    @public_api
    @new_method_or_class(version="0.17.2")
    def update_data_docs_site(
        self, site_name: str, site_config: DataDocsSiteConfigTypedDict
    ) -> None:
        """Update an existing Data Docs Site.

        Example site config dicts can be found in our "Host and share Data Docs" guides.

        Args:
            site_name: Site name to update.
            site_config: Config dict that replaces the existing.
        """
        if self.config.data_docs_sites is not None:
            if site_name not in self.config.data_docs_sites:
                raise gx_exceptions.InvalidKeyError(
                    f"Data Docs Site `{site_name}` does not already exist in the Data Context."
                )

            sites = self.config.data_docs_sites
            sites[site_name] = site_config
            self.variables.data_docs_sites = sites
            self._save_project_config()

    @public_api
    @new_method_or_class(version="0.17.2")
    def delete_data_docs_site(self, site_name: str):
        """Delete an existing Data Docs Site.

        Args:
            site_name: Site name to delete.
        """
        if self.config.data_docs_sites is not None:
            if site_name not in self.config.data_docs_sites:
                raise gx_exceptions.InvalidKeyError(
                    f"Data Docs Site `{site_name}` does not already exist in the Data Context."
                )

            sites = self.config.data_docs_sites
            sites.pop(site_name)
            self.variables.data_docs_sites = sites
            self._save_project_config()

    @public_api
    @new_method_or_class(version="0.15.48")
    def delete_store(self, store_name: str) -> None:
        """Delete an existing Store from the DataContext.

        Args:
            store_name: The name of the Store to be deleted.

        Raises:
            StoreConfigurationError if the target Store is not found.
        """
        if store_name not in self.config.stores and store_name not in self._stores:
            raise gx_exceptions.StoreConfigurationError(
                f'Attempted to delete a store named: "{store_name}". It is not a configured store.'
            )

        # Both the config and the actual stores need to be kept in sync
        self.config.stores.pop(store_name, None)
        self._stores.pop(store_name, None)

        self._save_project_config()

    @public_api
    def list_datasources(self) -> List[dict]:
        """List the configurations of the datasources associated with this context.

        Note that any sensitive values are obfuscated before being returned.

        Returns:
            A list of dictionaries representing datasource configurations.
        """
        datasources: List[dict] = []

        datasource_name: str
        datasource_config: Union[dict, DatasourceConfig]
        serializer = NamedDatasourceSerializer(schema=datasourceConfigSchema)

        for datasource_name, datasource_config in self.config.datasources.items():
            if isinstance(datasource_config, dict):
                datasource_config = DatasourceConfig(  # noqa: PLW2901
                    **datasource_config
                )
            datasource_config.name = datasource_name

            masked_config: dict = (
                self._serialize_substitute_and_sanitize_datasource_config(
                    serializer, datasource_config
                )
            )
            datasources.append(masked_config)

        for (
            datasource_name,
            fluent_datasource_config,
        ) in self.fluent_datasources.items():
            datasources.append(fluent_datasource_config.dict())
        return datasources

    @public_api
    def delete_datasource(self, datasource_name: Optional[str]) -> None:
        """Delete a given Datasource by name.

        Note that this method causes deletion from the underlying DatasourceStore.

        Args:
            datasource_name: The name of the target datasource.

        Raises:
            ValueError: The `datasource_name` isn't provided or cannot be found.
        """

        if not datasource_name:
            raise ValueError("Datasource names must be a datasource name")

        datasource = self.get_datasource(datasource_name=datasource_name)

        if isinstance(datasource, FluentDatasource):
            # Note: this results in some unnecessary dict lookups
            self._delete_fluent_datasource(datasource_name)
        else:
            self.datasources.pop(datasource_name, None)

        self.config.datasources.pop(datasource_name, None)

        self._save_project_config()

    @public_api
    @overload
    def add_checkpoint(
        self,
        name: str = ...,
        expectation_suite_name: str | None = ...,
        batch_request: dict | None = ...,
        action_list: Sequence[ActionDict] | None = ...,
        evaluation_parameters: dict | None = ...,
        runtime_configuration: dict | None = ...,
        validations: list[CheckpointValidationConfig] | list[dict] | None = ...,
        id: str | None = ...,
        expectation_suite_id: str | None = ...,
        default_validation_id: str | None = ...,
        validator: Validator | None = ...,
        checkpoint: None = ...,
    ) -> Checkpoint:
        """
        Individual constructor arguments are provided.
        `checkpoint` should not be provided.
        """
        ...

    @public_api
    @overload
    def add_checkpoint(
        self,
        name: None = ...,
        expectation_suite_name: None = ...,
        batch_request: None = ...,
        action_list: Sequence[ActionDict] | None = ...,
        evaluation_parameters: None = ...,
        runtime_configuration: None = ...,
        validations: None = ...,
        id: None = ...,
        expectation_suite_id: None = ...,
        default_validation_id: None = ...,
        validator: Validator | None = ...,
        checkpoint: Checkpoint = ...,
    ) -> Checkpoint:
        """
        A `checkpoint` is provided.
        Individual constructor arguments should not be provided.
        """
        ...

    @public_api
    @new_argument(
        argument_name="checkpoint",
        version="0.15.48",
        message="Pass in an existing checkpoint instead of individual constructor args",
    )
    @new_argument(
        argument_name="validator",
        version="0.16.15",
        message="Pass in an existing validator instead of individual validations",
    )
    def add_checkpoint(  # noqa: PLR0913
        self,
        name: str | None = None,
        expectation_suite_name: str | None = None,
        batch_request: dict | None = None,
        action_list: Sequence[ActionDict] | None = None,
        evaluation_parameters: dict | None = None,
        runtime_configuration: dict | None = None,
        validations: list[CheckpointValidationConfig] | list[dict] | None = None,
        id: str | None = None,
        expectation_suite_id: str | None = None,
        default_validation_id: str | None = None,
        validator: Validator | None = None,
        checkpoint: Checkpoint | None = None,
    ) -> Checkpoint:
        """Add a Checkpoint to the DataContext.

        ---Documentation---
            - https://docs.greatexpectations.io/docs/terms/checkpoint/

        Args:
            name: The name to give the checkpoint.
            expectation_suite_name: The expectation suite name to use in generating this checkpoint.
            batch_request: The batch request to use in generating this checkpoint.
            action_list: The action list to use in generating this checkpoint.
            evaluation_parameters: The evaluation parameters to use in generating this checkpoint.
            runtime_configuration: The runtime configuration to use in generating this checkpoint.
            validations: The validations to use in generating this checkpoint.
            id: The ID to use in generating this checkpoint.
            expectation_suite_id: The expectation suite ID to use in generating this checkpoint.
            default_validation_id: The default validation ID to use in generating this checkpoint.
            validator: An existing validator used to generate a validations list.
            checkpoint: An existing checkpoint you wish to persist.

        Returns:
            The Checkpoint object created.
        """
        from great_expectations.checkpoint import Checkpoint

        checkpoint = self._resolve_add_checkpoint_args(
            name=name,
            id=id,
            expectation_suite_name=expectation_suite_name,
            batch_request=batch_request,
            action_list=action_list,
            evaluation_parameters=evaluation_parameters,
            runtime_configuration=runtime_configuration,
            validations=validations,
            expectation_suite_id=expectation_suite_id,
            default_validation_id=default_validation_id,
            validator=validator,
            checkpoint=checkpoint,
        )

        result = self.checkpoint_store.add_checkpoint(checkpoint)

        if isinstance(result, CheckpointConfig):
            result = Checkpoint.instantiate_from_config_with_runtime_args(
                checkpoint_config=result,
                data_context=self,
                name=name,
            )
        return result

    @public_api
    @new_method_or_class(version="0.15.48")
    def update_checkpoint(self, checkpoint: Checkpoint) -> Checkpoint:
        """Update a Checkpoint that already exists.

        Args:
            checkpoint: The checkpoint to use to update.

        Raises:
            DataContextError: A suite with the given name does not already exist.

        Returns:
            The updated Checkpoint.
        """
        from great_expectations.checkpoint.checkpoint import Checkpoint

        result: Checkpoint | CheckpointConfig = self.checkpoint_store.update_checkpoint(
            checkpoint
        )
        if isinstance(result, CheckpointConfig):
            result = Checkpoint.instantiate_from_config_with_runtime_args(
                checkpoint_config=result,
                data_context=self,
                name=result.name,
            )
        return result

    @overload
    def add_or_update_checkpoint(
        self,
        name: str = ...,
        id: str | None = ...,
        expectation_suite_name: str | None = ...,
        batch_request: dict | None = ...,
        action_list: Sequence[ActionDict] | None = ...,
        evaluation_parameters: dict | None = ...,
        runtime_configuration: dict | None = ...,
        validations: list[dict] | None = ...,
        expectation_suite_id: str | None = ...,
        default_validation_id: str | None = ...,
        validator: Validator | None = ...,
        checkpoint: None = ...,
    ) -> Checkpoint:
        """
        Individual constructor arguments are provided.
        `checkpoint` should not be provided.
        """
        ...

    @overload
    def add_or_update_checkpoint(
        self,
        name: None = ...,
        id: None = ...,
        expectation_suite_name: None = ...,
        batch_request: None = ...,
        action_list: Sequence[ActionDict] | None = ...,
        evaluation_parameters: None = ...,
        runtime_configuration: None = ...,
        validations: None = ...,
        expectation_suite_id: None = ...,
        default_validation_id: None = ...,
        validator: Validator | None = ...,
        checkpoint: Checkpoint = ...,
    ) -> Checkpoint:
        """
        A `checkpoint` is provided.
        Individual constructor arguments should not be provided.
        """
        ...

    @public_api
    @new_method_or_class(version="0.15.48")
    @new_argument(
        argument_name="validator",
        version="0.16.15",
        message="Pass in an existing validator instead of individual validations",
    )
    def add_or_update_checkpoint(  # noqa: PLR0913
        self,
        name: str | None = None,
        id: str | None = None,
        expectation_suite_name: str | None = None,
        batch_request: dict | None = None,
        action_list: Sequence[ActionDict] | None = None,
        evaluation_parameters: dict | None = None,
        runtime_configuration: dict | None = None,
        validations: list[CheckpointValidationConfig] | list[dict] | None = None,
        expectation_suite_id: str | None = None,
        default_validation_id: str | None = None,
        validator: Validator | None = None,
        checkpoint: Checkpoint | None = None,
    ) -> Checkpoint:
        """Add a new Checkpoint or update an existing one on the context depending on whether it already exists or not.

        Args:
            name: The name to give the checkpoint.
            id: The ID to associate with this checkpoint.
            expectation_suite_name: The expectation suite name to use in generating this checkpoint.
            batch_request: The batch request to use in generating this checkpoint.
            action_list: The action list to use in generating this checkpoint.
            evaluation_parameters: The evaluation parameters to use in generating this checkpoint.
            runtime_configuration: The runtime configuration to use in generating this checkpoint.
            validations: The validations to use in generating this checkpoint.
            expectation_suite_id: The expectation suite GE Cloud ID to use in generating this checkpoint.
            default_validation_id: The default validation ID to use in generating this checkpoint.
            validator: An existing validator used to generate a validations list.
            checkpoint: An existing checkpoint you wish to persist.

        Returns:
            A new Checkpoint or an updated once (depending on whether or not it existed before this method call).
        """
        from great_expectations.checkpoint.checkpoint import Checkpoint

        checkpoint = self._resolve_add_checkpoint_args(
            name=name,
            id=id,
            expectation_suite_name=expectation_suite_name,
            batch_request=batch_request,
            action_list=action_list,
            evaluation_parameters=evaluation_parameters,
            runtime_configuration=runtime_configuration,
            validations=validations,
            expectation_suite_id=expectation_suite_id,
            default_validation_id=default_validation_id,
            validator=validator,
            checkpoint=checkpoint,
        )

        result: Checkpoint | CheckpointConfig = (
            self.checkpoint_store.add_or_update_checkpoint(checkpoint)
        )
        if isinstance(result, CheckpointConfig):
            result = Checkpoint.instantiate_from_config_with_runtime_args(
                checkpoint_config=result,
                data_context=self,
                name=name,
            )
        return result

    def _resolve_add_checkpoint_args(  # noqa: PLR0913
        self,
        name: str | None = None,
        id: str | None = None,
        expectation_suite_name: str | None = None,
        batch_request: dict | None = None,
        action_list: Sequence[ActionDict] | None = None,
        evaluation_parameters: dict | None = None,
        runtime_configuration: dict | None = None,
        validations: list[CheckpointValidationConfig] | list[dict] | None = None,
        expectation_suite_id: str | None = None,
        default_validation_id: str | None = None,
        validator: Validator | None = None,
        checkpoint: Checkpoint | None = None,
    ) -> Checkpoint:
        from great_expectations.checkpoint.checkpoint import Checkpoint

        if not ((checkpoint is None) ^ (name is None)):
            error_message = "Must either pass in an existing 'checkpoint' or individual constructor arguments"
            if checkpoint and name:
                error_message += " (but not both)"
            raise TypeError(error_message)

        action_list = action_list or self._determine_default_action_list()

        if not checkpoint:
            assert (
                name
            ), "Guaranteed to have a non-null name if constructing Checkpoint with individual args"
            checkpoint = Checkpoint.construct_from_config_args(
                data_context=self,
                checkpoint_store_name=self.checkpoint_store_name,  # type: ignore[arg-type]
                name=name,
                expectation_suite_name=expectation_suite_name,
                batch_request=batch_request,
                action_list=action_list,
                evaluation_parameters=evaluation_parameters,
                runtime_configuration=runtime_configuration,
                validations=validations,
                id=id,
                expectation_suite_id=expectation_suite_id,
                default_validation_id=default_validation_id,
                validator=validator,
            )

        return checkpoint

    def _determine_default_action_list(self) -> Sequence[ActionDict]:
        from great_expectations.checkpoint.checkpoint import Checkpoint

        return Checkpoint.DEFAULT_ACTION_LIST

    def store_evaluation_parameters(
        self, validation_results, target_store_name=None
    ) -> None:
        """
        Stores ValidationResult EvaluationParameters to defined store
        """
        if not self._evaluation_parameter_dependencies_compiled:
            self._compile_evaluation_parameter_dependencies()

        if target_store_name is None:
            target_store_name = self.evaluation_parameter_store_name

        self._store_metrics(
            self._evaluation_parameter_dependencies,
            validation_results,
            target_store_name,
        )

    @public_api
    def list_expectation_suite_names(self) -> List[str]:
        """Lists the available expectation suite names.

        Returns:
            A list of suite names (sorted in alphabetic order).
        """
        sorted_expectation_suite_names = [
            suite.name for suite in self.list_expectation_suites()  # type: ignore[union-attr]
        ]
        sorted_expectation_suite_names.sort()
        return sorted_expectation_suite_names

    def list_expectation_suites(
        self,
    ) -> Optional[Union[List[str], List[GXCloudIdentifier]]]:
        """Return a list of available expectation suite keys."""
        try:
            keys = self.expectations_store.list_keys()
        except KeyError as e:
            raise gx_exceptions.InvalidConfigError(
                f"Unable to find configured store: {e!s}"
            )
        return keys  # type: ignore[return-value]

    @public_api
    def get_validator(  # noqa: PLR0913
        self,
        datasource_name: Optional[str] = None,
        data_connector_name: Optional[str] = None,
        data_asset_name: Optional[str] = None,
        batch: Optional[Batch] = None,
        batch_list: Optional[List[Batch]] = None,
        batch_request: Optional[Union[BatchRequestBase, FluentBatchRequest]] = None,
        batch_request_list: Optional[List[BatchRequestBase]] = None,
        batch_data: Optional[Any] = None,
        data_connector_query: Optional[Union[IDDict, dict]] = None,
        batch_identifiers: Optional[dict] = None,
        limit: Optional[int] = None,
        index: Optional[Union[int, list, tuple, slice, str]] = None,
        custom_filter_function: Optional[Callable] = None,
        sampling_method: Optional[str] = None,
        sampling_kwargs: Optional[dict] = None,
        partitioner_method: Optional[str] = None,
        partitioner_kwargs: Optional[dict] = None,
        runtime_parameters: Optional[dict] = None,
        query: Optional[str] = None,
        path: Optional[str] = None,
        batch_filter_parameters: Optional[dict] = None,
        expectation_suite_id: Optional[str] = None,
        batch_spec_passthrough: Optional[dict] = None,
        expectation_suite_name: Optional[str] = None,
        expectation_suite: Optional[ExpectationSuite] = None,
        create_expectation_suite_with_name: Optional[str] = None,
        include_rendered_content: Optional[bool] = None,
        **kwargs,
    ) -> Validator:
        """Retrieve a Validator with a batch list and an `ExpectationSuite`.

        `get_validator` first calls `get_batch_list` to retrieve a batch list, then creates or retrieves
        an `ExpectationSuite` used to validate the Batches in the list.

        Args:
            datasource_name: The name of the Datasource that defines the Data Asset to retrieve the batch for
            data_connector_name: The Data Connector within the datasource for the Data Asset
            data_asset_name: The name of the Data Asset within the Data Connector
            batch: The Batch to use with the Validator
            batch_list: The List of Batches to use with the Validator
            batch_request: Encapsulates all the parameters used here to retrieve a BatchList. Use either
                `batch_request` or the other params (but not both)
            batch_request_list: A List of `BatchRequest` to use with the Validator
            batch_data: Provides runtime data for the batch; is added as the key `batch_data` to
                the `runtime_parameters` dictionary of a BatchRequest
            query: Provides runtime data for the batch; is added as the key `query` to
                the `runtime_parameters` dictionary of a BatchRequest
            path: Provides runtime data for the batch; is added as the key `path` to
                the `runtime_parameters` dictionary of a BatchRequest
            runtime_parameters: Specifies runtime parameters for the BatchRequest; can includes keys `batch_data`,
                `query`, and `path`
            data_connector_query: Used to specify connector query parameters; specifically `batch_filter_parameters`,
                `limit`, `index`, and `custom_filter_function`
            batch_identifiers: Any identifiers of batches for the BatchRequest
            batch_filter_parameters: Filter parameters used in the data connector query
            limit: Part of the data_connector_query, limits the number of batches in the batch list
            index: Part of the data_connector_query, used to specify the index of which batch to return. Negative
                numbers retrieve from the end of the list (ex: `-1` retrieves the last or latest batch)
            custom_filter_function: A `Callable` function that accepts `batch_identifiers` and returns a `bool`
            sampling_method: The method used to sample Batch data (see: Partitioning and Sampling)
            sampling_kwargs: Arguments for the sampling method
            partitioner_method: The method used to partition the Data Asset into Batches
            partitioner_kwargs: Arguments for the partitioning method
            batch_spec_passthrough: Arguments specific to the `ExecutionEngine` that aid in Batch retrieval
            expectation_suite_id: The identifier of the ExpectationSuite to retrieve from the DataContext
                (can be used in place of `expectation_suite_name`)
            expectation_suite_name: The name of the ExpectationSuite to retrieve from the DataContext
            expectation_suite: The ExpectationSuite to use with the validator
            create_expectation_suite_with_name: Creates a Validator with a new ExpectationSuite with the provided name
            include_rendered_content: If `True` the ExpectationSuite will include rendered content when saved
            **kwargs: Used to specify either `batch_identifiers` or `batch_filter_parameters`

        Returns:
            Validator: A Validator with the specified Batch list and ExpectationSuite

        Raises:
            DatasourceError: If the specified `datasource_name` does not exist in the DataContext
            TypeError: If the specified types of the `batch_request` are not supported, or if the
                `datasource_name` is not a `str`
            ValueError: If more than one exclusive parameter is specified (ex: specifing more than one
                of `batch_data`, `query` or `path`), or if the `ExpectationSuite` cannot be created or
                retrieved using either the provided name or identifier
        """
        include_rendered_content = (
            self._determine_if_expectation_validation_result_include_rendered_content(
                include_rendered_content=include_rendered_content
            )
        )

        if (
            sum(
                bool(x)
                for x in [
                    expectation_suite is not None,
                    expectation_suite_name is not None,
                    create_expectation_suite_with_name is not None,
                    expectation_suite_id is not None,
                ]
            )
            > 1
        ):
            raise ValueError(
                "No more than one of expectation_suite_name, "
                f"{'expectation_suite_id, ' if expectation_suite_id else ''}"
                "expectation_suite, or create_expectation_suite_with_name can be specified"
            )

        if expectation_suite_id is not None:
            expectation_suite = self.get_expectation_suite(
                include_rendered_content=include_rendered_content,
                id=expectation_suite_id,
            )
        if expectation_suite_name is not None:
            expectation_suite = self.get_expectation_suite(
                expectation_suite_name,
                include_rendered_content=include_rendered_content,
            )
        if create_expectation_suite_with_name is not None:
            expectation_suite = self.add_expectation_suite(
                expectation_suite_name=create_expectation_suite_with_name,
            )

        if (
            sum(
                bool(x)
                for x in [
                    batch is not None,
                    batch_list is not None,
                    batch_request is not None,
                    batch_request_list is not None,
                ]
            )
            > 1
        ):
            raise ValueError(
                "No more than one of batch, batch_list, batch_request, or batch_request_list can be specified"
            )

        if batch_list:
            pass

        elif batch:
            batch_list = [batch]

        else:
            batch_list = []
            if not batch_request_list:
                batch_request_list = [batch_request]  # type: ignore[list-item]

            for batch_request in batch_request_list:
                batch_list.extend(
                    self.get_batch_list(
                        datasource_name=datasource_name,
                        data_connector_name=data_connector_name,
                        data_asset_name=data_asset_name,
                        batch_request=batch_request,
                        batch_data=batch_data,
                        data_connector_query=data_connector_query,
                        batch_identifiers=batch_identifiers,
                        limit=limit,
                        index=index,
                        custom_filter_function=custom_filter_function,
                        sampling_method=sampling_method,
                        sampling_kwargs=sampling_kwargs,
                        partitioner_method=partitioner_method,
                        partitioner_kwargs=partitioner_kwargs,
                        runtime_parameters=runtime_parameters,
                        query=query,
                        path=path,
                        batch_filter_parameters=batch_filter_parameters,
                        batch_spec_passthrough=batch_spec_passthrough,
                        **kwargs,
                    )
                )

        return self.get_validator_using_batch_list(
            expectation_suite=expectation_suite,  # type: ignore[arg-type]
            batch_list=batch_list,
            include_rendered_content=include_rendered_content,
        )

    # noinspection PyUnusedLocal
    def get_validator_using_batch_list(
        self,
        expectation_suite: ExpectationSuite,
        batch_list: Sequence[Union[Batch, FluentBatch]],
        include_rendered_content: Optional[bool] = None,
        **kwargs: Optional[dict],
    ) -> Validator:
        """

        Args:
            expectation_suite ():
            batch_list ():
            include_rendered_content ():
            **kwargs ():

        Returns:

        """
        if len(batch_list) == 0:
            raise gx_exceptions.InvalidBatchRequestError(
                """Validator could not be created because BatchRequest returned an empty batch_list.
                Please check your parameters and try again."""
            )

        include_rendered_content = (
            self._determine_if_expectation_validation_result_include_rendered_content(
                include_rendered_content=include_rendered_content
            )
        )

        # We get a single batch_definition so we can get the execution_engine here. All batches will share the same one
        # So the batch itself doesn't matter. But we use -1 because that will be the latest batch loaded.
        datasource_name: str = batch_list[-1].batch_definition.datasource_name
        datasource: LegacyDatasource | BaseDatasource | FluentDatasource = (
            self.datasources[datasource_name]
        )
        execution_engine: ExecutionEngine
        if isinstance(datasource, FluentDatasource):
            batch = batch_list[-1]
            assert isinstance(batch, FluentBatch)
            execution_engine = batch.data.execution_engine
        elif isinstance(datasource, BaseDatasource):
            execution_engine = datasource.execution_engine
        else:
            raise gx_exceptions.DatasourceError(
                message="LegacyDatasource cannot be used to create a Validator",
                datasource_name=datasource_name,
            )

        validator = Validator(
            execution_engine=execution_engine,
            interactive_evaluation=True,
            expectation_suite=expectation_suite,
            data_context=self,
            batches=batch_list,
            include_rendered_content=include_rendered_content,
        )

        return validator

    @public_api
    def get_batch_list(  # noqa: PLR0913
        self,
        datasource_name: Optional[str] = None,
        data_connector_name: Optional[str] = None,
        data_asset_name: Optional[str] = None,
        batch_request: Optional[BatchRequestBase] = None,
        batch_data: Optional[Any] = None,
        data_connector_query: Optional[dict] = None,
        batch_identifiers: Optional[dict] = None,
        limit: Optional[int] = None,
        index: Optional[Union[int, list, tuple, slice, str]] = None,
        custom_filter_function: Optional[Callable] = None,
        sampling_method: Optional[str] = None,
        sampling_kwargs: Optional[dict] = None,
        partitioner_method: Optional[str] = None,
        partitioner_kwargs: Optional[dict] = None,
        runtime_parameters: Optional[dict] = None,
        query: Optional[str] = None,
        path: Optional[str] = None,
        batch_filter_parameters: Optional[dict] = None,
        batch_spec_passthrough: Optional[dict] = None,
        batch_request_options: Optional[Union[dict, BatchRequestOptions]] = None,
        **kwargs: Optional[dict],
    ) -> List[Batch]:
        """Get the list of zero or more batches, based on a variety of flexible input types.

        `get_batch_list` is the main user-facing API for getting batches.
        In contrast to virtually all other methods in the class, it does not require typed or nested inputs.
        Instead, this method is intended to help the user pick the right parameters

        This method attempts to return any number of batches, including an empty list.

        Args:
            datasource_name: The name of the Datasource that defines the Data Asset to retrieve the batch for
            data_connector_name: The Data Connector within the datasource for the Data Asset
            data_asset_name: The name of the Data Asset within the Data Connector
            batch_request: Encapsulates all the parameters used here to retrieve a BatchList. Use either
                `batch_request` or the other params (but not both)
            batch_data: Provides runtime data for the batch; is added as the key `batch_data` to
                the `runtime_parameters` dictionary of a BatchRequest
            query: Provides runtime data for the batch; is added as the key `query` to
                the `runtime_parameters` dictionary of a BatchRequest
            path: Provides runtime data for the batch; is added as the key `path` to
                the `runtime_parameters` dictionary of a BatchRequest
            runtime_parameters: Specifies runtime parameters for the BatchRequest; can includes keys `batch_data`,
                `query`, and `path`
            data_connector_query: Used to specify connector query parameters; specifically `batch_filter_parameters`,
                `limit`, `index`, and `custom_filter_function`
            batch_identifiers: Any identifiers of batches for the BatchRequest
            batch_filter_parameters: Filter parameters used in the data connector query
            limit: Part of the data_connector_query, limits the number of batches in the batch list
            index: Part of the data_connector_query, used to specify the index of which batch to return. Negative
                numbers retrieve from the end of the list (ex: `-1` retrieves the last or latest batch)
            custom_filter_function: A `Callable` function that accepts `batch_identifiers` and returns a `bool`
            sampling_method: The method used to sample Batch data (see: Partitioning and Sampling)
            sampling_kwargs: Arguments for the sampling method
            partitioner_method: The method used to partition the Data Asset into Batches
            partitioner_kwargs: Arguments for the partitioning method
            batch_spec_passthrough: Arguments specific to the `ExecutionEngine` that aid in Batch retrieval
            batch_request_options: Options for `FluentBatchRequest`
            **kwargs: Used to specify either `batch_identifiers` or `batch_filter_parameters`

        Returns:
            (Batch) The `list` of requested Batch instances

        Raises:
            DatasourceError: If the specified `datasource_name` does not exist in the DataContext
            TypeError: If the specified types of the `batch_request` are not supported, or if the
                `datasource_name` is not a `str`
            ValueError: If more than one exclusive parameter is specified (ex: specifing more than one
                of `batch_data`, `query` or `path`)

        """
        return self._get_batch_list(
            datasource_name=datasource_name,
            data_connector_name=data_connector_name,
            data_asset_name=data_asset_name,
            batch_request=batch_request,
            batch_data=batch_data,
            data_connector_query=data_connector_query,
            batch_identifiers=batch_identifiers,
            limit=limit,
            index=index,
            custom_filter_function=custom_filter_function,
            sampling_method=sampling_method,
            sampling_kwargs=sampling_kwargs,
            partitioner_method=partitioner_method,
            partitioner_kwargs=partitioner_kwargs,
            runtime_parameters=runtime_parameters,
            query=query,
            path=path,
            batch_filter_parameters=batch_filter_parameters,
            batch_spec_passthrough=batch_spec_passthrough,
            batch_request_options=batch_request_options,
            **kwargs,
        )

    def _get_batch_list(  # noqa: PLR0913
        self,
        datasource_name: Optional[str] = None,
        data_connector_name: Optional[str] = None,
        data_asset_name: Optional[str] = None,
        batch_request: Optional[BatchRequestBase] = None,
        batch_data: Optional[Any] = None,
        data_connector_query: Optional[dict] = None,
        batch_identifiers: Optional[dict] = None,
        limit: Optional[int] = None,
        index: Optional[Union[int, list, tuple, slice, str]] = None,
        custom_filter_function: Optional[Callable] = None,
        sampling_method: Optional[str] = None,
        sampling_kwargs: Optional[dict] = None,
        partitioner_method: Optional[str] = None,
        partitioner_kwargs: Optional[dict] = None,
        runtime_parameters: Optional[dict] = None,
        query: Optional[str] = None,
        path: Optional[str] = None,
        batch_filter_parameters: Optional[dict] = None,
        batch_spec_passthrough: Optional[dict] = None,
        batch_request_options: Optional[Union[dict, BatchRequestOptions]] = None,
        **kwargs: Optional[dict],
    ) -> List[Batch]:
        result = get_batch_request_from_acceptable_arguments(
            datasource_name=datasource_name,
            data_connector_name=data_connector_name,
            data_asset_name=data_asset_name,
            batch_request=batch_request,
            batch_data=batch_data,
            data_connector_query=data_connector_query,
            batch_identifiers=batch_identifiers,
            limit=limit,
            index=index,
            custom_filter_function=custom_filter_function,
            sampling_method=sampling_method,
            sampling_kwargs=sampling_kwargs,
            partitioner_method=partitioner_method,
            partitioner_kwargs=partitioner_kwargs,
            runtime_parameters=runtime_parameters,
            query=query,
            path=path,
            batch_filter_parameters=batch_filter_parameters,
            batch_spec_passthrough=batch_spec_passthrough,
            batch_request_options=batch_request_options,
            **kwargs,
        )
        datasource_name = result.datasource_name

        datasource = self.datasources.get(datasource_name)
        if not datasource:
            raise gx_exceptions.DatasourceError(
                datasource_name,
                "The given datasource could not be retrieved from the DataContext; "
                "please confirm that your configuration is accurate.",
            )

        return datasource.get_batch_list_from_batch_request(batch_request=result)

    @overload
    def add_expectation_suite(
        self,
        expectation_suite_name: str,
        id: str | None = ...,
        expectations: list[dict | ExpectationConfiguration] | None = ...,
        evaluation_parameters: dict | None = ...,
        data_asset_type: str | None = ...,
        execution_engine_type: Type[ExecutionEngine] | None = ...,
        meta: dict | None = ...,
        expectation_suite: None = ...,
    ) -> ExpectationSuite:
        """
        An `expectation_suite_name` is provided.
        `expectation_suite` should not be provided.
        """
        ...

    @overload
    def add_expectation_suite(
        self,
        expectation_suite_name: None = ...,
        id: str | None = ...,
        expectations: list[dict | ExpectationConfiguration] | None = ...,
        evaluation_parameters: dict | None = ...,
        data_asset_type: str | None = ...,
        execution_engine_type: Type[ExecutionEngine] | None = ...,
        meta: dict | None = ...,
        expectation_suite: ExpectationSuite = ...,
    ) -> ExpectationSuite:
        """
        An `expectation_suite` is provided.
        `expectation_suite_name` should not be provided.
        """
        ...

    @public_api
    @new_method_or_class(version="0.15.48")
    def add_expectation_suite(  # noqa: PLR0913
        self,
        expectation_suite_name: str | None = None,
        id: str | None = None,
        expectations: list[dict | ExpectationConfiguration] | None = None,
        evaluation_parameters: dict | None = None,
        data_asset_type: str | None = None,
        execution_engine_type: Type[ExecutionEngine] | None = None,
        meta: dict | None = None,
        expectation_suite: ExpectationSuite | None = None,
    ) -> ExpectationSuite:
        """Build a new ExpectationSuite and save it utilizing the context's underlying ExpectationsStore.

        Note that this method can be called by itself or run within the get_validator workflow.

        When run with create_expectation_suite()::

            expectation_suite_name = "genres_movies.fkey"
            context.create_expectation_suite(expectation_suite_name, overwrite_existing=True)
            batch = context.get_batch_list(
                expectation_suite_name=expectation_suite_name
            )[0]


        When run as part of get_validator()::

            validator = context.get_validator(
                datasource_name="my_datasource",
                data_connector_name="whole_table",
                data_asset_name="my_table",
                create_expectation_suite_with_name="my_expectation_suite",
            )
            validator.expect_column_values_to_be_in_set("c1", [4,5,6])


        Args:
            expectation_suite_name: The name of the suite to create.
            id: Identifier to associate with this suite.
            expectations: Expectation Configurations to associate with this suite.
            evaluation_parameters: Evaluation parameters to be substituted when evaluating Expectations.
            data_asset_type: Type of data asset to associate with this suite.
            execution_engine_type: Name of the execution engine type.
            meta: Metadata related to the suite.

        Returns:
            A new ExpectationSuite built with provided input args.

        Raises:
            DataContextError: A suite with the same name already exists (and `overwrite_existing` is not enabled).
            ValueError: The arguments provided are invalid.
        """
        return self._add_expectation_suite(
            expectation_suite_name=expectation_suite_name,
            id=id,
            expectations=expectations,
            evaluation_parameters=evaluation_parameters,
            data_asset_type=data_asset_type,
            execution_engine_type=execution_engine_type,
            meta=meta,
            expectation_suite=expectation_suite,
            overwrite_existing=False,  # `add` does not resolve collisions
        )

    def _add_expectation_suite(  # noqa: PLR0913
        self,
        expectation_suite_name: str | None = None,
        id: str | None = None,
        expectations: Sequence[dict | ExpectationConfiguration] | None = None,
        evaluation_parameters: dict | None = None,
        data_asset_type: str | None = None,
        execution_engine_type: Type[ExecutionEngine] | None = None,
        meta: dict | None = None,
        overwrite_existing: bool = False,
        expectation_suite: ExpectationSuite | None = None,
        **kwargs,
    ) -> ExpectationSuite:
        if not isinstance(overwrite_existing, bool):
            raise ValueError("overwrite_existing must be of type bool.")

        self._validate_expectation_suite_xor_expectation_suite_name(
            expectation_suite, expectation_suite_name
        )

        if not expectation_suite:
            # type narrowing
            assert isinstance(
                expectation_suite_name, str
            ), "expectation_suite_name must be specified."

            expectation_suite = ExpectationSuite(
                name=expectation_suite_name,
                id=id,
                expectations=expectations,
                evaluation_parameters=evaluation_parameters,
                data_asset_type=data_asset_type,
                execution_engine_type=execution_engine_type,
                meta=meta,
            )

        return self._persist_suite_with_store(
            expectation_suite=expectation_suite,
            overwrite_existing=overwrite_existing,
            **kwargs,
        )

    def _persist_suite_with_store(
        self,
        expectation_suite: ExpectationSuite,
        overwrite_existing: bool,
        **kwargs,
    ) -> ExpectationSuite:
        key = ExpectationSuiteIdentifier(name=expectation_suite.name)

        persistence_fn: Callable
        if overwrite_existing:
            persistence_fn = self.expectations_store.add_or_update
        else:
            persistence_fn = self.expectations_store.add

        persistence_fn(key=key, value=expectation_suite, **kwargs)
        return expectation_suite

    @public_api
    @new_method_or_class(version="0.15.48")
    def update_expectation_suite(
        self,
        expectation_suite: ExpectationSuite,
    ) -> ExpectationSuite:
        """Update an ExpectationSuite that already exists.

        Args:
            expectation_suite: The suite to use to update.

        Raises:
            DataContextError: A suite with the given name does not already exist.
        """
        return self._update_expectation_suite(expectation_suite=expectation_suite)

    def _update_expectation_suite(
        self,
        expectation_suite: ExpectationSuite,
    ) -> ExpectationSuite:
        """
        Like `update_expectation_suite` but without the usage statistics logging.
        """
        name = expectation_suite.name
        id = expectation_suite.id
        key = self._determine_key_for_suite_update(name=name, id=id)
        self.expectations_store.update(key=key, value=expectation_suite)
        return expectation_suite

    def _determine_key_for_suite_update(
        self, name: str, id: str | None
    ) -> Union[ExpectationSuiteIdentifier, GXCloudIdentifier]:
        return ExpectationSuiteIdentifier(name)

    @overload
    def add_or_update_expectation_suite(
        self,
        expectation_suite_name: str,
        id: str | None = ...,
        expectations: list[dict | ExpectationConfiguration] | None = ...,
        evaluation_parameters: dict | None = ...,
        data_asset_type: str | None = ...,
        execution_engine_type: Type[ExecutionEngine] | None = ...,
        meta: dict | None = ...,
        expectation_suite: None = ...,
    ) -> ExpectationSuite:
        """
        Two possible patterns:
            - An expectation_suite_name and optional constructor args
            - An expectation_suite
        """
        ...

    @overload
    def add_or_update_expectation_suite(
        self,
        expectation_suite_name: None = ...,
        id: str | None = ...,
        expectations: list[dict | ExpectationConfiguration] | None = ...,
        evaluation_parameters: dict | None = ...,
        data_asset_type: str | None = ...,
        execution_engine_type: Type[ExecutionEngine] | None = ...,
        meta: dict | None = ...,
        expectation_suite: ExpectationSuite = ...,
    ) -> ExpectationSuite:
        """
        Two possible patterns:
            - An expectation_suite_name and optional constructor args
            - An expectation_suite
        """
        ...

    @public_api
    @new_method_or_class(version="0.15.48")
    def add_or_update_expectation_suite(  # noqa: PLR0913
        self,
        expectation_suite_name: str | None = None,
        id: str | None = None,
        expectations: list[dict | ExpectationConfiguration] | None = None,
        evaluation_parameters: dict | None = None,
        data_asset_type: str | None = None,
        execution_engine_type: Type[ExecutionEngine] | None = None,
        meta: dict | None = None,
        expectation_suite: ExpectationSuite | None = None,
    ) -> ExpectationSuite:
        """Add a new ExpectationSuite or update an existing one on the context depending on whether it already exists or not.

        Args:
            expectation_suite_name: The name of the suite to create or replace.
            id: Identifier to associate with this suite (ignored if updating existing suite).
            expectations: Expectation Configurations to associate with this suite.
            evaluation_parameters: Evaluation parameters to be substituted when evaluating Expectations.
            data_asset_type: Type of Data Asset to associate with this suite.
            execution_engine_type: Name of the Execution Engine type.
            meta: Metadata related to the suite.
            expectation_suite: The `ExpectationSuite` object you wish to persist.

        Returns:
            The persisted `ExpectationSuite`.
        """
        self._validate_expectation_suite_xor_expectation_suite_name(
            expectation_suite, expectation_suite_name
        )

        if not expectation_suite:
            # type narrowing
            assert isinstance(
                expectation_suite_name, str
            ), "expectation_suite_name must be specified."

            expectation_suite = ExpectationSuite(
                name=expectation_suite_name,
                id=id,
                expectations=expectations,
                evaluation_parameters=evaluation_parameters,
                data_asset_type=data_asset_type,
                execution_engine_type=execution_engine_type,
                meta=meta,
            )

        try:
            existing = self.get_expectation_suite(
                expectation_suite_name=expectation_suite.name
            )
        except gx_exceptions.DataContextError:
            # not found
            return self._add_expectation_suite(expectation_suite=expectation_suite)

        # The suite object must have an ID in order to request a PUT to GX Cloud.
        expectation_suite.id = existing.id
        return self._update_expectation_suite(expectation_suite=expectation_suite)

    @public_api
    def delete_expectation_suite(
        self,
        expectation_suite_name: str | None = None,
        id: str | None = None,
    ) -> None:
        """Delete specified expectation suite from data_context expectation store.

        Args:
            expectation_suite_name: The name of the expectation suite to delete
            id: The identifier of the expectation suite to delete

        Returns:
            True for Success and False for Failure.
        """
        key = ExpectationSuiteIdentifier(expectation_suite_name)  # type: ignore[arg-type]
        if not self.expectations_store.has_key(key):
            raise gx_exceptions.DataContextError(
                f"expectation_suite with name {expectation_suite_name} does not exist."
            )
        self.expectations_store.remove_key(key)

    @public_api
    def get_expectation_suite(
        self,
        expectation_suite_name: str | None = None,
        include_rendered_content: bool | None = None,
        id: str | None = None,
    ) -> ExpectationSuite:
        """Get an Expectation Suite by name.

        Args:
            expectation_suite_name (str): The name of the Expectation Suite
            include_rendered_content (bool): Whether to re-populate rendered_content for each
                ExpectationConfiguration.
            id (str): The GX Cloud ID for the Expectation Suite (unused)

        Returns:
            An existing ExpectationSuite

        Raises:
            DataContextError: There is no expectation suite with the name provided
        """
        if id is not None:
            # deprecated-v0.15.45
            warnings.warn(
                "id is deprecated as of v0.15.45 and will be removed in v0.16. Please use"
                "expectation_suite_name instead",
                DeprecationWarning,
            )

        if expectation_suite_name:
            key = ExpectationSuiteIdentifier(name=expectation_suite_name)
        else:
            raise ValueError("expectation_suite_name must be provided")

        if include_rendered_content is None:
            include_rendered_content = (
                self._determine_if_expectation_suite_include_rendered_content()
            )

        if self.expectations_store.has_key(key):
            expectations_schema_dict: dict = self.expectations_store.get(key)
            # create the ExpectationSuite from constructor
            expectation_suite = ExpectationSuite(**expectations_schema_dict)
            if include_rendered_content:
                expectation_suite.render()
            return expectation_suite

        else:
            raise gx_exceptions.DataContextError(
                f"expectation_suite {expectation_suite_name} not found"
            )

    def add_validation_operator(
        self, validation_operator_name: str, validation_operator_config: dict
    ) -> ValidationOperator:
        """Add a new ValidationOperator to the DataContext and (for convenience) return the instantiated object.

        Args:
            validation_operator_name (str): a key for the new ValidationOperator in in self._validation_operators
            validation_operator_config (dict): a config for the ValidationOperator to add

        Returns:
            validation_operator (ValidationOperator)
        """

        self.config.validation_operators[
            validation_operator_name
        ] = validation_operator_config
        config = self.variables.validation_operators[validation_operator_name]  # type: ignore[index]
        module_name = "great_expectations.validation_operators"
        new_validation_operator = instantiate_class_from_config(
            config=config,
            runtime_environment={
                "data_context": self,
                "name": validation_operator_name,
            },
            config_defaults={"module_name": module_name},
        )
        if not new_validation_operator:
            raise gx_exceptions.ClassInstantiationError(
                module_name=module_name,
                package_name=None,
                class_name=config["class_name"],
            )
        self.validation_operators[validation_operator_name] = new_validation_operator
        return new_validation_operator

    def run_validation_operator(  # noqa: PLR0913
        self,
        validation_operator_name: str,
        assets_to_validate: List,
        run_id: Optional[Union[str, RunIdentifier]] = None,
        evaluation_parameters: Optional[dict] = None,
        run_name: Optional[str] = None,
        run_time: Optional[Union[str, datetime.datetime]] = None,
        result_format: Optional[Union[str, dict]] = None,
        **kwargs,
    ):
        """
        Run a validation operator to validate data assets and to perform the business logic around
        validation that the operator implements.

        Args:
            validation_operator_name: name of the operator, as appears in the context's config file
            assets_to_validate: a list that specifies the data assets that the operator will validate. The members of
                the list can be either batches, or a tuple that will allow the operator to fetch the batch:
                (batch_kwargs, expectation_suite_name)
            evaluation_parameters: $parameter_name syntax references to be evaluated at runtime
            run_id: The run_id for the validation; if None, a default value will be used
            run_name: The run_name for the validation; if None, a default value will be used
            run_time: The date/time of the run
            result_format: one of several supported formatting directives for expectation validation results
            **kwargs: Additional kwargs to pass to the validation operator

        Returns:
            ValidationOperatorResult
        """
        return self._run_validation_operator(
            validation_operator_name=validation_operator_name,
            assets_to_validate=assets_to_validate,
            run_id=run_id,
            evaluation_parameters=evaluation_parameters,
            run_name=run_name,
            run_time=run_time,
            result_format=result_format,
            **kwargs,
        )

    def _run_validation_operator(  # noqa: PLR0913
        self,
        validation_operator_name: str,
        assets_to_validate: List,
        run_id: Optional[Union[str, RunIdentifier]] = None,
        evaluation_parameters: Optional[dict] = None,
        run_name: Optional[str] = None,
        run_time: Optional[Union[str, datetime.datetime]] = None,
        result_format: Optional[Union[str, dict]] = None,
        **kwargs,
    ):
        result_format = result_format or {"result_format": "SUMMARY"}

        if not assets_to_validate:
            raise gx_exceptions.DataContextError(
                "No batches of data were passed in. These are required"
            )

        for batch in assets_to_validate:
            if not isinstance(batch, (tuple, DataAsset, Validator)):
                raise gx_exceptions.DataContextError(
                    "Batches are required to be of type DataAsset or Validator"
                )
        try:
            validation_operator = self.validation_operators[validation_operator_name]
        except KeyError:
            raise gx_exceptions.DataContextError(
                f"No validation operator `{validation_operator_name}` was found in your project. Please verify this in your great_expectations.yml"
            )

        if run_id is None and run_name is None:
            run_name = datetime.datetime.now(datetime.timezone.utc).strftime(
                "%Y%m%dT%H%M%S.%fZ"
            )
            logger.info(f"Setting run_name to: {run_name}")
        if evaluation_parameters is None:
            return validation_operator.run(
                assets_to_validate=assets_to_validate,
                run_id=run_id,
                run_name=run_name,
                run_time=run_time,
                result_format=result_format,
                **kwargs,
            )
        else:
            return validation_operator.run(
                assets_to_validate=assets_to_validate,
                run_id=run_id,
                evaluation_parameters=evaluation_parameters,
                run_name=run_name,
                run_time=run_time,
                result_format=result_format,
                **kwargs,
            )

    def list_validation_operators(self):
        """List currently-configured Validation Operators on this context"""

        validation_operators = []
        for (
            name,
            value,
        ) in self.variables.validation_operators.items():
            value["name"] = name
            validation_operators.append(value)
        return validation_operators

    def list_validation_operator_names(self):
        """List the names of currently-configured Validation Operators on this context"""
        if not self.validation_operators:
            return []

        return list(self.validation_operators.keys())

    BlockConfigDataAssetNames: TypeAlias = Dict[str, List[str]]
    FluentDataAssetNames: TypeAlias = List[str]

    def _validate_datasource_names(
        self, datasource_names: list[str] | str | None
    ) -> list[str]:
        if datasource_names is None:
            datasource_names = [
                datasource["name"] for datasource in self.list_datasources()
            ]
        elif isinstance(datasource_names, str):
            datasource_names = [datasource_names]
        elif not isinstance(datasource_names, list):
            raise ValueError(
                "Datasource names must be a datasource name, list of datasource names or None (to list all datasources)"
            )
        return datasource_names

    @public_api
    def get_available_data_asset_names(  # noqa: PLR0912, C901 - 18
        self,
        datasource_names: str | list[str] | None = None,
        batch_kwargs_generator_names: str | list[str] | None = None,
    ) -> dict[str, BlockConfigDataAssetNames | FluentDataAssetNames]:
        """Inspect datasource and batch kwargs generators to provide available data_asset objects.

        Args:
            datasource_names: List of datasources for which to provide available data asset name objects.
                              If None, return available data assets for all datasources.
            batch_kwargs_generator_names: List of batch kwargs generators for which to provide available data_asset_name objects.

        Returns:
            data_asset_names: Dictionary describing available data assets

        Raises:
            ValueError: `datasource_names` is not None, a string, or list of strings.
        """
        data_asset_names = {}
        fluent_data_asset_names = {}
        datasource_names = self._validate_datasource_names(datasource_names)

        # TODO: V1-222 batch_kwargs_generator_names is legacy and should be removed for V1
        # TODO: conditional FDS vs BDS datasource logic should be removed for V1
        if batch_kwargs_generator_names is not None:
            if isinstance(batch_kwargs_generator_names, str):
                batch_kwargs_generator_names = [batch_kwargs_generator_names]
            if len(batch_kwargs_generator_names) == len(
                datasource_names
            ):  # Iterate over both together
                for idx, datasource_name in enumerate(datasource_names):
                    datasource = self.get_datasource(datasource_name)
                    if isinstance(datasource, FluentDatasource):
                        fluent_data_asset_names[datasource_name] = sorted(
                            datasource.get_asset_names()
                        )
                    else:
                        data_asset_names[
                            datasource_name
                        ] = datasource.get_available_data_asset_names(
                            batch_kwargs_generator_names[idx]
                        )

            elif len(batch_kwargs_generator_names) == 1:
                datasource = self.get_datasource(datasource_names[0])
                if isinstance(datasource, FluentDatasource):
                    fluent_data_asset_names[datasource_names[0]] = sorted(
                        datasource.get_asset_names()
                    )

                else:
                    data_asset_names[
                        datasource_names[0]
                    ] = datasource.get_available_data_asset_names(
                        batch_kwargs_generator_names
                    )

            else:
                raise ValueError(
                    "If providing batch kwargs generator, you must either specify one for each datasource or only "
                    "one datasource."
                )
        else:  # generator_names is None
            for datasource_name in datasource_names:
                try:
                    datasource = self.get_datasource(datasource_name)
                    if isinstance(datasource, FluentDatasource):
                        fluent_data_asset_names[datasource_name] = sorted(
                            datasource.get_asset_names()
                        )

                    else:
                        data_asset_names[
                            datasource_name
                        ] = datasource.get_available_data_asset_names()

                except ValueError:
                    # handle the edge case of a non-existent datasource
                    data_asset_names[datasource_name] = {}

        fluent_and_config_data_asset_names = {
            **data_asset_names,
            **fluent_data_asset_names,
        }
        return fluent_and_config_data_asset_names

    def build_batch_kwargs(
        self,
        datasource,
        batch_kwargs_generator,
        data_asset_name=None,
        partition_id=None,
        **kwargs,
    ):
        """Builds batch kwargs using the provided datasource, batch kwargs generator, and batch_parameters.

        Args:
            datasource (str): the name of the datasource for which to build batch_kwargs
            batch_kwargs_generator (str): the name of the batch kwargs generator to use to build batch_kwargs
            data_asset_name (str): an optional name batch_parameter
            **kwargs: additional batch_parameters

        Returns:
            BatchKwargs

        """
        datasource_obj = self.get_datasource(datasource)
        batch_kwargs = datasource_obj.build_batch_kwargs(
            batch_kwargs_generator=batch_kwargs_generator,
            data_asset_name=data_asset_name,
            partition_id=partition_id,
            **kwargs,
        )
        return batch_kwargs

    def open_data_docs(
        self,
        resource_identifier: Optional[str] = None,
        site_name: Optional[str] = None,
        only_if_exists: bool = True,
    ) -> None:
        """
        A stdlib cross-platform way to open a file in a browser.

        Args:
            resource_identifier: ExpectationSuiteIdentifier,
                ValidationResultIdentifier or any other type's identifier. The
                argument is optional - when not supplied, the method returns the
                URL of the index page.
            site_name: Optionally specify which site to open. If not specified,
                open all docs found in the project.
            only_if_exists: Optionally specify flag to pass to "self.get_docs_sites_urls()".
        """
        return self._open_data_docs(
            resource_identifier=resource_identifier,
            site_name=site_name,
            only_if_exists=only_if_exists,
        )

    def _open_data_docs(
        self,
        resource_identifier: Optional[str] = None,
        site_name: Optional[str] = None,
        only_if_exists: bool = True,
    ) -> None:
        data_docs_urls: List[Dict[str, str]] = self.get_docs_sites_urls(
            resource_identifier=resource_identifier,
            site_name=site_name,
            only_if_exists=only_if_exists,
        )
        urls_to_open: List[str] = [site["site_url"] for site in data_docs_urls]

        for url in urls_to_open:
            if url is not None:
                logger.debug(f"Opening Data Docs found here: {url}")
                self._open_url_in_browser(url)

    @staticmethod
    def _open_url_in_browser(url: str) -> None:
        webbrowser.open(url)

    def get_docs_sites_urls(
        self,
        resource_identifier=None,
        site_name: Optional[str] = None,
        only_if_exists=True,
        site_names: Optional[List[str]] = None,
    ) -> List[Dict[str, str]]:
        """
        Get URLs for a resource for all data docs sites.

        This function will return URLs for any configured site even if the sites
        have not been built yet.

        Args:
            resource_identifier (object): optional. It can be an identifier of
                ExpectationSuite's, ValidationResults and other resources that
                have typed identifiers. If not provided, the method will return
                the URLs of the index page.
            site_name: Optionally specify which site to open. If not specified,
                return all urls in the project.
            site_names: Optionally specify which sites are active. Sites not in
                this list are not processed, even if specified in site_name.

        Returns:
            list: a list of URLs. Each item is the URL for the resource for a
                data docs site
        """
        unfiltered_sites = self.variables.data_docs_sites

        # Filter out sites that are not in site_names
        sites = (
            {k: v for k, v in unfiltered_sites.items() if k in site_names}  # type: ignore[union-attr]
            if site_names
            else unfiltered_sites
        )

        if not sites:
            logger.debug("Found no data_docs_sites.")
            return []
        logger.debug(f"Found {len(sites)} data_docs_sites.")

        if site_name:
            if site_name not in sites.keys():
                raise gx_exceptions.DataContextError(
                    f"Could not find site named {site_name}. Please check your configurations"
                )
            site = sites[site_name]
            site_builder = self._load_site_builder_from_site_config(site)
            url = site_builder.get_resource_url(
                resource_identifier=resource_identifier, only_if_exists=only_if_exists
            )
            return [{"site_name": site_name, "site_url": url}]

        site_urls = []
        for _site_name, site_config in sites.items():
            site_builder = self._load_site_builder_from_site_config(site_config)
            url = site_builder.get_resource_url(
                resource_identifier=resource_identifier, only_if_exists=only_if_exists
            )
            site_urls.append({"site_name": _site_name, "site_url": url})

        return site_urls

    def _load_site_builder_from_site_config(self, site_config) -> SiteBuilder:
        default_module_name = "great_expectations.render.renderer.site_builder"
        site_builder = instantiate_class_from_config(
            config=site_config,
            runtime_environment={
                "data_context": self,
                "root_directory": self.root_directory,
            },
            config_defaults={"module_name": default_module_name},
        )
        if not site_builder:
            raise gx_exceptions.ClassInstantiationError(
                module_name=default_module_name,
                package_name=None,
                class_name=site_config["class_name"],
            )
        return site_builder

    def clean_data_docs(self, site_name=None) -> bool:
        """
        Clean a given data docs site.

        This removes all files from the configured Store.

        Args:
            site_name (str): Optional, the name of the site to clean. If not
            specified, all sites will be cleaned.
        """
        data_docs_sites = self.variables.data_docs_sites
        if not data_docs_sites:
            raise gx_exceptions.DataContextError(
                "No data docs sites were found on this DataContext, therefore no sites will be cleaned.",
            )

        data_docs_site_names = list(data_docs_sites.keys())
        if site_name:
            if site_name not in data_docs_site_names:
                raise gx_exceptions.DataContextError(
                    f"The specified site name `{site_name}` does not exist in this project."
                )
            return self._clean_data_docs_site(site_name)

        cleaned = []
        for existing_site_name in data_docs_site_names:
            cleaned.append(self._clean_data_docs_site(existing_site_name))
        return all(cleaned)

    def _clean_data_docs_site(self, site_name: str) -> bool:
        sites = self.variables.data_docs_sites
        if not sites:
            return False
        site_config = sites.get(site_name)

        site_builder = instantiate_class_from_config(
            config=site_config,
            runtime_environment={
                "data_context": self,
                "root_directory": self.root_directory,
            },
            config_defaults={
                "module_name": "great_expectations.render.renderer.site_builder"
            },
        )
        site_builder.clean_site()
        return True

    @staticmethod
    def _get_global_config_value(
        environment_variable: str,
        conf_file_section: Optional[str] = None,
        conf_file_option: Optional[str] = None,
    ) -> Optional[str]:
        """
        Method to retrieve config value.
        Looks for config value in environment_variable and config file section

        Args:
            environment_variable (str): name of environment_variable to retrieve
            conf_file_section (str): section of config
            conf_file_option (str): key in section

        Returns:
            Optional string representing config value
        """
        assert (conf_file_section and conf_file_option) or (
            not conf_file_section and not conf_file_option
        ), "Must pass both 'conf_file_section' and 'conf_file_option' or neither."
        if environment_variable and os.environ.get(  # noqa: TID251
            environment_variable, ""
        ):
            return os.environ.get(environment_variable)  # noqa: TID251
        if conf_file_section and conf_file_option:
            for config_path in AbstractDataContext.GLOBAL_CONFIG_PATHS:
                config: configparser.ConfigParser = configparser.ConfigParser()
                config.read(config_path)
                config_value: Optional[str] = config.get(
                    conf_file_section, conf_file_option, fallback=None
                )
                if config_value:
                    return config_value
        return None

    @staticmethod
    def _get_metric_configuration_tuples(  # noqa: C901
        metric_configuration: Union[str, dict], base_kwargs: Optional[dict] = None
    ) -> List[Tuple[str, Union[dict, Any]]]:
        if base_kwargs is None:
            base_kwargs = {}

        if isinstance(metric_configuration, str):
            return [(metric_configuration, base_kwargs)]

        metric_configurations_list = []
        for kwarg_name in metric_configuration.keys():
            if not isinstance(metric_configuration[kwarg_name], dict):
                raise gx_exceptions.DataContextError(
                    "Invalid metric_configuration: each key must contain a "
                    "dictionary."
                )
            if (
                kwarg_name == "metric_kwargs_id"
            ):  # this special case allows a hash of multiple kwargs
                for metric_kwargs_id in metric_configuration[kwarg_name].keys():
                    if base_kwargs != {}:
                        raise gx_exceptions.DataContextError(
                            "Invalid metric_configuration: when specifying "
                            "metric_kwargs_id, no other keys or values may be defined."
                        )
                    if not isinstance(
                        metric_configuration[kwarg_name][metric_kwargs_id], list
                    ):
                        raise gx_exceptions.DataContextError(
                            "Invalid metric_configuration: each value must contain a "
                            "list."
                        )
                    metric_configurations_list += [
                        (metric_name, {"metric_kwargs_id": metric_kwargs_id})
                        for metric_name in metric_configuration[kwarg_name][
                            metric_kwargs_id
                        ]
                    ]
            else:
                for kwarg_value in metric_configuration[kwarg_name].keys():
                    base_kwargs.update({kwarg_name: kwarg_value})
                    if not isinstance(
                        metric_configuration[kwarg_name][kwarg_value], list
                    ):
                        raise gx_exceptions.DataContextError(
                            "Invalid metric_configuration: each value must contain a "
                            "list."
                        )
                    for nested_configuration in metric_configuration[kwarg_name][
                        kwarg_value
                    ]:
                        metric_configurations_list += (
                            AbstractDataContext._get_metric_configuration_tuples(
                                nested_configuration, base_kwargs=base_kwargs
                            )
                        )

        return metric_configurations_list

    @classmethod
    def get_or_create_data_context_config(
        cls, project_config: DataContextConfig | Mapping
    ) -> DataContextConfig:
        """Utility method to take in an input config and ensure its conversion to a rich
        DataContextConfig. If the input is already of the appropriate type, the function
        exits early.

        Args:
            project_config: The input config to be evaluated.

        Returns:
            An instance of DataContextConfig.

        Raises:
            ValidationError if the input config does not adhere to the required shape of a DataContextConfig.
        """
        if isinstance(project_config, DataContextConfig):
            return project_config
        try:
            # Roundtrip through schema validation to remove any illegal fields add/or restore any missing fields.
            project_config_dict = dataContextConfigSchema.dump(project_config)
            project_config_dict = dataContextConfigSchema.load(project_config_dict)
            context_config: DataContextConfig = DataContextConfig(**project_config_dict)
            return context_config
        except ValidationError:
            raise

    @overload
    def _normalize_absolute_or_relative_path(self, path: str) -> str:
        ...

    @overload
    def _normalize_absolute_or_relative_path(self, path: None) -> None:
        ...

    def _normalize_absolute_or_relative_path(
        self, path: Optional[str]
    ) -> Optional[str]:
        """
        Why does this exist in AbstractDataContext? CloudDataContext and FileDataContext both use it
        """
        if path is None:
            return None
        if os.path.isabs(path):  # noqa: PTH117
            return path
        else:
            return os.path.join(self.root_directory, path)  # type: ignore[arg-type]  # noqa: PTH118

    def _apply_global_config_overrides(
        self, config: DataContextConfig
    ) -> DataContextConfig:
        """
        Applies global configuration overrides for
            - usage_statistics being enabled
            - data_context_id for usage_statistics
            - global_usage_statistics_url

        Args:
            config (DataContextConfig): Config that is passed into the DataContext constructor

        Returns:
            DataContextConfig with the appropriate overrides
        """
        validation_errors: dict = {}
        config_with_global_config_overrides: DataContextConfig = copy.deepcopy(config)
        usage_stats_enabled: bool = self._is_usage_stats_enabled()
        if not usage_stats_enabled:
            logger.debug(
                "Usage statistics is disabled globally. Applying override to project_config."
            )
            config_with_global_config_overrides.anonymous_usage_statistics.enabled = (
                False
            )
        global_data_context_id: Optional[str] = self._get_data_context_id_override()
        # data_context_id
        if global_data_context_id:
            data_context_id_errors = anonymizedUsageStatisticsSchema.validate(
                {"data_context_id": global_data_context_id}
            )
            if not data_context_id_errors:
                logger.info(
                    "data_context_id is defined globally. Applying override to project_config."
                )
                config_with_global_config_overrides.anonymous_usage_statistics.data_context_id = (
                    global_data_context_id
                )
            else:
                validation_errors.update(data_context_id_errors)

        # usage statistics url
        global_usage_statistics_url: Optional[
            str
        ] = self._get_usage_stats_url_override()
        if global_usage_statistics_url:
            usage_statistics_url_errors = anonymizedUsageStatisticsSchema.validate(
                {"usage_statistics_url": global_usage_statistics_url}
            )
            if not usage_statistics_url_errors:
                logger.debug(
                    "usage_statistics_url is defined globally. Applying override to project_config."
                )
                config_with_global_config_overrides.anonymous_usage_statistics.usage_statistics_url = (
                    global_usage_statistics_url
                )
            else:
                validation_errors.update(usage_statistics_url_errors)
        if validation_errors:
            logger.warning(
                "The following globally-defined config variables failed validation:\n{}\n\n"
                "Please fix the variables if you would like to apply global values to project_config.".format(
                    json.dumps(validation_errors, indent=2)
                )
            )

        return config_with_global_config_overrides

    def _load_config_variables(self) -> Dict:
        config_var_provider = self.config_provider.get_provider(
            _ConfigurationVariablesConfigurationProvider
        )
        if config_var_provider:
            return config_var_provider.get_values()
        return {}

    @staticmethod
    def _is_usage_stats_enabled() -> bool:
        """
        Checks the following locations to see if usage_statistics is disabled in any of the following locations:
            - GE_USAGE_STATS, which is an environment_variable
            - GLOBAL_CONFIG_PATHS
        If GE_USAGE_STATS exists AND its value is one of the FALSEY_STRINGS, usage_statistics is disabled (return False)
        Also checks GLOBAL_CONFIG_PATHS to see if config file contains override for anonymous_usage_statistics
        Returns True otherwise

        Returns:
            bool that tells you whether usage_statistics is on or off
        """
        usage_statistics_enabled: bool = True
        if os.environ.get("GE_USAGE_STATS", False):  # noqa: TID251
            ge_usage_stats = os.environ.get("GE_USAGE_STATS")  # noqa: TID251
            if ge_usage_stats in AbstractDataContext.FALSEY_STRINGS:
                usage_statistics_enabled = False
            else:
                logger.warning(
                    "GE_USAGE_STATS environment variable must be one of: {}".format(
                        AbstractDataContext.FALSEY_STRINGS
                    )
                )
        for config_path in AbstractDataContext.GLOBAL_CONFIG_PATHS:
            config = configparser.ConfigParser()
            states = config.BOOLEAN_STATES
            for falsey_string in AbstractDataContext.FALSEY_STRINGS:
                states[falsey_string] = False  # type: ignore[index]

            states["TRUE"] = True  # type: ignore[index]
            states["True"] = True  # type: ignore[index]
            config.BOOLEAN_STATES = states  # type: ignore[misc] # Cannot assign to class variable via instance
            config.read(config_path)
            try:
                if not config.getboolean("anonymous_usage_statistics", "enabled"):
                    usage_statistics_enabled = False

            except (ValueError, configparser.Error):
                pass
        return usage_statistics_enabled

    def _get_data_context_id_override(self) -> Optional[str]:
        """
        Return data_context_id from environment variable.

        Returns:
            Optional string that represents data_context_id
        """
        return self._get_global_config_value(
            environment_variable="GE_DATA_CONTEXT_ID",
            conf_file_section="anonymous_usage_statistics",
            conf_file_option="data_context_id",
        )

    def _get_usage_stats_url_override(self) -> Optional[str]:
        """
        Return GE_USAGE_STATISTICS_URL from environment variable if it exists

        Returns:
            Optional string that represents GE_USAGE_STATISTICS_URL
        """
        return self._get_global_config_value(
            environment_variable="GE_USAGE_STATISTICS_URL",
            conf_file_section="anonymous_usage_statistics",
            conf_file_option="usage_statistics_url",
        )

    def _build_store_from_config(
        self, store_name: str, store_config: dict | StoreConfigTypedDict
    ) -> Store:
        module_name = "great_expectations.data_context.store"
        # Set expectations_store.store_backend_id to the data_context_id from the project_config if
        # the expectations_store does not yet exist by:
        # adding the data_context_id from the project_config
        # to the store_config under the key manually_initialize_store_backend_id
        if (store_name == self.expectations_store_name) and store_config.get(
            "store_backend"
        ):
            store_config["store_backend"].update(
                {
                    "manually_initialize_store_backend_id": self.variables.anonymous_usage_statistics.data_context_id  # type: ignore[union-attr]
                }
            )

        # Set suppress_store_backend_id = True if store is inactive and has a store_backend.
        if (
            store_name not in [store["name"] for store in self.list_active_stores()]  # type: ignore[index]
            and store_config.get("store_backend") is not None
        ):
            store_config["store_backend"].update({"suppress_store_backend_id": True})

        new_store = Store.build_store_from_config(
            store_name=store_name,
            store_config=store_config,
            module_name=module_name,
            runtime_environment={
                "root_directory": self.root_directory,
            },
        )
        self._stores[store_name] = new_store
        return new_store

    # properties
    @property
    def variables(self) -> DataContextVariables:
        if self._variables is None:
            self._variables = self._init_variables()
        return self._variables

    @property
    def anonymous_usage_statistics(self) -> AnonymizedUsageStatisticsConfig:
        return self.variables.anonymous_usage_statistics  # type: ignore[return-value]

    @property
    def progress_bars(self) -> Optional[ProgressBarsConfig]:
        return self.variables.progress_bars

    @property
    def include_rendered_content(self) -> IncludeRenderedContentConfig:
        return self.variables.include_rendered_content

    @property
    def datasources(self) -> DatasourceDict:
        """A single holder for all Datasources in this context"""
        return self._datasources

    @property
    def fluent_datasources(self) -> Dict[str, FluentDatasource]:
        return {
            name: ds
            for (name, ds) in self.datasources.items()
            if isinstance(ds, FluentDatasource)
        }

    @property
    def data_context_id(self) -> str:
        return self.variables.anonymous_usage_statistics.data_context_id  # type: ignore[union-attr]

    def _init_primary_stores(
        self, store_configs: Dict[str, StoreConfigTypedDict]
    ) -> None:
        """Initialize all Stores for this DataContext.

        Stores are a good fit for reading/writing objects that:
            1. follow a clear key-value pattern, and
            2. are usually edited programmatically, using the Context

        Note that stores do NOT manage plugins.
        """
        for store_name, store_config in store_configs.items():
            self._build_store_from_config(store_name, store_config)

    @abstractmethod
    def _init_datasource_store(self) -> DatasourceStore:
        """Internal utility responsible for creating a DatasourceStore to persist and manage a user's Datasources.

        Please note that the DatasourceStore lacks the same extensibility that other analagous Stores do; a default
        implementation is provided based on the user's environment but is not customizable.
        """
        raise NotImplementedError

    def _update_config_variables(self) -> None:
        """Updates config_variables cache by re-calling _load_config_variables().
        Necessary after running methods that modify config AND could contain config_variables for credentials
        (example is add_datasource())
        """
        self._config_variables = self._load_config_variables()

    @classmethod
    def _get_oss_id(cls) -> uuid.UUID | None:
        """
        Retrieves a user's `oss_id` from disk ($HOME/.great_expectations/great_expectations.conf).

        If no such value is present, a new UUID is generated and written to disk for subsequent usage.
        If there is an error when reading from / writing to disk, we default to a NoneType.
        """
        config = configparser.ConfigParser()

        if not cls._ROOT_CONF_FILE.exists():
            success = cls._scaffold_root_conf()
            if not success:
                return None
            return cls._set_oss_id(config)

        try:
            config.read(cls._ROOT_CONF_FILE)
        except OSError as e:
            logger.info(
                f"Something went wrong when trying to read from the user's conf file: {e}"
            )
            return None

        oss_id = config.get("anonymous_usage_statistics", "oss_id", fallback=None)
        if not oss_id:
            return cls._set_oss_id(config)

        return uuid.UUID(oss_id)

    @classmethod
    def _set_oss_id(cls, config: configparser.ConfigParser) -> uuid.UUID | None:
        """
        Generates a random UUID and writes it to disk for subsequent usage.
        Assumes that the root conf file exists.

        Args:
            config: The parser used to read/write the oss_id.

        If there is an error when writing to disk, we default to a NoneType.
        """
        oss_id = uuid.uuid4()

        # If the section already exists, don't overwite usage_statistics_url
        section = "anonymous_usage_statistics"
        if not config.has_section(section):
            config[section] = {}
        config[section]["oss_id"] = str(oss_id)

        try:
            with cls._ROOT_CONF_FILE.open("w") as f:
                config.write(f)
        except OSError as e:
            logger.info(
                f"Something went wrong when trying to write the user's conf file to disk: {e}"
            )
            return None

        return oss_id

    @classmethod
    def _scaffold_root_conf(cls) -> bool:
        """
        Set up an empty root conf file ($HOME/.great_expectations/great_expectations.conf)

        Returns:
            Whether or not directory/file creation was successful.
        """
        try:
            cls._ROOT_CONF_DIR.mkdir(exist_ok=True)
            cls._ROOT_CONF_FILE.touch()
        except OSError as e:
            logger.info(
                f"Something went wrong when trying to write the user's conf file to disk: {e}"
            )
            return False
        return True

    def _init_datasources(self) -> None:
        """Initialize the datasources in store"""
        self._datasources: DatasourceDict = CacheableDatasourceDict(
            context=self,
            datasource_store=self._datasource_store,
        )

        config: DataContextConfig = self.config

        if self._datasource_store.cloud_mode:
            for fds in config.fluent_datasources.values():
                datasource = self._add_fluent_datasource(**fds)
                datasource._rebuild_asset_data_connectors()

        datasources: Dict[str, DatasourceConfig] = cast(
            Dict[str, DatasourceConfig], config.datasources
        )

        for datasource_name, datasource_config in datasources.items():
            try:
                ds = self._init_block_style_datasource(
                    datasource_name=datasource_name, datasource_config=datasource_config
                )
                self.datasources.data[datasource_name] = ds
            except gx_exceptions.DatasourceInitializationError as e:
                logger.warning(f"Cannot initialize datasource {datasource_name}: {e}")
                # this error will happen if our configuration contains datasources that GX can no longer connect to.
                # this is ok, as long as we don't use it to retrieve a batch. If we try to do that, the error will be
                # caught at the context.get_batch_list() step. So we just pass here.
                pass

    def _init_block_style_datasource(
        self, datasource_name: str, datasource_config: DatasourceConfig
    ) -> BaseDatasource:
        config = copy.deepcopy(datasource_config)

        raw_config_dict = dict(datasourceConfigSchema.dump(config))
        substituted_config_dict: dict = self.config_provider.substitute_config(
            raw_config_dict
        )

        raw_datasource_config = datasourceConfigSchema.load(raw_config_dict)
        substituted_datasource_config = datasourceConfigSchema.load(
            substituted_config_dict
        )
        substituted_datasource_config.name = datasource_name

        return self._instantiate_datasource_from_config(
            raw_config=raw_datasource_config,
            substituted_config=substituted_datasource_config,
        )

    def _instantiate_datasource_from_config(
        self,
        raw_config: DatasourceConfig,
        substituted_config: DatasourceConfig,
    ) -> Datasource:
        """Instantiate a new datasource.
        Args:
            config: Datasource config.

        Returns:
            Datasource instantiated from config.

        Raises:
            DatasourceInitializationError
        """
        try:
            datasource: Datasource = self._build_datasource_from_config(
                raw_config=raw_config, substituted_config=substituted_config
            )
        except Exception as e:
            name = getattr(substituted_config, "name", None) or ""
            raise gx_exceptions.DatasourceInitializationError(
                datasource_name=name, message=str(e)
            )
        return datasource

    def _build_datasource_from_config(
        self, raw_config: DatasourceConfig, substituted_config: DatasourceConfig
    ) -> Datasource:
        """Instantiate a Datasource from a config.

        Args:
            config: DatasourceConfig object defining the datsource to instantiate.

        Returns:
            Datasource instantiated from config.

        Raises:
            ClassInstantiationError
        """
        # We convert from the type back to a dictionary for purposes of instantiation
        serializer = DictConfigSerializer(schema=datasourceConfigSchema)
        substituted_config_dict: dict = serializer.serialize(substituted_config)

        # While the new Datasource classes accept "data_context_root_directory", the Legacy Datasource classes do not.
        if substituted_config_dict["class_name"] in [
            "BaseDatasource",
            "Datasource",
        ]:
            substituted_config_dict.update(
                {"data_context_root_directory": self.root_directory}
            )
        module_name: str = "great_expectations.datasource"
        datasource: Datasource = instantiate_class_from_config(
            config=substituted_config_dict,
            runtime_environment={"data_context": self},
            config_defaults={"module_name": module_name},
        )
        if not datasource:
            raise gx_exceptions.ClassInstantiationError(
                module_name=module_name,
                package_name=None,
                class_name=substituted_config_dict["class_name"],
            )

        # Chetan - 20221103 - Directly accessing private attr in order to patch security vulnerabiliy around credential leakage.
        # This is to be removed once substitution logic is migrated from the context to the individual object level.
        raw_config_dict: dict = serializer.serialize(raw_config)
        datasource._raw_config = raw_config_dict

        return datasource

    def _perform_substitutions_on_datasource_config(
        self, config: DatasourceConfig
    ) -> DatasourceConfig:
        """Substitute variables in a datasource config e.g. from env vars, config_vars.yml

        Config must be persisted with ${VARIABLES} syntax but hydrated at time of use.

        Args:
            config: Datasource Config

        Returns:
            Datasource Config with substitutions performed.
        """
        substitution_serializer = DictConfigSerializer(schema=datasourceConfigSchema)
        raw_config: dict = substitution_serializer.serialize(config)

        substituted_config_dict: dict = self.config_provider.substitute_config(
            raw_config
        )

        substituted_config: DatasourceConfig = datasourceConfigSchema.load(
            substituted_config_dict
        )

        return substituted_config

    def _instantiate_datasource_from_config_and_update_project_config(
        self,
        config: DatasourceConfig,
        initialize: bool,
    ) -> Optional[Datasource]:
        """Perform substitutions and optionally initialize the Datasource and/or store the config.

        Args:
            config: Datasource Config to initialize and/or store.
            initialize: Whether to initialize the datasource, alternatively you can store without initializing.

        Returns:
            Datasource object if initialized.

        Raises:
            DatasourceInitializationError
        """
        # If attempting to override an existing value, ensure that the id persists
        name = config.name
        if not config.id and name and name in self.datasources:
            existing_datasource = self.datasources[name]
            if isinstance(existing_datasource, BaseDatasource):
                config.id = existing_datasource.id

        # Note that the call to `DatasourceStore.set` may alter the config object's state
        # As such, we invoke it at the top of our function so any changes are reflected downstream
        config = self._datasource_store.set(key=None, value=config)

        datasource: Optional[Datasource] = None
        if initialize:
            try:
                substituted_config = self._perform_substitutions_on_datasource_config(
                    config
                )

                datasource = self._instantiate_datasource_from_config(
                    raw_config=config, substituted_config=substituted_config
                )
                name = datasource.name
                self.datasources[name] = datasource
            except gx_exceptions.DatasourceInitializationError as e:
                self._datasource_store.delete(config)
                raise e

        self.config.datasources[name] = config  # type: ignore[index,assignment]

        return datasource

    # TODO: this should just be _instantiate_datasource_from_config after BDS is removed
    def _instantiate_datasource_from_config_with_substitution(
        self, config: DatasourceConfig
    ) -> Datasource:
        """Perform substitutions and initialize the Datasource without storing configuration.

        Args:
            config: Datasource Config to initialize and/or store.

        Returns:
            Datasource object.

        Raises:
            DatasourceInitializationError
        """
        # TODO: Pulling IDs of existing entities is likely not what we want when testing configuration, but keeping
        # existing behavior for now
        name = config.name
        if not config.id and name and name in self.datasources:
            existing_datasource = self.datasources[name]
            if isinstance(existing_datasource, BaseDatasource):
                config.id = existing_datasource.id

        substituted_config = self._perform_substitutions_on_datasource_config(config)

        datasource = self._instantiate_datasource_from_config(
            raw_config=config, substituted_config=substituted_config
        )
        name = datasource.name

        # TODO: also unlikely desired as "testing" whether we can instantiate an object should not update
        # caches or config, but keeping existing behavior for now
        self.datasources[name] = datasource
        self.config.datasources[name] = config  # type: ignore[assignment]

        return datasource

    def _construct_data_context_id(self) -> str:
        # Choose the id of the currently-configured expectations store, if it is a persistent store
        expectations_store = self.stores[self.expectations_store_name]
        if isinstance(expectations_store.store_backend, TupleStoreBackend):
            # suppress_warnings since a warning will already have been issued during the store creation
            # if there was an invalid store config
            return expectations_store.store_backend_id_warnings_suppressed

        # Otherwise choose the id stored in the project_config
        else:
            return self.variables.anonymous_usage_statistics.data_context_id  # type: ignore[union-attr]

    def _compile_evaluation_parameter_dependencies(self) -> None:
        self._evaluation_parameter_dependencies = {}
        # we have to iterate through all expectation suites because evaluation parameters
        # can reference metric values from other suites
        for key in self.expectations_store.list_keys():
<<<<<<< HEAD
            try:
                expectation_suite_dict: dict = cast(
                    dict, self.expectations_store.get(key)
                )
            except ValidationError as e:
                # if a suite that isn't associated with the checkpoint compiling eval params is misconfigured
                # we should ignore that instead of breaking all checkpoints in the entire context
                warnings.warn(
                    f"Suite with identifier {key} was not considered when compiling evaluation parameter dependencies "
                    f"because it failed to load with message: {e}",
                    UserWarning,
                )
                continue
=======
            expectation_suite_dict: dict = self.expectations_store.get(key)
>>>>>>> 0d91d315
            if not expectation_suite_dict:
                continue
            expectation_suite = ExpectationSuite(**expectation_suite_dict)

            dependencies: dict = (
                expectation_suite.get_evaluation_parameter_dependencies()
            )
            if len(dependencies) > 0:
                nested_update(self._evaluation_parameter_dependencies, dependencies)

        self._evaluation_parameter_dependencies_compiled = True

    def get_validation_result(  # noqa: C901, PLR0913
        self,
        expectation_suite_name,
        run_id=None,
        batch_identifier=None,
        validations_store_name=None,
        failed_only=False,
        include_rendered_content=None,
    ):
        """Get validation results from a configured store.

        Args:
            expectation_suite_name: expectation_suite name for which to get validation result (default: "default")
            run_id: run_id for which to get validation result (if None, fetch the latest result by alphanumeric sort)
            validations_store_name: the name of the store from which to get validation results
            failed_only: if True, filter the result to return only failed expectations
            include_rendered_content: whether to re-populate the validation_result rendered_content

        Returns:
            validation_result

        """
        if validations_store_name is None:
            validations_store_name = self.validations_store_name
        selected_store = self.stores[validations_store_name]

        if run_id is None or batch_identifier is None:
            # Get most recent run id
            # NOTE : This method requires a (potentially very inefficient) list_keys call.
            # It should probably move to live in an appropriate Store class,
            # but when we do so, that Store will need to function as more than just a key-value Store.
            key_list = selected_store.list_keys()
            filtered_key_list = []
            for key in key_list:
                if run_id is not None and key.run_id != run_id:
                    continue
                if (
                    batch_identifier is not None
                    and key.batch_identifier != batch_identifier
                ):
                    continue
                filtered_key_list.append(key)

            # run_id_set = set([key.run_id for key in filtered_key_list])
            if len(filtered_key_list) == 0:
                logger.warning("No valid run_id values found.")
                return {}

            filtered_key_list = sorted(filtered_key_list, key=lambda x: x.run_id)

            if run_id is None:
                run_id = filtered_key_list[-1].run_id
            if batch_identifier is None:
                batch_identifier = filtered_key_list[-1].batch_identifier

        if include_rendered_content is None:
            include_rendered_content = (
                self._determine_if_expectation_validation_result_include_rendered_content()
            )

        key = ValidationResultIdentifier(
            expectation_suite_identifier=ExpectationSuiteIdentifier(
                name=expectation_suite_name
            ),
            run_id=run_id,
            batch_identifier=batch_identifier,
        )
        results_dict = selected_store.get(key)

        validation_result = (
            results_dict.get_failed_validation_results()
            if failed_only
            else results_dict
        )

        if include_rendered_content:
            for expectation_validation_result in validation_result.results:
                expectation_validation_result.render()

        return validation_result

    def store_validation_result_metrics(
        self, requested_metrics, validation_results, target_store_name
    ) -> None:
        self._store_metrics(
            requested_metrics=requested_metrics,
            validation_results=validation_results,
            target_store_name=target_store_name,
        )

    def _store_metrics(
        self, requested_metrics, validation_results, target_store_name
    ) -> None:
        """
        requested_metrics is a dictionary like this:

          requested_metrics:
            *: The asterisk here matches *any* expectation suite name
               use the 'kwargs' key to request metrics that are defined by kwargs,
               for example because they are defined only for a particular column
               - column:
                   Age:
                     - expect_column_min_to_be_between.result.observed_value
                - statistics.evaluated_expectations
                - statistics.successful_expectations
        """
        expectation_suite_name = validation_results.meta["expectation_suite_name"]
        run_id = validation_results.meta["run_id"]
        data_asset_name = validation_results.meta.get(
            "active_batch_definition", {}
        ).get("data_asset_name")

        for expectation_suite_dependency, metrics_list in requested_metrics.items():
            if (expectation_suite_dependency != "*") and (  # noqa: PLR1714
                expectation_suite_dependency != expectation_suite_name
            ):
                continue

            if not isinstance(metrics_list, list):
                raise gx_exceptions.DataContextError(
                    "Invalid requested_metrics configuration: metrics requested for "
                    "each expectation suite must be a list."
                )

            for metric_configuration in metrics_list:
                metric_configurations = (
                    AbstractDataContext._get_metric_configuration_tuples(
                        metric_configuration
                    )
                )
                for metric_name, metric_kwargs in metric_configurations:
                    try:
                        metric_value = validation_results.get_metric(
                            metric_name, **metric_kwargs
                        )
                        self.stores[target_store_name].set(
                            ValidationMetricIdentifier(
                                run_id=run_id,
                                data_asset_name=data_asset_name,
                                expectation_suite_identifier=ExpectationSuiteIdentifier(
                                    expectation_suite_name
                                ),
                                metric_name=metric_name,
                                metric_kwargs_id=get_metric_kwargs_id(
                                    metric_kwargs=metric_kwargs
                                ),
                            ),
                            metric_value,
                        )
                    except gx_exceptions.UnavailableMetricError:
                        # This will happen frequently in larger pipelines
                        logger.debug(
                            "metric {} was requested by another expectation suite but is not available in "
                            "this validation result.".format(metric_name)
                        )

    def _determine_if_expectation_suite_include_rendered_content(
        self, include_rendered_content: Optional[bool] = None
    ) -> bool:
        if include_rendered_content is None:
            if (
                self.include_rendered_content.expectation_suite is True
                or self.include_rendered_content.globally is True
            ):
                return True
            else:
                return False
        return include_rendered_content

    def _determine_if_expectation_validation_result_include_rendered_content(
        self, include_rendered_content: Optional[bool] = None
    ) -> bool:
        if include_rendered_content is None:
            if (
                self.include_rendered_content.expectation_validation_result is True
                or self.include_rendered_content.globally is True
            ):
                return True
            else:
                return False
        return include_rendered_content

    @public_api
    def test_yaml_config(  # noqa: PLR0913
        self,
        yaml_config: str,
        name: Optional[str] = None,
        class_name: Optional[str] = None,
        runtime_environment: Optional[dict] = None,
        pretty_print: bool = True,
        shorten_tracebacks: bool = False,
    ):
        """Convenience method for testing yaml configs.

        test_yaml_config is a convenience method for configuring the moving
        parts of a Great Expectations deployment. It allows you to quickly
        test out configs for system components, especially Datasources,
        Checkpoints, and Stores.

        For many deployments of Great Expectations, these components (plus
        Expectations) are the only ones you'll need.

        `test_yaml_config` is mainly intended for use within notebooks and tests.

        --Documentation--
            - https://docs.greatexpectations.io/docs/terms/data_context

        Args:
            yaml_config: A string containing the yaml config to be tested
            name: Optional name of the component to instantiate
            class_name: Optional, overridden if provided in the config
            runtime_environment: Optional override for config items
            pretty_print: Determines whether to print human-readable output
            shorten_tracebacks: If true, catch any errors during instantiation and print only the
                last element of the traceback stack. This can be helpful for
                rapid iteration on configs in a notebook, because it can remove
                the need to scroll up and down a lot.

        Returns:
            The instantiated component (e.g. a Datasource)
            OR
            a json object containing metadata from the component's self_check method.
            The returned object is determined by return_mode.

        """
        yaml_config_validator = _YamlConfigValidator(
            data_context=self,
        )
        return yaml_config_validator.test_yaml_config(
            yaml_config=yaml_config,
            name=name,
            class_name=class_name,
            runtime_environment=runtime_environment,
            pretty_print=pretty_print,
            shorten_tracebacks=shorten_tracebacks,
        )

    @public_api
    def build_data_docs(
        self,
        site_names=None,
        resource_identifiers=None,
        dry_run=False,
        build_index: bool = True,
    ):
        """Build Data Docs for your project.

        --Documentation--
            - https://docs.greatexpectations.io/docs/terms/data_docs/

        Args:
            site_names: if specified, build data docs only for these sites, otherwise,
                build all the sites specified in the context's config
            resource_identifiers: a list of resource identifiers (ExpectationSuiteIdentifier,
                ValidationResultIdentifier). If specified, rebuild HTML
                (or other views the data docs sites are rendering) only for
                the resources in this list. This supports incremental build
                of data docs sites (e.g., when a new validation result is created)
                and avoids full rebuild.
            dry_run: a flag, if True, the method returns a structure containing the
                URLs of the sites that *would* be built, but it does not build
                these sites.
            build_index: a flag if False, skips building the index page

        Returns:
            A dictionary with the names of the updated data documentation sites as keys and the location info
            of their index.html files as values

        Raises:
            ClassInstantiationError: Site config in your Data Context config is not valid.
        """
        return self._build_data_docs(
            site_names=site_names,
            resource_identifiers=resource_identifiers,
            dry_run=dry_run,
            build_index=build_index,
        )

    def _build_data_docs(
        self,
        site_names=None,
        resource_identifiers=None,
        dry_run=False,
        build_index: bool = True,
    ):
        logger.debug("Starting DataContext.build_data_docs")

        index_page_locator_infos = {}

        sites = self.variables.data_docs_sites
        if sites:
            logger.debug("Found data_docs_sites. Building sites...")

            for site_name, site_config in sites.items():
                logger.debug(
                    f"Building Data Docs Site {site_name}",
                )

                if (site_names and (site_name in site_names)) or not site_names:
                    complete_site_config = site_config
                    module_name = "great_expectations.render.renderer.site_builder"
                    site_builder: SiteBuilder = (
                        self._init_site_builder_for_data_docs_site_creation(
                            site_name=site_name,
                            site_config=site_config,
                        )
                    )
                    if not site_builder:
                        raise gx_exceptions.ClassInstantiationError(
                            module_name=module_name,
                            package_name=None,
                            class_name=complete_site_config["class_name"],
                        )
                    if dry_run:
                        index_page_locator_infos[
                            site_name
                        ] = site_builder.get_resource_url(only_if_exists=False)
                    else:
                        index_page_resource_identifier_tuple = site_builder.build(
                            resource_identifiers,
                            build_index=build_index,
                        )
                        if index_page_resource_identifier_tuple:
                            index_page_locator_infos[
                                site_name
                            ] = index_page_resource_identifier_tuple[0]

        else:
            logger.debug("No data_docs_config found. No site(s) built.")

        return index_page_locator_infos

    def _init_site_builder_for_data_docs_site_creation(
        self,
        site_name: str,
        site_config: dict,
    ) -> SiteBuilder:
        site_builder: SiteBuilder = instantiate_class_from_config(
            config=site_config,
            runtime_environment={
                "data_context": self,
                "root_directory": self.root_directory,
                "site_name": site_name,
            },
            config_defaults={
                "class_name": "SiteBuilder",
                "module_name": "great_expectations.render.renderer.site_builder",
            },
        )
        return site_builder

    @public_api
    @new_method_or_class(version="0.16.15")
    def view_validation_result(self, result: CheckpointResult) -> None:
        """
        Opens a validation result in a browser.

        Args:
            result: The result of a Checkpoint run.
        """
        self._view_validation_result(result)

    def _view_validation_result(self, result: CheckpointResult) -> None:
        validation_result_identifier = result.list_validation_result_identifiers()[0]
        self.open_data_docs(resource_identifier=validation_result_identifier)  # type: ignore[arg-type]

    def escape_all_config_variables(
        self,
        value: T,
        dollar_sign_escape_string: str = DOLLAR_SIGN_ESCAPE_STRING,
        skip_if_substitution_variable: bool = True,
    ) -> T:
        """
        Replace all `$` characters with the DOLLAR_SIGN_ESCAPE_STRING

        Args:
            value: config variable value
            dollar_sign_escape_string: replaces instances of `$`
            skip_if_substitution_variable: skip if the value is of the form ${MYVAR} or $MYVAR

        Returns:
            input value with all `$` characters replaced with the escape string
        """
        if isinstance(value, dict) or isinstance(value, OrderedDict):  # noqa: PLR1701
            return {
                k: self.escape_all_config_variables(
                    value=v,
                    dollar_sign_escape_string=dollar_sign_escape_string,
                    skip_if_substitution_variable=skip_if_substitution_variable,
                )
                for k, v in value.items()
            }
        elif isinstance(value, list):
            return [
                self.escape_all_config_variables(
                    value=v,
                    dollar_sign_escape_string=dollar_sign_escape_string,
                    skip_if_substitution_variable=skip_if_substitution_variable,
                )
                for v in value
            ]
        if skip_if_substitution_variable:
            if parse_substitution_variable(value) is None:
                return value.replace("$", dollar_sign_escape_string)
            return value
        return value.replace("$", dollar_sign_escape_string)

    def save_config_variable(
        self,
        config_variable_name: str,
        value: Any,
        skip_if_substitution_variable: bool = True,
    ) -> None:
        r"""Save config variable value
        Escapes $ unless they are used in substitution variables e.g. the $ characters in ${SOME_VAR} or $SOME_VAR are not escaped

        Args:
            config_variable_name: name of the property
            value: the value to save for the property
            skip_if_substitution_variable: set to False to escape $ in values in substitution variable form e.g. ${SOME_VAR} -> r"\${SOME_VAR}" or $SOME_VAR -> r"\$SOME_VAR"

        Returns:
            None
        """
        config_variables = self.config_variables
        value = self.escape_all_config_variables(
            value,
            self.DOLLAR_SIGN_ESCAPE_STRING,
            skip_if_substitution_variable=skip_if_substitution_variable,
        )
        config_variables[config_variable_name] = value
        # Required to call _variables instead of variables property because we don't want to trigger substitutions
        config = self._variables.config
        config_variables_filepath = config.config_variables_file_path
        if not config_variables_filepath:
            raise gx_exceptions.InvalidConfigError(
                "'config_variables_file_path' property is not found in config - setting it is required to use this feature"
            )

        config_variables_filepath = os.path.join(  # noqa: PTH118
            self.root_directory, config_variables_filepath  # type: ignore[arg-type]
        )

        os.makedirs(  # noqa: PTH103
            os.path.dirname(config_variables_filepath), exist_ok=True  # noqa: PTH120
        )
        if not os.path.isfile(config_variables_filepath):  # noqa: PTH113
            logger.info(
                f"Creating new substitution_variables file at {config_variables_filepath}"
            )
            with open(config_variables_filepath, "w") as template:
                template.write(CONFIG_VARIABLES_TEMPLATE)

        with open(config_variables_filepath, "w") as config_variables_file:
            yaml.dump(config_variables, config_variables_file)

    def _load_fluent_config(self, config_provider: _ConfigurationProvider) -> GxConfig:
        """Called at beginning of DataContext __init__ after config_providers init."""
        logger.debug(
            f"{self.__class__.__name__} has not implemented `_load_fluent_config()` returning empty `GxConfig`"
        )
        return GxConfig(fluent_datasources=[])

    def _attach_fluent_config_datasources_and_build_data_connectors(
        self, config: GxConfig
    ):
        """Called at end of __init__"""
        for datasource in config.datasources:
            ds_name = datasource.name
            logger.info(f"Loaded '{ds_name}' from fluent config")

            datasource._rebuild_asset_data_connectors()

            self._add_fluent_datasource(datasource=datasource)

    def _synchronize_fluent_datasources(self) -> Dict[str, FluentDatasource]:
        """
        Update `self.fluent_config.fluent_datasources` with any newly added datasources.
        Should be called before serializing `fluent_config`.
        """
        fluent_datasources = self.fluent_datasources
        if fluent_datasources:
            self.fluent_config.update_datasources(datasources=fluent_datasources)

        return self.fluent_config.get_datasources_as_dict()

    @staticmethod
    def _validate_expectation_suite_xor_expectation_suite_name(
        expectation_suite: Optional[ExpectationSuite] = None,
        expectation_suite_name: Optional[str] = None,
    ) -> None:
        """
        Validate that only one of expectation_suite or expectation_suite_name is specified.

        Raises:
            ValueError: Invalid arguments.
        """
        if expectation_suite_name is not None and expectation_suite is not None:
            raise TypeError(
                "Only one of expectation_suite_name or expectation_suite may be specified."
            )
        if expectation_suite_name is None and expectation_suite is None:
            raise TypeError(
                "One of expectation_suite_name or expectation_suite must be specified."
            )<|MERGE_RESOLUTION|>--- conflicted
+++ resolved
@@ -3678,7 +3678,6 @@
         # we have to iterate through all expectation suites because evaluation parameters
         # can reference metric values from other suites
         for key in self.expectations_store.list_keys():
-<<<<<<< HEAD
             try:
                 expectation_suite_dict: dict = cast(
                     dict, self.expectations_store.get(key)
@@ -3692,9 +3691,8 @@
                     UserWarning,
                 )
                 continue
-=======
+
             expectation_suite_dict: dict = self.expectations_store.get(key)
->>>>>>> 0d91d315
             if not expectation_suite_dict:
                 continue
             expectation_suite = ExpectationSuite(**expectation_suite_dict)
