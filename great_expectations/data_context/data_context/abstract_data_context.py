--- conflicted
+++ resolved
@@ -37,7 +37,7 @@
     ]
     DOLLAR_SIGN_ESCAPE_STRING = r"\$"
 
-    def __init__(self, runtime_environment: dict):
+    def __init__(self, runtime_environment: Optional[dict] = None):
         """
         Constructor for AbstractDataContext. Will handle instantiation logic that is common to all DataContext objects
 
@@ -45,7 +45,10 @@
             runtime_environment (dict): a dictionary of config variables that
                 override both those set in config_variables.yml and the environment
         """
+        if runtime_environment is None:
+            runtime_environment = {}
         self.runtime_environment = runtime_environment
+
         # these attributes that are set downstream.
         self._variables = None
         self._config_variables = None
@@ -263,10 +266,6 @@
 
     @property
     def variables(self) -> DataContextVariables:
-<<<<<<< HEAD
-        if not self._variables:
-            self._variables = self._init_variables()
-=======
         if self._variables is None:
             self._variables = self._init_variables()
 
@@ -275,7 +274,6 @@
         substitutions: dict = self._determine_substitutions()
         self._variables.substitutions = substitutions
 
->>>>>>> cf45ce0a
         return self._variables
 
     @property
