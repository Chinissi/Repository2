import configparser
import copy
import errno
import json
import logging
import os
import sys
import uuid
from abc import ABC, abstractmethod
from typing import (
    TYPE_CHECKING,
    Any,
    Callable,
    Dict,
    List,
    Mapping,
    Optional,
    Tuple,
    Union,
    cast,
)

if TYPE_CHECKING:
    from great_expectations.data_context.store import EvaluationParameterStore
    from great_expectations.checkpoint import Checkpoint
    from great_expectations.data_context.store import CheckpointStore

from ruamel.yaml.comments import CommentedMap

import great_expectations.exceptions as ge_exceptions
from great_expectations.core import ExpectationSuite
from great_expectations.core.batch import (
    Batch,
    BatchDefinition,
    BatchRequestBase,
    IDDict,
    get_batch_request_from_acceptable_arguments,
)
from great_expectations.core.expectation_validation_result import get_metric_kwargs_id
from great_expectations.core.metric import ValidationMetricIdentifier
from great_expectations.core.util import nested_update
from great_expectations.core.yaml_handler import YAMLHandler
from great_expectations.data_context.data_context_variables import DataContextVariables
from great_expectations.data_context.store import Store, TupleStoreBackend
from great_expectations.data_context.store.expectations_store import ExpectationsStore
from great_expectations.data_context.store.profiler_store import ProfilerStore
from great_expectations.data_context.store.validations_store import ValidationsStore
from great_expectations.data_context.types.base import (
    CURRENT_GE_CONFIG_VERSION,
    AnonymizedUsageStatisticsConfig,
    ConcurrencyConfig,
    DataContextConfig,
    DataContextConfigDefaults,
    DatasourceConfig,
    IncludeRenderedContentConfig,
    NotebookConfig,
    ProgressBarsConfig,
    anonymizedUsageStatisticsSchema,
    datasourceConfigSchema,
)
from great_expectations.data_context.types.resource_identifiers import (
    ExpectationSuiteIdentifier,
)
from great_expectations.data_context.util import (
    PasswordMasker,
    build_store_from_config,
    instantiate_class_from_config,
    substitute_all_config_variables,
    substitute_config_variable,
)
from great_expectations.datasource import LegacyDatasource
from great_expectations.datasource.new_datasource import BaseDatasource, Datasource
from great_expectations.execution_engine import ExecutionEngine
from great_expectations.rule_based_profiler.data_assistant.data_assistant_dispatcher import (
    DataAssistantDispatcher,
)
from great_expectations.util import load_class, verify_dynamic_loading_support
from great_expectations.validator.validator import Validator

from great_expectations.core.usage_statistics.usage_statistics import (  # isort: skip
    UsageStatisticsHandler,
    send_usage_message,
)

logger = logging.getLogger(__name__)
yaml = YAMLHandler()


class AbstractDataContext(ABC):
    """
    Base class for all DataContexts that contain all context-agnostic data context operations.

    The class encapsulates most store / core components and convenience methods used to access them, meaning the
    majority of DataContext functionality lives here.
    """

    # NOTE: <DataContextRefactor> These can become a property like ExpectationsStore.__name__ or placed in a separate
    # test_yml_config module so AbstractDataContext is not so cluttered.
    FALSEY_STRINGS = ["FALSE", "false", "False", "f", "F", "0"]
    GLOBAL_CONFIG_PATHS = [
        os.path.expanduser("~/.great_expectations/great_expectations.conf"),
        "/etc/great_expectations.conf",
    ]
    DOLLAR_SIGN_ESCAPE_STRING = r"\$"
    TEST_YAML_CONFIG_SUPPORTED_STORE_TYPES = [
        "ExpectationsStore",
        "ValidationsStore",
        "HtmlSiteStore",
        "EvaluationParameterStore",
        "MetricStore",
        "SqlAlchemyQueryStore",
        "CheckpointStore",
        "ProfilerStore",
    ]
    TEST_YAML_CONFIG_SUPPORTED_DATASOURCE_TYPES = [
        "Datasource",
        "SimpleSqlalchemyDatasource",
    ]
    TEST_YAML_CONFIG_SUPPORTED_DATA_CONNECTOR_TYPES = [
        "InferredAssetFilesystemDataConnector",
        "ConfiguredAssetFilesystemDataConnector",
        "InferredAssetS3DataConnector",
        "ConfiguredAssetS3DataConnector",
        "InferredAssetAzureDataConnector",
        "ConfiguredAssetAzureDataConnector",
        "InferredAssetGCSDataConnector",
        "ConfiguredAssetGCSDataConnector",
        "InferredAssetSqlDataConnector",
        "ConfiguredAssetSqlDataConnector",
    ]
    TEST_YAML_CONFIG_SUPPORTED_CHECKPOINT_TYPES = [
        "Checkpoint",
        "SimpleCheckpoint",
    ]
    TEST_YAML_CONFIG_SUPPORTED_PROFILER_TYPES = [
        "RuleBasedProfiler",
    ]
    ALL_TEST_YAML_CONFIG_DIAGNOSTIC_INFO_TYPES = [
        "__substitution_error__",
        "__yaml_parse_error__",
        "__custom_subclass_not_core_ge__",
        "__class_name_not_provided__",
    ]
    ALL_TEST_YAML_CONFIG_SUPPORTED_TYPES = (
        TEST_YAML_CONFIG_SUPPORTED_STORE_TYPES
        + TEST_YAML_CONFIG_SUPPORTED_DATASOURCE_TYPES
        + TEST_YAML_CONFIG_SUPPORTED_DATA_CONNECTOR_TYPES
        + TEST_YAML_CONFIG_SUPPORTED_CHECKPOINT_TYPES
        + TEST_YAML_CONFIG_SUPPORTED_PROFILER_TYPES
    )
    MIGRATION_WEBSITE: str = "https://docs.greatexpectations.io/docs/guides/miscellaneous/migration_guide#migrating-to-the-batch-request-v3-api"

    def __init__(self, runtime_environment: Optional[dict] = None) -> None:
        """
        Constructor for AbstractDataContext. Will handle instantiation logic that is common to all DataContext objects

        Args:
            runtime_environment (dict): a dictionary of config variables that
                override those set in config_variables.yml and the environment
        """
        if runtime_environment is None:
            runtime_environment = {}
        self.runtime_environment = runtime_environment

        # These attributes that are set downstream.
        self._variables: Optional[DataContextVariables] = None
        self._config_variables: Optional[dict] = None

        # Init plugin support
        if self.plugins_directory is not None and os.path.exists(
            self.plugins_directory
        ):
            sys.path.append(self.plugins_directory)

        # We want to have directories set up before initializing usage statistics so
        # that we can obtain a context instance id
        self._in_memory_instance_id = (
            None  # This variable *may* be used in case we cannot save an instance id
        )
        # Init stores
        self._stores: dict = {}
        self._init_stores(self.project_config_with_variables_substituted.stores)  # type: ignore[arg-type]

        # Init data_context_id
        self._data_context_id = self._construct_data_context_id()

        # Override the project_config data_context_id if an expectations_store was already set up
        self.config.anonymous_usage_statistics.data_context_id = self._data_context_id
        self._initialize_usage_statistics(
            self.project_config_with_variables_substituted.anonymous_usage_statistics
        )

        # Store cached datasources but don't init them
        self._cached_datasources: dict = {}

        # Build the datasources we know about and have access to
        self._init_datasources()

        self._evaluation_parameter_dependencies_compiled = False
        self._evaluation_parameter_dependencies: dict = {}

        self._assistants = DataAssistantDispatcher(data_context=self)

    @abstractmethod
    def _init_variables(self) -> DataContextVariables:
        raise NotImplementedError

    def _save_project_config(self) -> None:
        """
        Each DataContext will define how its project_config will be saved through its internal 'variables'.
            - FileDataContext : Filesystem.
            - CloudDataContext : Cloud endpoint
            - Ephemeral : not saved, and logging message outputted
        """
        self.variables.save_config()

    @abstractmethod
    def save_expectation_suite(
        self,
        expectation_suite: ExpectationSuite,
        expectation_suite_name: Optional[str] = None,
        overwrite_existing: bool = True,
        include_rendered_content: Optional[bool] = None,
        **kwargs: Optional[dict],
    ) -> None:
        """
        Each DataContext will define how ExpectationSuite will be saved.
        """
        raise NotImplementedError

    # Properties
    @property
    def instance_id(self) -> str:
        instance_id: Optional[str] = self.config_variables.get("instance_id")
        if instance_id is None:
            if self._in_memory_instance_id is not None:
                return self._in_memory_instance_id
            instance_id = str(uuid.uuid4())
            self._in_memory_instance_id = instance_id  # type: ignore[assignment]
        return instance_id

    @property
    def config_variables(self) -> Dict:
        """Loads config variables into cache, by calling _load_config_variables()

        Returns: A dictionary containing config_variables from file or empty dictionary.
        """
        if not self._config_variables:
            self._config_variables = self._load_config_variables()
        return self._config_variables

    @property
    def config(self) -> DataContextConfig:
        """
        Returns current DataContext's project_config
        """
        # NOTE: <DataContextRefactor> _project_config is currently only defined in child classes.
        # See if this can this be also defined in AbstractDataContext as abstract property
        return self.variables.config

    @property
    def root_directory(self) -> Optional[str]:
        """The root directory for configuration objects in the data context; the location in which
        ``great_expectations.yml`` is located.
        """
        # NOTE: <DataContextRefactor>  Why does this exist in AbstractDataContext? CloudDataContext and
        # FileDataContext both use it. Determine whether this should stay here or in child classes
        return getattr(self, "_context_root_directory", None)

    @property
    def project_config_with_variables_substituted(self) -> DataContextConfig:
        return self.get_config_with_variables_substituted()

    @property
    def plugins_directory(self) -> Optional[str]:
        """The directory in which custom plugin modules should be placed."""
        # NOTE: <DataContextRefactor>  Why does this exist in AbstractDataContext? CloudDataContext and
        # FileDataContext both use it. Determine whether this should stay here or in child classes
        return self._normalize_absolute_or_relative_path(
            self.variables.plugins_directory
        )

    @property
    def stores(self) -> dict:
        """A single holder for all Stores in this context"""
        return self._stores

    @property
    def expectations_store_name(self) -> Optional[str]:
        return self.variables.expectations_store_name

    @property
    def expectations_store(self) -> ExpectationsStore:
        return self.stores[self.expectations_store_name]

    @property
    def evaluation_parameter_store_name(self) -> Optional[str]:
        return self.variables.evaluation_parameter_store_name

    @property
    def evaluation_parameter_store(self) -> "EvaluationParameterStore":
        return self.stores[self.evaluation_parameter_store_name]

    @property
    def validations_store_name(self) -> Optional[str]:
        return self.variables.validations_store_name

    @property
    def validations_store(self) -> ValidationsStore:
        return self.stores[self.validations_store_name]

    @property
    def checkpoint_store_name(self) -> Optional[str]:
        try:
            return self.variables.checkpoint_store_name
        except AttributeError:
            from great_expectations.data_context.store.checkpoint_store import (
                CheckpointStore,
            )

            if CheckpointStore.default_checkpoints_exist(
                directory_path=self.root_directory  # type: ignore[arg-type]
            ):
                return DataContextConfigDefaults.DEFAULT_CHECKPOINT_STORE_NAME.value
            if self.root_directory:
                checkpoint_store_directory: str = os.path.join(
                    self.root_directory,
                    DataContextConfigDefaults.DEFAULT_CHECKPOINT_STORE_BASE_DIRECTORY_RELATIVE_NAME.value,
                )
                error_message: str = (
                    f"Attempted to access the 'checkpoint_store_name' field "
                    f"with no `checkpoints` directory.\n "
                    f"Please create the following directory: {checkpoint_store_directory}.\n "
                    f"To use the new 'Checkpoint Store' feature, please update your configuration "
                    f"to the new version number {float(CURRENT_GE_CONFIG_VERSION)}.\n  "
                    f"Visit {AbstractDataContext.MIGRATION_WEBSITE} "
                    f"to learn more about the upgrade process."
                )
            else:
                error_message = (
                    f"Attempted to access the 'checkpoint_store_name' field "
                    f"with no `checkpoints` directory.\n  "
                    f"Please create a `checkpoints` directory in your Great Expectations directory."
                    f"To use the new 'Checkpoint Store' feature, please update your configuration "
                    f"to the new version number {float(CURRENT_GE_CONFIG_VERSION)}.\n  "
                    f"Visit {AbstractDataContext.MIGRATION_WEBSITE} "
                    f"to learn more about the upgrade process."
                )

            raise ge_exceptions.InvalidTopLevelConfigKeyError(error_message)

    @property
    def checkpoint_store(self) -> "CheckpointStore":
        checkpoint_store_name: str = self.checkpoint_store_name  # type: ignore[assignment]
        try:
            return self.stores[checkpoint_store_name]
        except KeyError:
            from great_expectations.data_context.store.checkpoint_store import (
                CheckpointStore,
            )

            if CheckpointStore.default_checkpoints_exist(
                directory_path=self.root_directory  # type: ignore[arg-type]
            ):
                logger.warning(
                    f"Checkpoint store named '{checkpoint_store_name}' is not a configured store, "
                    f"so will try to use default Checkpoint store.\n  Please update your configuration "
                    f"to the new version number {float(CURRENT_GE_CONFIG_VERSION)} in order to use the new "
                    f"'Checkpoint Store' feature.\n  Visit {AbstractDataContext.MIGRATION_WEBSITE} "
                    f"to learn more about the upgrade process."
                )
                return self._build_store_from_config(  # type: ignore[return-value]
                    checkpoint_store_name,
                    DataContextConfigDefaults.DEFAULT_STORES.value[  # type: ignore[arg-type]
                        checkpoint_store_name
                    ],
                )
            raise ge_exceptions.StoreConfigurationError(
                f'Attempted to access the Checkpoint store: "{checkpoint_store_name}". It is not a configured store.'
            )

    @property
    def profiler_store_name(self) -> Optional[str]:
        try:
            return self.variables.profiler_store_name
        except AttributeError:
            if AbstractDataContext._default_profilers_exist(
                directory_path=self.root_directory
            ):
                return DataContextConfigDefaults.DEFAULT_PROFILER_STORE_NAME.value
            if self.root_directory:
                checkpoint_store_directory: str = os.path.join(
                    self.root_directory,
                    DataContextConfigDefaults.DEFAULT_CHECKPOINT_STORE_BASE_DIRECTORY_RELATIVE_NAME.value,
                )
                error_message: str = (
                    f"Attempted to access the 'profiler_store_name' field "
                    f"with no `profilers` directory.\n  "
                    f"Please create the following directory: {checkpoint_store_directory}\n"
                    f"To use the new 'Profiler Store' feature, please update your configuration "
                    f"to the new version number {float(CURRENT_GE_CONFIG_VERSION)}.\n  "
                    f"Visit {AbstractDataContext.MIGRATION_WEBSITE} to learn more about the "
                    f"upgrade process."
                )
            else:
                error_message = (
                    f"Attempted to access the 'profiler_store_name' field "
                    f"with no `profilers` directory.\n  "
                    f"Please create a `profilers` directory in your Great Expectations project "
                    f"directory.\n  "
                    f"To use the new 'Profiler Store' feature, please update your configuration "
                    f"to the new version number {float(CURRENT_GE_CONFIG_VERSION)}.\n  "
                    f"Visit {AbstractDataContext.MIGRATION_WEBSITE} to learn more about the "
                    f"upgrade process."
                )

            raise ge_exceptions.InvalidTopLevelConfigKeyError(error_message)

    @property
    def profiler_store(self) -> ProfilerStore:
        profiler_store_name: Optional[str] = self.profiler_store_name
        try:
            return self.stores[profiler_store_name]
        except KeyError:
            if AbstractDataContext._default_profilers_exist(
                directory_path=self.root_directory
            ):
                logger.warning(
                    f"Profiler store named '{profiler_store_name}' is not a configured store, so will try to use "
                    f"default Profiler store.\n  Please update your configuration to the new version number "
                    f"{float(CURRENT_GE_CONFIG_VERSION)} in order to use the new 'Profiler Store' feature.\n  "
                    f"Visit {AbstractDataContext.MIGRATION_WEBSITE} to learn more about the upgrade process."
                )
                built_store: Optional[Store] = self._build_store_from_config(
                    profiler_store_name,  # type: ignore[arg-type]
                    DataContextConfigDefaults.DEFAULT_STORES.value[profiler_store_name],  # type: ignore[index,arg-type]
                )
                return cast(ProfilerStore, built_store)

            raise ge_exceptions.StoreConfigurationError(
                f"Attempted to access the Profiler store: '{profiler_store_name}'. It is not a configured store."
            )

    @property
    def concurrency(self) -> Optional[ConcurrencyConfig]:
        return self.variables.concurrency

    @property
    def assistants(self) -> DataAssistantDispatcher:
        return self._assistants

    def set_config(self, project_config: DataContextConfig) -> None:
        self._project_config = project_config
        self.variables.config = project_config

    def add_datasource(
        self,
        name: str,
        initialize: bool = True,
        save_changes: bool = False,
        **kwargs: Optional[dict],
    ) -> Optional[Union[LegacyDatasource, BaseDatasource]]:
        """Add a new datasource to the data context, with configuration provided as kwargs.
        Args:
            name: the name for the new datasource to add
            initialize: if False, add the datasource to the config, but do not
                initialize it, for example if a user needs to debug database connectivity.
            save_changes (bool): should GE save the Datasource config?
            kwargs (keyword arguments): the configuration for the new datasource

        Returns:
            datasource (Datasource)
        """
        logger.debug(f"Starting BaseDataContext.add_datasource for {name}")

        module_name: str = kwargs.get("module_name", "great_expectations.datasource")  # type: ignore[assignment]
        verify_dynamic_loading_support(module_name=module_name)
        class_name: Optional[str] = kwargs.get("class_name")  # type: ignore[assignment]
        datasource_class = load_class(module_name=module_name, class_name=class_name)  # type: ignore[arg-type]

        # For any class that should be loaded, it may control its configuration construction
        # by implementing a classmethod called build_configuration
        config: Union[CommentedMap, dict]
        if hasattr(datasource_class, "build_configuration"):
            config = datasource_class.build_configuration(**kwargs)
        else:
            config = kwargs

        datasource: Optional[
            Union[LegacyDatasource, BaseDatasource]
        ] = self._instantiate_datasource_from_config_and_update_project_config(
            name=name,
            config=config,
            initialize=initialize,
            save_changes=save_changes,
        )
        return datasource

    def get_config_with_variables_substituted(
        self, config: Optional[DataContextConfig] = None
    ) -> DataContextConfig:
        """
        Substitute vars in config of form ${var} or $(var) with values found in the following places,
        in order of precedence: ge_cloud_config (for Data Contexts in GE Cloud mode), runtime_environment,
        environment variables, config_variables, or ge_cloud_config_variable_defaults (allows certain variables to
        be optional in GE Cloud mode).
        """
        if not config:
            config = self._project_config

        substitutions: dict = self._determine_substitutions()

        return DataContextConfig(
            **substitute_all_config_variables(
                config, substitutions, self.DOLLAR_SIGN_ESCAPE_STRING
            )
        )

    def list_stores(self) -> List[Store]:
        """List currently-configured Stores on this context"""
        stores = []
        for (
            name,
            value,
        ) in self.variables.stores.items():  # type: ignore[union-attr]
            store_config = copy.deepcopy(value)
            store_config["name"] = name
            masked_config = PasswordMasker.sanitize_config(store_config)
            stores.append(masked_config)
        return stores  # type: ignore[return-value]

    def list_active_stores(self) -> List[Store]:
        """
        List active Stores on this context. Active stores are identified by setting the following parameters:
            expectations_store_name,
            validations_store_name,
            evaluation_parameter_store_name,
            checkpoint_store_name
            profiler_store_name
        """
        active_store_names: List[str] = [
            self.expectations_store_name,  # type: ignore[list-item]
            self.validations_store_name,  # type: ignore[list-item]
            self.evaluation_parameter_store_name,  # type: ignore[list-item]
        ]

        try:
            active_store_names.append(self.checkpoint_store_name)  # type: ignore[arg-type]
        except (AttributeError, ge_exceptions.InvalidTopLevelConfigKeyError):
            logger.info(
                "Checkpoint store is not configured; omitting it from active stores"
            )

        try:
            active_store_names.append(self.profiler_store_name)  # type: ignore[arg-type]
        except (AttributeError, ge_exceptions.InvalidTopLevelConfigKeyError):
            logger.info(
                "Profiler store is not configured; omitting it from active stores"
            )

        return [
            store
            for store in self.list_stores()
            if store.get("name") in active_store_names  # type: ignore[arg-type,operator]
        ]

    def get_datasource(
        self, datasource_name: str = "default"
    ) -> Optional[Union[LegacyDatasource, BaseDatasource]]:
        """Get the named datasource

        Args:
            datasource_name (str): the name of the datasource from the configuration

        Returns:
            datasource (Datasource)
        """
        if datasource_name is None:
            raise ValueError(
                "Must provide a datasource_name to retrieve an existing Datasource"
            )

        if datasource_name in self._cached_datasources:
            return self._cached_datasources[datasource_name]

        datasource_config: DatasourceConfig = self._datasource_store.retrieve_by_name(  # type: ignore[attr-defined]
            datasource_name=datasource_name
        )

        config: dict = dict(datasourceConfigSchema.dump(datasource_config))
        substitutions: dict = self._determine_substitutions()
        config = substitute_all_config_variables(
            config, substitutions, self.DOLLAR_SIGN_ESCAPE_STRING
        )

        # Instantiate the datasource and add to our in-memory cache of datasources, this does not persist:
        datasource: Optional[
            Union[LegacyDatasource, BaseDatasource]
        ] = self._instantiate_datasource_from_config(
            name=datasource_name, config=config
        )
        self._cached_datasources[datasource_name] = datasource
        return datasource

    def list_datasources(self) -> List[dict]:
        """List currently-configured datasources on this context. Masks passwords.

        Returns:
            List(dict): each dictionary includes "name", "class_name", and "module_name" keys
        """
        datasources: List[dict] = []
        substitutions: dict = self._determine_substitutions()

        datasource_name: str
        datasource_config: DatasourceConfig
        for datasource_name, datasource_config in self.config.datasources.items():  # type: ignore[union-attr,assignment]
            datasource_dict: dict = cast(
                dict, datasourceConfigSchema.dump(datasource_config)
            )
            datasource_dict["name"] = datasource_name
            substituted_config: dict = cast(
                dict,
                substitute_all_config_variables(
                    datasource_dict, substitutions, self.DOLLAR_SIGN_ESCAPE_STRING
                ),
            )
            masked_config: dict = PasswordMasker.sanitize_config(substituted_config)
            datasources.append(masked_config)
        return datasources

    def delete_datasource(
        self, datasource_name: Optional[str], save_changes: bool = False
    ) -> None:
        """Delete a datasource
        Args:
            datasource_name: The name of the datasource to delete.

        Raises:
            ValueError: If the datasource name isn't provided or cannot be found.
        """
        if datasource_name is None:
            raise ValueError("Datasource names must be a datasource name")

        datasource = self.get_datasource(datasource_name=datasource_name)

        if datasource is None:
            raise ValueError(f"Datasource {datasource_name} not found")

        if save_changes:
            self._datasource_store.delete_by_name(datasource_name)  # type: ignore[attr-defined]
        self._cached_datasources.pop(datasource_name, None)
        self.config.datasources.pop(datasource_name, None)  # type: ignore[union-attr]

    def add_checkpoint(
        self,
        name: str,
        config_version: Optional[Union[int, float]] = None,
        template_name: Optional[str] = None,
        module_name: Optional[str] = None,
        class_name: Optional[str] = None,
        run_name_template: Optional[str] = None,
        expectation_suite_name: Optional[str] = None,
        batch_request: Optional[dict] = None,
        action_list: Optional[List[dict]] = None,
        evaluation_parameters: Optional[dict] = None,
        runtime_configuration: Optional[dict] = None,
        validations: Optional[List[dict]] = None,
        profilers: Optional[List[dict]] = None,
        # Next two fields are for LegacyCheckpoint configuration
        validation_operator_name: Optional[str] = None,
        batches: Optional[List[dict]] = None,
        # the following four arguments are used by SimpleCheckpoint
        site_names: Optional[Union[str, List[str]]] = None,
        slack_webhook: Optional[str] = None,
        notify_on: Optional[str] = None,
        notify_with: Optional[Union[str, List[str]]] = None,
        ge_cloud_id: Optional[str] = None,
        expectation_suite_ge_cloud_id: Optional[str] = None,
        default_validation_id: Optional[str] = None,
    ) -> "Checkpoint":

        from great_expectations.checkpoint.checkpoint import Checkpoint

        checkpoint: Checkpoint = Checkpoint.construct_from_config_args(
            data_context=self,
            checkpoint_store_name=self.checkpoint_store_name,  # type: ignore[arg-type]
            name=name,
            config_version=config_version,
            template_name=template_name,
            module_name=module_name,
            class_name=class_name,
            run_name_template=run_name_template,
            expectation_suite_name=expectation_suite_name,
            batch_request=batch_request,
            action_list=action_list,
            evaluation_parameters=evaluation_parameters,
            runtime_configuration=runtime_configuration,
            validations=validations,
            profilers=profilers,
            # Next two fields are for LegacyCheckpoint configuration
            validation_operator_name=validation_operator_name,
            batches=batches,
            # the following four arguments are used by SimpleCheckpoint
            site_names=site_names,
            slack_webhook=slack_webhook,
            notify_on=notify_on,
            notify_with=notify_with,
            ge_cloud_id=ge_cloud_id,
            expectation_suite_ge_cloud_id=expectation_suite_ge_cloud_id,
            default_validation_id=default_validation_id,
        )

        self.checkpoint_store.add_checkpoint(checkpoint, name, ge_cloud_id)
        return checkpoint

    def store_evaluation_parameters(
        self, validation_results, target_store_name=None
    ) -> None:
        """
        Stores ValidationResult EvaluationParameters to defined store
        """
        if not self._evaluation_parameter_dependencies_compiled:
            self._compile_evaluation_parameter_dependencies()

        if target_store_name is None:
            target_store_name = self.evaluation_parameter_store_name

        self._store_metrics(
            self._evaluation_parameter_dependencies,
            validation_results,
            target_store_name,
        )

    def list_expectation_suite_names(self) -> List[str]:
        """
        Lists the available expectation suite names.
        """
        sorted_expectation_suite_names = [
            i.expectation_suite_name for i in self.list_expectation_suites()  # type: ignore[union-attr]
        ]
        sorted_expectation_suite_names.sort()
        return sorted_expectation_suite_names

    def list_expectation_suites(self) -> Optional[List[str]]:
        """Return a list of available expectation suite keys."""
        try:
            keys = self.expectations_store.list_keys()
        except KeyError as e:
            raise ge_exceptions.InvalidConfigError(
                f"Unable to find configured store: {str(e)}"
            )
        return keys  # type: ignore[return-value]

    def get_validator(
        self,
        datasource_name: Optional[str] = None,
        data_connector_name: Optional[str] = None,
        data_asset_name: Optional[str] = None,
        batch: Optional[Batch] = None,
        batch_list: Optional[List[Batch]] = None,
        batch_request: Optional[BatchRequestBase] = None,
        batch_request_list: Optional[List[BatchRequestBase]] = None,
        batch_data: Optional[Any] = None,
        data_connector_query: Optional[Union[IDDict, dict]] = None,
        batch_identifiers: Optional[dict] = None,
        limit: Optional[int] = None,
        index: Optional[Union[int, list, tuple, slice, str]] = None,
        custom_filter_function: Optional[Callable] = None,
        sampling_method: Optional[str] = None,
        sampling_kwargs: Optional[dict] = None,
        splitter_method: Optional[str] = None,
        splitter_kwargs: Optional[dict] = None,
        runtime_parameters: Optional[dict] = None,
        query: Optional[str] = None,
        path: Optional[str] = None,
        batch_filter_parameters: Optional[dict] = None,
        expectation_suite_ge_cloud_id: Optional[str] = None,
        batch_spec_passthrough: Optional[dict] = None,
        expectation_suite_name: Optional[str] = None,
        expectation_suite: Optional[ExpectationSuite] = None,
        create_expectation_suite_with_name: Optional[str] = None,
        include_rendered_content: Optional[bool] = None,
        **kwargs: Optional[dict],
    ) -> Validator:
        """
        This method applies only to the new (V3) Datasource schema.
        """

        if (
            sum(
                bool(x)
                for x in [
                    expectation_suite is not None,
                    expectation_suite_name is not None,
                    create_expectation_suite_with_name is not None,
                    expectation_suite_ge_cloud_id is not None,
                ]
            )
            > 1
        ):
            raise ValueError(
                "No more than one of expectation_suite_name,"  # type: ignore[attr-defined]
                f"{'expectation_suite_ge_cloud_id,' if self.ge_cloud_mode else ''}"
                " expectation_suite, or create_expectation_suite_with_name can be specified"
            )

        if expectation_suite_ge_cloud_id is not None:
            expectation_suite = self.get_expectation_suite(
                ge_cloud_id=expectation_suite_ge_cloud_id
            )
        if expectation_suite_name is not None:
            expectation_suite = self.get_expectation_suite(expectation_suite_name)
        if create_expectation_suite_with_name is not None:
            expectation_suite = self.create_expectation_suite(
                expectation_suite_name=create_expectation_suite_with_name
            )

        if (
            sum(
                bool(x)
                for x in [
                    batch is not None,
                    batch_list is not None,
                    batch_request is not None,
                    batch_request_list is not None,
                ]
            )
            > 1
        ):
            raise ValueError(
                "No more than one of batch, batch_list, batch_request, or batch_request_list can be specified"
            )

        if batch_list:
            pass

        elif batch:
            batch_list = [batch]

        else:
            batch_list = []
            if not batch_request_list:
                batch_request_list = [batch_request]  # type: ignore[list-item]

            for batch_request in batch_request_list:
                batch_list.extend(  # type: ignore[union-attr]
                    self.get_batch_list(
                        datasource_name=datasource_name,
                        data_connector_name=data_connector_name,
                        data_asset_name=data_asset_name,
                        batch_request=batch_request,
                        batch_data=batch_data,
                        data_connector_query=data_connector_query,
                        batch_identifiers=batch_identifiers,
                        limit=limit,
                        index=index,
                        custom_filter_function=custom_filter_function,
                        sampling_method=sampling_method,
                        sampling_kwargs=sampling_kwargs,
                        splitter_method=splitter_method,
                        splitter_kwargs=splitter_kwargs,
                        runtime_parameters=runtime_parameters,
                        query=query,
                        path=path,
                        batch_filter_parameters=batch_filter_parameters,
                        batch_spec_passthrough=batch_spec_passthrough,
                        **kwargs,
                    )
                )

        include_rendered_content = (
            self._determine_if_expectation_validation_result_include_rendered_content(
                include_rendered_content=include_rendered_content
            )
        )

        return self.get_validator_using_batch_list(
            expectation_suite=expectation_suite,  # type: ignore[arg-type]
            batch_list=batch_list,  # type: ignore[arg-type]
            include_rendered_content=include_rendered_content,
        )

    def get_validator_using_batch_list(
        self,
        expectation_suite: ExpectationSuite,
        batch_list: List[Batch],
        include_rendered_content: Optional[bool] = None,
        **kwargs: Optional[dict],
    ) -> Validator:
        """

        Args:
            expectation_suite ():
            batch_list ():
            include_rendered_content ():
            **kwargs ():

        Returns:

        """
        if len(batch_list) == 0:
            raise ge_exceptions.InvalidBatchRequestError(
                """Validator could not be created because BatchRequest returned an empty batch_list.
                Please check your parameters and try again."""
            )
        include_rendered_content = (
            self._determine_if_expectation_validation_result_include_rendered_content(
                include_rendered_content=include_rendered_content
            )
        )
        # We get a single batch_definition so we can get the execution_engine here. All batches will share the same one
        # So the batch itself doesn't matter. But we use -1 because that will be the latest batch loaded.
        batch_definition: BatchDefinition = batch_list[-1].batch_definition
        execution_engine: ExecutionEngine = self.datasources[  # type: ignore[union-attr]
            batch_definition.datasource_name
        ].execution_engine
        validator = Validator(
            execution_engine=execution_engine,
            interactive_evaluation=True,
            expectation_suite=expectation_suite,
            data_context=self,
            batches=batch_list,
            include_rendered_content=include_rendered_content,
        )
        return validator

    def get_batch_list(
        self,
        datasource_name: Optional[str] = None,
        data_connector_name: Optional[str] = None,
        data_asset_name: Optional[str] = None,
        batch_request: Optional[BatchRequestBase] = None,
        batch_data: Optional[Any] = None,
        data_connector_query: Optional[dict] = None,
        batch_identifiers: Optional[dict] = None,
        limit: Optional[int] = None,
        index: Optional[Union[int, list, tuple, slice, str]] = None,
        custom_filter_function: Optional[Callable] = None,
        sampling_method: Optional[str] = None,
        sampling_kwargs: Optional[dict] = None,
        splitter_method: Optional[str] = None,
        splitter_kwargs: Optional[dict] = None,
        runtime_parameters: Optional[dict] = None,
        query: Optional[str] = None,
        path: Optional[str] = None,
        batch_filter_parameters: Optional[dict] = None,
        batch_spec_passthrough: Optional[dict] = None,
        **kwargs: Optional[dict],
    ) -> List[Batch]:
        """Get the list of zero or more batches, based on a variety of flexible input types.
        This method applies only to the new (V3) Datasource schema.

        Args:
            batch_request

            datasource_name
            data_connector_name
            data_asset_name

            batch_request
            batch_data
            query
            path
            runtime_parameters
            data_connector_query
            batch_identifiers
            batch_filter_parameters

            limit
            index
            custom_filter_function

            sampling_method
            sampling_kwargs

            splitter_method
            splitter_kwargs

            batch_spec_passthrough

            **kwargs

        Returns:
            (Batch) The requested batch

        `get_batch` is the main user-facing API for getting batches.
        In contrast to virtually all other methods in the class, it does not require typed or nested inputs.
        Instead, this method is intended to help the user pick the right parameters

        This method attempts to return any number of batches, including an empty list.
        """

        batch_request = get_batch_request_from_acceptable_arguments(
            datasource_name=datasource_name,
            data_connector_name=data_connector_name,
            data_asset_name=data_asset_name,
            batch_request=batch_request,
            batch_data=batch_data,
            data_connector_query=data_connector_query,
            batch_identifiers=batch_identifiers,
            limit=limit,
            index=index,
            custom_filter_function=custom_filter_function,
            sampling_method=sampling_method,
            sampling_kwargs=sampling_kwargs,
            splitter_method=splitter_method,
            splitter_kwargs=splitter_kwargs,
            runtime_parameters=runtime_parameters,
            query=query,
            path=path,
            batch_filter_parameters=batch_filter_parameters,
            batch_spec_passthrough=batch_spec_passthrough,
            **kwargs,
        )
        datasource_name = batch_request.datasource_name
        if datasource_name in self.datasources:
            datasource: Datasource = cast(Datasource, self.datasources[datasource_name])
        else:
            raise ge_exceptions.DatasourceError(
                datasource_name,
                "The given datasource could not be retrieved from the DataContext; "
                "please confirm that your configuration is accurate.",
            )
        return datasource.get_batch_list_from_batch_request(batch_request=batch_request)

    def create_expectation_suite(
        self,
        expectation_suite_name: str,
        overwrite_existing: bool = False,
        **kwargs: Optional[dict],
    ) -> ExpectationSuite:
        """Build a new expectation suite and save it into the data_context expectation store.

        Args:
            expectation_suite_name: The name of the expectation_suite to create
            overwrite_existing (boolean): Whether to overwrite expectation suite if expectation suite with given name
                already exists.

        Returns:
            A new (empty) expectation suite.
        """
        if not isinstance(overwrite_existing, bool):
            raise ValueError("Parameter overwrite_existing must be of type BOOL")

        expectation_suite = ExpectationSuite(
            expectation_suite_name=expectation_suite_name, data_context=self
        )
        key = ExpectationSuiteIdentifier(expectation_suite_name=expectation_suite_name)
        if (
            self.expectations_store.has_key(key)  # noqa: W601
            and not overwrite_existing
        ):
            raise ge_exceptions.DataContextError(
                "expectation_suite with name {} already exists. If you would like to overwrite this "
                "expectation_suite, set overwrite_existing=True.".format(
                    expectation_suite_name
                )
            )
        self.expectations_store.set(key, expectation_suite, **kwargs)  # type: ignore[arg-type]
        return expectation_suite

    def delete_expectation_suite(
        self,
        expectation_suite_name: Optional[str] = None,
        ge_cloud_id: Optional[str] = None,
    ) -> bool:
        """Delete specified expectation suite from data_context expectation store.

        Args:
            expectation_suite_name: The name of the expectation_suite to create

        Returns:
            True for Success and False for Failure.
        """
        key = ExpectationSuiteIdentifier(expectation_suite_name)  # type: ignore[arg-type]
        if not self.expectations_store.has_key(key):  # noqa: W601
            raise ge_exceptions.DataContextError(
                "expectation_suite with name {} does not exist."
            )
        else:
            self.expectations_store.remove_key(key)
            return True

    def get_expectation_suite(
        self,
        expectation_suite_name: Optional[str] = None,
        ge_cloud_id: Optional[str] = None,
    ) -> ExpectationSuite:
        """Get an Expectation Suite by name or GE Cloud ID
        Args:
            expectation_suite_name (str): the name for the Expectation Suite
            ge_cloud_id (str): the GE Cloud ID for the Expectation Suite

        Returns:
            expectation_suite
        """
        key: Optional[ExpectationSuiteIdentifier] = ExpectationSuiteIdentifier(
            expectation_suite_name=expectation_suite_name  # type: ignore[arg-type]
        )

        if self.expectations_store.has_key(key):  # type: ignore[arg-type] # noqa: W601
            expectations_schema_dict: dict = cast(
                dict, self.expectations_store.get(key)
            )
            # create the ExpectationSuite from constructor
            return ExpectationSuite(**expectations_schema_dict, data_context=self)

        else:
            raise ge_exceptions.DataContextError(
                f"expectation_suite {expectation_suite_name} not found"
            )

    def store_validation_result_metrics(
        self, requested_metrics, validation_results, target_store_name
    ) -> None:
        """

        Args:
            requested_metrics ():
            validation_results ():
            target_store_name ():

        Returns:

        """
        self._store_metrics(requested_metrics, validation_results, target_store_name)

    @staticmethod
    def _default_profilers_exist(directory_path: Optional[str]) -> bool:
        """
        Helper method. Do default profilers exist in directory_path?
        """
        if not directory_path:
            return False

        profiler_directory_path: str = os.path.join(
            directory_path,
            DataContextConfigDefaults.DEFAULT_PROFILER_STORE_BASE_DIRECTORY_RELATIVE_NAME.value,
        )
        return os.path.isdir(profiler_directory_path)

    @staticmethod
    def _get_global_config_value(
        environment_variable: str,
        conf_file_section: Optional[str] = None,
        conf_file_option: Optional[str] = None,
    ) -> Optional[str]:
        """
        Method to retrieve config value.
        Looks for config value in environment_variable and config file section

        Args:
            environment_variable (str): name of environment_variable to retrieve
            conf_file_section (str): section of config
            conf_file_option (str): key in section

        Returns:
            Optional string representing config value
        """
        assert (conf_file_section and conf_file_option) or (
            not conf_file_section and not conf_file_option
        ), "Must pass both 'conf_file_section' and 'conf_file_option' or neither."
        if environment_variable and os.environ.get(environment_variable, ""):
            return os.environ.get(environment_variable)
        if conf_file_section and conf_file_option:
            for config_path in AbstractDataContext.GLOBAL_CONFIG_PATHS:
                config: configparser.ConfigParser = configparser.ConfigParser()
                config.read(config_path)
                config_value: Optional[str] = config.get(
                    conf_file_section, conf_file_option, fallback=None
                )
                if config_value:
                    return config_value
        return None

    @staticmethod
    def _get_metric_configuration_tuples(
        metric_configuration: Union[str, dict], base_kwargs: Optional[dict] = None
    ) -> List[Tuple[str, Union[dict, Any]]]:
        if base_kwargs is None:
            base_kwargs = {}

        if isinstance(metric_configuration, str):
            return [(metric_configuration, base_kwargs)]

        metric_configurations_list = []
        for kwarg_name in metric_configuration.keys():
            if not isinstance(metric_configuration[kwarg_name], dict):
                raise ge_exceptions.DataContextError(
                    "Invalid metric_configuration: each key must contain a "
                    "dictionary."
                )
            if (
                kwarg_name == "metric_kwargs_id"
            ):  # this special case allows a hash of multiple kwargs
                for metric_kwargs_id in metric_configuration[kwarg_name].keys():
                    if base_kwargs != {}:
                        raise ge_exceptions.DataContextError(
                            "Invalid metric_configuration: when specifying "
                            "metric_kwargs_id, no other keys or values may be defined."
                        )
                    if not isinstance(
                        metric_configuration[kwarg_name][metric_kwargs_id], list
                    ):
                        raise ge_exceptions.DataContextError(
                            "Invalid metric_configuration: each value must contain a "
                            "list."
                        )
                    metric_configurations_list += [
                        (metric_name, {"metric_kwargs_id": metric_kwargs_id})
                        for metric_name in metric_configuration[kwarg_name][
                            metric_kwargs_id
                        ]
                    ]
            else:
                for kwarg_value in metric_configuration[kwarg_name].keys():
                    base_kwargs.update({kwarg_name: kwarg_value})
                    if not isinstance(
                        metric_configuration[kwarg_name][kwarg_value], list
                    ):
                        raise ge_exceptions.DataContextError(
                            "Invalid metric_configuration: each value must contain a "
                            "list."
                        )
                    for nested_configuration in metric_configuration[kwarg_name][
                        kwarg_value
                    ]:
                        metric_configurations_list += (
                            AbstractDataContext._get_metric_configuration_tuples(
                                nested_configuration, base_kwargs=base_kwargs
                            )
                        )

        return metric_configurations_list

    def _normalize_absolute_or_relative_path(
        self, path: Optional[str]
    ) -> Optional[str]:
        """
        Why does this exist in AbstractDataContext? CloudDataContext and FileDataContext both use it
        """
        if path is None:
            return None
        if os.path.isabs(path):
            return path
        else:
            return os.path.join(self.root_directory, path)  # type: ignore[arg-type]

    def _apply_global_config_overrides(
        self, config: Union[DataContextConfig, Mapping]
    ) -> DataContextConfig:

        """
        Applies global configuration overrides for
            - usage_statistics being enabled
            - data_context_id for usage_statistics
            - global_usage_statistics_url

        Args:
            config (DataContextConfig): Config that is passed into the DataContext constructor

        Returns:
            DataContextConfig with the appropriate overrides
        """
        validation_errors: dict = {}
<<<<<<< HEAD
        config_with_global_config_overrides: DataContextConfig = copy.deepcopy(config)
        usage_stats_enabled: bool = self._get_global_usage_statistics_override()
        if not usage_stats_enabled:
=======
        config_with_global_config_overrides: DataContextConfig = copy.deepcopy(config)  # type: ignore[assignment]
        usage_stats_opted_out: bool = self._check_global_usage_statistics_opt_out()
        # if usage_stats_opted_out then usage_statistics is false
        # NOTE: <DataContextRefactor> 202207 Refactor so that this becomes usage_stats_enabled
        # (and we don't have to flip a boolean in our minds)
        if usage_stats_opted_out:
>>>>>>> 44f33908
            logger.info(
                "Usage statistics is disabled globally. Applying override to project_config."
            )
            config_with_global_config_overrides.anonymous_usage_statistics.enabled = (
                False
            )
        global_data_context_id: Optional[str] = self._get_data_context_id_override()
        # data_context_id
        if global_data_context_id:
            data_context_id_errors = anonymizedUsageStatisticsSchema.validate(
                {"data_context_id": global_data_context_id}
            )
            if not data_context_id_errors:
                logger.info(
                    "data_context_id is defined globally. Applying override to project_config."
                )
                config_with_global_config_overrides.anonymous_usage_statistics.data_context_id = (
                    global_data_context_id
                )
            else:
                validation_errors.update(data_context_id_errors)

        # usage statistics url
        global_usage_statistics_url: Optional[
            str
        ] = self._get_usage_stats_url_override()
        if global_usage_statistics_url:
            usage_statistics_url_errors = anonymizedUsageStatisticsSchema.validate(
                {"usage_statistics_url": global_usage_statistics_url}
            )
            if not usage_statistics_url_errors:
                logger.info(
                    "usage_statistics_url is defined globally. Applying override to project_config."
                )
                config_with_global_config_overrides.anonymous_usage_statistics.usage_statistics_url = (
                    global_usage_statistics_url
                )
            else:
                validation_errors.update(usage_statistics_url_errors)
        if validation_errors:
            logger.warning(
                "The following globally-defined config variables failed validation:\n{}\n\n"
                "Please fix the variables if you would like to apply global values to project_config.".format(
                    json.dumps(validation_errors, indent=2)
                )
            )

        return config_with_global_config_overrides

    def _load_config_variables(self) -> Dict:
        """
        Get all config variables from the default location. For Data Contexts in GE Cloud mode, config variables
        have already been interpolated before being sent from the Cloud API.

        """
        config_variables_file_path = self._project_config.config_variables_file_path
        if config_variables_file_path:
            try:
                # If the user specifies the config variable path with an environment variable, we want to substitute it
                defined_path: str = substitute_config_variable(  # type: ignore[assignment]
                    config_variables_file_path, dict(os.environ)
                )
                if not os.path.isabs(defined_path) and hasattr(self, "root_directory"):
                    # A BaseDataContext will not have a root directory; in that case use the current directory
                    # for any non-absolute path
                    root_directory: str = self.root_directory or os.curdir
                else:
                    root_directory = ""
                var_path = os.path.join(root_directory, defined_path)
                with open(var_path) as config_variables_file:
                    res = dict(yaml.load(config_variables_file.read()))
                    return res or {}
            except OSError as e:
                if e.errno != errno.ENOENT:
                    raise
                return {}
        else:
            return {}

    @staticmethod
    def _get_global_usage_statistics_override() -> bool:
        """
        Checks environment variable to see if GE_USAGE_STATS exists as an environment variable
        If GE_USAGE_STATS exists AND its value is one of the FALSEY_STRINGS, usage_statistics is disabled (return False)
        Return True otherwise.
        Also checks GLOBAL_CONFIG_PATHS to see if config file contains override for anonymous_usage_statistics
        Returns:
            bool that tells you whether usage_statistics is on or off
        """
        # NOTE: <DataContextRefactor> Refactor so that opt_out is no longer used, and we don't have to flip boolean in
        # our minds.
        if os.environ.get("GE_USAGE_STATS", False):
            ge_usage_stats = os.environ.get("GE_USAGE_STATS")
            if ge_usage_stats in AbstractDataContext.FALSEY_STRINGS:
                return False
            else:
                logger.warning(
                    "GE_USAGE_STATS environment variable must be one of: {}".format(
                        AbstractDataContext.FALSEY_STRINGS
                    )
                )
        for config_path in AbstractDataContext.GLOBAL_CONFIG_PATHS:
            config = configparser.ConfigParser()
            states = config.BOOLEAN_STATES
            for falsey_string in AbstractDataContext.FALSEY_STRINGS:
                states[falsey_string] = False  # type: ignore[index]

            states["TRUE"] = True  # type: ignore[index]
            states["True"] = True  # type: ignore[index]
            config.BOOLEAN_STATES = states  # type: ignore[misc] # Cannot assign to class variable via instance
            config.read(config_path)
            try:
                if config.getboolean("anonymous_usage_statistics", "enabled"):
                    return True
                else:
                    return False
            except (ValueError, configparser.Error):
                pass
        return True
      
    def _get_data_context_id_override(self) -> Optional[str]:
        """
        Return data_context_id from environment variable.

        Returns:
            Optional string that represents data_context_id
        """
        return self._get_global_config_value(
            environment_variable="GE_DATA_CONTEXT_ID",
            conf_file_section="anonymous_usage_statistics",
            conf_file_option="data_context_id",
        )

    def _get_usage_stats_url_override(self) -> Optional[str]:
        """
        Return GE_USAGE_STATISTICS_URL from environment variable if it exists

        Returns:
            Optional string that represents GE_USAGE_STATISTICS_URL
        """
        return self._get_global_config_value(
            environment_variable="GE_USAGE_STATISTICS_URL",
            conf_file_section="anonymous_usage_statistics",
            conf_file_option="usage_statistics_url",
        )

    def _build_store_from_config(
        self, store_name: str, store_config: dict
    ) -> Optional[Store]:
        module_name = "great_expectations.data_context.store"
        # Set expectations_store.store_backend_id to the data_context_id from the project_config if
        # the expectations_store does not yet exist by:
        # adding the data_context_id from the project_config
        # to the store_config under the key manually_initialize_store_backend_id
        if (store_name == self.expectations_store_name) and store_config.get(
            "store_backend"
        ):
            store_config["store_backend"].update(
                {
                    "manually_initialize_store_backend_id": self.variables.anonymous_usage_statistics.data_context_id  # type: ignore[union-attr]
                }
            )

        # Set suppress_store_backend_id = True if store is inactive and has a store_backend.
        if (
            store_name not in [store["name"] for store in self.list_active_stores()]  # type: ignore[index]
            and store_config.get("store_backend") is not None
        ):
            store_config["store_backend"].update({"suppress_store_backend_id": True})

        new_store = build_store_from_config(
            store_name=store_name,
            store_config=store_config,
            module_name=module_name,
            runtime_environment={
                "root_directory": self.root_directory,
            },
        )
        self._stores[store_name] = new_store
        return new_store

    # properties
    @property
    def variables(self) -> DataContextVariables:
        if self._variables is None:
            self._variables = self._init_variables()

        # By always recalculating substitutions with each call, we ensure we stay up-to-date
        # with the latest changes to env vars and config vars
        substitutions: dict = self._determine_substitutions()
        self._variables.substitutions = substitutions

        return self._variables

    @property
    def usage_statistics_handler(self) -> Optional[UsageStatisticsHandler]:
        return self._usage_statistics_handler

    @property
    def anonymous_usage_statistics(self) -> AnonymizedUsageStatisticsConfig:
        return self.variables.anonymous_usage_statistics  # type: ignore[return-value]

    @property
    def progress_bars(self) -> Optional[ProgressBarsConfig]:
        return self.variables.progress_bars

    @property
    def include_rendered_content(self) -> IncludeRenderedContentConfig:
        return self.variables.include_rendered_content

    @property
    def notebooks(self) -> NotebookConfig:
        return self.variables.notebooks  # type: ignore[return-value]

    @property
    def datasources(self) -> Dict[str, Union[LegacyDatasource, BaseDatasource]]:
        """A single holder for all Datasources in this context"""
        return self._cached_datasources

    @property
    def data_context_id(self) -> str:
        return self.variables.anonymous_usage_statistics.data_context_id  # type: ignore[union-attr]

    def _init_stores(self, store_configs: Dict[str, dict]) -> None:
        """Initialize all Stores for this DataContext.

        Stores are a good fit for reading/writing objects that:
            1. follow a clear key-value pattern, and
            2. are usually edited programmatically, using the Context

        Note that stores do NOT manage plugins.
        """
        for store_name, store_config in store_configs.items():
            self._build_store_from_config(store_name, store_config)

        # The DatasourceStore is inherent to all DataContexts but is not an explicit part of the project config.
        # As such, it must be instantiated separately.
        self._init_datasource_store()

    @abstractmethod
    def _init_datasource_store(self) -> None:
        """Internal utility responsible for creating a DatasourceStore to persist and manage a user's Datasources.

        Please note that the DatasourceStore lacks the same extensibility that other analagous Stores do; a default
        implementation is provided based on the user's environment but is not customizable.
        """
        raise NotImplementedError

    def _update_config_variables(self) -> None:
        """Updates config_variables cache by re-calling _load_config_variables().
        Necessary after running methods that modify config AND could contain config_variables for credentials
        (example is add_datasource())
        """
        self._config_variables = self._load_config_variables()

    def _determine_substitutions(self) -> Dict:
        """Aggregates substitutions from the project's config variables file, any environment variables, and
        the runtime environment.

        Returns: A dictionary containing all possible substitutions that can be applied to a given object
                 using `substitute_all_config_variables`.
        """
        substituted_config_variables: dict = substitute_all_config_variables(
            self.config_variables,
            dict(os.environ),
            self.DOLLAR_SIGN_ESCAPE_STRING,
        )

        substitutions: dict = {
            **substituted_config_variables,
            **dict(os.environ),
            **self.runtime_environment,
        }

        return substitutions

    def _initialize_usage_statistics(
        self, usage_statistics_config: AnonymizedUsageStatisticsConfig
    ) -> None:
        """Initialize the usage statistics system."""
        if not usage_statistics_config.enabled:
            logger.info("Usage statistics is disabled; skipping initialization.")
            self._usage_statistics_handler = None
            return

        self._usage_statistics_handler = UsageStatisticsHandler(
            data_context=self,
            data_context_id=self._data_context_id,
            usage_statistics_url=usage_statistics_config.usage_statistics_url,
        )

    def _init_datasources(self) -> None:
        """Initialize the datasources in store"""
        config: DataContextConfig = self.get_config_with_variables_substituted(
            self.config
        )
        datasources: Dict[str, DatasourceConfig] = cast(
            Dict[str, DatasourceConfig], config.datasources
        )

        for datasource_name, datasource_config in datasources.items():
            try:
                config = copy.deepcopy(datasource_config)  # type: ignore[assignment]
                config_dict = dict(datasourceConfigSchema.dump(config))
                datasource = self._instantiate_datasource_from_config(
                    name=datasource_name, config=config_dict
                )
                self._cached_datasources[datasource_name] = datasource
            except ge_exceptions.DatasourceInitializationError as e:
                logger.warning(f"Cannot initialize datasource {datasource_name}: {e}")
                # this error will happen if our configuration contains datasources that GE can no longer connect to.
                # this is ok, as long as we don't use it to retrieve a batch. If we try to do that, the error will be
                # caught at the context.get_batch() step. So we just pass here.
                pass

    def _instantiate_datasource_from_config(
        self, name: str, config: Union[dict, DatasourceConfig]
    ) -> Datasource:
        """Instantiate a new datasource to the data context, with configuration provided as kwargs.
        Args:
            name(str): name of datasource
            config(dict): dictionary of configuration

        Returns:
            datasource (Datasource)
        """
        # We perform variable substitution in the datasource's config here before using the config
        # to instantiate the datasource object. Variable substitution is a service that the data
        # context provides. Datasources should not see unsubstituted variables in their config.

        try:
            datasource: Datasource = self._build_datasource_from_config(
                name=name, config=config
            )
        except Exception as e:
            raise ge_exceptions.DatasourceInitializationError(
                datasource_name=name, message=str(e)
            )
        return datasource

    def _build_datasource_from_config(
        self, name: str, config: Union[dict, DatasourceConfig]
    ) -> Datasource:
        # We convert from the type back to a dictionary for purposes of instantiation
        if isinstance(config, DatasourceConfig):
            config = datasourceConfigSchema.dump(config)
        config.update({"name": name})  # type: ignore[union-attr]
        # While the new Datasource classes accept "data_context_root_directory", the Legacy Datasource classes do not.
        if config["class_name"] in [
            "BaseDatasource",
            "Datasource",
        ]:
            config.update({"data_context_root_directory": self.root_directory})  # type: ignore[union-attr]
        module_name: str = "great_expectations.datasource"
        datasource: Datasource = instantiate_class_from_config(
            config=config,
            runtime_environment={"data_context": self, "concurrency": self.concurrency},
            config_defaults={"module_name": module_name},
        )
        if not datasource:
            raise ge_exceptions.ClassInstantiationError(
                module_name=module_name,
                package_name=None,
                class_name=config["class_name"],
            )
        return datasource

    def _instantiate_datasource_from_config_and_update_project_config(
        self,
        name: str,
        config: dict,
        initialize: bool = True,
        save_changes: bool = False,
    ) -> Optional[Datasource]:
        """ """
        datasource_config: DatasourceConfig = datasourceConfigSchema.load(
            CommentedMap(**config)
        )

        if save_changes:
            self._datasource_store.set_by_name(  # type: ignore[attr-defined]
                datasource_name=name, datasource_config=datasource_config
            )
        self.config.datasources[name] = datasource_config  # type: ignore[assignment,index]

        # Config must be persisted with ${VARIABLES} syntax but hydrated at time of use
        substitutions: dict = self._determine_substitutions()
        config = dict(datasourceConfigSchema.dump(datasource_config))
        substituted_config: dict = substitute_all_config_variables(
            config, substitutions, self.DOLLAR_SIGN_ESCAPE_STRING
        )

        datasource: Optional[Datasource] = None
        if initialize:
            try:
                datasource = self._instantiate_datasource_from_config(
                    name=name, config=substituted_config
                )
                self._cached_datasources[name] = datasource
            except ge_exceptions.DatasourceInitializationError as e:
                # Do not keep configuration that could not be instantiated.
                if save_changes:
                    self._datasource_store.delete_by_name(datasource_name=name)  # type: ignore[attr-defined]
                # If the DatasourceStore uses an InlineStoreBackend, the config may already be updated
                self.config.datasources.pop(name, None)  # type: ignore[union-attr]
                raise e

        return datasource

    def _construct_data_context_id(self) -> str:
        # Choose the id of the currently-configured expectations store, if it is a persistent store
        expectations_store = self._stores[self.variables.expectations_store_name]
        if isinstance(expectations_store.store_backend, TupleStoreBackend):
            # suppress_warnings since a warning will already have been issued during the store creation
            # if there was an invalid store config
            return expectations_store.store_backend_id_warnings_suppressed

        # Otherwise choose the id stored in the project_config
        else:
            return self.variables.anonymous_usage_statistics.data_context_id  # type: ignore[union-attr]

    def _compile_evaluation_parameter_dependencies(self) -> None:
        self._evaluation_parameter_dependencies = {}
        # NOTE: Chetan - 20211118: This iteration is reverting the behavior performed here:
        # https://github.com/great-expectations/great_expectations/pull/3377
        # This revision was necessary due to breaking changes but will need to be brought back in a future ticket.
        for key in self.expectations_store.list_keys():
            expectation_suite_dict: dict = cast(dict, self.expectations_store.get(key))
            if not expectation_suite_dict:
                continue
            expectation_suite = ExpectationSuite(
                **expectation_suite_dict, data_context=self
            )

            dependencies: dict = (
                expectation_suite.get_evaluation_parameter_dependencies()
            )
            if len(dependencies) > 0:
                nested_update(self._evaluation_parameter_dependencies, dependencies)

        self._evaluation_parameter_dependencies_compiled = True

    def _store_metrics(
        self, requested_metrics, validation_results, target_store_name
    ) -> None:
        """
        requested_metrics is a dictionary like this:

          requested_metrics:
            *: The asterisk here matches *any* expectation suite name
               use the 'kwargs' key to request metrics that are defined by kwargs,
               for example because they are defined only for a particular column
               - column:
                   Age:
                     - expect_column_min_to_be_between.result.observed_value
                - statistics.evaluated_expectations
                - statistics.successful_expectations
        """
        expectation_suite_name = validation_results.meta["expectation_suite_name"]
        run_id = validation_results.meta["run_id"]
        data_asset_name = validation_results.meta.get("batch_kwargs", {}).get(
            "data_asset_name"
        )

        for expectation_suite_dependency, metrics_list in requested_metrics.items():
            if (expectation_suite_dependency != "*") and (
                expectation_suite_dependency != expectation_suite_name
            ):
                continue

            if not isinstance(metrics_list, list):
                raise ge_exceptions.DataContextError(
                    "Invalid requested_metrics configuration: metrics requested for "
                    "each expectation suite must be a list."
                )

            for metric_configuration in metrics_list:
                metric_configurations = (
                    AbstractDataContext._get_metric_configuration_tuples(
                        metric_configuration
                    )
                )
                for metric_name, metric_kwargs in metric_configurations:
                    try:
                        metric_value = validation_results.get_metric(
                            metric_name, **metric_kwargs
                        )
                        self.stores[target_store_name].set(
                            ValidationMetricIdentifier(
                                run_id=run_id,
                                data_asset_name=data_asset_name,
                                expectation_suite_identifier=ExpectationSuiteIdentifier(
                                    expectation_suite_name
                                ),
                                metric_name=metric_name,
                                metric_kwargs_id=get_metric_kwargs_id(
                                    metric_name, metric_kwargs
                                ),
                            ),
                            metric_value,
                        )
                    except ge_exceptions.UnavailableMetricError:
                        # This will happen frequently in larger pipelines
                        logger.debug(
                            "metric {} was requested by another expectation suite but is not available in "
                            "this validation result.".format(metric_name)
                        )

    def send_usage_message(
        self, event: str, event_payload: Optional[dict], success: Optional[bool] = None
    ) -> None:
        """helper method to send a usage method using DataContext. Used when sending usage events from
            classes like ExpectationSuite.
            event
        Args:
            event (str): str representation of event
            event_payload (dict): optional event payload
            success (bool): optional success param
        Returns:
            None
        """
        send_usage_message(self, event, event_payload, success)

    def _determine_if_expectation_suite_include_rendered_content(
        self, include_rendered_content: Optional[bool] = None
    ) -> bool:
        if include_rendered_content is None:
            if (
                self.include_rendered_content.expectation_suite is True
                or self.include_rendered_content.globally is True
            ):
                return True
            else:
                return False
        return include_rendered_content

    def _determine_if_expectation_validation_result_include_rendered_content(
        self, include_rendered_content: Optional[bool] = None
    ) -> bool:
        if include_rendered_content is None:
            if (
                self.include_rendered_content.expectation_validation_result is True
                or self.include_rendered_content.globally is True
            ):
                return True
            else:
                return False
        return include_rendered_content<|MERGE_RESOLUTION|>--- conflicted
+++ resolved
@@ -1263,18 +1263,9 @@
             DataContextConfig with the appropriate overrides
         """
         validation_errors: dict = {}
-<<<<<<< HEAD
         config_with_global_config_overrides: DataContextConfig = copy.deepcopy(config)
         usage_stats_enabled: bool = self._get_global_usage_statistics_override()
         if not usage_stats_enabled:
-=======
-        config_with_global_config_overrides: DataContextConfig = copy.deepcopy(config)  # type: ignore[assignment]
-        usage_stats_opted_out: bool = self._check_global_usage_statistics_opt_out()
-        # if usage_stats_opted_out then usage_statistics is false
-        # NOTE: <DataContextRefactor> 202207 Refactor so that this becomes usage_stats_enabled
-        # (and we don't have to flip a boolean in our minds)
-        if usage_stats_opted_out:
->>>>>>> 44f33908
             logger.info(
                 "Usage statistics is disabled globally. Applying override to project_config."
             )
@@ -1394,7 +1385,7 @@
             except (ValueError, configparser.Error):
                 pass
         return True
-      
+
     def _get_data_context_id_override(self) -> Optional[str]:
         """
         Return data_context_id from environment variable.
