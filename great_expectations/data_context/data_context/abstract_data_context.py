from __future__ import annotations

import configparser
import copy
import datetime
import json
import logging
import os
import sys
import uuid
import warnings
import webbrowser
from abc import ABC, abstractmethod
from collections import OrderedDict
from typing import (
    TYPE_CHECKING,
    Any,
    Callable,
    Dict,
    List,
    Mapping,
    Optional,
    Sequence,
    Tuple,
    Type,
    TypeVar,
    Union,
    cast,
    overload,
)

from dateutil.parser import parse
from marshmallow import ValidationError
from ruamel.yaml.comments import CommentedMap
from typing_extensions import Literal

import great_expectations.exceptions as gx_exceptions
from great_expectations.core import ExpectationSuite
from great_expectations.core._docs_decorators import (
    deprecated_argument,
    deprecated_method_or_class,
    new_argument,
    new_method_or_class,
    public_api,
)
from great_expectations.core.batch import (
    Batch,
    BatchRequestBase,
    IDDict,
    get_batch_request_from_acceptable_arguments,
)
from great_expectations.core.config_peer import ConfigPeer
from great_expectations.core.config_provider import (
    _ConfigurationProvider,
    _ConfigurationVariablesConfigurationProvider,
    _EnvironmentConfigurationProvider,
    _RuntimeEnvironmentConfigurationProvider,
)
from great_expectations.core.expectation_configuration import ExpectationConfiguration
from great_expectations.core.expectation_validation_result import get_metric_kwargs_id
from great_expectations.core.id_dict import BatchKwargs
from great_expectations.core.run_identifier import RunIdentifier
from great_expectations.core.serializer import (
    AbstractConfigSerializer,
    DictConfigSerializer,
)
from great_expectations.core.usage_statistics.events import UsageStatsEvents
from great_expectations.core.util import nested_update
from great_expectations.core.yaml_handler import YAMLHandler
from great_expectations.data_asset import DataAsset
from great_expectations.data_context.config_validator.yaml_config_validator import (
    _YamlConfigValidator,
)
from great_expectations.data_context.data_context_variables import DataContextVariables
from great_expectations.data_context.store import Store, TupleStoreBackend
from great_expectations.data_context.store.expectations_store import ExpectationsStore
from great_expectations.data_context.store.profiler_store import ProfilerStore
from great_expectations.data_context.store.validations_store import ValidationsStore
from great_expectations.data_context.templates import CONFIG_VARIABLES_TEMPLATE
from great_expectations.data_context.types.base import (
    CURRENT_GX_CONFIG_VERSION,
    AnonymizedUsageStatisticsConfig,
    CheckpointConfig,
    ConcurrencyConfig,
    DataContextConfig,
    DataContextConfigDefaults,
    DatasourceConfig,
    IncludeRenderedContentConfig,
    NotebookConfig,
    ProgressBarsConfig,
    anonymizedUsageStatisticsSchema,
    dataContextConfigSchema,
    datasourceConfigSchema,
)
from great_expectations.data_context.types.refs import (
    GXCloudIDAwareRef,
    GXCloudResourceRef,
)
from great_expectations.data_context.types.resource_identifiers import (
    ConfigurationIdentifier,
    ExpectationSuiteIdentifier,
    ValidationMetricIdentifier,
    ValidationResultIdentifier,
)
from great_expectations.data_context.util import (
    PasswordMasker,
    instantiate_class_from_config,
    parse_substitution_variable,
)
from great_expectations.dataset.dataset import Dataset
from great_expectations.datasource import LegacyDatasource
from great_expectations.datasource.datasource_serializer import (
    NamedDatasourceSerializer,
)
from great_expectations.datasource.new_datasource import BaseDatasource, Datasource
from great_expectations.execution_engine import ExecutionEngine
from great_expectations.experimental.datasources.config import GxConfig
from great_expectations.experimental.datasources.interfaces import (
    Datasource as XDatasource,
)
from great_expectations.experimental.datasources.sources import _SourceFactories
from great_expectations.profile.basic_dataset_profiler import BasicDatasetProfiler
from great_expectations.rule_based_profiler.config.base import (
    RuleBasedProfilerConfig,
    ruleBasedProfilerConfigSchema,
)
from great_expectations.rule_based_profiler.data_assistant.data_assistant_dispatcher import (
    DataAssistantDispatcher,
)
from great_expectations.rule_based_profiler.rule_based_profiler import RuleBasedProfiler
from great_expectations.util import load_class, verify_dynamic_loading_support
from great_expectations.validator.validator import BridgeValidator, Validator

from great_expectations.core.usage_statistics.usage_statistics import (  # isort: skip
    UsageStatisticsHandler,
    add_datasource_usage_statistics,
    get_batch_list_usage_statistics,
    run_validation_operator_usage_statistics,
    save_expectation_suite_usage_statistics,
    send_usage_message,
    usage_statistics_enabled_method,
)

try:
    from sqlalchemy.exc import SQLAlchemyError
except ImportError:
    # We'll redefine this error in code below to catch ProfilerError, which is caught above, so SA errors will
    # just fall through
    SQLAlchemyError = gx_exceptions.ProfilerError

if TYPE_CHECKING:
    from great_expectations.checkpoint import Checkpoint
    from great_expectations.checkpoint.types.checkpoint_result import CheckpointResult
    from great_expectations.data_context.store import (
        CheckpointStore,
        EvaluationParameterStore,
    )
    from great_expectations.data_context.types.resource_identifiers import (
        GXCloudIdentifier,
    )
    from great_expectations.experimental.datasources.interfaces import Batch as XBatch
    from great_expectations.render.renderer.site_builder import SiteBuilder
    from great_expectations.rule_based_profiler import RuleBasedProfilerResult
    from great_expectations.validation_operators.validation_operators import (
        ValidationOperator,
    )

logger = logging.getLogger(__name__)
yaml = YAMLHandler()


T = TypeVar("T", dict, list, str)


@public_api
class AbstractDataContext(ConfigPeer, ABC):
    """Base class for all Data Contexts that contains shared functionality.

    The class encapsulates most store / core components and convenience methods used to access them, meaning the
    majority of Data Context functionality lives here.
    """

    # NOTE: <DataContextRefactor> These can become a property like ExpectationsStore.__name__ or placed in a separate
    # test_yml_config module so AbstractDataContext is not so cluttered.
    FALSEY_STRINGS = ["FALSE", "false", "False", "f", "F", "0"]
    GLOBAL_CONFIG_PATHS = [
        os.path.expanduser("~/.great_expectations/great_expectations.conf"),
        "/etc/great_expectations.conf",
    ]
    DOLLAR_SIGN_ESCAPE_STRING = r"\$"
    MIGRATION_WEBSITE: str = "https://docs.greatexpectations.io/docs/guides/miscellaneous/migration_guide#migrating-to-the-batch-request-v3-api"

    PROFILING_ERROR_CODE_TOO_MANY_DATA_ASSETS = 2
    PROFILING_ERROR_CODE_SPECIFIED_DATA_ASSETS_NOT_FOUND = 3
    PROFILING_ERROR_CODE_NO_BATCH_KWARGS_GENERATORS_FOUND = 4
    PROFILING_ERROR_CODE_MULTIPLE_BATCH_KWARGS_GENERATORS_FOUND = 5

    # instance attribute type annotations
    zep_config: GxConfig

    @usage_statistics_enabled_method(
        event_name=UsageStatsEvents.DATA_CONTEXT___INIT__,
    )
    def __init__(self, runtime_environment: Optional[dict] = None) -> None:
        """
        Constructor for AbstractDataContext. Will handle instantiation logic that is common to all DataContext objects

        Args:
            runtime_environment (dict): a dictionary of config variables that
                override those set in config_variables.yml and the environment
        """
        self.zep_config = self._load_zep_config()

        if runtime_environment is None:
            runtime_environment = {}
        self.runtime_environment = runtime_environment

        self._config_provider = self._init_config_provider()
        self._config_variables = self._load_config_variables()
        self._variables = self._init_variables()

        # Init plugin support
        if self.plugins_directory is not None and os.path.exists(
            self.plugins_directory
        ):
            sys.path.append(self.plugins_directory)

        # We want to have directories set up before initializing usage statistics so
        # that we can obtain a context instance id
        self._in_memory_instance_id = (
            None  # This variable *may* be used in case we cannot save an instance id
        )
        # Init stores
        self._stores: dict = {}
        self._init_stores(self.project_config_with_variables_substituted.stores)

        # Init data_context_id
        self._data_context_id = self._construct_data_context_id()

        # Override the project_config data_context_id if an expectations_store was already set up
        self.config.anonymous_usage_statistics.data_context_id = self._data_context_id
        self._initialize_usage_statistics(
            self.project_config_with_variables_substituted.anonymous_usage_statistics
        )

        # Store cached datasources but don't init them
        self._cached_datasources: dict = {}

        # Build the datasources we know about and have access to
        self._init_datasources()

        self._evaluation_parameter_dependencies_compiled = False
        self._evaluation_parameter_dependencies: dict = {}

        self._assistants = DataAssistantDispatcher(data_context=self)

        self._sources: _SourceFactories = _SourceFactories(self)

        # NOTE - 20210112 - Alex Sherstinsky - Validation Operators are planned to be deprecated.
        self.validation_operators: dict = {}
        if (
            "validation_operators" in self.get_config().commented_map  # type: ignore[union-attr]
            and self.config.validation_operators
        ):
            for (
                validation_operator_name,
                validation_operator_config,
            ) in self.config.validation_operators.items():
                self.add_validation_operator(
                    validation_operator_name,
                    validation_operator_config,
                )

        self._attach_zep_config_datasources(self.zep_config)

    def _init_config_provider(self) -> _ConfigurationProvider:
        config_provider = _ConfigurationProvider()
        self._register_providers(config_provider)
        return config_provider

    def _register_providers(self, config_provider: _ConfigurationProvider) -> None:
        """
        Registers any relevant ConfigurationProvider instances to self._config_provider.

        Note that order matters here - if there is a namespace collision, later providers will overwrite
        the values derived from previous ones. The order of precedence is as follows:
            - Config variables
            - Environment variables
            - Runtime environment
        """
        config_variables_file_path = self._project_config.config_variables_file_path
        if config_variables_file_path:
            config_provider.register_provider(
                _ConfigurationVariablesConfigurationProvider(
                    config_variables_file_path=config_variables_file_path,
                    root_directory=self.root_directory,
                )
            )
        config_provider.register_provider(_EnvironmentConfigurationProvider())
        config_provider.register_provider(
            _RuntimeEnvironmentConfigurationProvider(self.runtime_environment)
        )

    @abstractmethod
    def _init_project_config(
        self, project_config: DataContextConfig | Mapping
    ) -> DataContextConfig:
        raise NotImplementedError

    @abstractmethod
    def _init_variables(self) -> DataContextVariables:
        raise NotImplementedError

    def _save_project_config(self) -> None:
        """
        Each DataContext will define how its project_config will be saved through its internal 'variables'.
            - FileDataContext : Filesystem.
            - CloudDataContext : Cloud endpoint
            - Ephemeral : not saved, and logging message outputted
        """
        self.variables.save_config()

    @public_api
    def update_project_config(
        self, project_config: DataContextConfig | Mapping
    ) -> DataContextConfig:
        """Update the context's config with the values from another config object.

        Args:
            project_config: The config to use to update the context's internal state.

        Returns:
            The updated project config.
        """
        self.config.update(project_config)
        return self.config

    @public_api
    @deprecated_method_or_class(
        version="0.15.48", message="Part of the deprecated DataContext CRUD API"
    )
    @usage_statistics_enabled_method(
        event_name=UsageStatsEvents.DATA_CONTEXT_SAVE_EXPECTATION_SUITE,
        args_payload_fn=save_expectation_suite_usage_statistics,
    )
    def save_expectation_suite(
        self,
        expectation_suite: ExpectationSuite,
        expectation_suite_name: Optional[str] = None,
        overwrite_existing: bool = True,
        include_rendered_content: Optional[bool] = None,
        **kwargs: Optional[dict],
    ) -> None:
        """Save the provided ExpectationSuite into the DataContext using the configured ExpectationStore.

        Args:
            expectation_suite: The ExpectationSuite to save.
            expectation_suite_name: The name of this ExpectationSuite. If no name is provided, the name will be read
                from the suite.
            overwrite_existing: Whether to overwrite the suite if it already exists.
            include_rendered_content: Whether to save the prescriptive rendered content for each expectation.
            kwargs: Additional parameters, unused

        Returns:
            None

        Raises:
            DataContextError: If a suite with the same name exists and `overwrite_existing` is set to `False`.
        """
        # deprecated-v0.15.48
        warnings.warn(
            "save_expectation_suite is deprecated as of v0.15.48 and will be removed in v0.18. "
            "Please use update_expectation_suite or add_or_update_expectation_suite instead.",
            DeprecationWarning,
        )
        return self._save_expectation_suite(
            expectation_suite=expectation_suite,
            expectation_suite_name=expectation_suite_name,
            overwrite_existing=overwrite_existing,
            include_rendered_content=include_rendered_content,
            **kwargs,
        )

    def _save_expectation_suite(
        self,
        expectation_suite: ExpectationSuite,
        expectation_suite_name: Optional[str] = None,
        overwrite_existing: bool = True,
        include_rendered_content: Optional[bool] = None,
        **kwargs: Optional[dict],
    ) -> None:
        if expectation_suite_name is None:
            key = ExpectationSuiteIdentifier(
                expectation_suite_name=expectation_suite.expectation_suite_name
            )
        else:
            expectation_suite.expectation_suite_name = expectation_suite_name
            key = ExpectationSuiteIdentifier(
                expectation_suite_name=expectation_suite_name
            )
        if (
            self.expectations_store.has_key(key)  # noqa: @601
            and not overwrite_existing
        ):
            raise gx_exceptions.DataContextError(
                "expectation_suite with name {} already exists. If you would like to overwrite this "
                "expectation_suite, set overwrite_existing=True.".format(
                    expectation_suite_name
                )
            )
        self._evaluation_parameter_dependencies_compiled = False
        include_rendered_content = (
            self._determine_if_expectation_suite_include_rendered_content(
                include_rendered_content=include_rendered_content
            )
        )
        if include_rendered_content:
            expectation_suite.render()
        return self.expectations_store.set(key, expectation_suite, **kwargs)

    # Properties
    @property
    def instance_id(self) -> str:
        instance_id: Optional[str] = self.config_variables.get("instance_id")
        if instance_id is None:
            if self._in_memory_instance_id is not None:
                return self._in_memory_instance_id
            instance_id = str(uuid.uuid4())
            self._in_memory_instance_id = instance_id  # type: ignore[assignment]
        return instance_id

    @property
    def config_variables(self) -> Dict:
        """Loads config variables into cache, by calling _load_config_variables()

        Returns: A dictionary containing config_variables from file or empty dictionary.
        """
        if not self._config_variables:
            self._config_variables = self._load_config_variables()
        return self._config_variables

    @property
    def config(self) -> DataContextConfig:
        """
        Returns current DataContext's project_config
        """
        # NOTE: <DataContextRefactor> _project_config is currently only defined in child classes.
        # See if this can this be also defined in AbstractDataContext as abstract property
        return self.variables.config

    @property
    def config_provider(self) -> _ConfigurationProvider:
        return self._config_provider

    @property
    def root_directory(self) -> Optional[str]:  # TODO: This should be a `pathlib.Path`
        """The root directory for configuration objects in the data context; the location in which
        ``great_expectations.yml`` is located.
        """
        # NOTE: <DataContextRefactor>  Why does this exist in AbstractDataContext? CloudDataContext and
        # FileDataContext both use it. Determine whether this should stay here or in child classes
        return getattr(self, "_context_root_directory", None)

    @property
    def project_config_with_variables_substituted(self) -> DataContextConfig:
        return self.get_config_with_variables_substituted()

    @property
    def plugins_directory(self) -> Optional[str]:
        """The directory in which custom plugin modules should be placed."""
        # NOTE: <DataContextRefactor>  Why does this exist in AbstractDataContext? CloudDataContext and
        # FileDataContext both use it. Determine whether this should stay here or in child classes
        return self._normalize_absolute_or_relative_path(
            self.variables.plugins_directory
        )

    @property
    def stores(self) -> dict:
        """A single holder for all Stores in this context"""
        return self._stores

    @property
    def expectations_store_name(self) -> Optional[str]:
        return self.variables.expectations_store_name

    @property
    def expectations_store(self) -> ExpectationsStore:
        return self.stores[self.expectations_store_name]

    @property
    def evaluation_parameter_store_name(self) -> Optional[str]:
        return self.variables.evaluation_parameter_store_name

    @property
    def evaluation_parameter_store(self) -> EvaluationParameterStore:
        return self.stores[self.evaluation_parameter_store_name]

    @property
    def validations_store_name(self) -> Optional[str]:
        return self.variables.validations_store_name

    @property
    def validations_store(self) -> ValidationsStore:
        return self.stores[self.validations_store_name]

    @property
    def checkpoint_store_name(self) -> Optional[str]:
        try:
            return self.variables.checkpoint_store_name
        except AttributeError:
            from great_expectations.data_context.store.checkpoint_store import (
                CheckpointStore,
            )

            if CheckpointStore.default_checkpoints_exist(
                directory_path=self.root_directory  # type: ignore[arg-type]
            ):
                return DataContextConfigDefaults.DEFAULT_CHECKPOINT_STORE_NAME.value
            if self.root_directory:
                checkpoint_store_directory: str = os.path.join(
                    self.root_directory,
                    DataContextConfigDefaults.DEFAULT_CHECKPOINT_STORE_BASE_DIRECTORY_RELATIVE_NAME.value,
                )
                error_message: str = (
                    f"Attempted to access the 'checkpoint_store_name' field "
                    f"with no `checkpoints` directory.\n "
                    f"Please create the following directory: {checkpoint_store_directory}.\n "
                    f"To use the new 'Checkpoint Store' feature, please update your configuration "
                    f"to the new version number {float(CURRENT_GX_CONFIG_VERSION)}.\n  "
                    f"Visit {AbstractDataContext.MIGRATION_WEBSITE} "
                    f"to learn more about the upgrade process."
                )
            else:
                error_message = (
                    f"Attempted to access the 'checkpoint_store_name' field "
                    f"with no `checkpoints` directory.\n  "
                    f"Please create a `checkpoints` directory in your Great Expectations directory."
                    f"To use the new 'Checkpoint Store' feature, please update your configuration "
                    f"to the new version number {float(CURRENT_GX_CONFIG_VERSION)}.\n  "
                    f"Visit {AbstractDataContext.MIGRATION_WEBSITE} "
                    f"to learn more about the upgrade process."
                )

            raise gx_exceptions.InvalidTopLevelConfigKeyError(error_message)

    @property
    def checkpoint_store(self) -> CheckpointStore:
        checkpoint_store_name: str = self.checkpoint_store_name  # type: ignore[assignment]
        try:
            return self.stores[checkpoint_store_name]
        except KeyError:
            from great_expectations.data_context.store.checkpoint_store import (
                CheckpointStore,
            )

            if CheckpointStore.default_checkpoints_exist(
                directory_path=self.root_directory  # type: ignore[arg-type]
            ):
                logger.warning(
                    f"Checkpoint store named '{checkpoint_store_name}' is not a configured store, "
                    f"so will try to use default Checkpoint store.\n  Please update your configuration "
                    f"to the new version number {float(CURRENT_GX_CONFIG_VERSION)} in order to use the new "
                    f"'Checkpoint Store' feature.\n  Visit {AbstractDataContext.MIGRATION_WEBSITE} "
                    f"to learn more about the upgrade process."
                )
                return self._build_store_from_config(  # type: ignore[return-value]
                    checkpoint_store_name,
                    DataContextConfigDefaults.DEFAULT_STORES.value[  # type: ignore[arg-type]
                        checkpoint_store_name
                    ],
                )
            raise gx_exceptions.StoreConfigurationError(
                f'Attempted to access the Checkpoint store: "{checkpoint_store_name}". It is not a configured store.'
            )

    @property
    def profiler_store_name(self) -> Optional[str]:
        try:
            return self.variables.profiler_store_name
        except AttributeError:
            if AbstractDataContext._default_profilers_exist(
                directory_path=self.root_directory
            ):
                return DataContextConfigDefaults.DEFAULT_PROFILER_STORE_NAME.value
            if self.root_directory:
                checkpoint_store_directory: str = os.path.join(
                    self.root_directory,
                    DataContextConfigDefaults.DEFAULT_CHECKPOINT_STORE_BASE_DIRECTORY_RELATIVE_NAME.value,
                )
                error_message: str = (
                    f"Attempted to access the 'profiler_store_name' field "
                    f"with no `profilers` directory.\n  "
                    f"Please create the following directory: {checkpoint_store_directory}\n"
                    f"To use the new 'Profiler Store' feature, please update your configuration "
                    f"to the new version number {float(CURRENT_GX_CONFIG_VERSION)}.\n  "
                    f"Visit {AbstractDataContext.MIGRATION_WEBSITE} to learn more about the "
                    f"upgrade process."
                )
            else:
                error_message = (
                    f"Attempted to access the 'profiler_store_name' field "
                    f"with no `profilers` directory.\n  "
                    f"Please create a `profilers` directory in your Great Expectations project "
                    f"directory.\n  "
                    f"To use the new 'Profiler Store' feature, please update your configuration "
                    f"to the new version number {float(CURRENT_GX_CONFIG_VERSION)}.\n  "
                    f"Visit {AbstractDataContext.MIGRATION_WEBSITE} to learn more about the "
                    f"upgrade process."
                )

            raise gx_exceptions.InvalidTopLevelConfigKeyError(error_message)

    @property
    def profiler_store(self) -> ProfilerStore:
        profiler_store_name: Optional[str] = self.profiler_store_name
        try:
            return self.stores[profiler_store_name]
        except KeyError:
            if AbstractDataContext._default_profilers_exist(
                directory_path=self.root_directory
            ):
                logger.warning(
                    f"Profiler store named '{profiler_store_name}' is not a configured store, so will try to use "
                    f"default Profiler store.\n  Please update your configuration to the new version number "
                    f"{float(CURRENT_GX_CONFIG_VERSION)} in order to use the new 'Profiler Store' feature.\n  "
                    f"Visit {AbstractDataContext.MIGRATION_WEBSITE} to learn more about the upgrade process."
                )
                built_store: Store = self._build_store_from_config(
                    profiler_store_name,  # type: ignore[arg-type]
                    DataContextConfigDefaults.DEFAULT_STORES.value[profiler_store_name],  # type: ignore[index,arg-type]
                )
                return cast(ProfilerStore, built_store)

            raise gx_exceptions.StoreConfigurationError(
                f"Attempted to access the Profiler store: '{profiler_store_name}'. It is not a configured store."
            )

    @property
    def concurrency(self) -> Optional[ConcurrencyConfig]:
        return self.variables.concurrency

    @property
    def assistants(self) -> DataAssistantDispatcher:
        return self._assistants

    @property
    def sources(self) -> _SourceFactories:
        return self._sources

    def _attach_datasource_to_context(self, datasource: XDatasource):
        # We currently don't allow one to overwrite a datasource with this internal method
        if datasource.name in self.datasources:
            raise gx_exceptions.DataContextError(
                f"Can not write the experimental datasource {datasource.name} because a datasource of that "
                "name already exists in the data context."
            )
        self.datasources[datasource.name] = datasource

    def set_config(self, project_config: DataContextConfig) -> None:
        self._project_config = project_config
        self.variables.config = project_config

    @deprecated_method_or_class(
        version="0.15.48", message="Part of the deprecated DataContext CRUD API"
    )
    def save_datasource(
        self, datasource: Union[LegacyDatasource, BaseDatasource]
    ) -> Union[LegacyDatasource, BaseDatasource]:
        """Save a Datasource to the configured DatasourceStore.

        Stores the underlying DatasourceConfig in the store and Data Context config,
        updates the cached Datasource and returns the Datasource.
        The cached and returned Datasource is re-constructed from the config
        that was stored as some store implementations make edits to the stored
        config (e.g. adding identifiers).

        Args:
            datasource: Datasource to store.

        Returns:
            The datasource, after storing and retrieving the stored config.
        """
        # deprecated-v0.15.48
        warnings.warn(
            "save_datasource is deprecated as of v0.15.48 and will be removed in v0.18. "
            "Please use update_datasource or add_or_update_datasource instead.",
            DeprecationWarning,
        )
        # Chetan - 20221103 - Directly accessing private attr in order to patch security vulnerabiliy around credential leakage.
        # This is to be removed once substitution logic is migrated from the context to the individual object level.
        config = datasource._raw_config

        datasource_config_dict: dict = datasourceConfigSchema.dump(config)
        # Manually need to add in class name to the config since it is not part of the runtime obj
        datasource_config_dict["class_name"] = datasource.__class__.__name__

        datasource_config = datasourceConfigSchema.load(datasource_config_dict)
        datasource_name: str = datasource.name

        updated_datasource_config_from_store: DatasourceConfig = self._datasource_store.set(  # type: ignore[attr-defined]
            key=None, value=datasource_config
        )
        # Use the updated datasource config, since the store may populate additional info on update.
        self.config.datasources[datasource_name] = updated_datasource_config_from_store  # type: ignore[index,assignment]

        # Also use the updated config to initialize a datasource for the cache and overwrite the existing datasource.
        substituted_config = self._perform_substitutions_on_datasource_config(
            updated_datasource_config_from_store
        )
        updated_datasource: Union[
            LegacyDatasource, BaseDatasource
        ] = self._instantiate_datasource_from_config(
            raw_config=updated_datasource_config_from_store,
            substituted_config=substituted_config,
        )
        self._cached_datasources[datasource_name] = updated_datasource
        return updated_datasource

    @public_api
    @deprecated_argument(argument_name="save_changes", version="0.15.32")
    @usage_statistics_enabled_method(
        event_name=UsageStatsEvents.DATA_CONTEXT_ADD_DATASOURCE,
        args_payload_fn=add_datasource_usage_statistics,
    )
    def add_datasource(
        self,
        name: str,
        initialize: bool = True,
        save_changes: Optional[bool] = None,
        **kwargs,
    ) -> LegacyDatasource | BaseDatasource | None:
        """Add a new Datasource to the data context, with configuration provided as kwargs.

        --Documentation--
            - https://docs.greatexpectations.io/docs/terms/datasource

        Args:
            name: the name of the new Datasource to add
            initialize: if False, add the Datasource to the config, but do not
                initialize it, for example if a user needs to debug database connectivity.
            save_changes: should GX save the Datasource config?
            kwargs: the configuration for the new Datasource

        Returns:
            Datasource instance added.
        """
        return self._add_datasource(
            name=name, initialize=initialize, save_changes=save_changes, **kwargs
        )

    def _add_datasource(
        self,
        name: str,
        initialize: bool = True,
        save_changes: Optional[bool] = None,
        **kwargs: Optional[dict],
    ) -> Optional[Union[LegacyDatasource, BaseDatasource]]:
        save_changes = self._determine_save_changes_flag(save_changes)

        logger.debug(f"Starting AbstractDataContext.add_datasource for {name}")

        module_name: str = kwargs.get("module_name", "great_expectations.datasource")  # type: ignore[assignment]
        verify_dynamic_loading_support(module_name=module_name)
        class_name: Optional[str] = kwargs.get("class_name")  # type: ignore[assignment]
        datasource_class = load_class(module_name=module_name, class_name=class_name)  # type: ignore[arg-type]

        # For any class that should be loaded, it may control its configuration construction
        # by implementing a classmethod called build_configuration
        config: Union[CommentedMap, dict]
        if hasattr(datasource_class, "build_configuration"):
            config = datasource_class.build_configuration(**kwargs)
        else:
            config = kwargs

        datasource_config: DatasourceConfig = datasourceConfigSchema.load(
            CommentedMap(**config)
        )
        datasource_config.name = name

        datasource: Optional[
            Union[LegacyDatasource, BaseDatasource]
        ] = self._instantiate_datasource_from_config_and_update_project_config(
            config=datasource_config,
            initialize=initialize,
            save_changes=save_changes,
        )
        return datasource

    @public_api
    def update_datasource(
        self,
        datasource: Union[LegacyDatasource, BaseDatasource],
        save_changes: bool | None = None,
    ) -> Datasource:
        """Updates a Datasource that already exists in the store.

        Args:
            datasource: The Datasource object to update.
            save_changes: do I save changes to disk?

        Returns:
            The updated Datasource.
        """
        save_changes = self._determine_save_changes_flag(save_changes)
        return self._update_datasource(datasource=datasource, save_changes=save_changes)

    def _update_datasource(
        self,
        datasource: LegacyDatasource | BaseDatasource,
        save_changes: bool | None = None,
        **kwargs,
    ) -> Datasource:
        name = datasource.name
        config = datasource.config
        # `instantiate_class_from_config` requires `class_name`
        config["class_name"] = datasource.__class__.__name__
        config.update(kwargs)

        datasource_config_dict: dict = datasourceConfigSchema.dump(config)
        datasource_config = DatasourceConfig(**datasource_config_dict)

        if save_changes:
            self._datasource_store.update_by_name(  # type: ignore[attr-defined]
                datasource_name=name, datasource_config=datasource_config
            )

        updated_datasource = (
            self._instantiate_datasource_from_config_and_update_project_config(
                config=datasource_config, initialize=True, save_changes=False
            )
        )

        # Invariant based on `initalize=True` above
        assert updated_datasource is not None

        return updated_datasource

    @public_api
    @new_method_or_class(version="0.15.48")
    def add_or_update_datasource(
        self,
        name: str,
        **kwargs,
    ) -> LegacyDatasource | BaseDatasource:
        """Add a new Datasource or update an existing one on the context depending on whether
        it already exists or not. The configuration is provided as kwargs.

        Args:
            name: The name of the Datasource to add or update.
            kwargs: Any relevant keyword args to use when adding or updating the target Datasource.

        Returns:
            The Datasource added or updated by the input `kwargs`.
        """
        existing_datasource = None
        try:
            existing_datasource = self.get_datasource(name)
        except ValueError:
            logger.info(
                f"Could not find an existing datasource named '{name}'; creating a new one."
            )

        if existing_datasource:
            result_datasource = self._update_datasource(
                datasource=existing_datasource, **kwargs
            )
        else:
            result_datasource = self.add_datasource(name=name, **kwargs)

        # Invariant based on `initialize=True` in both add/update branches
        assert result_datasource is not None

        self._save_project_config()
        return result_datasource

    def get_site_names(self) -> List[str]:
        """Get a list of configured site names."""
        return list(self.variables.data_docs_sites.keys())  # type: ignore[union-attr]

    def get_config_with_variables_substituted(
        self, config: Optional[DataContextConfig] = None
    ) -> DataContextConfig:
        """
        Substitute vars in config of form ${var} or $(var) with values found in the following places,
        in order of precedence: ge_cloud_config (for Data Contexts in GX Cloud mode), runtime_environment,
        environment variables, config_variables, or ge_cloud_config_variable_defaults (allows certain variables to
        be optional in GX Cloud mode).
        """
        if not config:
            config = self._project_config
        return DataContextConfig(**self.config_provider.substitute_config(config))

    def get_batch(
        self, arg1: Any = None, arg2: Any = None, arg3: Any = None, **kwargs
    ) -> Union[Batch, DataAsset]:
        """Get exactly one batch, based on a variety of flexible input types.
        The method `get_batch` is the main user-facing method for getting batches; it supports both the new (V3) and the
        Legacy (V2) Datasource schemas.  The version-specific implementations are contained in "_get_batch_v2()" and
        "_get_batch_v3()", respectively, both of which are in the present module.

        For the V3 API parameters, please refer to the signature and parameter description of method "_get_batch_v3()".
        For the Legacy usage, please refer to the signature and parameter description of the method "_get_batch_v2()".

        Args:
            arg1: the first positional argument (can take on various types)
            arg2: the second positional argument (can take on various types)
            arg3: the third positional argument (can take on various types)

            **kwargs: variable arguments

        Returns:
            Batch (V3) or DataAsset (V2) -- the requested batch

        Processing Steps:
        1. Determine the version (possible values are "v3" or "v2").
        2. Convert the positional arguments to the appropriate named arguments, based on the version.
        3. Package the remaining arguments as variable keyword arguments (applies only to V3).
        4. Call the version-specific method ("_get_batch_v3()" or "_get_batch_v2()") with the appropriate arguments.
        """

        api_version: Optional[str] = self._get_data_context_version(arg1=arg1, **kwargs)
        if api_version == "v3":
            if "datasource_name" in kwargs:
                datasource_name = kwargs.pop("datasource_name", None)
            else:
                datasource_name = arg1
            if "data_connector_name" in kwargs:
                data_connector_name = kwargs.pop("data_connector_name", None)
            else:
                data_connector_name = arg2
            if "data_asset_name" in kwargs:
                data_asset_name = kwargs.pop("data_asset_name", None)
            else:
                data_asset_name = arg3
            return self._get_batch_v3(
                datasource_name=datasource_name,
                data_connector_name=data_connector_name,
                data_asset_name=data_asset_name,
                **kwargs,
            )
        if "batch_kwargs" in kwargs:
            batch_kwargs = kwargs.get("batch_kwargs", None)
        else:
            batch_kwargs = arg1
        if "expectation_suite_name" in kwargs:
            expectation_suite_name = kwargs.get("expectation_suite_name", None)
        else:
            expectation_suite_name = arg2
        if "data_asset_type" in kwargs:
            data_asset_type = kwargs.get("data_asset_type", None)
        else:
            data_asset_type = arg3
        batch_parameters = kwargs.get("batch_parameters")
        return self._get_batch_v2(
            batch_kwargs=batch_kwargs,
            expectation_suite_name=expectation_suite_name,
            data_asset_type=data_asset_type,
            batch_parameters=batch_parameters,
        )

    def _get_data_context_version(self, arg1: Any, **kwargs) -> Optional[str]:
        """
        arg1: the first positional argument (can take on various types)

        **kwargs: variable arguments

        First check:
        Returns "v3" if the "0.13" entities are specified in the **kwargs.

        Otherwise:
        Returns None if no datasources have been configured (or if there is an exception while getting the datasource).
        Returns "v3" if the datasource is a subclass of the BaseDatasource class.
        Returns "v2" if the datasource is an instance of the LegacyDatasource class.
        """

        if {
            "datasource_name",
            "data_connector_name",
            "data_asset_name",
            "batch_request",
            "batch_data",
        }.intersection(set(kwargs.keys())):
            return "v3"

        if not self.datasources:
            return None

        api_version: Optional[str] = None
        datasource_name: Any
        if "datasource_name" in kwargs:
            datasource_name = kwargs.pop("datasource_name", None)
        else:
            datasource_name = arg1
        try:
            datasource: Union[LegacyDatasource, BaseDatasource] = self.get_datasource(
                datasource_name=datasource_name
            )
            if issubclass(type(datasource), BaseDatasource):
                api_version = "v3"
        except (ValueError, TypeError):
            if "batch_kwargs" in kwargs:
                batch_kwargs = kwargs.get("batch_kwargs", None)
            else:
                batch_kwargs = arg1
            if isinstance(batch_kwargs, dict):
                datasource_name = batch_kwargs.get("datasource")
                if datasource_name is not None:
                    try:
                        datasource: Union[  # type: ignore[no-redef]
                            LegacyDatasource, BaseDatasource
                        ] = self.get_datasource(datasource_name=datasource_name)
                        if isinstance(datasource, LegacyDatasource):
                            api_version = "v2"
                    except (ValueError, TypeError):
                        pass
        return api_version

    def _get_batch_v2(
        self,
        batch_kwargs: Union[dict, BatchKwargs],
        expectation_suite_name: Union[str, ExpectationSuite],
        data_asset_type=None,
        batch_parameters=None,
    ) -> DataAsset:
        """Build a batch of data using batch_kwargs, and return a DataAsset with expectation_suite_name attached. If
        batch_parameters are included, they will be available as attributes of the batch.
        Args:
            batch_kwargs: the batch_kwargs to use; must include a datasource key
            expectation_suite_name: The ExpectationSuite or the name of the expectation_suite to get
            data_asset_type: the type of data_asset to build, with associated expectation implementations. This can
                generally be inferred from the datasource.
            batch_parameters: optional parameters to store as the reference description of the batch. They should
                reflect parameters that would provide the passed BatchKwargs.
        Returns:
            DataAsset
        """
        if isinstance(batch_kwargs, dict):
            batch_kwargs = BatchKwargs(batch_kwargs)

        if not isinstance(batch_kwargs, BatchKwargs):
            raise gx_exceptions.BatchKwargsError(
                "BatchKwargs must be a BatchKwargs object or dictionary."
            )

        if not isinstance(
            expectation_suite_name, (ExpectationSuite, ExpectationSuiteIdentifier, str)
        ):
            raise gx_exceptions.DataContextError(
                "expectation_suite_name must be an ExpectationSuite, "
                "ExpectationSuiteIdentifier or string."
            )

        if isinstance(expectation_suite_name, ExpectationSuite):
            expectation_suite = expectation_suite_name
        elif isinstance(expectation_suite_name, ExpectationSuiteIdentifier):
            expectation_suite = self.get_expectation_suite(
                expectation_suite_name.expectation_suite_name
            )
        else:
            expectation_suite = self.get_expectation_suite(expectation_suite_name)

        datasource = self.get_datasource(batch_kwargs.get("datasource"))
        batch = datasource.get_batch(
            batch_kwargs=batch_kwargs, batch_parameters=batch_parameters
        )
        if data_asset_type is None:
            data_asset_type = datasource.config.get("data_asset_type")

        validator = BridgeValidator(
            batch=batch,
            expectation_suite=expectation_suite,
            expectation_engine=data_asset_type,
        )
        return validator.get_dataset()

    def _get_batch_v3(
        self,
        datasource_name: Optional[str] = None,
        data_connector_name: Optional[str] = None,
        data_asset_name: Optional[str] = None,
        *,
        batch_request: Optional[BatchRequestBase] = None,
        batch_data: Optional[Any] = None,
        data_connector_query: Optional[Union[IDDict, dict]] = None,
        batch_identifiers: Optional[dict] = None,
        limit: Optional[int] = None,
        index: Optional[Union[int, list, tuple, slice, str]] = None,
        custom_filter_function: Optional[Callable] = None,
        batch_spec_passthrough: Optional[dict] = None,
        sampling_method: Optional[str] = None,
        sampling_kwargs: Optional[dict] = None,
        splitter_method: Optional[str] = None,
        splitter_kwargs: Optional[dict] = None,
        runtime_parameters: Optional[dict] = None,
        query: Optional[str] = None,
        path: Optional[str] = None,
        batch_filter_parameters: Optional[dict] = None,
        **kwargs,
    ) -> Union[Batch, DataAsset]:
        """Get exactly one batch, based on a variety of flexible input types.

        Args:
            datasource_name
            data_connector_name
            data_asset_name

            batch_request
            batch_data
            data_connector_query
            batch_identifiers
            batch_filter_parameters

            limit
            index
            custom_filter_function

            batch_spec_passthrough

            sampling_method
            sampling_kwargs

            splitter_method
            splitter_kwargs

            **kwargs

        Returns:
            (Batch) The requested batch

        This method does not require typed or nested inputs.
        Instead, it is intended to help the user pick the right parameters.

        This method attempts to return exactly one batch.
        If 0 or more than 1 batches would be returned, it raises an error.
        """
        batch_list: List[Batch] = self.get_batch_list(
            datasource_name=datasource_name,
            data_connector_name=data_connector_name,
            data_asset_name=data_asset_name,
            batch_request=batch_request,
            batch_data=batch_data,
            data_connector_query=data_connector_query,
            batch_identifiers=batch_identifiers,
            limit=limit,
            index=index,
            custom_filter_function=custom_filter_function,
            batch_spec_passthrough=batch_spec_passthrough,
            sampling_method=sampling_method,
            sampling_kwargs=sampling_kwargs,
            splitter_method=splitter_method,
            splitter_kwargs=splitter_kwargs,
            runtime_parameters=runtime_parameters,
            query=query,
            path=path,
            batch_filter_parameters=batch_filter_parameters,
            **kwargs,
        )
        # NOTE: Alex 20201202 - The check below is duplicate of code in Datasource.get_single_batch_from_batch_request()
        # deprecated-v0.13.20
        warnings.warn(
            "get_batch is deprecated for the V3 Batch Request API as of v0.13.20 and will be removed in v0.16. Please use "
            "get_batch_list instead.",
            DeprecationWarning,
        )
        if len(batch_list) != 1:
            raise ValueError(
                f"Got {len(batch_list)} batches instead of a single batch. If you would like to use a BatchRequest to "
                f"return multiple batches, please use get_batch_list directly instead of calling get_batch"
            )
        return batch_list[0]

    def list_stores(self) -> List[Store]:
        """List currently-configured Stores on this context"""
        stores = []
        for (
            name,
            value,
        ) in self.variables.stores.items():  # type: ignore[union-attr]
            store_config = copy.deepcopy(value)
            store_config["name"] = name
            masked_config = PasswordMasker.sanitize_config(store_config)
            stores.append(masked_config)
        return stores  # type: ignore[return-value]

    def list_active_stores(self) -> List[Store]:
        """
        List active Stores on this context. Active stores are identified by setting the following parameters:
            expectations_store_name,
            validations_store_name,
            evaluation_parameter_store_name,
            checkpoint_store_name
            profiler_store_name
        """
        active_store_names: List[str] = [
            self.expectations_store_name,  # type: ignore[list-item]
            self.validations_store_name,  # type: ignore[list-item]
            self.evaluation_parameter_store_name,  # type: ignore[list-item]
        ]

        try:
            active_store_names.append(self.checkpoint_store_name)  # type: ignore[arg-type]
        except (AttributeError, gx_exceptions.InvalidTopLevelConfigKeyError):
            logger.info(
                "Checkpoint store is not configured; omitting it from active stores"
            )

        try:
            active_store_names.append(self.profiler_store_name)  # type: ignore[arg-type]
        except (AttributeError, gx_exceptions.InvalidTopLevelConfigKeyError):
            logger.info(
                "Profiler store is not configured; omitting it from active stores"
            )

        return [
            store
            for store in self.list_stores()
            if store.get("name") in active_store_names  # type: ignore[arg-type,operator]
        ]

    @public_api
    def list_checkpoints(self) -> Union[List[str], List[ConfigurationIdentifier]]:
        """List existing Checkpoint identifiers on this context.

        Returns:
            Either a list of strings or ConfigurationIdentifiers depending on the environment and context type.
        """
        return self.checkpoint_store.list_checkpoints()

    def list_profilers(self) -> Union[List[str], List[ConfigurationIdentifier]]:
        """List existing Profiler identifiers on this context.

        Returns:
            Either a list of strings or ConfigurationIdentifiers depending on the environment and context type.
        """
        return RuleBasedProfiler.list_profilers(self.profiler_store)

    @deprecated_method_or_class(
        version="0.15.48", message="Part of the deprecated DataContext CRUD API"
    )
    def save_profiler(
        self,
        profiler: RuleBasedProfiler,
    ) -> RuleBasedProfiler:
        """Save an existing Profiler object utilizing the context's underlying ProfilerStore.

        Args:
            profiler: The Profiler object to persist.

        Returns:
            The input profiler - may be modified with an id depending on the backing store.
        """
        # deprecated-v0.15.48
        warnings.warn(
            "save_profiler is deprecated as of v0.15.48 and will be removed in v0.18. "
            "Please use update_profiler or add_or_update_profiler instead.",
            DeprecationWarning,
        )
        name = profiler.name
        ge_cloud_id = profiler.ge_cloud_id
        key = self._determine_key_for_profiler_save(name=name, id=ge_cloud_id)

        response = self.profiler_store.set(key=key, value=profiler.config)  # type: ignore[func-returns-value]
        if isinstance(response, GXCloudResourceRef):
            ge_cloud_id = response.cloud_id

        # If an id is present, we want to prioritize that as our key for object retrieval
        if ge_cloud_id:
            name = None  # type: ignore[assignment]

        profiler = self.get_profiler(name=name, ge_cloud_id=ge_cloud_id)
        return profiler

    def _determine_key_for_profiler_save(
        self, name: str, id: Optional[str]
    ) -> Union[ConfigurationIdentifier, GXCloudIdentifier]:
        return ConfigurationIdentifier(configuration_key=name)

    @public_api
    def get_datasource(
        self, datasource_name: str = "default"
    ) -> Union[LegacyDatasource, BaseDatasource, XDatasource]:
        """Retrieve a given Datasource by name from the context's underlying DatasourceStore.

        Args:
            datasource_name: The name of the target datasource.

        Returns:
            The target datasource.

        Raises:
            ValueError: The input `datasource_name` is None.
        """
        if datasource_name is None:
            raise ValueError(
                "Must provide a datasource_name to retrieve an existing Datasource"
            )

        if datasource_name in self._cached_datasources:
            return self._cached_datasources[datasource_name]

        datasource_config: DatasourceConfig = self._datasource_store.retrieve_by_name(  # type: ignore[attr-defined]
            datasource_name=datasource_name
        )

        raw_config_dict: dict = dict(datasourceConfigSchema.dump(datasource_config))
        raw_config = datasourceConfigSchema.load(raw_config_dict)

        substituted_config = self.config_provider.substitute_config(raw_config_dict)

        # Instantiate the datasource and add to our in-memory cache of datasources, this does not persist:
        datasource_config = datasourceConfigSchema.load(substituted_config)
        datasource: Union[
            LegacyDatasource, BaseDatasource
        ] = self._instantiate_datasource_from_config(
            raw_config=raw_config, substituted_config=substituted_config
        )
        self._cached_datasources[datasource_name] = datasource
        return datasource

    def _serialize_substitute_and_sanitize_datasource_config(
        self, serializer: AbstractConfigSerializer, datasource_config: DatasourceConfig
    ) -> dict:
        """Serialize, then make substitutions and sanitize config (mask passwords), return as dict.

        Args:
            serializer: Serializer to use when converting config to dict for substitutions.
            datasource_config: Datasource config to process.

        Returns:
            Dict of config with substitutions and sanitizations applied.
        """
        datasource_dict: dict = serializer.serialize(datasource_config)

        substituted_config = cast(
            dict, self.config_provider.substitute_config(datasource_dict)
        )
        masked_config: dict = PasswordMasker.sanitize_config(substituted_config)
        return masked_config

    @public_api
    def add_store(self, store_name: str, store_config: dict) -> Store:
        """Add a new Store to the DataContext.

        Args:
            store_name: the name to associate with the created store.
            store_config: the config to use to construct the store.

        Returns:
            The instantiated Store.
        """
        store = self._build_store_from_config(store_name, store_config)

        # Both the config and the actual stores need to be kept in sync
        self.config.stores[store_name] = store_config
        self._stores[store_name] = store

        self._save_project_config()
        return store

    @public_api
    @new_method_or_class(version="0.15.48")
    def delete_store(self, store_name: str) -> None:
        """Delete an existing Store from the DataContext.

        Args:
            store_name: The name of the Store to be deleted.

        Raises:
            StoreConfigurationError if the target Store is not found.
        """
        if store_name not in self.config.stores and store_name not in self._stores:
            raise gx_exceptions.StoreConfigurationError(
                f'Attempted to delete a store named: "{store_name}". It is not a configured store.'
            )

        # Both the config and the actual stores need to be kept in sync
        self.config.stores.pop(store_name, None)
        self._stores.pop(store_name, None)

        self._save_project_config()

    @public_api
    def list_datasources(self) -> List[dict]:
        """List the configurations of the datasources associated with this context.

        Note that any sensitive values are obfuscated before being returned.

        Returns:
            A list of dictionaries representing datasource configurations. Each value
            with contain a "name", "class_name", and "module_name" at a minimum.
        """
        datasources: List[dict] = []

        datasource_name: str
        datasource_config: Union[dict, DatasourceConfig]
        serializer = NamedDatasourceSerializer(schema=datasourceConfigSchema)

        for datasource_name, datasource_config in self.config.datasources.items():  # type: ignore[union-attr]
            if isinstance(datasource_config, dict):
                datasource_config = DatasourceConfig(**datasource_config)
            datasource_config.name = datasource_name

            masked_config: dict = (
                self._serialize_substitute_and_sanitize_datasource_config(
                    serializer, datasource_config
                )
            )
            datasources.append(masked_config)
        return datasources

    @public_api
    @deprecated_argument(argument_name="save_changes", version="0.15.32")
    def delete_datasource(
        self, datasource_name: Optional[str], save_changes: Optional[bool] = None
    ) -> None:
        """Delete a given Datasource by name.

        Note that this method causes deletion from the underlying DatasourceStore.
        This can be overridden to only impact the Datasource cache through the deprecated
        `save_changes` argument.

        Args:
            datasource_name: The name of the target datasource.
            save_changes: Should this change be persisted by the DatasourceStore?

        Raises:
            ValueError: The `datasource_name` isn't provided or cannot be found.
        """
        save_changes = self._determine_save_changes_flag(save_changes)

        if not datasource_name:
            raise ValueError("Datasource names must be a datasource name")

        datasource = self.get_datasource(datasource_name=datasource_name)

        if datasource is None:
            raise ValueError(f"Datasource {datasource_name} not found")

        if save_changes:
            datasource_config = datasourceConfigSchema.load(datasource.config)
            self._datasource_store.delete(datasource_config)  # type: ignore[attr-defined]
        self._cached_datasources.pop(datasource_name, None)
        self.config.datasources.pop(datasource_name, None)  # type: ignore[union-attr]

    @public_api
    @deprecated_argument(argument_name="validation_operator_name", version="0.14.0")
    @deprecated_argument(argument_name="batches", version="0.14.0")
    @new_argument(
        argument_name="id",
        version="0.15.48",
        message="To be used in place of `ge_cloud_id`",
    )
    @new_argument(
        argument_name="expectation_suite_id",
        version="0.15.48",
        message="To be used in place of `expectation_suite_ge_cloud_id`",
    )
    def add_checkpoint(
        self,
        name: str,
        config_version: int | float | None = None,
        template_name: str | None = None,
        module_name: str | None = None,
        class_name: str | None = None,
        run_name_template: str | None = None,
        expectation_suite_name: str | None = None,
        batch_request: dict | None = None,
        action_list: list[dict] | None = None,
        evaluation_parameters: dict | None = None,
        runtime_configuration: dict | None = None,
        validations: list[dict] | None = None,
        profilers: list[dict] | None = None,
        # Next two fields are for LegacyCheckpoint configuration
        validation_operator_name: str | None = None,
        batches: list[dict] | None = None,
        # the following four arguments are used by SimpleCheckpoint
        site_names: str | list[str] | None = None,
        slack_webhook: str | None = None,
        notify_on: str | None = None,
        notify_with: str | list[str] | None = None,
        ge_cloud_id: str | None = None,
        expectation_suite_ge_cloud_id: str | None = None,
        default_validation_id: str | None = None,
        id: str | None = None,
        expectation_suite_id: str | None = None,
    ) -> Checkpoint:
        """Add a Checkpoint to the DataContext.

        ---Documentation---
            - https://docs.greatexpectations.io/docs/terms/checkpoint/

        Args:
            name: The name to give the checkpoint.
            config_version: The config version of this checkpoint.
            template_name: The template to use in generating this checkpoint.
            module_name: The module name to use in generating this checkpoint.
            class_name: The class name to use in generating this checkpoint.
            run_name_template: The run name template to use in generating this checkpoint.
            expectation_suite_name: The expectation suite name to use in generating this checkpoint.
            batch_request: The batch request to use in generating this checkpoint.
            action_list: The action list to use in generating this checkpoint.
            evaluation_parameters: The evaluation parameters to use in generating this checkpoint.
            runtime_configuration: The runtime configuration to use in generating this checkpoint.
            validations: The validations to use in generating this checkpoint.
            profilers: The profilers to use in generating this checkpoint.
            validation_operator_name: The validation operator name to use in generating this checkpoint. This is only used for LegacyCheckpoint configuration.
            batches: The batches to use in generating this checkpoint. This is only used for LegacyCheckpoint configuration.
            site_names: The site names to use in generating this checkpoint. This is only used for SimpleCheckpoint configuration.
            slack_webhook: The slack webhook to use in generating this checkpoint. This is only used for SimpleCheckpoint configuration.
            notify_on: The notify on setting to use in generating this checkpoint. This is only used for SimpleCheckpoint configuration.
            notify_with: The notify with setting to use in generating this checkpoint. This is only used for SimpleCheckpoint configuration.
            ge_cloud_id: The GE Cloud ID to use in generating this checkpoint.
            expectation_suite_ge_cloud_id: The expectation suite GE Cloud ID to use in generating this checkpoint.
            default_validation_id: The default validation ID to use in generating this checkpoint.
            id: The ID to use in generating this checkpoint (preferred over `ge_cloud_id`).
            expectation_suite_id: The expectation suite ID to use in generating this checkpoint (preferred over `expectation_suite_ge_cloud_id`).

        Returns:
            The Checkpoint object created.
        """
        # <GX_RENAME>
        id = self._resolve_id_and_ge_cloud_id(id=id, ge_cloud_id=ge_cloud_id)
        expectation_suite_id = self._resolve_id_and_ge_cloud_id(
            id=expectation_suite_id, ge_cloud_id=expectation_suite_ge_cloud_id
        )
        del ge_cloud_id
        del expectation_suite_ge_cloud_id

        from great_expectations.checkpoint.checkpoint import Checkpoint

        checkpoint: Checkpoint = Checkpoint.construct_from_config_args(
            data_context=self,
            checkpoint_store_name=self.checkpoint_store_name,  # type: ignore[arg-type]
            name=name,
            config_version=config_version,
            template_name=template_name,
            module_name=module_name,
            class_name=class_name,
            run_name_template=run_name_template,
            expectation_suite_name=expectation_suite_name,
            batch_request=batch_request,
            action_list=action_list,
            evaluation_parameters=evaluation_parameters,
            runtime_configuration=runtime_configuration,
            validations=validations,
            profilers=profilers,
            # Next two fields are for LegacyCheckpoint configuration
            validation_operator_name=validation_operator_name,
            batches=batches,
            # the following four arguments are used by SimpleCheckpoint
            site_names=site_names,
            slack_webhook=slack_webhook,
            notify_on=notify_on,
            notify_with=notify_with,
            ge_cloud_id=id,
            expectation_suite_ge_cloud_id=expectation_suite_id,
            default_validation_id=default_validation_id,
        )

        return self.checkpoint_store.add_checkpoint(checkpoint)

    @public_api
    @new_method_or_class(version="0.15.48")
    def update_checkpoint(self, checkpoint: Checkpoint) -> Checkpoint:
        """Update a Checkpoint that already exists.

        Args:
            checkpoint: The checkpoint to use to update.

        Raises:
            DataContextError: A suite with the given name does not already exist.

        Returns:
            The updated Checkpoint.
        """
        return self.checkpoint_store.update_checkpoint(checkpoint)

    @public_api
    @new_method_or_class(version="0.15.48")
    def add_or_update_checkpoint(  # noqa: C901 - Complexity 23
        self,
        name: str,
        id: str | None = None,
        config_version: int | float | None = None,
        template_name: str | None = None,
        module_name: str | None = None,
        class_name: str | None = None,
        run_name_template: str | None = None,
        expectation_suite_name: str | None = None,
        batch_request: dict | None = None,
        action_list: list[dict] | None = None,
        evaluation_parameters: dict | None = None,
        runtime_configuration: dict | None = None,
        validations: list[dict] | None = None,
        profilers: list[dict] | None = None,
        # the following four arguments are used by SimpleCheckpoint
        site_names: str | list[str] | None = None,
        slack_webhook: str | None = None,
        notify_on: str | None = None,
        notify_with: str | list[str] | None = None,
        expectation_suite_id: str | None = None,
        default_validation_id: str | None = None,
    ) -> Checkpoint:
        """Add a new Checkpoint or update an existing one on the context depending on whether it already exists or not.

        Args:
            name: The name to give the checkpoint.
            id: The ID to associate with this checkpoint.
            config_version: The config version of this checkpoint.
            template_name: The template to use in generating this checkpoint.
            module_name: The module name to use in generating this checkpoint.
            class_name: The class name to use in generating this checkpoint.
            run_name_template: The run name template to use in generating this checkpoint.
            expectation_suite_name: The expectation suite name to use in generating this checkpoint.
            batch_request: The batch request to use in generating this checkpoint.
            action_list: The action list to use in generating this checkpoint.
            evaluation_parameters: The evaluation parameters to use in generating this checkpoint.
            runtime_configuration: The runtime configuration to use in generating this checkpoint.
            validations: The validations to use in generating this checkpoint.
            profilers: The profilers to use in generating this checkpoint.
            site_names: The site names to use in generating this checkpoint. This is only used for SimpleCheckpoint configuration.
            slack_webhook: The slack webhook to use in generating this checkpoint. This is only used for SimpleCheckpoint configuration.
            notify_on: The notify on setting to use in generating this checkpoint. This is only used for SimpleCheckpoint configuration.
            notify_with: The notify with setting to use in generating this checkpoint. This is only used for SimpleCheckpoint configuration.
            expectation_suite_id: The expectation suite GE Cloud ID to use in generating this checkpoint.
            default_validation_id: The default validation ID to use in generating this checkpoint.

        Returns:
            A new Checkpoint or an updated once (depending on whether or not it existed before this method call).
        """
        from great_expectations.checkpoint.checkpoint import Checkpoint

        checkpoint = Checkpoint.construct_from_config_args(
            data_context=self,
            checkpoint_store_name=self.checkpoint_store_name,  # type: ignore[arg-type]
            name=name,
            config_version=config_version,
            template_name=template_name,
            module_name=module_name,
            class_name=class_name,
            run_name_template=run_name_template,
            expectation_suite_name=expectation_suite_name,
            batch_request=batch_request,
            action_list=action_list,
            evaluation_parameters=evaluation_parameters,
            runtime_configuration=runtime_configuration,
            validations=validations,
            profilers=profilers,
            # the following four arguments are used by SimpleCheckpoint
            site_names=site_names,
            slack_webhook=slack_webhook,
            notify_on=notify_on,
            notify_with=notify_with,
            ge_cloud_id=id,
            expectation_suite_ge_cloud_id=expectation_suite_id,
            default_validation_id=default_validation_id,
        )
        return self.checkpoint_store.add_or_update_checkpoint(checkpoint)

    @public_api
    @new_argument(
        argument_name="id",
        version="0.15.48",
        message="To be used in place of `ge_cloud_id`",
    )
    def get_checkpoint(
        self,
        name: str | None = None,
        ge_cloud_id: str | None = None,
        id: str | None = None,
    ) -> Checkpoint:
        """Retrieves a given Checkpoint by either name or id.

        Args:
            name: The name of the target Checkpoint.
            ge_cloud_id: The id associated with the target Checkpoint.
            id: The id associated with the target Checkpoint (preferred over `ge_cloud_id`).

        Returns:
            The requested Checkpoint.

        Raises:
            CheckpointNotFoundError: If the requested Checkpoint does not exists.
        """
        # <GX_RENAME>
        id = self._resolve_id_and_ge_cloud_id(id=id, ge_cloud_id=ge_cloud_id)
        del ge_cloud_id

        from great_expectations.checkpoint.checkpoint import Checkpoint

        checkpoint_config: CheckpointConfig = self.checkpoint_store.get_checkpoint(
            name=name, id=id
        )
        checkpoint: Checkpoint = Checkpoint.instantiate_from_config_with_runtime_args(
            checkpoint_config=checkpoint_config,
            data_context=self,
            name=name,
        )

        return checkpoint

    @public_api
    @new_argument(
        argument_name="id",
        version="0.15.48",
        message="To be used in place of `ge_cloud_id`",
    )
    def delete_checkpoint(
        self,
        name: str | None = None,
        ge_cloud_id: str | None = None,
        id: str | None = None,
    ) -> None:
        """Deletes a given Checkpoint by either name or id.

        Args:
            name: The name of the target Checkpoint.
            ge_cloud_id: The id associated with the target Checkpoint.
            id: The id associated with the target Checkpoint (preferred over `ge_cloud_id`).

        Raises:
            CheckpointNotFoundError: If the requested Checkpoint does not exists.
        """
        # <GX_RENAME>
        id = self._resolve_id_and_ge_cloud_id(id=id, ge_cloud_id=ge_cloud_id)
        del ge_cloud_id

        return self.checkpoint_store.delete_checkpoint(name=name, id=id)

    @public_api
    @new_argument(
        argument_name="id",
        version="0.15.48",
        message="To be used in place of `ge_cloud_id`",
    )
    @new_argument(
        argument_name="expectation_suite_id",
        version="0.15.48",
        message="To be used in place of `expectation_suite_ge_cloud_id`",
    )
    @usage_statistics_enabled_method(
        event_name=UsageStatsEvents.DATA_CONTEXT_RUN_CHECKPOINT,
    )
    def run_checkpoint(
        self,
        checkpoint_name: str | None = None,
        ge_cloud_id: str | None = None,
        template_name: str | None = None,
        run_name_template: str | None = None,
        expectation_suite_name: str | None = None,
        batch_request: BatchRequestBase | None = None,
        action_list: list[dict] | None = None,
        evaluation_parameters: dict | None = None,
        runtime_configuration: dict | None = None,
        validations: list[dict] | None = None,
        profilers: list[dict] | None = None,
        run_id: str | int | float | None = None,
        run_name: str | None = None,
        run_time: datetime.datetime | None = None,
        result_format: str | None = None,
        expectation_suite_ge_cloud_id: str | None = None,
        id: str | None = None,
        expectation_suite_id: str | None = None,
        **kwargs,
    ) -> CheckpointResult:
        """Validate using an existing Checkpoint.

        Args:
            checkpoint_name: The name of a Checkpoint defined via the CLI or by manually creating a yml file
            template_name: The name of a Checkpoint template to retrieve from the CheckpointStore
            run_name_template: The template to use for run_name
            expectation_suite_name: Expectation suite to be used by Checkpoint run
            batch_request: Batch request to be used by Checkpoint run
            action_list: List of actions to be performed by the Checkpoint
            evaluation_parameters: $parameter_name syntax references to be evaluated at runtime
            runtime_configuration: Runtime configuration override parameters
            validations: Validations to be performed by the Checkpoint run
            profilers: Profilers to be used by the Checkpoint run
            run_id: The run_id for the validation; if None, a default value will be used
            run_name: The run_name for the validation; if None, a default value will be used
            run_time: The date/time of the run
            result_format: One of several supported formatting directives for expectation validation results
            ge_cloud_id: Great Expectations Cloud id for the checkpoint
            expectation_suite_ge_cloud_id: Great Expectations Cloud id for the expectation suite
            id: Great Expectations Cloud id for the checkpoint (preferred over `ge_cloud_id`)
            expectation_suite_id: Great Expectations Cloud id for the expectation suite (preferred over `expectation_suite_ge_cloud_id`)
            **kwargs: Additional kwargs to pass to the validation operator

        Returns:
            CheckpointResult
        """
        # <GX_RENAME>
        id = self._resolve_id_and_ge_cloud_id(id=id, ge_cloud_id=ge_cloud_id)
        expectation_suite_id = self._resolve_id_and_ge_cloud_id(
            id=expectation_suite_id, ge_cloud_id=expectation_suite_ge_cloud_id
        )
        del ge_cloud_id
        del expectation_suite_ge_cloud_id

        return self._run_checkpoint(
            checkpoint_name=checkpoint_name,
            id=id,
            template_name=template_name,
            run_name_template=run_name_template,
            expectation_suite_name=expectation_suite_name,
            batch_request=batch_request,
            action_list=action_list,
            evaluation_parameters=evaluation_parameters,
            runtime_configuration=runtime_configuration,
            validations=validations,
            profilers=profilers,
            run_id=run_id,
            run_name=run_name,
            run_time=run_time,
            result_format=result_format,
            expectation_suite_ge_cloud_id=expectation_suite_id,
            **kwargs,
        )

    def _run_checkpoint(
        self,
        checkpoint_name: str | None = None,
        id: str | None = None,
        template_name: str | None = None,
        run_name_template: str | None = None,
        expectation_suite_name: str | None = None,
        batch_request: BatchRequestBase | None = None,
        action_list: list[dict] | None = None,
        evaluation_parameters: dict | None = None,
        runtime_configuration: dict | None = None,
        validations: list[dict] | None = None,
        profilers: list[dict] | None = None,
        run_id: str | int | float | None = None,
        run_name: str | None = None,
        run_time: datetime.datetime | None = None,
        result_format: str | None = None,
        expectation_suite_ge_cloud_id: str | None = None,
        **kwargs,
    ) -> CheckpointResult:
        checkpoint: Checkpoint = self.get_checkpoint(
            name=checkpoint_name,
            id=id,
        )
        result: CheckpointResult = checkpoint.run_with_runtime_args(
            template_name=template_name,
            run_name_template=run_name_template,
            expectation_suite_name=expectation_suite_name,
            batch_request=batch_request,
            action_list=action_list,
            evaluation_parameters=evaluation_parameters,
            runtime_configuration=runtime_configuration,
            validations=validations,
            profilers=profilers,
            run_id=run_id,
            run_name=run_name,
            run_time=run_time,
            result_format=result_format,
            expectation_suite_ge_cloud_id=expectation_suite_ge_cloud_id,
            **kwargs,
        )
        return result

    def store_evaluation_parameters(
        self, validation_results, target_store_name=None
    ) -> None:
        """
        Stores ValidationResult EvaluationParameters to defined store
        """
        if not self._evaluation_parameter_dependencies_compiled:
            self._compile_evaluation_parameter_dependencies()

        if target_store_name is None:
            target_store_name = self.evaluation_parameter_store_name

        self._store_metrics(
            self._evaluation_parameter_dependencies,
            validation_results,
            target_store_name,
        )

    @public_api
    def list_expectation_suite_names(self) -> List[str]:
        """Lists the available expectation suite names.

        Returns:
            A list of suite names (sorted in alphabetic order).
        """
        sorted_expectation_suite_names = [
            i.expectation_suite_name for i in self.list_expectation_suites()  # type: ignore[union-attr]
        ]
        sorted_expectation_suite_names.sort()
        return sorted_expectation_suite_names

    def list_expectation_suites(
        self,
    ) -> Optional[Union[List[str], List[GXCloudIdentifier]]]:
        """Return a list of available expectation suite keys."""
        try:
            keys = self.expectations_store.list_keys()
        except KeyError as e:
            raise gx_exceptions.InvalidConfigError(
                f"Unable to find configured store: {str(e)}"
            )
        return keys  # type: ignore[return-value]

    @public_api
    def get_validator(
        self,
        datasource_name: Optional[str] = None,
        data_connector_name: Optional[str] = None,
        data_asset_name: Optional[str] = None,
        batch: Optional[Batch] = None,
        batch_list: Optional[List[Batch]] = None,
        batch_request: Optional[BatchRequestBase] = None,
        batch_request_list: Optional[List[BatchRequestBase]] = None,
        batch_data: Optional[Any] = None,
        data_connector_query: Optional[Union[IDDict, dict]] = None,
        batch_identifiers: Optional[dict] = None,
        limit: Optional[int] = None,
        index: Optional[Union[int, list, tuple, slice, str]] = None,
        custom_filter_function: Optional[Callable] = None,
        sampling_method: Optional[str] = None,
        sampling_kwargs: Optional[dict] = None,
        splitter_method: Optional[str] = None,
        splitter_kwargs: Optional[dict] = None,
        runtime_parameters: Optional[dict] = None,
        query: Optional[str] = None,
        path: Optional[str] = None,
        batch_filter_parameters: Optional[dict] = None,
        expectation_suite_ge_cloud_id: Optional[str] = None,
        batch_spec_passthrough: Optional[dict] = None,
        expectation_suite_name: Optional[str] = None,
        expectation_suite: Optional[ExpectationSuite] = None,
        create_expectation_suite_with_name: Optional[str] = None,
        include_rendered_content: Optional[bool] = None,
        expectation_suite_id: Optional[str] = None,
        **kwargs,
    ) -> Validator:
        """Retrieve a Validator with a batch list and an `ExpectationSuite`.

        `get_validator` first calls `get_batch_list` to retrieve a batch list, then creates or retrieves
        an `ExpectationSuite` used to validate the Batches in the list.

        Args:
            datasource_name: The name of the Datasource that defines the Data Asset to retrieve the batch for
            data_connector_name: The Data Connector within the datasource for the Data Asset
            data_asset_name: The name of the Data Asset within the Data Connector
            batch: The Batch to use with the Validator
            batch_list: The List of Batches to use with the Validator
            batch_request: Encapsulates all the parameters used here to retrieve a BatchList. Use either
                `batch_request` or the other params (but not both)
            batch_request_list: A List of `BatchRequest` to use with the Validator
            batch_data: Provides runtime data for the batch; is added as the key `batch_data` to
                the `runtime_parameters` dictionary of a BatchRequest
            query: Provides runtime data for the batch; is added as the key `query` to
                the `runtime_parameters` dictionary of a BatchRequest
            path: Provides runtime data for the batch; is added as the key `path` to
                the `runtime_parameters` dictionary of a BatchRequest
            runtime_parameters: Specifies runtime parameters for the BatchRequest; can includes keys `batch_data`,
                `query`, and `path`
            data_connector_query: Used to specify connector query parameters; specifically `batch_filter_parameters`,
                `limit`, `index`, and `custom_filter_function`
            batch_identifiers: Any identifiers of batches for the BatchRequest
            batch_filter_parameters: Filter parameters used in the data connector query
            limit: Part of the data_connector_query, limits the number of batches in the batch list
            index: Part of the data_connector_query, used to specify the index of which batch to return. Negative
                numbers retrieve from the end of the list (ex: `-1` retrieves the last or latest batch)
            custom_filter_function: A `Callable` function that accepts `batch_identifiers` and returns a `bool`
            sampling_method: The method used to sample Batch data (see: Splitting and Sampling)
            sampling_kwargs: Arguments for the sampling method
            splitter_method: The method used to split the Data Asset into Batches
            splitter_kwargs: Arguments for the splitting method
            batch_spec_passthrough: Arguments specific to the `ExecutionEngine` that aid in Batch retrieval
            expectation_suite_ge_cloud_id: The identifier of the ExpectationSuite to retrieve from the DataContext
                (can be used in place of `expectation_suite_name`)
            expectation_suite_name: The name of the ExpectationSuite to retrieve from the DataContext
            expectation_suite: The ExpectationSuite to use with the validator
            create_expectation_suite_with_name: Creates a Validator with a new ExpectationSuite with the provided name
            include_rendered_content: If `True` the ExpectationSuite will include rendered content when saved
            **kwargs: Used to specify either `batch_identifiers` or `batch_filter_parameters`

        Returns:
            Validator: A Validator with the specified Batch list and ExpectationSuite

        Raises:
            DatasourceError: If the specified `datasource_name` does not exist in the DataContext
            TypeError: If the specified types of the `batch_request` are not supported, or if the
                `datasource_name` is not a `str`
            ValueError: If more than one exclusive parameter is specified (ex: specifing more than one
                of `batch_data`, `query` or `path`), or if the `ExpectationSuite` cannot be created or
                retrieved using either the provided name or identifier
        """
        # <GX_RENAME>
        expectation_suite_id = self._resolve_id_and_ge_cloud_id(
            id=expectation_suite_id, ge_cloud_id=expectation_suite_ge_cloud_id
        )
        del expectation_suite_ge_cloud_id

        include_rendered_content = (
            self._determine_if_expectation_validation_result_include_rendered_content(
                include_rendered_content=include_rendered_content
            )
        )

        if (
            sum(
                bool(x)
                for x in [
                    expectation_suite is not None,
                    expectation_suite_name is not None,
                    create_expectation_suite_with_name is not None,
                    expectation_suite_id is not None,
                ]
            )
            > 1
        ):
            ge_cloud_mode = getattr(  # attr not on AbstractDataContext
                self, "ge_cloud_mode"
            )
            raise ValueError(
                "No more than one of expectation_suite_name,"
                f"{'expectation_suite_id,' if ge_cloud_mode else ''}"
                " expectation_suite, or create_expectation_suite_with_name can be specified"
            )

        if expectation_suite_id is not None:
            expectation_suite = self.get_expectation_suite(
                include_rendered_content=include_rendered_content,
                ge_cloud_id=expectation_suite_id,
            )
        if expectation_suite_name is not None:
            expectation_suite = self.get_expectation_suite(
                expectation_suite_name,
                include_rendered_content=include_rendered_content,
            )
        if create_expectation_suite_with_name is not None:
            expectation_suite = self.create_expectation_suite(
                expectation_suite_name=create_expectation_suite_with_name,
            )

        if (
            sum(
                bool(x)
                for x in [
                    batch is not None,
                    batch_list is not None,
                    batch_request is not None,
                    batch_request_list is not None,
                ]
            )
            > 1
        ):
            raise ValueError(
                "No more than one of batch, batch_list, batch_request, or batch_request_list can be specified"
            )

        if batch_list:
            pass

        elif batch:
            batch_list = [batch]

        else:
            batch_list = []
            if not batch_request_list:
                batch_request_list = [batch_request]  # type: ignore[list-item]

            for batch_request in batch_request_list:
                batch_list.extend(
                    self.get_batch_list(
                        datasource_name=datasource_name,
                        data_connector_name=data_connector_name,
                        data_asset_name=data_asset_name,
                        batch_request=batch_request,
                        batch_data=batch_data,
                        data_connector_query=data_connector_query,
                        batch_identifiers=batch_identifiers,
                        limit=limit,
                        index=index,
                        custom_filter_function=custom_filter_function,
                        sampling_method=sampling_method,
                        sampling_kwargs=sampling_kwargs,
                        splitter_method=splitter_method,
                        splitter_kwargs=splitter_kwargs,
                        runtime_parameters=runtime_parameters,
                        query=query,
                        path=path,
                        batch_filter_parameters=batch_filter_parameters,
                        batch_spec_passthrough=batch_spec_passthrough,
                        **kwargs,
                    )
                )

        return self.get_validator_using_batch_list(
            expectation_suite=expectation_suite,  # type: ignore[arg-type]
            batch_list=batch_list,
            include_rendered_content=include_rendered_content,
        )

    # noinspection PyUnusedLocal
    def get_validator_using_batch_list(
        self,
        expectation_suite: ExpectationSuite,
        batch_list: Sequence[Union[Batch, XBatch]],
        include_rendered_content: Optional[bool] = None,
        **kwargs: Optional[dict],
    ) -> Validator:
        """

        Args:
            expectation_suite ():
            batch_list ():
            include_rendered_content ():
            **kwargs ():

        Returns:

        """
        if len(batch_list) == 0:
            raise gx_exceptions.InvalidBatchRequestError(
                """Validator could not be created because BatchRequest returned an empty batch_list.
                Please check your parameters and try again."""
            )

        include_rendered_content = (
            self._determine_if_expectation_validation_result_include_rendered_content(
                include_rendered_content=include_rendered_content
            )
        )

        # We get a single BatchData so we can get the execution_engine here. All batches will share the same one
        # So the batch itself doesn't matter. But we use -1 because that will be the latest batch loaded.
        execution_engine: ExecutionEngine = batch_list[-1].data.execution_engine

        validator = Validator(
            execution_engine=execution_engine,
            interactive_evaluation=True,
            expectation_suite=expectation_suite,
            data_context=self,
            batches=batch_list,
            include_rendered_content=include_rendered_content,
        )

        return validator

    @public_api
    @usage_statistics_enabled_method(
        event_name=UsageStatsEvents.DATA_CONTEXT_GET_BATCH_LIST,
        args_payload_fn=get_batch_list_usage_statistics,
    )
    def get_batch_list(
        self,
        datasource_name: Optional[str] = None,
        data_connector_name: Optional[str] = None,
        data_asset_name: Optional[str] = None,
        batch_request: Optional[BatchRequestBase] = None,
        batch_data: Optional[Any] = None,
        data_connector_query: Optional[dict] = None,
        batch_identifiers: Optional[dict] = None,
        limit: Optional[int] = None,
        index: Optional[Union[int, list, tuple, slice, str]] = None,
        custom_filter_function: Optional[Callable] = None,
        sampling_method: Optional[str] = None,
        sampling_kwargs: Optional[dict] = None,
        splitter_method: Optional[str] = None,
        splitter_kwargs: Optional[dict] = None,
        runtime_parameters: Optional[dict] = None,
        query: Optional[str] = None,
        path: Optional[str] = None,
        batch_filter_parameters: Optional[dict] = None,
        batch_spec_passthrough: Optional[dict] = None,
        **kwargs: Optional[dict],
    ) -> List[Batch]:
        """Get the list of zero or more batches, based on a variety of flexible input types.

        `get_batch_list` is the main user-facing API for getting batches.
        In contrast to virtually all other methods in the class, it does not require typed or nested inputs.
        Instead, this method is intended to help the user pick the right parameters

        This method attempts to return any number of batches, including an empty list.

        Args:
            datasource_name: The name of the Datasource that defines the Data Asset to retrieve the batch for
            data_connector_name: The Data Connector within the datasource for the Data Asset
            data_asset_name: The name of the Data Asset within the Data Connector
            batch_request: Encapsulates all the parameters used here to retrieve a BatchList. Use either
                `batch_request` or the other params (but not both)
            batch_data: Provides runtime data for the batch; is added as the key `batch_data` to
                the `runtime_parameters` dictionary of a BatchRequest
            query: Provides runtime data for the batch; is added as the key `query` to
                the `runtime_parameters` dictionary of a BatchRequest
            path: Provides runtime data for the batch; is added as the key `path` to
                the `runtime_parameters` dictionary of a BatchRequest
            runtime_parameters: Specifies runtime parameters for the BatchRequest; can includes keys `batch_data`,
                `query`, and `path`
            data_connector_query: Used to specify connector query parameters; specifically `batch_filter_parameters`,
                `limit`, `index`, and `custom_filter_function`
            batch_identifiers: Any identifiers of batches for the BatchRequest
            batch_filter_parameters: Filter parameters used in the data connector query
            limit: Part of the data_connector_query, limits the number of batches in the batch list
            index: Part of the data_connector_query, used to specify the index of which batch to return. Negative
                numbers retrieve from the end of the list (ex: `-1` retrieves the last or latest batch)
            custom_filter_function: A `Callable` function that accepts `batch_identifiers` and returns a `bool`
            sampling_method: The method used to sample Batch data (see: Splitting and Sampling)
            sampling_kwargs: Arguments for the sampling method
            splitter_method: The method used to split the Data Asset into Batches
            splitter_kwargs: Arguments for the splitting method
            batch_spec_passthrough: Arguments specific to the `ExecutionEngine` that aid in Batch retrieval
            **kwargs: Used to specify either `batch_identifiers` or `batch_filter_parameters`

        Returns:
            (Batch) The `list` of requested Batch instances

        Raises:
            DatasourceError: If the specified `datasource_name` does not exist in the DataContext
            TypeError: If the specified types of the `batch_request` are not supported, or if the
                `datasource_name` is not a `str`
            ValueError: If more than one exclusive parameter is specified (ex: specifing more than one
                of `batch_data`, `query` or `path`)

        """
        return self._get_batch_list(
            datasource_name=datasource_name,
            data_connector_name=data_connector_name,
            data_asset_name=data_asset_name,
            batch_request=batch_request,
            batch_data=batch_data,
            data_connector_query=data_connector_query,
            batch_identifiers=batch_identifiers,
            limit=limit,
            index=index,
            custom_filter_function=custom_filter_function,
            sampling_method=sampling_method,
            sampling_kwargs=sampling_kwargs,
            splitter_method=splitter_method,
            splitter_kwargs=splitter_kwargs,
            runtime_parameters=runtime_parameters,
            query=query,
            path=path,
            batch_filter_parameters=batch_filter_parameters,
            batch_spec_passthrough=batch_spec_passthrough,
            **kwargs,
        )

    def _get_batch_list(
        self,
        datasource_name: Optional[str] = None,
        data_connector_name: Optional[str] = None,
        data_asset_name: Optional[str] = None,
        batch_request: Optional[BatchRequestBase] = None,
        batch_data: Optional[Any] = None,
        data_connector_query: Optional[dict] = None,
        batch_identifiers: Optional[dict] = None,
        limit: Optional[int] = None,
        index: Optional[Union[int, list, tuple, slice, str]] = None,
        custom_filter_function: Optional[Callable] = None,
        sampling_method: Optional[str] = None,
        sampling_kwargs: Optional[dict] = None,
        splitter_method: Optional[str] = None,
        splitter_kwargs: Optional[dict] = None,
        runtime_parameters: Optional[dict] = None,
        query: Optional[str] = None,
        path: Optional[str] = None,
        batch_filter_parameters: Optional[dict] = None,
        batch_spec_passthrough: Optional[dict] = None,
        **kwargs: Optional[dict],
    ) -> List[Batch]:
        batch_request = get_batch_request_from_acceptable_arguments(
            datasource_name=datasource_name,
            data_connector_name=data_connector_name,
            data_asset_name=data_asset_name,
            batch_request=batch_request,
            batch_data=batch_data,
            data_connector_query=data_connector_query,
            batch_identifiers=batch_identifiers,
            limit=limit,
            index=index,
            custom_filter_function=custom_filter_function,
            sampling_method=sampling_method,
            sampling_kwargs=sampling_kwargs,
            splitter_method=splitter_method,
            splitter_kwargs=splitter_kwargs,
            runtime_parameters=runtime_parameters,
            query=query,
            path=path,
            batch_filter_parameters=batch_filter_parameters,
            batch_spec_passthrough=batch_spec_passthrough,
            **kwargs,
        )
        datasource_name = batch_request.datasource_name
        if datasource_name in self.datasources:
            datasource: Datasource = cast(Datasource, self.datasources[datasource_name])
        else:
            raise gx_exceptions.DatasourceError(
                datasource_name,
                "The given datasource could not be retrieved from the DataContext; "
                "please confirm that your configuration is accurate.",
            )
        return datasource.get_batch_list_from_batch_request(batch_request=batch_request)

    @public_api
    @deprecated_method_or_class(
        version="0.15.48", message="Part of the deprecated DataContext CRUD API"
    )
    def create_expectation_suite(
        self,
        expectation_suite_name: str,
        overwrite_existing: bool = False,
        **kwargs: Optional[dict],
    ) -> ExpectationSuite:
        """Build a new ExpectationSuite and save it utilizing the context's underlying ExpectationsStore.

        Note that this method can be called by itself or run within the get_validator workflow.

        When run with create_expectation_suite():

        ```python
        expectation_suite_name = "genres_movies.fkey"
        context.create_expectation_suite(expectation_suite_name, overwrite_existing=True)
        batch = context.get_batch(
            expectation_suite_name=expectation_suite_name
        )
        ```

        When run as part of get_validator():

        ```python
        validator = context.get_validator(
            datasource_name="my_datasource",
            data_connector_name="whole_table",
            data_asset_name="my_table",
            create_expectation_suite_with_name="my_expectation_suite",
        )
        validator.expect_column_values_to_be_in_set("c1", [4,5,6])
        ```

        Args:
            expectation_suite_name: The name of the suite to create.
            overwrite_existing: Whether to overwrite if a suite with the given name already exists.
            **kwargs: Any key-value arguments to pass to the store when persisting.

        Returns:
            A new (empty) ExpectationSuite.

        Raises:
            ValueError: The input `overwrite_existing` is of the wrong type.
            DataContextError: A suite with the same name already exists (and `overwrite_existing` is not enabled).
        """
        # deprecated-v0.15.48
        warnings.warn(
            "create_expectation_suite is deprecated as of v0.15.48 and will be removed in v0.18. "
            "Please use add_expectation_suite or add_or_update_expectation_suite instead.",
            DeprecationWarning,
        )
        return self._add_expectation_suite(
            expectation_suite_name=expectation_suite_name,
            overwrite_existing=overwrite_existing,
        )

    @public_api
    @new_method_or_class(version="0.15.48")
    def add_expectation_suite(
        self,
        expectation_suite_name: str,
        id: str | None = None,
        expectations: list[dict | ExpectationConfiguration] | None = None,
        evaluation_parameters: dict | None = None,
        data_asset_type: str | None = None,
        execution_engine_type: Type[ExecutionEngine] | None = None,
        meta: dict | None = None,
    ) -> ExpectationSuite:
        """Build a new ExpectationSuite and save it utilizing the context's underlying ExpectationsStore.

        Note that this method can be called by itself or run within the get_validator workflow.

        When run with create_expectation_suite()::

            expectation_suite_name = "genres_movies.fkey"
            context.create_expectation_suite(expectation_suite_name, overwrite_existing=True)
            batch = context.get_batch(
                expectation_suite_name=expectation_suite_name
            )


        When run as part of get_validator()::

            validator = context.get_validator(
                datasource_name="my_datasource",
                data_connector_name="whole_table",
                data_asset_name="my_table",
                create_expectation_suite_with_name="my_expectation_suite",
            )
            validator.expect_column_values_to_be_in_set("c1", [4,5,6])


        Args:
            expectation_suite_name: The name of the suite to create.
            id: Identifier to associate with this suite.
            expectations: Expectation Configurations to associate with this suite.
            evaluation_parameters: Evaluation parameters to be substituted when evaluating Expectations.
            data_asset_type: Type of data asset to associate with this suite.
            execution_engine_type: Name of the execution engine type.
            meta: Metadata related to the suite.

        Returns:
            A new ExpectationSuite built with provided input args.

        Raises:
            DataContextError: A suite with the same name already exists (and `overwrite_existing` is not enabled).
        """
        return self._add_expectation_suite(
            expectation_suite_name=expectation_suite_name,
            id=id,
            expectations=expectations,
            evaluation_parameters=evaluation_parameters,
            data_asset_type=data_asset_type,
            execution_engine_type=execution_engine_type,
            meta=meta,
            overwrite_existing=False,  # `add` does not resolve collisions
        )

    def _add_expectation_suite(
        self,
        expectation_suite_name: str,
        id: str | None = None,
        expectations: Sequence[dict | ExpectationConfiguration] | None = None,
        evaluation_parameters: dict | None = None,
        data_asset_type: str | None = None,
        execution_engine_type: Type[ExecutionEngine] | None = None,
        meta: dict | None = None,
        overwrite_existing: bool = False,
        **kwargs,
    ) -> ExpectationSuite:
        if not isinstance(overwrite_existing, bool):
            raise ValueError("Parameter overwrite_existing must be of type BOOL")

        expectation_suite = ExpectationSuite(
            expectation_suite_name=expectation_suite_name,
            data_context=self,
            ge_cloud_id=id,
            expectations=expectations,
            evaluation_parameters=evaluation_parameters,
            data_asset_type=data_asset_type,
            execution_engine_type=execution_engine_type,
            meta=meta,
        )
        key = ExpectationSuiteIdentifier(expectation_suite_name=expectation_suite_name)
        if (
            self.expectations_store.has_key(key)  # noqa: W601
            and not overwrite_existing
        ):
            raise gx_exceptions.DataContextError(
                f"expectation_suite with name {expectation_suite_name} already exists."
                " If you would like to overwrite this expectation_suite, please delete or"
                " update it using `delete_expectation_suite` or `update_expectation_suite`, respectively."
            )
        self.expectations_store.set(key, expectation_suite, **kwargs)
        return expectation_suite

    @public_api
    @new_method_or_class(version="0.15.48")
    def update_expectation_suite(
        self,
        expectation_suite: ExpectationSuite,
    ) -> ExpectationSuite:
        """Update an ExpectationSuite that already exists.

        Args:
            expectation_suite: The suite to use to update.

        Raises:
            DataContextError: A suite with the given name does not already exist.
        """
        expectation_suite_name: str = expectation_suite.expectation_suite_name
        key = ExpectationSuiteIdentifier(expectation_suite_name=expectation_suite_name)
        if not self.expectations_store.has_key(key):  # noqa: W601
            raise gx_exceptions.DataContextError(
                f"expectation_suite with name {expectation_suite_name} does not exist."
            )

        return self._add_expectation_suite(
            expectation_suite_name=expectation_suite_name,
            id=expectation_suite.ge_cloud_id,
            expectations=expectation_suite.expectations,
            evaluation_parameters=expectation_suite.evaluation_parameters,
            data_asset_type=expectation_suite.data_asset_type,
            execution_engine_type=expectation_suite.execution_engine_type,
            meta=expectation_suite.meta,  # type: ignore[has-type] # Should just be a dict but mypy has trouble inferring
            overwrite_existing=True,
        )

    @public_api
    @new_method_or_class(version="0.15.48")
    def add_or_update_expectation_suite(
        self,
        expectation_suite_name: str,
        id: str | None = None,
        expectations: list[dict | ExpectationConfiguration] | None = None,
        evaluation_parameters: dict | None = None,
        data_asset_type: str | None = None,
        execution_engine_type: Type[ExecutionEngine] | None = None,
        meta: dict | None = None,
    ) -> ExpectationSuite:
        """Add a new ExpectationSuite or update an existing one on the context depending on whether it already exists or not.

        Args:
            expectation_suite_name: The name of the suite to create.
            id: Identifier to associate with this suite.
            expectations: Expectation Configurations to associate with this suite.
            evaluation_parameters: Evaluation parameters to be substituted when evaluating Expectations.
            data_asset_type: Type of data asset to associate with this suite.
            execution_engine_type: Name of the execution engine type.
            meta: Metadata related to the suite.

        Returns:
            A new ExpectationSuite or an updated once (depending on whether or not it existed before this method call).
        """
        return self._add_expectation_suite(
            expectation_suite_name=expectation_suite_name,
            id=id,
            expectations=expectations,
            evaluation_parameters=evaluation_parameters,
            data_asset_type=data_asset_type,
            execution_engine_type=execution_engine_type,
            meta=meta,
            overwrite_existing=True,  # `add_or_update` always overwrites.
        )

    @public_api
    @new_argument(
        argument_name="id",
        version="0.15.48",
        message="To be used in place of `ge_cloud_id`",
    )
    def delete_expectation_suite(
        self,
        expectation_suite_name: str | None = None,
        ge_cloud_id: str | None = None,
        id: str | None = None,
    ) -> None:
        """Delete specified expectation suite from data_context expectation store.

        Args:
            expectation_suite_name: The name of the expectation suite to delete
            ge_cloud_id: The identifier of the expectation suite to delete
            id: The identifier of the expectation suite to delete (preferred over `ge_cloud_id`)

        Returns:
            True for Success and False for Failure.
        """
        key = ExpectationSuiteIdentifier(expectation_suite_name)  # type: ignore[arg-type]
        if not self.expectations_store.has_key(key):  # noqa: W601
            raise gx_exceptions.DataContextError(
                f"expectation_suite with name {expectation_suite_name} does not exist."
            )
        self.expectations_store.remove_key(key)

    @public_api
    @deprecated_argument(argument_name="ge_cloud_id", version="0.15.45")
    def get_expectation_suite(
        self,
        expectation_suite_name: str | None = None,
        include_rendered_content: bool | None = None,
        ge_cloud_id: str | None = None,
    ) -> ExpectationSuite:
        """Get an Expectation Suite by name.

        Args:
            expectation_suite_name (str): The name of the Expectation Suite
            include_rendered_content (bool): Whether or not to re-populate rendered_content for each
                ExpectationConfiguration.
            ge_cloud_id (str): The GX Cloud ID for the Expectation Suite (unused)

        Returns:
            An existing ExpectationSuite

        Raises:
            DataContextError: There is no expectation suite with the name provided
        """
        if ge_cloud_id is not None:
            # deprecated-v0.15.45
            warnings.warn(
                "ge_cloud_id is deprecated as of v0.15.45 and will be removed in v0.16. Please use"
                "expectation_suite_name instead",
                DeprecationWarning,
            )

        key: Optional[ExpectationSuiteIdentifier] = ExpectationSuiteIdentifier(
            expectation_suite_name=expectation_suite_name  # type: ignore[arg-type]
        )

        if include_rendered_content is None:
            include_rendered_content = (
                self._determine_if_expectation_suite_include_rendered_content()
            )

        if self.expectations_store.has_key(key):  # type: ignore[arg-type] # noqa: W601
            expectations_schema_dict: dict = cast(
                dict, self.expectations_store.get(key)
            )
            # create the ExpectationSuite from constructor
            expectation_suite = ExpectationSuite(
                **expectations_schema_dict, data_context=self
            )
            if include_rendered_content:
                expectation_suite.render()
            return expectation_suite

        else:
            raise gx_exceptions.DataContextError(
                f"expectation_suite {expectation_suite_name} not found"
            )

<<<<<<< HEAD
    @overload
=======
    @public_api
>>>>>>> 07e2f868
    def add_profiler(
        self,
        name: str,
        config_version: float,
        rules: dict[str, dict],
        variables: dict | None = ...,
        profiler: None = ...,
    ) -> RuleBasedProfiler:
        """
        Two possible patterns:
            - A collection of required constructor args
            - A profiler
        """
        ...

    @overload
    def add_profiler(
        self,
        name: None = ...,
        config_version: None = ...,
        rules: None = ...,
        variables: None = ...,
        profiler: RuleBasedProfiler = ...,
    ) -> RuleBasedProfiler:
        """
        Two possible patterns:
            - A collection of required constructor args
            - A profiler
        """
        ...

    def add_profiler(
        self,
        name: str | None = None,
        config_version: float | None = None,
        rules: dict[str, dict] | None = None,
        variables: dict | None = None,
        profiler: RuleBasedProfiler | None = None,
    ) -> RuleBasedProfiler:
        """
        Constructs a Profiler, persists it utilizing the context's underlying ProfilerStore,
        and returns it to the user for subsequent usage.

        Args:
            name: The name of the RBP instance.
            config_version: The version of the RBP (currently only 1.0 is supported).
            rules: A set of dictionaries, each of which contains its own domain_builder, parameter_builders, and expectation_configuration_builders.
            variables: Any variables to be substituted within the rules.
            profiler: An existing RuleBasedProfiler to persist.

        Returns:
            The persisted Profiler constructed by the input arguments.
        """
        return self._add_profiler(
            name=name,
            id=None,
            config_version=config_version,
            rules=rules,
            variables=variables,
            profiler=profiler,
        )

    def _add_profiler(
        self,
        name: str | None,
        id: str | None,
        config_version: float | None,
        rules: dict[str, dict] | None,
        variables: dict | None,
        profiler: RuleBasedProfiler | None,
    ) -> RuleBasedProfiler:
        if not ((profiler) ^ (arg is None for arg in (name, config_version, rules))):
            raise ValueError(
                "Must either pass in an existing profiler or individual constructor arguments (but not both)"
            )

        if profiler:
            config = profiler.config
        else:
            config_data = {
                "name": name,
                "id": id,
                "config_version": config_version,
                "rules": rules,
                "variables": variables,
            }

            # Roundtrip through schema validation to remove any illegal fields add/or restore any missing fields.
            validated_config: dict = ruleBasedProfilerConfigSchema.load(config_data)
            profiler_config: dict = ruleBasedProfilerConfigSchema.dump(validated_config)
            profiler_config.pop("class_name")
            profiler_config.pop("module_name")

            config = RuleBasedProfilerConfig(**profiler_config)

        profiler = RuleBasedProfiler.add_profiler(
            config=config,
            data_context=self,
            profiler_store=self.profiler_store,
        )
        return profiler

    @public_api
    @new_argument(
        argument_name="id",
        version="0.15.48",
        message="To be used in place of `ge_cloud_id`",
    )
    def get_profiler(
        self,
        name: str | None = None,
        ge_cloud_id: str | None = None,
        id: str | None = None,
    ) -> RuleBasedProfiler:
        """Retrieves a given Profiler by either name or id.

        Args:
            name: The name of the target Profiler.
            ge_cloud_id: The id associated with the target Profiler.
            id: The id associated with the target Profiler (preferred over `ge_cloud_id`).

        Returns:
            The requested Profiler.

        Raises:
            ProfilerNotFoundError: If the requested Profiler does not exists.
        """
        # <GX_RENAME>
        id = self._resolve_id_and_ge_cloud_id(id=id, ge_cloud_id=ge_cloud_id)
        del ge_cloud_id

        return RuleBasedProfiler.get_profiler(
            data_context=self,
            profiler_store=self.profiler_store,
            name=name,
            id=id,
        )

    @public_api
    @new_argument(
        argument_name="id",
        version="0.15.48",
        message="To be used in place of `ge_cloud_id`",
    )
    def delete_profiler(
        self,
        name: str | None = None,
        ge_cloud_id: str | None = None,
        id: str | None = None,
    ) -> None:
        """Deletes a given Profiler by either name or id.

        Args:
            name: The name of the target Profiler.
            ge_cloud_id: The id associated with the target Profiler.
            id: The id associated with the target Profiler (preferred over `ge_cloud_id`).

        Raises:
            ProfilerNotFoundError: If the requested Profiler does not exists.
        """
        # <GX_RENAME>
        id = self._resolve_id_and_ge_cloud_id(id=id, ge_cloud_id=ge_cloud_id)
        del ge_cloud_id

        RuleBasedProfiler.delete_profiler(
            profiler_store=self.profiler_store,
            name=name,
            id=id,
        )

    @public_api
    @new_method_or_class(version="0.15.48")
    def update_profiler(self, profiler: RuleBasedProfiler) -> RuleBasedProfiler:
        """Update a Profiler that already exists.

        Args:
            profiler: The profiler to use to update.

        Raises:
            ProfilerNotFoundError: A profiler with the given name/id does not already exist.
        """
        return RuleBasedProfiler.update_profiler(
            profiler=profiler,
            profiler_store=self.profiler_store,
            data_context=self,
        )

    @public_api
    @new_method_or_class(version="0.15.48")
    def add_or_update_profiler(
        self,
        name: str,
        id: str | None = None,
        config_version: float | None = None,
        rules: dict[str, dict] | None = None,
        variables: dict | None = None,
        profiler: RuleBasedProfiler | None = None,
    ) -> RuleBasedProfiler:
        """Add a new Profiler or update an existing one on the context depending on whether it already exists or not.

        Args:
            name: The name of the RBP instance.
            config_version: The version of the RBP (currently only 1.0 is supported).
            rules: A set of dictionaries, each of which contains its own domain_builder, parameter_builders, and expectation_configuration_builders.
            variables: Any variables to be substituted within the rules.
            id: The id associated with the RBP instance (if applicable).
            profiler: An existing RuleBasedProfiler to persist.

        Returns:
            A new Profiler or an updated one (depending on whether or not it existed before this method call).
        """
        return self._add_profiler(
            name=name,
            id=id,
            config_version=config_version,
            rules=rules,
            variables=variables,
            profiler=profiler,
        )

    @usage_statistics_enabled_method(
        event_name=UsageStatsEvents.DATA_CONTEXT_RUN_RULE_BASED_PROFILER_WITH_DYNAMIC_ARGUMENTS,
    )
    def run_profiler_with_dynamic_arguments(
        self,
        batch_list: list[Batch] | None = None,
        batch_request: BatchRequestBase | dict | None = None,
        name: str | None = None,
        ge_cloud_id: str | None = None,
        variables: dict | None = None,
        rules: dict | None = None,
        id: str | None = None,
    ) -> RuleBasedProfilerResult:
        """Retrieve a RuleBasedProfiler from a ProfilerStore and run it with rules/variables supplied at runtime.

        Args:
            batch_list: Explicit list of Batch objects to supply data at runtime
            batch_request: Explicit batch_request used to supply data at runtime
            name: Identifier used to retrieve the profiler from a store.
            ge_cloud_id: Identifier used to retrieve the profiler from a store (GX Cloud specific).
            variables: Attribute name/value pairs (overrides)
            rules: Key-value pairs of name/configuration-dictionary (overrides)
            id: Identifier used to retrieve the profiler from a store (preferred over `ge_cloud_id`).

        Returns:
            Set of rule evaluation results in the form of an RuleBasedProfilerResult

        Raises:
            AssertionError if both a `name` and `id` are provided.
            AssertionError if both an `expectation_suite` and `expectation_suite_name` are provided.
        """
        # <GX_RENAME>
        id = self._resolve_id_and_ge_cloud_id(id=id, ge_cloud_id=ge_cloud_id)
        del ge_cloud_id

        return self._run_profiler_with_dynamic_arguments(
            batch_list=batch_list,
            batch_request=batch_request,
            name=name,
            id=id,
            variables=variables,
            rules=rules,
        )

    def _run_profiler_with_dynamic_arguments(
        self,
        batch_list: Optional[List[Batch]] = None,
        batch_request: Optional[Union[BatchRequestBase, dict]] = None,
        name: Optional[str] = None,
        id: Optional[str] = None,
        variables: Optional[dict] = None,
        rules: Optional[dict] = None,
    ) -> RuleBasedProfilerResult:
        return RuleBasedProfiler.run_profiler(
            data_context=self,
            profiler_store=self.profiler_store,
            batch_list=batch_list,
            batch_request=batch_request,
            name=name,
            id=id,
            variables=variables,
            rules=rules,
        )

    @usage_statistics_enabled_method(
        event_name=UsageStatsEvents.DATA_CONTEXT_RUN_RULE_BASED_PROFILER_ON_DATA,
    )
    def run_profiler_on_data(
        self,
        batch_list: list[Batch] | None = None,
        batch_request: BatchRequestBase | None = None,
        name: str | None = None,
        ge_cloud_id: str | None = None,
        id: str | None = None,
    ) -> RuleBasedProfilerResult:
        """Retrieve a RuleBasedProfiler from a ProfilerStore and run it with a batch request supplied at runtime.

        Args:
            batch_list: Explicit list of Batch objects to supply data at runtime.
            batch_request: Explicit batch_request used to supply data at runtime.
            name: Identifier used to retrieve the profiler from a store.
            ge_cloud_id: Identifier used to retrieve the profiler from a store (GX Cloud specific).

        Returns:
            Set of rule evaluation results in the form of an RuleBasedProfilerResult

        Raises:
            ProfilerConfigurationError is both "batch_list" and "batch_request" arguments are specified.
            AssertionError if both a `name` and `ge_cloud_id` are provided.
            AssertionError if both an `expectation_suite` and `expectation_suite_name` are provided.
        """
        # <GX_RENAME>
        id = self._resolve_id_and_ge_cloud_id(id=id, ge_cloud_id=ge_cloud_id)
        del ge_cloud_id

        return self._run_profiler_on_data(
            batch_list=batch_list,
            batch_request=batch_request,
            name=name,
            id=id,
        )

    def _run_profiler_on_data(
        self,
        batch_list: list[Batch] | None = None,
        batch_request: BatchRequestBase | None = None,
        name: str | None = None,
        id: str | None = None,
    ) -> RuleBasedProfilerResult:
        return RuleBasedProfiler.run_profiler_on_data(
            data_context=self,
            profiler_store=self.profiler_store,
            batch_list=batch_list,
            batch_request=batch_request,
            name=name,
            id=id,
        )

    def add_validation_operator(
        self, validation_operator_name: str, validation_operator_config: dict
    ) -> ValidationOperator:
        """Add a new ValidationOperator to the DataContext and (for convenience) return the instantiated object.

        Args:
            validation_operator_name (str): a key for the new ValidationOperator in in self._validation_operators
            validation_operator_config (dict): a config for the ValidationOperator to add

        Returns:
            validation_operator (ValidationOperator)
        """

        self.config.validation_operators[
            validation_operator_name
        ] = validation_operator_config
        config = self.variables.validation_operators[validation_operator_name]  # type: ignore[index]
        module_name = "great_expectations.validation_operators"
        new_validation_operator = instantiate_class_from_config(
            config=config,
            runtime_environment={
                "data_context": self,
                "name": validation_operator_name,
            },
            config_defaults={"module_name": module_name},
        )
        if not new_validation_operator:
            raise gx_exceptions.ClassInstantiationError(
                module_name=module_name,
                package_name=None,
                class_name=config["class_name"],
            )
        self.validation_operators[validation_operator_name] = new_validation_operator
        return new_validation_operator

    @usage_statistics_enabled_method(
        event_name=UsageStatsEvents.DATA_CONTEXT_RUN_VALIDATION_OPERATOR,
        args_payload_fn=run_validation_operator_usage_statistics,
    )
    def run_validation_operator(
        self,
        validation_operator_name: str,
        assets_to_validate: List,
        run_id: Optional[Union[str, RunIdentifier]] = None,
        evaluation_parameters: Optional[dict] = None,
        run_name: Optional[str] = None,
        run_time: Optional[Union[str, datetime.datetime]] = None,
        result_format: Optional[Union[str, dict]] = None,
        **kwargs,
    ):
        """
        Run a validation operator to validate data assets and to perform the business logic around
        validation that the operator implements.

        Args:
            validation_operator_name: name of the operator, as appears in the context's config file
            assets_to_validate: a list that specifies the data assets that the operator will validate. The members of
                the list can be either batches, or a tuple that will allow the operator to fetch the batch:
                (batch_kwargs, expectation_suite_name)
            evaluation_parameters: $parameter_name syntax references to be evaluated at runtime
            run_id: The run_id for the validation; if None, a default value will be used
            run_name: The run_name for the validation; if None, a default value will be used
            run_time: The date/time of the run
            result_format: one of several supported formatting directives for expectation validation results
            **kwargs: Additional kwargs to pass to the validation operator

        Returns:
            ValidationOperatorResult
        """
        return self._run_validation_operator(
            validation_operator_name=validation_operator_name,
            assets_to_validate=assets_to_validate,
            run_id=run_id,
            evaluation_parameters=evaluation_parameters,
            run_name=run_name,
            run_time=run_time,
            result_format=result_format,
            **kwargs,
        )

    def _run_validation_operator(
        self,
        validation_operator_name: str,
        assets_to_validate: List,
        run_id: Optional[Union[str, RunIdentifier]] = None,
        evaluation_parameters: Optional[dict] = None,
        run_name: Optional[str] = None,
        run_time: Optional[Union[str, datetime.datetime]] = None,
        result_format: Optional[Union[str, dict]] = None,
        **kwargs,
    ):
        result_format = result_format or {"result_format": "SUMMARY"}

        if not assets_to_validate:
            raise gx_exceptions.DataContextError(
                "No batches of data were passed in. These are required"
            )

        for batch in assets_to_validate:
            if not isinstance(batch, (tuple, DataAsset, Validator)):
                raise gx_exceptions.DataContextError(
                    "Batches are required to be of type DataAsset or Validator"
                )
        try:
            validation_operator = self.validation_operators[validation_operator_name]
        except KeyError:
            raise gx_exceptions.DataContextError(
                f"No validation operator `{validation_operator_name}` was found in your project. Please verify this in your great_expectations.yml"
            )

        if run_id is None and run_name is None:
            run_name = datetime.datetime.now(datetime.timezone.utc).strftime(
                "%Y%m%dT%H%M%S.%fZ"
            )
            logger.info(f"Setting run_name to: {run_name}")
        if evaluation_parameters is None:
            return validation_operator.run(
                assets_to_validate=assets_to_validate,
                run_id=run_id,
                run_name=run_name,
                run_time=run_time,
                result_format=result_format,
                **kwargs,
            )
        else:
            return validation_operator.run(
                assets_to_validate=assets_to_validate,
                run_id=run_id,
                evaluation_parameters=evaluation_parameters,
                run_name=run_name,
                run_time=run_time,
                result_format=result_format,
                **kwargs,
            )

    def list_validation_operators(self):
        """List currently-configured Validation Operators on this context"""

        validation_operators = []
        for (
            name,
            value,
        ) in self.variables.validation_operators.items():
            value["name"] = name
            validation_operators.append(value)
        return validation_operators

    def list_validation_operator_names(self):
        """List the names of currently-configured Validation Operators on this context"""
        if not self.validation_operators:
            return []

        return list(self.validation_operators.keys())

    def profile_data_asset(  # noqa: C901 - complexity 16
        self,
        datasource_name,
        batch_kwargs_generator_name=None,
        data_asset_name=None,
        batch_kwargs=None,
        expectation_suite_name=None,
        profiler=BasicDatasetProfiler,
        profiler_configuration=None,
        run_id=None,
        additional_batch_kwargs=None,
        run_name=None,
        run_time=None,
    ):
        """
        Profile a data asset

        :param datasource_name: the name of the datasource to which the profiled data asset belongs
        :param batch_kwargs_generator_name: the name of the batch kwargs generator to use to get batches (only if batch_kwargs are not provided)
        :param data_asset_name: the name of the profiled data asset
        :param batch_kwargs: optional - if set, the method will use the value to fetch the batch to be profiled. If not passed, the batch kwargs generator (generator_name arg) will choose a batch
        :param profiler: the profiler class to use
        :param profiler_configuration: Optional profiler configuration dict
        :param run_name: optional - if set, the validation result created by the profiler will be under the provided run_name
        :param additional_batch_kwargs:
        :returns
            A dictionary::

                {
                    "success": True/False,
                    "results": List of (expectation_suite, EVR) tuples for each of the data_assets found in the datasource
                }

            When success = False, the error details are under "error" key
        """

        assert not (run_id and run_name) and not (
            run_id and run_time
        ), "Please provide either a run_id or run_name and/or run_time."
        if isinstance(run_id, str) and not run_name:
            # deprecated-v0.11.0
            warnings.warn(
                "String run_ids are deprecated as of v0.11.0 and support will be removed in v0.16. Please provide a run_id of type "
                "RunIdentifier(run_name=None, run_time=None), or a dictionary containing run_name "
                "and run_time (both optional). Instead of providing a run_id, you may also provide"
                "run_name and run_time separately.",
                DeprecationWarning,
            )
            try:
                run_time = parse(run_id)
            except (ValueError, TypeError):
                pass
            run_id = RunIdentifier(run_name=run_id, run_time=run_time)
        elif isinstance(run_id, dict):
            run_id = RunIdentifier(**run_id)
        elif not isinstance(run_id, RunIdentifier):
            run_name = run_name or "profiling"
            run_id = RunIdentifier(run_name=run_name, run_time=run_time)

        logger.info(f"Profiling '{datasource_name}' with '{profiler.__name__}'")

        if not additional_batch_kwargs:
            additional_batch_kwargs = {}

        if batch_kwargs is None:
            try:
                generator = self.get_datasource(
                    datasource_name=datasource_name
                ).get_batch_kwargs_generator(name=batch_kwargs_generator_name)
                batch_kwargs = generator.build_batch_kwargs(
                    data_asset_name, **additional_batch_kwargs
                )
            except gx_exceptions.BatchKwargsError:
                raise gx_exceptions.ProfilerError(
                    "Unable to build batch_kwargs for datasource {}, using batch kwargs generator {} for name {}".format(
                        datasource_name, batch_kwargs_generator_name, data_asset_name
                    )
                )
            except ValueError:
                raise gx_exceptions.ProfilerError(
                    "Unable to find datasource {} or batch kwargs generator {}.".format(
                        datasource_name, batch_kwargs_generator_name
                    )
                )
        else:
            batch_kwargs.update(additional_batch_kwargs)

        profiling_results = {"success": False, "results": []}

        total_columns, total_expectations, total_rows = 0, 0, 0
        total_start_time = datetime.datetime.now()

        name = data_asset_name
        # logger.info("\tProfiling '%s'..." % name)

        start_time = datetime.datetime.now()

        if expectation_suite_name is None:
            if batch_kwargs_generator_name is None and data_asset_name is None:
                expectation_suite_name = (
                    datasource_name
                    + "."
                    + profiler.__name__
                    + "."
                    + BatchKwargs(batch_kwargs).to_id()
                )
            else:
                expectation_suite_name = (
                    datasource_name
                    + "."
                    + batch_kwargs_generator_name
                    + "."
                    + data_asset_name
                    + "."
                    + profiler.__name__
                )

        self.create_expectation_suite(
            expectation_suite_name=expectation_suite_name, overwrite_existing=True
        )

        # TODO: Add batch_parameters
        batch = self.get_batch(
            expectation_suite_name=expectation_suite_name,
            batch_kwargs=batch_kwargs,
        )

        if not profiler.validate(batch):
            raise gx_exceptions.ProfilerError(
                f"batch '{name}' is not a valid batch for the '{profiler.__name__}' profiler"
            )

        # Note: This logic is specific to DatasetProfilers, which profile a single batch. Multi-batch profilers
        # will have more to unpack.
        expectation_suite, validation_results = profiler.profile(
            batch, run_id=run_id, profiler_configuration=profiler_configuration
        )
        profiling_results["results"].append((expectation_suite, validation_results))

        validation_ref = self.validations_store.set(
            key=ValidationResultIdentifier(
                expectation_suite_identifier=ExpectationSuiteIdentifier(
                    expectation_suite_name=expectation_suite_name
                ),
                run_id=run_id,
                batch_identifier=batch.batch_id,
            ),
            value=validation_results,
        )

        if isinstance(validation_ref, GXCloudIDAwareRef):
            ge_cloud_id = validation_ref.ge_cloud_id
            validation_results.ge_cloud_id = uuid.UUID(ge_cloud_id)

        if isinstance(batch, Dataset):
            # For datasets, we can produce some more detailed statistics
            row_count = batch.get_row_count()
            total_rows += row_count
            new_column_count = len(
                {
                    exp.kwargs["column"]
                    for exp in expectation_suite.expectations
                    if "column" in exp.kwargs
                }
            )
            total_columns += new_column_count

        new_expectation_count = len(expectation_suite.expectations)
        total_expectations += new_expectation_count

        self.save_expectation_suite(expectation_suite)
        duration = (datetime.datetime.now() - start_time).total_seconds()
        # noinspection PyUnboundLocalVariable
        logger.info(
            f"\tProfiled {new_column_count} columns using {row_count} rows from {name} ({duration:.3f} sec)"
        )

        total_duration = (datetime.datetime.now() - total_start_time).total_seconds()
        logger.info(
            f"""
Profiled the data asset, with {total_rows} total rows and {total_columns} columns in {total_duration:.2f} seconds.
Generated, evaluated, and stored {total_expectations} Expectations during profiling. Please review results using data-docs."""
        )

        profiling_results["success"] = True
        return profiling_results

    @deprecated_method_or_class(
        version="0.14.0", message="Part of the deprecated v2 API"
    )
    def add_batch_kwargs_generator(
        self, datasource_name, batch_kwargs_generator_name, class_name, **kwargs
    ):
        """Add a batch kwargs generator to the named datasource, using the provided
        configuration.

        Args:
            datasource_name: name of datasource to which to add the new batch kwargs generator
            batch_kwargs_generator_name: name of the generator to add
            class_name: class of the batch kwargs generator to add
            **kwargs: batch kwargs generator configuration, provided as kwargs

        Returns:
            The batch_kwargs_generator
        """
        datasource_obj = self.get_datasource(datasource_name)
        generator = datasource_obj.add_batch_kwargs_generator(
            name=batch_kwargs_generator_name, class_name=class_name, **kwargs
        )
        return generator

    @public_api
    def get_available_data_asset_names(
        self,
        datasource_names: str | list[str] | None = None,
        batch_kwargs_generator_names: str | list[str] | None = None,
    ):
        """Inspect datasource and batch kwargs generators to provide available data_asset objects.

        Args:
            datasource_names: List of datasources for which to provide available data asset name objects.
                              If None, return available data assets for all datasources.
            batch_kwargs_generator_names: List of batch kwargs generators for which to provide available data_asset_name objects.

        Returns:
            data_asset_names: Dictionary describing available data assets

        Raises:
            ValueError: `datasource_names` is not None, a string, or list of strings.
        """
        data_asset_names = {}
        if datasource_names is None:
            datasource_names = [
                datasource["name"] for datasource in self.list_datasources()
            ]
        elif isinstance(datasource_names, str):
            datasource_names = [datasource_names]
        elif not isinstance(datasource_names, list):
            raise ValueError(
                "Datasource names must be a datasource name, list of datasource names or None (to list all datasources)"
            )

        if batch_kwargs_generator_names is not None:
            if isinstance(batch_kwargs_generator_names, str):
                batch_kwargs_generator_names = [batch_kwargs_generator_names]
            if len(batch_kwargs_generator_names) == len(
                datasource_names
            ):  # Iterate over both together
                for idx, datasource_name in enumerate(datasource_names):
                    datasource = self.get_datasource(datasource_name)
                    data_asset_names[
                        datasource_name
                    ] = datasource.get_available_data_asset_names(
                        batch_kwargs_generator_names[idx]
                    )

            elif len(batch_kwargs_generator_names) == 1:
                datasource = self.get_datasource(datasource_names[0])
                # 20230120 - Chetan - I believe this is a latent bug - we should not be doing string-based indexing
                #                     within a list. This will result in a runtime error.
                datasource_names[  # type:ignore[call-overload]
                    datasource_names[0]
                ] = datasource.get_available_data_asset_names(
                    batch_kwargs_generator_names
                )

            else:
                raise ValueError(
                    "If providing batch kwargs generator, you must either specify one for each datasource or only "
                    "one datasource."
                )
        else:  # generator_names is None
            for datasource_name in datasource_names:
                try:
                    datasource = self.get_datasource(datasource_name)
                    data_asset_names[
                        datasource_name
                    ] = datasource.get_available_data_asset_names()
                except ValueError:
                    # handle the edge case of a non-existent datasource
                    data_asset_names[datasource_name] = {}

        return data_asset_names

    def build_batch_kwargs(
        self,
        datasource,
        batch_kwargs_generator,
        data_asset_name=None,
        partition_id=None,
        **kwargs,
    ):
        """Builds batch kwargs using the provided datasource, batch kwargs generator, and batch_parameters.

        Args:
            datasource (str): the name of the datasource for which to build batch_kwargs
            batch_kwargs_generator (str): the name of the batch kwargs generator to use to build batch_kwargs
            data_asset_name (str): an optional name batch_parameter
            **kwargs: additional batch_parameters

        Returns:
            BatchKwargs

        """
        if kwargs.get("name"):
            if data_asset_name:
                raise ValueError(
                    "Cannot provide both 'name' and 'data_asset_name'. Please use 'data_asset_name' only."
                )
            # deprecated-v0.11.2
            warnings.warn(
                "name is deprecated as a batch_parameter as of v0.11.2 and will be removed in v0.16. Please use data_asset_name instead.",
                DeprecationWarning,
            )
            data_asset_name = kwargs.pop("name")
        datasource_obj = self.get_datasource(datasource)
        batch_kwargs = datasource_obj.build_batch_kwargs(
            batch_kwargs_generator=batch_kwargs_generator,
            data_asset_name=data_asset_name,
            partition_id=partition_id,
            **kwargs,
        )
        return batch_kwargs

    @usage_statistics_enabled_method(
        event_name=UsageStatsEvents.DATA_CONTEXT_OPEN_DATA_DOCS,
    )
    def open_data_docs(
        self,
        resource_identifier: Optional[str] = None,
        site_name: Optional[str] = None,
        only_if_exists: bool = True,
    ) -> None:
        """
        A stdlib cross-platform way to open a file in a browser.

        Args:
            resource_identifier: ExpectationSuiteIdentifier,
                ValidationResultIdentifier or any other type's identifier. The
                argument is optional - when not supplied, the method returns the
                URL of the index page.
            site_name: Optionally specify which site to open. If not specified,
                open all docs found in the project.
            only_if_exists: Optionally specify flag to pass to "self.get_docs_sites_urls()".
        """
        return self._open_data_docs(
            resource_identifier=resource_identifier,
            site_name=site_name,
            only_if_exists=only_if_exists,
        )

    def _open_data_docs(
        self,
        resource_identifier: Optional[str] = None,
        site_name: Optional[str] = None,
        only_if_exists: bool = True,
    ) -> None:
        data_docs_urls: List[Dict[str, str]] = self.get_docs_sites_urls(
            resource_identifier=resource_identifier,
            site_name=site_name,
            only_if_exists=only_if_exists,
        )
        urls_to_open: List[str] = [site["site_url"] for site in data_docs_urls]

        for url in urls_to_open:
            if url is not None:
                logger.debug(f"Opening Data Docs found here: {url}")
                webbrowser.open(url)

    def get_docs_sites_urls(
        self,
        resource_identifier=None,
        site_name: Optional[str] = None,
        only_if_exists=True,
        site_names: Optional[List[str]] = None,
    ) -> List[Dict[str, str]]:
        """
        Get URLs for a resource for all data docs sites.

        This function will return URLs for any configured site even if the sites
        have not been built yet.

        Args:
            resource_identifier (object): optional. It can be an identifier of
                ExpectationSuite's, ValidationResults and other resources that
                have typed identifiers. If not provided, the method will return
                the URLs of the index page.
            site_name: Optionally specify which site to open. If not specified,
                return all urls in the project.
            site_names: Optionally specify which sites are active. Sites not in
                this list are not processed, even if specified in site_name.

        Returns:
            list: a list of URLs. Each item is the URL for the resource for a
                data docs site
        """
        unfiltered_sites = self.variables.data_docs_sites

        # Filter out sites that are not in site_names
        sites = (
            {k: v for k, v in unfiltered_sites.items() if k in site_names}  # type: ignore[union-attr]
            if site_names
            else unfiltered_sites
        )

        if not sites:
            logger.debug("Found no data_docs_sites.")
            return []
        logger.debug(f"Found {len(sites)} data_docs_sites.")

        if site_name:
            if site_name not in sites.keys():
                raise gx_exceptions.DataContextError(
                    f"Could not find site named {site_name}. Please check your configurations"
                )
            site = sites[site_name]
            site_builder = self._load_site_builder_from_site_config(site)
            url = site_builder.get_resource_url(
                resource_identifier=resource_identifier, only_if_exists=only_if_exists
            )
            return [{"site_name": site_name, "site_url": url}]

        site_urls = []
        for _site_name, site_config in sites.items():
            site_builder = self._load_site_builder_from_site_config(site_config)
            url = site_builder.get_resource_url(
                resource_identifier=resource_identifier, only_if_exists=only_if_exists
            )
            site_urls.append({"site_name": _site_name, "site_url": url})

        return site_urls

    def _load_site_builder_from_site_config(self, site_config) -> SiteBuilder:
        default_module_name = "great_expectations.render.renderer.site_builder"
        site_builder = instantiate_class_from_config(
            config=site_config,
            runtime_environment={
                "data_context": self,
                "root_directory": self.root_directory,
            },
            config_defaults={"module_name": default_module_name},
        )
        if not site_builder:
            raise gx_exceptions.ClassInstantiationError(
                module_name=default_module_name,
                package_name=None,
                class_name=site_config["class_name"],
            )
        return site_builder

    def clean_data_docs(self, site_name=None) -> bool:
        """
        Clean a given data docs site.

        This removes all files from the configured Store.

        Args:
            site_name (str): Optional, the name of the site to clean. If not
            specified, all sites will be cleaned.
        """
        data_docs_sites = self.variables.data_docs_sites
        if not data_docs_sites:
            raise gx_exceptions.DataContextError(
                "No data docs sites were found on this DataContext, therefore no sites will be cleaned.",
            )

        data_docs_site_names = list(data_docs_sites.keys())
        if site_name:
            if site_name not in data_docs_site_names:
                raise gx_exceptions.DataContextError(
                    f"The specified site name `{site_name}` does not exist in this project."
                )
            return self._clean_data_docs_site(site_name)

        cleaned = []
        for existing_site_name in data_docs_site_names:
            cleaned.append(self._clean_data_docs_site(existing_site_name))
        return all(cleaned)

    def _clean_data_docs_site(self, site_name: str) -> bool:
        sites = self.variables.data_docs_sites
        if not sites:
            return False
        site_config = sites.get(site_name)

        site_builder = instantiate_class_from_config(
            config=site_config,
            runtime_environment={
                "data_context": self,
                "root_directory": self.root_directory,
            },
            config_defaults={
                "module_name": "great_expectations.render.renderer.site_builder"
            },
        )
        site_builder.clean_site()
        return True

    @staticmethod
    def _default_profilers_exist(directory_path: Optional[str]) -> bool:
        """
        Helper method. Do default profilers exist in directory_path?
        """
        if not directory_path:
            return False

        profiler_directory_path: str = os.path.join(
            directory_path,
            DataContextConfigDefaults.DEFAULT_PROFILER_STORE_BASE_DIRECTORY_RELATIVE_NAME.value,
        )
        return os.path.isdir(profiler_directory_path)

    @staticmethod
    def _get_global_config_value(
        environment_variable: str,
        conf_file_section: Optional[str] = None,
        conf_file_option: Optional[str] = None,
    ) -> Optional[str]:
        """
        Method to retrieve config value.
        Looks for config value in environment_variable and config file section

        Args:
            environment_variable (str): name of environment_variable to retrieve
            conf_file_section (str): section of config
            conf_file_option (str): key in section

        Returns:
            Optional string representing config value
        """
        assert (conf_file_section and conf_file_option) or (
            not conf_file_section and not conf_file_option
        ), "Must pass both 'conf_file_section' and 'conf_file_option' or neither."
        if environment_variable and os.environ.get(environment_variable, ""):
            return os.environ.get(environment_variable)
        if conf_file_section and conf_file_option:
            for config_path in AbstractDataContext.GLOBAL_CONFIG_PATHS:
                config: configparser.ConfigParser = configparser.ConfigParser()
                config.read(config_path)
                config_value: Optional[str] = config.get(
                    conf_file_section, conf_file_option, fallback=None
                )
                if config_value:
                    return config_value
        return None

    @staticmethod
    def _get_metric_configuration_tuples(
        metric_configuration: Union[str, dict], base_kwargs: Optional[dict] = None
    ) -> List[Tuple[str, Union[dict, Any]]]:
        if base_kwargs is None:
            base_kwargs = {}

        if isinstance(metric_configuration, str):
            return [(metric_configuration, base_kwargs)]

        metric_configurations_list = []
        for kwarg_name in metric_configuration.keys():
            if not isinstance(metric_configuration[kwarg_name], dict):
                raise gx_exceptions.DataContextError(
                    "Invalid metric_configuration: each key must contain a "
                    "dictionary."
                )
            if (
                kwarg_name == "metric_kwargs_id"
            ):  # this special case allows a hash of multiple kwargs
                for metric_kwargs_id in metric_configuration[kwarg_name].keys():
                    if base_kwargs != {}:
                        raise gx_exceptions.DataContextError(
                            "Invalid metric_configuration: when specifying "
                            "metric_kwargs_id, no other keys or values may be defined."
                        )
                    if not isinstance(
                        metric_configuration[kwarg_name][metric_kwargs_id], list
                    ):
                        raise gx_exceptions.DataContextError(
                            "Invalid metric_configuration: each value must contain a "
                            "list."
                        )
                    metric_configurations_list += [
                        (metric_name, {"metric_kwargs_id": metric_kwargs_id})
                        for metric_name in metric_configuration[kwarg_name][
                            metric_kwargs_id
                        ]
                    ]
            else:
                for kwarg_value in metric_configuration[kwarg_name].keys():
                    base_kwargs.update({kwarg_name: kwarg_value})
                    if not isinstance(
                        metric_configuration[kwarg_name][kwarg_value], list
                    ):
                        raise gx_exceptions.DataContextError(
                            "Invalid metric_configuration: each value must contain a "
                            "list."
                        )
                    for nested_configuration in metric_configuration[kwarg_name][
                        kwarg_value
                    ]:
                        metric_configurations_list += (
                            AbstractDataContext._get_metric_configuration_tuples(
                                nested_configuration, base_kwargs=base_kwargs
                            )
                        )

        return metric_configurations_list

    @classmethod
    def get_or_create_data_context_config(
        cls, project_config: DataContextConfig | Mapping
    ) -> DataContextConfig:
        """Utility method to take in an input config and ensure its conversion to a rich
        DataContextConfig. If the input is already of the appropriate type, the function
        exits early.

        Args:
            project_config: The input config to be evaluated.

        Returns:
            An instance of DataContextConfig.

        Raises:
            ValidationError if the input config does not adhere to the required shape of a DataContextConfig.
        """
        if isinstance(project_config, DataContextConfig):
            return project_config
        try:
            # Roundtrip through schema validation to remove any illegal fields add/or restore any missing fields.
            project_config_dict = dataContextConfigSchema.dump(project_config)
            project_config_dict = dataContextConfigSchema.load(project_config_dict)
            context_config: DataContextConfig = DataContextConfig(**project_config_dict)
            return context_config
        except ValidationError:
            raise

    def _normalize_absolute_or_relative_path(
        self, path: Optional[str]
    ) -> Optional[str]:
        """
        Why does this exist in AbstractDataContext? CloudDataContext and FileDataContext both use it
        """
        if path is None:
            return None
        if os.path.isabs(path):
            return path
        else:
            return os.path.join(self.root_directory, path)  # type: ignore[arg-type]

    def _apply_global_config_overrides(
        self, config: DataContextConfig
    ) -> DataContextConfig:

        """
        Applies global configuration overrides for
            - usage_statistics being enabled
            - data_context_id for usage_statistics
            - global_usage_statistics_url

        Args:
            config (DataContextConfig): Config that is passed into the DataContext constructor

        Returns:
            DataContextConfig with the appropriate overrides
        """
        validation_errors: dict = {}
        config_with_global_config_overrides: DataContextConfig = copy.deepcopy(config)
        usage_stats_enabled: bool = self._is_usage_stats_enabled()
        if not usage_stats_enabled:
            logger.info(
                "Usage statistics is disabled globally. Applying override to project_config."
            )
            config_with_global_config_overrides.anonymous_usage_statistics.enabled = (
                False
            )
        global_data_context_id: Optional[str] = self._get_data_context_id_override()
        # data_context_id
        if global_data_context_id:
            data_context_id_errors = anonymizedUsageStatisticsSchema.validate(
                {"data_context_id": global_data_context_id}
            )
            if not data_context_id_errors:
                logger.info(
                    "data_context_id is defined globally. Applying override to project_config."
                )
                config_with_global_config_overrides.anonymous_usage_statistics.data_context_id = (
                    global_data_context_id
                )
            else:
                validation_errors.update(data_context_id_errors)

        # usage statistics url
        global_usage_statistics_url: Optional[
            str
        ] = self._get_usage_stats_url_override()
        if global_usage_statistics_url:
            usage_statistics_url_errors = anonymizedUsageStatisticsSchema.validate(
                {"usage_statistics_url": global_usage_statistics_url}
            )
            if not usage_statistics_url_errors:
                logger.info(
                    "usage_statistics_url is defined globally. Applying override to project_config."
                )
                config_with_global_config_overrides.anonymous_usage_statistics.usage_statistics_url = (
                    global_usage_statistics_url
                )
            else:
                validation_errors.update(usage_statistics_url_errors)
        if validation_errors:
            logger.warning(
                "The following globally-defined config variables failed validation:\n{}\n\n"
                "Please fix the variables if you would like to apply global values to project_config.".format(
                    json.dumps(validation_errors, indent=2)
                )
            )

        return config_with_global_config_overrides

    def _load_config_variables(self) -> Dict:
        config_var_provider = self.config_provider.get_provider(
            _ConfigurationVariablesConfigurationProvider
        )
        if config_var_provider:
            return config_var_provider.get_values()
        return {}

    @staticmethod
    def _is_usage_stats_enabled() -> bool:
        """
        Checks the following locations to see if usage_statistics is disabled in any of the following locations:
            - GE_USAGE_STATS, which is an environment_variable
            - GLOBAL_CONFIG_PATHS
        If GE_USAGE_STATS exists AND its value is one of the FALSEY_STRINGS, usage_statistics is disabled (return False)
        Also checks GLOBAL_CONFIG_PATHS to see if config file contains override for anonymous_usage_statistics
        Returns True otherwise

        Returns:
            bool that tells you whether usage_statistics is on or off
        """
        usage_statistics_enabled: bool = True
        if os.environ.get("GE_USAGE_STATS", False):
            ge_usage_stats = os.environ.get("GE_USAGE_STATS")
            if ge_usage_stats in AbstractDataContext.FALSEY_STRINGS:
                usage_statistics_enabled = False
            else:
                logger.warning(
                    "GE_USAGE_STATS environment variable must be one of: {}".format(
                        AbstractDataContext.FALSEY_STRINGS
                    )
                )
        for config_path in AbstractDataContext.GLOBAL_CONFIG_PATHS:
            config = configparser.ConfigParser()
            states = config.BOOLEAN_STATES
            for falsey_string in AbstractDataContext.FALSEY_STRINGS:
                states[falsey_string] = False  # type: ignore[index]

            states["TRUE"] = True  # type: ignore[index]
            states["True"] = True  # type: ignore[index]
            config.BOOLEAN_STATES = states  # type: ignore[misc] # Cannot assign to class variable via instance
            config.read(config_path)
            try:
                if not config.getboolean("anonymous_usage_statistics", "enabled"):
                    usage_statistics_enabled = False

            except (ValueError, configparser.Error):
                pass
        return usage_statistics_enabled

    def _get_data_context_id_override(self) -> Optional[str]:
        """
        Return data_context_id from environment variable.

        Returns:
            Optional string that represents data_context_id
        """
        return self._get_global_config_value(
            environment_variable="GE_DATA_CONTEXT_ID",
            conf_file_section="anonymous_usage_statistics",
            conf_file_option="data_context_id",
        )

    def _get_usage_stats_url_override(self) -> Optional[str]:
        """
        Return GE_USAGE_STATISTICS_URL from environment variable if it exists

        Returns:
            Optional string that represents GE_USAGE_STATISTICS_URL
        """
        return self._get_global_config_value(
            environment_variable="GE_USAGE_STATISTICS_URL",
            conf_file_section="anonymous_usage_statistics",
            conf_file_option="usage_statistics_url",
        )

    def _build_store_from_config(self, store_name: str, store_config: dict) -> Store:
        module_name = "great_expectations.data_context.store"
        # Set expectations_store.store_backend_id to the data_context_id from the project_config if
        # the expectations_store does not yet exist by:
        # adding the data_context_id from the project_config
        # to the store_config under the key manually_initialize_store_backend_id
        if (store_name == self.expectations_store_name) and store_config.get(
            "store_backend"
        ):
            store_config["store_backend"].update(
                {
                    "manually_initialize_store_backend_id": self.variables.anonymous_usage_statistics.data_context_id  # type: ignore[union-attr]
                }
            )

        # Set suppress_store_backend_id = True if store is inactive and has a store_backend.
        if (
            store_name not in [store["name"] for store in self.list_active_stores()]  # type: ignore[index]
            and store_config.get("store_backend") is not None
        ):
            store_config["store_backend"].update({"suppress_store_backend_id": True})

        new_store = Store.build_store_from_config(
            store_name=store_name,
            store_config=store_config,
            module_name=module_name,
            runtime_environment={
                "root_directory": self.root_directory,
            },
        )
        self._stores[store_name] = new_store
        return new_store

    # properties
    @property
    def variables(self) -> DataContextVariables:
        if self._variables is None:
            self._variables = self._init_variables()
        return self._variables

    @property
    def usage_statistics_handler(self) -> Optional[UsageStatisticsHandler]:
        return self._usage_statistics_handler

    @property
    def anonymous_usage_statistics(self) -> AnonymizedUsageStatisticsConfig:
        return self.variables.anonymous_usage_statistics  # type: ignore[return-value]

    @property
    def progress_bars(self) -> Optional[ProgressBarsConfig]:
        return self.variables.progress_bars

    @property
    def include_rendered_content(self) -> IncludeRenderedContentConfig:
        return self.variables.include_rendered_content

    @property
    def notebooks(self) -> NotebookConfig:
        return self.variables.notebooks  # type: ignore[return-value]

    @property
    def datasources(
        self,
    ) -> Dict[str, Union[LegacyDatasource, BaseDatasource, XDatasource]]:
        """A single holder for all Datasources in this context"""
        return self._cached_datasources

    @property
    def xdatasources(self) -> Dict[str, XDatasource]:
        return {
            name: ds
            for (name, ds) in self.datasources.items()
            if isinstance(ds, XDatasource)
        }

    @property
    def data_context_id(self) -> str:
        return self.variables.anonymous_usage_statistics.data_context_id  # type: ignore[union-attr]

    def _init_stores(self, store_configs: Dict[str, dict]) -> None:
        """Initialize all Stores for this DataContext.

        Stores are a good fit for reading/writing objects that:
            1. follow a clear key-value pattern, and
            2. are usually edited programmatically, using the Context

        Note that stores do NOT manage plugins.
        """
        for store_name, store_config in store_configs.items():
            self._build_store_from_config(store_name, store_config)

        # The DatasourceStore is inherent to all DataContexts but is not an explicit part of the project config.
        # As such, it must be instantiated separately.
        self._init_datasource_store()

    @abstractmethod
    def _init_datasource_store(self) -> None:
        """Internal utility responsible for creating a DatasourceStore to persist and manage a user's Datasources.

        Please note that the DatasourceStore lacks the same extensibility that other analagous Stores do; a default
        implementation is provided based on the user's environment but is not customizable.
        """
        raise NotImplementedError

    def _update_config_variables(self) -> None:
        """Updates config_variables cache by re-calling _load_config_variables().
        Necessary after running methods that modify config AND could contain config_variables for credentials
        (example is add_datasource())
        """
        self._config_variables = self._load_config_variables()

    def _initialize_usage_statistics(
        self, usage_statistics_config: AnonymizedUsageStatisticsConfig
    ) -> None:
        """Initialize the usage statistics system."""
        if not usage_statistics_config.enabled:
            logger.info("Usage statistics is disabled; skipping initialization.")
            self._usage_statistics_handler = None
            return

        self._usage_statistics_handler = UsageStatisticsHandler(
            data_context=self,
            data_context_id=self._data_context_id,
            usage_statistics_url=usage_statistics_config.usage_statistics_url,
        )

    def _init_datasources(self) -> None:
        """Initialize the datasources in store"""
        config: DataContextConfig = self.config
        datasources: Dict[str, DatasourceConfig] = cast(
            Dict[str, DatasourceConfig], config.datasources
        )

        for datasource_name, datasource_config in datasources.items():
            try:
                config = copy.deepcopy(datasource_config)  # type: ignore[assignment]

                raw_config_dict = dict(datasourceConfigSchema.dump(config))
                substituted_config_dict: dict = self.config_provider.substitute_config(
                    raw_config_dict
                )

                raw_datasource_config = datasourceConfigSchema.load(raw_config_dict)
                substituted_datasource_config = datasourceConfigSchema.load(
                    substituted_config_dict
                )
                substituted_datasource_config.name = datasource_name

                datasource = self._instantiate_datasource_from_config(
                    raw_config=raw_datasource_config,
                    substituted_config=substituted_datasource_config,
                )
                self._cached_datasources[datasource_name] = datasource
            except gx_exceptions.DatasourceInitializationError as e:
                logger.warning(f"Cannot initialize datasource {datasource_name}: {e}")
                # this error will happen if our configuration contains datasources that GX can no longer connect to.
                # this is ok, as long as we don't use it to retrieve a batch. If we try to do that, the error will be
                # caught at the context.get_batch() step. So we just pass here.
                pass

    def _instantiate_datasource_from_config(
        self,
        raw_config: DatasourceConfig,
        substituted_config: DatasourceConfig,
    ) -> Datasource:
        """Instantiate a new datasource.
        Args:
            config: Datasource config.

        Returns:
            Datasource instantiated from config.

        Raises:
            DatasourceInitializationError
        """
        try:
            datasource: Datasource = self._build_datasource_from_config(
                raw_config=raw_config, substituted_config=substituted_config
            )
        except Exception as e:
            raise gx_exceptions.DatasourceInitializationError(
                datasource_name=substituted_config.name, message=str(e)
            )
        return datasource

    def _build_datasource_from_config(
        self, raw_config: DatasourceConfig, substituted_config: DatasourceConfig
    ) -> Datasource:
        """Instantiate a Datasource from a config.

        Args:
            config: DatasourceConfig object defining the datsource to instantiate.

        Returns:
            Datasource instantiated from config.

        Raises:
            ClassInstantiationError
        """
        # We convert from the type back to a dictionary for purposes of instantiation
        serializer = DictConfigSerializer(schema=datasourceConfigSchema)
        substituted_config_dict: dict = serializer.serialize(substituted_config)

        # While the new Datasource classes accept "data_context_root_directory", the Legacy Datasource classes do not.
        if substituted_config_dict["class_name"] in [
            "BaseDatasource",
            "Datasource",
        ]:
            substituted_config_dict.update(
                {"data_context_root_directory": self.root_directory}
            )
        module_name: str = "great_expectations.datasource"
        datasource: Datasource = instantiate_class_from_config(
            config=substituted_config_dict,
            runtime_environment={"data_context": self, "concurrency": self.concurrency},
            config_defaults={"module_name": module_name},
        )
        if not datasource:
            raise gx_exceptions.ClassInstantiationError(
                module_name=module_name,
                package_name=None,
                class_name=substituted_config_dict["class_name"],
            )

        # Chetan - 20221103 - Directly accessing private attr in order to patch security vulnerabiliy around credential leakage.
        # This is to be removed once substitution logic is migrated from the context to the individual object level.
        raw_config_dict: dict = serializer.serialize(raw_config)
        datasource._raw_config = raw_config_dict

        return datasource

    def _perform_substitutions_on_datasource_config(
        self, config: DatasourceConfig
    ) -> DatasourceConfig:
        """Substitute variables in a datasource config e.g. from env vars, config_vars.yml

        Config must be persisted with ${VARIABLES} syntax but hydrated at time of use.

        Args:
            config: Datasource Config

        Returns:
            Datasource Config with substitutions performed.
        """
        substitution_serializer = DictConfigSerializer(schema=datasourceConfigSchema)
        raw_config: dict = substitution_serializer.serialize(config)

        substituted_config_dict: dict = self.config_provider.substitute_config(
            raw_config
        )

        substituted_config: DatasourceConfig = datasourceConfigSchema.load(
            substituted_config_dict
        )

        return substituted_config

    def _instantiate_datasource_from_config_and_update_project_config(
        self,
        config: DatasourceConfig,
        initialize: bool,
        save_changes: bool,
    ) -> Optional[Datasource]:
        """Perform substitutions and optionally initialize the Datasource and/or store the config.

        Args:
            config: Datasource Config to initialize and/or store.
            initialize: Whether to initialize the datasource, alternatively you can store without initializing.
            save_changes: Whether to store the configuration in your configuration store (GX cloud or great_expectations.yml)

        Returns:
            Datasource object if initialized.

        Raises:
            DatasourceInitializationError
        """
        # Note that the call to `DatasourceStore.set` may alter the config object's state
        # As such, we invoke it at the top of our function so any changes are reflected downstream
        if save_changes:
            config = self._datasource_store.set(key=None, value=config)  # type: ignore[attr-defined]

        datasource: Optional[Datasource] = None
        if initialize:
            try:
                substituted_config = self._perform_substitutions_on_datasource_config(
                    config
                )
                datasource = self._instantiate_datasource_from_config(
                    raw_config=config, substituted_config=substituted_config
                )
                self._cached_datasources[config.name] = datasource
            except gx_exceptions.DatasourceInitializationError as e:
                if save_changes:
                    self._datasource_store.delete(config)  # type: ignore[attr-defined]
                raise e

        self.config.datasources[config.name] = config  # type: ignore[index,assignment]

        return datasource

    def _construct_data_context_id(self) -> str:
        # Choose the id of the currently-configured expectations store, if it is a persistent store
        expectations_store = self.stores[self.expectations_store_name]
        if isinstance(expectations_store.store_backend, TupleStoreBackend):
            # suppress_warnings since a warning will already have been issued during the store creation
            # if there was an invalid store config
            return expectations_store.store_backend_id_warnings_suppressed

        # Otherwise choose the id stored in the project_config
        else:
            return self.variables.anonymous_usage_statistics.data_context_id  # type: ignore[union-attr]

    def _compile_evaluation_parameter_dependencies(self) -> None:
        self._evaluation_parameter_dependencies = {}
        # NOTE: Chetan - 20211118: This iteration is reverting the behavior performed here:
        # https://github.com/great-expectations/great_expectations/pull/3377
        # This revision was necessary due to breaking changes but will need to be brought back in a future ticket.
        for key in self.expectations_store.list_keys():
            expectation_suite_dict: dict = cast(dict, self.expectations_store.get(key))
            if not expectation_suite_dict:
                continue
            expectation_suite = ExpectationSuite(
                **expectation_suite_dict, data_context=self
            )

            dependencies: dict = (
                expectation_suite.get_evaluation_parameter_dependencies()
            )
            if len(dependencies) > 0:
                nested_update(self._evaluation_parameter_dependencies, dependencies)

        self._evaluation_parameter_dependencies_compiled = True

    def get_validation_result(
        self,
        expectation_suite_name,
        run_id=None,
        batch_identifier=None,
        validations_store_name=None,
        failed_only=False,
        include_rendered_content=None,
    ):
        """Get validation results from a configured store.

        Args:
            expectation_suite_name: expectation_suite name for which to get validation result (default: "default")
            run_id: run_id for which to get validation result (if None, fetch the latest result by alphanumeric sort)
            validations_store_name: the name of the store from which to get validation results
            failed_only: if True, filter the result to return only failed expectations
            include_rendered_content: whether to re-populate the validation_result rendered_content

        Returns:
            validation_result

        """
        if validations_store_name is None:
            validations_store_name = self.validations_store_name
        selected_store = self.stores[validations_store_name]

        if run_id is None or batch_identifier is None:
            # Get most recent run id
            # NOTE : This method requires a (potentially very inefficient) list_keys call.
            # It should probably move to live in an appropriate Store class,
            # but when we do so, that Store will need to function as more than just a key-value Store.
            key_list = selected_store.list_keys()
            filtered_key_list = []
            for key in key_list:
                if run_id is not None and key.run_id != run_id:
                    continue
                if (
                    batch_identifier is not None
                    and key.batch_identifier != batch_identifier
                ):
                    continue
                filtered_key_list.append(key)

            # run_id_set = set([key.run_id for key in filtered_key_list])
            if len(filtered_key_list) == 0:
                logger.warning("No valid run_id values found.")
                return {}

            filtered_key_list = sorted(filtered_key_list, key=lambda x: x.run_id)

            if run_id is None:
                run_id = filtered_key_list[-1].run_id
            if batch_identifier is None:
                batch_identifier = filtered_key_list[-1].batch_identifier

        if include_rendered_content is None:
            include_rendered_content = (
                self._determine_if_expectation_validation_result_include_rendered_content()
            )

        key = ValidationResultIdentifier(
            expectation_suite_identifier=ExpectationSuiteIdentifier(
                expectation_suite_name=expectation_suite_name
            ),
            run_id=run_id,
            batch_identifier=batch_identifier,
        )
        results_dict = selected_store.get(key)

        validation_result = (
            results_dict.get_failed_validation_results()
            if failed_only
            else results_dict
        )

        if include_rendered_content:
            for expectation_validation_result in validation_result.results:
                expectation_validation_result.render()

        return validation_result

    def store_validation_result_metrics(
        self, requested_metrics, validation_results, target_store_name
    ) -> None:
        self._store_metrics(requested_metrics, validation_results, target_store_name)

    def _store_metrics(
        self, requested_metrics, validation_results, target_store_name
    ) -> None:
        """
        requested_metrics is a dictionary like this:

          requested_metrics:
            *: The asterisk here matches *any* expectation suite name
               use the 'kwargs' key to request metrics that are defined by kwargs,
               for example because they are defined only for a particular column
               - column:
                   Age:
                     - expect_column_min_to_be_between.result.observed_value
                - statistics.evaluated_expectations
                - statistics.successful_expectations
        """
        expectation_suite_name = validation_results.meta["expectation_suite_name"]
        run_id = validation_results.meta["run_id"]
        data_asset_name = validation_results.meta.get("batch_kwargs", {}).get(
            "data_asset_name"
        )

        for expectation_suite_dependency, metrics_list in requested_metrics.items():
            if (expectation_suite_dependency != "*") and (
                expectation_suite_dependency != expectation_suite_name
            ):
                continue

            if not isinstance(metrics_list, list):
                raise gx_exceptions.DataContextError(
                    "Invalid requested_metrics configuration: metrics requested for "
                    "each expectation suite must be a list."
                )

            for metric_configuration in metrics_list:
                metric_configurations = (
                    AbstractDataContext._get_metric_configuration_tuples(
                        metric_configuration
                    )
                )
                for metric_name, metric_kwargs in metric_configurations:
                    try:
                        metric_value = validation_results.get_metric(
                            metric_name, **metric_kwargs
                        )
                        self.stores[target_store_name].set(
                            ValidationMetricIdentifier(
                                run_id=run_id,
                                data_asset_name=data_asset_name,
                                expectation_suite_identifier=ExpectationSuiteIdentifier(
                                    expectation_suite_name
                                ),
                                metric_name=metric_name,
                                metric_kwargs_id=get_metric_kwargs_id(
                                    metric_name, metric_kwargs
                                ),
                            ),
                            metric_value,
                        )
                    except gx_exceptions.UnavailableMetricError:
                        # This will happen frequently in larger pipelines
                        logger.debug(
                            "metric {} was requested by another expectation suite but is not available in "
                            "this validation result.".format(metric_name)
                        )

    def send_usage_message(
        self, event: str, event_payload: Optional[dict], success: Optional[bool] = None
    ) -> None:
        """helper method to send a usage method using DataContext. Used when sending usage events from
            classes like ExpectationSuite.
            event
        Args:
            event (str): str representation of event
            event_payload (dict): optional event payload
            success (bool): optional success param
        Returns:
            None
        """
        send_usage_message(self, event, event_payload, success)

    def _determine_if_expectation_suite_include_rendered_content(
        self, include_rendered_content: Optional[bool] = None
    ) -> bool:
        if include_rendered_content is None:
            if (
                self.include_rendered_content.expectation_suite is True
                or self.include_rendered_content.globally is True
            ):
                return True
            else:
                return False
        return include_rendered_content

    def _determine_if_expectation_validation_result_include_rendered_content(
        self, include_rendered_content: Optional[bool] = None
    ) -> bool:
        if include_rendered_content is None:
            if (
                self.include_rendered_content.expectation_validation_result is True
                or self.include_rendered_content.globally is True
            ):
                return True
            else:
                return False
        return include_rendered_content

    @staticmethod
    def _determine_save_changes_flag(save_changes: Optional[bool]) -> bool:
        """
        This method is meant to enable the gradual deprecation of the `save_changes` boolean
        flag on various Datasource CRUD methods. Moving forward, we will always persist changes
        made by these CRUD methods (a.k.a. the behavior created by save_changes=True).

        As part of this effort, `save_changes` has been set to `None` as a default value
        and will be automatically converted to `True` within this method. If a user passes in a boolean
        value (thereby bypassing the default arg of `None`), a deprecation warning will be raised.
        """
        if save_changes is not None:
            # deprecated-v0.15.32
            warnings.warn(
                'The parameter "save_changes" is deprecated as of v0.15.32; moving forward, '
                "changes made to Datasources will always be persisted by Store implementations. "
                "As support will be removed in v0.18, please omit the argument moving forward.",
                DeprecationWarning,
            )
            return save_changes
        return True

    @public_api
    def test_yaml_config(  # noqa: C901 - complexity 17
        self,
        yaml_config: str,
        name: Optional[str] = None,
        class_name: Optional[str] = None,
        runtime_environment: Optional[dict] = None,
        pretty_print: bool = True,
        return_mode: Literal[
            "instantiated_class", "report_object"
        ] = "instantiated_class",
        shorten_tracebacks: bool = False,
    ):
        """Convenience method for testing yaml configs.

        test_yaml_config is a convenience method for configuring the moving
        parts of a Great Expectations deployment. It allows you to quickly
        test out configs for system components, especially Datasources,
        Checkpoints, and Stores.

        For many deployments of Great Expectations, these components (plus
        Expectations) are the only ones you'll need.

        `test_yaml_config` is mainly intended for use within notebooks and tests.

        --Documentation--
            - https://docs.greatexpectations.io/docs/terms/data_context
            - https://docs.greatexpectations.io/docs/guides/validation/checkpoints/how_to_configure_a_new_checkpoint_using_test_yaml_config

        Args:
            yaml_config: A string containing the yaml config to be tested
            name: Optional name of the component to instantiate
            class_name: Optional, overridden if provided in the config
            runtime_environment: Optional override for config items
            pretty_print: Determines whether to print human-readable output
            return_mode: Determines what type of object test_yaml_config will return.
                Valid modes are "instantiated_class" and "report_object"
            shorten_tracebacks: If true, catch any errors during instantiation and print only the
                last element of the traceback stack. This can be helpful for
                rapid iteration on configs in a notebook, because it can remove
                the need to scroll up and down a lot.

        Returns:
            The instantiated component (e.g. a Datasource)
            OR
            a json object containing metadata from the component's self_check method.
            The returned object is determined by return_mode.

        """
        yaml_config_validator = _YamlConfigValidator(
            data_context=self,
        )
        return yaml_config_validator.test_yaml_config(
            yaml_config=yaml_config,
            name=name,
            class_name=class_name,
            runtime_environment=runtime_environment,
            pretty_print=pretty_print,
            return_mode=return_mode,
            shorten_tracebacks=shorten_tracebacks,
        )

    def profile_datasource(  # noqa: C901 - complexity 25
        self,
        datasource_name,
        batch_kwargs_generator_name=None,
        data_assets=None,
        max_data_assets=20,
        profile_all_data_assets=True,
        profiler=BasicDatasetProfiler,
        profiler_configuration=None,
        dry_run=False,
        run_id=None,
        additional_batch_kwargs=None,
        run_name=None,
        run_time=None,
    ):
        """Profile the named datasource using the named profiler.

        Args:
            datasource_name: the name of the datasource for which to profile data_assets
            batch_kwargs_generator_name: the name of the batch kwargs generator to use to get batches
            data_assets: list of data asset names to profile
            max_data_assets: if the number of data assets the batch kwargs generator yields is greater than this max_data_assets,
                profile_all_data_assets=True is required to profile all
            profile_all_data_assets: when True, all data assets are profiled, regardless of their number
            profiler: the profiler class to use
            profiler_configuration: Optional profiler configuration dict
            dry_run: when true, the method checks arguments and reports if can profile or specifies the arguments that are missing
            additional_batch_kwargs: Additional keyword arguments to be provided to get_batch when loading the data asset.
        Returns:
            A dictionary::

                {
                    "success": True/False,
                    "results": List of (expectation_suite, EVR) tuples for each of the data_assets found in the datasource
                }

            When success = False, the error details are under "error" key
        """

        # We don't need the datasource object, but this line serves to check if the datasource by the name passed as
        # an arg exists and raise an error if it does not.
        datasource = self.get_datasource(datasource_name)
        assert datasource

        if not dry_run:
            logger.info(f"Profiling '{datasource_name}' with '{profiler.__name__}'")

        profiling_results = {}

        # Build the list of available data asset names (each item a tuple of name and type)

        data_asset_names_dict = self.get_available_data_asset_names(datasource_name)

        available_data_asset_name_list = []
        try:
            datasource_data_asset_names_dict = data_asset_names_dict[datasource_name]
        except KeyError:
            # KeyError will happen if there is not datasource
            raise gx_exceptions.ProfilerError(f"No datasource {datasource_name} found.")

        if batch_kwargs_generator_name is None:
            # if no generator name is passed as an arg and the datasource has only
            # one generator with data asset names, use it.
            # if ambiguous, raise an exception
            for name in datasource_data_asset_names_dict.keys():
                if batch_kwargs_generator_name is not None:
                    profiling_results = {
                        "success": False,
                        "error": {
                            "code": self.PROFILING_ERROR_CODE_MULTIPLE_BATCH_KWARGS_GENERATORS_FOUND
                        },
                    }
                    return profiling_results

                if len(datasource_data_asset_names_dict[name]["names"]) > 0:
                    available_data_asset_name_list = datasource_data_asset_names_dict[
                        name
                    ]["names"]
                    batch_kwargs_generator_name = name

            if batch_kwargs_generator_name is None:
                profiling_results = {
                    "success": False,
                    "error": {
                        "code": self.PROFILING_ERROR_CODE_NO_BATCH_KWARGS_GENERATORS_FOUND
                    },
                }
                return profiling_results
        else:
            # if the generator name is passed as an arg, get this generator's available data asset names
            try:
                available_data_asset_name_list = datasource_data_asset_names_dict[
                    batch_kwargs_generator_name
                ]["names"]
            except KeyError:
                raise gx_exceptions.ProfilerError(
                    "batch kwargs Generator {} not found. Specify the name of a generator configured in this datasource".format(
                        batch_kwargs_generator_name
                    )
                )

        available_data_asset_name_list = sorted(
            available_data_asset_name_list, key=lambda x: x[0]
        )

        if len(available_data_asset_name_list) == 0:
            raise gx_exceptions.ProfilerError(
                "No Data Assets found in Datasource {}. Used batch kwargs generator: {}.".format(
                    datasource_name, batch_kwargs_generator_name
                )
            )
        total_data_assets = len(available_data_asset_name_list)

        if isinstance(data_assets, list) and len(data_assets) > 0:
            not_found_data_assets = [
                name
                for name in data_assets
                if name not in [da[0] for da in available_data_asset_name_list]
            ]
            if len(not_found_data_assets) > 0:
                profiling_results = {
                    "success": False,
                    "error": {
                        "code": self.PROFILING_ERROR_CODE_SPECIFIED_DATA_ASSETS_NOT_FOUND,
                        "not_found_data_assets": not_found_data_assets,
                        "data_assets": available_data_asset_name_list,
                    },
                }
                return profiling_results

            data_assets.sort()
            data_asset_names_to_profiled = data_assets
            total_data_assets = len(available_data_asset_name_list)
            if not dry_run:
                logger.info(
                    f"Profiling the white-listed data assets: {','.join(data_assets)}, alphabetically."
                )
        else:
            if not profile_all_data_assets:
                if total_data_assets > max_data_assets:
                    profiling_results = {
                        "success": False,
                        "error": {
                            "code": self.PROFILING_ERROR_CODE_TOO_MANY_DATA_ASSETS,
                            "num_data_assets": total_data_assets,
                            "data_assets": available_data_asset_name_list,
                        },
                    }
                    return profiling_results

            data_asset_names_to_profiled = [
                name[0] for name in available_data_asset_name_list
            ]
        if not dry_run:
            logger.info(
                f"Profiling all {len(available_data_asset_name_list)} data assets from batch kwargs generator {batch_kwargs_generator_name}"
            )
        else:
            logger.info(
                f"Found {len(available_data_asset_name_list)} data assets from batch kwargs generator {batch_kwargs_generator_name}"
            )

        profiling_results["success"] = True

        if not dry_run:
            profiling_results["results"] = []
            total_columns, total_expectations, total_rows, skipped_data_assets = (
                0,
                0,
                0,
                0,
            )
            total_start_time = datetime.datetime.now()

            for name in data_asset_names_to_profiled:
                logger.info(f"\tProfiling '{name}'...")
                try:
                    profiling_results["results"].append(
                        self.profile_data_asset(
                            datasource_name=datasource_name,
                            batch_kwargs_generator_name=batch_kwargs_generator_name,
                            data_asset_name=name,
                            profiler=profiler,
                            profiler_configuration=profiler_configuration,
                            run_id=run_id,
                            additional_batch_kwargs=additional_batch_kwargs,
                            run_name=run_name,
                            run_time=run_time,
                        )["results"][0]
                    )

                except gx_exceptions.ProfilerError as err:
                    logger.warning(err.message)
                except OSError as err:
                    logger.warning(
                        f"IOError while profiling {name[1]}. (Perhaps a loading error?) Skipping."
                    )
                    logger.debug(str(err))
                    skipped_data_assets += 1
                except SQLAlchemyError as e:
                    logger.warning(
                        f"SqlAlchemyError while profiling {name[1]}. Skipping."
                    )
                    logger.debug(str(e))
                    skipped_data_assets += 1

            total_duration = (
                datetime.datetime.now() - total_start_time
            ).total_seconds()
            logger.info(
                f"""
    Profiled {len(data_asset_names_to_profiled)} of {total_data_assets} named data assets, with {total_rows} total rows and {total_columns} columns in {total_duration:.2f} seconds.
    Generated, evaluated, and stored {total_expectations} Expectations during profiling. Please review results using data-docs."""
            )
            if skipped_data_assets > 0:
                logger.warning(
                    f"Skipped {skipped_data_assets} data assets due to errors."
                )

        profiling_results["success"] = True
        return profiling_results

    @usage_statistics_enabled_method(
        event_name=UsageStatsEvents.DATA_CONTEXT_BUILD_DATA_DOCS,
    )
    @public_api
    def build_data_docs(
        self,
        site_names=None,
        resource_identifiers=None,
        dry_run=False,
        build_index: bool = True,
    ):
        """Build Data Docs for your project.

        --Documentation--
            - https://docs.greatexpectations.io/docs/terms/data_docs/

        Args:
            site_names: if specified, build data docs only for these sites, otherwise,
                build all the sites specified in the context's config
            resource_identifiers: a list of resource identifiers (ExpectationSuiteIdentifier,
                ValidationResultIdentifier). If specified, rebuild HTML
                (or other views the data docs sites are rendering) only for
                the resources in this list. This supports incremental build
                of data docs sites (e.g., when a new validation result is created)
                and avoids full rebuild.
            dry_run: a flag, if True, the method returns a structure containing the
                URLs of the sites that *would* be built, but it does not build
                these sites.
            build_index: a flag if False, skips building the index page

        Returns:
            A dictionary with the names of the updated data documentation sites as keys and the the location info
            of their index.html files as values

        Raises:
            ClassInstantiationError: Site config in your Data Context config is not valid.
        """
        return self._build_data_docs(
            site_names=site_names,
            resource_identifiers=resource_identifiers,
            dry_run=dry_run,
            build_index=build_index,
        )

    def _build_data_docs(
        self,
        site_names=None,
        resource_identifiers=None,
        dry_run=False,
        build_index: bool = True,
    ):
        logger.debug("Starting DataContext.build_data_docs")

        index_page_locator_infos = {}

        sites = self.variables.data_docs_sites
        if sites:
            logger.debug("Found data_docs_sites. Building sites...")

            for site_name, site_config in sites.items():
                logger.debug(
                    f"Building Data Docs Site {site_name}",
                )

                if (site_names and (site_name in site_names)) or not site_names:
                    complete_site_config = site_config
                    module_name = "great_expectations.render.renderer.site_builder"
                    site_builder: SiteBuilder = (
                        self._init_site_builder_for_data_docs_site_creation(
                            site_name=site_name,
                            site_config=site_config,
                        )
                    )
                    if not site_builder:
                        raise gx_exceptions.ClassInstantiationError(
                            module_name=module_name,
                            package_name=None,
                            class_name=complete_site_config["class_name"],
                        )
                    if dry_run:
                        index_page_locator_infos[
                            site_name
                        ] = site_builder.get_resource_url(only_if_exists=False)
                    else:
                        index_page_resource_identifier_tuple = site_builder.build(
                            resource_identifiers,
                            build_index=build_index,
                        )
                        if index_page_resource_identifier_tuple:
                            index_page_locator_infos[
                                site_name
                            ] = index_page_resource_identifier_tuple[0]

        else:
            logger.debug("No data_docs_config found. No site(s) built.")

        return index_page_locator_infos

    def _init_site_builder_for_data_docs_site_creation(
        self,
        site_name: str,
        site_config: dict,
    ) -> SiteBuilder:
        site_builder: SiteBuilder = instantiate_class_from_config(
            config=site_config,
            runtime_environment={
                "data_context": self,
                "root_directory": self.root_directory,
                "site_name": site_name,
            },
            config_defaults={
                "module_name": "great_expectations.render.renderer.site_builder"
            },
        )
        return site_builder

    def escape_all_config_variables(
        self,
        value: T,
        dollar_sign_escape_string: str = DOLLAR_SIGN_ESCAPE_STRING,
        skip_if_substitution_variable: bool = True,
    ) -> T:
        """
        Replace all `$` characters with the DOLLAR_SIGN_ESCAPE_STRING

        Args:
            value: config variable value
            dollar_sign_escape_string: replaces instances of `$`
            skip_if_substitution_variable: skip if the value is of the form ${MYVAR} or $MYVAR

        Returns:
            input value with all `$` characters replaced with the escape string
        """
        if isinstance(value, dict) or isinstance(value, OrderedDict):
            return {  # type: ignore[return-value] # recursive call expects str
                k: self.escape_all_config_variables(
                    value=v,
                    dollar_sign_escape_string=dollar_sign_escape_string,
                    skip_if_substitution_variable=skip_if_substitution_variable,
                )
                for k, v in value.items()
            }
        elif isinstance(value, list):
            return [
                self.escape_all_config_variables(
                    value=v,
                    dollar_sign_escape_string=dollar_sign_escape_string,
                    skip_if_substitution_variable=skip_if_substitution_variable,
                )
                for v in value
            ]
        if skip_if_substitution_variable:
            if parse_substitution_variable(value) is None:
                return value.replace("$", dollar_sign_escape_string)
            return value
        return value.replace("$", dollar_sign_escape_string)

    def save_config_variable(
        self,
        config_variable_name: str,
        value: Any,
        skip_if_substitution_variable: bool = True,
    ) -> None:
        r"""Save config variable value
        Escapes $ unless they are used in substitution variables e.g. the $ characters in ${SOME_VAR} or $SOME_VAR are not escaped

        Args:
            config_variable_name: name of the property
            value: the value to save for the property
            skip_if_substitution_variable: set to False to escape $ in values in substitution variable form e.g. ${SOME_VAR} -> r"\${SOME_VAR}" or $SOME_VAR -> r"\$SOME_VAR"

        Returns:
            None
        """
        config_variables = self.config_variables
        value = self.escape_all_config_variables(
            value,
            self.DOLLAR_SIGN_ESCAPE_STRING,
            skip_if_substitution_variable=skip_if_substitution_variable,
        )
        config_variables[config_variable_name] = value
        # Required to call _variables instead of variables property because we don't want to trigger substitutions
        config = self._variables.config
        config_variables_filepath = config.config_variables_file_path
        if not config_variables_filepath:
            raise gx_exceptions.InvalidConfigError(
                "'config_variables_file_path' property is not found in config - setting it is required to use this feature"
            )

        config_variables_filepath = os.path.join(
            self.root_directory, config_variables_filepath  # type: ignore[arg-type]
        )

        os.makedirs(os.path.dirname(config_variables_filepath), exist_ok=True)
        if not os.path.isfile(config_variables_filepath):
            logger.info(
                "Creating new substitution_variables file at {config_variables_filepath}".format(
                    config_variables_filepath=config_variables_filepath
                )
            )
            with open(config_variables_filepath, "w") as template:
                template.write(CONFIG_VARIABLES_TEMPLATE)

        with open(config_variables_filepath, "w") as config_variables_file:
            yaml.dump(config_variables, config_variables_file)

    def _load_zep_config(self) -> GxConfig:
        """Called at beginning of DataContext __init__"""
        logger.info(
            f"{self.__class__.__name__} has not implemented `_load_zep_config()` returning empty `GxConfig`"
        )
        return GxConfig(xdatasources={})

    def _attach_zep_config_datasources(self, config: GxConfig):
        """Called at end of __init__"""
        for ds_name, datasource in config.datasources.items():
            logger.info(f"Loaded '{ds_name}' from ZEP config")
            self._attach_datasource_to_context(datasource)

    def _synchronize_zep_datasources(self) -> Dict[str, XDatasource]:
        """
        Update `self.zep_config.xdatasources` with any newly added datasources.
        Should be called before serializing `zep_config`.
        """
        xdatasources = self.xdatasources
        if xdatasources:
            self.zep_config.xdatasources.update(xdatasources)
        return self.zep_config.xdatasources

    @staticmethod
    def _resolve_id_and_ge_cloud_id(
        id: str | None, ge_cloud_id: str | None
    ) -> str | None:
        if id and ge_cloud_id:
            raise ValueError("Please only pass in either id or ge_cloud_id (not both)")
        return id or ge_cloud_id<|MERGE_RESOLUTION|>--- conflicted
+++ resolved
@@ -2611,11 +2611,7 @@
                 f"expectation_suite {expectation_suite_name} not found"
             )
 
-<<<<<<< HEAD
     @overload
-=======
-    @public_api
->>>>>>> 07e2f868
     def add_profiler(
         self,
         name: str,
@@ -2647,6 +2643,7 @@
         """
         ...
 
+    @public_api
     def add_profiler(
         self,
         name: str | None = None,
