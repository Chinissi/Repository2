--- conflicted
+++ resolved
@@ -2618,94 +2618,7 @@
 
         return substituted_config
 
-<<<<<<< HEAD
-    def _instantiate_datasource_from_config_and_update_project_config(
-        self,
-        config: DatasourceConfig,
-        initialize: bool,
-    ) -> Optional[Datasource]:
-        """Perform substitutions and optionally initialize the Datasource and/or store the config.
-
-        Args:
-            config: Datasource Config to initialize and/or store.
-            initialize: Whether to initialize the datasource, alternatively you can store without initializing.
-
-        Returns:
-            Datasource object if initialized.
-
-        Raises:
-            DatasourceInitializationError
-        """  # noqa: E501
-        # If attempting to override an existing value, ensure that the id persists
-        name = config.name
-        if not config.id and name and name in self.datasources:
-            existing_datasource = self.datasources[name]
-            if isinstance(existing_datasource, BaseDatasource):
-                config.id = existing_datasource.id
-
-        # Note that the call to `DatasourceStore.set` may alter the config object's state
-        # As such, we invoke it at the top of our function so any changes are reflected downstream
-        config = self._datasource_store.set(key=None, value=config)
-
-        datasource: Optional[Datasource] = None
-        if initialize:
-            try:
-                substituted_config = self._perform_substitutions_on_datasource_config(config)
-
-                datasource = self._instantiate_datasource_from_config(
-                    raw_config=config, substituted_config=substituted_config
-                )
-                name = datasource.name
-                self.datasources[name] = datasource
-            except gx_exceptions.DatasourceInitializationError as e:
-                self._datasource_store.delete(config)
-                raise e  # noqa: TRY201
-
-        self.config.datasources[name] = config  # type: ignore[index,assignment]
-
-        return datasource
-
-    # TODO: this should just be _instantiate_datasource_from_config after BDS is removed
-    def _instantiate_datasource_from_config_with_substitution(
-        self, config: DatasourceConfig
-    ) -> Datasource:
-        """Perform substitutions and initialize the Datasource without storing configuration.
-
-        Args:
-            config: Datasource Config to initialize and/or store.
-
-        Returns:
-            Datasource object.
-
-        Raises:
-            DatasourceInitializationError
-        """
-        # TODO: Pulling IDs of existing entities is likely not what we want when testing configuration, but keeping  # noqa: E501
-        # existing behavior for now
-        name = config.name
-        if not config.id and name and name in self.datasources:
-            existing_datasource = self.datasources[name]
-            if isinstance(existing_datasource, BaseDatasource):
-                config.id = existing_datasource.id
-
-        substituted_config = self._perform_substitutions_on_datasource_config(config)
-
-        datasource = self._instantiate_datasource_from_config(
-            raw_config=config, substituted_config=substituted_config
-        )
-        name = datasource.name
-
-        # TODO: also unlikely desired as "testing" whether we can instantiate an object should not update  # noqa: E501
-        # caches or config, but keeping existing behavior for now
-        self.datasources[name] = datasource
-        self.config.datasources[name] = config  # type: ignore[assignment]
-
-        return datasource
-
     def _construct_data_context_id(self) -> uuid.UUID | None:
-=======
-    def _construct_data_context_id(self) -> str:
->>>>>>> a1c0c5a4
         # Choose the id of the currently-configured expectations store, if it is a persistent store
         expectations_store = self.stores[self.expectations_store_name]
         if isinstance(expectations_store.store_backend, TupleStoreBackend):
