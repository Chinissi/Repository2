from __future__ import annotations

import configparser
import copy
import json
import logging
import os
import pathlib
import sys
import uuid
import warnings
import webbrowser
from abc import ABC, abstractmethod
from collections import OrderedDict
from typing import (
    TYPE_CHECKING,
    Any,
    Callable,
    Dict,
    List,
    Mapping,
    Optional,
    Sequence,
    Tuple,
    Type,
    TypeVar,
    Union,
    cast,
    overload,
)

from marshmallow import ValidationError
from ruamel.yaml.comments import CommentedMap

import great_expectations.exceptions as gx_exceptions
from great_expectations._docs_decorators import (
    deprecated_method_or_class,
    new_argument,
    new_method_or_class,
    public_api,
)
from great_expectations.analytics.client import init as init_analytics
from great_expectations.analytics.client import submit as submit_event
from great_expectations.analytics.events import DataContextInitializedEvent
from great_expectations.compatibility import sqlalchemy
from great_expectations.compatibility.typing_extensions import override
from great_expectations.core import ExpectationSuite
from great_expectations.core.batch import (
    Batch,
    BatchRequestBase,
    IDDict,
    get_batch_request_from_acceptable_arguments,
)
from great_expectations.core.config_peer import ConfigPeer
from great_expectations.core.config_provider import (
    _ConfigurationProvider,
    _ConfigurationVariablesConfigurationProvider,
    _EnvironmentConfigurationProvider,
    _RuntimeEnvironmentConfigurationProvider,
)
from great_expectations.core.expectation_validation_result import get_metric_kwargs_id
from great_expectations.core.factory import (
    CheckpointFactory,
    SuiteFactory,
    ValidationDefinitionFactory,
)
from great_expectations.core.serializer import (
    AbstractConfigSerializer,
    DictConfigSerializer,
)
from great_expectations.core.util import nested_update
from great_expectations.core.yaml_handler import YAMLHandler
from great_expectations.data_context.config_validator.yaml_config_validator import (
    _YamlConfigValidator,
)
from great_expectations.data_context.store import Store, TupleStoreBackend
from great_expectations.data_context.templates import CONFIG_VARIABLES_TEMPLATE
from great_expectations.data_context.types.base import (
    AnonymizedUsageStatisticsConfig,
    DataContextConfig,
    DataContextConfigDefaults,
    DatasourceConfig,
    ProgressBarsConfig,
    anonymizedUsageStatisticsSchema,
    dataContextConfigSchema,
    datasourceConfigSchema,
)
from great_expectations.data_context.types.resource_identifiers import (
    ExpectationSuiteIdentifier,
    ValidationMetricIdentifier,
    ValidationResultIdentifier,
)
from great_expectations.data_context.util import (
    PasswordMasker,
    instantiate_class_from_config,
    parse_substitution_variable,
)
from great_expectations.datasource.datasource_dict import CacheableDatasourceDict
from great_expectations.datasource.datasource_serializer import (
    NamedDatasourceSerializer,
)
from great_expectations.datasource.fluent.config import GxConfig
from great_expectations.datasource.fluent.interfaces import Batch as FluentBatch
from great_expectations.datasource.fluent.interfaces import (
    Datasource as FluentDatasource,
)
from great_expectations.datasource.fluent.sources import _SourceFactories
from great_expectations.datasource.new_datasource import BaseDatasource, Datasource
from great_expectations.rule_based_profiler.data_assistant.data_assistant_dispatcher import (
    DataAssistantDispatcher,
)
from great_expectations.util import load_class, verify_dynamic_loading_support
from great_expectations.validator.validator import Validator

SQLAlchemyError = sqlalchemy.SQLAlchemyError
if not SQLAlchemyError:
    # We'll redefine this error in code below to catch ProfilerError, which is caught above, so SA errors will  # noqa: E501
    # just fall through
    SQLAlchemyError = gx_exceptions.ProfilerError


if TYPE_CHECKING:
    from typing_extensions import TypeAlias

    from great_expectations.checkpoint.types.checkpoint_result import CheckpointResult
    from great_expectations.data_context.data_context_variables import (
        DataContextVariables,
    )
    from great_expectations.data_context.store import (
        SuiteParameterStore,
    )
    from great_expectations.data_context.store.checkpoint_store import CheckpointStore
    from great_expectations.data_context.store.datasource_store import DatasourceStore
    from great_expectations.data_context.store.expectations_store import (
        ExpectationsStore,
    )
    from great_expectations.data_context.store.store import (
        DataDocsSiteConfigTypedDict,
        StoreConfigTypedDict,
    )
    from great_expectations.data_context.store.validation_definition_store import (
        ValidationDefinitionStore,
    )
    from great_expectations.data_context.store.validation_results_store import (
        ValidationResultsStore,
    )
    from great_expectations.data_context.types.resource_identifiers import (
        GXCloudIdentifier,
    )
    from great_expectations.datasource import LegacyDatasource
    from great_expectations.datasource.datasource_dict import DatasourceDict
    from great_expectations.datasource.fluent.interfaces import (
        BatchParameters,
    )
    from great_expectations.datasource.fluent.interfaces import (
        BatchRequest as FluentBatchRequest,
    )
    from great_expectations.execution_engine import ExecutionEngine
    from great_expectations.expectations.expectation_configuration import (
        ExpectationConfiguration,
    )
    from great_expectations.render.renderer.site_builder import SiteBuilder

logger = logging.getLogger(__name__)
yaml = YAMLHandler()


T = TypeVar("T", dict, list, str)


@public_api
class AbstractDataContext(ConfigPeer, ABC):
    """Base class for all Data Contexts that contains shared functionality.

    The class encapsulates most store / core components and convenience methods used to access them, meaning the
    majority of Data Context functionality lives here.

    One of the primary responsibilities of the DataContext is managing CRUD operations for core GX objects:

    .. list-table:: Supported CRUD Methods
       :widths: 10 18 18 18 18
       :header-rows: 1

       * -
         - Stores
         - Datasources
         - ExpectationSuites
         - Checkpoints
       * - `get`
         - ❌
         - ✅
         - ✅
         - ✅
       * - `add`
         - ✅
         - ✅
         - ✅
         - ✅
       * - `update`
         - ❌
         - ✅
         - ✅
         - ✅
       * - `add_or_update`
         - ❌
         - ✅
         - ✅
         - ✅
       * - `delete`
         - ✅
         - ✅
         - ✅
         - ✅
    """  # noqa: E501

    # NOTE: <DataContextRefactor> These can become a property like ExpectationsStore.__name__ or placed in a separate  # noqa: E501
    # test_yml_config module so AbstractDataContext is not so cluttered.
    FALSEY_STRINGS = ["FALSE", "false", "False", "f", "F", "0"]
    _ROOT_CONF_DIR = pathlib.Path.home() / ".great_expectations"
    _ROOT_CONF_FILE = _ROOT_CONF_DIR / "great_expectations.conf"
    _ETC_CONF_DIR = pathlib.Path("/etc")
    _ETC_CONF_FILE = _ETC_CONF_DIR / "great_expectations.conf"
    GLOBAL_CONFIG_PATHS = [_ROOT_CONF_FILE, _ETC_CONF_FILE]
    DOLLAR_SIGN_ESCAPE_STRING = r"\$"
    MIGRATION_WEBSITE: str = "https://docs.greatexpectations.io/docs/guides/miscellaneous/migration_guide#migrating-to-the-batch-request-v3-api"

    PROFILING_ERROR_CODE_TOO_MANY_DATA_ASSETS = 2
    PROFILING_ERROR_CODE_SPECIFIED_DATA_ASSETS_NOT_FOUND = 3
    PROFILING_ERROR_CODE_NO_BATCH_KWARGS_GENERATORS_FOUND = 4
    PROFILING_ERROR_CODE_MULTIPLE_BATCH_KWARGS_GENERATORS_FOUND = 5

    # instance attribute type annotations
    fluent_config: GxConfig

    def __init__(self, runtime_environment: Optional[dict] = None) -> None:
        """
        Constructor for AbstractDataContext. Will handle instantiation logic that is common to all DataContext objects

        Args:
            runtime_environment (dict): a dictionary of config variables that
                override those set in config_variables.yml and the environment
        """  # noqa: E501

        if runtime_environment is None:
            runtime_environment = {}
        self.runtime_environment = runtime_environment

        self._config_provider = self._init_config_provider()
        self._config_variables = self._load_config_variables()
        self._variables = self._init_variables()

        # config providers must be provisioned before loading zep_config
        self.fluent_config = self._load_fluent_config(self._config_provider)

        # Init plugin support
        if self.plugins_directory is not None and os.path.exists(  # noqa: PTH110
            self.plugins_directory
        ):
            sys.path.append(self.plugins_directory)

        # We want to have directories set up before initializing usage statistics so
        # that we can obtain a context instance id
        self._in_memory_instance_id: str | None = (
            None  # This variable *may* be used in case we cannot save an instance id
        )
        # Init stores
        self._stores: dict = {}
        self._init_primary_stores(self.project_config_with_variables_substituted.stores)

        # The DatasourceStore is inherent to all DataContexts but is not an explicit part of the project config.  # noqa: E501
        # As such, it must be instantiated separately.
        self._datasource_store = self._init_datasource_store()
        self._init_datasources()

        # Init data_context_id
        self._data_context_id = self._construct_data_context_id()

        # Override the project_config data_context_id if an expectations_store was already set up
        self.config.anonymous_usage_statistics.data_context_id = self._data_context_id

        self._suite_parameter_dependencies_compiled = False
        self._suite_parameter_dependencies: dict = {}

        self._assistants = DataAssistantDispatcher(data_context=self)

        self._init_factories()

        self._attach_fluent_config_datasources_and_build_data_connectors(self.fluent_config)
        self._init_analytics()
        submit_event(event=DataContextInitializedEvent())

    def _init_factories(self) -> None:
        self._sources: _SourceFactories = _SourceFactories(self)

        self._suites: SuiteFactory | None = None
        if expectations_store := self.stores.get(self.expectations_store_name):
            self._suites = SuiteFactory(
                store=expectations_store,
            )

        self._checkpoints: CheckpointFactory | None = None
        if checkpoint_store := self.stores.get(self.checkpoint_store_name):
            self._checkpoints = CheckpointFactory(
                store=checkpoint_store,
            )

        self._validation_definitions: ValidationDefinitionFactory = ValidationDefinitionFactory(
            store=self.validation_definition_store
        )

    def _init_analytics(self) -> None:
        init_analytics(
            user_id=None,
            data_context_id=uuid.UUID(self._data_context_id),
            organization_id=None,
            oss_id=self._get_oss_id(),
        )

    def _init_config_provider(self) -> _ConfigurationProvider:
        config_provider = _ConfigurationProvider()
        self._register_providers(config_provider)
        return config_provider

    def _register_providers(self, config_provider: _ConfigurationProvider) -> None:
        """
        Registers any relevant ConfigurationProvider instances to self._config_provider.

        Note that order matters here - if there is a namespace collision, later providers will overwrite
        the values derived from previous ones. The order of precedence is as follows:
            - Config variables
            - Environment variables
            - Runtime environment
        """  # noqa: E501
        config_variables_file_path = self._project_config.config_variables_file_path
        if config_variables_file_path:
            config_provider.register_provider(
                _ConfigurationVariablesConfigurationProvider(
                    config_variables_file_path=config_variables_file_path,
                    root_directory=self.root_directory,
                )
            )
        config_provider.register_provider(_EnvironmentConfigurationProvider())
        config_provider.register_provider(
            _RuntimeEnvironmentConfigurationProvider(self.runtime_environment)
        )

    @abstractmethod
    def _init_project_config(
        self, project_config: DataContextConfig | Mapping
    ) -> DataContextConfig:
        raise NotImplementedError

    @abstractmethod
    def _init_variables(self) -> DataContextVariables:
        raise NotImplementedError

    def _save_project_config(self) -> None:
        """
        Each DataContext will define how its project_config will be saved through its internal 'variables'.
            - FileDataContext : Filesystem.
            - CloudDataContext : Cloud endpoint
            - Ephemeral : not saved, and logging message outputted
        """  # noqa: E501
        return self.variables.save_config()

    @public_api
    def update_project_config(
        self, project_config: DataContextConfig | Mapping
    ) -> DataContextConfig:
        """Update the context's config with the values from another config object.

        Args:
            project_config: The config to use to update the context's internal state.

        Returns:
            The updated project config.
        """
        self.config.update(project_config)
        return self.config

    @public_api
    @deprecated_method_or_class(
        version="0.15.48", message="Part of the deprecated DataContext CRUD API"
    )
    def save_expectation_suite(
        self,
        expectation_suite: ExpectationSuite,
        expectation_suite_name: Optional[str] = None,
        overwrite_existing: bool = True,
        **kwargs: Optional[dict],
    ) -> None:
        """Save the provided ExpectationSuite into the DataContext using the configured ExpectationStore.

        Args:
            expectation_suite: The ExpectationSuite to save.
            expectation_suite_name: The name of this ExpectationSuite. If no name is provided, the name will be read
                from the suite.
            overwrite_existing: Whether to overwrite the suite if it already exists.
            kwargs: Additional parameters, unused

        Returns:
            None

        Raises:
            DataContextError: If a suite with the same name exists and `overwrite_existing` is set to `False`.
        """  # noqa: E501
        # deprecated-v0.15.48
        warnings.warn(
            "save_expectation_suite is deprecated as of v0.15.48 and will be removed in v0.18. "
            "Please use update_expectation_suite or add_or_update_expectation_suite instead.",
            DeprecationWarning,
        )
        return self._save_expectation_suite(
            expectation_suite=expectation_suite,
            expectation_suite_name=expectation_suite_name,
            overwrite_existing=overwrite_existing,
            **kwargs,
        )

    def _save_expectation_suite(
        self,
        expectation_suite: ExpectationSuite,
        expectation_suite_name: Optional[str] = None,
        overwrite_existing: bool = True,
        **kwargs: Optional[dict],
    ) -> None:
        if expectation_suite_name is None:
            key = ExpectationSuiteIdentifier(name=expectation_suite.name)
        else:
            expectation_suite.name = expectation_suite_name
            key = ExpectationSuiteIdentifier(name=expectation_suite_name)
        if self.expectations_store.has_key(key) and not overwrite_existing:  # : @601
            raise gx_exceptions.DataContextError(  # noqa: TRY003
                f"expectation_suite with name {expectation_suite_name} already exists. If you would like to overwrite this "  # noqa: E501
                "expectation_suite, set overwrite_existing=True."
            )
        self._suite_parameter_dependencies_compiled = False
        if self._include_rendered_content:
            expectation_suite.render()
        return self.expectations_store.set(key, expectation_suite, **kwargs)

    # Properties
    @property
    def instance_id(self) -> str:
        instance_id: Optional[str] = self.config_variables.get("instance_id")
        if instance_id is None:
            if self._in_memory_instance_id is not None:
                return self._in_memory_instance_id
            instance_id = str(uuid.uuid4())
            self._in_memory_instance_id = instance_id
        return instance_id

    @property
    def config_variables(self) -> Dict:
        """Loads config variables into cache, by calling _load_config_variables()

        Returns: A dictionary containing config_variables from file or empty dictionary.
        """
        if not self._config_variables:
            self._config_variables = self._load_config_variables()
        return self._config_variables

    @property
    @override
    def config(self) -> DataContextConfig:
        """
        Returns current DataContext's project_config
        """
        # NOTE: <DataContextRefactor> _project_config is currently only defined in child classes.
        # See if this can this be also defined in AbstractDataContext as abstract property
        return self.variables.config

    @property
    def config_provider(self) -> _ConfigurationProvider:
        return self._config_provider

    @property
    def root_directory(self) -> Optional[str]:  # TODO: This should be a `pathlib.Path`
        """The root directory for configuration objects in the data context; the location in which
        ``great_expectations.yml`` is located.
        """
        # NOTE: <DataContextRefactor>  Why does this exist in AbstractDataContext? CloudDataContext and  # noqa: E501
        # FileDataContext both use it. Determine whether this should stay here or in child classes
        return getattr(self, "_context_root_directory", None)

    @property
    def project_config_with_variables_substituted(self) -> DataContextConfig:
        return self.get_config_with_variables_substituted()

    @property
    def plugins_directory(self) -> Optional[str]:
        """The directory in which custom plugin modules should be placed."""
        # NOTE: <DataContextRefactor>  Why does this exist in AbstractDataContext? CloudDataContext and  # noqa: E501
        # FileDataContext both use it. Determine whether this should stay here or in child classes
        return self._normalize_absolute_or_relative_path(self.variables.plugins_directory)

    @property
    def stores(self) -> dict:
        """A single holder for all Stores in this context"""
        return self._stores

    @property
    def datasource_store(self) -> DatasourceStore:
        return self._datasource_store

    @property
    def suites(self) -> SuiteFactory:
        if not self._suites:
            raise gx_exceptions.DataContextError(  # noqa: TRY003
                "DataContext requires a configured ExpectationsStore to persist ExpectationSuites."
            )
        return self._suites

    @property
    def checkpoints(self) -> CheckpointFactory:
        if not self._checkpoints:
            raise gx_exceptions.DataContextError(  # noqa: TRY003
                "DataContext requires a configured CheckpointStore to persist Checkpoints."
            )
        return self._checkpoints

    @property
    def validation_definitions(self) -> ValidationDefinitionFactory:
        if not self._validation_definitions:
            raise gx_exceptions.DataContextError(  # noqa: TRY003
                "DataContext requires a configured ValidationDefinitionStore to persist "
                "Validations."
            )
        return self._validation_definitions

    @property
    def expectations_store_name(self) -> Optional[str]:
        return self.variables.expectations_store_name

    @expectations_store_name.setter
    @public_api
    @new_method_or_class(version="0.17.2")
    def expectations_store_name(self, value: str) -> None:
        """Set the name of the expectations store.

        Args:
            value: New value for the expectations store name.
        """

        self.variables.expectations_store_name = value
        self._save_project_config()

    @property
    def expectations_store(self) -> ExpectationsStore:
        return self.stores[self.expectations_store_name]

    @property
    def suite_parameter_store_name(self) -> Optional[str]:
        return self.variables.suite_parameter_store_name

    @property
    def suite_parameter_store(self) -> SuiteParameterStore:
        return self.stores[self.suite_parameter_store_name]

    @property
    def validation_results_store_name(self) -> Optional[str]:
        return self.variables.validation_results_store_name

    @validation_results_store_name.setter
    @public_api
    @new_method_or_class(version="0.17.2")
    def validation_results_store_name(self, value: str) -> None:
        """Set the name of the validations store.

        Args:
            value: New value for the validations store name.
        """
        self.variables.validation_results_store_name = value
        self._save_project_config()

    @property
    def validation_results_store(self) -> ValidationResultsStore:
        return self.stores[self.validation_results_store_name]

    @property
    def validation_definition_store(self) -> ValidationDefinitionStore:
        # Purposely not exposing validation_definition_store_name as a user-configurable property
        return self.stores[DataContextConfigDefaults.DEFAULT_VALIDATION_DEFINITION_STORE_NAME.value]

    @property
    def checkpoint_store_name(self) -> Optional[str]:
        from great_expectations.data_context.store.checkpoint_store import (
            CheckpointStore,
        )

        if name := self.variables.checkpoint_store_name:
            return name

        if CheckpointStore.default_checkpoints_exist(
            directory_path=self.root_directory  # type: ignore[arg-type]
        ):
            return DataContextConfigDefaults.DEFAULT_CHECKPOINT_STORE_NAME.value

        return None

    @checkpoint_store_name.setter
    @public_api
    @new_method_or_class(version="0.17.2")
    def checkpoint_store_name(self, value: str) -> None:
        """Set the name of the checkpoint store.

        Args:
            value: New value for the checkpoint store name.
        """
        self.variables.checkpoint_store_name = value
        self._save_project_config()

    @property
    def checkpoint_store(self) -> CheckpointStore:
        return self.stores[self.checkpoint_store_name]

    @property
    def assistants(self) -> DataAssistantDispatcher:
        return self._assistants

    @property
    def sources(self) -> _SourceFactories:
        return self._sources

    @property
    def _include_rendered_content(self) -> bool:
        return False

    def _add_fluent_datasource(
        self, datasource: Optional[FluentDatasource] = None, **kwargs
    ) -> FluentDatasource:
        if datasource:
            datasource_name = datasource.name
        else:
            datasource_name = kwargs.get("name", "")

        if not datasource_name:
            raise gx_exceptions.DataContextError(  # noqa: TRY003
                "Can not write the fluent datasource, because no name was provided."
            )

        # We currently don't allow one to overwrite a datasource with this internal method
        if datasource_name in self.datasources:
            raise gx_exceptions.DataContextError(  # noqa: TRY003
                f"Can not write the fluent datasource {datasource_name} because a datasource of that "  # noqa: E501
                "name already exists in the data context."
            )

        if not datasource:
            ds_type = _SourceFactories.type_lookup[kwargs["type"]]
            datasource = ds_type(**kwargs)
        assert isinstance(datasource, FluentDatasource)

        return_obj = self.datasources.set_datasource(name=datasource_name, ds=datasource)
        assert isinstance(return_obj, FluentDatasource)
        return_obj._data_context = self
        self._save_project_config()

        return return_obj

    def _update_fluent_datasource(
        self, datasource: Optional[FluentDatasource] = None, **kwargs
    ) -> FluentDatasource:
        if datasource:
            datasource_name = datasource.name
        else:
            datasource_name = kwargs.get("name", "")

        if not datasource_name:
            raise gx_exceptions.DataContextError(  # noqa: TRY003
                "Can not write the fluent datasource, because no name was provided."
            )

        if not datasource:
            ds_type = _SourceFactories.type_lookup[kwargs["type"]]
            updated_datasource = ds_type(**kwargs)
        else:
            updated_datasource = datasource

        updated_datasource._rebuild_asset_data_connectors()

        updated_datasource = self.datasources.set_datasource(
            name=datasource_name, ds=updated_datasource
        )
        updated_datasource._data_context = self  # TODO: move from here?
        self._save_project_config()

        assert isinstance(updated_datasource, FluentDatasource)
        return updated_datasource

    def _delete_fluent_datasource(self, datasource_name: str, _call_store: bool = True) -> None:
        """
        _call_store = False allows for local deletes without deleting the persisted storage datasource.
        This should generally be avoided.
        """  # noqa: E501
        self.fluent_config.pop(datasource_name, None)
        datasource = self.datasources.get(datasource_name)
        if datasource:
            if self._datasource_store.cloud_mode and _call_store:
                self._datasource_store.delete(datasource)
        else:
            # Raise key error instead?
            logger.info(f"No Datasource '{datasource_name}' to delete")
        self.datasources.pop(datasource_name, None)

    def set_config(self, project_config: DataContextConfig) -> None:
        self._project_config = project_config
        self.variables.config = project_config

    @overload
    def add_datasource(
        self,
        name: str = ...,
        initialize: bool = ...,
        datasource: None = ...,
        **kwargs,
    ) -> BaseDatasource | FluentDatasource | LegacyDatasource | None:
        """
        A `name` is provided.
        `datasource` should not be provided.
        """
        ...

    @overload
    def add_datasource(
        self,
        name: None = ...,
        initialize: bool = ...,
        datasource: BaseDatasource | FluentDatasource | LegacyDatasource = ...,
        **kwargs,
    ) -> BaseDatasource | FluentDatasource | LegacyDatasource | None:
        """
        A `datasource` is provided.
        `name` should not be provided.
        """
        ...

    @public_api
    @new_argument(
        argument_name="datasource",
        version="0.15.49",
        message="Pass in an existing Datasource instead of individual constructor arguments",
    )
    def add_datasource(
        self,
        name: str | None = None,
        initialize: bool = True,
        datasource: BaseDatasource | FluentDatasource | LegacyDatasource | None = None,
        **kwargs,
    ) -> BaseDatasource | FluentDatasource | LegacyDatasource | None:
        """Add a new Datasource to the data context, with configuration provided as kwargs.

        --Documentation--
            - https://docs.greatexpectations.io/docs/terms/datasource

        Args:
            name: the name of the new Datasource to add
            initialize: if False, add the Datasource to the config, but do not
                initialize it, for example if a user needs to debug database connectivity.
            datasource: an existing Datasource you wish to persist
            kwargs: the configuration for the new Datasource

        Returns:
            Datasource instance added.
        """
        return self._add_datasource(
            name=name,
            initialize=initialize,
            datasource=datasource,
            **kwargs,
        )

    @staticmethod
    def _validate_add_datasource_args(
        name: str | None,
        datasource: BaseDatasource | FluentDatasource | LegacyDatasource | None,
        **kwargs,
    ) -> None:
        if not ((datasource is None) ^ (name is None)):
            error_message = (
                "Must either pass in an existing 'datasource' or individual constructor arguments"
            )
            if datasource and name:
                error_message += " (but not both)"
            raise TypeError(error_message)

        # "type" is only used in FDS so we check for its existence (equivalent for block-style would be "class_name" and "module_name")  # noqa: E501
        if "type" in kwargs:
            raise TypeError(  # noqa: TRY003
                "Creation of fluent-datasources with individual arguments is not supported and should be done through the `context.sources` API."  # noqa: E501
            )

    def _add_datasource(
        self,
        name: str | None = None,
        initialize: bool = True,
        datasource: BaseDatasource | FluentDatasource | LegacyDatasource | None = None,
        **kwargs,
    ) -> BaseDatasource | FluentDatasource | LegacyDatasource | None:
        self._validate_add_datasource_args(name=name, datasource=datasource, **kwargs)
        if isinstance(datasource, FluentDatasource):
            self._add_fluent_datasource(
                datasource=datasource,
            )
        else:
            datasource = self._add_block_config_datasource(
                name=name,
                initialize=initialize,
                datasource=datasource,
                **kwargs,
            )
        return datasource

    def _add_block_config_datasource(
        self,
        name: str | None = None,
        initialize: bool = True,
        datasource: BaseDatasource | LegacyDatasource | None = None,
        **kwargs,
    ) -> BaseDatasource | LegacyDatasource | None:
        logger.debug(f"Starting AbstractDataContext.add_datasource for {name}")

        if datasource:
            config = datasource.config
        else:
            module_name: str = kwargs.get("module_name", "great_expectations.datasource")
            verify_dynamic_loading_support(module_name=module_name)
            class_name = kwargs.get("class_name", "Datasource")
            datasource_class = load_class(class_name=class_name, module_name=module_name)

            # For any class that should be loaded, it may control its configuration construction
            # by implementing a classmethod called build_configuration
            if hasattr(datasource_class, "build_configuration"):
                config = datasource_class.build_configuration(**kwargs)
            else:
                config = kwargs

        datasource_config: DatasourceConfig = datasourceConfigSchema.load(CommentedMap(**config))
        datasource_config.name = name or datasource_config.name

        return self._instantiate_datasource_from_config_and_update_project_config(
            config=datasource_config,
            initialize=initialize,
        )

    @public_api
    def update_datasource(
        self,
        datasource: BaseDatasource | FluentDatasource | LegacyDatasource,
    ) -> BaseDatasource | FluentDatasource | LegacyDatasource:
        """Updates a Datasource that already exists in the store.

        Args:
            datasource: The Datasource object to update.

        Returns:
            The updated Datasource.
        """
        if isinstance(datasource, FluentDatasource):
            self._update_fluent_datasource(datasource=datasource)
        else:
            datasource = self._update_block_config_datasource(datasource=datasource)
        return datasource

    def _update_block_config_datasource(
        self,
        datasource: LegacyDatasource | BaseDatasource,
    ) -> BaseDatasource | LegacyDatasource:
        name = datasource.name
        config = datasource.config
        # `instantiate_class_from_config` requires `class_name`
        config["class_name"] = datasource.__class__.__name__

        datasource_config_dict: dict = datasourceConfigSchema.dump(config)
        datasource_config = DatasourceConfig(**datasource_config_dict)

        self._datasource_store.update_by_name(
            datasource_name=name, datasource_config=datasource_config
        )

        updated_datasource = self._instantiate_datasource_from_config_and_update_project_config(
            config=datasource_config,
            initialize=True,
        )

        # Invariant based on `initalize=True` above
        assert updated_datasource is not None

        return updated_datasource

    @overload
    def add_or_update_datasource(
        self,
        name: str = ...,
        datasource: None = ...,
        **kwargs,
    ) -> BaseDatasource | FluentDatasource | LegacyDatasource:
        """
        A `name` is provided.
        `datasource` should not be provided.
        """
        ...

    @overload
    def add_or_update_datasource(
        self,
        name: None = ...,
        datasource: BaseDatasource | FluentDatasource | LegacyDatasource = ...,
        **kwargs,
    ) -> BaseDatasource | FluentDatasource | LegacyDatasource:
        """
        A `datasource` is provided.
        `name` should not be provided.
        """
        ...

    @public_api
    @new_method_or_class(version="0.15.48")
    def add_or_update_datasource(
        self,
        name: str | None = None,
        datasource: BaseDatasource | FluentDatasource | LegacyDatasource | None = None,
        **kwargs,
    ) -> BaseDatasource | FluentDatasource | LegacyDatasource:
        """Add a new Datasource or update an existing one on the context depending on whether
        it already exists or not. The configuration is provided as kwargs.

        Args:
            name: The name of the Datasource to add or update.
            datasource: an existing Datasource you wish to persist.
            kwargs: Any relevant keyword args to use when adding or updating the target Datasource named `name`.

        Returns:
            The Datasource added or updated by the input `kwargs`.
        """  # noqa: E501
        self._validate_add_datasource_args(name=name, datasource=datasource)
        return_datasource: BaseDatasource | FluentDatasource | LegacyDatasource
        if "type" in kwargs:
            assert name, 'Fluent Datasource kwargs must include the keyword "name"'
            kwargs["name"] = name
            if name in self.datasources:
                self._update_fluent_datasource(**kwargs)
            else:
                self._add_fluent_datasource(**kwargs)
            return_datasource = self.datasources[name]
        elif isinstance(datasource, FluentDatasource):
            if datasource.name in self.datasources:
                self._update_fluent_datasource(datasource=datasource)
            else:
                self._add_fluent_datasource(datasource=datasource)
            return_datasource = self.datasources[datasource.name]
        else:
            block_config_datasource = self._add_block_config_datasource(
                name=name,
                datasource=datasource,
                initialize=True,
                **kwargs,
            )
            assert block_config_datasource is not None
            return_datasource = block_config_datasource

        return return_datasource

    def get_site_names(self) -> List[str]:
        """Get a list of configured site names."""
        return list(self.variables.data_docs_sites.keys())  # type: ignore[union-attr]

    def get_config_with_variables_substituted(
        self, config: Optional[DataContextConfig] = None
    ) -> DataContextConfig:
        """
        Substitute vars in config of form ${var} or $(var) with values found in the following places,
        in order of precedence: gx_cloud_config (for Data Contexts in GX Cloud mode), runtime_environment,
        environment variables, config_variables, or gx_cloud_config_variable_defaults (allows certain variables to
        be optional in GX Cloud mode).
        """  # noqa: E501
        if not config:
            config = self._project_config
        return DataContextConfig(**self.config_provider.substitute_config(config))

    def list_stores(self) -> List[Store]:
        """List currently-configured Stores on this context"""
        stores = []
        for (
            name,
            value,
        ) in self.variables.stores.items():  # type: ignore[union-attr]
            store_config = copy.deepcopy(value)
            store_config["name"] = name
            masked_config = PasswordMasker.sanitize_config(store_config)
            stores.append(masked_config)
        return stores  # type: ignore[return-value]

    def list_active_stores(self) -> List[Store]:
        """
        List active Stores on this context. Active stores are identified by setting the following parameters:
            expectations_store_name,
            validation_results_store_name,
            suite_parameter_store_name,
            checkpoint_store_name
        """  # noqa: E501
        active_store_names: List[str] = [
            self.expectations_store_name,  # type: ignore[list-item]
            self.validation_results_store_name,  # type: ignore[list-item]
            self.suite_parameter_store_name,  # type: ignore[list-item]
        ]

        try:
            active_store_names.append(self.checkpoint_store_name)  # type: ignore[arg-type]
        except (AttributeError, gx_exceptions.InvalidTopLevelConfigKeyError):
            logger.info("Checkpoint store is not configured; omitting it from active stores")

        return [
            store
            for store in self.list_stores()
            if store.get("name") in active_store_names  # type: ignore[arg-type,operator]
        ]

    @public_api
    def get_datasource(
        self, datasource_name: str = "default"
    ) -> BaseDatasource | FluentDatasource | LegacyDatasource:
        """Retrieve a given Datasource by name from the context's underlying DatasourceStore.

        Args:
            datasource_name: The name of the target datasource.

        Returns:
            The target datasource.

        Raises:
            ValueError: The input `datasource_name` is None.
        """
        if datasource_name is None:
            raise ValueError("Must provide a datasource_name to retrieve an existing Datasource")  # noqa: TRY003

        try:
            datasource: BaseDatasource | LegacyDatasource | FluentDatasource = self.datasources[
                datasource_name
            ]
        except KeyError as e:
            raise ValueError(str(e)) from e

        if not isinstance(datasource, BaseDatasource):
            datasource._data_context = self
        return datasource

    def _serialize_substitute_and_sanitize_datasource_config(
        self, serializer: AbstractConfigSerializer, datasource_config: DatasourceConfig
    ) -> dict:
        """Serialize, then make substitutions and sanitize config (mask passwords), return as dict.

        Args:
            serializer: Serializer to use when converting config to dict for substitutions.
            datasource_config: Datasource config to process.

        Returns:
            Dict of config with substitutions and sanitizations applied.
        """
        datasource_dict: dict = serializer.serialize(datasource_config)

        substituted_config = cast(dict, self.config_provider.substitute_config(datasource_dict))
        masked_config: dict = PasswordMasker.sanitize_config(substituted_config)
        return masked_config

    @public_api
    def add_store(self, store_name: str, store_config: StoreConfigTypedDict) -> Store:
        """Add a new Store to the DataContext.

        Args:
            store_name: the name to associate with the created store.
            store_config: the config to use to construct the store.

        Returns:
            The instantiated Store.
        """
        store = self._build_store_from_config(store_name, store_config)

        # Both the config and the actual stores need to be kept in sync
        self.config.stores[store_name] = store_config
        self._stores[store_name] = store

        self._save_project_config()
        return store

    @public_api
    @new_method_or_class(version="0.17.2")
    def add_data_docs_site(self, site_name: str, site_config: DataDocsSiteConfigTypedDict) -> None:
        """Add a new Data Docs Site to the DataContext.

        Example site config dicts can be found in our "Host and share Data Docs" guides.

        Args:
            site_name: New site name to add.
            site_config: Config dict for the new site.
        """
        if self.config.data_docs_sites is not None:
            if site_name in self.config.data_docs_sites:
                raise gx_exceptions.InvalidKeyError(  # noqa: TRY003
                    f"Data Docs Site `{site_name}` already exists in the Data Context."
                )

            sites = self.config.data_docs_sites
            sites[site_name] = site_config
            self.variables.data_docs_sites = sites
            self._save_project_config()

    @public_api
    @new_method_or_class(version="0.17.2")
    def list_data_docs_sites(
        self,
    ) -> dict[str, DataDocsSiteConfigTypedDict]:
        """List all Data Docs Sites with configurations."""

        if self.config.data_docs_sites is None:
            return {}
        else:
            return self.config.data_docs_sites

    @public_api
    @new_method_or_class(version="0.17.2")
    def update_data_docs_site(
        self, site_name: str, site_config: DataDocsSiteConfigTypedDict
    ) -> None:
        """Update an existing Data Docs Site.

        Example site config dicts can be found in our "Host and share Data Docs" guides.

        Args:
            site_name: Site name to update.
            site_config: Config dict that replaces the existing.
        """
        if self.config.data_docs_sites is not None:
            if site_name not in self.config.data_docs_sites:
                raise gx_exceptions.InvalidKeyError(  # noqa: TRY003
                    f"Data Docs Site `{site_name}` does not already exist in the Data Context."
                )

            sites = self.config.data_docs_sites
            sites[site_name] = site_config
            self.variables.data_docs_sites = sites
            self._save_project_config()

    @public_api
    @new_method_or_class(version="0.17.2")
    def delete_data_docs_site(self, site_name: str):
        """Delete an existing Data Docs Site.

        Args:
            site_name: Site name to delete.
        """
        if self.config.data_docs_sites is not None:
            if site_name not in self.config.data_docs_sites:
                raise gx_exceptions.InvalidKeyError(  # noqa: TRY003
                    f"Data Docs Site `{site_name}` does not already exist in the Data Context."
                )

            sites = self.config.data_docs_sites
            sites.pop(site_name)
            self.variables.data_docs_sites = sites
            self._save_project_config()

    @public_api
    @new_method_or_class(version="0.15.48")
    def delete_store(self, store_name: str) -> None:
        """Delete an existing Store from the DataContext.

        Args:
            store_name: The name of the Store to be deleted.

        Raises:
            StoreConfigurationError if the target Store is not found.
        """
        if store_name not in self.config.stores and store_name not in self._stores:
            raise gx_exceptions.StoreConfigurationError(  # noqa: TRY003
                f'Attempted to delete a store named: "{store_name}". It is not a configured store.'
            )

        # Both the config and the actual stores need to be kept in sync
        self.config.stores.pop(store_name, None)
        self._stores.pop(store_name, None)

        self._save_project_config()

    @public_api
    def list_datasources(self) -> List[dict]:
        """List the configurations of the datasources associated with this context.

        Note that any sensitive values are obfuscated before being returned.

        Returns:
            A list of dictionaries representing datasource configurations.
        """
        datasources: List[dict] = []

        datasource_name: str
        datasource_config: Union[dict, DatasourceConfig]
        serializer = NamedDatasourceSerializer(schema=datasourceConfigSchema)

        for datasource_name, datasource_config in self.config.datasources.items():
            if isinstance(datasource_config, dict):
                datasource_config = DatasourceConfig(  # noqa: PLW2901
                    **datasource_config
                )
            datasource_config.name = datasource_name

            masked_config: dict = self._serialize_substitute_and_sanitize_datasource_config(
                serializer, datasource_config
            )
            datasources.append(masked_config)

        for (
            datasource_name,
            fluent_datasource_config,
        ) in self.fluent_datasources.items():
            datasources.append(fluent_datasource_config.dict())
        return datasources

    @public_api
    def delete_datasource(self, datasource_name: Optional[str]) -> None:
        """Delete a given Datasource by name.

        Note that this method causes deletion from the underlying DatasourceStore.

        Args:
            datasource_name: The name of the target datasource.

        Raises:
            ValueError: The `datasource_name` isn't provided or cannot be found.
        """

        if not datasource_name:
            raise ValueError("Datasource names must be a datasource name")  # noqa: TRY003

        datasource = self.get_datasource(datasource_name=datasource_name)

        if isinstance(datasource, FluentDatasource):
            # Note: this results in some unnecessary dict lookups
            self._delete_fluent_datasource(datasource_name)
        else:
            self.datasources.pop(datasource_name, None)

        self.config.datasources.pop(datasource_name, None)

        self._save_project_config()

    def store_suite_parameters(self, validation_results, target_store_name=None) -> None:
        """
        Stores ValidationResult Suite Parameters to defined store
        """
        if not self._suite_parameter_dependencies_compiled:
            self._compile_suite_parameter_dependencies()

        if target_store_name is None:
            target_store_name = self.suite_parameter_store_name

        self._store_metrics(
            self._suite_parameter_dependencies,
            validation_results,
            target_store_name,
        )

    @public_api
    def list_expectation_suite_names(self) -> List[str]:
        """Lists the available expectation suite names.

        Returns:
            A list of suite names (sorted in alphabetic order).
        """
        sorted_expectation_suite_names = [
            suite.name  # type: ignore[union-attr]
            for suite in self.list_expectation_suites()  # type: ignore[union-attr]
        ]
        sorted_expectation_suite_names.sort()
        return sorted_expectation_suite_names

    def list_expectation_suites(
        self,
    ) -> Optional[Union[List[str], List[GXCloudIdentifier]]]:
        """Return a list of available expectation suite keys."""
        try:
            keys = self.expectations_store.list_keys()
        except KeyError as e:
            raise gx_exceptions.InvalidConfigError(f"Unable to find configured store: {e!s}")  # noqa: TRY003
        return keys  # type: ignore[return-value]

    @public_api
    def get_validator(  # noqa: PLR0913
        self,
        datasource_name: Optional[str] = None,
        data_connector_name: Optional[str] = None,
        data_asset_name: Optional[str] = None,
        batch: Optional[Batch] = None,
        batch_list: Optional[List[Batch]] = None,
        batch_request: Optional[Union[BatchRequestBase, FluentBatchRequest]] = None,
        batch_request_list: Optional[List[BatchRequestBase]] = None,
        batch_data: Optional[Any] = None,
        data_connector_query: Optional[Union[IDDict, dict]] = None,
        batch_identifiers: Optional[dict] = None,
        limit: Optional[int] = None,
        index: Optional[Union[int, list, tuple, slice, str]] = None,
        custom_filter_function: Optional[Callable] = None,
        sampling_method: Optional[str] = None,
        sampling_kwargs: Optional[dict] = None,
        partitioner_method: Optional[str] = None,
        partitioner_kwargs: Optional[dict] = None,
        runtime_parameters: Optional[dict] = None,
        query: Optional[str] = None,
        path: Optional[str] = None,
        batch_filter_parameters: Optional[dict] = None,
        batch_spec_passthrough: Optional[dict] = None,
        expectation_suite_id: Optional[str] = None,
        expectation_suite_name: Optional[str] = None,
        expectation_suite: Optional[ExpectationSuite] = None,
        create_expectation_suite_with_name: Optional[str] = None,
        **kwargs,
    ) -> Validator:
        """Retrieve a Validator with a batch list and an `ExpectationSuite`.

        `get_validator` first calls `get_batch_list` to retrieve a batch list, then creates or retrieves
        an `ExpectationSuite` used to validate the Batches in the list.

        Args:
            datasource_name: The name of the Datasource that defines the Data Asset to retrieve the batch for
            data_connector_name: The Data Connector within the datasource for the Data Asset
            data_asset_name: The name of the Data Asset within the Data Connector
            batch: The Batch to use with the Validator
            batch_list: The List of Batches to use with the Validator
            batch_request: Encapsulates all the parameters used here to retrieve a BatchList. Use either
                `batch_request` or the other params (but not both)
            batch_request_list: A List of `BatchRequest` to use with the Validator
            batch_data: Provides runtime data for the batch; is added as the key `batch_data` to
                the `runtime_parameters` dictionary of a BatchRequest
            query: Provides runtime data for the batch; is added as the key `query` to
                the `runtime_parameters` dictionary of a BatchRequest
            path: Provides runtime data for the batch; is added as the key `path` to
                the `runtime_parameters` dictionary of a BatchRequest
            runtime_parameters: Specifies runtime parameters for the BatchRequest; can includes keys `batch_data`,
                `query`, and `path`
            data_connector_query: Used to specify connector query parameters; specifically `batch_filter_parameters`,
                `limit`, `index`, and `custom_filter_function`
            batch_identifiers: Any identifiers of batches for the BatchRequest
            batch_filter_parameters: Filter parameters used in the data connector query
            limit: Part of the data_connector_query, limits the number of batches in the batch list
            index: Part of the data_connector_query, used to specify the index of which batch to return. Negative
                numbers retrieve from the end of the list (ex: `-1` retrieves the last or latest batch)
            custom_filter_function: A `Callable` function that accepts `batch_identifiers` and returns a `bool`
            sampling_method: The method used to sample Batch data (see: Partitioning and Sampling)
            sampling_kwargs: Arguments for the sampling method
            partitioner_method: The method used to partition the Data Asset into Batches
            partitioner_kwargs: Arguments for the partitioning method
            batch_spec_passthrough: Arguments specific to the `ExecutionEngine` that aid in Batch retrieval
            expectation_suite_id: The identifier of the ExpectationSuite to retrieve from the DataContext
                (can be used in place of `expectation_suite_name`)
            expectation_suite_name: The name of the ExpectationSuite to retrieve from the DataContext
            expectation_suite: The ExpectationSuite to use with the validator
            create_expectation_suite_with_name: Creates a Validator with a new ExpectationSuite with the provided name
            **kwargs: Used to specify either `batch_identifiers` or `batch_filter_parameters`

        Returns:
            Validator: A Validator with the specified Batch list and ExpectationSuite

        Raises:
            DatasourceError: If the specified `datasource_name` does not exist in the DataContext
            TypeError: If the specified types of the `batch_request` are not supported, or if the
                `datasource_name` is not a `str`
            ValueError: If more than one exclusive parameter is specified (ex: specifing more than one
                of `batch_data`, `query` or `path`), or if the `ExpectationSuite` cannot be created or
                retrieved using either the provided name or identifier
        """  # noqa: E501
        expectation_suite = self._get_expectation_suite_from_inputs(
            expectation_suite=expectation_suite,
            expectation_suite_name=expectation_suite_name,
            create_expectation_suite_with_name=create_expectation_suite_with_name,
            expectation_suite_id=expectation_suite_id,
        )
        batch_list = self._get_batch_list_from_inputs(
            datasource_name=datasource_name,
            data_connector_name=data_connector_name,
            data_asset_name=data_asset_name,
            batch=batch,
            batch_list=batch_list,
            batch_request=batch_request,
            batch_request_list=batch_request_list,
            batch_data=batch_data,
            data_connector_query=data_connector_query,
            batch_identifiers=batch_identifiers,
            limit=limit,
            index=index,
            custom_filter_function=custom_filter_function,
            sampling_method=sampling_method,
            sampling_kwargs=sampling_kwargs,
            partitioner_method=partitioner_method,
            partitioner_kwargs=partitioner_kwargs,
            runtime_parameters=runtime_parameters,
            query=query,
            path=path,
            batch_filter_parameters=batch_filter_parameters,
            batch_spec_passthrough=batch_spec_passthrough,
            **kwargs,
        )
        return self.get_validator_using_batch_list(
            expectation_suite=expectation_suite,
            batch_list=batch_list,
        )

    def _get_batch_list_from_inputs(  # noqa: PLR0913
        self,
        datasource_name: str | None,
        data_connector_name: str | None,
        data_asset_name: str | None,
        batch: Batch | None,
        batch_list: List[Batch] | None,
        batch_request: BatchRequestBase | FluentBatchRequest | None,
        batch_request_list: List[BatchRequestBase] | None,
        batch_data: Any,
        data_connector_query: Union[IDDict, dict] | None,
        batch_identifiers: dict | None,
        limit: int | None,
        index: int | list | tuple | slice | str | None,
        custom_filter_function: Callable | None,
        sampling_method: str | None,
        sampling_kwargs: dict | None,
        partitioner_method: str | None,
        partitioner_kwargs: dict | None,
        runtime_parameters: dict | None,
        query: str | None,
        path: str | None,
        batch_filter_parameters: dict | None,
        batch_spec_passthrough: dict | None,
        **kwargs,
    ) -> List[Batch]:
        if (
            sum(
                bool(x)
                for x in [
                    batch is not None,
                    batch_list is not None,
                    batch_request is not None,
                    batch_request_list is not None,
                ]
            )
            > 1
        ):
            raise ValueError(  # noqa: TRY003
                "No more than one of batch, batch_list, batch_request, or batch_request_list can be specified"  # noqa: E501
            )

        if batch_list:
            return batch_list

        if batch:
            return [batch]

        computed_batch_list: List[Batch] = []
        if not batch_request_list:
            # batch_request could actually be None here since we do explicit None checks in the
            # sum check above while here we do a truthy check.
            batch_request_list = [batch_request]  # type: ignore[list-item]
        for batch_request in batch_request_list:
            computed_batch_list.extend(
                self.get_batch_list(
                    datasource_name=datasource_name,
                    data_connector_name=data_connector_name,
                    data_asset_name=data_asset_name,
                    batch_request=batch_request,
                    batch_data=batch_data,
                    data_connector_query=data_connector_query,
                    batch_identifiers=batch_identifiers,
                    limit=limit,
                    index=index,
                    custom_filter_function=custom_filter_function,
                    sampling_method=sampling_method,
                    sampling_kwargs=sampling_kwargs,
                    partitioner_method=partitioner_method,
                    partitioner_kwargs=partitioner_kwargs,
                    runtime_parameters=runtime_parameters,
                    query=query,
                    path=path,
                    batch_filter_parameters=batch_filter_parameters,
                    batch_spec_passthrough=batch_spec_passthrough,
                    **kwargs,
                )
            )
        return computed_batch_list

    def _get_expectation_suite_from_inputs(
        self,
        expectation_suite: ExpectationSuite | None = None,
        expectation_suite_name: str | None = None,
        create_expectation_suite_with_name: str | None = None,
        expectation_suite_id: str | None = None,
    ) -> ExpectationSuite | None:
        """Get an expectation suite from optional inputs. Also validates inputs.

        Args:
            expectation_suite: An ExpectationSuite object
            expectation_suite_name: The name of the ExpectationSuite to retrieve from the DataContext
            create_expectation_suite_with_name: Creates a new ExpectationSuite with the provided name
            expectation_suite_id: The identifier of the ExpectationSuite to retrieve from the DataContext
                (can be used in place of `expectation_suite_name`)

        Returns:
            An ExpectationSuite instance

        Raises:
            ValueError if the inputs are not valid

        """  # noqa: E501
        if (
            sum(
                bool(x)
                for x in [
                    expectation_suite is not None,
                    expectation_suite_name is not None,
                    create_expectation_suite_with_name is not None,
                    expectation_suite_id is not None,
                ]
            )
            > 1
        ):
            raise ValueError(  # noqa: TRY003
                "No more than one of expectation_suite_name, "
                f"{'expectation_suite_id, ' if expectation_suite_id else ''}"
                "expectation_suite, or create_expectation_suite_with_name can be specified"
            )
        if expectation_suite_id is not None:
            expectation_suite = self.get_expectation_suite(
                id=expectation_suite_id,
            )
        if expectation_suite_name is not None:
            expectation_suite = self.get_expectation_suite(
                expectation_suite_name,
            )
        if create_expectation_suite_with_name is not None:
            expectation_suite = self.add_expectation_suite(
                expectation_suite_name=create_expectation_suite_with_name,
            )

        return expectation_suite

    # noinspection PyUnusedLocal
    def get_validator_using_batch_list(
        self,
        expectation_suite: ExpectationSuite | None,
        batch_list: Sequence[Union[Batch, FluentBatch]],
        **kwargs: Optional[dict],
    ) -> Validator:
        """

        Args:
            expectation_suite ():
            batch_list ():
            **kwargs ():

        Returns:

        """
        if len(batch_list) == 0:
            raise gx_exceptions.InvalidBatchRequestError(  # noqa: TRY003
                """Validator could not be created because BatchRequest returned an empty batch_list.
                Please check your parameters and try again."""
            )

        # We get a single batch_definition so we can get the execution_engine here. All batches will share the same one  # noqa: E501
        # So the batch itself doesn't matter. But we use -1 because that will be the latest batch loaded.  # noqa: E501
        datasource_name: str = batch_list[-1].batch_definition.datasource_name
        datasource: LegacyDatasource | BaseDatasource | FluentDatasource = self.datasources[
            datasource_name
        ]
        execution_engine: ExecutionEngine
        if isinstance(datasource, FluentDatasource):
            batch = batch_list[-1]
            assert isinstance(batch, FluentBatch)
            execution_engine = batch.data.execution_engine
        elif isinstance(datasource, BaseDatasource):
            execution_engine = datasource.execution_engine
        else:
            raise gx_exceptions.DatasourceError(
                message="LegacyDatasource cannot be used to create a Validator",
                datasource_name=datasource_name,
            )

        validator = Validator(
            execution_engine=execution_engine,
            interactive_evaluation=True,
            expectation_suite=expectation_suite,
            data_context=self,
            batches=batch_list,
        )

        return validator

    @public_api
    def get_batch_list(  # noqa: PLR0913
        self,
        datasource_name: Optional[str] = None,
        data_connector_name: Optional[str] = None,
        data_asset_name: Optional[str] = None,
        batch_request: Optional[BatchRequestBase] = None,
        batch_data: Optional[Any] = None,
        data_connector_query: Optional[dict] = None,
        batch_identifiers: Optional[dict] = None,
        limit: Optional[int] = None,
        index: Optional[Union[int, list, tuple, slice, str]] = None,
        custom_filter_function: Optional[Callable] = None,
        sampling_method: Optional[str] = None,
        sampling_kwargs: Optional[dict] = None,
        partitioner_method: Optional[str] = None,
        partitioner_kwargs: Optional[dict] = None,
        runtime_parameters: Optional[dict] = None,
        query: Optional[str] = None,
        path: Optional[str] = None,
        batch_filter_parameters: Optional[dict] = None,
        batch_spec_passthrough: Optional[dict] = None,
        batch_parameters: Optional[Union[dict, BatchParameters]] = None,
        **kwargs: Optional[dict],
    ) -> List[Batch]:
        """Get the list of zero or more batches, based on a variety of flexible input types.

        `get_batch_list` is the main user-facing API for getting batches.
        In contrast to virtually all other methods in the class, it does not require typed or nested inputs.
        Instead, this method is intended to help the user pick the right parameters

        This method attempts to return any number of batches, including an empty list.

        Args:
            datasource_name: The name of the Datasource that defines the Data Asset to retrieve the batch for
            data_connector_name: The Data Connector within the datasource for the Data Asset
            data_asset_name: The name of the Data Asset within the Data Connector
            batch_request: Encapsulates all the parameters used here to retrieve a BatchList. Use either
                `batch_request` or the other params (but not both)
            batch_data: Provides runtime data for the batch; is added as the key `batch_data` to
                the `runtime_parameters` dictionary of a BatchRequest
            query: Provides runtime data for the batch; is added as the key `query` to
                the `runtime_parameters` dictionary of a BatchRequest
            path: Provides runtime data for the batch; is added as the key `path` to
                the `runtime_parameters` dictionary of a BatchRequest
            runtime_parameters: Specifies runtime parameters for the BatchRequest; can includes keys `batch_data`,
                `query`, and `path`
            data_connector_query: Used to specify connector query parameters; specifically `batch_filter_parameters`,
                `limit`, `index`, and `custom_filter_function`
            batch_identifiers: Any identifiers of batches for the BatchRequest
            batch_filter_parameters: Filter parameters used in the data connector query
            limit: Part of the data_connector_query, limits the number of batches in the batch list
            index: Part of the data_connector_query, used to specify the index of which batch to return. Negative
                numbers retrieve from the end of the list (ex: `-1` retrieves the last or latest batch)
            custom_filter_function: A `Callable` function that accepts `batch_identifiers` and returns a `bool`
            sampling_method: The method used to sample Batch data (see: Partitioning and Sampling)
            sampling_kwargs: Arguments for the sampling method
            partitioner_method: The method used to partition the Data Asset into Batches
            partitioner_kwargs: Arguments for the partitioning method
            batch_spec_passthrough: Arguments specific to the `ExecutionEngine` that aid in Batch retrieval
            batch_parameters: Options for `FluentBatchRequest`
            **kwargs: Used to specify either `batch_identifiers` or `batch_filter_parameters`

        Returns:
            (Batch) The `list` of requested Batch instances

        Raises:
            DatasourceError: If the specified `datasource_name` does not exist in the DataContext
            TypeError: If the specified types of the `batch_request` are not supported, or if the
                `datasource_name` is not a `str`
            ValueError: If more than one exclusive parameter is specified (ex: specifing more than one
                of `batch_data`, `query` or `path`)

        """  # noqa: E501
        return self._get_batch_list(
            datasource_name=datasource_name,
            data_connector_name=data_connector_name,
            data_asset_name=data_asset_name,
            batch_request=batch_request,
            batch_data=batch_data,
            data_connector_query=data_connector_query,
            batch_identifiers=batch_identifiers,
            limit=limit,
            index=index,
            custom_filter_function=custom_filter_function,
            sampling_method=sampling_method,
            sampling_kwargs=sampling_kwargs,
            partitioner_method=partitioner_method,
            partitioner_kwargs=partitioner_kwargs,
            runtime_parameters=runtime_parameters,
            query=query,
            path=path,
            batch_filter_parameters=batch_filter_parameters,
            batch_spec_passthrough=batch_spec_passthrough,
            batch_parameters=batch_parameters,
            **kwargs,
        )

    def _get_batch_list(  # noqa: PLR0913
        self,
        datasource_name: Optional[str] = None,
        data_connector_name: Optional[str] = None,
        data_asset_name: Optional[str] = None,
        batch_request: Optional[BatchRequestBase] = None,
        batch_data: Optional[Any] = None,
        data_connector_query: Optional[dict] = None,
        batch_identifiers: Optional[dict] = None,
        limit: Optional[int] = None,
        index: Optional[Union[int, list, tuple, slice, str]] = None,
        custom_filter_function: Optional[Callable] = None,
        sampling_method: Optional[str] = None,
        sampling_kwargs: Optional[dict] = None,
        partitioner_method: Optional[str] = None,
        partitioner_kwargs: Optional[dict] = None,
        runtime_parameters: Optional[dict] = None,
        query: Optional[str] = None,
        path: Optional[str] = None,
        batch_filter_parameters: Optional[dict] = None,
        batch_spec_passthrough: Optional[dict] = None,
        batch_parameters: Optional[Union[dict, BatchParameters]] = None,
        **kwargs: Optional[dict],
    ) -> List[Batch]:
        result = get_batch_request_from_acceptable_arguments(
            datasource_name=datasource_name,
            data_connector_name=data_connector_name,
            data_asset_name=data_asset_name,
            batch_request=batch_request,
            batch_data=batch_data,
            data_connector_query=data_connector_query,
            batch_identifiers=batch_identifiers,
            limit=limit,
            index=index,
            custom_filter_function=custom_filter_function,
            sampling_method=sampling_method,
            sampling_kwargs=sampling_kwargs,
            partitioner_method=partitioner_method,
            partitioner_kwargs=partitioner_kwargs,
            runtime_parameters=runtime_parameters,
            query=query,
            path=path,
            batch_filter_parameters=batch_filter_parameters,
            batch_spec_passthrough=batch_spec_passthrough,
            batch_parameters=batch_parameters,
            **kwargs,
        )
        datasource_name = result.datasource_name

        datasource = self.datasources.get(datasource_name)
        if not datasource:
            raise gx_exceptions.DatasourceError(
                datasource_name,
                "The given datasource could not be retrieved from the DataContext; "
                "please confirm that your configuration is accurate.",
            )

        return datasource.get_batch_list_from_batch_request(batch_request=result)

    @overload
    def add_expectation_suite(
        self,
        expectation_suite_name: str,
        id: str | None = ...,
        expectations: list[dict | ExpectationConfiguration] | None = ...,
        suite_parameters: dict | None = ...,
        execution_engine_type: Type[ExecutionEngine] | None = ...,
        meta: dict | None = ...,
        expectation_suite: None = ...,
    ) -> ExpectationSuite:
        """
        An `expectation_suite_name` is provided.
        `expectation_suite` should not be provided.
        """
        ...

    @overload
    def add_expectation_suite(
        self,
        expectation_suite_name: None = ...,
        id: str | None = ...,
        expectations: list[dict | ExpectationConfiguration] | None = ...,
        suite_parameters: dict | None = ...,
        execution_engine_type: Type[ExecutionEngine] | None = ...,
        meta: dict | None = ...,
        expectation_suite: ExpectationSuite = ...,
    ) -> ExpectationSuite:
        """
        An `expectation_suite` is provided.
        `expectation_suite_name` should not be provided.
        """
        ...

    @public_api
    @new_method_or_class(version="0.15.48")
    def add_expectation_suite(  # noqa: PLR0913
        self,
        expectation_suite_name: str | None = None,
        id: str | None = None,
        expectations: list[dict | ExpectationConfiguration] | None = None,
        suite_parameters: dict | None = None,
        execution_engine_type: Type[ExecutionEngine] | None = None,
        meta: dict | None = None,
        expectation_suite: ExpectationSuite | None = None,
    ) -> ExpectationSuite:
        """Build a new ExpectationSuite and save it utilizing the context's underlying ExpectationsStore.

        Note that this method can be called by itself or run within the get_validator workflow.

        When run with create_expectation_suite()::

            expectation_suite_name = "genres_movies.fkey"
            context.create_expectation_suite(expectation_suite_name, overwrite_existing=True)
            batch = context.get_batch_list(
                expectation_suite_name=expectation_suite_name
            )[0]


        When run as part of get_validator()::

            validator = context.get_validator(
                datasource_name="my_datasource",
                data_connector_name="whole_table",
                data_asset_name="my_table",
                create_expectation_suite_with_name="my_expectation_suite",
            )
            validator.expect_column_values_to_be_in_set("c1", [4,5,6])


        Args:
            expectation_suite_name: The name of the suite to create.
            id: Identifier to associate with this suite.
            expectations: Expectation Configurations to associate with this suite.
            suite_parameters: Suite parameters to be substituted when evaluating Expectations.
            execution_engine_type: Name of the execution engine type.
            meta: Metadata related to the suite.

        Returns:
            A new ExpectationSuite built with provided input args.

        Raises:
            DataContextError: A suite with the same name already exists (and `overwrite_existing` is not enabled).
            ValueError: The arguments provided are invalid.
        """  # noqa: E501
        return self._add_expectation_suite(
            expectation_suite_name=expectation_suite_name,
            id=id,
            expectations=expectations,
            suite_parameters=suite_parameters,
            execution_engine_type=execution_engine_type,
            meta=meta,
            expectation_suite=expectation_suite,
            overwrite_existing=False,  # `add` does not resolve collisions
        )

    def _add_expectation_suite(  # noqa: PLR0913
        self,
        expectation_suite_name: str | None = None,
        id: str | None = None,
        expectations: Sequence[dict | ExpectationConfiguration] | None = None,
        suite_parameters: dict | None = None,
        execution_engine_type: Type[ExecutionEngine] | None = None,
        meta: dict | None = None,
        overwrite_existing: bool = False,
        expectation_suite: ExpectationSuite | None = None,
        **kwargs,
    ) -> ExpectationSuite:
        if not isinstance(overwrite_existing, bool):
            raise ValueError("overwrite_existing must be of type bool.")  # noqa: TRY003, TRY004

        self._validate_expectation_suite_xor_expectation_suite_name(
            expectation_suite, expectation_suite_name
        )

        if not expectation_suite:
            # type narrowing
            assert isinstance(
                expectation_suite_name, str
            ), "expectation_suite_name must be specified."

            expectation_suite = ExpectationSuite(
                name=expectation_suite_name,
                id=id,
                expectations=expectations,
                suite_parameters=suite_parameters,
                execution_engine_type=execution_engine_type,
                meta=meta,
            )

        return self._persist_suite_with_store(
            expectation_suite=expectation_suite,
            overwrite_existing=overwrite_existing,
            **kwargs,
        )

    def _persist_suite_with_store(
        self,
        expectation_suite: ExpectationSuite,
        overwrite_existing: bool,
        **kwargs,
    ) -> ExpectationSuite:
        key = ExpectationSuiteIdentifier(name=expectation_suite.name)

        persistence_fn: Callable
        if overwrite_existing:
            persistence_fn = self.expectations_store.add_or_update
        else:
            persistence_fn = self.expectations_store.add

        persistence_fn(key=key, value=expectation_suite, **kwargs)
        return expectation_suite

    @public_api
    @new_method_or_class(version="0.15.48")
    def update_expectation_suite(
        self,
        expectation_suite: ExpectationSuite,
    ) -> ExpectationSuite:
        """Update an ExpectationSuite that already exists.

        Args:
            expectation_suite: The suite to use to update.

        Raises:
            DataContextError: A suite with the given name does not already exist.
        """
        return self._update_expectation_suite(expectation_suite=expectation_suite)

    def _update_expectation_suite(
        self,
        expectation_suite: ExpectationSuite,
    ) -> ExpectationSuite:
        """
        Like `update_expectation_suite` but without the usage statistics logging.
        """
        name = expectation_suite.name
        id = expectation_suite.id
        key = self._determine_key_for_suite_update(name=name, id=id)
        self.expectations_store.update(key=key, value=expectation_suite)
        return expectation_suite

    def _determine_key_for_suite_update(
        self, name: str, id: str | None
    ) -> Union[ExpectationSuiteIdentifier, GXCloudIdentifier]:
        return ExpectationSuiteIdentifier(name)

    @overload
    def add_or_update_expectation_suite(
        self,
        expectation_suite_name: str,
        id: str | None = ...,
        expectations: list[dict | ExpectationConfiguration] | None = ...,
        suite_parameters: dict | None = ...,
        execution_engine_type: Type[ExecutionEngine] | None = ...,
        meta: dict | None = ...,
        expectation_suite: None = ...,
    ) -> ExpectationSuite:
        """
        Two possible patterns:
            - An expectation_suite_name and optional constructor args
            - An expectation_suite
        """
        ...

    @overload
    def add_or_update_expectation_suite(
        self,
        expectation_suite_name: None = ...,
        id: str | None = ...,
        expectations: list[dict | ExpectationConfiguration] | None = ...,
        suite_parameters: dict | None = ...,
        execution_engine_type: Type[ExecutionEngine] | None = ...,
        meta: dict | None = ...,
        expectation_suite: ExpectationSuite = ...,
    ) -> ExpectationSuite:
        """
        Two possible patterns:
            - An expectation_suite_name and optional constructor args
            - An expectation_suite
        """
        ...

    @public_api
    @new_method_or_class(version="0.15.48")
    def add_or_update_expectation_suite(  # noqa: PLR0913
        self,
        expectation_suite_name: str | None = None,
        id: str | None = None,
        expectations: list[dict | ExpectationConfiguration] | None = None,
        suite_parameters: dict | None = None,
        execution_engine_type: Type[ExecutionEngine] | None = None,
        meta: dict | None = None,
        expectation_suite: ExpectationSuite | None = None,
    ) -> ExpectationSuite:
        """Add a new ExpectationSuite or update an existing one on the context depending on whether it already exists or not.

        Args:
            expectation_suite_name: The name of the suite to create or replace.
            id: Identifier to associate with this suite (ignored if updating existing suite).
            expectations: Expectation Configurations to associate with this suite.
            suite_parameters: Suite parameters to be substituted when evaluating Expectations.
            execution_engine_type: Name of the Execution Engine type.
            meta: Metadata related to the suite.
            expectation_suite: The `ExpectationSuite` object you wish to persist.

        Returns:
            The persisted `ExpectationSuite`.
        """  # noqa: E501
        self._validate_expectation_suite_xor_expectation_suite_name(
            expectation_suite, expectation_suite_name
        )

        if not expectation_suite:
            # type narrowing
            assert isinstance(
                expectation_suite_name, str
            ), "expectation_suite_name must be specified."

            expectation_suite = ExpectationSuite(
                name=expectation_suite_name,
                id=id,
                expectations=expectations,
                suite_parameters=suite_parameters,
                execution_engine_type=execution_engine_type,
                meta=meta,
            )

        try:
            existing = self.get_expectation_suite(expectation_suite_name=expectation_suite.name)
        except gx_exceptions.DataContextError:
            # not found
            return self._add_expectation_suite(expectation_suite=expectation_suite)

        # The suite object must have an ID in order to request a PUT to GX Cloud.
        expectation_suite.id = existing.id
        return self._update_expectation_suite(expectation_suite=expectation_suite)

    @public_api
    def delete_expectation_suite(
        self,
        expectation_suite_name: str | None = None,
        id: str | None = None,
    ) -> None:
        """Delete specified expectation suite from data_context expectation store.

        Args:
            expectation_suite_name: The name of the expectation suite to delete
            id: The identifier of the expectation suite to delete

        Returns:
            True for Success and False for Failure.
        """
        key = ExpectationSuiteIdentifier(expectation_suite_name)  # type: ignore[arg-type]
        if not self.expectations_store.has_key(key):
            raise gx_exceptions.DataContextError(  # noqa: TRY003
                f"expectation_suite with name {expectation_suite_name} does not exist."
            )
        self.expectations_store.remove_key(key)

    @public_api
    def get_expectation_suite(
        self,
        expectation_suite_name: str | None = None,
        id: str | None = None,
    ) -> ExpectationSuite:
        """Get an Expectation Suite by name.

        Args:
            expectation_suite_name (str): The name of the Expectation Suite
            id (str): The GX Cloud ID for the Expectation Suite (unused)

        Returns:
            An existing ExpectationSuite

        Raises:
            DataContextError: There is no expectation suite with the name provided
        """
        if id is not None:
            # deprecated-v0.15.45
            warnings.warn(
                "id is deprecated as of v0.15.45 and will be removed in v0.16. Please use"
                "expectation_suite_name instead",
                DeprecationWarning,
            )

        if expectation_suite_name:
            key = ExpectationSuiteIdentifier(name=expectation_suite_name)
        else:
            raise ValueError("expectation_suite_name must be provided")  # noqa: TRY003

        if self.expectations_store.has_key(key):
            expectations_schema_dict: dict = self.expectations_store.get(key)
            # create the ExpectationSuite from constructor
            expectation_suite = ExpectationSuite(**expectations_schema_dict)
            if self._include_rendered_content:
                expectation_suite.render()
            return expectation_suite

        else:
            raise gx_exceptions.DataContextError(  # noqa: TRY003
                f"expectation_suite {expectation_suite_name} not found"
            )

    BlockConfigDataAssetNames: TypeAlias = Dict[str, List[str]]
    FluentDataAssetNames: TypeAlias = List[str]

    def _validate_datasource_names(self, datasource_names: list[str] | str | None) -> list[str]:
        if datasource_names is None:
            datasource_names = [datasource["name"] for datasource in self.list_datasources()]
        elif isinstance(datasource_names, str):
            datasource_names = [datasource_names]
        elif not isinstance(datasource_names, list):
            raise ValueError(  # noqa: TRY003
                "Datasource names must be a datasource name, list of datasource names or None (to list all datasources)"  # noqa: E501
            )
        return datasource_names

    @public_api
    def get_available_data_asset_names(  # noqa: PLR0912, C901 - 18
        self,
        datasource_names: str | list[str] | None = None,
        batch_kwargs_generator_names: str | list[str] | None = None,
    ) -> dict[str, BlockConfigDataAssetNames | FluentDataAssetNames]:
        """Inspect datasource and batch kwargs generators to provide available data_asset objects.

        Args:
            datasource_names: List of datasources for which to provide available data asset name objects.
                              If None, return available data assets for all datasources.
            batch_kwargs_generator_names: List of batch kwargs generators for which to provide available data_asset_name objects.

        Returns:
            data_asset_names: Dictionary describing available data assets

        Raises:
            ValueError: `datasource_names` is not None, a string, or list of strings.
        """  # noqa: E501
        data_asset_names = {}
        fluent_data_asset_names = {}
        datasource_names = self._validate_datasource_names(datasource_names)

        # TODO: V1-222 batch_kwargs_generator_names is legacy and should be removed for V1
        # TODO: conditional FDS vs BDS datasource logic should be removed for V1
        if batch_kwargs_generator_names is not None:
            if isinstance(batch_kwargs_generator_names, str):
                batch_kwargs_generator_names = [batch_kwargs_generator_names]
            if len(batch_kwargs_generator_names) == len(
                datasource_names
            ):  # Iterate over both together
                for idx, datasource_name in enumerate(datasource_names):
                    datasource = self.get_datasource(datasource_name)
                    if isinstance(datasource, FluentDatasource):
                        fluent_data_asset_names[datasource_name] = sorted(
                            datasource.get_asset_names()
                        )
                    else:
                        data_asset_names[datasource_name] = (
                            datasource.get_available_data_asset_names(
                                batch_kwargs_generator_names[idx]
                            )
                        )

            elif len(batch_kwargs_generator_names) == 1:
                datasource = self.get_datasource(datasource_names[0])
                if isinstance(datasource, FluentDatasource):
                    fluent_data_asset_names[datasource_names[0]] = sorted(
                        datasource.get_asset_names()
                    )

                else:
                    data_asset_names[datasource_names[0]] = (
                        datasource.get_available_data_asset_names(batch_kwargs_generator_names)
                    )

            else:
                raise ValueError(  # noqa: TRY003
                    "If providing batch kwargs generator, you must either specify one for each datasource or only "  # noqa: E501
                    "one datasource."
                )
        else:  # generator_names is None
            for datasource_name in datasource_names:
                try:
                    datasource = self.get_datasource(datasource_name)
                    if isinstance(datasource, FluentDatasource):
                        fluent_data_asset_names[datasource_name] = sorted(
                            datasource.get_asset_names()
                        )

                    else:
                        data_asset_names[datasource_name] = (
                            datasource.get_available_data_asset_names()
                        )

                except ValueError:
                    # handle the edge case of a non-existent datasource
                    data_asset_names[datasource_name] = {}

        fluent_and_config_data_asset_names = {
            **data_asset_names,
            **fluent_data_asset_names,
        }
        return fluent_and_config_data_asset_names

    def build_batch_kwargs(
        self,
        datasource,
        batch_kwargs_generator,
        data_asset_name=None,
        partition_id=None,
        **kwargs,
    ):
        """Builds batch kwargs using the provided datasource, batch kwargs generator, and batch_parameters.

        Args:
            datasource (str): the name of the datasource for which to build batch_kwargs
            batch_kwargs_generator (str): the name of the batch kwargs generator to use to build batch_kwargs
            data_asset_name (str): an optional name batch_parameter
            **kwargs: additional batch_parameters

        Returns:
            BatchKwargs

        """  # noqa: E501
        datasource_obj = self.get_datasource(datasource)
        batch_kwargs = datasource_obj.build_batch_kwargs(
            batch_kwargs_generator=batch_kwargs_generator,
            data_asset_name=data_asset_name,
            partition_id=partition_id,
            **kwargs,
        )
        return batch_kwargs

    def open_data_docs(
        self,
        resource_identifier: Optional[str] = None,
        site_name: Optional[str] = None,
        only_if_exists: bool = True,
    ) -> None:
        """
        A stdlib cross-platform way to open a file in a browser.

        Args:
            resource_identifier: ExpectationSuiteIdentifier,
                ValidationResultIdentifier or any other type's identifier. The
                argument is optional - when not supplied, the method returns the
                URL of the index page.
            site_name: Optionally specify which site to open. If not specified,
                open all docs found in the project.
            only_if_exists: Optionally specify flag to pass to "self.get_docs_sites_urls()".
        """
        return self._open_data_docs(
            resource_identifier=resource_identifier,
            site_name=site_name,
            only_if_exists=only_if_exists,
        )

    def _open_data_docs(
        self,
        resource_identifier: Optional[str] = None,
        site_name: Optional[str] = None,
        only_if_exists: bool = True,
    ) -> None:
        data_docs_urls: List[Dict[str, str]] = self.get_docs_sites_urls(
            resource_identifier=resource_identifier,
            site_name=site_name,
            only_if_exists=only_if_exists,
        )
        urls_to_open: List[str] = [site["site_url"] for site in data_docs_urls]

        for url in urls_to_open:
            if url is not None:
                logger.debug(f"Opening Data Docs found here: {url}")
                self._open_url_in_browser(url)

    @staticmethod
    def _open_url_in_browser(url: str) -> None:
        webbrowser.open(url)

    def get_docs_sites_urls(
        self,
        resource_identifier: Any | None = None,
        site_name: Optional[str] = None,
        only_if_exists: bool = True,
        site_names: Optional[List[str]] = None,
    ) -> List[Dict[str, str]]:
        """
        Get URLs for a resource for all data docs sites.

        This function will return URLs for any configured site even if the sites
        have not been built yet.

        Args:
            resource_identifier (object): optional. It can be an identifier of
                ExpectationSuite's, ValidationResults and other resources that
                have typed identifiers. If not provided, the method will return
                the URLs of the index page.
            site_name: Optionally specify which site to open. If not specified,
                return all urls in the project.
            site_names: Optionally specify which sites are active. Sites not in
                this list are not processed, even if specified in site_name.

        Returns:
            list: a list of URLs. Each item is the URL for the resource for a
                data docs site
        """
        unfiltered_sites = self.variables.data_docs_sites

        # Filter out sites that are not in site_names
        sites = (
            {k: v for k, v in unfiltered_sites.items() if k in site_names}  # type: ignore[union-attr]
            if site_names
            else unfiltered_sites
        )

        if not sites:
            logger.debug("Found no data_docs_sites.")
            return []
        logger.debug(f"Found {len(sites)} data_docs_sites.")

        if site_name:
            if site_name not in sites.keys():
                raise gx_exceptions.DataContextError(  # noqa: TRY003
                    f"Could not find site named {site_name}. Please check your configurations"
                )
            site = sites[site_name]
            site_builder = self._load_site_builder_from_site_config(site)
            url = site_builder.get_resource_url(
                resource_identifier=resource_identifier, only_if_exists=only_if_exists
            )
            return [{"site_name": site_name, "site_url": url}]

        site_urls = []
        for _site_name, site_config in sites.items():
            site_builder = self._load_site_builder_from_site_config(site_config)
            url = site_builder.get_resource_url(
                resource_identifier=resource_identifier, only_if_exists=only_if_exists
            )
            site_urls.append({"site_name": _site_name, "site_url": url})

        return site_urls

    def _load_site_builder_from_site_config(self, site_config) -> SiteBuilder:
        default_module_name = "great_expectations.render.renderer.site_builder"
        site_builder = instantiate_class_from_config(
            config=site_config,
            runtime_environment={
                "data_context": self,
                "root_directory": self.root_directory,
            },
            config_defaults={"module_name": default_module_name},
        )
        if not site_builder:
            raise gx_exceptions.ClassInstantiationError(
                module_name=default_module_name,
                package_name=None,
                class_name=site_config["class_name"],
            )
        return site_builder

    def clean_data_docs(self, site_name=None) -> bool:
        """
        Clean a given data docs site.

        This removes all files from the configured Store.

        Args:
            site_name (str): Optional, the name of the site to clean. If not
            specified, all sites will be cleaned.
        """
        data_docs_sites = self.variables.data_docs_sites
        if not data_docs_sites:
            raise gx_exceptions.DataContextError(  # noqa: TRY003
                "No data docs sites were found on this DataContext, therefore no sites will be cleaned.",  # noqa: E501
            )

        data_docs_site_names = list(data_docs_sites.keys())
        if site_name:
            if site_name not in data_docs_site_names:
                raise gx_exceptions.DataContextError(  # noqa: TRY003
                    f"The specified site name `{site_name}` does not exist in this project."
                )
            return self._clean_data_docs_site(site_name)

        cleaned = []
        for existing_site_name in data_docs_site_names:
            cleaned.append(self._clean_data_docs_site(existing_site_name))
        return all(cleaned)

    def _clean_data_docs_site(self, site_name: str) -> bool:
        sites = self.variables.data_docs_sites
        if not sites:
            return False
        site_config = sites.get(site_name)

        site_builder = instantiate_class_from_config(
            config=site_config,
            runtime_environment={
                "data_context": self,
                "root_directory": self.root_directory,
            },
            config_defaults={"module_name": "great_expectations.render.renderer.site_builder"},
        )
        site_builder.clean_site()
        return True

    @staticmethod
    def _get_global_config_value(
        environment_variable: str,
        conf_file_section: Optional[str] = None,
        conf_file_option: Optional[str] = None,
    ) -> Optional[str]:
        """
        Method to retrieve config value.
        Looks for config value in environment_variable and config file section

        Args:
            environment_variable (str): name of environment_variable to retrieve
            conf_file_section (str): section of config
            conf_file_option (str): key in section

        Returns:
            Optional string representing config value
        """
        assert (conf_file_section and conf_file_option) or (
            not conf_file_section and not conf_file_option
        ), "Must pass both 'conf_file_section' and 'conf_file_option' or neither."
        if environment_variable and os.environ.get(  # noqa: TID251
            environment_variable, ""
        ):
            return os.environ.get(environment_variable)  # noqa: TID251
        if conf_file_section and conf_file_option:
            for config_path in AbstractDataContext.GLOBAL_CONFIG_PATHS:
                config: configparser.ConfigParser = configparser.ConfigParser()
                config.read(config_path)
                config_value: Optional[str] = config.get(
                    conf_file_section, conf_file_option, fallback=None
                )
                if config_value:
                    return config_value
        return None

    @staticmethod
    def _get_metric_configuration_tuples(  # noqa: C901
        metric_configuration: Union[str, dict], base_kwargs: Optional[dict] = None
    ) -> List[Tuple[str, Union[dict, Any]]]:
        if base_kwargs is None:
            base_kwargs = {}

        if isinstance(metric_configuration, str):
            return [(metric_configuration, base_kwargs)]

        metric_configurations_list = []
        for kwarg_name in metric_configuration.keys():
            if not isinstance(metric_configuration[kwarg_name], dict):
                raise gx_exceptions.DataContextError(  # noqa: TRY003
                    "Invalid metric_configuration: each key must contain a " "dictionary."
                )
            if (
                kwarg_name == "metric_kwargs_id"
            ):  # this special case allows a hash of multiple kwargs
                for metric_kwargs_id in metric_configuration[kwarg_name].keys():
                    if base_kwargs != {}:
                        raise gx_exceptions.DataContextError(  # noqa: TRY003
                            "Invalid metric_configuration: when specifying "
                            "metric_kwargs_id, no other keys or values may be defined."
                        )
                    if not isinstance(metric_configuration[kwarg_name][metric_kwargs_id], list):
                        raise gx_exceptions.DataContextError(  # noqa: TRY003
                            "Invalid metric_configuration: each value must contain a " "list."
                        )
                    metric_configurations_list += [
                        (metric_name, {"metric_kwargs_id": metric_kwargs_id})
                        for metric_name in metric_configuration[kwarg_name][metric_kwargs_id]
                    ]
            else:
                for kwarg_value in metric_configuration[kwarg_name].keys():
                    base_kwargs.update({kwarg_name: kwarg_value})
                    if not isinstance(metric_configuration[kwarg_name][kwarg_value], list):
                        raise gx_exceptions.DataContextError(  # noqa: TRY003
                            "Invalid metric_configuration: each value must contain a " "list."
                        )
                    for nested_configuration in metric_configuration[kwarg_name][kwarg_value]:
                        metric_configurations_list += (
                            AbstractDataContext._get_metric_configuration_tuples(
                                nested_configuration, base_kwargs=base_kwargs
                            )
                        )

        return metric_configurations_list

    @classmethod
    def get_or_create_data_context_config(
        cls, project_config: DataContextConfig | Mapping
    ) -> DataContextConfig:
        """Utility method to take in an input config and ensure its conversion to a rich
        DataContextConfig. If the input is already of the appropriate type, the function
        exits early.

        Args:
            project_config: The input config to be evaluated.

        Returns:
            An instance of DataContextConfig.

        Raises:
            ValidationError if the input config does not adhere to the required shape of a DataContextConfig.
        """  # noqa: E501
        if isinstance(project_config, DataContextConfig):
            return project_config
        try:
            # Roundtrip through schema validation to remove any illegal fields add/or restore any missing fields.  # noqa: E501
            project_config_dict = dataContextConfigSchema.dump(project_config)
            project_config_dict = dataContextConfigSchema.load(project_config_dict)
            context_config: DataContextConfig = DataContextConfig(**project_config_dict)
            return context_config
        except ValidationError:  # noqa: TRY302
            raise

    @overload
    def _normalize_absolute_or_relative_path(self, path: str) -> str: ...

    @overload
    def _normalize_absolute_or_relative_path(self, path: None) -> None: ...

    def _normalize_absolute_or_relative_path(self, path: Optional[str]) -> Optional[str]:
        """
        Why does this exist in AbstractDataContext? CloudDataContext and FileDataContext both use it
        """
        if path is None:
            return None
        if os.path.isabs(path):  # noqa: PTH117
            return path
        else:
            return os.path.join(self.root_directory, path)  # type: ignore[arg-type]  # noqa: PTH118

    def _apply_global_config_overrides(self, config: DataContextConfig) -> DataContextConfig:
        """
        Applies global configuration overrides for
            - usage_statistics being enabled
            - data_context_id for usage_statistics
            - global_usage_statistics_url

        Args:
            config (DataContextConfig): Config that is passed into the DataContext constructor

        Returns:
            DataContextConfig with the appropriate overrides
        """
        validation_errors: dict = {}
        config_with_global_config_overrides: DataContextConfig = copy.deepcopy(config)
        usage_stats_enabled: bool = self._is_usage_stats_enabled()
        if not usage_stats_enabled:
            logger.debug(
                "Usage statistics is disabled globally. Applying override to project_config."
            )
            config_with_global_config_overrides.anonymous_usage_statistics.enabled = False
        global_data_context_id: Optional[str] = self._get_data_context_id_override()
        # data_context_id
        if global_data_context_id:
            data_context_id_errors = anonymizedUsageStatisticsSchema.validate(
                {"data_context_id": global_data_context_id}
            )
            if not data_context_id_errors:
                logger.info(
                    "data_context_id is defined globally. Applying override to project_config."
                )
                config_with_global_config_overrides.anonymous_usage_statistics.data_context_id = (
                    global_data_context_id
                )
            else:
                validation_errors.update(data_context_id_errors)

        # usage statistics url
        global_usage_statistics_url: Optional[str] = self._get_usage_stats_url_override()
        if global_usage_statistics_url:
            usage_statistics_url_errors = anonymizedUsageStatisticsSchema.validate(
                {"usage_statistics_url": global_usage_statistics_url}
            )
            if not usage_statistics_url_errors:
                logger.debug(
                    "usage_statistics_url is defined globally. Applying override to project_config."
                )
                config_with_global_config_overrides.anonymous_usage_statistics.usage_statistics_url = global_usage_statistics_url  # noqa: E501
            else:
                validation_errors.update(usage_statistics_url_errors)
        if validation_errors:
            logger.warning(
                f"The following globally-defined config variables failed validation:\n{json.dumps(validation_errors, indent=2)}\n\n"  # noqa: E501
                "Please fix the variables if you would like to apply global values to project_config."  # noqa: E501
            )

        return config_with_global_config_overrides

    def _load_config_variables(self) -> Dict:
        config_var_provider = self.config_provider.get_provider(
            _ConfigurationVariablesConfigurationProvider
        )
        if config_var_provider:
            return config_var_provider.get_values()
        return {}

    @staticmethod
    def _is_usage_stats_enabled() -> bool:
        """
        Checks the following locations to see if usage_statistics is disabled in any of the following locations:
            - GE_USAGE_STATS, which is an environment_variable
            - GLOBAL_CONFIG_PATHS
        If GE_USAGE_STATS exists AND its value is one of the FALSEY_STRINGS, usage_statistics is disabled (return False)
        Also checks GLOBAL_CONFIG_PATHS to see if config file contains override for anonymous_usage_statistics
        Returns True otherwise

        Returns:
            bool that tells you whether usage_statistics is on or off
        """  # noqa: E501
        usage_statistics_enabled: bool = True
        if os.environ.get("GE_USAGE_STATS", False):  # noqa: TID251
            ge_usage_stats = os.environ.get("GE_USAGE_STATS")  # noqa: TID251
            if ge_usage_stats in AbstractDataContext.FALSEY_STRINGS:
                usage_statistics_enabled = False
            else:
                logger.warning(
                    f"GE_USAGE_STATS environment variable must be one of: {AbstractDataContext.FALSEY_STRINGS}"  # noqa: E501
                )
        for config_path in AbstractDataContext.GLOBAL_CONFIG_PATHS:
            config = configparser.ConfigParser()
            states = config.BOOLEAN_STATES
            for falsey_string in AbstractDataContext.FALSEY_STRINGS:
                states[falsey_string] = False  # type: ignore[index]

            states["TRUE"] = True  # type: ignore[index]
            states["True"] = True  # type: ignore[index]
            config.BOOLEAN_STATES = states  # type: ignore[misc] # Cannot assign to class variable via instance
            config.read(config_path)
            try:
                if not config.getboolean("anonymous_usage_statistics", "enabled"):
                    usage_statistics_enabled = False

            except (ValueError, configparser.Error):
                pass
        return usage_statistics_enabled

    def _get_data_context_id_override(self) -> Optional[str]:
        """
        Return data_context_id from environment variable.

        Returns:
            Optional string that represents data_context_id
        """
        return self._get_global_config_value(
            environment_variable="GE_DATA_CONTEXT_ID",
            conf_file_section="anonymous_usage_statistics",
            conf_file_option="data_context_id",
        )

    def _get_usage_stats_url_override(self) -> Optional[str]:
        """
        Return GE_USAGE_STATISTICS_URL from environment variable if it exists

        Returns:
            Optional string that represents GE_USAGE_STATISTICS_URL
        """
        return self._get_global_config_value(
            environment_variable="GE_USAGE_STATISTICS_URL",
            conf_file_section="anonymous_usage_statistics",
            conf_file_option="usage_statistics_url",
        )

    def _build_store_from_config(
        self, store_name: str, store_config: dict | StoreConfigTypedDict
    ) -> Store:
        module_name = "great_expectations.data_context.store"
        # Set expectations_store.store_backend_id to the data_context_id from the project_config if
        # the expectations_store does not yet exist by:
        # adding the data_context_id from the project_config
        # to the store_config under the key manually_initialize_store_backend_id
        if (store_name == self.expectations_store_name) and store_config.get("store_backend"):
            store_config["store_backend"].update(
                {
                    "manually_initialize_store_backend_id": self.variables.anonymous_usage_statistics.data_context_id  # type: ignore[union-attr]  # noqa: E501
                }
            )

        # Set suppress_store_backend_id = True if store is inactive and has a store_backend.
        if (
            store_name not in [store["name"] for store in self.list_active_stores()]  # type: ignore[index]
            and store_config.get("store_backend") is not None
        ):
            store_config["store_backend"].update({"suppress_store_backend_id": True})

        new_store = Store.build_store_from_config(
            store_name=store_name,
            store_config=store_config,
            module_name=module_name,
            runtime_environment={
                "root_directory": self.root_directory,
            },
        )
        self._stores[store_name] = new_store
        return new_store

    # properties
    @property
    def variables(self) -> DataContextVariables:
        if self._variables is None:
            self._variables = self._init_variables()
        return self._variables

    @property
    def anonymous_usage_statistics(self) -> AnonymizedUsageStatisticsConfig:
        return self.variables.anonymous_usage_statistics  # type: ignore[return-value]

    @property
    def progress_bars(self) -> Optional[ProgressBarsConfig]:
        return self.variables.progress_bars

    @property
    def datasources(self) -> DatasourceDict:
        """A single holder for all Datasources in this context"""
        return self._datasources

    @property
    def fluent_datasources(self) -> Dict[str, FluentDatasource]:
        return {
            name: ds for (name, ds) in self.datasources.items() if isinstance(ds, FluentDatasource)
        }

    @property
    def data_context_id(self) -> str:
        return self.variables.anonymous_usage_statistics.data_context_id  # type: ignore[union-attr]

    def _init_primary_stores(self, store_configs: Dict[str, StoreConfigTypedDict]) -> None:
        """Initialize all Stores for this DataContext.

        Stores are a good fit for reading/writing objects that:
            1. follow a clear key-value pattern, and
            2. are usually edited programmatically, using the Context

        Note that stores do NOT manage plugins.
        """
        for store_name, store_config in store_configs.items():
            self._build_store_from_config(store_name, store_config)

    @abstractmethod
    def _init_datasource_store(self) -> DatasourceStore:
        """Internal utility responsible for creating a DatasourceStore to persist and manage a user's Datasources.

        Please note that the DatasourceStore lacks the same extensibility that other analagous Stores do; a default
        implementation is provided based on the user's environment but is not customizable.
        """  # noqa: E501
        raise NotImplementedError

    def _update_config_variables(self) -> None:
        """Updates config_variables cache by re-calling _load_config_variables().
        Necessary after running methods that modify config AND could contain config_variables for credentials
        (example is add_datasource())
        """  # noqa: E501
        self._config_variables = self._load_config_variables()

    @classmethod
    def _get_oss_id(cls) -> uuid.UUID | None:
        """
        Retrieves a user's `oss_id` from disk ($HOME/.great_expectations/great_expectations.conf).

        If no such value is present, a new UUID is generated and written to disk for subsequent usage.
        If there is an error when reading from / writing to disk, we default to a NoneType.
        """  # noqa: E501
        config = configparser.ConfigParser()

        if not cls._ROOT_CONF_FILE.exists():
            success = cls._scaffold_root_conf()
            if not success:
                return None
            return cls._set_oss_id(config)

        try:
            config.read(cls._ROOT_CONF_FILE)
        except OSError as e:
            logger.info(f"Something went wrong when trying to read from the user's conf file: {e}")
            return None

        oss_id = config.get("anonymous_usage_statistics", "oss_id", fallback=None)
        if not oss_id:
            return cls._set_oss_id(config)

        return uuid.UUID(oss_id)

    @classmethod
    def _set_oss_id(cls, config: configparser.ConfigParser) -> uuid.UUID | None:
        """
        Generates a random UUID and writes it to disk for subsequent usage.
        Assumes that the root conf file exists.

        Args:
            config: The parser used to read/write the oss_id.

        If there is an error when writing to disk, we default to a NoneType.
        """
        oss_id = uuid.uuid4()

        # If the section already exists, don't overwite usage_statistics_url
        section = "anonymous_usage_statistics"
        if not config.has_section(section):
            config[section] = {}
        config[section]["oss_id"] = str(oss_id)

        try:
            with cls._ROOT_CONF_FILE.open("w") as f:
                config.write(f)
        except OSError as e:
            logger.info(
                f"Something went wrong when trying to write the user's conf file to disk: {e}"
            )
            return None

        return oss_id

    @classmethod
    def _scaffold_root_conf(cls) -> bool:
        """
        Set up an empty root conf file ($HOME/.great_expectations/great_expectations.conf)

        Returns:
            Whether or not directory/file creation was successful.
        """
        try:
            cls._ROOT_CONF_DIR.mkdir(exist_ok=True)
            cls._ROOT_CONF_FILE.touch()
        except OSError as e:
            logger.info(
                f"Something went wrong when trying to write the user's conf file to disk: {e}"
            )
            return False
        return True

    def _init_datasources(self) -> None:
        """Initialize the datasources in store"""
        self._datasources: DatasourceDict = CacheableDatasourceDict(
            context=self,
            datasource_store=self._datasource_store,
        )

        config: DataContextConfig = self.config

        if self._datasource_store.cloud_mode:
            for fds in config.fluent_datasources.values():
                datasource = self._add_fluent_datasource(**fds)
                datasource._rebuild_asset_data_connectors()

        datasources: Dict[str, DatasourceConfig] = cast(
            Dict[str, DatasourceConfig], config.datasources
        )

        for datasource_name, datasource_config in datasources.items():
            try:
                ds = self._init_block_style_datasource(
                    datasource_name=datasource_name, datasource_config=datasource_config
                )
                self.datasources.data[datasource_name] = ds
            except gx_exceptions.DatasourceInitializationError as e:
                logger.warning(f"Cannot initialize datasource {datasource_name}: {e}")
                # this error will happen if our configuration contains datasources that GX can no longer connect to.  # noqa: E501
                # this is ok, as long as we don't use it to retrieve a batch. If we try to do that, the error will be  # noqa: E501
                # caught at the context.get_batch_list() step. So we just pass here.
                pass

    def _init_block_style_datasource(
        self, datasource_name: str, datasource_config: DatasourceConfig
    ) -> BaseDatasource:
        config = copy.deepcopy(datasource_config)

        raw_config_dict = dict(datasourceConfigSchema.dump(config))
        substituted_config_dict: dict = self.config_provider.substitute_config(raw_config_dict)

        raw_datasource_config = datasourceConfigSchema.load(raw_config_dict)
        substituted_datasource_config = datasourceConfigSchema.load(substituted_config_dict)
        substituted_datasource_config.name = datasource_name

        return self._instantiate_datasource_from_config(
            raw_config=raw_datasource_config,
            substituted_config=substituted_datasource_config,
        )

    def _instantiate_datasource_from_config(
        self,
        raw_config: DatasourceConfig,
        substituted_config: DatasourceConfig,
    ) -> Datasource:
        """Instantiate a new datasource.
        Args:
            config: Datasource config.

        Returns:
            Datasource instantiated from config.

        Raises:
            DatasourceInitializationError
        """
        try:
            datasource: Datasource = self._build_datasource_from_config(
                raw_config=raw_config, substituted_config=substituted_config
            )
        except Exception as e:
            name = getattr(substituted_config, "name", None) or ""
            raise gx_exceptions.DatasourceInitializationError(datasource_name=name, message=str(e))
        return datasource

    def _build_datasource_from_config(
        self, raw_config: DatasourceConfig, substituted_config: DatasourceConfig
    ) -> Datasource:
        """Instantiate a Datasource from a config.

        Args:
            config: DatasourceConfig object defining the datsource to instantiate.

        Returns:
            Datasource instantiated from config.

        Raises:
            ClassInstantiationError
        """
        # We convert from the type back to a dictionary for purposes of instantiation
        serializer = DictConfigSerializer(schema=datasourceConfigSchema)
        substituted_config_dict: dict = serializer.serialize(substituted_config)

        # While the new Datasource classes accept "data_context_root_directory", the Legacy Datasource classes do not.  # noqa: E501
        if substituted_config_dict["class_name"] in [
            "BaseDatasource",
            "Datasource",
        ]:
            substituted_config_dict.update({"data_context_root_directory": self.root_directory})
        module_name: str = "great_expectations.datasource"
        datasource: Datasource = instantiate_class_from_config(
            config=substituted_config_dict,
            runtime_environment={"data_context": self},
            config_defaults={"module_name": module_name},
        )
        if not datasource:
            raise gx_exceptions.ClassInstantiationError(
                module_name=module_name,
                package_name=None,
                class_name=substituted_config_dict["class_name"],
            )

        # Chetan - 20221103 - Directly accessing private attr in order to patch security vulnerabiliy around credential leakage.  # noqa: E501
        # This is to be removed once substitution logic is migrated from the context to the individual object level.  # noqa: E501
        raw_config_dict: dict = serializer.serialize(raw_config)
        datasource._raw_config = raw_config_dict

        return datasource

    def _perform_substitutions_on_datasource_config(
        self, config: DatasourceConfig
    ) -> DatasourceConfig:
        """Substitute variables in a datasource config e.g. from env vars, config_vars.yml

        Config must be persisted with ${VARIABLES} syntax but hydrated at time of use.

        Args:
            config: Datasource Config

        Returns:
            Datasource Config with substitutions performed.
        """
        substitution_serializer = DictConfigSerializer(schema=datasourceConfigSchema)
        raw_config: dict = substitution_serializer.serialize(config)

        substituted_config_dict: dict = self.config_provider.substitute_config(raw_config)

        substituted_config: DatasourceConfig = datasourceConfigSchema.load(substituted_config_dict)

        return substituted_config

    def _instantiate_datasource_from_config_and_update_project_config(
        self,
        config: DatasourceConfig,
        initialize: bool,
    ) -> Optional[Datasource]:
        """Perform substitutions and optionally initialize the Datasource and/or store the config.

        Args:
            config: Datasource Config to initialize and/or store.
            initialize: Whether to initialize the datasource, alternatively you can store without initializing.

        Returns:
            Datasource object if initialized.

        Raises:
            DatasourceInitializationError
        """  # noqa: E501
        # If attempting to override an existing value, ensure that the id persists
        name = config.name
        if not config.id and name and name in self.datasources:
            existing_datasource = self.datasources[name]
            if isinstance(existing_datasource, BaseDatasource):
                config.id = existing_datasource.id

        # Note that the call to `DatasourceStore.set` may alter the config object's state
        # As such, we invoke it at the top of our function so any changes are reflected downstream
        config = self._datasource_store.set(key=None, value=config)

        datasource: Optional[Datasource] = None
        if initialize:
            try:
                substituted_config = self._perform_substitutions_on_datasource_config(config)

                datasource = self._instantiate_datasource_from_config(
                    raw_config=config, substituted_config=substituted_config
                )
                name = datasource.name
                self.datasources[name] = datasource
            except gx_exceptions.DatasourceInitializationError as e:
                self._datasource_store.delete(config)
                raise e  # noqa: TRY201

        self.config.datasources[name] = config  # type: ignore[index,assignment]

        return datasource

    # TODO: this should just be _instantiate_datasource_from_config after BDS is removed
    def _instantiate_datasource_from_config_with_substitution(
        self, config: DatasourceConfig
    ) -> Datasource:
        """Perform substitutions and initialize the Datasource without storing configuration.

        Args:
            config: Datasource Config to initialize and/or store.

        Returns:
            Datasource object.

        Raises:
            DatasourceInitializationError
        """
        # TODO: Pulling IDs of existing entities is likely not what we want when testing configuration, but keeping  # noqa: E501
        # existing behavior for now
        name = config.name
        if not config.id and name and name in self.datasources:
            existing_datasource = self.datasources[name]
            if isinstance(existing_datasource, BaseDatasource):
                config.id = existing_datasource.id

        substituted_config = self._perform_substitutions_on_datasource_config(config)

        datasource = self._instantiate_datasource_from_config(
            raw_config=config, substituted_config=substituted_config
        )
        name = datasource.name

        # TODO: also unlikely desired as "testing" whether we can instantiate an object should not update  # noqa: E501
        # caches or config, but keeping existing behavior for now
        self.datasources[name] = datasource
        self.config.datasources[name] = config  # type: ignore[assignment]

        return datasource

    def _construct_data_context_id(self) -> str:
        # Choose the id of the currently-configured expectations store, if it is a persistent store
        expectations_store = self.stores[self.expectations_store_name]
        if isinstance(expectations_store.store_backend, TupleStoreBackend):
            # suppress_warnings since a warning will already have been issued during the store creation  # noqa: E501
            # if there was an invalid store config
            return expectations_store.store_backend_id_warnings_suppressed

        # Otherwise choose the id stored in the project_config
        else:
            return self.variables.anonymous_usage_statistics.data_context_id  # type: ignore[union-attr]

    def _compile_suite_parameter_dependencies(self) -> None:
        self._suite_parameter_dependencies = {}
        # we have to iterate through all expectation suites because suite parameters
        # can reference metric values from other suites
        for key in self.expectations_store.list_keys():
            try:
                expectation_suite_dict: dict = self.expectations_store.get(key)
            except ValidationError as e:
                # if a suite that isn't associated with the checkpoint compiling eval params is misconfigured  # noqa: E501
                # we should ignore that instead of breaking all checkpoints in the entire context
                warnings.warn(
                    f"Suite with identifier {key} was not considered when compiling suite parameter dependencies "  # noqa: E501
                    f"because it failed to load with message: {e}",
                    UserWarning,
                )
                continue

            if not expectation_suite_dict:
                continue
            expectation_suite = ExpectationSuite(**expectation_suite_dict)

            dependencies: dict = expectation_suite.get_suite_parameter_dependencies()
            if len(dependencies) > 0:
                nested_update(self._suite_parameter_dependencies, dependencies)

        self._suite_parameter_dependencies_compiled = True

    def get_validation_result(  # noqa: C901, PLR0913
        self,
        expectation_suite_name,
        run_id=None,
        batch_identifier=None,
        validation_results_store_name=None,
        failed_only=False,
    ):
        """Get validation results from a configured store.

        Args:
            expectation_suite_name: expectation_suite name for which to get validation result (default: "default")
            run_id: run_id for which to get validation result (if None, fetch the latest result by alphanumeric sort)
            validation_results_store_name: the name of the store from which to get validation results
            failed_only: if True, filter the result to return only failed expectations

        Returns:
            validation_result

        """  # noqa: E501
        if validation_results_store_name is None:
            validation_results_store_name = self.validation_results_store_name
        selected_store = self.stores[validation_results_store_name]

        if run_id is None or batch_identifier is None:
            # Get most recent run id
            # NOTE : This method requires a (potentially very inefficient) list_keys call.
            # It should probably move to live in an appropriate Store class,
            # but when we do so, that Store will need to function as more than just a key-value Store.  # noqa: E501
            key_list = selected_store.list_keys()
            filtered_key_list = []
            for key in key_list:
                if run_id is not None and key.run_id != run_id:
                    continue
                if batch_identifier is not None and key.batch_identifier != batch_identifier:
                    continue
                filtered_key_list.append(key)

            # run_id_set = set([key.run_id for key in filtered_key_list])
            if len(filtered_key_list) == 0:
                logger.warning("No valid run_id values found.")
                return {}

            filtered_key_list = sorted(filtered_key_list, key=lambda x: x.run_id)

            if run_id is None:
                run_id = filtered_key_list[-1].run_id
            if batch_identifier is None:
                batch_identifier = filtered_key_list[-1].batch_identifier

        key = ValidationResultIdentifier(
            expectation_suite_identifier=ExpectationSuiteIdentifier(name=expectation_suite_name),
            run_id=run_id,
            batch_identifier=batch_identifier,
        )
        results_dict = selected_store.get(key)

        validation_result = (
            results_dict.get_failed_validation_results() if failed_only else results_dict
        )

        if self._include_rendered_content:
            for expectation_validation_result in validation_result.results:
                expectation_validation_result.render()

        return validation_result

    def store_validation_result_metrics(
        self, requested_metrics, validation_results, target_store_name
    ) -> None:
        self._store_metrics(
            requested_metrics=requested_metrics,
            validation_results=validation_results,
            target_store_name=target_store_name,
        )

    def _store_metrics(self, requested_metrics, validation_results, target_store_name) -> None:
        """
        requested_metrics is a dictionary like this:

          requested_metrics:
            *: The asterisk here matches *any* expectation suite name
               use the 'kwargs' key to request metrics that are defined by kwargs,
               for example because they are defined only for a particular column
               - column:
                   Age:
                     - expect_column_min_to_be_between.result.observed_value
                - statistics.evaluated_expectations
                - statistics.successful_expectations
        """
        expectation_suite_name = validation_results.meta["expectation_suite_name"]
        run_id = validation_results.meta["run_id"]
        data_asset_name = validation_results.meta.get("active_batch_definition", {}).get(
            "data_asset_name"
        )

        for expectation_suite_dependency, metrics_list in requested_metrics.items():
            if (expectation_suite_dependency != "*") and (  # noqa: PLR1714
                expectation_suite_dependency != expectation_suite_name
            ):
                continue

            if not isinstance(metrics_list, list):
                raise gx_exceptions.DataContextError(  # noqa: TRY003
                    "Invalid requested_metrics configuration: metrics requested for "
                    "each expectation suite must be a list."
                )

            for metric_configuration in metrics_list:
                metric_configurations = AbstractDataContext._get_metric_configuration_tuples(
                    metric_configuration
                )
                for metric_name, metric_kwargs in metric_configurations:
                    try:
                        metric_value = validation_results.get_metric(metric_name, **metric_kwargs)
                        self.stores[target_store_name].set(
                            ValidationMetricIdentifier(
                                run_id=run_id,
                                data_asset_name=data_asset_name,
                                expectation_suite_identifier=ExpectationSuiteIdentifier(
                                    expectation_suite_name
                                ),
                                metric_name=metric_name,
                                metric_kwargs_id=get_metric_kwargs_id(metric_kwargs=metric_kwargs),
                            ),
                            metric_value,
                        )
                    except gx_exceptions.UnavailableMetricError:
                        # This will happen frequently in larger pipelines
                        logger.debug(
                            f"metric {metric_name} was requested by another expectation suite but is not available in "  # noqa: E501
                            "this validation result."
                        )

<<<<<<< HEAD
    def _determine_if_expectation_suite_include_rendered_content(
        self, include_rendered_content: Optional[bool] = None
    ) -> bool:
        if include_rendered_content is None:
            return bool(
                self.include_rendered_content.expectation_suite is True
                or self.include_rendered_content.globally is True
            )
        return include_rendered_content

    def _determine_if_expectation_validation_result_include_rendered_content(
        self, include_rendered_content: Optional[bool] = None
    ) -> bool:
        if include_rendered_content is None:
            return bool(
                self.include_rendered_content.expectation_validation_result is True
                or self.include_rendered_content.globally is True
            )
        return include_rendered_content

=======
>>>>>>> 22854463
    @public_api
    def test_yaml_config(  # noqa: PLR0913
        self,
        yaml_config: str,
        name: Optional[str] = None,
        class_name: Optional[str] = None,
        runtime_environment: Optional[dict] = None,
        pretty_print: bool = True,
        shorten_tracebacks: bool = False,
    ):
        """Convenience method for testing yaml configs.

        test_yaml_config is a convenience method for configuring the moving
        parts of a Great Expectations deployment. It allows you to quickly
        test out configs for system components, especially Datasources,
        Checkpoints, and Stores.

        For many deployments of Great Expectations, these components (plus
        Expectations) are the only ones you'll need.

        `test_yaml_config` is mainly intended for use within notebooks and tests.

        --Documentation--
            - https://docs.greatexpectations.io/docs/terms/data_context

        Args:
            yaml_config: A string containing the yaml config to be tested
            name: Optional name of the component to instantiate
            class_name: Optional, overridden if provided in the config
            runtime_environment: Optional override for config items
            pretty_print: Determines whether to print human-readable output
            shorten_tracebacks: If true, catch any errors during instantiation and print only the
                last element of the traceback stack. This can be helpful for
                rapid iteration on configs in a notebook, because it can remove
                the need to scroll up and down a lot.

        Returns:
            The instantiated component (e.g. a Datasource)
            OR
            a json object containing metadata from the component's self_check method.
            The returned object is determined by return_mode.

        """
        yaml_config_validator = _YamlConfigValidator(
            data_context=self,
        )
        return yaml_config_validator.test_yaml_config(
            yaml_config=yaml_config,
            name=name,
            class_name=class_name,
            runtime_environment=runtime_environment,
            pretty_print=pretty_print,
            shorten_tracebacks=shorten_tracebacks,
        )

    @public_api
    def build_data_docs(
        self,
        site_names: list[str] | None = None,
        resource_identifiers: list | None = None,
        dry_run: bool = False,
        build_index: bool = True,
    ) -> dict:
        """Build Data Docs for your project.

        --Documentation--
            - https://docs.greatexpectations.io/docs/terms/data_docs/

        Args:
            site_names: if specified, build data docs only for these sites, otherwise,
                build all the sites specified in the context's config
            resource_identifiers: a list of resource identifiers (ExpectationSuiteIdentifier,
                ValidationResultIdentifier). If specified, rebuild HTML
                (or other views the data docs sites are rendering) only for
                the resources in this list. This supports incremental build
                of data docs sites (e.g., when a new validation result is created)
                and avoids full rebuild.
            dry_run: a flag, if True, the method returns a structure containing the
                URLs of the sites that *would* be built, but it does not build
                these sites.
            build_index: a flag if False, skips building the index page

        Returns:
            A dictionary with the names of the updated data documentation sites as keys and the location info
            of their index.html files as values

        Raises:
            ClassInstantiationError: Site config in your Data Context config is not valid.
        """  # noqa: E501
        return self._build_data_docs(
            site_names=site_names,
            resource_identifiers=resource_identifiers,
            dry_run=dry_run,
            build_index=build_index,
        )

    def _build_data_docs(
        self,
        site_names: list[str] | None = None,
        resource_identifiers: list | None = None,
        dry_run: bool = False,
        build_index: bool = True,
    ) -> dict:
        logger.debug("Starting DataContext.build_data_docs")

        index_page_locator_infos = {}

        sites = self.variables.data_docs_sites
        if sites:
            logger.debug("Found data_docs_sites. Building sites...")

            for site_name, site_config in sites.items():
                logger.debug(
                    f"Building Data Docs Site {site_name}",
                )

                if (site_names and (site_name in site_names)) or not site_names:
                    complete_site_config = site_config
                    module_name = "great_expectations.render.renderer.site_builder"
                    site_builder: SiteBuilder = self._init_site_builder_for_data_docs_site_creation(
                        site_name=site_name,
                        site_config=site_config,
                    )
                    if not site_builder:
                        raise gx_exceptions.ClassInstantiationError(
                            module_name=module_name,
                            package_name=None,
                            class_name=complete_site_config["class_name"],
                        )
                    if dry_run:
                        index_page_locator_infos[site_name] = site_builder.get_resource_url(
                            only_if_exists=False
                        )
                    else:
                        index_page_resource_identifier_tuple = site_builder.build(
                            resource_identifiers,
                            build_index=build_index,
                        )
                        if index_page_resource_identifier_tuple:
                            index_page_locator_infos[site_name] = (
                                index_page_resource_identifier_tuple[0]
                            )

        else:
            logger.debug("No data_docs_config found. No site(s) built.")

        return index_page_locator_infos

    def _init_site_builder_for_data_docs_site_creation(
        self,
        site_name: str,
        site_config: dict,
    ) -> SiteBuilder:
        site_builder: SiteBuilder = instantiate_class_from_config(
            config=site_config,
            runtime_environment={
                "data_context": self,
                "root_directory": self.root_directory,
                "site_name": site_name,
            },
            config_defaults={
                "class_name": "SiteBuilder",
                "module_name": "great_expectations.render.renderer.site_builder",
            },
        )
        return site_builder

    @public_api
    @new_method_or_class(version="0.16.15")
    def view_validation_result(self, result: CheckpointResult) -> None:
        """
        Opens a validation result in a browser.

        Args:
            result: The result of a Checkpoint run.
        """
        self._view_validation_result(result)

    def _view_validation_result(self, result: CheckpointResult) -> None:
        validation_result_identifier = result.list_validation_result_identifiers()[0]
        self.open_data_docs(resource_identifier=validation_result_identifier)  # type: ignore[arg-type]

    def escape_all_config_variables(
        self,
        value: T,
        dollar_sign_escape_string: str = DOLLAR_SIGN_ESCAPE_STRING,
        skip_if_substitution_variable: bool = True,
    ) -> T:
        """
        Replace all `$` characters with the DOLLAR_SIGN_ESCAPE_STRING

        Args:
            value: config variable value
            dollar_sign_escape_string: replaces instances of `$`
            skip_if_substitution_variable: skip if the value is of the form ${MYVAR} or $MYVAR

        Returns:
            input value with all `$` characters replaced with the escape string
        """
        if isinstance(value, (dict, OrderedDict)):
            return {
                k: self.escape_all_config_variables(
                    value=v,
                    dollar_sign_escape_string=dollar_sign_escape_string,
                    skip_if_substitution_variable=skip_if_substitution_variable,
                )
                for k, v in value.items()
            }
        elif isinstance(value, list):
            return [
                self.escape_all_config_variables(
                    value=v,
                    dollar_sign_escape_string=dollar_sign_escape_string,
                    skip_if_substitution_variable=skip_if_substitution_variable,
                )
                for v in value
            ]
        if skip_if_substitution_variable:
            if parse_substitution_variable(value) is None:
                return value.replace("$", dollar_sign_escape_string)
            return value
        return value.replace("$", dollar_sign_escape_string)

    def save_config_variable(
        self,
        config_variable_name: str,
        value: Any,
        skip_if_substitution_variable: bool = True,
    ) -> None:
        r"""Save config variable value
        Escapes $ unless they are used in substitution variables e.g. the $ characters in ${SOME_VAR} or $SOME_VAR are not escaped

        Args:
            config_variable_name: name of the property
            value: the value to save for the property
            skip_if_substitution_variable: set to False to escape $ in values in substitution variable form e.g. ${SOME_VAR} -> r"\${SOME_VAR}" or $SOME_VAR -> r"\$SOME_VAR"

        Returns:
            None
        """  # noqa: E501
        config_variables = self.config_variables
        value = self.escape_all_config_variables(
            value,
            self.DOLLAR_SIGN_ESCAPE_STRING,
            skip_if_substitution_variable=skip_if_substitution_variable,
        )
        config_variables[config_variable_name] = value
        # Required to call _variables instead of variables property because we don't want to trigger substitutions  # noqa: E501
        config = self._variables.config
        config_variables_filepath = config.config_variables_file_path
        if not config_variables_filepath:
            raise gx_exceptions.InvalidConfigError(  # noqa: TRY003
                "'config_variables_file_path' property is not found in config - setting it is required to use this feature"  # noqa: E501
            )

        config_variables_filepath = os.path.join(  # noqa: PTH118
            self.root_directory,  # type: ignore[arg-type]
            config_variables_filepath,
        )

        os.makedirs(  # noqa: PTH103
            os.path.dirname(config_variables_filepath),  # noqa: PTH120
            exist_ok=True,
        )
        if not os.path.isfile(config_variables_filepath):  # noqa: PTH113
            logger.info(f"Creating new substitution_variables file at {config_variables_filepath}")
            with open(config_variables_filepath, "w") as template:
                template.write(CONFIG_VARIABLES_TEMPLATE)

        with open(config_variables_filepath, "w") as config_variables_file:
            yaml.dump(config_variables, config_variables_file)

    def _load_fluent_config(self, config_provider: _ConfigurationProvider) -> GxConfig:
        """Called at beginning of DataContext __init__ after config_providers init."""
        logger.debug(
            f"{self.__class__.__name__} has not implemented `_load_fluent_config()` returning empty `GxConfig`"  # noqa: E501
        )
        return GxConfig(fluent_datasources=[])

    def _attach_fluent_config_datasources_and_build_data_connectors(self, config: GxConfig):
        """Called at end of __init__"""
        for datasource in config.datasources:
            ds_name = datasource.name
            logger.info(f"Loaded '{ds_name}' from fluent config")

            datasource._rebuild_asset_data_connectors()

            self._add_fluent_datasource(datasource=datasource)

    def _synchronize_fluent_datasources(self) -> Dict[str, FluentDatasource]:
        """
        Update `self.fluent_config.fluent_datasources` with any newly added datasources.
        Should be called before serializing `fluent_config`.
        """
        fluent_datasources = self.fluent_datasources
        if fluent_datasources:
            self.fluent_config.update_datasources(datasources=fluent_datasources)

        return self.fluent_config.get_datasources_as_dict()

    @staticmethod
    def _validate_expectation_suite_xor_expectation_suite_name(
        expectation_suite: Optional[ExpectationSuite] = None,
        expectation_suite_name: Optional[str] = None,
    ) -> None:
        """
        Validate that only one of expectation_suite or expectation_suite_name is specified.

        Raises:
            ValueError: Invalid arguments.
        """
        if expectation_suite_name is not None and expectation_suite is not None:
            raise TypeError(  # noqa: TRY003
                "Only one of expectation_suite_name or expectation_suite may be specified."
            )
        if expectation_suite_name is None and expectation_suite is None:
            raise TypeError("One of expectation_suite_name or expectation_suite must be specified.")  # noqa: TRY003<|MERGE_RESOLUTION|>--- conflicted
+++ resolved
@@ -3216,29 +3216,6 @@
                             "this validation result."
                         )
 
-<<<<<<< HEAD
-    def _determine_if_expectation_suite_include_rendered_content(
-        self, include_rendered_content: Optional[bool] = None
-    ) -> bool:
-        if include_rendered_content is None:
-            return bool(
-                self.include_rendered_content.expectation_suite is True
-                or self.include_rendered_content.globally is True
-            )
-        return include_rendered_content
-
-    def _determine_if_expectation_validation_result_include_rendered_content(
-        self, include_rendered_content: Optional[bool] = None
-    ) -> bool:
-        if include_rendered_content is None:
-            return bool(
-                self.include_rendered_content.expectation_validation_result is True
-                or self.include_rendered_content.globally is True
-            )
-        return include_rendered_content
-
-=======
->>>>>>> 22854463
     @public_api
     def test_yaml_config(  # noqa: PLR0913
         self,
