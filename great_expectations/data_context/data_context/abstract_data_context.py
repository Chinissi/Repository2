--- conflicted
+++ resolved
@@ -4445,11 +4445,7 @@
     def data_context_id(self) -> str:
         return self.variables.anonymous_usage_statistics.data_context_id  # type: ignore[union-attr]
 
-<<<<<<< HEAD
     def _init_primary_stores(self, store_configs: Dict[str, dict]) -> None:
-=======
-    def _init_stores(self, store_configs: Dict[str, StoreConfigTypedDict]) -> None:
->>>>>>> f0e89bdb
         """Initialize all Stores for this DataContext.
 
         Stores are a good fit for reading/writing objects that:
