--- conflicted
+++ resolved
@@ -2597,30 +2597,6 @@
         Returns:
             A new Profiler or an updated one (depending on whether or not it existed before this method call).
         """
-<<<<<<< HEAD
-        existing_profiler = None
-        try:
-            existing_profiler = self.get_profiler(name=name, id=id)
-        except gx_exceptions.ProfilerNotFoundError:
-            logger.info(
-                f"Could not find an existing profiler named '{name}'; creating a new one."
-            )
-
-        if existing_profiler:
-            self.delete_profiler(
-                name=existing_profiler.name, id=existing_profiler.ge_cloud_id
-            )
-            if id is None:
-                id = existing_profiler.ge_cloud_id
-            if config_version is None:
-                config_version = existing_profiler.config_version
-            if rules is None:
-                rules = {rule.name: rule.to_dict() for rule in existing_profiler.rules}
-            if variables is None:
-                variables = convert_variables_to_dict(existing_profiler.variables)
-
-=======
->>>>>>> 0f45d60f
         config_version = config_version or 1.0
         rules = rules or {}
         return self._add_profiler(
