import logging
import os
from typing import Mapping, Union

from great_expectations.data_context.data_context.abstract_data_context import (
    AbstractDataContext,
)
from great_expectations.data_context.data_context_variables import (
    FileDataContextVariables,
)
from great_expectations.data_context.types.base import DataContextConfig

logger = logging.getLogger(__name__)


class FileDataContext(AbstractDataContext):
    """
    Extends AbstractDataContext, contains only functionality necessary to hydrate state from disk.

    TODO: Most of the functionality in DataContext will be refactored into this class, and the current DataContext
    class will exist only for backwards-compatibility reasons.
    """

    GE_YML = "great_expectations.yml"

    def __init__(
        self,
        project_config: Union[DataContextConfig, Mapping],
        context_root_dir: str,
        runtime_environment: dict,
    ) -> None:
        """FileDataContext constructor

        Args:
            project_config (DataContextConfig):  Config for current DataContext
            context_root_dir (Optional[str]): location to look for the ``great_expectations.yml`` file. If None,
                searches for the file based on conventions for project subdirectories.
            runtime_environment (Optional[dict]): a dictionary of config variables that override both those set in
                config_variables.yml and the environment
        """
        self._context_root_directory = context_root_dir
        self._project_config = self._apply_global_config_overrides(
            config=project_config
        )
        super().__init__(runtime_environment=runtime_environment)

    def _init_variables(self) -> FileDataContextVariables:
        raise NotImplementedError

<<<<<<< HEAD
    def _save_project_config(self) -> None:
        """Save the current project to disk."""
        logger.debug("Starting DataContext._save_project_config")

        config_filepath = os.path.join(self.root_directory, self.GE_YML)
        with open(config_filepath, "w") as outfile:
            self.config.to_yaml(outfile)
=======
    @property
    def root_directory(self) -> Optional[str]:
        """The root directory for configuration objects in the data context; the location in which
        ``great_expectations.yml`` is located.

        Why does this exist in AbstractDataContext? CloudDataContext and FileDataContext both use it

        """
        return self._context_root_directory
>>>>>>> 2fd2d07b
<|MERGE_RESOLUTION|>--- conflicted
+++ resolved
@@ -47,7 +47,6 @@
     def _init_variables(self) -> FileDataContextVariables:
         raise NotImplementedError
 
-<<<<<<< HEAD
     def _save_project_config(self) -> None:
         """Save the current project to disk."""
         logger.debug("Starting DataContext._save_project_config")
@@ -55,7 +54,7 @@
         config_filepath = os.path.join(self.root_directory, self.GE_YML)
         with open(config_filepath, "w") as outfile:
             self.config.to_yaml(outfile)
-=======
+    
     @property
     def root_directory(self) -> Optional[str]:
         """The root directory for configuration objects in the data context; the location in which
@@ -64,5 +63,4 @@
         Why does this exist in AbstractDataContext? CloudDataContext and FileDataContext both use it
 
         """
-        return self._context_root_directory
->>>>>>> 2fd2d07b
+        return self._context_root_directory