from __future__ import annotations

import logging
import os
import warnings
from typing import (
    TYPE_CHECKING,
    Callable,
    Dict,
    List,
    Mapping,
    Optional,
    Tuple,
    Union,
    cast,
)

import requests

import great_expectations.exceptions as gx_exceptions
from great_expectations import __version__
from great_expectations.core import ExpectationSuite
from great_expectations.core._docs_decorators import public_api
from great_expectations.core.config_provider import (
    _CloudConfigurationProvider,
    _ConfigurationProvider,
)
from great_expectations.core.serializer import JsonConfigSerializer
from great_expectations.data_context.cloud_constants import (
    CLOUD_DEFAULT_BASE_URL,
    GXCloudEnvironmentVariable,
    GXCloudRESTResource,
)
from great_expectations.data_context.data_context.serializable_data_context import (
    SerializableDataContext,
)
from great_expectations.data_context.data_context_variables import (
    CloudDataContextVariables,
)
from great_expectations.data_context.types.base import (
    DEFAULT_USAGE_STATISTICS_URL,
    DataContextConfig,
    DataContextConfigDefaults,
    GXCloudConfig,
    datasourceConfigSchema,
)
from great_expectations.data_context.types.refs import GXCloudResourceRef
from great_expectations.data_context.types.resource_identifiers import (
    ConfigurationIdentifier,
    GXCloudIdentifier,
)
from great_expectations.data_context.util import instantiate_class_from_config
from great_expectations.datasource.new_datasource import BaseDatasource
from great_expectations.exceptions.exceptions import DataContextError
from great_expectations.rule_based_profiler.rule_based_profiler import RuleBasedProfiler

if TYPE_CHECKING:
    from great_expectations.alias_types import PathStr
    from great_expectations.checkpoint.checkpoint import Checkpoint
<<<<<<< HEAD
    from great_expectations.datasource.datasource import LegacyDatasource
    from great_expectations.render.renderer.site_builder import SiteBuilder
=======
    from great_expectations.data_context.store.datasource_store import DatasourceStore
>>>>>>> 4334201f

logger = logging.getLogger(__name__)


@public_api
class CloudDataContext(SerializableDataContext):
    """Subclass of AbstractDataContext that contains functionality necessary to work in a GX Cloud-backed environment."""

    def __init__(
        self,
        project_config: Optional[Union[DataContextConfig, Mapping]] = None,
        context_root_dir: Optional[PathStr] = None,
        runtime_environment: Optional[dict] = None,
        cloud_base_url: Optional[str] = None,
        cloud_access_token: Optional[str] = None,
        cloud_organization_id: Optional[str] = None,
        # <GX_RENAME> Deprecated as of 0.15.37
        ge_cloud_base_url: Optional[str] = None,
        ge_cloud_access_token: Optional[str] = None,
        ge_cloud_organization_id: Optional[str] = None,
    ) -> None:
        """
        CloudDataContext constructor

        Args:
            project_config (DataContextConfig): config for CloudDataContext
            runtime_environment (dict):  a dictionary of config variables that override both those set in
                config_variables.yml and the environment
            cloud_config (GXCloudConfig): GXCloudConfig corresponding to current CloudDataContext
        """
        # Chetan - 20221208 - not formally deprecating these values until a future date
        (
            cloud_base_url,
            cloud_access_token,
            cloud_organization_id,
        ) = CloudDataContext._resolve_cloud_args(
            cloud_base_url=cloud_base_url,
            cloud_access_token=cloud_access_token,
            cloud_organization_id=cloud_organization_id,
            ge_cloud_base_url=ge_cloud_base_url,
            ge_cloud_access_token=ge_cloud_access_token,
            ge_cloud_organization_id=ge_cloud_organization_id,
        )

        self._cloud_config = self.get_cloud_config(
            cloud_base_url=cloud_base_url,
            cloud_access_token=cloud_access_token,
            cloud_organization_id=cloud_organization_id,
        )
        self._context_root_directory = self.determine_context_root_directory(
            context_root_dir
        )
        self._project_config = self._init_project_config(project_config)

        super().__init__(
            context_root_dir=self._context_root_directory,
            runtime_environment=runtime_environment,
        )

    def _init_project_config(
        self, project_config: Optional[Union[DataContextConfig, Mapping]]
    ) -> DataContextConfig:
        if project_config is None:
            project_config = self.retrieve_data_context_config_from_cloud(
                cloud_config=self._cloud_config,
            )

        project_data_context_config = (
            CloudDataContext.get_or_create_data_context_config(project_config)
        )

        return self._apply_global_config_overrides(config=project_data_context_config)

    @staticmethod
    def _resolve_cloud_args(
        cloud_base_url: Optional[str] = None,
        cloud_access_token: Optional[str] = None,
        cloud_organization_id: Optional[str] = None,
        # <GX_RENAME> Deprecated as of 0.15.37
        ge_cloud_base_url: Optional[str] = None,
        ge_cloud_access_token: Optional[str] = None,
        ge_cloud_organization_id: Optional[str] = None,
    ) -> Tuple[Optional[str], Optional[str], Optional[str]]:
        cloud_base_url = (
            cloud_base_url if cloud_base_url is not None else ge_cloud_base_url
        )
        cloud_access_token = (
            cloud_access_token
            if cloud_access_token is not None
            else ge_cloud_access_token
        )
        cloud_organization_id = (
            cloud_organization_id
            if cloud_organization_id is not None
            else ge_cloud_organization_id
        )
        return cloud_base_url, cloud_access_token, cloud_organization_id

    def _register_providers(self, config_provider: _ConfigurationProvider) -> None:
        """
        To ensure that Cloud credentials are accessible downstream, we want to ensure that
        we register a CloudConfigurationProvider.

        Note that it is registered last as it takes the highest precedence.
        """
        super()._register_providers(config_provider)
        config_provider.register_provider(
            _CloudConfigurationProvider(self._cloud_config)
        )

    @classmethod
    def is_cloud_config_available(
        cls,
        cloud_base_url: Optional[str] = None,
        cloud_access_token: Optional[str] = None,
        cloud_organization_id: Optional[str] = None,
    ) -> bool:
        """
        Helper method called by gx.get_context() method to determine whether all the information needed
        to build a cloud_config is available.

        If provided as explicit arguments, cloud_base_url, cloud_access_token and
        cloud_organization_id will use runtime values instead of environment variables or conf files.

        If any of the values are missing, the method will return False. It will return True otherwise.

        Args:
            cloud_base_url: Optional, you may provide this alternatively via
                environment variable GX_CLOUD_BASE_URL or within a config file.
            cloud_access_token: Optional, you may provide this alternatively
                via environment variable GX_CLOUD_ACCESS_TOKEN or within a config file.
            cloud_organization_id: Optional, you may provide this alternatively
                via environment variable GX_CLOUD_ORGANIZATION_ID or within a config file.

        Returns:
            bool: Is all the information needed to build a cloud_config is available?
        """
        cloud_config_dict = cls._get_cloud_config_dict(
            cloud_base_url=cloud_base_url,
            cloud_access_token=cloud_access_token,
            cloud_organization_id=cloud_organization_id,
        )
        return all(val for val in cloud_config_dict.values())

    @classmethod
    def determine_context_root_directory(
        cls, context_root_dir: Optional[PathStr]
    ) -> str:
        if context_root_dir is None:
            context_root_dir = os.getcwd()
            logger.info(
                f'context_root_dir was not provided - defaulting to current working directory "'
                f'{context_root_dir}".'
            )
        return os.path.abspath(os.path.expanduser(context_root_dir))

    @classmethod
    def retrieve_data_context_config_from_cloud(
        cls, cloud_config: GXCloudConfig
    ) -> DataContextConfig:
        """
        Utilizes the GXCloudConfig instantiated in the constructor to create a request to the Cloud API.
        Given proper authorization, the request retrieves a data context config that is pre-populated with
        GX objects specific to the user's Cloud environment (datasources, data connectors, etc).

        Please note that substitution for ${VAR} variables is performed in GX Cloud before being sent
        over the wire.

        :return: the configuration object retrieved from the Cloud API
        """
        base_url = cloud_config.base_url
        organization_id = cloud_config.organization_id
        cloud_url = (
            f"{base_url}/organizations/{organization_id}/data-context-configuration"
        )
        headers = {
            "Content-Type": "application/vnd.api+json",
            "Authorization": f"Bearer {cloud_config.access_token}",
            "Gx-Version": __version__,
        }

        response = requests.get(cloud_url, headers=headers)
        if response.status_code != 200:
            raise gx_exceptions.GXCloudError(
                f"Bad request made to GX Cloud; {response.text}"
            )
        config = response.json()
        return DataContextConfig(**config)

    @classmethod
    def get_cloud_config(
        cls,
        cloud_base_url: Optional[str] = None,
        cloud_access_token: Optional[str] = None,
        cloud_organization_id: Optional[str] = None,
    ) -> GXCloudConfig:
        """
        Build a GXCloudConfig object. Config attributes are collected from any combination of args passed in at
        runtime, environment variables, or a global great_expectations.conf file (in order of precedence).

        If provided as explicit arguments, cloud_base_url, cloud_access_token and
        cloud_organization_id will use runtime values instead of environment variables or conf files.

        Args:
            cloud_base_url: Optional, you may provide this alternatively via
                environment variable GX_CLOUD_BASE_URL or within a config file.
            cloud_access_token: Optional, you may provide this alternatively
                via environment variable GX_CLOUD_ACCESS_TOKEN or within a config file.
            cloud_organization_id: Optional, you may provide this alternatively
                via environment variable GX_CLOUD_ORGANIZATION_ID or within a config file.

        Returns:
            GXCloudConfig

        Raises:
            GXCloudError if a GX Cloud variable is missing
        """
        cloud_config_dict = cls._get_cloud_config_dict(
            cloud_base_url=cloud_base_url,
            cloud_access_token=cloud_access_token,
            cloud_organization_id=cloud_organization_id,
        )

        missing_keys = []
        for key, val in cloud_config_dict.items():
            if not val:
                missing_keys.append(key)
        if len(missing_keys) > 0:
            missing_keys_str = [f'"{key}"' for key in missing_keys]
            global_config_path_str = [
                f'"{path}"' for path in super().GLOBAL_CONFIG_PATHS
            ]
            raise DataContextError(
                f"{(', ').join(missing_keys_str)} arg(s) required for ge_cloud_mode but neither provided nor found in "
                f"environment or in global configs ({(', ').join(global_config_path_str)})."
            )

        base_url = cloud_config_dict[GXCloudEnvironmentVariable.BASE_URL]
        assert base_url is not None
        access_token = cloud_config_dict[GXCloudEnvironmentVariable.ACCESS_TOKEN]
        organization_id = cloud_config_dict[GXCloudEnvironmentVariable.ORGANIZATION_ID]

        return GXCloudConfig(
            base_url=base_url,
            access_token=access_token,
            organization_id=organization_id,
        )

    @classmethod
    def _get_cloud_config_dict(
        cls,
        cloud_base_url: Optional[str] = None,
        cloud_access_token: Optional[str] = None,
        cloud_organization_id: Optional[str] = None,
    ) -> Dict[GXCloudEnvironmentVariable, Optional[str]]:
        cloud_base_url = (
            cloud_base_url
            or cls._get_cloud_env_var(
                primary_environment_variable=GXCloudEnvironmentVariable.BASE_URL,
                deprecated_environment_variable=GXCloudEnvironmentVariable._OLD_BASE_URL,
                conf_file_section="ge_cloud_config",
                conf_file_option="base_url",
            )
            or CLOUD_DEFAULT_BASE_URL
        )
        cloud_organization_id = cloud_organization_id or cls._get_cloud_env_var(
            primary_environment_variable=GXCloudEnvironmentVariable.ORGANIZATION_ID,
            deprecated_environment_variable=GXCloudEnvironmentVariable._OLD_ORGANIZATION_ID,
            conf_file_section="ge_cloud_config",
            conf_file_option="organization_id",
        )
        cloud_access_token = cloud_access_token or cls._get_cloud_env_var(
            primary_environment_variable=GXCloudEnvironmentVariable.ACCESS_TOKEN,
            deprecated_environment_variable=GXCloudEnvironmentVariable._OLD_ACCESS_TOKEN,
            conf_file_section="ge_cloud_config",
            conf_file_option="access_token",
        )
        return {
            GXCloudEnvironmentVariable.BASE_URL: cloud_base_url,
            GXCloudEnvironmentVariable.ORGANIZATION_ID: cloud_organization_id,
            GXCloudEnvironmentVariable.ACCESS_TOKEN: cloud_access_token,
        }

    @classmethod
    def _get_cloud_env_var(
        cls,
        primary_environment_variable: GXCloudEnvironmentVariable,
        deprecated_environment_variable: GXCloudEnvironmentVariable,
        conf_file_section: str,
        conf_file_option: str,
    ) -> Optional[str]:
        """
        Utility to gradually deprecate environment variables prefixed with `GE`.

        This method is aimed to initially attempt retrieval with the `GX` prefix
        and only attempt to grab the deprecated value if unsuccessful.
        """
        val = cls._get_global_config_value(
            environment_variable=primary_environment_variable,
            conf_file_section=conf_file_section,
            conf_file_option=conf_file_option,
        )
        if val:
            return val
        return cls._get_global_config_value(
            environment_variable=deprecated_environment_variable,
            conf_file_section=conf_file_section,
            conf_file_option=conf_file_option,
        )

    def _init_datasource_store(self) -> DatasourceStore:
        from great_expectations.data_context.store.datasource_store import (
            DatasourceStore,
        )
        from great_expectations.data_context.store.gx_cloud_store_backend import (
            GXCloudStoreBackend,
        )

        # Never explicitly referenced but adheres
        # to the convention set by other internal Stores
        store_name = DataContextConfigDefaults.DEFAULT_DATASOURCE_STORE_NAME.value
        store_backend: dict = {"class_name": GXCloudStoreBackend.__name__}
        runtime_environment: dict = {
            "root_directory": self.root_directory,
            "ge_cloud_credentials": self.ge_cloud_config.to_dict(),  # type: ignore[union-attr]
            "ge_cloud_resource_type": GXCloudRESTResource.DATASOURCE,
            "ge_cloud_base_url": self.ge_cloud_config.base_url,  # type: ignore[union-attr]
        }

        datasource_store = DatasourceStore(
            store_name=store_name,
            store_backend=store_backend,
            runtime_environment=runtime_environment,
            serializer=JsonConfigSerializer(schema=datasourceConfigSchema),
        )
        return datasource_store

    def list_expectation_suite_names(self) -> List[str]:
        """
        Lists the available expectation suite names. If in ge_cloud_mode, a list of
        GX Cloud ids is returned instead.
        """
        return [suite_key.resource_name for suite_key in self.list_expectation_suites()]  # type: ignore[union-attr]

    @property
    def ge_cloud_config(self) -> Optional[GXCloudConfig]:
        return self._cloud_config

    def _init_variables(self) -> CloudDataContextVariables:
        ge_cloud_base_url: str = self._cloud_config.base_url
        ge_cloud_organization_id: str = self._cloud_config.organization_id  # type: ignore[assignment]
        ge_cloud_access_token: str = self._cloud_config.access_token

        variables = CloudDataContextVariables(
            config=self._project_config,
            config_provider=self.config_provider,
            ge_cloud_base_url=ge_cloud_base_url,
            ge_cloud_organization_id=ge_cloud_organization_id,
            ge_cloud_access_token=ge_cloud_access_token,
        )
        return variables

    def _construct_data_context_id(self) -> str:
        """
        Choose the id of the currently-configured expectations store, if available and a persistent store.
        If not, it should choose the id stored in DataContextConfig.
        Returns:
            UUID to use as the data_context_id
        """
        return self.ge_cloud_config.organization_id  # type: ignore[return-value,union-attr]

    def get_config_with_variables_substituted(
        self, config: Optional[DataContextConfig] = None
    ) -> DataContextConfig:
        """
        Substitute vars in config of form ${var} or $(var) with values found in the following places,
        in order of precedence: ge_cloud_config (for Data Contexts in GX Cloud mode), runtime_environment,
        environment variables, config_variables, or ge_cloud_config_variable_defaults (allows certain variables to
        be optional in GX Cloud mode).
        """
        if not config:
            config = self.config

        substitutions: dict = self.config_provider.get_values()

        cloud_config_variable_defaults = {
            "plugins_directory": self._normalize_absolute_or_relative_path(
                path=DataContextConfigDefaults.DEFAULT_PLUGINS_DIRECTORY.value
            ),
            "usage_statistics_url": DEFAULT_USAGE_STATISTICS_URL,
        }
        for config_variable, value in cloud_config_variable_defaults.items():
            if substitutions.get(config_variable) is None:
                logger.info(
                    f'Config variable "{config_variable}" was not found in environment or global config ('
                    f'{self.GLOBAL_CONFIG_PATHS}). Using default value "{value}" instead. If you would '
                    f"like to "
                    f"use a different value, please specify it in an environment variable or in a "
                    f"great_expectations.conf file located at one of the above paths, in a section named "
                    f'"ge_cloud_config".'
                )
                substitutions[config_variable] = value

        return DataContextConfig(**self.config_provider.substitute_config(config))

    def create_expectation_suite(
        self,
        expectation_suite_name: str,
        overwrite_existing: bool = False,
        **kwargs: Optional[dict],
    ) -> ExpectationSuite:
        """Build a new expectation suite and save it into the data_context expectation store.

        Args:
            expectation_suite_name: The name of the expectation_suite to create
            overwrite_existing (boolean): Whether to overwrite expectation suite if expectation suite with given name
                already exists.

        Returns:
            A new (empty) expectation suite.
        """
        # deprecated-v0.15.48
        warnings.warn(
            "create_expectation_suite is deprecated as of v0.15.49 and will be removed in v0.18. "
            "Please use add_expectation_suite or add_or_update_expectation_suite instead.",
            DeprecationWarning,
        )
        if not isinstance(overwrite_existing, bool):
            raise ValueError("Parameter overwrite_existing must be of type BOOL")

        expectation_suite = ExpectationSuite(
            expectation_suite_name=expectation_suite_name, data_context=self
        )

        existing_suite_names = self.list_expectation_suite_names()
        cloud_id: Optional[str] = None
        if expectation_suite_name in existing_suite_names and not overwrite_existing:
            raise gx_exceptions.DataContextError(
                f"expectation_suite '{expectation_suite_name}' already exists. If you would like to overwrite this "
                "expectation_suite, set overwrite_existing=True."
            )
        elif expectation_suite_name in existing_suite_names and overwrite_existing:
            identifiers: Optional[
                Union[List[str], List[GXCloudIdentifier]]
            ] = self.list_expectation_suites()
            if identifiers:
                for cloud_identifier in identifiers:
                    if isinstance(cloud_identifier, GXCloudIdentifier):
                        cloud_identifier_tuple = cloud_identifier.to_tuple()
                        name: str = cloud_identifier_tuple[2]
                        if name == expectation_suite_name:
                            cloud_id = cloud_identifier_tuple[1]
                            expectation_suite.ge_cloud_id = cloud_id

        key = GXCloudIdentifier(
            resource_type=GXCloudRESTResource.EXPECTATION_SUITE,
            cloud_id=cloud_id,
        )

        response: Union[bool, GXCloudResourceRef] = self.expectations_store.set(key, expectation_suite, **kwargs)  # type: ignore[func-returns-value]
        if isinstance(response, GXCloudResourceRef):
            expectation_suite.ge_cloud_id = response.cloud_id

        return expectation_suite

    def delete_expectation_suite(
        self,
        expectation_suite_name: str | None = None,
        ge_cloud_id: str | None = None,
        id: str | None = None,
    ) -> bool:
        """Delete specified expectation suite from data_context expectation store.

        Args:
            expectation_suite_name: The name of the expectation_suite to create

        Returns:
            True for Success and False for Failure.
        """
        # <GX_RENAME>
        id = self._resolve_id_and_ge_cloud_id(id=id, ge_cloud_id=ge_cloud_id)
        del ge_cloud_id

        key = GXCloudIdentifier(
            resource_type=GXCloudRESTResource.EXPECTATION_SUITE,
            cloud_id=id,
        )

        return self.expectations_store.remove_key(key)

    def get_expectation_suite(
        self,
        expectation_suite_name: Optional[str] = None,
        include_rendered_content: Optional[bool] = None,
        ge_cloud_id: Optional[str] = None,
    ) -> ExpectationSuite:
        """Get an Expectation Suite by name or GX Cloud ID
        Args:
            expectation_suite_name (str): The name of the Expectation Suite
            include_rendered_content (bool): Whether or not to re-populate rendered_content for each
                ExpectationConfiguration.
            ge_cloud_id (str): The GX Cloud ID for the Expectation Suite.

        Returns:
            An existing ExpectationSuite
        """
        key = GXCloudIdentifier(
            resource_type=GXCloudRESTResource.EXPECTATION_SUITE,
            cloud_id=ge_cloud_id,
            resource_name=expectation_suite_name,
        )

        expectations_schema_dict: dict = cast(dict, self.expectations_store.get(key))

        if include_rendered_content is None:
            include_rendered_content = (
                self._determine_if_expectation_suite_include_rendered_content()
            )

        # create the ExpectationSuite from constructor
        expectation_suite = ExpectationSuite(
            **expectations_schema_dict, data_context=self
        )
        if include_rendered_content:
            expectation_suite.render()
        return expectation_suite

    def _save_expectation_suite(
        self,
        expectation_suite: ExpectationSuite,
        expectation_suite_name: Optional[str] = None,
        overwrite_existing: bool = True,
        include_rendered_content: Optional[bool] = None,
        **kwargs: Optional[dict],
    ) -> None:
        id = expectation_suite.ge_cloud_id
        key = GXCloudIdentifier(
            resource_type=GXCloudRESTResource.EXPECTATION_SUITE,
            cloud_id=id,
            resource_name=expectation_suite.expectation_suite_name,
        )

        if not overwrite_existing:
            self._validate_suite_unique_constaints_before_save(key)

        self._evaluation_parameter_dependencies_compiled = False
        include_rendered_content = (
            self._determine_if_expectation_suite_include_rendered_content(
                include_rendered_content=include_rendered_content
            )
        )
        if include_rendered_content:
            expectation_suite.render()

        response = self.expectations_store.set(key, expectation_suite, **kwargs)  # type: ignore[func-returns-value]
        if isinstance(response, GXCloudResourceRef):
            expectation_suite.ge_cloud_id = response.cloud_id

    def _validate_suite_unique_constaints_before_save(
        self, key: GXCloudIdentifier
    ) -> None:
        ge_cloud_id = key.cloud_id
        if ge_cloud_id:
            if self.expectations_store.has_key(key):  # noqa: W601
                raise gx_exceptions.DataContextError(
                    f"expectation_suite with GX Cloud ID {ge_cloud_id} already exists. "
                    f"If you would like to overwrite this expectation_suite, set overwrite_existing=True."
                )

        suite_name = key.resource_name
        existing_suite_names = self.list_expectation_suite_names()
        if suite_name in existing_suite_names:
            raise gx_exceptions.DataContextError(
                f"expectation_suite '{suite_name}' already exists. If you would like to overwrite this "
                "expectation_suite, set overwrite_existing=True."
            )

    def add_checkpoint(
        self,
        name: str | None = None,
        config_version: int | float | None = None,
        template_name: str | None = None,
        module_name: str | None = None,
        class_name: str | None = None,
        run_name_template: str | None = None,
        expectation_suite_name: str | None = None,
        batch_request: dict | None = None,
        action_list: list[dict] | None = None,
        evaluation_parameters: dict | None = None,
        runtime_configuration: dict | None = None,
        validations: list[dict] | None = None,
        profilers: list[dict] | None = None,
        # Next two fields are for LegacyCheckpoint configuration
        validation_operator_name: str | None = None,
        batches: list[dict] | None = None,
        # the following four arguments are used by SimpleCheckpoint
        site_names: str | list[str] | None = None,
        slack_webhook: str | None = None,
        notify_on: str | None = None,
        notify_with: str | list[str] | None = None,
        ge_cloud_id: str | None = None,
        expectation_suite_ge_cloud_id: str | None = None,
        default_validation_id: str | None = None,
        id: str | None = None,
        expectation_suite_id: str | None = None,
        checkpoint: Checkpoint | None = None,
    ) -> Checkpoint:
        """
        See `AbstractDataContext.add_checkpoint` for more information.
        """
        # <GX_RENAME>
        id = self._resolve_id_and_ge_cloud_id(id=id, ge_cloud_id=ge_cloud_id)
        expectation_suite_id = self._resolve_id_and_ge_cloud_id(
            id=expectation_suite_id, ge_cloud_id=expectation_suite_ge_cloud_id
        )
        del ge_cloud_id
        del expectation_suite_ge_cloud_id

        checkpoint = self._resolve_add_checkpoint_args(
            name=name,
            id=id,
            config_version=config_version,
            template_name=template_name,
            module_name=module_name,
            class_name=class_name,
            run_name_template=run_name_template,
            expectation_suite_name=expectation_suite_name,
            batch_request=batch_request,
            action_list=action_list,
            evaluation_parameters=evaluation_parameters,
            runtime_configuration=runtime_configuration,
            validations=validations,
            profilers=profilers,
            validation_operator_name=validation_operator_name,
            batches=batches,
            site_names=site_names,
            slack_webhook=slack_webhook,
            notify_on=notify_on,
            notify_with=notify_with,
            expectation_suite_id=expectation_suite_id,
            default_validation_id=default_validation_id,
            checkpoint=checkpoint,
        )

        checkpoint_config = self.checkpoint_store.create(
            checkpoint_config=checkpoint.config
        )

        from great_expectations.checkpoint.checkpoint import Checkpoint

        return Checkpoint.instantiate_from_config_with_runtime_args(
            checkpoint_config=checkpoint_config, data_context=self  # type: ignore[arg-type]
        )

    def add_or_update_datasource(
        self,
        name: str | None = None,
        datasource: LegacyDatasource | BaseDatasource | None = None,
        **kwargs,
    ) -> LegacyDatasource | BaseDatasource:
        id = self._determine_id_for_add_or_update_datasource(
            name=name, datasource=datasource, kwargs=kwargs
        )
        return super().add_or_update_datasource(
            name=name, datasource=datasource, id=id, **kwargs
        )

    def _determine_id_for_add_or_update_datasource(
        self,
        name: str | None,
        datasource: LegacyDatasource | BaseDatasource | None,
        kwargs: dict,
    ) -> str | None:
        id = kwargs.pop("id", None) or kwargs.pop("ge_cloud_id", None)
        if not name and datasource:
            name = datasource.name
        if not id and name:
            cached_datasource = self.datasources.get(name)
            if cached_datasource and isinstance(cached_datasource, BaseDatasource):
                id = cached_datasource.id

        return id

    def list_checkpoints(self) -> Union[List[str], List[ConfigurationIdentifier]]:
        return self.checkpoint_store.list_checkpoints(ge_cloud_mode=True)

    def list_profilers(self) -> Union[List[str], List[ConfigurationIdentifier]]:
        return RuleBasedProfiler.list_profilers(
            profiler_store=self.profiler_store,
            ge_cloud_mode=True,
        )

    def _init_site_builder_for_data_docs_site_creation(
        self, site_name: str, site_config: dict
    ) -> SiteBuilder:
        """
        Note that this explicitly overriding the `AbstractDataContext` helper method called
        in `self.build_data_docs()`.

        The only difference here is the inclusion of `ge_cloud_mode` in the `runtime_environment`
        used in `SiteBuilder` instantiation.
        """
        site_builder: SiteBuilder = instantiate_class_from_config(
            config=site_config,
            runtime_environment={
                "data_context": self,
                "root_directory": self.root_directory,
                "site_name": site_name,
                "cloud_mode": True,
            },
            config_defaults={
                "module_name": "great_expectations.render.renderer.site_builder"
            },
        )
        return site_builder

    def _determine_key_for_profiler_save(
        self, name: str, id: Optional[str]
    ) -> Union[ConfigurationIdentifier, GXCloudIdentifier]:
        """
        Note that this explicitly overriding the `AbstractDataContext` helper method called
        in `self.save_profiler()`.

        The only difference here is the creation of a Cloud-specific `GXCloudIdentifier`
        instead of the usual `ConfigurationIdentifier` for `Store` interaction.
        """
        return GXCloudIdentifier(
            resource_type=GXCloudRESTResource.PROFILER, cloud_id=id
        )

    @classmethod
    def _load_cloud_backed_project_config(
        cls,
        cloud_config: Optional[GXCloudConfig],
    ):
        assert cloud_config is not None
        config = cls.retrieve_data_context_config_from_cloud(cloud_config=cloud_config)
        return config

    def _persist_suite_with_store(
        self,
        expectation_suite: ExpectationSuite,
        overwrite_existing: bool,
        **kwargs,
    ) -> ExpectationSuite:
        cloud_id: str | None
        if expectation_suite.ge_cloud_id:
            cloud_id = expectation_suite.ge_cloud_id
        else:
            cloud_id = None

        key = GXCloudIdentifier(
            resource_type=GXCloudRESTResource.EXPECTATION_SUITE,
            resource_name=expectation_suite.expectation_suite_name,
            cloud_id=cloud_id,
        )

        persistence_fn: Callable
        if overwrite_existing:
            persistence_fn = self.expectations_store.add_or_update
        else:
            persistence_fn = self.expectations_store.add

        response = persistence_fn(key=key, value=expectation_suite, **kwargs)
        if isinstance(response, GXCloudResourceRef):
            expectation_suite.ge_cloud_id = response.cloud_id

        return expectation_suite<|MERGE_RESOLUTION|>--- conflicted
+++ resolved
@@ -57,12 +57,9 @@
 if TYPE_CHECKING:
     from great_expectations.alias_types import PathStr
     from great_expectations.checkpoint.checkpoint import Checkpoint
-<<<<<<< HEAD
+    from great_expectations.data_context.store.datasource_store import DatasourceStore
     from great_expectations.datasource.datasource import LegacyDatasource
     from great_expectations.render.renderer.site_builder import SiteBuilder
-=======
-    from great_expectations.data_context.store.datasource_store import DatasourceStore
->>>>>>> 4334201f
 
 logger = logging.getLogger(__name__)
 
