--- conflicted
+++ resolved
@@ -156,35 +156,6 @@
         # Usage statistics are always disabled within Cloud-backed environments.
         self._usage_statistics_handler = None
 
-<<<<<<< HEAD
-=======
-    @staticmethod
-    def _resolve_cloud_args(  # noqa: PLR0913
-        cloud_base_url: Optional[str] = None,
-        cloud_access_token: Optional[str] = None,
-        cloud_organization_id: Optional[str] = None,
-        # <GX_RENAME> Deprecated as of 0.15.37
-        ge_cloud_base_url: Optional[str] = None,
-        ge_cloud_access_token: Optional[str] = None,
-        ge_cloud_organization_id: Optional[str] = None,
-    ) -> Tuple[Optional[str], Optional[str], Optional[str]]:
-        cloud_base_url = (
-            cloud_base_url if cloud_base_url is not None else ge_cloud_base_url
-        )
-        cloud_access_token = (
-            cloud_access_token
-            if cloud_access_token is not None
-            else ge_cloud_access_token
-        )
-        cloud_organization_id = (
-            cloud_organization_id
-            if cloud_organization_id is not None
-            else ge_cloud_organization_id
-        )
-        return cloud_base_url, cloud_access_token, cloud_organization_id
-
-    @override
->>>>>>> f2de855c
     def _register_providers(self, config_provider: _ConfigurationProvider) -> None:
         """
         To ensure that Cloud credentials are accessible downstream, we want to ensure that
