from __future__ import annotations

import logging
import os
from typing import TYPE_CHECKING, Dict, List, Mapping, Optional, Union, cast

import requests

import great_expectations.exceptions as ge_exceptions
from great_expectations import __version__
from great_expectations.core import ExpectationSuite
from great_expectations.core.config_provider import (
    CloudConfigurationProvider,
    ConfigurationProvider,
)
from great_expectations.core.serializer import JsonConfigSerializer
from great_expectations.data_context.cloud_constants import (
    CLOUD_DEFAULT_BASE_URL,
    GXCloudEnvironmentVariable,
    GXCloudRESTResource,
)
from great_expectations.data_context.data_context.abstract_data_context import (
    AbstractDataContext,
)
from great_expectations.data_context.data_context_variables import (
    CloudDataContextVariables,
)
from great_expectations.data_context.types.base import (
    DEFAULT_USAGE_STATISTICS_URL,
    DataContextConfig,
    DataContextConfigDefaults,
    GXCloudConfig,
    datasourceConfigSchema,
)
from great_expectations.data_context.types.refs import GXCloudResourceRef
from great_expectations.data_context.types.resource_identifiers import GXCloudIdentifier
from great_expectations.data_context.util import substitute_all_config_variables
from great_expectations.exceptions.exceptions import DataContextError

if TYPE_CHECKING:
    from great_expectations.checkpoint.checkpoint import Checkpoint

logger = logging.getLogger(__name__)


class CloudDataContext(AbstractDataContext):
    """
    Subclass of AbstractDataContext that contains functionality necessary to hydrate state from cloud
    """

    def __init__(
        self,
        project_config: Optional[Union[DataContextConfig, Mapping]] = None,
        context_root_dir: Optional[str] = None,
        runtime_environment: Optional[dict] = None,
        ge_cloud_base_url: Optional[str] = None,
        ge_cloud_access_token: Optional[str] = None,
        ge_cloud_organization_id: Optional[str] = None,
    ) -> None:
        """
        CloudDataContext constructor

        Args:
            project_config (DataContextConfig): config for CloudDataContext
            runtime_environment (dict):  a dictionary of config variables that override both those set in
                config_variables.yml and the environment
            ge_cloud_config (GeCloudConfig): GeCloudConfig corresponding to current CloudDataContext
        """
        self._ge_cloud_mode = True  # property needed for backward compatibility

        self._ge_cloud_config = self.get_ge_cloud_config(
            ge_cloud_base_url=ge_cloud_base_url,
            ge_cloud_access_token=ge_cloud_access_token,
            ge_cloud_organization_id=ge_cloud_organization_id,
        )

        self._context_root_directory = self.determine_context_root_directory(
            context_root_dir
        )

        if project_config is None:
            project_config = self.retrieve_data_context_config_from_ge_cloud(
                ge_cloud_config=self._ge_cloud_config,
            )

        project_data_context_config: DataContextConfig = (
            CloudDataContext.get_or_create_data_context_config(project_config)
        )

        self._project_config = self._apply_global_config_overrides(
            config=project_data_context_config
        )
        self._variables = self._init_variables()
        super().__init__(
            runtime_environment=runtime_environment,
        )

    def _register_providers(self, config_provider: ConfigurationProvider) -> None:
        """
        To ensure that Cloud credentials are accessible downstream, we want to ensure that
        we register a CloudConfigurationProvider.

        Note that it is registered last as it takes the highest precedence.
        """
        super()._register_providers(config_provider)
        config_provider.register_provider(
            CloudConfigurationProvider(self._ge_cloud_config)
        )

    @classmethod
    def is_ge_cloud_config_available(
        cls,
        ge_cloud_base_url: Optional[str] = None,
        ge_cloud_access_token: Optional[str] = None,
        ge_cloud_organization_id: Optional[str] = None,
    ) -> bool:
        """
        Helper method called by gx.get_context() method to determine whether all the information needed
        to build a ge_cloud_config is available.

        If provided as explicit arguments, ge_cloud_base_url, ge_cloud_access_token and
        ge_cloud_organization_id will use runtime values instead of environment variables or conf files.

        If any of the values are missing, the method will return False. It will return True otherwise.

        Args:
            ge_cloud_base_url: Optional, you may provide this alternatively via
                environment variable GE_CLOUD_BASE_URL or within a config file.
            ge_cloud_access_token: Optional, you may provide this alternatively
                via environment variable GE_CLOUD_ACCESS_TOKEN or within a config file.
            ge_cloud_organization_id: Optional, you may provide this alternatively
                via environment variable GE_CLOUD_ORGANIZATION_ID or within a config file.

        Returns:
            bool: Is all the information needed to build a ge_cloud_config is available?
        """
        ge_cloud_config_dict = cls._get_ge_cloud_config_dict(
            ge_cloud_base_url=ge_cloud_base_url,
            ge_cloud_access_token=ge_cloud_access_token,
            ge_cloud_organization_id=ge_cloud_organization_id,
        )
        for key, val in ge_cloud_config_dict.items():
            if not val:
                return False
        return True

    @classmethod
    def determine_context_root_directory(cls, context_root_dir: Optional[str]) -> str:
        if context_root_dir is None:
            context_root_dir = os.getcwd()
            logger.info(
                f'context_root_dir was not provided - defaulting to current working directory "'
                f'{context_root_dir}".'
            )
        return os.path.abspath(os.path.expanduser(context_root_dir))

    @classmethod
    def retrieve_data_context_config_from_ge_cloud(
        cls, ge_cloud_config: GXCloudConfig
    ) -> DataContextConfig:
        """
        Utilizes the GeCloudConfig instantiated in the constructor to create a request to the Cloud API.
        Given proper authorization, the request retrieves a data context config that is pre-populated with
        GE objects specific to the user's Cloud environment (datasources, data connectors, etc).

        Please note that substitution for ${VAR} variables is performed in GE Cloud before being sent
        over the wire.

        :return: the configuration object retrieved from the Cloud API
        """
        base_url = ge_cloud_config.base_url
        organization_id = ge_cloud_config.organization_id
        ge_cloud_url = (
            f"{base_url}/organizations/{organization_id}/data-context-configuration"
        )
        headers = {
            "Content-Type": "application/vnd.api+json",
            "Authorization": f"Bearer {ge_cloud_config.access_token}",
            "Gx-Version": __version__,
        }

        response = requests.get(ge_cloud_url, headers=headers)
        if response.status_code != 200:
            raise ge_exceptions.GXCloudError(
                f"Bad request made to GE Cloud; {response.text}"
            )
        config = response.json()
        return DataContextConfig(**config)

    @classmethod
    def get_ge_cloud_config(
        cls,
        ge_cloud_base_url: Optional[str] = None,
        ge_cloud_access_token: Optional[str] = None,
        ge_cloud_organization_id: Optional[str] = None,
    ) -> GXCloudConfig:
        """
        Build a GeCloudConfig object. Config attributes are collected from any combination of args passed in at
        runtime, environment variables, or a global great_expectations.conf file (in order of precedence).

        If provided as explicit arguments, ge_cloud_base_url, ge_cloud_access_token and
        ge_cloud_organization_id will use runtime values instead of environment variables or conf files.

        Args:
            ge_cloud_base_url: Optional, you may provide this alternatively via
                environment variable GE_CLOUD_BASE_URL or within a config file.
            ge_cloud_access_token: Optional, you may provide this alternatively
                via environment variable GE_CLOUD_ACCESS_TOKEN or within a config file.
            ge_cloud_organization_id: Optional, you may provide this alternatively
                via environment variable GE_CLOUD_ORGANIZATION_ID or within a config file.

        Returns:
            GeCloudConfig

        Raises:
            GeCloudError if a GE Cloud variable is missing
        """
        ge_cloud_config_dict = cls._get_ge_cloud_config_dict(
            ge_cloud_base_url=ge_cloud_base_url,
            ge_cloud_access_token=ge_cloud_access_token,
            ge_cloud_organization_id=ge_cloud_organization_id,
        )

        missing_keys = []
        for key, val in ge_cloud_config_dict.items():
            if not val:
                missing_keys.append(key)
        if len(missing_keys) > 0:
            missing_keys_str = [f'"{key}"' for key in missing_keys]
            global_config_path_str = [
                f'"{path}"' for path in super().GLOBAL_CONFIG_PATHS
            ]
            raise DataContextError(
                f"{(', ').join(missing_keys_str)} arg(s) required for ge_cloud_mode but neither provided nor found in "
                f"environment or in global configs ({(', ').join(global_config_path_str)})."
            )

        base_url = ge_cloud_config_dict[GXCloudEnvironmentVariable.BASE_URL]
        assert base_url is not None
        access_token = ge_cloud_config_dict[GXCloudEnvironmentVariable.ACCESS_TOKEN]
        organization_id = ge_cloud_config_dict[
            GXCloudEnvironmentVariable.ORGANIZATION_ID
        ]

        return GXCloudConfig(
            base_url=base_url,
            access_token=access_token,
            organization_id=organization_id,
        )

    @classmethod
    def _get_ge_cloud_config_dict(
        cls,
        ge_cloud_base_url: Optional[str] = None,
        ge_cloud_access_token: Optional[str] = None,
        ge_cloud_organization_id: Optional[str] = None,
    ) -> Dict[GXCloudEnvironmentVariable, Optional[str]]:
        ge_cloud_base_url = (
            ge_cloud_base_url
            or CloudDataContext._get_global_config_value(
                environment_variable=GXCloudEnvironmentVariable.BASE_URL,
                conf_file_section="ge_cloud_config",
                conf_file_option="base_url",
            )
            or CLOUD_DEFAULT_BASE_URL
        )
        ge_cloud_organization_id = (
            ge_cloud_organization_id
            or CloudDataContext._get_global_config_value(
                environment_variable=GXCloudEnvironmentVariable.ORGANIZATION_ID,
                conf_file_section="ge_cloud_config",
                conf_file_option="organization_id",
            )
        )
        ge_cloud_access_token = (
            ge_cloud_access_token
            or CloudDataContext._get_global_config_value(
                environment_variable=GXCloudEnvironmentVariable.ACCESS_TOKEN,
                conf_file_section="ge_cloud_config",
                conf_file_option="access_token",
            )
        )
        return {
            GXCloudEnvironmentVariable.BASE_URL: ge_cloud_base_url,
            GXCloudEnvironmentVariable.ORGANIZATION_ID: ge_cloud_organization_id,
            GXCloudEnvironmentVariable.ACCESS_TOKEN: ge_cloud_access_token,
        }

    def _init_datasource_store(self) -> None:
        from great_expectations.data_context.store.datasource_store import (
            DatasourceStore,
        )

        store_name: str = "datasource_store"  # Never explicitly referenced but adheres
        # to the convention set by other internal Stores
        store_backend: dict = {"class_name": "GeCloudStoreBackend"}
        runtime_environment: dict = {
            "root_directory": self.root_directory,
            "ge_cloud_credentials": self.ge_cloud_config.to_dict(),  # type: ignore[union-attr]
            "ge_cloud_resource_type": GXCloudRESTResource.DATASOURCE,
            "ge_cloud_base_url": self.ge_cloud_config.base_url,  # type: ignore[union-attr]
        }

        datasource_store = DatasourceStore(
            store_name=store_name,
            store_backend=store_backend,
            runtime_environment=runtime_environment,
            serializer=JsonConfigSerializer(schema=datasourceConfigSchema),
        )
        self._datasource_store = datasource_store

    def list_expectation_suite_names(self) -> List[str]:
        """
        Lists the available expectation suite names. If in ge_cloud_mode, a list of
        GE Cloud ids is returned instead.
        """
        return [suite_key.resource_name for suite_key in self.list_expectation_suites()]  # type: ignore[union-attr]

    @property
    def ge_cloud_config(self) -> Optional[GXCloudConfig]:
        return self._ge_cloud_config

    @property
    def ge_cloud_mode(self) -> bool:
        return self._ge_cloud_mode

    def _init_variables(self) -> CloudDataContextVariables:
        ge_cloud_base_url: str = self._ge_cloud_config.base_url
        ge_cloud_organization_id: str = self._ge_cloud_config.organization_id  # type: ignore[assignment]
        ge_cloud_access_token: str = self._ge_cloud_config.access_token

        variables = CloudDataContextVariables(
            config=self._project_config,
            ge_cloud_base_url=ge_cloud_base_url,
            ge_cloud_organization_id=ge_cloud_organization_id,
            ge_cloud_access_token=ge_cloud_access_token,
        )
        return variables

    def _construct_data_context_id(self) -> str:
        """
        Choose the id of the currently-configured expectations store, if available and a persistent store.
        If not, it should choose the id stored in DataContextConfig.
        Returns:
            UUID to use as the data_context_id
        """

        # if in ge_cloud_mode, use ge_cloud_organization_id
        return self.ge_cloud_config.organization_id  # type: ignore[return-value,union-attr]

    def get_config_with_variables_substituted(
        self, config: Optional[DataContextConfig] = None
    ) -> DataContextConfig:
        """
        Substitute vars in config of form ${var} or $(var) with values found in the following places,
        in order of precedence: ge_cloud_config (for Data Contexts in GE Cloud mode), runtime_environment,
        environment variables, config_variables, or ge_cloud_config_variable_defaults (allows certain variables to
        be optional in GE Cloud mode).
        """
        if not config:
            config = self.config

        substitutions: dict = self._determine_substitutions()

        ge_cloud_config_variable_defaults = {
            "plugins_directory": self._normalize_absolute_or_relative_path(
                path=DataContextConfigDefaults.DEFAULT_PLUGINS_DIRECTORY.value
            ),
            "usage_statistics_url": DEFAULT_USAGE_STATISTICS_URL,
        }
        for config_variable, value in ge_cloud_config_variable_defaults.items():
            if substitutions.get(config_variable) is None:
                logger.info(
                    f'Config variable "{config_variable}" was not found in environment or global config ('
                    f'{self.GLOBAL_CONFIG_PATHS}). Using default value "{value}" instead. If you would '
                    f"like to "
                    f"use a different value, please specify it in an environment variable or in a "
                    f"great_expectations.conf file located at one of the above paths, in a section named "
                    f'"ge_cloud_config".'
                )
                substitutions[config_variable] = value

        return DataContextConfig(
            **substitute_all_config_variables(
                config, substitutions, self.DOLLAR_SIGN_ESCAPE_STRING
            )
        )

    def create_expectation_suite(
        self,
        expectation_suite_name: str,
        overwrite_existing: bool = False,
        **kwargs: Optional[dict],
    ) -> ExpectationSuite:
        """Build a new expectation suite and save it into the data_context expectation store.

        Args:
            expectation_suite_name: The name of the expectation_suite to create
            overwrite_existing (boolean): Whether to overwrite expectation suite if expectation suite with given name
                already exists.

        Returns:
            A new (empty) expectation suite.
        """
        if not isinstance(overwrite_existing, bool):
            raise ValueError("Parameter overwrite_existing must be of type BOOL")

        expectation_suite = ExpectationSuite(
            expectation_suite_name=expectation_suite_name, data_context=self
        )

        existing_suite_names = self.list_expectation_suite_names()
        ge_cloud_id: Optional[str] = None
        if expectation_suite_name in existing_suite_names and not overwrite_existing:
            raise ge_exceptions.DataContextError(
                f"expectation_suite '{expectation_suite_name}' already exists. If you would like to overwrite this "
                "expectation_suite, set overwrite_existing=True."
            )
        elif expectation_suite_name in existing_suite_names and overwrite_existing:
            # TODO: NF 09-11-2022 - Replace this logic once retrieving expectations suites by name is possible
            identifiers: Optional[
                Union[List[str], List[GXCloudIdentifier]]
            ] = self.list_expectation_suites()
            if identifiers:
                for ge_cloud_identifier in identifiers:
                    if isinstance(ge_cloud_identifier, GXCloudIdentifier):
                        ge_cloud_identifier_tuple = ge_cloud_identifier.to_tuple()
                        name: str = ge_cloud_identifier_tuple[2]
                        if name == expectation_suite_name:
                            ge_cloud_id = ge_cloud_identifier_tuple[1]
                            expectation_suite.ge_cloud_id = ge_cloud_id

        key = GXCloudIdentifier(
            resource_type=GXCloudRESTResource.EXPECTATION_SUITE,
            ge_cloud_id=ge_cloud_id,
        )

        response: Union[bool, GXCloudResourceRef] = self.expectations_store.set(key, expectation_suite, **kwargs)  # type: ignore[func-returns-value]
        if isinstance(response, GXCloudResourceRef):
            expectation_suite.ge_cloud_id = response.ge_cloud_id

        return expectation_suite

    def delete_expectation_suite(
        self,
        expectation_suite_name: Optional[str] = None,
        ge_cloud_id: Optional[str] = None,
    ) -> bool:
        """Delete specified expectation suite from data_context expectation store.

        Args:
            expectation_suite_name: The name of the expectation_suite to create

        Returns:
            True for Success and False for Failure.
        """
        key = GXCloudIdentifier(
            resource_type=GXCloudRESTResource.EXPECTATION_SUITE,
            ge_cloud_id=ge_cloud_id,
        )
        if not self.expectations_store.has_key(key):  # noqa: W601
            raise ge_exceptions.DataContextError(
                f"expectation_suite with id {ge_cloud_id} does not exist."
            )

        return self.expectations_store.remove_key(key)

    def get_expectation_suite(
        self,
        expectation_suite_name: Optional[str] = None,
        include_rendered_content: Optional[bool] = None,
        ge_cloud_id: Optional[str] = None,
    ) -> ExpectationSuite:
        """Get an Expectation Suite by name or GE Cloud ID
        Args:
            expectation_suite_name (str): The name of the Expectation Suite
            include_rendered_content (bool): Whether or not to re-populate rendered_content for each
                ExpectationConfiguration.
            ge_cloud_id (str): The GE Cloud ID for the Expectation Suite.

        Returns:
            An existing ExpectationSuite
        """
        key = GXCloudIdentifier(
            resource_type=GXCloudRESTResource.EXPECTATION_SUITE,
            ge_cloud_id=ge_cloud_id,
        )
        if not self.expectations_store.has_key(key):  # noqa: W601
            raise ge_exceptions.DataContextError(
                f"expectation_suite with id {ge_cloud_id} not found"
            )

        expectations_schema_dict: dict = cast(dict, self.expectations_store.get(key))

        if include_rendered_content is None:
            include_rendered_content = (
                self._determine_if_expectation_suite_include_rendered_content()
            )

        # create the ExpectationSuite from constructor
        expectation_suite = ExpectationSuite(
            **expectations_schema_dict, data_context=self
        )
        if include_rendered_content:
            expectation_suite.render()
        return expectation_suite

    def save_expectation_suite(
        self,
        expectation_suite: ExpectationSuite,
        expectation_suite_name: Optional[str] = None,
        overwrite_existing: bool = True,
        include_rendered_content: Optional[bool] = None,
        **kwargs: Optional[dict],
    ) -> None:
        """Save the provided expectation suite into the DataContext.

        Args:
            expectation_suite: The suite to save.
            expectation_suite_name: The name of this Expectation Suite. If no name is provided, the name will be read
                from the suite.
            overwrite_existing: Whether to overwrite the suite if it already exists.
            include_rendered_content: Whether to save the prescriptive rendered content for each expectation.

        Returns:
            None
        """
        ge_cloud_id = (
            str(expectation_suite.ge_cloud_id)
            if expectation_suite.ge_cloud_id
            else None
        )
<<<<<<< HEAD
        key = GeCloudIdentifier(
            resource_type=GeCloudRESTResource.EXPECTATION_SUITE,
            ge_cloud_id=ge_cloud_id,
=======
        key = GXCloudIdentifier(
            resource_type=GXCloudRESTResource.EXPECTATION_SUITE,
            ge_cloud_id=id,
>>>>>>> f3200544
            resource_name=expectation_suite.expectation_suite_name,
        )

        if not overwrite_existing:
            self._validate_suite_unique_constraints_before_save(key)

        self._evaluation_parameter_dependencies_compiled = False
        include_rendered_content = (
            self._determine_if_expectation_suite_include_rendered_content(
                include_rendered_content=include_rendered_content
            )
        )
        if include_rendered_content:
            expectation_suite.render()

        response = self.expectations_store.set(key, expectation_suite, **kwargs)  # type: ignore[func-returns-value]
        if isinstance(response, GXCloudResourceRef):
            expectation_suite.ge_cloud_id = response.ge_cloud_id

<<<<<<< HEAD
    def _validate_suite_unique_constraints_before_save(
        self, key: GeCloudIdentifier
=======
    def _validate_suite_unique_constaints_before_save(
        self, key: GXCloudIdentifier
>>>>>>> f3200544
    ) -> None:
        ge_cloud_id = key.ge_cloud_id
        if ge_cloud_id:
            if self.expectations_store.has_key(key):  # noqa: W601
                raise ge_exceptions.DataContextError(
                    f"expectation_suite with GE Cloud ID {ge_cloud_id} already exists. "
                    f"If you would like to overwrite this expectation_suite, set overwrite_existing=True."
                )

        suite_name = key.resource_name
        existing_suite_names = self.list_expectation_suite_names()
        if suite_name in existing_suite_names:
            raise ge_exceptions.DataContextError(
                f"expectation_suite '{suite_name}' already exists. If you would like to overwrite this "
                "expectation_suite, set overwrite_existing=True."
            )

    @property
    def root_directory(self) -> Optional[str]:
        """The root directory for configuration objects in the data context; the location in which
        ``great_expectations.yml`` is located.

        Why does this exist in AbstractDataContext? CloudDataContext and FileDataContext both use it

        """
        return self._context_root_directory

    def add_checkpoint(
        self,
        name: str,
        config_version: Optional[Union[int, float]] = None,
        template_name: Optional[str] = None,
        module_name: Optional[str] = None,
        class_name: Optional[str] = None,
        run_name_template: Optional[str] = None,
        expectation_suite_name: Optional[str] = None,
        batch_request: Optional[dict] = None,
        action_list: Optional[List[dict]] = None,
        evaluation_parameters: Optional[dict] = None,
        runtime_configuration: Optional[dict] = None,
        validations: Optional[List[dict]] = None,
        profilers: Optional[List[dict]] = None,
        # Next two fields are for LegacyCheckpoint configuration
        validation_operator_name: Optional[str] = None,
        batches: Optional[List[dict]] = None,
        # the following four arguments are used by SimpleCheckpoint
        site_names: Optional[Union[str, List[str]]] = None,
        slack_webhook: Optional[str] = None,
        notify_on: Optional[str] = None,
        notify_with: Optional[Union[str, List[str]]] = None,
        ge_cloud_id: Optional[str] = None,
        expectation_suite_ge_cloud_id: Optional[str] = None,
        default_validation_id: Optional[str] = None,
    ) -> Checkpoint:
        """
        See `AbstractDataContext.add_checkpoint` for more information.
        """

        from great_expectations.checkpoint.checkpoint import Checkpoint

        checkpoint: Checkpoint = Checkpoint.construct_from_config_args(
            data_context=self,
            checkpoint_store_name=self.checkpoint_store_name,  # type: ignore[arg-type]
            name=name,
            config_version=config_version,
            template_name=template_name,
            module_name=module_name,
            class_name=class_name,
            run_name_template=run_name_template,
            expectation_suite_name=expectation_suite_name,
            batch_request=batch_request,
            action_list=action_list,
            evaluation_parameters=evaluation_parameters,
            runtime_configuration=runtime_configuration,
            validations=validations,
            profilers=profilers,
            # Next two fields are for LegacyCheckpoint configuration
            validation_operator_name=validation_operator_name,
            batches=batches,
            # the following four arguments are used by SimpleCheckpoint
            site_names=site_names,
            slack_webhook=slack_webhook,
            notify_on=notify_on,
            notify_with=notify_with,
            ge_cloud_id=ge_cloud_id,
            expectation_suite_ge_cloud_id=expectation_suite_ge_cloud_id,
            default_validation_id=default_validation_id,
        )

        checkpoint_config = self.checkpoint_store.create(
            checkpoint_config=checkpoint.config
        )

        checkpoint = Checkpoint.instantiate_from_config_with_runtime_args(
            checkpoint_config=checkpoint_config, data_context=self  # type: ignore[arg-type]
        )
        return checkpoint<|MERGE_RESOLUTION|>--- conflicted
+++ resolved
@@ -530,15 +530,9 @@
             if expectation_suite.ge_cloud_id
             else None
         )
-<<<<<<< HEAD
-        key = GeCloudIdentifier(
-            resource_type=GeCloudRESTResource.EXPECTATION_SUITE,
-            ge_cloud_id=ge_cloud_id,
-=======
         key = GXCloudIdentifier(
             resource_type=GXCloudRESTResource.EXPECTATION_SUITE,
             ge_cloud_id=id,
->>>>>>> f3200544
             resource_name=expectation_suite.expectation_suite_name,
         )
 
@@ -558,13 +552,8 @@
         if isinstance(response, GXCloudResourceRef):
             expectation_suite.ge_cloud_id = response.ge_cloud_id
 
-<<<<<<< HEAD
-    def _validate_suite_unique_constraints_before_save(
-        self, key: GeCloudIdentifier
-=======
     def _validate_suite_unique_constaints_before_save(
         self, key: GXCloudIdentifier
->>>>>>> f3200544
     ) -> None:
         ge_cloud_id = key.ge_cloud_id
         if ge_cloud_id:
