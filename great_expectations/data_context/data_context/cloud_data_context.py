import logging
<<<<<<< HEAD
from typing import List, Mapping, Optional, Union
=======
from typing import Mapping, Optional, Union
>>>>>>> 2fd2d07b

import great_expectations.exceptions as ge_exceptions
from great_expectations.core import ExpectationSuite
from great_expectations.data_context.data_context.abstract_data_context import (
    AbstractDataContext,
)
from great_expectations.data_context.data_context_variables import (
    CloudDataContextVariables,
)
from great_expectations.data_context.types.base import (
    DEFAULT_USAGE_STATISTICS_URL,
    DataContextConfig,
    DataContextConfigDefaults,
    GeCloudConfig,
)
<<<<<<< HEAD
from great_expectations.data_context.types.resource_identifiers import GeCloudIdentifier
=======
>>>>>>> 2fd2d07b
from great_expectations.data_context.util import substitute_all_config_variables

logger = logging.getLogger(__name__)


class CloudDataContext(AbstractDataContext):
    """
    Subclass of AbstractDataContext that contains functionality necessary to hydrate state from cloud
    """

    def __init__(
        self,
        project_config: Union[DataContextConfig, Mapping],
        context_root_dir: str,
        runtime_environment: dict,
        ge_cloud_config: GeCloudConfig,
    ) -> None:
        """
        CloudDataContext constructor

        Args:
            project_config (DataContextConfig): config for CloudDataContext
            runtime_environment (dict):  a dictionary of config variables that override both those set in
                config_variables.yml and the environment
            ge_cloud_config (GeCloudConfig): GeCloudConfig corresponding to current CloudDataContext
        """
        self._ge_cloud_mode = True  # property needed for backward compatibility
        self._ge_cloud_config = ge_cloud_config
        self._context_root_directory = context_root_dir
        self._project_config = self._apply_global_config_overrides(
            config=project_config
        )
        super().__init__(
            runtime_environment=runtime_environment,
        )
<<<<<<< HEAD

    def list_expectation_suite_names(self) -> List[str]:
        """
        Lists the available expectation suite names. If in ge_cloud_mode, a list of
        GE Cloud ids is returned instead.
        """
        if self.ge_cloud_mode:
            return [
                suite_key.ge_cloud_id for suite_key in self.list_expectation_suites()
            ]

    @property
    def ge_cloud_config(self) -> Optional[GeCloudConfig]:
        return self._ge_cloud_config

    @property
    def ge_cloud_mode(self) -> bool:
        return self._ge_cloud_mode
=======
>>>>>>> 2fd2d07b

    def _init_variables(self) -> CloudDataContextVariables:
        raise NotImplementedError

<<<<<<< HEAD
    def _construct_data_context_id(self) -> str:
        """
        Choose the id of the currently-configured expectations store, if available and a persistent store.
        If not, it should choose the id stored in DataContextConfig.
        Returns:
            UUID to use as the data_context_id
        """

        # if in ge_cloud_mode, use ge_cloud_organization_id
        return self.ge_cloud_config.organization_id

    def _save_project_config(self) -> None:
        """Save the current project to disk."""
        if self.ge_cloud_mode:
            logger.debug(
                "ge_cloud_mode detected - skipping DataContext._save_project_config"
            )
            return

=======
>>>>>>> 2fd2d07b
    def get_config_with_variables_substituted(
        self, config: Optional[DataContextConfig] = None
    ) -> DataContextConfig:
        """
        Substitute vars in config of form ${var} or $(var) with values found in the following places,
        in order of precedence: ge_cloud_config (for Data Contexts in GE Cloud mode), runtime_environment,
        environment variables, config_variables, or ge_cloud_config_variable_defaults (allows certain variables to
        be optional in GE Cloud mode).
        """
        if not config:
            config = self.config

        substitutions: dict = self._determine_substitutions()

        ge_cloud_config_variable_defaults = {
            "plugins_directory": self._normalize_absolute_or_relative_path(
                path=DataContextConfigDefaults.DEFAULT_PLUGINS_DIRECTORY.value
            ),
            "usage_statistics_url": DEFAULT_USAGE_STATISTICS_URL,
        }
        for config_variable, value in ge_cloud_config_variable_defaults.items():
            if substitutions.get(config_variable) is None:
                logger.info(
                    f'Config variable "{config_variable}" was not found in environment or global config ('
                    f'{self.GLOBAL_CONFIG_PATHS}). Using default value "{value}" instead. If you would '
                    f"like to "
                    f"use a different value, please specify it in an environment variable or in a "
                    f"great_expectations.conf file located at one of the above paths, in a section named "
                    f'"ge_cloud_config".'
                )
                substitutions[config_variable] = value

        return DataContextConfig(
            **substitute_all_config_variables(
                config, substitutions, self.DOLLAR_SIGN_ESCAPE_STRING
            )
        )

<<<<<<< HEAD
    def save_expectation_suite(
        self,
        expectation_suite: ExpectationSuite,
        expectation_suite_name: Optional[str] = None,
        overwrite_existing: bool = True,
        ge_cloud_id: Optional[str] = None,
        **kwargs,
    ):
        """Save the provided expectation suite into the DataContext.

        Args:
            expectation_suite: the suite to save
            expectation_suite_name: the name of this expectation suite. If no name is provided the name will \
                be read from the suite
        Returns:
            None
        """
        key: GeCloudIdentifier = GeCloudIdentifier(
            resource_type="expectation_suite",
            ge_cloud_id=ge_cloud_id
            if ge_cloud_id is not None
            else str(expectation_suite.ge_cloud_id),
        )
        if self.expectations_store.has_key(key) and not overwrite_existing:
            raise ge_exceptions.DataContextError(
                "expectation_suite with GE Cloud ID {} already exists. If you would like to overwrite this "
                "expectation_suite, set overwrite_existing=True.".format(ge_cloud_id)
            )
        self._evaluation_parameter_dependencies_compiled = False
        return self.expectations_store.set(key, expectation_suite, **kwargs)
=======
    @property
    def root_directory(self) -> Optional[str]:
        """The root directory for configuration objects in the data context; the location in which
        ``great_expectations.yml`` is located.

        Why does this exist in AbstractDataContext? CloudDataContext and FileDataContext both use it

        """
        return self._context_root_directory
>>>>>>> 2fd2d07b
<|MERGE_RESOLUTION|>--- conflicted
+++ resolved
@@ -1,9 +1,5 @@
 import logging
-<<<<<<< HEAD
 from typing import List, Mapping, Optional, Union
-=======
-from typing import Mapping, Optional, Union
->>>>>>> 2fd2d07b
 
 import great_expectations.exceptions as ge_exceptions
 from great_expectations.core import ExpectationSuite
@@ -19,10 +15,7 @@
     DataContextConfigDefaults,
     GeCloudConfig,
 )
-<<<<<<< HEAD
 from great_expectations.data_context.types.resource_identifiers import GeCloudIdentifier
-=======
->>>>>>> 2fd2d07b
 from great_expectations.data_context.util import substitute_all_config_variables
 
 logger = logging.getLogger(__name__)
@@ -58,7 +51,6 @@
         super().__init__(
             runtime_environment=runtime_environment,
         )
-<<<<<<< HEAD
 
     def list_expectation_suite_names(self) -> List[str]:
         """
@@ -77,13 +69,11 @@
     @property
     def ge_cloud_mode(self) -> bool:
         return self._ge_cloud_mode
-=======
->>>>>>> 2fd2d07b
+
 
     def _init_variables(self) -> CloudDataContextVariables:
         raise NotImplementedError
 
-<<<<<<< HEAD
     def _construct_data_context_id(self) -> str:
         """
         Choose the id of the currently-configured expectations store, if available and a persistent store.
@@ -103,8 +93,6 @@
             )
             return
 
-=======
->>>>>>> 2fd2d07b
     def get_config_with_variables_substituted(
         self, config: Optional[DataContextConfig] = None
     ) -> DataContextConfig:
@@ -143,7 +131,6 @@
             )
         )
 
-<<<<<<< HEAD
     def save_expectation_suite(
         self,
         expectation_suite: ExpectationSuite,
@@ -174,7 +161,7 @@
             )
         self._evaluation_parameter_dependencies_compiled = False
         return self.expectations_store.set(key, expectation_suite, **kwargs)
-=======
+
     @property
     def root_directory(self) -> Optional[str]:
         """The root directory for configuration objects in the data context; the location in which
@@ -184,4 +171,3 @@
 
         """
         return self._context_root_directory
->>>>>>> 2fd2d07b
