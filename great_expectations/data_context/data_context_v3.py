import copy
import logging
import os
import traceback
from typing import Callable, Union

from ruamel.yaml import YAML, YAMLError
from ruamel.yaml.compat import StringIO

from great_expectations.core import ExpectationSuite
from great_expectations.core.batch import (
    Batch,
    BatchDefinition,
    BatchRequest,
    PartitionRequest,
)
from great_expectations.data_context.data_context import DataContext
from great_expectations.data_context.types.base import dataContextConfigSchema
from great_expectations.data_context.util import (
    instantiate_class_from_config,
    substitute_all_config_variables,
)
from great_expectations.validator.validator import Validator

logger = logging.getLogger(__name__)
yaml = YAML()
yaml.indent(mapping=2, sequence=4, offset=2)
yaml.default_flow_style = False


class DataContextV3(DataContext):
    """Class implementing the v3 spec for DataContext configs, plus API changes for the 0.13+ series."""

    def get_config(self, mode="typed"):
        config = super().get_config()

        if mode == "typed":
            return config

        elif mode == "commented_map":
            return config.commented_map

        elif mode == "dict":
            return dict(config.commented_map)

        elif mode == "yaml":
            commented_map = copy.deepcopy(config.commented_map)
            commented_map.update(dataContextConfigSchema.dump(config))

            stream = StringIO()
            yaml.dump(commented_map, stream)
            yaml_string = stream.getvalue()

            # print(commented_map)
            # print(commented_map.__dict__)
            # print(str(commented_map))
            return yaml_string
            # config.commented_map.update(dataContextConfigSchema.dump(self))

        else:
            raise ValueError(f"Unknown config mode {mode}")

    @property
    def config_variables(self):
        # Note Abe 20121114 : We should probably cache config_variables instead of loading them from disk every time.
        return dict(self._load_config_variables_file())

    @property
    def datasources(self):
        """A single holder for all Datasources in this context"""
        return self._cached_datasources

    def test_yaml_config(
        self,
        yaml_config: str,
        name=None,
        pretty_print=True,
        return_mode="instantiated_class",
        shorten_tracebacks=False,
    ):
        """ Convenience method for testing yaml configs

        test_yaml_config is a convenience method for configuring the moving
        parts of a Great Expectations deployment. It allows you to quickly
        test out configs for system components, especially Datasources,
        Checkpoints, and Stores.

        For many deployments of Great Expectations, these components (plus
        Expectations) are the only ones you'll need.

        test_yaml_config is mainly intended for use within notebooks and tests.

        Parameters
        ----------
        yaml_config : str
            A string containing the yaml config to be tested

        name: str
            (Optional) A string containing the name of the component to instantiate

        pretty_print : bool
            Determines whether to print human-readable output

        return_mode : str
            Determines what type of object test_yaml_config will return
            Valid modes are "instantiated_class" and "report_object"

        shorten_tracebacks : bool
            If true, catch any errors during instantiation and print only the
            last element of the traceback stack. This can be helpful for
            rapid iteration on configs in a notebook, because it can remove
            the need to scroll up and down a lot.

        Returns
        -------
        The instantiated component (e.g. a Datasource)
        OR
        a json object containing metadata from the component's self_check method

        The returned object is determined by return_mode.
        """
        if pretty_print:
            print("Attempting to instantiate class from config...")

        if not return_mode in ["instantiated_class", "report_object"]:
            raise ValueError(f"Unknown return_mode: {return_mode}.")

        substituted_config_variables = substitute_all_config_variables(
            self.config_variables, dict(os.environ),
        )

        substitutions = {
            **substituted_config_variables,
            **dict(os.environ),
            **self.runtime_environment,
        }

        config_str_with_substituted_variables = substitute_all_config_variables(
            yaml_config, substitutions,
        )

        config = yaml.load(config_str_with_substituted_variables)

        if "class_name" in config:
            class_name = config["class_name"]
        else:
            class_name = None

        try:
            if class_name in [
                "ExpectationsStore",
                "ValidationsStore",
                "HtmlSiteStore",
                "EvaluationParameterStore",
                "MetricStore",
                "SqlAlchemyQueryStore",
            ]:
                print(f"\tInstantiating as a Store, since class_name is {class_name}")
                instantiated_class = self._build_store_from_config(
                    "my_temp_store", config
                )

            elif class_name in [
                "ExecutionEnvironment",
                "StreamlinedSqlExecutionEnvironment",
            ]:
                print(
                    f"\tInstantiating as a ExecutionEnvironment, since class_name is {class_name}"
                )
                execution_environment_name = name or "my_temp_execution_environment"
                instantiated_class = self._build_execution_environment_from_config(
                    execution_environment_name, config,
                )

            else:
                print(
                    "\tNo matching class found. Attempting to instantiate class from the raw config..."
                )
                instantiated_class = instantiate_class_from_config(
                    config, runtime_environment={}, config_defaults={}
                )

            if pretty_print:
                print(
                    f"\tSuccessfully instantiated {instantiated_class.__class__.__name__}"
                )
                print()

            report_object = instantiated_class.self_check(pretty_print)

            if return_mode == "instantiated_class":
                return instantiated_class

            elif return_mode == "report_object":
                return report_object

        except Exception as e:
            if shorten_tracebacks:
                traceback.print_exc(limit=1)

            else:
                raise (e)

    def get_batch(
        self,
        execution_environment_name: str = None,
        data_connector_name: str = None,
        data_asset_name: str = None,
        batch_definition: BatchDefinition = None,
        batch_request: BatchRequest = None,
        partition_request: Union[PartitionRequest, dict] = None,
        partition_identifiers: dict = None,
        limit: int = None,
        index=None,
        custom_filter_function: Callable = None,
        sampling_method: str = None,
        sampling_kwargs: dict = None,
        **kwargs,
    ) -> Batch:
        """Get exactly one batch, based on a variety of flexible input types.

        Args:
            batch_definition
            batch_request

            execution_environment_name
            data_connector_name
            data_asset_name
            partition_request

            partition_identifiers

            limit
            index
            custom_filter_function
            sampling_method
            sampling_kwargs

            **kwargs

        Returns:
            (Batch) The requested batch

        `get_batch` is the main user-facing API for getting batches.
        In contrast to virtually all other methods in the class, it does not require typed or nested inputs.
        Instead, this method is intended to help the user pick the right parameters

        This method attempts returns exactly one batch.
        If 0 or more than batches would be returned, it raises an error.
        """
        if batch_definition:
            if not isinstance(batch_definition, BatchDefinition):
                raise TypeError(
                    f"batch_definition must be an instance of BatchDefinition object, not {type(batch_definition)}"
                )

            execution_environment_name = batch_definition.execution_environment_name
        elif batch_request:
            execution_environment_name = batch_request.execution_environment_name
        else:
            execution_environment_name = execution_environment_name

        execution_environment = self.datasources[execution_environment_name]

        if batch_definition:
            # TODO: Raise a warning if any parameters besides batch_definition are specified

            return execution_environment.get_batch_from_batch_definition(
                batch_definition
            )

        elif batch_request:
            # TODO: Raise a warning if any parameters besides batch_requests are specified

            batch_definitions = execution_environment.get_available_batch_definitions(
                batch_request
            )
            if len(batch_definitions) != 1:
                raise ValueError(
                    f"Instead of 1 batch_definition, this batch_request matches {len(batch_definitions)}."
                )
            return execution_environment.get_batch_from_batch_definition(
                batch_definitions[0]
            )

        else:
            if partition_request is None:
                if partition_identifiers is None:
                    partition_identifiers = kwargs
                else:
                    # Raise a warning if kwargs exist
                    pass

<<<<<<< HEAD
                partition_request = PartitionRequest(
                    {
                        "partition_identifiers": partition_identifiers,
                        "limit": limit,
                        "index": index,
                        "custom_filter_function": custom_filter_function,
                        "sampling_method": sampling_method,
                        "sampling_kwargs": sampling_kwargs,
                    }
                )
=======
                partition_request = PartitionRequest({
                    "partition_identifiers": partition_identifiers,
                    "limit": limit,
                    "index": index,
                    "custom_filter_function": custom_filter_function,
                    # TODO: <Alex>To be implemented as a follow-on task.</Alex>
                    # "sampling_method": sampling_method,
                    # "sampling_kwargs": sampling_kwargs,
                })
>>>>>>> 5b5bbd3e

            else:
                # Raise a warning if partition_identifiers or kwargs exist
                partition_request = PartitionRequest(partition_request)

            batch_request = BatchRequest(
                execution_environment_name=execution_environment_name,
                data_connector_name=data_connector_name,
                data_asset_name=data_asset_name,
                partition_request=partition_request,
            )

            batch_definitions = execution_environment.get_available_batch_definitions(
                batch_request
            )
            if len(batch_definitions) != 1:
                raise ValueError(
                    f"Instead of 1 batch_definition, these parameters match {len(batch_definitions)}."
                )
            return execution_environment.get_batch_from_batch_definition(
                batch_definitions[0]
            )

    def get_validator(
        self,
        execution_environment_name: str = None,
        data_connector_name: str = None,
        data_asset_name: str = None,
        batch_definition: BatchDefinition = None,
        batch_request: BatchRequest = None,
        partition_request: Union[PartitionRequest, dict] = None,
        partition_identifiers: dict = None,
        limit: int = None,
        index=None,
        custom_filter_function: Callable = None,
        sampling_method: str = None,
        sampling_kwargs: dict = None,
        expectation_suite_name: str = None,
        expectation_suite: ExpectationSuite = None,
        **kwargs,
    ) -> Validator:
        if expectation_suite is None:
            if not expectation_suite_name is None:
                expectation_suite = self.get_expectation_suite(expectation_suite_name)
            else:
                raise ValueError(
                    "expectation_suite and expectation_suite_name cannot both be None"
                )

        else:
            if not expectation_suite_name is None:
                raise Warning(
                    "get_validator received values for both expectation_suite and expectation_suite_name. Defaulting to expectation_suite."
                )

        batch = self.get_batch(
            execution_environment_name=execution_environment_name,
            data_connector_name=data_connector_name,
            data_asset_name=data_asset_name,
            batch_definition=batch_definition,
            batch_request=batch_request,
            partition_request=partition_request,
            partition_identifiers=partition_identifiers,
            limit=limit,
            index=index,
            custom_filter_function=custom_filter_function,
            sampling_method=sampling_method,
            sampling_kwargs=sampling_kwargs,
            **kwargs,
        )

        validator = Validator(
            execution_engine=self.datasources[
                execution_environment_name
            ].execution_engine,
            interactive_evaluation=True,
            expectation_suite=expectation_suite,
            data_context=self,
            batches=[batch],
        )

        return validator<|MERGE_RESOLUTION|>--- conflicted
+++ resolved
@@ -291,18 +291,6 @@
                     # Raise a warning if kwargs exist
                     pass
 
-<<<<<<< HEAD
-                partition_request = PartitionRequest(
-                    {
-                        "partition_identifiers": partition_identifiers,
-                        "limit": limit,
-                        "index": index,
-                        "custom_filter_function": custom_filter_function,
-                        "sampling_method": sampling_method,
-                        "sampling_kwargs": sampling_kwargs,
-                    }
-                )
-=======
                 partition_request = PartitionRequest({
                     "partition_identifiers": partition_identifiers,
                     "limit": limit,
@@ -312,7 +300,6 @@
                     # "sampling_method": sampling_method,
                     # "sampling_kwargs": sampling_kwargs,
                 })
->>>>>>> 5b5bbd3e
 
             else:
                 # Raise a warning if partition_identifiers or kwargs exist
