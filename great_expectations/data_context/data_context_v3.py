--- conflicted
+++ resolved
@@ -359,7 +359,6 @@
         partition_identifiers: dict = None,
         limit: int = None,
         index=None,
-<<<<<<< HEAD
         custom_filter_function: Callable=None,
         attach_new_expectation_suite: bool = False,
         expectation_suite_name: str=None,
@@ -369,14 +368,6 @@
         sampling_kwargs: dict=None,
         splitter_method: str=None,
         splitter_kwargs: dict=None,
-=======
-        custom_filter_function: Callable = None,
-        sampling_method: str = None,
-        sampling_kwargs: dict = None,
-        attach_new_expectation_suite: bool = False,
-        expectation_suite_name: str = None,
-        expectation_suite: ExpectationSuite = None,
->>>>>>> 2369859b
         **kwargs,
     ) -> Validator:
         if attach_new_expectation_suite:
