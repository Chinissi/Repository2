from __future__ import annotations

import logging
from pprint import pformat as pf
from typing import (
    TYPE_CHECKING,
    Any,
    ClassVar,
    Dict,
    List,
    Optional,
    Tuple,
    Type,
)

from typing_extensions import TypedDict

import great_expectations.exceptions as gx_exceptions
from great_expectations.core.data_context_key import DataContextKey
from great_expectations.data_context.store.gx_cloud_store_backend import (
    GXCloudStoreBackend,
)
from great_expectations.data_context.store.store_backend import StoreBackend
from great_expectations.data_context.types.resource_identifiers import (
    ConfigurationIdentifier,
    GXCloudIdentifier,
)
from great_expectations.data_context.util import instantiate_class_from_config
from great_expectations.exceptions import ClassInstantiationError, DataContextError

if TYPE_CHECKING:
    # min version of typing_extension missing `NotRequired`, so it can't be imported at runtime
    from typing_extensions import NotRequired

    from great_expectations.core.configuration import AbstractConfig

logger = logging.getLogger(__name__)


class StoreConfigTypedDict(TypedDict):
    # NOTE: TypeDict values may be incomplete, update as needed
    class_name: str
    module_name: NotRequired[str]
    store_backend: dict


class DataDocsSiteConfigTypedDict(TypedDict):
    # NOTE: TypeDict values may be incomplete, update as needed
    class_name: str
    module_name: NotRequired[str]
    store_backend: dict
    site_index_builder: dict


class Store:
    """A store is responsible for reading and writing Great Expectations objects
    to appropriate backends. It provides a generic API that the DataContext can
    use independently of any particular ORM and backend.

    An implementation of a store will generally need to define the following:
      - serialize
      - deserialize
      - _key_class (class of expected key type)

    All keys must have a to_tuple() method.
    """

    _key_class: ClassVar[Type] = DataContextKey

    def __init__(
        self,
        store_backend: Optional[dict] = None,
        runtime_environment: Optional[dict] = None,
        store_name: str = "no_store_name",
    ) -> None:
        """
        Runtime environment may be necessary to instantiate store backend elements.
        Args:
            store_backend:
            runtime_environment:
            store_name: store name given in the DataContextConfig (via either in-code or yaml configuration)
        """  # noqa: E501
        if store_backend is None:
            store_backend = {"class_name": "InMemoryStoreBackend"}
        self._store_name = store_name
        logger.debug("Building store_backend.")
        module_name = "great_expectations.data_context.store"
        self._store_backend = instantiate_class_from_config(
            config=store_backend,
            runtime_environment=runtime_environment or {},
            config_defaults={
                "module_name": module_name,
                "store_name": self._store_name,
            },
        )
        if not self._store_backend:
            raise ClassInstantiationError(
                module_name=module_name, package_name=None, class_name=store_backend
            )
        if not isinstance(self._store_backend, StoreBackend):
            raise DataContextError(  # noqa: TRY003
                "Invalid StoreBackend configuration: expected a StoreBackend instance."
            )
        self._use_fixed_length_key = self._store_backend.fixed_length_key

    @classmethod
    def gx_cloud_response_json_to_object_dict(cls, response_json: Dict) -> Dict:
        """
        This method takes full json response from GX cloud and outputs a dict appropriate for
        deserialization into a GX object
        """
        return response_json

    @classmethod
    def gx_cloud_response_json_to_object_collection(cls, response_json: Dict) -> List[Dict]:
        """
        This method takes full json response from GX cloud and outputs a list of dicts appropriate for
        deserialization into a collection of GX objects
        """  # noqa: E501
        logger.debug(f"GE Cloud Response JSON ->\n{pf(response_json, depth=3)}")
        data = response_json["data"]
        if not isinstance(data, list):
            raise TypeError("GX Cloud did not return a collection of Datasources when expected")  # noqa: TRY003

        return [cls._convert_raw_json_to_object_dict(d) for d in data]

    @staticmethod
    def _convert_raw_json_to_object_dict(data: dict[str, Any]) -> dict[str, Any]:
        """Method to convert data from API to raw object dict

        This SHOULD be used by both gx_cloud_response_json_to_object_collection
        and gx_cloud_response_json_to_object_dict. It is a means of keeping
        response parsing DRY for different response types, e.g. collections
        may be shaped like {"data": [item1, item2, ...]} while single items
        may be shaped like {"data": item}. This allows for pulling out the
        data key and passing it to the appropriate method for conversion.
        """
        raise NotImplementedError

    def _validate_key(self, key: DataContextKey) -> None:
        # STORE_BACKEND_ID_KEY always validated
        if key == StoreBackend.STORE_BACKEND_ID_KEY or isinstance(key, self.key_class):
            return
        else:
            raise TypeError(  # noqa: TRY003
                f"key must be an instance of {self.key_class.__name__}, not {type(key)}"
            )

    @property
    def cloud_mode(self) -> bool:
        return isinstance(self._store_backend, GXCloudStoreBackend)

    @property
    def store_backend(self) -> StoreBackend:
        return self._store_backend

    @property
    def store_name(self) -> str:
        return self._store_name

    @property
    def store_backend_id(self) -> str:
        """
        Report the store_backend_id of the currently-configured StoreBackend
        Returns:
            store_backend_id which is a UUID(version=4)
        """
        return self._store_backend.store_backend_id

    @property
    def key_class(self) -> Type[DataContextKey]:
        if self.cloud_mode:
            return GXCloudIdentifier
        return self._key_class

    @property
    def store_backend_id_warnings_suppressed(self) -> str:
        """
        Report the store_backend_id of the currently-configured StoreBackend, suppressing warnings for invalid configurations.
        Returns:
            store_backend_id which is a UUID(version=4)
        """  # noqa: E501
        return self._store_backend.store_backend_id_warnings_suppressed

    @property
    def config(self) -> dict:
        raise NotImplementedError

    # noinspection PyMethodMayBeStatic
    def serialize(self, value: Any) -> Any:
        return value

    # noinspection PyMethodMayBeStatic
    def key_to_tuple(self, key: DataContextKey) -> Tuple[str, ...]:
        if self._use_fixed_length_key:
            return key.to_fixed_length_tuple()
        return key.to_tuple()

    def tuple_to_key(self, tuple_: Tuple[str, ...]) -> DataContextKey:
        if tuple_ == StoreBackend.STORE_BACKEND_ID_KEY:
            return StoreBackend.STORE_BACKEND_ID_KEY[0]  # type: ignore[return-value]
        if self._use_fixed_length_key:
            return self.key_class.from_fixed_length_tuple(tuple_)
        return self.key_class.from_tuple(tuple_)

    # noinspection PyMethodMayBeStatic
    def deserialize(self, value: Any) -> Any:
        return value

    def get(
        self, key: DataContextKey | GXCloudIdentifier | ConfigurationIdentifier
    ) -> Optional[Any]:
        if key == StoreBackend.STORE_BACKEND_ID_KEY:
            return self._store_backend.get(key)

        if self.cloud_mode:
            self._validate_key(key)
            value = self._store_backend.get(self.key_to_tuple(key))
            # TODO [Robby] MER-285: Handle non-200 http errors
            if value:
                value = self.gx_cloud_response_json_to_object_dict(response_json=value)
        else:
            self._validate_key(key)
            value = self._store_backend.get(self.key_to_tuple(key))

        if value:
            return self.deserialize(value)

        return None

    def get_all(self) -> list[Any]:
        objs = self._store_backend.get_all()
        if self.cloud_mode:
            objs = self.gx_cloud_response_json_to_object_collection(objs)

        return list(map(self.deserialize, objs))

    def set(self, key: DataContextKey, value: Any, **kwargs) -> Any:
        if key == StoreBackend.STORE_BACKEND_ID_KEY:
            return self._store_backend.set(key, value, **kwargs)

        self._validate_key(key)
        return self._store_backend.set(self.key_to_tuple(key), self.serialize(value), **kwargs)

    def add(self, key: DataContextKey, value: Any, **kwargs) -> None:
        """
        Essentially `set` but validates that a given key-value pair does not already exist.
        """
        return self._add(key=key, value=value, **kwargs)

    def _add(self, key: DataContextKey, value: Any, **kwargs) -> Any:
        self._validate_key(key)
        output = self._store_backend.add(self.key_to_tuple(key), self.serialize(value), **kwargs)
<<<<<<< HEAD
        if hasattr(value, "id"):
=======
        if hasattr(value, "id") and hasattr(output, "id"):
>>>>>>> 45948be6
            value.id = output.id
        return output

    def update(self, key: DataContextKey, value: Any, **kwargs) -> None:
        """
        Essentially `set` but validates that a given key-value pair does already exist.
        """
        return self._update(key=key, value=value, **kwargs)

    def _update(self, key: DataContextKey, value: Any, **kwargs) -> None:
        self._validate_key(key)
        return self._store_backend.update(self.key_to_tuple(key), self.serialize(value), **kwargs)

    def add_or_update(self, key: DataContextKey, value: Any, **kwargs) -> None | GXCloudIdentifier:
        """
        Conditionally calls `add` or `update` based on the presence of the given key.
        """
        return self._add_or_update(key=key, value=value, **kwargs)

    def _add_or_update(self, key: DataContextKey, value: Any, **kwargs) -> None | GXCloudIdentifier:
        self._validate_key(key)
        return self._store_backend.add_or_update(
            self.key_to_tuple(key), self.serialize(value), **kwargs
        )

    def list_keys(self) -> List[DataContextKey]:
        keys_without_store_backend_id = [
            key
            for key in self._store_backend.list_keys()
            if key != StoreBackend.STORE_BACKEND_ID_KEY
        ]
        return [self.tuple_to_key(key) for key in keys_without_store_backend_id]

    def has_key(self, key: DataContextKey) -> bool:
        if key == StoreBackend.STORE_BACKEND_ID_KEY:
            return self._store_backend.has_key(key)
        else:
            if self._use_fixed_length_key:
                return self._store_backend.has_key(key.to_fixed_length_tuple())
            return self._store_backend.has_key(key.to_tuple())

    def remove_key(self, key):
        return self.store_backend.remove_key(key)

    def _build_key_from_config(self, config: AbstractConfig) -> DataContextKey:
        id: Optional[str] = None
        # Chetan - 20220831 - Explicit fork in logic to cover legacy behavior (particularly around Checkpoints).  # noqa: E501
        if hasattr(config, "id"):
            id = config.id

        name: Optional[str] = None
        if hasattr(config, "name"):
            name = config.name

        return self.store_backend.build_key(name=name, id=id)

    @staticmethod
    def build_store_from_config(
        store_name: Optional[str] = None,
        store_config: StoreConfigTypedDict | dict | None = None,
        module_name: str = "great_expectations.data_context.store",
        runtime_environment: Optional[dict] = None,
    ) -> Store:
        if store_config is None or module_name is None:
            raise gx_exceptions.StoreConfigurationError(  # noqa: TRY003
                "Cannot build a store without both a store_config and a module_name"
            )

        try:
            config_defaults: dict = {
                "store_name": store_name,
                "module_name": module_name,
            }
            new_store = instantiate_class_from_config(
                config=store_config,
                runtime_environment=runtime_environment,
                config_defaults=config_defaults,
            )
        except gx_exceptions.DataContextError as e:
            logger.critical(f"Error {e} occurred while attempting to instantiate a store.")
            class_name: str = store_config["class_name"]
            module_name = store_config.get("module_name", module_name)
            raise gx_exceptions.ClassInstantiationError(
                module_name=module_name,
                package_name=None,
                class_name=class_name,
            ) from e

        return new_store<|MERGE_RESOLUTION|>--- conflicted
+++ resolved
@@ -251,11 +251,7 @@
     def _add(self, key: DataContextKey, value: Any, **kwargs) -> Any:
         self._validate_key(key)
         output = self._store_backend.add(self.key_to_tuple(key), self.serialize(value), **kwargs)
-<<<<<<< HEAD
-        if hasattr(value, "id"):
-=======
         if hasattr(value, "id") and hasattr(output, "id"):
->>>>>>> 45948be6
             value.id = output.id
         return output
 
