import logging
import random

from great_expectations.core.data_context_key import DataContextKey
from great_expectations.data_context.store.store_backend import StoreBackend
from great_expectations.data_context.util import instantiate_class_from_config
from great_expectations.exceptions import ClassInstantiationError, DataContextError

logger = logging.getLogger(__name__)


class Store:
    """A store is responsible for reading and writing Great Expectations objects
    to appropriate backends. It provides a generic API that the DataContext can
    use independently of any particular ORM and backend.

    An implementation of a store will generally need to define the following:
      - serialize
      - deserialize
      - _key_class (class of expected key type)

    All keys must have a to_tuple() method.
    """

    _key_class = DataContextKey

    def __init__(
        self, store_backend=None, runtime_environment=None, store_name="no_store_name"
    ):
        """Runtime environment may be necessary to instantiate store backend elements."""
        if store_backend is None:
            store_backend = {"class_name": "InMemoryStoreBackend"}
        self._store_name = store_name
        logger.debug("Building store_backend.")
        module_name = "great_expectations.data_context.store"
        self._store_backend = instantiate_class_from_config(
            config=store_backend,
            runtime_environment=runtime_environment or {},
            config_defaults={
                "module_name": module_name,
                "store_name": self._store_name,
            },
        )
        if not self._store_backend:
            raise ClassInstantiationError(
                module_name=module_name, package_name=None, class_name=store_backend
            )
        if not isinstance(self._store_backend, StoreBackend):
            raise DataContextError(
                "Invalid StoreBackend configuration: expected a StoreBackend instance."
            )
        self._use_fixed_length_key = self._store_backend.fixed_length_key

    def _validate_key(self, key):
        # Skip validation of key if it is the STORE_BACKEND_ID_KEY
        if key == StoreBackend.STORE_BACKEND_ID_KEY:
            return
        elif not isinstance(key, self._key_class):
            raise TypeError(
                "key must be an instance of %s, not %s"
                % (self._key_class.__name__, type(key))
            )

    @property
    def store_backend(self):
        return self._store_backend

    @property
    def store_name(self):
        return self._store_name

    @property
    def store_backend_id(self) -> str:
        """
        Report the store_backend_id of the currently-configured StoreBackend
        Returns:
            store_backend_id which is a UUID(version=4)
        """
        return self._store_backend.store_backend_id

    @property
    def store_backend_id_warnings_suppressed(self):
        """
        Report the store_backend_id of the currently-configured StoreBackend, suppressing warnings for invalid configurations.
        Returns:
            store_backend_id which is a UUID(version=4)
        """
        return self._store_backend.store_backend_id_warnings_suppressed

    # noinspection PyMethodMayBeStatic
    def serialize(self, key, value):
        return value

    # noinspection PyMethodMayBeStatic
    def key_to_tuple(self, key):
        if self._use_fixed_length_key:
            return key.to_fixed_length_tuple()
        return key.to_tuple()

    def tuple_to_key(self, tuple_):
        if tuple_ == StoreBackend.STORE_BACKEND_ID_KEY:
            return StoreBackend.STORE_BACKEND_ID_KEY[0]
        if self._use_fixed_length_key:
            return self._key_class.from_fixed_length_tuple(tuple_)
        return self._key_class.from_tuple(tuple_)

    # noinspection PyMethodMayBeStatic
    def deserialize(self, key, value):
        return value

    def get(self, key):
        if key == StoreBackend.STORE_BACKEND_ID_KEY:
            return self._store_backend.get(key)
        else:
            self._validate_key(key)
            value = self._store_backend.get(self.key_to_tuple(key))
            if value:
                return self.deserialize(key, value)
            else:
                return None

    def set(self, key, value):
        if key == StoreBackend.STORE_BACKEND_ID_KEY:
            return self._store_backend.set(key, value)
        else:
            self._validate_key(key)
            return self._store_backend.set(
                self.key_to_tuple(key), self.serialize(key, value)
            )

    def list_keys(self):
        keys_without_store_backend_id = [
            key
            for key in self._store_backend.list_keys()
            if not key == StoreBackend.STORE_BACKEND_ID_KEY
        ]
        return [self.tuple_to_key(key) for key in keys_without_store_backend_id]

    def has_key(self, key):
<<<<<<< HEAD
        if key == StoreBackend.STORE_BACKEND_ID_KEY:
            return self._store_backend.has_key(key)
        else:
            if self._use_fixed_length_key:
                return self._store_backend.has_key(key.to_fixed_length_tuple())
            return self._store_backend.has_key(key.to_tuple())
=======
        if self._use_fixed_length_key:
            return self._store_backend.has_key(key.to_fixed_length_tuple())
        return self._store_backend.has_key(key.to_tuple())

    def self_check(self, pretty_print):
        NotImplementedError(
            f"The test method is not implemented for Store class {self.__class__.__name__}."
        )
>>>>>>> 6cd80457
<|MERGE_RESOLUTION|>--- conflicted
+++ resolved
@@ -137,20 +137,14 @@
         return [self.tuple_to_key(key) for key in keys_without_store_backend_id]
 
     def has_key(self, key):
-<<<<<<< HEAD
         if key == StoreBackend.STORE_BACKEND_ID_KEY:
             return self._store_backend.has_key(key)
         else:
             if self._use_fixed_length_key:
                 return self._store_backend.has_key(key.to_fixed_length_tuple())
             return self._store_backend.has_key(key.to_tuple())
-=======
-        if self._use_fixed_length_key:
-            return self._store_backend.has_key(key.to_fixed_length_tuple())
-        return self._store_backend.has_key(key.to_tuple())
 
     def self_check(self, pretty_print):
         NotImplementedError(
             f"The test method is not implemented for Store class {self.__class__.__name__}."
-        )
->>>>>>> 6cd80457
+        )