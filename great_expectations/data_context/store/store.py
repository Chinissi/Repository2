from __future__ import annotations

import logging
<<<<<<< HEAD
from typing import Any, Dict, List, Optional, Tuple, Type, Union
=======
from typing import TYPE_CHECKING, Any, Dict, List, Optional, Tuple, Type

from typing_extensions import TypedDict
>>>>>>> 2f04470d

import great_expectations.exceptions as gx_exceptions
from great_expectations.core.data_context_key import DataContextKey
from great_expectations.data_context.store.gx_cloud_store_backend import (
    GXCloudStoreBackend,
)
from great_expectations.data_context.store.store_backend import StoreBackend
from great_expectations.data_context.types.resource_identifiers import (
    ConfigurationIdentifier,
    GXCloudIdentifier,
)
from great_expectations.data_context.util import instantiate_class_from_config
from great_expectations.exceptions import ClassInstantiationError, DataContextError

if TYPE_CHECKING:
    # min version of typing_extension missing `NotRequired`, so it can't be imported at runtime
    from typing_extensions import NotRequired

    from great_expectations.core.configuration import AbstractConfig

logger = logging.getLogger(__name__)


class StoreConfigTypedDict(TypedDict):
    # NOTE: TypeDict values may be incomplete, update as needed
    class_name: str
    module_name: NotRequired[str]
    store_backend: dict


class Store:
    """A store is responsible for reading and writing Great Expectations objects
    to appropriate backends. It provides a generic API that the DataContext can
    use independently of any particular ORM and backend.

    An implementation of a store will generally need to define the following:
      - serialize
      - deserialize
      - _key_class (class of expected key type)

    All keys must have a to_tuple() method.
    """

    _key_class = DataContextKey

    def __init__(
        self,
        store_backend: Optional[dict] = None,
        runtime_environment: Optional[dict] = None,
        store_name: str = "no_store_name",
    ) -> None:
        """
        Runtime environment may be necessary to instantiate store backend elements.
        Args:
            store_backend:
            runtime_environment:
            store_name: store name given in the DataContextConfig (via either in-code or yaml configuration)
        """
        if store_backend is None:
            store_backend = {"class_name": "InMemoryStoreBackend"}
        self._store_name = store_name
        logger.debug("Building store_backend.")
        module_name = "great_expectations.data_context.store"
        self._store_backend = instantiate_class_from_config(
            config=store_backend,
            runtime_environment=runtime_environment or {},
            config_defaults={
                "module_name": module_name,
                "store_name": self._store_name,
            },
        )
        if not self._store_backend:
            raise ClassInstantiationError(
                module_name=module_name, package_name=None, class_name=store_backend
            )
        if not isinstance(self._store_backend, StoreBackend):
            raise DataContextError(
                "Invalid StoreBackend configuration: expected a StoreBackend instance."
            )
        self._use_fixed_length_key = self._store_backend.fixed_length_key

    def ge_cloud_response_json_to_object_dict(self, response_json: Dict) -> Dict:
        """
        This method takes full json response from GX cloud and outputs a dict appropriate for
        deserialization into a GX object
        """
        return response_json

    def _validate_key(self, key: DataContextKey) -> None:
        # STORE_BACKEND_ID_KEY always validated
        if key == StoreBackend.STORE_BACKEND_ID_KEY:
            return
        elif isinstance(key, self.key_class):
            return
        else:
            raise TypeError(
                f"key must be an instance of {self.key_class.__name__}, not {type(key)}"
            )

    @property
    def cloud_mode(self) -> bool:
        return isinstance(self._store_backend, GXCloudStoreBackend)

    @property
    def ge_cloud_mode(self) -> bool:
        # <GX_RENAME> Deprecated 0.15.37
        return self.cloud_mode

    @property
    def store_backend(self) -> StoreBackend:
        return self._store_backend

    @property
    def store_name(self) -> str:
        return self._store_name

    @property
    def store_backend_id(self) -> str:
        """
        Report the store_backend_id of the currently-configured StoreBackend
        Returns:
            store_backend_id which is a UUID(version=4)
        """
        return self._store_backend.store_backend_id

    @property
    def key_class(self) -> Type[DataContextKey]:
        if self.cloud_mode:
            return GXCloudIdentifier
        return self._key_class

    @property
    def store_backend_id_warnings_suppressed(self) -> str:
        """
        Report the store_backend_id of the currently-configured StoreBackend, suppressing warnings for invalid configurations.
        Returns:
            store_backend_id which is a UUID(version=4)
        """
        return self._store_backend.store_backend_id_warnings_suppressed

    @property
    def config(self) -> dict:
        raise NotImplementedError

    # noinspection PyMethodMayBeStatic
    def serialize(self, value: Any) -> Any:
        return value

    # noinspection PyMethodMayBeStatic
    def key_to_tuple(self, key: DataContextKey) -> Tuple[str, ...]:
        if self._use_fixed_length_key:
            return key.to_fixed_length_tuple()
        return key.to_tuple()

    def tuple_to_key(self, tuple_: Tuple[str, ...]) -> DataContextKey:
        if tuple_ == StoreBackend.STORE_BACKEND_ID_KEY:
            return StoreBackend.STORE_BACKEND_ID_KEY[0]  # type: ignore[return-value]
        if self._use_fixed_length_key:
            return self.key_class.from_fixed_length_tuple(tuple_)
        return self.key_class.from_tuple(tuple_)

    # noinspection PyMethodMayBeStatic
    def deserialize(self, value: Any) -> Any:
        return value

<<<<<<< HEAD
    def get(self, key: DataContextKey, **kwargs) -> Optional[Any]:
=======
    def get(
        self, key: DataContextKey | GXCloudIdentifier | ConfigurationIdentifier
    ) -> Optional[Any]:
>>>>>>> 2f04470d
        if key == StoreBackend.STORE_BACKEND_ID_KEY:
            return self._store_backend.get(key)

        self._validate_key(key)
        value = self._store_backend.get(self.key_to_tuple(key), **kwargs)

        if value:
            if self.cloud_mode:
                # TODO [Robby] MER-285: Handle non-200 http errors
                value = self.ge_cloud_response_json_to_object_dict(response_json=value)

            return self.deserialize(value)

        return None

    def set(self, key: DataContextKey, value: Any, **kwargs) -> None:
        if key == StoreBackend.STORE_BACKEND_ID_KEY:
            return self._store_backend.set(key, value, **kwargs)

        self._validate_key(key)
        return self._store_backend.set(
            self.key_to_tuple(key), self.serialize(value), **kwargs
        )

<<<<<<< HEAD
    def get_multiple(self, keys: List[DataContextKey], **kwargs) -> Optional[List[Any]]:
        key: DataContextKey
        for key in keys:
            self._validate_key(key)

        key_tuples: List[tuple] = [key.to_tuple() for key in keys]
        values = self._store_backend.get_multiple(key_tuples, **kwargs)

        if values:
            return [self.deserialize(value) for value in values]

        return None

    def set_multiple(self, records: List[Tuple[DataContextKey, Any]], **kwargs) -> None:
        record: Tuple[Union[DataContextKey, tuple], Any]
        for record in records:
            self._validate_key(record[0])

        tuple_keyed_records: List[Tuple[tuple, Any]] = [
            (self.key_to_tuple(record[0]), self.serialize(record[1]))
            for record in records
        ]
        return self._store_backend.set_multiple(tuple_keyed_records, **kwargs)
=======
    def add(self, key: DataContextKey, value: Any, **kwargs) -> None:
        """
        Essentially `set` but validates that a given key-value pair does not already exist.
        """
        return self._add(key=key, value=value, **kwargs)

    def _add(self, key: DataContextKey, value: Any, **kwargs) -> None:
        self._validate_key(key)
        return self._store_backend.add(
            self.key_to_tuple(key), self.serialize(value), **kwargs
        )

    def update(self, key: DataContextKey, value: Any, **kwargs) -> None:
        """
        Essentially `set` but validates that a given key-value pair does already exist.
        """
        return self._update(key=key, value=value, **kwargs)

    def _update(self, key: DataContextKey, value: Any, **kwargs) -> None:
        self._validate_key(key)
        return self._store_backend.update(
            self.key_to_tuple(key), self.serialize(value), **kwargs
        )

    def add_or_update(self, key: DataContextKey, value: Any, **kwargs) -> None:
        """
        Conditionally calls `add` or `update` based on the presence of the given key.
        """
        return self._add_or_update(key=key, value=value, **kwargs)

    def _add_or_update(self, key: DataContextKey, value: Any, **kwargs) -> None:
        self._validate_key(key)
        return self._store_backend.add_or_update(
            self.key_to_tuple(key), self.serialize(value), **kwargs
        )
>>>>>>> 2f04470d

    def list_keys(self) -> List[DataContextKey]:
        keys_without_store_backend_id = [
            key
            for key in self._store_backend.list_keys()
            if not key == StoreBackend.STORE_BACKEND_ID_KEY
        ]
        return [self.tuple_to_key(key) for key in keys_without_store_backend_id]

    def has_key(self, key: DataContextKey) -> bool:
        if key == StoreBackend.STORE_BACKEND_ID_KEY:
            return self._store_backend.has_key(key)  # noqa: W601
        else:
            if self._use_fixed_length_key:
                return self._store_backend.has_key(  # noqa: W601
                    key.to_fixed_length_tuple()
                )
            return self._store_backend.has_key(key.to_tuple())  # noqa: W601

    def self_check(self, pretty_print: bool) -> None:
        NotImplementedError(
            f"The test method is not implemented for Store class {self.__class__.__name__}."
        )

    def _build_key_from_config(self, config: AbstractConfig) -> DataContextKey:
        id: Optional[str] = None
        # Chetan - 20220831 - Explicit fork in logic to cover legacy behavior (particularly around Checkpoints).
        # Will be removed as part of the effort to rename `ge_cloud_id` to `id` across the codebase.
        if hasattr(config, "ge_cloud_id"):
            id = config.ge_cloud_id
        if hasattr(config, "id"):
            id = config.id

        name: Optional[str] = None
        if hasattr(config, "name"):
            name = config.name

        return self.store_backend.build_key(name=name, id=id)

    @staticmethod
    def build_store_from_config(
        store_name: Optional[str] = None,
        store_config: StoreConfigTypedDict | dict | None = None,
        module_name: str = "great_expectations.data_context.store",
        runtime_environment: Optional[dict] = None,
    ) -> Store:
        if store_config is None or module_name is None:
            raise gx_exceptions.StoreConfigurationError(
                "Cannot build a store without both a store_config and a module_name"
            )

        try:
            config_defaults: dict = {
                "store_name": store_name,
                "module_name": module_name,
            }
            new_store = instantiate_class_from_config(
                config=store_config,
                runtime_environment=runtime_environment,
                config_defaults=config_defaults,
            )
        except gx_exceptions.DataContextError as e:
            logger.critical(
                f"Error {e} occurred while attempting to instantiate a store."
            )
            class_name: str = store_config["class_name"]
            module_name = store_config.get("module_name", module_name)
            raise gx_exceptions.ClassInstantiationError(
                module_name=module_name,
                package_name=None,
                class_name=class_name,
            ) from e

        return new_store<|MERGE_RESOLUTION|>--- conflicted
+++ resolved
@@ -1,13 +1,9 @@
 from __future__ import annotations
 
 import logging
-<<<<<<< HEAD
-from typing import Any, Dict, List, Optional, Tuple, Type, Union
-=======
-from typing import TYPE_CHECKING, Any, Dict, List, Optional, Tuple, Type
+from typing import TYPE_CHECKING, Any, Dict, List, Optional, Tuple, Type, Union
 
 from typing_extensions import TypedDict
->>>>>>> 2f04470d
 
 import great_expectations.exceptions as gx_exceptions
 from great_expectations.core.data_context_key import DataContextKey
@@ -173,13 +169,11 @@
     def deserialize(self, value: Any) -> Any:
         return value
 
-<<<<<<< HEAD
-    def get(self, key: DataContextKey, **kwargs) -> Optional[Any]:
-=======
     def get(
-        self, key: DataContextKey | GXCloudIdentifier | ConfigurationIdentifier
+        self,
+        key: DataContextKey | GXCloudIdentifier | ConfigurationIdentifier,
+        **kwargs,
     ) -> Optional[Any]:
->>>>>>> 2f04470d
         if key == StoreBackend.STORE_BACKEND_ID_KEY:
             return self._store_backend.get(key)
 
@@ -204,7 +198,6 @@
             self.key_to_tuple(key), self.serialize(value), **kwargs
         )
 
-<<<<<<< HEAD
     def get_multiple(self, keys: List[DataContextKey], **kwargs) -> Optional[List[Any]]:
         key: DataContextKey
         for key in keys:
@@ -228,7 +221,7 @@
             for record in records
         ]
         return self._store_backend.set_multiple(tuple_keyed_records, **kwargs)
-=======
+
     def add(self, key: DataContextKey, value: Any, **kwargs) -> None:
         """
         Essentially `set` but validates that a given key-value pair does not already exist.
@@ -264,7 +257,6 @@
         return self._store_backend.add_or_update(
             self.key_to_tuple(key), self.serialize(value), **kwargs
         )
->>>>>>> 2f04470d
 
     def list_keys(self) -> List[DataContextKey]:
         keys_without_store_backend_id = [
