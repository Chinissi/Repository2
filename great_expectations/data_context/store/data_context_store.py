--- conflicted
+++ resolved
@@ -1,9 +1,5 @@
-<<<<<<< HEAD
+import logging
 from typing import Set, Union
-=======
-import logging
-from typing import Set, Tuple, Union
->>>>>>> d8ae23c6
 
 from great_expectations.data_context.data_context_variables import (
     DataContextVariableSchema,
@@ -35,10 +31,6 @@
         step to remove unnecessary keys is a required part of the serialization process.
 
         Args:
-<<<<<<< HEAD
-=======
-            key: Unused but required to adhere to signature set by parent.
->>>>>>> d8ae23c6
             value: DataContextConfig to serialize utilizing the configured StoreBackend.
 
         Returns:
