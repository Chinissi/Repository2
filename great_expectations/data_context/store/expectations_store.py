from __future__ import annotations

import uuid
from typing import TYPE_CHECKING, Dict, List, Optional, TypeVar, Union

import great_expectations.exceptions as gx_exceptions
from great_expectations.compatibility import pydantic
from great_expectations.compatibility.typing_extensions import override
from great_expectations.core import ExpectationSuite
from great_expectations.core.expectation_suite import ExpectationSuiteSchema
from great_expectations.data_context.cloud_constants import GXCloudRESTResource
from great_expectations.data_context.store.database_store_backend import (
    DatabaseStoreBackend,
)
from great_expectations.data_context.store.store import Store
from great_expectations.data_context.store.tuple_store_backend import TupleStoreBackend
from great_expectations.data_context.types.refs import GXCloudResourceRef
from great_expectations.data_context.types.resource_identifiers import (
    ExpectationSuiteIdentifier,
    GXCloudIdentifier,
)
from great_expectations.data_context.util import load_class
from great_expectations.util import (
    filter_properties_dict,
    verify_dynamic_loading_support,
)

if TYPE_CHECKING:
    from great_expectations.expectations.expectation import Expectation

    _TExpectation = TypeVar("_TExpectation", bound=Expectation)


class ExpectationConfigurationDTO(pydantic.BaseModel):
    class Config:
        extra = pydantic.Extra.ignore

    id: str
    expectation_type: str
    rendered_content: List[dict] = pydantic.Field(default_factory=list)
    kwargs: dict
    meta: Union[dict, None]
    expectation_context: Union[dict, None]


class ExpectationSuiteDTO(pydantic.BaseModel):
    """Capture known fields from a serialized ExpectationSuite."""

    class Config:
        extra = pydantic.Extra.ignore

    name: str
    id: str
    expectations: List[ExpectationConfigurationDTO]
    meta: Union[dict, None]
    notes: Union[str, None]


class ExpectationsStore(Store):
    """
    An Expectations Store provides a way to store Expectation Suites accessible to a Data Context.
    """

    _key_class = ExpectationSuiteIdentifier

    def __init__(
        self,
        store_backend=None,
        runtime_environment=None,
        store_name=None,
        data_context=None,
    ) -> None:
        self._expectationSuiteSchema = ExpectationSuiteSchema()
        self._data_context = data_context
        if store_backend is not None:
            store_backend_module_name = store_backend.get(
                "module_name", "great_expectations.data_context.store"
            )
            store_backend_class_name = store_backend.get("class_name", "InMemoryStoreBackend")
            verify_dynamic_loading_support(module_name=store_backend_module_name)
            store_backend_class = load_class(store_backend_class_name, store_backend_module_name)

            # Store Backend Class was loaded successfully; verify that it is of a correct subclass.
            if issubclass(store_backend_class, TupleStoreBackend):
                # Provide defaults for this common case
                store_backend["filepath_suffix"] = store_backend.get("filepath_suffix", ".json")
            elif issubclass(store_backend_class, DatabaseStoreBackend):
                # Provide defaults for this common case
                store_backend["table_name"] = store_backend.get(
                    "table_name", "ge_expectations_store"
                )
                store_backend["key_columns"] = store_backend.get(
                    "key_columns", ["expectation_suite_name"]
                )

        super().__init__(
            store_backend=store_backend,
            runtime_environment=runtime_environment,
            store_name=store_name,
        )

        # Gather the call arguments of the present function (include the "module_name" and add the "class_name"), filter  # noqa: E501
        # out the Falsy values, and set the instance "_config" variable equal to the resulting dictionary.  # noqa: E501
        self._config = {
            "store_backend": store_backend,
            "runtime_environment": runtime_environment,
            "store_name": store_name,
            "module_name": self.__class__.__module__,
            "class_name": self.__class__.__name__,
        }
        filter_properties_dict(properties=self._config, clean_falsy=True, inplace=True)

    @override
    @staticmethod
    def gx_cloud_response_json_to_object_dict(response_json: dict) -> dict:
        """
        This method takes full json response from GX cloud and outputs a dict appropriate for
        deserialization into a GX object
        """
        suite_data: Dict
        # if only the expectation_suite_name is passed, a list will be returned
        if isinstance(response_json["data"], list):
            if len(response_json["data"]) == 1:
                suite_data = response_json["data"][0]
            else:
                raise ValueError(  # noqa: TRY003
                    "More than one Expectation Suite was found with the expectation_suite_name."
                )
        else:
            suite_data = response_json["data"]

        # Cloud backend adds a default result format type of None, so ensure we remove it:
        for expectation in suite_data.get("expectations", []):
            kwargs = expectation["kwargs"]
            if "result_format" in kwargs and kwargs["result_format"] is None:
                kwargs.pop("result_format")

        suite_dto = ExpectationSuiteDTO.parse_obj(suite_data)
        return suite_dto.dict()

    def add_expectation(self, suite: ExpectationSuite, expectation: _TExpectation) -> _TExpectation:
        suite_identifier, fetched_suite = self._refresh_suite(suite)

        # we need to find which ID has been added by the backend
        old_ids = {exp.id for exp in fetched_suite.expectations}

        if self.cloud_mode:
            expectation.id = None  # flag this expectation as new for the backend
        else:
            expectation.id = str(uuid.uuid4())
        fetched_suite.expectations.append(expectation)

        self.update(key=suite_identifier, value=fetched_suite)
        if self.cloud_mode:
            # since update doesn't return the object we need (here), we refetch the suite
            suite_identifier, fetched_suite = self._refresh_suite(suite)
            new_ids = [exp.id for exp in fetched_suite.expectations if exp.id not in old_ids]
            if len(new_ids) > 1:
                # edge case: suite has been changed remotely, and one or more new expectations
                #            have been added. Since the store doesn't return the updated object,
                #            we have no reliable way to know which new ID belongs to this expectation,  # noqa: E501
                #            so we raise an exception and ask the user to refresh their suite.
                #            The Expectation should have been successfully added to the suite.
                raise RuntimeError(  # noqa: TRY003
                    "Expectation was added, however this ExpectationSuite is out of sync with the Cloud backend. "  # noqa: E501
                    f'Please fetch the latest state of this suite by calling `context.suites.get(name="{suite.name}")`.'  # noqa: E501
                )
            elif len(new_ids) == 0:
                # edge case: this is an unexpected state - if the cloud backend failed to add the expectation,  # noqa: E501
                #            it should have already raised an exception.
                raise RuntimeError("Unknown error occurred and Expectation was not added.")  # noqa: TRY003
            else:
                new_id = new_ids[0]
            expectation.id = new_id
        return expectation

    def update_expectation(self, suite: ExpectationSuite, expectation: Expectation) -> Expectation:
        suite_identifier, fetched_suite = self._refresh_suite(suite)

        if expectation.id not in {exp.id for exp in fetched_suite.expectations}:
            raise KeyError("Cannot update Expectation because it was not found.")  # noqa: TRY003

        for i, old_expectation in enumerate(fetched_suite.expectations):
            if old_expectation.id == expectation.id:
                fetched_suite.expectations[i] = expectation
                break

        self.update(key=suite_identifier, value=fetched_suite)
        # we don't expect the backend to have made changes to the Expectation,
        # so we don't update its in-memory reference.

        return expectation

    def delete_expectation(self, suite: ExpectationSuite, expectation: Expectation) -> Expectation:
        suite_identifier, suite = self._refresh_suite(suite)

        if expectation.id not in {exp.id for exp in suite.expectations}:
            raise KeyError("Cannot delete Expectation because it was not found.")  # noqa: TRY003

        for i, old_expectation in enumerate(suite.expectations):
            if old_expectation.id == expectation.id:
                del suite.expectations[i]
                break

        self.update(key=suite_identifier, value=suite)
        return expectation

    def _refresh_suite(
        self, suite
    ) -> tuple[Union[GXCloudIdentifier, ExpectationSuiteIdentifier], ExpectationSuite]:
        """Get the latest state of an ExpectationSuite from the backend."""
        suite_identifier = self.get_key(name=suite.name, id=suite.id)
        suite_dict = self.get(key=suite_identifier)
        suite = ExpectationSuite(**suite_dict)
        return suite_identifier, suite

    def _add(self, key, value, **kwargs):
        if not self.cloud_mode:
            # this logic should move to the store backend, but is implemented here for now
            value: ExpectationSuite = self._add_ids_on_create(value)
        try:
            result = super()._add(key=key, value=value, **kwargs)
            if self.cloud_mode:
                # cloud backend has added IDs, so we update our local state to be in sync
                assert isinstance(result, GXCloudResourceRef)
                suite_kwargs = self.deserialize(
                    self.gx_cloud_response_json_to_object_dict(result.response)
                )
                cloud_suite = ExpectationSuite(**suite_kwargs)
                value = self._add_cloud_ids_to_local_suite_and_expectations(
                    local_suite=value,
                    cloud_suite=cloud_suite,
                )
            return result
<<<<<<< HEAD
        except gx_exceptions.StoreBackendError as exc:
            raise gx_exceptions.ExpectationSuiteError(
=======
        except gx_exceptions.StoreBackendError:
            raise gx_exceptions.ExpectationSuiteError(  # noqa: TRY003
>>>>>>> 10b2fe5e
                f"An ExpectationSuite named {value.name} already exists."
            ) from exc

    def _update(self, key, value, **kwargs):
        if not self.cloud_mode:
            # this logic should move to the store backend, but is implemented here for now
            value: ExpectationSuite = self._add_ids_on_update(value)
        try:
            result = super()._update(key=key, value=value, **kwargs)

            if self.cloud_mode:
                # cloud backend has added IDs, so we update our local state to be in sync
                assert isinstance(result, GXCloudResourceRef)
                suite_kwargs = self.deserialize(
                    self.gx_cloud_response_json_to_object_dict(result.response)
                )
                cloud_suite = ExpectationSuite(**suite_kwargs)
                value = self._add_cloud_ids_to_local_suite_and_expectations(
                    local_suite=value,
                    cloud_suite=cloud_suite,
                )
        except gx_exceptions.StoreBackendError as exc:
            # todo: this generic error clobbers more informative errors coming from the store
            raise gx_exceptions.ExpectationSuiteError(  # noqa: TRY003
                f"Could not find an existing ExpectationSuite named {value.name}."
            ) from exc

    def _add_ids_on_create(self, suite: ExpectationSuite) -> ExpectationSuite:
        """This method handles adding IDs to suites and expectations for non-cloud backends.
        In the future, this logic should be the responsibility of each non-cloud backend.
        """
        suite["id"] = str(uuid.uuid4())
        if isinstance(suite, ExpectationSuite):
            key = "expectation_configurations"
        else:
            # this will be true if a serialized suite is provided
            key = "expectations"
        for expectation_configuration in suite[key]:
            expectation_configuration["id"] = str(uuid.uuid4())
        return suite

    def _add_ids_on_update(self, suite: ExpectationSuite) -> ExpectationSuite:
        """This method handles adding IDs to suites and expectations for non-cloud backends.
        In the future, this logic should be the responsibility of each non-cloud backend.
        """

        if not suite.id:
            suite.id = str(uuid.uuid4())

        # enforce that every ID in this suite is unique
        expectation_ids = [exp.id for exp in suite.expectations if exp.id]
        if len(expectation_ids) != len(set(expectation_ids)):
            raise RuntimeError("Expectation IDs must be unique within a suite.")  # noqa: TRY003

        for expectation in suite.expectations:
            if not expectation.id:
                expectation.id = str(uuid.uuid4())
        return suite

    def _add_cloud_ids_to_local_suite_and_expectations(
        self, local_suite: ExpectationSuite, cloud_suite: ExpectationSuite
    ) -> ExpectationSuite:
        if not local_suite.id:
            local_suite.id = cloud_suite.id
        # We replace local expectations with those returned from the backend
        # so remote changes are reflected in the in-memory ExpectationSuite.
        # Note that the parent Suite of these Expectations is actually `cloud_suite`,
        # since we aren't using the public ExpectationSuite API to add the Expectations.
        # This means that `Expectation._save_callback` is provided by a different copy of the
        # same ExpectationSuite.
        local_suite.expectations = [expectation for expectation in cloud_suite.expectations]
        return local_suite

    @override
    def get(self, key) -> dict:
        return super().get(key)  # type: ignore[return-value]

    @override
    def _validate_key(  # type: ignore[override]
        self, key: ExpectationSuiteIdentifier | GXCloudIdentifier
    ) -> None:
        if isinstance(key, GXCloudIdentifier) and not key.id and not key.resource_name:
            raise ValueError(  # noqa: TRY003
                "GXCloudIdentifier for ExpectationsStore must contain either "
                "an id or a resource_name, but neither are present."
            )
        return super()._validate_key(key=key)

    def serialize(self, value):
        if self.cloud_mode:
            # GXCloudStoreBackend expects a json str
            val = self._expectationSuiteSchema.dump(value)
            return val
        return self._expectationSuiteSchema.dumps(value, indent=2, sort_keys=True)

    def deserialize(self, value):
        if isinstance(value, dict):
            return self._expectationSuiteSchema.load(value)
        elif isinstance(value, str):
            return self._expectationSuiteSchema.loads(value)
        else:
            raise TypeError(f"Cannot deserialize value of unknown type: {type(value)}")

    def get_key(
        self, name: str, id: Optional[str] = None
    ) -> GXCloudIdentifier | ExpectationSuiteIdentifier:
        """Given a name and optional ID, build the correct key for use in the ExpectationsStore."""
        key: GXCloudIdentifier | ExpectationSuiteIdentifier
        if self.cloud_mode:
            key = GXCloudIdentifier(
                resource_type=GXCloudRESTResource.EXPECTATION_SUITE,
                id=id,
                resource_name=name,
            )
        else:
            key = ExpectationSuiteIdentifier(name=name)
        return key<|MERGE_RESOLUTION|>--- conflicted
+++ resolved
@@ -232,13 +232,8 @@
                     cloud_suite=cloud_suite,
                 )
             return result
-<<<<<<< HEAD
         except gx_exceptions.StoreBackendError as exc:
-            raise gx_exceptions.ExpectationSuiteError(
-=======
-        except gx_exceptions.StoreBackendError:
             raise gx_exceptions.ExpectationSuiteError(  # noqa: TRY003
->>>>>>> 10b2fe5e
                 f"An ExpectationSuite named {value.name} already exists."
             ) from exc
 
