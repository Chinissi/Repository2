from __future__ import annotations

import json
import logging
from abc import ABCMeta
from enum import Enum
from typing import Any, Dict, List, Optional, Set, Tuple, Union
from urllib.parse import urljoin

import requests
from typing_extensions import TypedDict

from great_expectations.compatibility.typing_extensions import override
from great_expectations.core.http import create_session
from great_expectations.data_context.cloud_constants import (
    CLOUD_DEFAULT_BASE_URL,
    SUPPORT_EMAIL,
    GXCloudRESTResource,
)
from great_expectations.data_context.store.store_backend import StoreBackend
from great_expectations.data_context.types.refs import GXCloudResourceRef
from great_expectations.data_context.types.resource_identifiers import GXCloudIdentifier
from great_expectations.exceptions import StoreBackendError, StoreBackendTransientError
from great_expectations.util import bidict, filter_properties_dict, hyphen

logger = logging.getLogger(__name__)


class ErrorDetail(TypedDict):
    code: Optional[str]
    detail: Optional[str]
    source: Union[str, Dict[str, str], None]


class ErrorPayload(TypedDict):
    errors: List[ErrorDetail]


class EndpointVersion(str, Enum):
    V0 = "V0"
    V1 = "V1"


def get_user_friendly_error_message(
    http_exc: requests.exceptions.HTTPError, log_level: int = logging.WARNING
) -> str:
    # TODO: define a GeCloud service/client for this & other related behavior
    support_message = []
    response: requests.Response = http_exc.response

    logger.log(log_level, f"{http_exc.__class__.__name__}:{http_exc} - {response}")

    request_id = response.headers.get("request-id", "")
    if request_id:
        support_message.append(f"Request-Id: {request_id}")

    try:
        error_json: ErrorPayload = http_exc.response.json()
        if isinstance(error_json, list):
            errors = error_json
        else:
            errors = error_json.get("errors")
        if errors:
            support_message.append(json.dumps(errors))

    except json.JSONDecodeError:
        support_message.append(f"Please contact the Great Expectations team at {SUPPORT_EMAIL}")
    return " ".join(support_message)


class GXCloudStoreBackend(StoreBackend, metaclass=ABCMeta):
    PAYLOAD_ATTRIBUTES_KEYS: Dict[GXCloudRESTResource, str] = {
        GXCloudRESTResource.CHECKPOINT: "checkpoint_config",
        GXCloudRESTResource.DATASOURCE: "datasource_config",
        GXCloudRESTResource.DATA_CONTEXT: "data_context_config",
        GXCloudRESTResource.DATA_CONTEXT_VARIABLES: "data_context_variables",
        GXCloudRESTResource.EXPECTATION_SUITE: "suite",
        GXCloudRESTResource.VALIDATION_RESULT: "result",
        GXCloudRESTResource.VALIDATION_DEFINITION: "validation_definition",
    }

    ALLOWED_SET_KWARGS_BY_RESOURCE_TYPE: Dict[GXCloudRESTResource, Set[str]] = {
        GXCloudRESTResource.EXPECTATION_SUITE: {"clause_id"},
        GXCloudRESTResource.VALIDATION_RESULT: {
            "checkpoint_id",
            "expectation_suite_id",
        },
    }

    RESOURCE_PLURALITY_LOOKUP_DICT: bidict = bidict(  # type: ignore[misc] # Keywords must be str
        **{  # type: ignore[arg-type]
            GXCloudRESTResource.CHECKPOINT: "checkpoints",
            GXCloudRESTResource.DATASOURCE: "datasources",
            GXCloudRESTResource.DATA_ASSET: "data_assets",
            GXCloudRESTResource.DATA_CONTEXT_VARIABLES: "data_context_variables",
            GXCloudRESTResource.EXPECTATION_SUITE: "expectation_suites",
            GXCloudRESTResource.VALIDATION_DEFINITION: "validation_definitions",
            GXCloudRESTResource.VALIDATION_RESULT: "validation_results",
        }
    )

    _ENDPOINT_VERSION_LOOKUP: dict[str, EndpointVersion] = {
        GXCloudRESTResource.CHECKPOINT: EndpointVersion.V0,
<<<<<<< HEAD
        GXCloudRESTResource.DATASOURCE: EndpointVersion.V1,
        GXCloudRESTResource.DATA_ASSET: EndpointVersion.V1,
        GXCloudRESTResource.DATA_CONTEXT: EndpointVersion.V0,
=======
        GXCloudRESTResource.DATASOURCE: EndpointVersion.V0,
        GXCloudRESTResource.DATA_CONTEXT: EndpointVersion.V1,
>>>>>>> 5ac15922
        GXCloudRESTResource.DATA_CONTEXT_VARIABLES: EndpointVersion.V0,
        GXCloudRESTResource.EXPECTATION_SUITE: EndpointVersion.V1,
        GXCloudRESTResource.VALIDATION_DEFINITION: EndpointVersion.V0,
        GXCloudRESTResource.VALIDATION_RESULT: EndpointVersion.V0,
    }
    # we want to support looking up EndpointVersion from either GXCloudRESTResource
    # or a pluralized version of it, as defined by RESOURCE_PLURALITY_LOOKUP_DICT.
    for key, value in RESOURCE_PLURALITY_LOOKUP_DICT.items():
        # try to set the pluralized GXCloudRESTResource to the same endpoint as its singular,
        # with a fallback default of EndpointVersion.V0.
        _ENDPOINT_VERSION_LOOKUP[value] = _ENDPOINT_VERSION_LOOKUP.get(key, EndpointVersion.V0)

    def __init__(  # noqa: PLR0913
        self,
        ge_cloud_credentials: Dict,
        ge_cloud_base_url: str = CLOUD_DEFAULT_BASE_URL,
        ge_cloud_resource_type: Optional[Union[str, GXCloudRESTResource]] = None,
        ge_cloud_resource_name: Optional[str] = None,
        suppress_store_backend_id: bool = True,
        manually_initialize_store_backend_id: str = "",
        store_name: Optional[str] = None,
    ) -> None:
        super().__init__(
            fixed_length_key=True,
            suppress_store_backend_id=suppress_store_backend_id,
            manually_initialize_store_backend_id=manually_initialize_store_backend_id,
            store_name=store_name,
        )
        assert (
            ge_cloud_resource_type or ge_cloud_resource_name
        ), "Must provide either ge_cloud_resource_type or ge_cloud_resource_name"

        self._ge_cloud_base_url = ge_cloud_base_url

        self._ge_cloud_resource_name = (
            ge_cloud_resource_name or self.RESOURCE_PLURALITY_LOOKUP_DICT[ge_cloud_resource_type]
        )

        # While resource_types should be coming in as enums, configs represent the arg
        # as strings and require manual casting.
        if ge_cloud_resource_type and isinstance(ge_cloud_resource_type, str):
            ge_cloud_resource_type = ge_cloud_resource_type.upper()
            ge_cloud_resource_type = GXCloudRESTResource[ge_cloud_resource_type]

        self._ge_cloud_resource_type = (
            ge_cloud_resource_type or self.RESOURCE_PLURALITY_LOOKUP_DICT[ge_cloud_resource_name]
        )

        self._ge_cloud_credentials = ge_cloud_credentials

        # Initialize with store_backend_id if not part of an HTMLSiteStore
        if not self._suppress_store_backend_id:
            _ = self.store_backend_id

        self._session = create_session(access_token=self._ge_cloud_credentials["access_token"])

        # Gather the call arguments of the present function (include the "module_name" and add the "class_name"), filter  # noqa: E501
        # out the Falsy values, and set the instance "_config" variable equal to the resulting dictionary.  # noqa: E501
        self._config = {
            "ge_cloud_base_url": ge_cloud_base_url,
            "ge_cloud_resource_name": ge_cloud_resource_name,
            "ge_cloud_resource_type": ge_cloud_resource_type,
            "fixed_length_key": True,
            "suppress_store_backend_id": suppress_store_backend_id,
            "manually_initialize_store_backend_id": manually_initialize_store_backend_id,
            "store_name": store_name,
            "module_name": self.__class__.__module__,
            "class_name": self.__class__.__name__,
        }
        filter_properties_dict(properties=self._config, inplace=True)

    @override
    def _get(  # type: ignore[override]
        self, key: Tuple[GXCloudRESTResource, str | None, str | None]
    ) -> dict:
        url = self.get_url_for_key(key=key)

        # if name is included in the key, add as a param
        params: dict | None
        if len(key) > 2 and key[2]:  # noqa: PLR2004
            params = {"name": key[2]}
            url = url.rstrip("/")
        else:
            params = None

        payload = self._send_get_request_to_api(url=url, params=params)

        # Requests using query params may return {"data": []} if the object doesn't exist
        # We need to validate that even if we have a 200, there are contents to support existence
        response_has_data = bool(payload.get("data"))
        if not response_has_data:
            raise StoreBackendError(  # noqa: TRY003
                "Unable to get object in GX Cloud Store Backend: Object does not exist."
            )

        return payload

    @override
    def _get_all(self) -> dict:  # type: ignore[override]
        url = self.construct_versioned_url(
            base_url=self.ge_cloud_base_url,
            organization_id=self.ge_cloud_credentials["organization_id"],
            resource_name=self.ge_cloud_resource_name,
        )

        payload = self._send_get_request_to_api(url=url)
        return payload

    def _send_get_request_to_api(self, url: str, params: dict | None = None) -> dict:
        try:
            response = self._session.get(
                url=url,
                params=params,
            )
            response.raise_for_status()
            response_json: dict = response.json()
            return response_json
        except json.JSONDecodeError as jsonError:
            logger.debug(  # noqa: PLE1205
                "Failed to parse GX Cloud Response into JSON",
                str(response.text),
                str(jsonError),
            )
            raise StoreBackendError(  # noqa: TRY003
                f"Unable to get object in GX Cloud Store Backend: {jsonError}"
            ) from jsonError
        except requests.HTTPError as http_err:
            raise StoreBackendError(  # noqa: TRY003
                f"Unable to get object in GX Cloud Store Backend: {get_user_friendly_error_message(http_err)}"  # noqa: E501
            ) from http_err
        except requests.ConnectionError as conn_err:
            raise StoreBackendError(  # noqa: TRY003
                f"Unable to get object in GX Cloud Store Backend: {conn_err}"
            ) from conn_err
        except requests.Timeout as timeout_exc:
            logger.exception(timeout_exc)  # noqa: TRY401
            raise StoreBackendTransientError(  # noqa: TRY003
                "Unable to get object in GX Cloud Store Backend: This is likely a transient error. Please try again."  # noqa: E501
            ) from timeout_exc

    @override
    def _move(self) -> None:  # type: ignore[override]
        pass

    def _put(self, id: str, value: Any) -> GXCloudResourceRef | bool:
        # This wonky signature is a sign that our abstractions are not helping us.
        # The cloud backend returns a bool for some resources, and the updated
        # resource for others. Since we route all update calls through this single
        # method, we need to handle both cases.

        resource_type = self.ge_cloud_resource_type
        organization_id = self.ge_cloud_credentials["organization_id"]
        attributes_key = self.PAYLOAD_ATTRIBUTES_KEYS[resource_type]

        data = self.construct_versioned_payload(
            resource_type=resource_type.value,
            attributes_key=attributes_key,
            attributes_value=value,
            organization_id=organization_id,
            resource_id=id or None,  # filter out empty string
        )

        url = self.construct_versioned_url(
            base_url=self.ge_cloud_base_url,
            organization_id=organization_id,
            resource_name=self.ge_cloud_resource_name,
        )

        if id:
            url = urljoin(f"{url}/", id)

        try:
            response = self._session.put(url, json=data)
            response_status_code = response.status_code

            # 2022-07-28 - Chetan - GX Cloud does not currently support PUT requests
            # for the ExpectationSuite endpoint. As such, this is a temporary fork to
            # ensure that legacy PATCH behavior is supported.
            if (
                response_status_code == 405  # noqa: PLR2004
                and resource_type is GXCloudRESTResource.EXPECTATION_SUITE
            ):
                response = self._session.patch(url, json=data)
                response_status_code = response.status_code

            response.raise_for_status()

            HTTP_NO_CONTENT = 204
            if response_status_code == HTTP_NO_CONTENT:
                # endpoint has returned NO_CONTENT, so the caller expects a boolean
                return True
            else:
                # expect that there's a JSON payload associated with this response
                response_json = response.json()
                return GXCloudResourceRef(
                    resource_type=resource_type,
                    id=id,
                    url=url,
                    response_json=response_json,
                )

        except requests.HTTPError as http_exc:
            raise StoreBackendError(  # noqa: TRY003
                f"Unable to update object in GX Cloud Store Backend: {get_user_friendly_error_message(http_exc)}"  # noqa: E501
            ) from http_exc
        except requests.Timeout as timeout_exc:
            logger.exception(timeout_exc)  # noqa: TRY401
            raise StoreBackendTransientError(  # noqa: TRY003
                "Unable to update object in GX Cloud Store Backend: This is likely a transient error. Please try again."  # noqa: E501
            ) from timeout_exc
        except Exception as e:
            logger.debug(repr(e))
            raise StoreBackendError(  # noqa: TRY003
                f"Unable to update object in GX Cloud Store Backend: {e}"
            ) from e

    @property
    def allowed_set_kwargs(self) -> Set[str]:
        return self.ALLOWED_SET_KWARGS_BY_RESOURCE_TYPE.get(self.ge_cloud_resource_type, set())

    def validate_set_kwargs(self, kwargs: dict) -> Union[bool, None]:
        kwarg_names = set(kwargs.keys())
        if len(kwarg_names) == 0:
            return True
        if kwarg_names <= self.allowed_set_kwargs:
            return True
        if not (kwarg_names <= self.allowed_set_kwargs):
            extra_kwargs = kwarg_names - self.allowed_set_kwargs
            raise ValueError(f'Invalid kwargs: {(", ").join(extra_kwargs)}')  # noqa: TRY003
        return None

    @override
    def _set(  # type: ignore[override]
        self,
        key: Tuple[GXCloudRESTResource, ...],
        value: Any,
        **kwargs,
    ) -> Union[bool, GXCloudResourceRef]:
        # Each V0 resource type has corresponding attribute key to include in POST body
        resource = key[0]
        id: str = key[1]

        # if key has an id, perform _put instead

        # Chetan - 20220713 - DataContextVariables are a special edge case for the Cloud product
        # and always necessitate a PUT.
        if id or resource is GXCloudRESTResource.DATA_CONTEXT_VARIABLES:
            # _put returns a bool
            return self._put(id=id, value=value)

        return self._post(value=value, **kwargs)

    def _post(self, value: Any, **kwargs) -> GXCloudResourceRef:
        resource_type = self.ge_cloud_resource_type
        resource_name = self.ge_cloud_resource_name
        organization_id = self.ge_cloud_credentials["organization_id"]

        attributes_key = self.PAYLOAD_ATTRIBUTES_KEYS[resource_type]

        kwargs = kwargs if self.validate_set_kwargs(kwargs) else {}
        data = self.construct_versioned_payload(
            resource_type=resource_type,
            attributes_key=attributes_key,
            attributes_value=value,
            organization_id=organization_id,
            **kwargs,
        )

        url = self.construct_versioned_url(
            base_url=self.ge_cloud_base_url,
            organization_id=organization_id,
            resource_name=resource_name,
        )

        try:
            response = self._session.post(url, json=data)
            response.raise_for_status()
            response_json = response.json()

            object_id = response_json["data"]["id"]
            object_url = self.get_url_for_key((self.ge_cloud_resource_type, object_id, None))
            # This method is where posts get made for all cloud store endpoints. We pass
            # the response_json back up to the caller because the specific resource may
            # want to parse resource specific data out of the response.
            return GXCloudResourceRef(
                resource_type=resource_type,
                id=object_id,
                url=object_url,
                response_json=response_json,
            )
        except requests.HTTPError as http_exc:
            raise StoreBackendError(  # noqa: TRY003
                f"Unable to set object in GX Cloud Store Backend: {get_user_friendly_error_message(http_exc)}"  # noqa: E501
            ) from http_exc
        except requests.Timeout as timeout_exc:
            logger.exception(timeout_exc)  # noqa: TRY401
            raise StoreBackendTransientError(  # noqa: TRY003
                "Unable to set object in GX Cloud Store Backend: This is likely a transient error. Please try again."  # noqa: E501
            ) from timeout_exc
        except Exception as e:
            logger.debug(str(e))
            raise StoreBackendError(f"Unable to set object in GX Cloud Store Backend: {e}") from e  # noqa: TRY003

    @property
    def ge_cloud_base_url(self) -> str:
        return self._ge_cloud_base_url

    @property
    def ge_cloud_resource_name(self) -> str:
        return self._ge_cloud_resource_name

    @property
    def ge_cloud_resource_type(self) -> GXCloudRESTResource:
        return self._ge_cloud_resource_type  # type: ignore[return-value]

    @property
    def ge_cloud_credentials(self) -> dict:
        return self._ge_cloud_credentials

    @override
    def list_keys(self, prefix: Tuple = ()) -> List[Tuple[GXCloudRESTResource, str, str]]:
        url = self.construct_versioned_url(
            base_url=self.ge_cloud_base_url,
            organization_id=self.ge_cloud_credentials["organization_id"],
            resource_name=self.ge_cloud_resource_name,
        )

        resource_type = self.ge_cloud_resource_type

        try:
            response_json = self._send_get_request_to_api(url=url)

            keys = []
            resource_name: str
            for resource in response_json["data"]:
                id: str = resource["id"]
                if self._is_v1_resource:
                    resource_name = resource["name"]
                else:  # V0 config
                    attributes_key = self.PAYLOAD_ATTRIBUTES_KEYS[resource_type]
                    resource_dict: dict = resource.get("attributes", {}).get(attributes_key, {})
                    resource_name = resource_dict.get("name", "")
                key = (resource_type, id, resource_name)
                keys.append(key)

            return keys
        except Exception as e:
            logger.debug(str(e))
            raise StoreBackendError(f"Unable to list keys in GX Cloud Store Backend: {e}") from e  # noqa: TRY003

    @override
    def get_url_for_key(  # type: ignore[override]
        self,
        key: Tuple[GXCloudRESTResource, str | None, str | None],
        protocol: Optional[Any] = None,
    ) -> str:
        id = key[1]
        url = self.construct_versioned_url(
            base_url=self.ge_cloud_base_url,
            organization_id=self.ge_cloud_credentials["organization_id"],
            resource_name=self.ge_cloud_resource_name,
            id=id,
        )
        return url

    def remove_key(self, key):
        if not isinstance(key, tuple):
            key = key.to_tuple()

        id = key[1]
        if len(key) == 3:  # noqa: PLR2004
            resource_object_name = key[2]
        else:
            resource_object_name = None

        try:
            # prefer deletion by id if id present
            if id:
                url = self.construct_versioned_url(
                    base_url=self.ge_cloud_base_url,
                    organization_id=self.ge_cloud_credentials["organization_id"],
                    resource_name=self.ge_cloud_resource_name,
                    id=id,
                )
                response = self._session.delete(url)
                response.raise_for_status()
                return True
            # delete by name
            elif resource_object_name:
                url = self.construct_versioned_url(
                    base_url=self.ge_cloud_base_url,
                    organization_id=self.ge_cloud_credentials["organization_id"],
                    resource_name=self.ge_cloud_resource_name,
                )
                response = self._session.delete(url, params={"name": resource_object_name})
                response.raise_for_status()
                return True
        except requests.HTTPError as http_exc:
            logger.exception(http_exc)  # noqa: TRY401
            raise StoreBackendError(  # noqa: TRY003
                f"Unable to delete object in GX Cloud Store Backend: {get_user_friendly_error_message(http_exc)}"  # noqa: E501
            ) from http_exc
        except requests.Timeout as timeout_exc:
            logger.exception(timeout_exc)  # noqa: TRY401
            raise StoreBackendTransientError(  # noqa: TRY003
                "Unable to delete object in GX Cloud Store Backend: This is likely a transient error. Please try again."  # noqa: E501
            ) from timeout_exc
        except Exception as e:
            logger.debug(str(e))
            raise StoreBackendError(  # noqa: TRY003
                f"Unable to delete object in GX Cloud Store Backend: {e!r}"
            ) from e

    def _get_one_or_none_from_response_data(
        self,
        response_data: list[dict] | dict,
        key: tuple[GXCloudRESTResource, str | None, str | None],
    ) -> dict | None:
        """
        GET requests to cloud can either return response data that is a single object (get by id) or a
        list of objects with length >= 0 (get by name). This method takes this response data and returns a single
        object or None.
        """  # noqa: E501
        if not isinstance(response_data, list):
            return response_data
        if len(response_data) == 0:
            return None
        if len(response_data) == 1:
            return response_data[0]
        raise StoreBackendError(  # noqa: TRY003
            f"Unable to update object in GX Cloud Store Backend: the provided key ({key}) maps "
            f"to more than one object."
        )

    @override
    def _update(
        self,
        key: tuple[GXCloudRESTResource, str | None, str | None],
        value: dict,
        **kwargs,
    ) -> GXCloudResourceRef:
        # todo: ID should never be optional for update - remove this additional get
        response_data = self._get(key)["data"]
        # if the provided key does not contain id (only name), cloud will return a list of resources filtered  # noqa: E501
        # by name, with length >= 0, instead of a single object (or error if not found)
        existing = self._get_one_or_none_from_response_data(response_data=response_data, key=key)

        if existing is None:
            raise StoreBackendError(  # noqa: TRY003
                f"Unable to update object in GX Cloud Store Backend: could not find object associated with key {key}."  # noqa: E501
            )

        if key[1] is None:
            key = (key[0], existing["id"], key[2])

        return self.set(key=key, value=value, **kwargs)

    def _add_or_update(self, key, value, **kwargs):
        try:
            response_data = self._get(key)["data"]
        except StoreBackendError as e:
            logger.info(f"Could not find object associated with key {key}: {e}")
            response_data = None

        # if the provided key does not contain id (only name), cloud will return a list of resources filtered  # noqa: E501
        # by name, with length >= 0, instead of a single object (or error if not found)
        existing = self._get_one_or_none_from_response_data(response_data=response_data, key=key)

        if existing is not None:
            id = key[1] if key[1] is not None else existing["id"]
            key = (key[0], id, key[2])
            return self.set(key=key, value=value, **kwargs)
        return self.add(key=key, value=value, **kwargs)

    @override
    def _has_key(self, key: Tuple[GXCloudRESTResource, str | None, str | None]) -> bool:
        try:
            _ = self._get(key)
            return True
        except StoreBackendTransientError:
            raise
        except StoreBackendError as e:
            logger.info(f"Could not find object associated with key {key}: {e}")
            return False

    @property
    @override
    def config(self) -> dict:
        return self._config

    @override
    def build_key(
        self,
        id: Optional[str] = None,
        name: Optional[str] = None,
    ) -> GXCloudIdentifier:
        """Get the store backend specific implementation of the key. ignore resource_type since it is defined when initializing the cloud store backend."""  # noqa: E501
        return GXCloudIdentifier(
            resource_type=self.ge_cloud_resource_type,
            id=id,
            resource_name=name,
        )

    @override
    def _validate_key(self, key) -> None:
        if not isinstance(key, tuple) or len(key) != 3:  # noqa: PLR2004
            raise TypeError(  # noqa: TRY003
                "Key used for GXCloudStoreBackend must contain a resource_type, id, and resource_name; see GXCloudIdentifier for more information."  # noqa: E501
            )

        resource_type, _id, _resource_name = key
        try:
            GXCloudRESTResource(resource_type)
        except ValueError as e:
            raise TypeError(  # noqa: TRY003
                f"The provided resource_type {resource_type} is not a valid GXCloudRESTResource"
            ) from e

    @classmethod
    def construct_versioned_url(
        cls,
        base_url: str,
        organization_id: str,
        resource_name: str,
        id: Optional[str] = None,
    ) -> str:
        """Construct the correct url for a given resource."""
        version = cls._ENDPOINT_VERSION_LOOKUP.get(resource_name, EndpointVersion.V0)

        if version == EndpointVersion.V1:
            url = urljoin(
                base_url,
                f"api/v1/organizations/{organization_id}/{hyphen(resource_name)}",
            )
        else:  # default to EndpointVersion.V0
            url = urljoin(
                base_url,
                f"organizations/{organization_id}/{hyphen(resource_name)}",
            )

        if id:
            url = f"{url}/{id}"

        return url

    @classmethod
    def construct_versioned_payload(  # noqa: PLR0913
        cls,
        resource_type: str,
        organization_id: str,
        attributes_key: str,
        attributes_value: Union[dict, Any],
        resource_id: str | None = None,
        **kwargs: dict,
    ) -> dict:
        """Construct the correct payload for the cloud backend.

        Arguments `resource_type`, `resource_id`, and `attributes_value` of type Any
        are deprecated in GX V1, and are only required for resources still using V0 endpoints.
        """
        version = cls._ENDPOINT_VERSION_LOOKUP.get(resource_type, EndpointVersion.V0)
        if version == EndpointVersion.V1:
            if isinstance(attributes_value, dict):
                payload = {**attributes_value, **kwargs}
            elif attributes_value is None:
                payload = kwargs
            else:
                raise TypeError(  # noqa: TRY003
                    f"Parameter attributes_value of type {type(attributes_value)}"
                    f" is unsupported in GX V1."
                )

            return cls._construct_json_payload_v1(payload=payload)
        else:
            return cls._construct_json_payload_v0(
                resource_type=resource_type,
                organization_id=organization_id,
                attributes_key=attributes_key,
                attributes_value=attributes_value,
                resource_id=resource_id,
                **kwargs,
            )

    @classmethod
    def _construct_json_payload_v0(  # noqa: PLR0913
        cls,
        resource_type: str,
        organization_id: str,
        attributes_key: str,
        attributes_value: Any,
        resource_id: str | None,
        **kwargs: dict,
    ) -> dict:
        data = {
            "data": {
                "type": resource_type,
                "attributes": {
                    "organization_id": organization_id,
                    attributes_key: attributes_value,
                    **kwargs,
                },
            }
        }
        if resource_id:
            data["data"]["id"] = resource_id
        return data

    @classmethod
    def _construct_json_payload_v1(
        cls,
        payload: dict,
    ) -> dict:
        return {
            "data": {
                **payload,
            }
        }

    @property
    def _is_v1_resource(self) -> bool:
        return self._ENDPOINT_VERSION_LOOKUP.get(self.ge_cloud_resource_type) == EndpointVersion.V1<|MERGE_RESOLUTION|>--- conflicted
+++ resolved
@@ -101,14 +101,9 @@
 
     _ENDPOINT_VERSION_LOOKUP: dict[str, EndpointVersion] = {
         GXCloudRESTResource.CHECKPOINT: EndpointVersion.V0,
-<<<<<<< HEAD
         GXCloudRESTResource.DATASOURCE: EndpointVersion.V1,
         GXCloudRESTResource.DATA_ASSET: EndpointVersion.V1,
-        GXCloudRESTResource.DATA_CONTEXT: EndpointVersion.V0,
-=======
-        GXCloudRESTResource.DATASOURCE: EndpointVersion.V0,
         GXCloudRESTResource.DATA_CONTEXT: EndpointVersion.V1,
->>>>>>> 5ac15922
         GXCloudRESTResource.DATA_CONTEXT_VARIABLES: EndpointVersion.V0,
         GXCloudRESTResource.EXPECTATION_SUITE: EndpointVersion.V1,
         GXCloudRESTResource.VALIDATION_DEFINITION: EndpointVersion.V0,
