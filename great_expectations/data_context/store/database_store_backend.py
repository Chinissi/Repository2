import logging
<<<<<<< HEAD
from pathlib import Path
from typing import Dict, Tuple
from urllib.parse import urlparse
=======
import uuid
>>>>>>> 10f7421a

import great_expectations.exceptions as ge_exceptions
from great_expectations.data_context.store.store_backend import StoreBackend

try:
    import sqlalchemy as sa
    from sqlalchemy import (
        Column,
        MetaData,
        String,
        Table,
        and_,
        column,
        create_engine,
        select,
        text,
    )
    from sqlalchemy.engine.reflection import Inspector
    from sqlalchemy.engine.url import URL
    from sqlalchemy.exc import IntegrityError, NoSuchTableError, SQLAlchemyError
except ImportError:
    sa = None
    create_engine = None


logger = logging.getLogger(__name__)


class DatabaseStoreBackend(StoreBackend):
    def __init__(
        self,
<<<<<<< HEAD
        table_name,
        key_columns,
        fixed_length_key=True,
        credentials=None,
        url=None,
        connection_string=None,
        engine=None,
        **kwargs,
    ):
        super().__init__(fixed_length_key=fixed_length_key)
        if not sa:
=======
        credentials,
        table_name,
        key_columns,
        fixed_length_key=True,
        suppress_store_backend_id=False,
        manually_initialize_store_backend_id: str = "",
        store_name=None,
    ):
        super().__init__(
            fixed_length_key=fixed_length_key,
            suppress_store_backend_id=suppress_store_backend_id,
            manually_initialize_store_backend_id=manually_initialize_store_backend_id,
            store_name=store_name,
        )
        if not sqlalchemy:
>>>>>>> 10f7421a
            raise ge_exceptions.DataContextError(
                "ModuleNotFoundError: No module named 'sqlalchemy'"
            )

        if not self.fixed_length_key:
            raise ge_exceptions.InvalidConfigError(
                "DatabaseStoreBackend requires use of a fixed-length-key"
            )

        self._credentials = credentials
        self._connection_string = connection_string
        self._url = url

        if engine is not None:
            if credentials is not None:
                logger.warning(
                    "Both credentials and engine were provided during initialization of SqlAlchemyExecutionEngine. "
                    "Ignoring credentials."
                )
            self.engine = engine
        elif credentials is not None:
            self.engine = self._build_engine(credentials=credentials, **kwargs)
        elif connection_string is not None:
            self.engine = sa.create_engine(connection_string, **kwargs)
        elif url is not None:
            self.drivername = urlparse(url).scheme
            self.engine = sa.create_engine(url, **kwargs)
        else:
            raise ge_exceptions.InvalidConfigError(
                "Credentials, url, connection_string, or an engine are required for a DatabaseStoreBackend."
            )

        meta = MetaData(schema=self._schema_name)
        self.key_columns = key_columns
        # Dynamically construct a SQLAlchemy table with the name and column names we'll use
        cols = []
        for column in key_columns:
            if column == "value":
                raise ge_exceptions.InvalidConfigError(
                    "'value' cannot be used as a key_element name"
                )
            cols.append(Column(column, String, primary_key=True))
        cols.append(Column("value", String))
        try:
            table = Table(table_name, meta, autoload=True, autoload_with=self.engine)
            # We do a "light" check: if the columns' names match, we will proceed, otherwise, create the table
            if {str(col.name).lower() for col in table.columns} != (
                set(key_columns) | {"value"}
            ):
                raise ge_exceptions.StoreBackendError(
                    f"Unable to use table {table_name}: it exists, but does not have the expected schema."
                )
        except NoSuchTableError:
            table = Table(table_name, meta, *cols)
            try:
                if self._schema_name:
                    self.engine.execute(
                        f"CREATE SCHEMA IF NOT EXISTS {self._schema_name};"
                    )
                meta.create_all(self.engine)
            except SQLAlchemyError as e:
                raise ge_exceptions.StoreBackendError(
                    f"Unable to connect to table {table_name} because of an error. It is possible your table needs to be migrated to a new schema.  SqlAlchemyError: {str(e)}"
                )
        self._table = table
        # Initialize with store_backend_id
        self._store_backend_id = None
        self._store_backend_id = self.store_backend_id

    @property
    def store_backend_id(self) -> str:
        """
        Create a store_backend_id if one does not exist, and return it if it exists
        Ephemeral store_backend_id for database_store_backend until there is a place to store metadata
        Returns:
            store_backend_id which is a UUID(version=4)
        """

        if not self._store_backend_id:
            store_id = (
                self._manually_initialize_store_backend_id
                if self._manually_initialize_store_backend_id
                else str(uuid.uuid4())
            )
            self._store_backend_id = f"{self.STORE_BACKEND_ID_PREFIX}{store_id}"
        return self._store_backend_id.replace(self.STORE_BACKEND_ID_PREFIX, "")

    def _build_engine(self, credentials, **kwargs) -> "sa.engine.Engine":
        """
        Using a set of given credentials, constructs an Execution Engine , connecting to a database using a URL or a
        private key path.
        """
        # Update credentials with anything passed during connection time
        drivername = credentials.pop("drivername")
        self._schema_name = credentials.pop("schema_name", None)
        create_engine_kwargs = kwargs
        connect_args = credentials.pop("connect_args", None)
        if connect_args:
            create_engine_kwargs["connect_args"] = connect_args

        if "private_key_path" in credentials:
            options, create_engine_kwargs = self._get_sqlalchemy_key_pair_auth_url(
                drivername, credentials
            )
        else:
            options = sa.engine.url.URL(drivername, **credentials)

        self.drivername = drivername

        engine = sa.create_engine(options, **create_engine_kwargs)
        return engine

    def _get_sqlalchemy_key_pair_auth_url(
        self, drivername: str, credentials: dict
    ) -> Tuple["URL", Dict]:
        """
        Utilizing a private key path and a passphrase in a given credentials dictionary, attempts to encode the provided
        values into a private key. If passphrase is incorrect, this will fail and an exception is raised.

        Args:
            drivername(str) - The name of the driver class
            credentials(dict) - A dictionary of database credentials used to access the database

        Returns:
            a tuple consisting of a url with the serialized key-pair authentication, and a dictionary of engine kwargs.
        """
        from cryptography.hazmat.backends import default_backend
        from cryptography.hazmat.primitives import serialization

        private_key_path = credentials.pop("private_key_path")
        private_key_passphrase = credentials.pop("private_key_passphrase")

        with Path(private_key_path).expanduser().resolve().open(mode="rb") as key:
            try:
                p_key = serialization.load_pem_private_key(
                    key.read(),
                    password=private_key_passphrase.encode()
                    if private_key_passphrase
                    else None,
                    backend=default_backend(),
                )
            except ValueError as e:
                if "incorrect password" in str(e).lower():
                    raise ge_exceptions.DatasourceKeyPairAuthBadPassphraseError(
                        datasource_name="SqlAlchemyDatasource",
                        message="Decryption of key failed, was the passphrase incorrect?",
                    ) from e
                else:
                    raise e
        pkb = p_key.private_bytes(
            encoding=serialization.Encoding.DER,
            format=serialization.PrivateFormat.PKCS8,
            encryption_algorithm=serialization.NoEncryption(),
        )

        credentials_driver_name = credentials.pop("drivername", None)
        create_engine_kwargs = {"connect_args": {"private_key": pkb}}
        return (
            sa.engine.url.URL(drivername or credentials_driver_name, **credentials),
            create_engine_kwargs,
        )

    def _get(self, key):
        sel = (
            select([column("value")])
            .select_from(self._table)
            .where(
                and_(
                    *[
                        getattr(self._table.columns, key_col) == val
                        for key_col, val in zip(self.key_columns, key)
                    ]
                )
            )
        )
        try:
            return self.engine.execute(sel).fetchone()[0]
        except (IndexError, SQLAlchemyError) as e:
            logger.debug("Error fetching value: " + str(e))
            raise ge_exceptions.StoreError("Unable to fetch value for key: " + str(key))

    def _set(self, key, value, allow_update=True):
        cols = {k: v for (k, v) in zip(self.key_columns, key)}
        cols["value"] = value

        if allow_update:
            if self.has_key(key):
                ins = (
                    self._table.update()
                    .where(getattr(self._table.columns, self.key_columns[0]) == key[0])
                    .values(**cols)
                )
            else:
                ins = self._table.insert().values(**cols)
        else:
            ins = self._table.insert().values(**cols)

        try:
            self.engine.execute(ins)
        except IntegrityError as e:
            if self._get(key) == value:
                logger.info(f"Key {str(key)} already exists with the same value.")
            else:
                raise ge_exceptions.StoreBackendError(
                    f"Integrity error {str(e)} while trying to store key"
                )

    def _move(self):
        raise NotImplementedError

    def get_url_for_key(self, key):
        url = self._convert_engine_and_key_to_url(key)
        return url

    def _convert_engine_and_key_to_url(self, key):
        # SqlAlchemy engine URL is formatted in the following way
        # postgresql://postgres:password@localhost:5433/work
        # [engine]://[username]:[password]@[host]:[port]/[db_name]

        # which contains information like username and password that should not be public
        # This function changes the formatting to the following:
        # [engine]://[db_name]/[key]

        full_url = str(self.engine.url)
        engine_name = full_url.split("://")[0]
        db_name = full_url.split("/")[-1]
        return engine_name + "://" + db_name + "/" + str(key[0])

    def _has_key(self, key):
        sel = (
            select([sa.func.count(column("value"))])
            .select_from(self._table)
            .where(
                and_(
                    *[
                        getattr(self._table.columns, key_col) == val
                        for key_col, val in zip(self.key_columns, key)
                    ]
                )
            )
        )
        try:
            return self.engine.execute(sel).fetchone()[0] == 1
        except (IndexError, SQLAlchemyError) as e:
            logger.debug("Error checking for value: " + str(e))
            return False

    def list_keys(self, prefix=()):
        sel = (
            select([column(col) for col in self.key_columns])
            .select_from(self._table)
            .where(
                and_(
                    *[
                        getattr(self._table.columns, key_col) == val
                        for key_col, val in zip(self.key_columns[: len(prefix)], prefix)
                    ]
                )
            )
        )
        return [tuple(row) for row in self.engine.execute(sel).fetchall()]

    def remove_key(self, key):
        delete_statement = self._table.delete().where(
            and_(
                *[
                    getattr(self._table.columns, key_col) == val
                    for key_col, val in zip(self.key_columns, key)
                ]
            )
        )
        try:
            return self.engine.execute(delete_statement)
        except SQLAlchemyError as e:
            raise ge_exceptions.StoreBackendError(
                f"Unable to delete key: got sqlalchemy error {str(e)}"
            )

    _move = None<|MERGE_RESOLUTION|>--- conflicted
+++ resolved
@@ -1,11 +1,8 @@
 import logging
-<<<<<<< HEAD
 from pathlib import Path
 from typing import Dict, Tuple
 from urllib.parse import urlparse
-=======
 import uuid
->>>>>>> 10f7421a
 
 import great_expectations.exceptions as ge_exceptions
 from great_expectations.data_context.store.store_backend import StoreBackend
@@ -37,7 +34,6 @@
 class DatabaseStoreBackend(StoreBackend):
     def __init__(
         self,
-<<<<<<< HEAD
         table_name,
         key_columns,
         fixed_length_key=True,
@@ -49,23 +45,6 @@
     ):
         super().__init__(fixed_length_key=fixed_length_key)
         if not sa:
-=======
-        credentials,
-        table_name,
-        key_columns,
-        fixed_length_key=True,
-        suppress_store_backend_id=False,
-        manually_initialize_store_backend_id: str = "",
-        store_name=None,
-    ):
-        super().__init__(
-            fixed_length_key=fixed_length_key,
-            suppress_store_backend_id=suppress_store_backend_id,
-            manually_initialize_store_backend_id=manually_initialize_store_backend_id,
-            store_name=store_name,
-        )
-        if not sqlalchemy:
->>>>>>> 10f7421a
             raise ge_exceptions.DataContextError(
                 "ModuleNotFoundError: No module named 'sqlalchemy'"
             )
