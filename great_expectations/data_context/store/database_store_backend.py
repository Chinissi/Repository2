--- conflicted
+++ resolved
@@ -110,16 +110,10 @@
             table = Table(table_name, meta, *cols)
             try:
                 if self._schema_name:
-<<<<<<< HEAD
                     with self.engine.begin() as connection:
                         connection.execute(
-                            f"CREATE SCHEMA IF NOT EXISTS {self._schema_name};"
+                            sa.text(f"CREATE SCHEMA IF NOT EXISTS {self._schema_name};")
                         )
-=======
-                    self.engine.execute(
-                        sa.text(f"CREATE SCHEMA IF NOT EXISTS {self._schema_name};")
-                    )
->>>>>>> 73ce08fe
                 meta.create_all(self.engine)
             except SQLAlchemyError as e:
                 raise gx_exceptions.StoreBackendError(
