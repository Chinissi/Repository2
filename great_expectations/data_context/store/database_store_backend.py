import logging
from pathlib import Path
from typing import Dict, Tuple
from urllib.parse import urlparse

import great_expectations.exceptions as ge_exceptions
from great_expectations.data_context.store.store_backend import StoreBackend

try:
    import sqlalchemy as sa
    from sqlalchemy import (
        Column,
        MetaData,
        String,
        Table,
        and_,
        column,
        create_engine,
        select,
        text,
    )
    from sqlalchemy.engine.reflection import Inspector
    from sqlalchemy.engine.url import URL
    from sqlalchemy.exc import IntegrityError, NoSuchTableError, SQLAlchemyError
except ImportError:
    sa = None
    create_engine = None


logger = logging.getLogger(__name__)


class DatabaseStoreBackend(StoreBackend):
    def __init__(
        self,
        table_name,
        key_columns,
        fixed_length_key=True,
        credentials=None,
        url=None,
        connection_string=None,
        engine=None,
        **kwargs,
    ):
        super().__init__(fixed_length_key=fixed_length_key)
        if not sa:
            raise ge_exceptions.DataContextError(
                "ModuleNotFoundError: No module named 'sqlalchemy'"
            )

        if not self.fixed_length_key:
            raise ge_exceptions.InvalidConfigError(
                "DatabaseStoreBackend requires use of a fixed-length-key"
            )

<<<<<<< HEAD
        self._credentials = credentials
        self._connection_string = connection_string
        self._url = url

        if engine is not None:
            if credentials is not None:
                logger.warning(
                    "Both credentials and engine were provided during initialization of SqlAlchemyExecutionEngine. "
                    "Ignoring credentials."
                )
            self.engine = engine
        elif credentials is not None:
            self.engine = self._build_engine(credentials=credentials, **kwargs)
        elif connection_string is not None:
            self.engine = sa.create_engine(connection_string, **kwargs)
        elif url is not None:
            self.drivername = urlparse(url).scheme
            self.engine = sa.create_engine(url, **kwargs)
        else:
            raise ge_exceptions.InvalidConfigError(
                "Credentials, url, connection_string, or an engine are required for a DatabaseStoreBackend."
            )
=======
        drivername = credentials.pop("drivername")
        schema = credentials.pop("schema", None)
        options = URL(drivername, **credentials)
        self.engine = create_engine(options)
>>>>>>> 64af792b

        meta = MetaData(schema=schema)
        self.key_columns = key_columns
        # Dynamically construct a SQLAlchemy table with the name and column names we'll use
        cols = []
        for column in key_columns:
            if column == "value":
                raise ge_exceptions.InvalidConfigError(
                    "'value' cannot be used as a key_element name"
                )
            cols.append(Column(column, String, primary_key=True))
        cols.append(Column("value", String))
        try:
            table = Table(table_name, meta, autoload=True, autoload_with=self.engine)
            # We do a "light" check: if the columns' names match, we will proceed, otherwise, create the table
            if {str(col.name).lower() for col in table.columns} != (
                set(key_columns) | {"value"}
            ):
                raise ge_exceptions.StoreBackendError(
                    f"Unable to use table {table_name}: it exists, but does not have the expected schema."
                )
        except NoSuchTableError:
            table = Table(table_name, meta, *cols)
            try:
                if schema:
                    self.engine.execute(f"CREATE SCHEMA IF NOT EXISTS {schema};")
                meta.create_all(self.engine)
            except SQLAlchemyError as e:
                raise ge_exceptions.StoreBackendError(
                    f"Unable to connect to table {table_name} because of an error. It is possible your table needs to be migrated to a new schema.  SqlAlchemyError: {str(e)}"
                )
        self._table = table

    def _build_engine(self, credentials, **kwargs) -> "sa.engine.Engine":
        """
        Using a set of given credentials, constructs an Execution Engine , connecting to a database using a URL or a
        private key path.
        """
        # Update credentials with anything passed during connection time
        drivername = credentials.pop("drivername")
        schema_name = credentials.pop("schema_name", None)
        if schema_name is not None:
            logger.warning(
                "schema_name specified creating a URL with schema is not supported. Set a default "
                "schema on the user connecting to your database."
            )

        create_engine_kwargs = kwargs
        connect_args = credentials.pop("connect_args", None)
        if connect_args:
            create_engine_kwargs["connect_args"] = connect_args

        if "private_key_path" in credentials:
            options, create_engine_kwargs = self._get_sqlalchemy_key_pair_auth_url(
                drivername, credentials
            )
        else:
            options = sa.engine.url.URL(drivername, **credentials)

        self.drivername = drivername
        engine = sa.create_engine(options, **create_engine_kwargs)
        return engine

    def _get_sqlalchemy_key_pair_auth_url(
        self, drivername: str, credentials: dict
    ) -> Tuple["URL", Dict]:
        """
        Utilizing a private key path and a passphrase in a given credentials dictionary, attempts to encode the provided
        values into a private key. If passphrase is incorrect, this will fail and an exception is raised.

        Args:
            drivername(str) - The name of the driver class
            credentials(dict) - A dictionary of database credentials used to access the database

        Returns:
            a tuple consisting of a url with the serialized key-pair authentication, and a dictionary of engine kwargs.
        """
        from cryptography.hazmat.backends import default_backend
        from cryptography.hazmat.primitives import serialization

        private_key_path = credentials.pop("private_key_path")
        private_key_passphrase = credentials.pop("private_key_passphrase")

        with Path(private_key_path).expanduser().resolve().open(mode="rb") as key:
            try:
                p_key = serialization.load_pem_private_key(
                    key.read(),
                    password=private_key_passphrase.encode()
                    if private_key_passphrase
                    else None,
                    backend=default_backend(),
                )
            except ValueError as e:
                if "incorrect password" in str(e).lower():
                    raise ge_exceptions.DatasourceKeyPairAuthBadPassphraseError(
                        datasource_name="SqlAlchemyDatasource",
                        message="Decryption of key failed, was the passphrase incorrect?",
                    ) from e
                else:
                    raise e
        pkb = p_key.private_bytes(
            encoding=serialization.Encoding.DER,
            format=serialization.PrivateFormat.PKCS8,
            encryption_algorithm=serialization.NoEncryption(),
        )

        credentials_driver_name = credentials.pop("drivername", None)
        create_engine_kwargs = {"connect_args": {"private_key": pkb}}
        return (
            sa.engine.url.URL(drivername or credentials_driver_name, **credentials),
            create_engine_kwargs,
        )

    def _get(self, key):
        sel = (
            select([column("value")])
            .select_from(self._table)
            .where(
                and_(
                    *[
                        getattr(self._table.columns, key_col) == val
                        for key_col, val in zip(self.key_columns, key)
                    ]
                )
            )
        )
        try:
            return self.engine.execute(sel).fetchone()[0]
        except (IndexError, SQLAlchemyError) as e:
            logger.debug("Error fetching value: " + str(e))
            raise ge_exceptions.StoreError("Unable to fetch value for key: " + str(key))

    def _set(self, key, value, allow_update=True):
        cols = {k: v for (k, v) in zip(self.key_columns, key)}
        cols["value"] = value

        if allow_update:
            if self.has_key(key):
                ins = (
                    self._table.update()
                    .where(getattr(self._table.columns, self.key_columns[0]) == key[0])
                    .values(**cols)
                )
            else:
                ins = self._table.insert().values(**cols)
        else:
            ins = self._table.insert().values(**cols)

        try:
            self.engine.execute(ins)
        except IntegrityError as e:
            if self._get(key) == value:
                logger.info(f"Key {str(key)} already exists with the same value.")
            else:
                raise ge_exceptions.StoreBackendError(
                    f"Integrity error {str(e)} while trying to store key"
                )

    def _move(self):
        raise NotImplementedError

    def get_url_for_key(self, key):
        url = self._convert_engine_and_key_to_url(key)
        return url

    def _convert_engine_and_key_to_url(self, key):
        # SqlAlchemy engine URL is formatted in the following way
        # postgresql://postgres:password@localhost:5433/work
        # [engine]://[username]:[password]@[host]:[port]/[db_name]

        # which contains information like username and password that should not be public
        # This function changes the formatting to the following:
        # [engine]://[db_name]/[key]

        full_url = str(self.engine.url)
        engine_name = full_url.split("://")[0]
        db_name = full_url.split("/")[-1]
        return engine_name + "://" + db_name + "/" + str(key[0])

    def _has_key(self, key):
        sel = (
            select([sa.func.count(column("value"))])
            .select_from(self._table)
            .where(
                and_(
                    *[
                        getattr(self._table.columns, key_col) == val
                        for key_col, val in zip(self.key_columns, key)
                    ]
                )
            )
        )
        try:
            return self.engine.execute(sel).fetchone()[0] == 1
        except (IndexError, SQLAlchemyError) as e:
            logger.debug("Error checking for value: " + str(e))
            return False

    def list_keys(self, prefix=()):
        sel = (
            select([column(col) for col in self.key_columns])
            .select_from(self._table)
            .where(
                and_(
                    *[
                        getattr(self._table.columns, key_col) == val
                        for key_col, val in zip(self.key_columns[: len(prefix)], prefix)
                    ]
                )
            )
        )
        return [tuple(row) for row in self.engine.execute(sel).fetchall()]

    def remove_key(self, key):
        delete_statement = self._table.delete().where(
            and_(
                *[
                    getattr(self._table.columns, key_col) == val
                    for key_col, val in zip(self.key_columns, key)
                ]
            )
        )
        try:
            return self.engine.execute(delete_statement)
        except SQLAlchemyError as e:
            raise ge_exceptions.StoreBackendError(
                f"Unable to delete key: got sqlalchemy error {str(e)}"
            )

    _move = None<|MERGE_RESOLUTION|>--- conflicted
+++ resolved
@@ -53,7 +53,6 @@
                 "DatabaseStoreBackend requires use of a fixed-length-key"
             )
 
-<<<<<<< HEAD
         self._credentials = credentials
         self._connection_string = connection_string
         self._url = url
@@ -76,14 +75,8 @@
             raise ge_exceptions.InvalidConfigError(
                 "Credentials, url, connection_string, or an engine are required for a DatabaseStoreBackend."
             )
-=======
-        drivername = credentials.pop("drivername")
-        schema = credentials.pop("schema", None)
-        options = URL(drivername, **credentials)
-        self.engine = create_engine(options)
->>>>>>> 64af792b
-
-        meta = MetaData(schema=schema)
+
+        meta = MetaData(schema=self._schema_name)
         self.key_columns = key_columns
         # Dynamically construct a SQLAlchemy table with the name and column names we'll use
         cols = []
@@ -106,8 +99,10 @@
         except NoSuchTableError:
             table = Table(table_name, meta, *cols)
             try:
-                if schema:
-                    self.engine.execute(f"CREATE SCHEMA IF NOT EXISTS {schema};")
+                if self._schema_name:
+                    self.engine.execute(
+                        f"CREATE SCHEMA IF NOT EXISTS {self._schema_name};"
+                    )
                 meta.create_all(self.engine)
             except SQLAlchemyError as e:
                 raise ge_exceptions.StoreBackendError(
@@ -122,13 +117,7 @@
         """
         # Update credentials with anything passed during connection time
         drivername = credentials.pop("drivername")
-        schema_name = credentials.pop("schema_name", None)
-        if schema_name is not None:
-            logger.warning(
-                "schema_name specified creating a URL with schema is not supported. Set a default "
-                "schema on the user connecting to your database."
-            )
-
+        self._schema_name = credentials.pop("schema_name", None)
         create_engine_kwargs = kwargs
         connect_args = credentials.pop("connect_args", None)
         if connect_args:
@@ -142,6 +131,7 @@
             options = sa.engine.url.URL(drivername, **credentials)
 
         self.drivername = drivername
+
         engine = sa.create_engine(options, **create_engine_kwargs)
         return engine
 
