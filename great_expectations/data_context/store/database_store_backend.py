<<<<<<< HEAD
import logging

try:
    import sqlalchemy
    from sqlalchemy import create_engine, Column, String, MetaData, Table, select, and_, column, text
=======
import great_expectations.exceptions as ge_exceptions
from great_expectations.data_context.store.store_backend import StoreBackend

try:
    import sqlalchemy
    from sqlalchemy import (
        create_engine,
        Column,
        String,
        MetaData,
        Table,
        select,
        and_,
        column,
    )
>>>>>>> 5b820611
    from sqlalchemy.engine.url import URL
    from sqlalchemy.exc import SQLAlchemyError
except ImportError:
    sqlalchemy = None
    create_engine = None

<<<<<<< HEAD
import great_expectations.exceptions as ge_exceptions
from great_expectations.data_context.store.store_backend import StoreBackend

logger = logging.getLogger(__name__)

=======
>>>>>>> 5b820611

class DatabaseStoreBackend(StoreBackend):
    def __init__(self, credentials, table_name, key_columns, fixed_length_key=True):
        super().__init__(fixed_length_key=fixed_length_key)
        if not sqlalchemy:
            raise ge_exceptions.DataContextError(
                "ModuleNotFoundError: No module named 'sqlalchemy'"
            )

        if not self.fixed_length_key:
            raise ge_exceptions.InvalidConfigError("DatabaseStoreBackend requires use of a fixed-length-key")

        meta = MetaData()
        self.key_columns = key_columns
        # Dynamically construct a SQLAlchemy table with the name and column names we'll use
        cols = []
        for column in key_columns:
            if column == "value":
                raise ge_exceptions.InvalidConfigError("'value' cannot be used as a key_element name")
            cols.append(Column(column, String, primary_key=True))

        cols.append(Column("value", String))
        self._table = Table(table_name, meta, *cols)

        drivername = credentials.pop("drivername")
        options = URL(drivername, **credentials)
        self.engine = create_engine(options)
        try:
            meta.create_all(self.engine)
        except SQLAlchemyError as e:
            raise ge_exceptions.StoreBackendError(
                f"Unable to connect to table {table_name} because of an error. It is possible your table needs to be migrated to a new schema.  SqlAlchemyError: {str(e)}")

    def _get(self, key):
        sel = (
            select([column("value")])
            .select_from(self._table)
            .where(
                and_(
                    *[
                        getattr(self._table.columns, key_col) == val
                        for key_col, val in zip(self.key_columns, key)
                    ]
                )
            )
        )
        try:
            return self.engine.execute(sel).fetchone()[0]
        except (IndexError, SQLAlchemyError) as e:
            logger.debug("Error fetching value: " + str(e))
            raise ge_exceptions.StoreError("Unable to fetch value for key: " + str(key))

    def _set(self, key, value, **kwargs):
        cols = {k: v for (k, v) in zip(self.key_columns, key)}
        cols["value"] = value
        ins = self._table.insert().values(**cols)
        self.engine.execute(ins)

    def _move(self):
        raise NotImplementedError

    def _has_key(self, key):
        sel = select([sqlalchemy.func.count(column("value"))]).select_from(self._table).where(
            and_(
                *[getattr(self._table.columns, key_col) == val for key_col, val in zip(self.key_columns, key)]
            )
        )
        try:
            return self.engine.execute(sel).fetchone()[0] == 1
        except (IndexError, SQLAlchemyError) as e:
            logger.debug("Error checking for value: " + str(e))
            return False

    def list_keys(self, prefix=()):
        sel = (
            select([column(col) for col in self.key_columns])
            .select_from(self._table)
            .where(
                and_(
                    *[
                        getattr(self._table.columns, key_col) == val
                        for key_col, val in zip(self.key_columns[: len(prefix)], prefix)
                    ]
                )
            )
        )
        return [tuple(row) for row in self.engine.execute(sel).fetchall()]

    def remove_key(self, key):
        delete_statement = self._table.delete().where(
            and_(
                *[getattr(self._table.columns, key_col) == val for key_col, val in
                  zip(self.key_columns, key)]
            )
        )
        try:
            return self.engine.execute(delete_statement)
        except SQLAlchemyError as e:
            raise ge_exceptions.StoreBackendError(f"Unable to delete key: got sqlalchemy error {str(e)}")

    _move = None<|MERGE_RESOLUTION|>--- conflicted
+++ resolved
@@ -1,10 +1,3 @@
-<<<<<<< HEAD
-import logging
-
-try:
-    import sqlalchemy
-    from sqlalchemy import create_engine, Column, String, MetaData, Table, select, and_, column, text
-=======
 import great_expectations.exceptions as ge_exceptions
 from great_expectations.data_context.store.store_backend import StoreBackend
 
@@ -20,21 +13,12 @@
         and_,
         column,
     )
->>>>>>> 5b820611
     from sqlalchemy.engine.url import URL
     from sqlalchemy.exc import SQLAlchemyError
 except ImportError:
     sqlalchemy = None
     create_engine = None
 
-<<<<<<< HEAD
-import great_expectations.exceptions as ge_exceptions
-from great_expectations.data_context.store.store_backend import StoreBackend
-
-logger = logging.getLogger(__name__)
-
-=======
->>>>>>> 5b820611
 
 class DatabaseStoreBackend(StoreBackend):
     def __init__(self, credentials, table_name, key_columns, fixed_length_key=True):
