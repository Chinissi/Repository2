import logging
from abc import ABCMeta
from enum import Enum
from json import JSONDecodeError
from typing import Any, Dict, List, Optional, Set, Tuple, Union
from urllib.parse import urljoin

import requests

from great_expectations.data_context.store.store_backend import StoreBackend
from great_expectations.data_context.types.refs import GeCloudResourceRef
from great_expectations.data_context.types.resource_identifiers import GeCloudIdentifier
from great_expectations.exceptions import StoreBackendError
from great_expectations.util import bidict, filter_properties_dict, hyphen

logger = logging.getLogger(__name__)


class GeCloudRESTResource(str, Enum):
    BATCH = "batch"
    CHECKPOINT = "checkpoint"
    # Chetan - 20220811 - CONTRACT is deprecated by GX Cloud and is to be removed upon migration of E2E tests
    CONTRACT = "contract"
    DATASOURCE = "datasource"
    DATA_ASSET = "data_asset"
    DATA_CONTEXT = "data_context"
    DATA_CONTEXT_VARIABLES = "data_context_variables"
    EXPECTATION = "expectation"
    EXPECTATION_SUITE = "expectation_suite"
    EXPECTATION_VALIDATION_RESULT = "expectation_validation_result"
    PROFILER = "profiler"
    RENDERED_DATA_DOC = "rendered_data_doc"
    SUITE_VALIDATION_RESULT = "suite_validation_result"  # Deprecated
    VALIDATION_RESULT = "validation_result"


class GeCloudStoreBackend(StoreBackend, metaclass=ABCMeta):
    PAYLOAD_ATTRIBUTES_KEYS: Dict[GeCloudRESTResource, str] = {
        GeCloudRESTResource.CHECKPOINT: "checkpoint_config",
        # Chetan - 20220811 - CONTRACT is deprecated by GX Cloud and is to be removed upon migration of E2E tests
        GeCloudRESTResource.CONTRACT: "checkpoint_config",
        GeCloudRESTResource.DATASOURCE: "datasource_config",
        GeCloudRESTResource.DATA_CONTEXT: "data_context_config",
        GeCloudRESTResource.DATA_CONTEXT_VARIABLES: "data_context_variables",
        GeCloudRESTResource.EXPECTATION_SUITE: "suite",
        GeCloudRESTResource.PROFILER: "profiler",
        GeCloudRESTResource.RENDERED_DATA_DOC: "rendered_data_doc",
        GeCloudRESTResource.SUITE_VALIDATION_RESULT: "result",  # Deprecated
        GeCloudRESTResource.VALIDATION_RESULT: "result",
    }

    ALLOWED_SET_KWARGS_BY_RESOURCE_TYPE: Dict[GeCloudRESTResource, Set[str]] = {
        GeCloudRESTResource.EXPECTATION_SUITE: {"clause_id"},
        GeCloudRESTResource.RENDERED_DATA_DOC: {"source_type", "source_id"},
<<<<<<< HEAD
        GeCloudRESTResource.SUITE_VALIDATION_RESULT: {  # Deprecated
            "checkpoint_id",
            "expectation_suite_id",
        },
        GeCloudRESTResource.VALIDATION_RESULT: {
=======
        GeCloudRESTResource.SUITE_VALIDATION_RESULT: {
>>>>>>> 63b5e26f
            "checkpoint_id",
            "expectation_suite_id",
        },
    }

    RESOURCE_PLURALITY_LOOKUP_DICT: bidict = bidict(
        **{
            GeCloudRESTResource.BATCH: "batches",
            GeCloudRESTResource.CHECKPOINT: "checkpoints",
            # Chetan - 20220811 - CONTRACT is deprecated by GX Cloud and is to be removed upon migration of E2E tests
            GeCloudRESTResource.CONTRACT: "contracts",  # Deprecated
            GeCloudRESTResource.DATA_ASSET: "data_assets",
            GeCloudRESTResource.DATA_CONTEXT_VARIABLES: "data_context_variables",
            GeCloudRESTResource.DATASOURCE: "datasources",
            GeCloudRESTResource.EXPECTATION: "expectations",
            GeCloudRESTResource.EXPECTATION_SUITE: "expectation_suites",
            GeCloudRESTResource.EXPECTATION_VALIDATION_RESULT: "expectation_validation_results",
            GeCloudRESTResource.PROFILER: "profilers",
            GeCloudRESTResource.RENDERED_DATA_DOC: "rendered_data_docs",
            GeCloudRESTResource.SUITE_VALIDATION_RESULT: "suite_validation_results",  # Deprecated
            GeCloudRESTResource.VALIDATION_RESULT: "validation_results",
        }
    )

    DEFAULT_BASE_URL: str = "https://app.greatexpectations.io/"

    def __init__(
        self,
        ge_cloud_credentials: Dict,
        ge_cloud_base_url: str = DEFAULT_BASE_URL,
        ge_cloud_resource_type: Optional[Union[str, GeCloudRESTResource]] = None,
        ge_cloud_resource_name: Optional[str] = None,
        suppress_store_backend_id: bool = True,
        manually_initialize_store_backend_id: str = "",
        store_name: Optional[str] = None,
    ) -> None:
        super().__init__(
            fixed_length_key=True,
            suppress_store_backend_id=suppress_store_backend_id,
            manually_initialize_store_backend_id=manually_initialize_store_backend_id,
            store_name=store_name,
        )
        assert (
            ge_cloud_resource_type or ge_cloud_resource_name
        ), "Must provide either ge_cloud_resource_type or ge_cloud_resource_name"

        self._ge_cloud_base_url = ge_cloud_base_url

        self._ge_cloud_resource_name = (
            ge_cloud_resource_name
            or self.RESOURCE_PLURALITY_LOOKUP_DICT[ge_cloud_resource_type]
        )

        # While resource_types should be coming in as enums, configs represent the arg
        # as strings and require manual casting.
        if ge_cloud_resource_type and isinstance(ge_cloud_resource_type, str):
            ge_cloud_resource_type = ge_cloud_resource_type.upper()
            ge_cloud_resource_type = GeCloudRESTResource[ge_cloud_resource_type]

        self._ge_cloud_resource_type = (
            ge_cloud_resource_type
            or self.RESOURCE_PLURALITY_LOOKUP_DICT[ge_cloud_resource_name]
        )

        # TOTO: remove when account_id is deprecated
        if ge_cloud_credentials.get("account_id"):
            logger.warning(
                'The "account_id" ge_cloud_credentials key has been renamed to "organization_id" and will '
                "be deprecated in the next major release."
            )
            ge_cloud_credentials["organization_id"] = ge_cloud_credentials["account_id"]
            ge_cloud_credentials.pop("account_id")
        self._ge_cloud_credentials = ge_cloud_credentials

        # Initialize with store_backend_id if not part of an HTMLSiteStore
        if not self._suppress_store_backend_id:
            _ = self.store_backend_id

        # Gather the call arguments of the present function (include the "module_name" and add the "class_name"), filter
        # out the Falsy values, and set the instance "_config" variable equal to the resulting dictionary.
        self._config = {
            "ge_cloud_base_url": ge_cloud_base_url,
            "ge_cloud_resource_name": ge_cloud_resource_name,
            "ge_cloud_resource_type": ge_cloud_resource_type,
            "fixed_length_key": True,
            "suppress_store_backend_id": suppress_store_backend_id,
            "manually_initialize_store_backend_id": manually_initialize_store_backend_id,
            "store_name": store_name,
            "module_name": self.__class__.__module__,
            "class_name": self.__class__.__name__,
        }
        filter_properties_dict(properties=self._config, inplace=True)

    @property
    def auth_headers(self) -> Dict[str, str]:
        return {
            "Content-Type": "application/vnd.api+json",
            "Authorization": f'Bearer {self.ge_cloud_credentials.get("access_token")}',
        }

    def _get(self, key: Tuple[str, ...]) -> dict:
        ge_cloud_url = self.get_url_for_key(key=key)
        params: Optional[dict] = None
        try:
            # if name is included in the key, add as a param
            if len(key) > 2 and key[2]:
                params = {"name": key[2]}
                ge_cloud_url = ge_cloud_url.rstrip("/")

            response = requests.get(
                ge_cloud_url, headers=self.auth_headers, params=params
            )
            return response.json()
        except JSONDecodeError as jsonError:
            logger.debug(
                "Failed to parse GE Cloud Response into JSON",
                str(response.text),
                str(jsonError),
            )
            raise StoreBackendError(
                f"Unable to get object in GE Cloud Store Backend: {jsonError}"
            )

    def _move(self) -> None:
        pass

    def _update(self, ge_cloud_id: str, value: Any, **kwargs: dict) -> bool:
        resource_type = self.ge_cloud_resource_type
        organization_id = self.ge_cloud_credentials["organization_id"]
        attributes_key = self.PAYLOAD_ATTRIBUTES_KEYS[resource_type]

        data = {
            "data": {
                "type": resource_type.value,
                "attributes": {
                    attributes_key: value,
                    "organization_id": organization_id,
                },
            }
        }

        url = urljoin(
            self.ge_cloud_base_url,
            f"organizations/"
            f"{organization_id}/"
            f"{hyphen(self.ge_cloud_resource_name)}",
        )

        if ge_cloud_id:
            data["data"]["id"] = ge_cloud_id
            url = urljoin(f"{url}/", ge_cloud_id)

        try:
            response = requests.put(url, json=data, headers=self.auth_headers)
            response_status_code = response.status_code

            # 2022-07-28 - Chetan - GX Cloud does not currently support PUT requests
            # for the ExpectationSuite endpoint. As such, this is a temporary fork to
            # ensure that legacy PATCH behavior is supported.
            if (
                response_status_code == 405
                and resource_type is GeCloudRESTResource.EXPECTATION_SUITE
            ):
                response = requests.patch(url, json=data, headers=self.auth_headers)
                response_status_code = response.status_code

            if response_status_code < 300:
                return True
            return False
        except Exception as e:
            logger.debug(str(e))
            raise StoreBackendError(
                f"Unable to update object in GE Cloud Store Backend: {e}"
            )

    @property
    def allowed_set_kwargs(self) -> Set[str]:
        return self.ALLOWED_SET_KWARGS_BY_RESOURCE_TYPE.get(
            self.ge_cloud_resource_type, set()
        )

    def validate_set_kwargs(self, kwargs: dict) -> Optional[bool]:
        kwarg_names = set(kwargs.keys())
        if len(kwarg_names) == 0:
            return True
        if kwarg_names <= self.allowed_set_kwargs:
            return True
        if not (kwarg_names <= self.allowed_set_kwargs):
            extra_kwargs = kwarg_names - self.allowed_set_kwargs
            raise ValueError(f'Invalid kwargs: {(", ").join(extra_kwargs)}')

    def _set(
        self, key: Tuple[str, ...], value: Any, **kwargs: dict
    ) -> Union[bool, GeCloudResourceRef]:
        # Each resource type has corresponding attribute key to include in POST body
        ge_cloud_resource: GeCloudRESTResource = key[0]
        ge_cloud_id: str = key[1]

        # if key has ge_cloud_id, perform _update instead
        # Chetan - 20220713 - DataContextVariables are a special edge case for the Cloud product
        # and always necessitate a PUT.
        if (
            ge_cloud_id
            or ge_cloud_resource is GeCloudRESTResource.DATA_CONTEXT_VARIABLES
        ):
            return self._update(ge_cloud_id=ge_cloud_id, value=value, **kwargs)

        resource_type = self.ge_cloud_resource_type
        resource_name = self.ge_cloud_resource_name
        organization_id = self.ge_cloud_credentials["organization_id"]

        attributes_key = self.PAYLOAD_ATTRIBUTES_KEYS[resource_type]

        data = {
            "data": {
                "type": resource_type,
                "attributes": {
                    "organization_id": organization_id,
                    attributes_key: value,
                    **(kwargs if self.validate_set_kwargs(kwargs) else {}),
                },
            }
        }

        url = urljoin(
            self.ge_cloud_base_url,
            f"organizations/" f"{organization_id}/" f"{hyphen(resource_name)}",
        )
        try:
            response = requests.post(url, json=data, headers=self.auth_headers)
            response_json = response.json()

            object_id = response_json["data"]["id"]
            object_url = self.get_url_for_key((self.ge_cloud_resource_type, object_id))
            return GeCloudResourceRef(
                resource_type=resource_type,
                ge_cloud_id=object_id,
                url=object_url,
            )
        # TODO Show more detailed error messages
        except Exception as e:
            logger.debug(str(e))
            raise StoreBackendError(
                f"Unable to set object in GE Cloud Store Backend: {e}"
            )

    @property
    def ge_cloud_base_url(self) -> str:
        return self._ge_cloud_base_url

    @property
    def ge_cloud_resource_name(self) -> str:
        return self._ge_cloud_resource_name

    @property
    def ge_cloud_resource_type(self) -> GeCloudRESTResource:
        return self._ge_cloud_resource_type

    @property
    def ge_cloud_credentials(self) -> dict:
        return self._ge_cloud_credentials

    def list_keys(self, prefix: Tuple = ()) -> List[Tuple[str, Any]]:
        url = urljoin(
            self.ge_cloud_base_url,
            f"organizations/"
            f"{self.ge_cloud_credentials['organization_id']}/"
            f"{hyphen(self.ge_cloud_resource_name)}",
        )
        try:
            response = requests.get(url, headers=self.auth_headers)
            response_json = response.json()
            keys = [
                (
                    self.ge_cloud_resource_type,
                    resource["id"],
                )
                for resource in response_json.get("data")
            ]
            return keys
        except Exception as e:
            logger.debug(str(e))
            raise StoreBackendError(
                f"Unable to list keys in GE Cloud Store Backend: {e}"
            )

    def get_url_for_key(
        self, key: Tuple[str, ...], protocol: Optional[Any] = None
    ) -> str:
        ge_cloud_id = key[1]
        url = urljoin(
            self.ge_cloud_base_url,
            f"organizations/{self.ge_cloud_credentials['organization_id']}/{hyphen(self.ge_cloud_resource_name)}/{ge_cloud_id}",
        )
        return url

    def remove_key(self, key):
        if not isinstance(key, tuple):
            key = key.to_tuple()

        ge_cloud_id = key[1]

        data = {
            "data": {
                "type": self.ge_cloud_resource_type,
                "id_": ge_cloud_id,
                "attributes": {
                    "deleted": True,
                },
            }
        }

        url = urljoin(
            self.ge_cloud_base_url,
            f"organizations/"
            f"{self.ge_cloud_credentials['organization_id']}/"
            f"{hyphen(self.ge_cloud_resource_name)}/"
            f"{ge_cloud_id}",
        )
        try:
            response = requests.delete(url, json=data, headers=self.auth_headers)
            response_status_code = response.status_code

            if response_status_code < 300:
                return True
            return False
        except Exception as e:
            logger.debug(str(e))
            raise StoreBackendError(
                f"Unable to delete object in GE Cloud Store Backend: {e}"
            )

    def _has_key(self, key: Tuple[str, ...]) -> bool:
        # self.list_keys() generates a list of length 2 tuples
        if len(key) == 3:
            key = key[:2]
        all_keys = self.list_keys()
        return key in all_keys

    @property
    def config(self) -> dict:
        return self._config

    def build_key(
        self,
        id_: Optional[str] = None,
        name: Optional[str] = None,
    ) -> GeCloudIdentifier:
        """Get the store backend specific implementation of the key. ignore resource_type since it is defined when initializing the cloud store backend."""
        return GeCloudIdentifier(
            resource_type=self.ge_cloud_resource_type,
            ge_cloud_id=id_,
            resource_name=name,
        )<|MERGE_RESOLUTION|>--- conflicted
+++ resolved
@@ -52,15 +52,12 @@
     ALLOWED_SET_KWARGS_BY_RESOURCE_TYPE: Dict[GeCloudRESTResource, Set[str]] = {
         GeCloudRESTResource.EXPECTATION_SUITE: {"clause_id"},
         GeCloudRESTResource.RENDERED_DATA_DOC: {"source_type", "source_id"},
-<<<<<<< HEAD
-        GeCloudRESTResource.SUITE_VALIDATION_RESULT: {  # Deprecated
+        # Chetan - 20220812 - SUITE_VALIDATION_RESULT is deprecated by GX Cloud and is to be removed upon migration of E2E tests
+        GeCloudRESTResource.SUITE_VALIDATION_RESULT: {
             "checkpoint_id",
             "expectation_suite_id",
         },
         GeCloudRESTResource.VALIDATION_RESULT: {
-=======
-        GeCloudRESTResource.SUITE_VALIDATION_RESULT: {
->>>>>>> 63b5e26f
             "checkpoint_id",
             "expectation_suite_id",
         },
@@ -80,6 +77,7 @@
             GeCloudRESTResource.EXPECTATION_VALIDATION_RESULT: "expectation_validation_results",
             GeCloudRESTResource.PROFILER: "profilers",
             GeCloudRESTResource.RENDERED_DATA_DOC: "rendered_data_docs",
+            # Chetan - 20220812 - SUITE_VALIDATION_RESULT is deprecated by GX Cloud and is to be removed upon migration of E2E tests
             GeCloudRESTResource.SUITE_VALIDATION_RESULT: "suite_validation_results",  # Deprecated
             GeCloudRESTResource.VALIDATION_RESULT: "validation_results",
         }
