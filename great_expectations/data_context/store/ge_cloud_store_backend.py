--- conflicted
+++ resolved
@@ -214,6 +214,7 @@
         }
         filter_properties_dict(properties=self._config, inplace=True)
 
+        # TODO: AJB 20220829 use appropriate serializer instead of schema
         if ge_cloud_resource_type == GeCloudRESTResource.DATASOURCE:
             self._schema: Schema = datasourceConfigSchema
 
@@ -408,24 +409,17 @@
             response = requests.post(
                 url, json=data, headers=self.headers, timeout=self.TIMEOUT
             )
-<<<<<<< HEAD
-=======
             response.raise_for_status()
-            response_json = response.json()
->>>>>>> 01516426
-
-            value.id_ = self._retrieve_id_from_response(response)
+
+            value.id = self._retrieve_id_from_response(response)
 
             key: GeCloudIdentifier = self.build_key(
                 name=value.name,
-                id_=value.id_,
-            )
-<<<<<<< HEAD
+                id=value.id,
+            )
 
             return self.get(key.to_tuple())
 
-        # TODO Show more detailed error messages
-=======
         except requests.HTTPError as http_exc:
             raise StoreBackendError(
                 f"Unable to set object in GE Cloud Store Backend: {_get_user_friendly_error_message(http_exc)}"
@@ -435,7 +429,6 @@
             raise StoreBackendError(
                 "Unable to set object in GE Cloud Store Backend: This is likely a transient error. Please try again."
             )
->>>>>>> 01516426
         except Exception as e:
             logger.debug(str(e))
             raise StoreBackendError(
