import configparser
import copy
import datetime
import errno
import json
import logging
import os
import shutil
import sys
import traceback
import uuid
import warnings
import webbrowser
from collections import OrderedDict
from typing import Any, Callable, Dict, List, Optional, Tuple, Union, cast

import requests
from dateutil.parser import parse
from ruamel.yaml import YAML, YAMLError
from ruamel.yaml.comments import CommentedMap
from ruamel.yaml.constructor import DuplicateKeyError
from typing_extensions import Literal

import great_expectations.checkpoint.toolkit as checkpoint_toolkit
import great_expectations.exceptions as ge_exceptions
import great_expectations.rule_based_profiler.toolkit as profiler_toolkit
from great_expectations.checkpoint import Checkpoint, LegacyCheckpoint, SimpleCheckpoint
from great_expectations.checkpoint.types.checkpoint_result import CheckpointResult
from great_expectations.core.batch import (
    Batch,
    BatchRequest,
    IDDict,
    RuntimeBatchRequest,
    get_batch_request_from_acceptable_arguments,
)
from great_expectations.core.expectation_suite import ExpectationSuite
from great_expectations.core.expectation_validation_result import get_metric_kwargs_id
from great_expectations.core.id_dict import BatchKwargs
from great_expectations.core.metric import ValidationMetricIdentifier
from great_expectations.core.run_identifier import RunIdentifier
from great_expectations.core.usage_statistics.anonymizers.checkpoint_anonymizer import (
    CheckpointAnonymizer,
)
from great_expectations.core.usage_statistics.anonymizers.data_connector_anonymizer import (
    DataConnectorAnonymizer,
)
from great_expectations.core.usage_statistics.anonymizers.datasource_anonymizer import (
    DatasourceAnonymizer,
)
from great_expectations.core.usage_statistics.anonymizers.store_anonymizer import (
    StoreAnonymizer,
)
from great_expectations.core.usage_statistics.usage_statistics import (
    UsageStatisticsHandler,
    add_datasource_usage_statistics,
    get_batch_list_usage_statistics,
    run_validation_operator_usage_statistics,
    save_expectation_suite_usage_statistics,
    send_usage_message,
    usage_statistics_enabled_method,
)
from great_expectations.core.util import nested_update
from great_expectations.data_asset import DataAsset
from great_expectations.data_context.store import Store, TupleStoreBackend
from great_expectations.data_context.store.expectations_store import ExpectationsStore
from great_expectations.data_context.store.profiler_store import ProfilerStore
from great_expectations.data_context.store.validations_store import ValidationsStore
from great_expectations.data_context.templates import (
    CONFIG_VARIABLES_TEMPLATE,
    PROJECT_TEMPLATE_USAGE_STATISTICS_DISABLED,
    PROJECT_TEMPLATE_USAGE_STATISTICS_ENABLED,
)
from great_expectations.data_context.types.base import (
    CURRENT_GE_CONFIG_VERSION,
    DEFAULT_USAGE_STATISTICS_URL,
    MINIMUM_SUPPORTED_CONFIG_VERSION,
    AnonymizedUsageStatisticsConfig,
    CheckpointConfig,
    ConcurrencyConfig,
    DataContextConfig,
    DataContextConfigDefaults,
    DatasourceConfig,
    GeCloudConfig,
    ProgressBarsConfig,
    anonymizedUsageStatisticsSchema,
    dataContextConfigSchema,
    datasourceConfigSchema,
)
from great_expectations.data_context.types.refs import GeCloudIdAwareRef
from great_expectations.data_context.types.resource_identifiers import (
    ExpectationSuiteIdentifier,
    GeCloudIdentifier,
    ValidationResultIdentifier,
)
from great_expectations.data_context.util import (
    PasswordMasker,
    build_store_from_config,
    file_relative_path,
    instantiate_class_from_config,
    load_class,
    parse_substitution_variable,
    substitute_all_config_variables,
    substitute_config_variable,
)
from great_expectations.dataset import Dataset
from great_expectations.datasource import LegacyDatasource
from great_expectations.datasource.data_connector.data_connector import DataConnector
from great_expectations.datasource.new_datasource import BaseDatasource, Datasource
from great_expectations.exceptions import DataContextError
from great_expectations.marshmallow__shade import ValidationError
from great_expectations.profile.basic_dataset_profiler import BasicDatasetProfiler
from great_expectations.render.renderer.site_builder import SiteBuilder
from great_expectations.rule_based_profiler.profiler import Profiler
from great_expectations.util import verify_dynamic_loading_support
from great_expectations.validator.validator import BridgeValidator, Validator

try:
    from sqlalchemy.exc import SQLAlchemyError
except ImportError:
    # We'll redefine this error in code below to catch ProfilerError, which is caught above, so SA errors will
    # just fall through
    SQLAlchemyError = ge_exceptions.ProfilerError

logger = logging.getLogger(__name__)
yaml = YAML()
yaml.indent(mapping=2, sequence=4, offset=2)
yaml.default_flow_style = False


class BaseDataContext:
    """
        This class implements most of the functionality of DataContext, with a few exceptions.

        1. BaseDataContext does not attempt to keep its project_config in sync with a file on disc.
        2. BaseDataContext doesn't attempt to "guess" paths or objects types. Instead, that logic is pushed
            into DataContext class.

        Together, these changes make BaseDataContext class more testable.

    --ge-feature-maturity-info--

        id: os_linux
        title: OS - Linux
        icon:
        short_description:
        description:
        how_to_guide_url:
        maturity: Production
        maturity_details:
            api_stability: N/A
            implementation_completeness: N/A
            unit_test_coverage: Complete
            integration_infrastructure_test_coverage: Complete
            documentation_completeness: Complete
            bug_risk: Low

        id: os_macos
        title: OS - MacOS
        icon:
        short_description:
        description:
        how_to_guide_url:
        maturity: Production
        maturity_details:
            api_stability: N/A
            implementation_completeness: N/A
            unit_test_coverage: Complete (local only)
            integration_infrastructure_test_coverage: Complete (local only)
            documentation_completeness: Complete
            bug_risk: Low

        id: os_windows
        title: OS - Windows
        icon:
        short_description:
        description:
        how_to_guide_url:
        maturity: Beta
        maturity_details:
            api_stability: N/A
            implementation_completeness: N/A
            unit_test_coverage: Minimal
            integration_infrastructure_test_coverage: Minimal
            documentation_completeness: Complete
            bug_risk: Moderate
    ------------------------------------------------------------
        id: workflow_create_edit_expectations_cli_scaffold
        title: Create and Edit Expectations - suite scaffold
        icon:
        short_description: Creating a new Expectation Suite using suite scaffold
        description: Creating Expectation Suites through an interactive development loop using suite scaffold
        how_to_guide_url: https://docs.greatexpectations.io/en/latest/how_to_guides/creating_and_editing_expectations/how_to_automatically_create_a_new_expectation_suite.html
        maturity: Experimental (expect exciting changes to Profiler capability)
        maturity_details:
            api_stability: N/A
            implementation_completeness: N/A
            unit_test_coverage: N/A
            integration_infrastructure_test_coverage: Partial
            documentation_completeness: Complete
            bug_risk: Low

        id: workflow_create_edit_expectations_cli_edit
        title: Create and Edit Expectations - CLI
        icon:
        short_description: Creating a new Expectation Suite using the CLI
        description: Creating a Expectation Suite great_expectations suite new command
        how_to_guide_url: https://docs.greatexpectations.io/en/latest/how_to_guides/creating_and_editing_expectations/how_to_create_a_new_expectation_suite_using_the_cli.html
        maturity: Experimental (expect exciting changes to Profiler and Suite Renderer capability)
        maturity_details:
            api_stability: N/A
            implementation_completeness: N/A
            unit_test_coverage: N/A
            integration_infrastructure_test_coverage: Partial
            documentation_completeness: Complete
            bug_risk: Low

        id: workflow_create_edit_expectations_json_schema
        title: Create and Edit Expectations - Json schema
        icon:
        short_description: Creating a new Expectation Suite from a json schema file
        description: Creating a new Expectation Suite using JsonSchemaProfiler function and json schema file
        how_to_guide_url: https://docs.greatexpectations.io/en/latest/how_to_guides/creating_and_editing_expectations/how_to_create_a_suite_from_a_json_schema_file.html
        maturity: Experimental (expect exciting changes to Profiler capability)
        maturity_details:
            api_stability: N/A
            implementation_completeness: N/A
            unit_test_coverage: N/A
            integration_infrastructure_test_coverage: Partial
            documentation_completeness: Complete
            bug_risk: Low

    --ge-feature-maturity-info--
    """

    PROFILING_ERROR_CODE_TOO_MANY_DATA_ASSETS = 2
    PROFILING_ERROR_CODE_SPECIFIED_DATA_ASSETS_NOT_FOUND = 3
    PROFILING_ERROR_CODE_NO_BATCH_KWARGS_GENERATORS_FOUND = 4
    PROFILING_ERROR_CODE_MULTIPLE_BATCH_KWARGS_GENERATORS_FOUND = 5
    UNCOMMITTED_DIRECTORIES = ["data_docs", "validations"]
    GE_UNCOMMITTED_DIR = "uncommitted"
    BASE_DIRECTORIES = [
        DataContextConfigDefaults.CHECKPOINTS_BASE_DIRECTORY.value,
        DataContextConfigDefaults.EXPECTATIONS_BASE_DIRECTORY.value,
        DataContextConfigDefaults.PLUGINS_BASE_DIRECTORY.value,
        DataContextConfigDefaults.PROFILERS_BASE_DIRECTORY.value,
        GE_UNCOMMITTED_DIR,
    ]
    GE_DIR = "great_expectations"
    GE_YML = "great_expectations.yml"
    GE_EDIT_NOTEBOOK_DIR = GE_UNCOMMITTED_DIR
    FALSEY_STRINGS = ["FALSE", "false", "False", "f", "F", "0"]
    GLOBAL_CONFIG_PATHS = [
        os.path.expanduser("~/.great_expectations/great_expectations.conf"),
        "/etc/great_expectations.conf",
    ]
    DOLLAR_SIGN_ESCAPE_STRING = r"\$"
    TEST_YAML_CONFIG_SUPPORTED_STORE_TYPES = [
        "ExpectationsStore",
        "ValidationsStore",
        "HtmlSiteStore",
        "EvaluationParameterStore",
        "MetricStore",
        "SqlAlchemyQueryStore",
        "CheckpointStore",
        "ProfilerStore",
    ]
    TEST_YAML_CONFIG_SUPPORTED_DATASOURCE_TYPES = [
        "Datasource",
        "SimpleSqlalchemyDatasource",
    ]
    TEST_YAML_CONFIG_SUPPORTED_DATA_CONNECTOR_TYPES = [
        "InferredAssetFilesystemDataConnector",
        "ConfiguredAssetFilesystemDataConnector",
        "InferredAssetS3DataConnector",
        "ConfiguredAssetS3DataConnector",
        "InferredAssetAzureDataConnector",
        "ConfiguredAssetAzureDataConnector",
        "InferredAssetGCSDataConnector",
        "ConfiguredAssetGCSDataConnector",
        "InferredAssetSqlDataConnector",
        "ConfiguredAssetSqlDataConnector",
    ]
    TEST_YAML_CONFIG_SUPPORTED_CHECKPOINT_TYPES = [
        "Checkpoint",
        "SimpleCheckpoint",
    ]
    ALL_TEST_YAML_CONFIG_DIAGNOSTIC_INFO_TYPES = [
        "__substitution_error__",
        "__yaml_parse_error__",
        "__custom_subclass_not_core_ge__",
        "__class_name_not_provided__",
    ]
    ALL_TEST_YAML_CONFIG_SUPPORTED_TYPES = (
        TEST_YAML_CONFIG_SUPPORTED_STORE_TYPES
        + TEST_YAML_CONFIG_SUPPORTED_DATASOURCE_TYPES
        + TEST_YAML_CONFIG_SUPPORTED_DATA_CONNECTOR_TYPES
        + TEST_YAML_CONFIG_SUPPORTED_CHECKPOINT_TYPES
    )

    _data_context = None

    @classmethod
    def validate_config(cls, project_config):
        if isinstance(project_config, DataContextConfig):
            return True
        try:
            dataContextConfigSchema.load(project_config)
        except ValidationError:
            raise
        return True

    @usage_statistics_enabled_method(
        event_name="data_context.__init__",
    )
    def __init__(
        self,
        project_config,
        context_root_dir=None,
        runtime_environment=None,
        ge_cloud_mode=False,
        ge_cloud_config=None,
    ):
        """DataContext constructor

        Args:
            context_root_dir: location to look for the ``great_expectations.yml`` file. If None, searches for the file \
            based on conventions for project subdirectories.
            runtime_environment: a dictionary of config variables that
            override both those set in config_variables.yml and the environment

        Returns:
            None
        """
        if not BaseDataContext.validate_config(project_config):
            raise ge_exceptions.InvalidConfigError(
                "Your project_config is not valid. Try using the CLI check-config command."
            )
        self._ge_cloud_mode = ge_cloud_mode
        self._ge_cloud_config = ge_cloud_config
        self._project_config = project_config
        self._apply_global_config_overrides()

        if context_root_dir is not None:
            context_root_dir = os.path.abspath(context_root_dir)
        self._context_root_directory = context_root_dir

        self.runtime_environment = runtime_environment or {}

        # Init plugin support
        if self.plugins_directory is not None and os.path.exists(
            self.plugins_directory
        ):
            sys.path.append(self.plugins_directory)

        # We want to have directories set up before initializing usage statistics so that we can obtain a context instance id
        self._in_memory_instance_id = (
            None  # This variable *may* be used in case we cannot save an instance id
        )

        # Init stores
        self._stores = {}
        self._init_stores(self.project_config_with_variables_substituted.stores)

        # Init data_context_id
        self._data_context_id = self._construct_data_context_id()

        # Override the project_config data_context_id if an expectations_store was already set up
        self._project_config.anonymous_usage_statistics.data_context_id = (
            self._data_context_id
        )
        self._initialize_usage_statistics(
            self.project_config_with_variables_substituted.anonymous_usage_statistics
        )

        # Store cached datasources but don't init them
        self._cached_datasources = {}

        # Build the datasources we know about and have access to
        self._init_datasources(self.project_config_with_variables_substituted)

        # Init validation operators
        # NOTE - 20200522 - JPC - A consistent approach to lazy loading for plugins will be useful here, harmonizing
        # the way that execution environments (AKA datasources), validation operators, site builders and other
        # plugins are built.
        self.validation_operators = {}
        # NOTE - 20210112 - Alex Sherstinsky - Validation Operators are planned to be deprecated.
        if (
            "validation_operators" in self.get_config().commented_map
            and self._project_config.validation_operators
        ):
            for (
                validation_operator_name,
                validation_operator_config,
            ) in self._project_config.validation_operators.items():
                self.add_validation_operator(
                    validation_operator_name,
                    validation_operator_config,
                )

        self._evaluation_parameter_dependencies_compiled = False
        self._evaluation_parameter_dependencies = {}

    @property
    def ge_cloud_config(self):
        return self._ge_cloud_config

    @property
    def ge_cloud_mode(self):
        return self._ge_cloud_mode

    def _build_store_from_config(self, store_name, store_config):
        module_name = "great_expectations.data_context.store"
        # Set expectations_store.store_backend_id to the data_context_id from the project_config if
        # the expectations_store does not yet exist by:
        # adding the data_context_id from the project_config
        # to the store_config under the key manually_initialize_store_backend_id
        if (store_name == self.expectations_store_name) and store_config.get(
            "store_backend"
        ):
            store_config["store_backend"].update(
                {
                    "manually_initialize_store_backend_id": self.project_config_with_variables_substituted.anonymous_usage_statistics.data_context_id
                }
            )

        # Set suppress_store_backend_id = True if store is inactive and has a store_backend.
        if (
            store_name not in [store["name"] for store in self.list_active_stores()]
            and store_config.get("store_backend") is not None
        ):
            store_config["store_backend"].update({"suppress_store_backend_id": True})

        new_store = build_store_from_config(
            store_name=store_name,
            store_config=store_config,
            module_name=module_name,
            runtime_environment={
                "root_directory": self.root_directory,
            },
        )
        self._stores[store_name] = new_store
        return new_store

    def _init_stores(self, store_configs):
        """Initialize all Stores for this DataContext.

        Stores are a good fit for reading/writing objects that:
            1. follow a clear key-value pattern, and
            2. are usually edited programmatically, using the Context

        Note that stores do NOT manage plugins.
        """
        for store_name, store_config in store_configs.items():
            self._build_store_from_config(store_name, store_config)

    def _init_datasources(self, config: DataContextConfig) -> None:
        if not config.datasources:
            return
        for datasource_name in config.datasources:
            try:
                self._cached_datasources[datasource_name] = self.get_datasource(
                    datasource_name=datasource_name
                )
            except ge_exceptions.DatasourceInitializationError as e:
                logger.warn(f"Cannot initialize datasource {datasource_name}: {e}")
                # this error will happen if our configuration contains datasources that GE can no longer connect to.
                # this is ok, as long as we don't use it to retrieve a batch. If we try to do that, the error will be
                # caught at the context.get_batch() step. So we just pass here.
                if self._ge_cloud_mode:
                    # when running in cloud mode, we want to know if a datasource has been improperly configured at
                    # init time.
                    raise
                else:
                    pass

    def _apply_global_config_overrides(self):
        # check for global usage statistics opt out
        validation_errors = {}

        if self._check_global_usage_statistics_opt_out():
            logger.info(
                "Usage statistics is disabled globally. Applying override to project_config."
            )
            self._project_config.anonymous_usage_statistics.enabled = False

        # check for global data_context_id
        global_data_context_id = self._get_global_config_value(
            environment_variable="GE_DATA_CONTEXT_ID",
            conf_file_section="anonymous_usage_statistics",
            conf_file_option="data_context_id",
        )
        if global_data_context_id:
            data_context_id_errors = anonymizedUsageStatisticsSchema.validate(
                {"data_context_id": global_data_context_id}
            )
            if not data_context_id_errors:
                logger.info(
                    "data_context_id is defined globally. Applying override to project_config."
                )
                self._project_config.anonymous_usage_statistics.data_context_id = (
                    global_data_context_id
                )
            else:
                validation_errors.update(data_context_id_errors)
        # check for global usage_statistics url
        global_usage_statistics_url = self._get_global_config_value(
            environment_variable="GE_USAGE_STATISTICS_URL",
            conf_file_section="anonymous_usage_statistics",
            conf_file_option="usage_statistics_url",
        )
        if global_usage_statistics_url:
            usage_statistics_url_errors = anonymizedUsageStatisticsSchema.validate(
                {"usage_statistics_url": global_usage_statistics_url}
            )
            if not usage_statistics_url_errors:
                logger.info(
                    "usage_statistics_url is defined globally. Applying override to project_config."
                )
                self._project_config.anonymous_usage_statistics.usage_statistics_url = (
                    global_usage_statistics_url
                )
            else:
                validation_errors.update(usage_statistics_url_errors)
        if validation_errors:
            logger.warning(
                "The following globally-defined config variables failed validation:\n{}\n\n"
                "Please fix the variables if you would like to apply global values to project_config.".format(
                    json.dumps(validation_errors, indent=2)
                )
            )

    @classmethod
    def _get_global_config_value(
        cls, environment_variable=None, conf_file_section=None, conf_file_option=None
    ):
        assert (conf_file_section and conf_file_option) or (
            not conf_file_section and not conf_file_option
        ), "Must pass both 'conf_file_section' and 'conf_file_option' or neither."
        if environment_variable and os.environ.get(environment_variable, False):
            return os.environ.get(environment_variable)
        if conf_file_section and conf_file_option:
            for config_path in BaseDataContext.GLOBAL_CONFIG_PATHS:
                config = configparser.ConfigParser()
                config.read(config_path)
                config_value = config.get(
                    conf_file_section, conf_file_option, fallback=None
                )
                if config_value:
                    return config_value
        return None

    @staticmethod
    def _check_global_usage_statistics_opt_out():
        if os.environ.get("GE_USAGE_STATS", False):
            ge_usage_stats = os.environ.get("GE_USAGE_STATS")
            if ge_usage_stats in BaseDataContext.FALSEY_STRINGS:
                return True
            else:
                logger.warning(
                    "GE_USAGE_STATS environment variable must be one of: {}".format(
                        BaseDataContext.FALSEY_STRINGS
                    )
                )
        for config_path in BaseDataContext.GLOBAL_CONFIG_PATHS:
            config = configparser.ConfigParser()
            states = config.BOOLEAN_STATES
            for falsey_string in BaseDataContext.FALSEY_STRINGS:
                states[falsey_string] = False
            states["TRUE"] = True
            states["True"] = True
            config.BOOLEAN_STATES = states
            config.read(config_path)
            try:
                if config.getboolean("anonymous_usage_statistics", "enabled") is False:
                    # If stats are disabled, then opt out is true
                    return True
            except (ValueError, configparser.Error):
                pass
        return False

    def _construct_data_context_id(self) -> str:
        """
        Choose the id of the currently-configured expectations store, if available and a persistent store.
        If not, it should choose the id stored in DataContextConfig.
        Returns:
            UUID to use as the data_context_id
        """

        # if in ge_cloud_mode, use ge_cloud_account_id
        if self.ge_cloud_mode:
            return self.ge_cloud_config.account_id
        # Choose the id of the currently-configured expectations store, if it is a persistent store
        expectations_store = self._stores[
            self.project_config_with_variables_substituted.expectations_store_name
        ]
        if isinstance(expectations_store.store_backend, TupleStoreBackend):
            # suppress_warnings since a warning will already have been issued during the store creation if there was an invalid store config
            return expectations_store.store_backend_id_warnings_suppressed

        # Otherwise choose the id stored in the project_config
        else:
            return (
                self.project_config_with_variables_substituted.anonymous_usage_statistics.data_context_id
            )

    def _initialize_usage_statistics(
        self, usage_statistics_config: AnonymizedUsageStatisticsConfig
    ):
        """Initialize the usage statistics system."""
        if not usage_statistics_config.enabled:
            logger.info("Usage statistics is disabled; skipping initialization.")
            self._usage_statistics_handler = None
            return

        self._usage_statistics_handler = UsageStatisticsHandler(
            data_context=self,
            data_context_id=self._data_context_id,
            usage_statistics_url=usage_statistics_config.usage_statistics_url,
        )

    def add_store(self, store_name, store_config):
        """Add a new Store to the DataContext and (for convenience) return the instantiated Store object.

        Args:
            store_name (str): a key for the new Store in in self._stores
            store_config (dict): a config for the Store to add

        Returns:
            store (Store)
        """

        self._project_config["stores"][store_name] = store_config
        return self._build_store_from_config(store_name, store_config)

    def add_validation_operator(
        self, validation_operator_name, validation_operator_config
    ):
        """Add a new ValidationOperator to the DataContext and (for convenience) return the instantiated object.

        Args:
            validation_operator_name (str): a key for the new ValidationOperator in in self._validation_operators
            validation_operator_config (dict): a config for the ValidationOperator to add

        Returns:
            validation_operator (ValidationOperator)
        """

        self._project_config["validation_operators"][
            validation_operator_name
        ] = validation_operator_config
        config = self.project_config_with_variables_substituted.validation_operators[
            validation_operator_name
        ]
        module_name = "great_expectations.validation_operators"
        new_validation_operator = instantiate_class_from_config(
            config=config,
            runtime_environment={
                "data_context": self,
                "name": validation_operator_name,
            },
            config_defaults={"module_name": module_name},
        )
        if not new_validation_operator:
            raise ge_exceptions.ClassInstantiationError(
                module_name=module_name,
                package_name=None,
                class_name=config["class_name"],
            )
        self.validation_operators[validation_operator_name] = new_validation_operator
        return new_validation_operator

    def _normalize_absolute_or_relative_path(self, path):
        if path is None:
            return
        if os.path.isabs(path):
            return path
        else:
            return os.path.join(self.root_directory, path)

    def _normalize_store_path(self, resource_store):
        if resource_store["type"] == "filesystem":
            if not os.path.isabs(resource_store["base_directory"]):
                resource_store["base_directory"] = os.path.join(
                    self.root_directory, resource_store["base_directory"]
                )
        return resource_store

    def get_site_names(self) -> List[str]:
        """Get a list of configured site names."""
        return list(
            self.project_config_with_variables_substituted.data_docs_sites.keys()
        )

    def get_docs_sites_urls(
        self,
        resource_identifier=None,
        site_name: Optional[str] = None,
        only_if_exists=True,
        site_names: Optional[List[str]] = None,
    ) -> List[Dict[str, str]]:
        """
        Get URLs for a resource for all data docs sites.

        This function will return URLs for any configured site even if the sites
        have not been built yet.

        Args:
            resource_identifier (object): optional. It can be an identifier of
                ExpectationSuite's, ValidationResults and other resources that
                have typed identifiers. If not provided, the method will return
                the URLs of the index page.
            site_name: Optionally specify which site to open. If not specified,
                return all urls in the project.
            site_names: Optionally specify which sites are active. Sites not in
                this list are not processed, even if specified in site_name.

        Returns:
            list: a list of URLs. Each item is the URL for the resource for a
                data docs site
        """
        unfiltered_sites = (
            self.project_config_with_variables_substituted.data_docs_sites
        )

        # Filter out sites that are not in site_names
        sites = (
            {k: v for k, v in unfiltered_sites.items() if k in site_names}
            if site_names
            else unfiltered_sites
        )

        if not sites:
            logger.debug("Found no data_docs_sites.")
            return []
        logger.debug(f"Found {len(sites)} data_docs_sites.")

        if site_name:
            if site_name not in sites.keys():
                raise ge_exceptions.DataContextError(
                    f"Could not find site named {site_name}. Please check your configurations"
                )
            site = sites[site_name]
            site_builder = self._load_site_builder_from_site_config(site)
            url = site_builder.get_resource_url(
                resource_identifier=resource_identifier, only_if_exists=only_if_exists
            )
            return [{"site_name": site_name, "site_url": url}]

        site_urls = []
        for _site_name, site_config in sites.items():
            site_builder = self._load_site_builder_from_site_config(site_config)
            url = site_builder.get_resource_url(
                resource_identifier=resource_identifier, only_if_exists=only_if_exists
            )
            site_urls.append({"site_name": _site_name, "site_url": url})

        return site_urls

    def _load_site_builder_from_site_config(self, site_config) -> SiteBuilder:
        default_module_name = "great_expectations.render.renderer.site_builder"
        site_builder = instantiate_class_from_config(
            config=site_config,
            runtime_environment={
                "data_context": self,
                "root_directory": self.root_directory,
            },
            config_defaults={"module_name": default_module_name},
        )
        if not site_builder:
            raise ge_exceptions.ClassInstantiationError(
                module_name=default_module_name,
                package_name=None,
                class_name=site_config["class_name"],
            )
        return site_builder

    @usage_statistics_enabled_method(
        event_name="data_context.open_data_docs",
    )
    def open_data_docs(
        self,
        resource_identifier: Optional[str] = None,
        site_name: Optional[str] = None,
        only_if_exists: bool = True,
    ) -> None:
        """
        A stdlib cross-platform way to open a file in a browser.

        Args:
            resource_identifier: ExpectationSuiteIdentifier,
                ValidationResultIdentifier or any other type's identifier. The
                argument is optional - when not supplied, the method returns the
                URL of the index page.
            site_name: Optionally specify which site to open. If not specified,
                open all docs found in the project.
            only_if_exists: Optionally specify flag to pass to "self.get_docs_sites_urls()".
        """
        data_docs_urls: List[Dict[str, str]] = self.get_docs_sites_urls(
            resource_identifier=resource_identifier,
            site_name=site_name,
            only_if_exists=only_if_exists,
        )
        urls_to_open: List[str] = [site["site_url"] for site in data_docs_urls]

        for url in urls_to_open:
            if url is not None:
                logger.debug(f"Opening Data Docs found here: {url}")
                webbrowser.open(url)

    @property
    def root_directory(self):
        """The root directory for configuration objects in the data context; the location in which
        ``great_expectations.yml`` is located."""
        return self._context_root_directory

    @property
    def plugins_directory(self):
        """The directory in which custom plugin modules should be placed."""
        return self._normalize_absolute_or_relative_path(
            self.project_config_with_variables_substituted.plugins_directory
        )

    @property
    def project_config_with_variables_substituted(self) -> DataContextConfig:
        return self.get_config_with_variables_substituted()

    @property
    def anonymous_usage_statistics(self):
        return self.project_config_with_variables_substituted.anonymous_usage_statistics

    @property
    def concurrency(self) -> Optional[ConcurrencyConfig]:
        return self.project_config_with_variables_substituted.concurrency

    @property
    def progress_bars(self) -> Optional[ProgressBarsConfig]:
        return self.project_config_with_variables_substituted.progress_bars

    @property
    def notebooks(self):
        return self.project_config_with_variables_substituted.notebooks

    @property
    def stores(self):
        """A single holder for all Stores in this context"""
        return self._stores

    @property
    def datasources(self) -> Dict[str, Union[LegacyDatasource, BaseDatasource]]:
        """A single holder for all Datasources in this context"""
        return self._cached_datasources

    @property
    def checkpoint_store_name(self):
        try:
            return self.project_config_with_variables_substituted.checkpoint_store_name
        except AttributeError:
            if checkpoint_toolkit.default_checkpoints_exist(
                directory_path=self.root_directory
            ):
                return DataContextConfigDefaults.DEFAULT_CHECKPOINT_STORE_NAME.value
            if self.root_directory:
                error_message: str = f'Attempted to access the "checkpoint_store_name" field with no `checkpoints` directory.\n  Please create the following directory: {os.path.join(self.root_directory, DataContextConfigDefaults.DEFAULT_CHECKPOINT_STORE_BASE_DIRECTORY_RELATIVE_NAME.value)}\n  To use the new "Checkpoint Store" feature, please update your configuration to the new version number {float(CURRENT_GE_CONFIG_VERSION)}.\n  Visit https://docs.greatexpectations.io/docs/guides/miscellaneous/migration_guide#migrating-to-the-batch-request-v3-api to learn more about the upgrade process.'
            else:
                error_message: str = f'Attempted to access the "checkpoint_store_name" field with no `checkpoints` directory.\n  Please create a `checkpoints` directory in your Great Expectations project " f"directory.\n  To use the new "Checkpoint Store" feature, please update your configuration to the new version number {float(CURRENT_GE_CONFIG_VERSION)}.\n  Visit https://docs.greatexpectations.io/docs/guides/miscellaneous/migration_guide#migrating-to-the-batch-request-v3-api to learn more about the upgrade process.'
            raise ge_exceptions.InvalidTopLevelConfigKeyError(error_message)

    @property
    def checkpoint_store(self):
        checkpoint_store_name: str = self.checkpoint_store_name
        try:
            return self.stores[checkpoint_store_name]
        except KeyError:
            if checkpoint_toolkit.default_checkpoints_exist(
                directory_path=self.root_directory
            ):
                logger.warning(
                    f'Checkpoint store named "{checkpoint_store_name}" is not a configured store, so will try to use default Checkpoint store.\n  Please update your configuration to the new version number {float(CURRENT_GE_CONFIG_VERSION)} in order to use the new "Checkpoint Store" feature.\n  Visit https://docs.greatexpectations.io/docs/guides/miscellaneous/migration_guide#migrating-to-the-batch-request-v3-api to learn more about the upgrade process.'
                )
                return self._build_store_from_config(
                    checkpoint_store_name,
                    DataContextConfigDefaults.DEFAULT_STORES.value[
                        checkpoint_store_name
                    ],
                )
            raise ge_exceptions.StoreConfigurationError(
                f'Attempted to access the Checkpoint store named "{checkpoint_store_name}", which is not a configured store.'
            )

    @property
    def profiler_store_name(self):
        try:
            return self.project_config_with_variables_substituted.profiler_store_name
        except AttributeError:
            if profiler_toolkit.default_profilers_exist(
                directory_path=self.root_directory
            ):
                return DataContextConfigDefaults.DEFAULT_PROFILER_STORE_NAME.value
            if self.root_directory:
                error_message: str = f'Attempted to access the "profiler_store_name" field with no `profilers` directory.\n  Please create the following directory: {os.path.join(self.root_directory, DataContextConfigDefaults.DEFAULT_PROFILER_STORE_BASE_DIRECTORY_RELATIVE_NAME.value)}\n  To use the new "Profiler Store" feature, please update your configuration to the new version number {float(CURRENT_GE_CONFIG_VERSION)}.\n  Visit https://docs.greatexpectations.io/docs/guides/miscellaneous/migration_guide#migrating-to-the-batch-request-v3-api to learn more about the upgrade process.'
            else:
                error_message: str = f'Attempted to access the "profiler_store_name" field with no `profilers` directory.\n  Please create a `profilers` directory in your Great Expectations project " f"directory.\n  To use the new "Profiler Store" feature, please update your configuration to the new version number {float(CURRENT_GE_CONFIG_VERSION)}.\n  Visit https://docs.greatexpectations.io/docs/guides/miscellaneous/migration_guide#migrating-to-the-batch-request-v3-api to learn more about the upgrade process.'
            raise ge_exceptions.InvalidTopLevelConfigKeyError(error_message)

    @property
    def profiler_store(self):
        profiler_store_name: str = self.profiler_store_name
        try:
            return self.stores[profiler_store_name]
        except KeyError:
            if profiler_toolkit.default_profilers_exist(
                directory_path=self.root_directory
            ):
                logger.warning(
                    f'Profiler store named "{profiler_store_name}" is not a configured store, so will try to use default Profiler store.\n  Please update your configuration to the new version number {float(CURRENT_GE_CONFIG_VERSION)} in order to use the new "Profiler Store" feature.\n  Visit https://docs.greatexpectations.io/docs/guides/miscellaneous/migration_guide#migrating-to-the-batch-request-v3-api to learn more about the upgrade process.'
                )
                return self._build_store_from_config(
                    profiler_store_name,
                    DataContextConfigDefaults.DEFAULT_STORES.value[profiler_store_name],
                )
            raise ge_exceptions.StoreConfigurationError(
                f'Attempted to access the Profiler store named "{profiler_store_name}", which is not a configured store.'
            )

    @property
    def expectations_store_name(self) -> Optional[str]:
        return self.project_config_with_variables_substituted.expectations_store_name

    @property
    def expectations_store(self) -> ExpectationsStore:
        return self.stores[self.expectations_store_name]

    @property
    def data_context_id(self):
        return (
            self.project_config_with_variables_substituted.anonymous_usage_statistics.data_context_id
        )

    @property
    def instance_id(self):
        instance_id = self._load_config_variables_file().get("instance_id")
        if instance_id is None:
            if self._in_memory_instance_id is not None:
                return self._in_memory_instance_id
            instance_id = str(uuid.uuid4())
            self._in_memory_instance_id = instance_id
        return instance_id

    @property
    def config_variables(self):
        # Note Abe 20121114 : We should probably cache config_variables instead of loading them from disk every time.
        return dict(self._load_config_variables_file())

    #####
    #
    # Internal helper methods
    #
    #####

    def _load_config_variables_file(self):
        """
        Get all config variables from the default location. For Data Contexts in GE Cloud mode, config variables
        have already been interpolated before being sent from the Cloud API.
        """
        if self.ge_cloud_mode:
            return {}
        config_variables_file_path = self.get_config().config_variables_file_path
        if config_variables_file_path:
            try:
                # If the user specifies the config variable path with an environment variable, we want to substitute it
                defined_path = substitute_config_variable(
                    config_variables_file_path, dict(os.environ)
                )
                if not os.path.isabs(defined_path):
                    # A BaseDataContext will not have a root directory; in that case use the current directory
                    # for any non-absolute path
                    root_directory = self.root_directory or os.curdir
                else:
                    root_directory = ""
                var_path = os.path.join(root_directory, defined_path)
                with open(var_path) as config_variables_file:
                    return yaml.load(config_variables_file) or {}
            except OSError as e:
                if e.errno != errno.ENOENT:
                    raise
                logger.debug("Generating empty config variables file.")
                return {}
        else:
            return {}

    def get_config_with_variables_substituted(self, config=None) -> DataContextConfig:
        """
        Substitute vars in config of form ${var} or $(var) with values found in the following places,
        in order of precedence: ge_cloud_config (for Data Contexts in GE Cloud mode), runtime_environment,
        environment variables, config_variables, or ge_cloud_config_variable_defaults (allows certain variables to
        be optional in GE Cloud mode).
        """
        if not config:
            config = self._project_config

        substituted_config_variables = substitute_all_config_variables(
            self.config_variables,
            dict(os.environ),
            self.DOLLAR_SIGN_ESCAPE_STRING,
        )

        # Substitutions should have already occurred for GE Cloud configs at this point
        substitutions = {
            **substituted_config_variables,
            **dict(os.environ),
            **self.runtime_environment,
        }

        if self.ge_cloud_mode:
            ge_cloud_config_variable_defaults = {
                "plugins_directory": self._normalize_absolute_or_relative_path(
                    DataContextConfigDefaults.DEFAULT_PLUGINS_DIRECTORY.value
                ),
                "usage_statistics_url": DEFAULT_USAGE_STATISTICS_URL,
            }
            for config_variable, value in ge_cloud_config_variable_defaults.items():
                if substitutions.get(config_variable) is None:
                    logger.info(
                        f'Config variable "{config_variable}" was not found in environment or global config ('
                        f'{self.GLOBAL_CONFIG_PATHS}). Using default value "{value}" instead. If you would '
                        f"like to "
                        f"use a different value, please specify it in an environment variable or in a "
                        f"great_expectations.conf file located at one of the above paths, in a section named "
                        f'"ge_cloud_config".'
                    )
                    substitutions[config_variable] = value

        return DataContextConfig(
            **substitute_all_config_variables(
                config, substitutions, self.DOLLAR_SIGN_ESCAPE_STRING
            )
        )

    def escape_all_config_variables(
        self,
        value: Union[str, dict, list],
        dollar_sign_escape_string: str = DOLLAR_SIGN_ESCAPE_STRING,
        skip_if_substitution_variable: bool = True,
    ) -> Union[str, dict, list]:
        """
        Replace all `$` characters with the DOLLAR_SIGN_ESCAPE_STRING

        Args:
            value: config variable value
            dollar_sign_escape_string: replaces instances of `$`
            skip_if_substitution_variable: skip if the value is of the form ${MYVAR} or $MYVAR

        Returns:
            input value with all `$` characters replaced with the escape string
        """

        if isinstance(value, dict) or isinstance(value, OrderedDict):
            return {
                k: self.escape_all_config_variables(
                    v, dollar_sign_escape_string, skip_if_substitution_variable
                )
                for k, v in value.items()
            }

        elif isinstance(value, list):
            return [
                self.escape_all_config_variables(
                    v, dollar_sign_escape_string, skip_if_substitution_variable
                )
                for v in value
            ]
        if skip_if_substitution_variable:
            if parse_substitution_variable(value) is None:
                return value.replace("$", dollar_sign_escape_string)
            else:
                return value
        else:
            return value.replace("$", dollar_sign_escape_string)

    def save_config_variable(
        self, config_variable_name, value, skip_if_substitution_variable: bool = True
    ):
        r"""Save config variable value
        Escapes $ unless they are used in substitution variables e.g. the $ characters in ${SOME_VAR} or $SOME_VAR are not escaped

        Args:
            config_variable_name: name of the property
            value: the value to save for the property
            skip_if_substitution_variable: set to False to escape $ in values in substitution variable form e.g. ${SOME_VAR} -> r"\${SOME_VAR}" or $SOME_VAR -> r"\$SOME_VAR"

        Returns:
            None
        """
        config_variables = self._load_config_variables_file()
        value = self.escape_all_config_variables(
            value,
            self.DOLLAR_SIGN_ESCAPE_STRING,
            skip_if_substitution_variable=skip_if_substitution_variable,
        )
        config_variables[config_variable_name] = value
        config_variables_filepath = self.get_config().config_variables_file_path
        if not config_variables_filepath:
            raise ge_exceptions.InvalidConfigError(
                "'config_variables_file_path' property is not found in config - setting it is required to use this feature"
            )

        config_variables_filepath = os.path.join(
            self.root_directory, config_variables_filepath
        )

        os.makedirs(os.path.dirname(config_variables_filepath), exist_ok=True)
        if not os.path.isfile(config_variables_filepath):
            logger.info(
                "Creating new substitution_variables file at {config_variables_filepath}".format(
                    config_variables_filepath=config_variables_filepath
                )
            )
            with open(config_variables_filepath, "w") as template:
                template.write(CONFIG_VARIABLES_TEMPLATE)

        with open(config_variables_filepath, "w") as config_variables_file:
            yaml.dump(config_variables, config_variables_file)

    def delete_datasource(self, datasource_name: str):
        """Delete a data source
        Args:
            datasource_name: The name of the datasource to delete.

        Raises:
            ValueError: If the datasource name isn't provided or cannot be found.
        """
        if datasource_name is None:
            raise ValueError("Datasource names must be a datasource name")
        else:
            datasource = self.get_datasource(datasource_name=datasource_name)
            if datasource:
                # remove key until we have a delete method on project_config
                # self.project_config_with_variables_substituted.datasources[
                # datasource_name].remove()
                del self._project_config["datasources"][datasource_name]
                del self._cached_datasources[datasource_name]
            else:
                raise ValueError(f"Datasource {datasource_name} not found")

    def get_available_data_asset_names(
        self, datasource_names=None, batch_kwargs_generator_names=None
    ):
        """Inspect datasource and batch kwargs generators to provide available data_asset objects.

        Args:
            datasource_names: list of datasources for which to provide available data_asset_name objects. If None, \
            return available data assets for all datasources.
            batch_kwargs_generator_names: list of batch kwargs generators for which to provide available
            data_asset_name objects.

        Returns:
            data_asset_names (dict): Dictionary describing available data assets
            ::

                {
                  datasource_name: {
                    batch_kwargs_generator_name: [ data_asset_1, data_asset_2, ... ]
                    ...
                  }
                  ...
                }

        """
        data_asset_names = {}
        if datasource_names is None:
            datasource_names = [
                datasource["name"] for datasource in self.list_datasources()
            ]
        elif isinstance(datasource_names, str):
            datasource_names = [datasource_names]
        elif not isinstance(datasource_names, list):
            raise ValueError(
                "Datasource names must be a datasource name, list of datasource names or None (to list all datasources)"
            )

        if batch_kwargs_generator_names is not None:
            if isinstance(batch_kwargs_generator_names, str):
                batch_kwargs_generator_names = [batch_kwargs_generator_names]
            if len(batch_kwargs_generator_names) == len(
                datasource_names
            ):  # Iterate over both together
                for idx, datasource_name in enumerate(datasource_names):
                    datasource = self.get_datasource(datasource_name)
                    data_asset_names[
                        datasource_name
                    ] = datasource.get_available_data_asset_names(
                        batch_kwargs_generator_names[idx]
                    )

            elif len(batch_kwargs_generator_names) == 1:
                datasource = self.get_datasource(datasource_names[0])
                datasource_names[
                    datasource_names[0]
                ] = datasource.get_available_data_asset_names(
                    batch_kwargs_generator_names
                )

            else:
                raise ValueError(
                    "If providing batch kwargs generator, you must either specify one for each datasource or only "
                    "one datasource."
                )
        else:  # generator_names is None
            for datasource_name in datasource_names:
                try:
                    datasource = self.get_datasource(datasource_name)
                    data_asset_names[
                        datasource_name
                    ] = datasource.get_available_data_asset_names()
                except ValueError:
                    # handle the edge case of a non-existent datasource
                    data_asset_names[datasource_name] = {}

        return data_asset_names

    def build_batch_kwargs(
        self,
        datasource,
        batch_kwargs_generator,
        data_asset_name=None,
        partition_id=None,
        **kwargs,
    ):
        """Builds batch kwargs using the provided datasource, batch kwargs generator, and batch_parameters.

        Args:
            datasource (str): the name of the datasource for which to build batch_kwargs
            batch_kwargs_generator (str): the name of the batch kwargs generator to use to build batch_kwargs
            data_asset_name (str): an optional name batch_parameter
            **kwargs: additional batch_parameters

        Returns:
            BatchKwargs

        """
        if kwargs.get("name"):
            if data_asset_name:
                raise ValueError(
                    "Cannot provide both 'name' and 'data_asset_name'. Please use 'data_asset_name' only."
                )
            warnings.warn(
                "name is being deprecated as a batch_parameter. Please use data_asset_name instead.",
                DeprecationWarning,
            )
            data_asset_name = kwargs.pop("name")
        datasource_obj = self.get_datasource(datasource)
        batch_kwargs = datasource_obj.build_batch_kwargs(
            batch_kwargs_generator=batch_kwargs_generator,
            data_asset_name=data_asset_name,
            partition_id=partition_id,
            **kwargs,
        )
        return batch_kwargs

    def _get_batch_v2(
        self,
        batch_kwargs: Union[dict, BatchKwargs],
        expectation_suite_name: Union[str, ExpectationSuite],
        data_asset_type=None,
        batch_parameters=None,
    ) -> DataAsset:
        """Build a batch of data using batch_kwargs, and return a DataAsset with expectation_suite_name attached. If
        batch_parameters are included, they will be available as attributes of the batch.
        Args:
            batch_kwargs: the batch_kwargs to use; must include a datasource key
            expectation_suite_name: The ExpectationSuite or the name of the expectation_suite to get
            data_asset_type: the type of data_asset to build, with associated expectation implementations. This can
                generally be inferred from the datasource.
            batch_parameters: optional parameters to store as the reference description of the batch. They should
                reflect parameters that would provide the passed BatchKwargs.
        Returns:
            DataAsset
        """
        if isinstance(batch_kwargs, dict):
            batch_kwargs = BatchKwargs(batch_kwargs)

        if not isinstance(batch_kwargs, BatchKwargs):
            raise ge_exceptions.BatchKwargsError(
                "BatchKwargs must be a BatchKwargs object or dictionary."
            )

        if not isinstance(
            expectation_suite_name, (ExpectationSuite, ExpectationSuiteIdentifier, str)
        ):
            raise ge_exceptions.DataContextError(
                "expectation_suite_name must be an ExpectationSuite, "
                "ExpectationSuiteIdentifier or string."
            )

        if isinstance(expectation_suite_name, ExpectationSuite):
            expectation_suite = expectation_suite_name
        elif isinstance(expectation_suite_name, ExpectationSuiteIdentifier):
            expectation_suite = self.get_expectation_suite(
                expectation_suite_name.expectation_suite_name
            )
        else:
            expectation_suite = self.get_expectation_suite(expectation_suite_name)

        datasource = self.get_datasource(batch_kwargs.get("datasource"))
        batch = datasource.get_batch(
            batch_kwargs=batch_kwargs, batch_parameters=batch_parameters
        )
        if data_asset_type is None:
            data_asset_type = datasource.config.get("data_asset_type")
        validator = BridgeValidator(
            batch=batch,
            expectation_suite=expectation_suite,
            expectation_engine=data_asset_type,
        )
        return validator.get_dataset()

    def _get_batch_v3(
        self,
        datasource_name: Optional[str] = None,
        data_connector_name: Optional[str] = None,
        data_asset_name: Optional[str] = None,
        *,
        batch_request: Optional[Union[BatchRequest, RuntimeBatchRequest]] = None,
        batch_data: Optional[Any] = None,
        data_connector_query: Optional[Union[IDDict, dict]] = None,
        batch_identifiers: Optional[dict] = None,
        limit: Optional[int] = None,
        index: Optional[Union[int, list, tuple, slice, str]] = None,
        custom_filter_function: Optional[Callable] = None,
        batch_spec_passthrough: Optional[dict] = None,
        sampling_method: Optional[str] = None,
        sampling_kwargs: Optional[dict] = None,
        splitter_method: Optional[str] = None,
        splitter_kwargs: Optional[dict] = None,
        runtime_parameters: Optional[dict] = None,
        query: Optional[str] = None,
        path: Optional[str] = None,
        batch_filter_parameters: Optional[dict] = None,
        **kwargs,
    ) -> Union[Batch, DataAsset]:
        """Get exactly one batch, based on a variety of flexible input types.

        Args:
            datasource_name
            data_connector_name
            data_asset_name

            batch_request
            batch_data
            data_connector_query
            batch_identifiers
            batch_filter_parameters

            limit
            index
            custom_filter_function

            batch_spec_passthrough

            sampling_method
            sampling_kwargs

            splitter_method
            splitter_kwargs

            **kwargs

        Returns:
            (Batch) The requested batch

        This method does not require typed or nested inputs.
        Instead, it is intended to help the user pick the right parameters.

        This method attempts to return exactly one batch.
        If 0 or more than 1 batches would be returned, it raises an error.
        """
        batch_list: List[Batch] = self.get_batch_list(
            datasource_name=datasource_name,
            data_connector_name=data_connector_name,
            data_asset_name=data_asset_name,
            batch_request=batch_request,
            batch_data=batch_data,
            data_connector_query=data_connector_query,
            batch_identifiers=batch_identifiers,
            limit=limit,
            index=index,
            custom_filter_function=custom_filter_function,
            batch_spec_passthrough=batch_spec_passthrough,
            sampling_method=sampling_method,
            sampling_kwargs=sampling_kwargs,
            splitter_method=splitter_method,
            splitter_kwargs=splitter_kwargs,
            runtime_parameters=runtime_parameters,
            query=query,
            path=path,
            batch_filter_parameters=batch_filter_parameters,
            **kwargs,
        )
        # NOTE: Alex 20201202 - The check below is duplicate of code in Datasource.get_single_batch_from_batch_request()
        warnings.warn(
            "get_batch will be deprecated for the V3 Batch Request API in a future version of GE. Please use"
            "get_batch_list instead.",
            DeprecationWarning,
        )
        if len(batch_list) != 1:
            raise ValueError(
                f"Got {len(batch_list)} batches instead of a single batch. If you would like to use a BatchRequest to "
                f"return multiple batches, please use get_batch_list directly instead of calling get_batch"
            )
        return batch_list[0]

    @usage_statistics_enabled_method(
        event_name="data_context.run_validation_operator",
        args_payload_fn=run_validation_operator_usage_statistics,
    )
    def run_validation_operator(
        self,
        validation_operator_name: str,
        assets_to_validate: List,
        run_id: Optional[Union[str, RunIdentifier]] = None,
        evaluation_parameters: Optional[dict] = None,
        run_name: Optional[str] = None,
        run_time: Optional[Union[str, datetime.datetime]] = None,
        result_format: Optional[Union[str, dict]] = None,
        **kwargs,
    ):
        """
        Run a validation operator to validate data assets and to perform the business logic around
        validation that the operator implements.

        Args:
            validation_operator_name: name of the operator, as appears in the context's config file
            assets_to_validate: a list that specifies the data assets that the operator will validate. The members of
                the list can be either batches, or a tuple that will allow the operator to fetch the batch:
                (batch_kwargs, expectation_suite_name)
            evaluation_parameters: $parameter_name syntax references to be evaluated at runtime
            run_id: The run_id for the validation; if None, a default value will be used
            run_name: The run_name for the validation; if None, a default value will be used
            run_time: The date/time of the run
            result_format: one of several supported formatting directives for expectation validation results
            **kwargs: Additional kwargs to pass to the validation operator

        Returns:
            ValidationOperatorResult
        """
        result_format = result_format or {"result_format": "SUMMARY"}

        if not assets_to_validate:
            raise ge_exceptions.DataContextError(
                "No batches of data were passed in. These are required"
            )

        for batch in assets_to_validate:
            if not isinstance(batch, (tuple, DataAsset, Validator)):
                raise ge_exceptions.DataContextError(
                    "Batches are required to be of type DataAsset or Validator"
                )
        try:
            validation_operator = self.validation_operators[validation_operator_name]
        except KeyError:
            raise ge_exceptions.DataContextError(
                f"No validation operator `{validation_operator_name}` was found in your project. Please verify this in your great_expectations.yml"
            )

        if run_id is None and run_name is None:
            run_name = datetime.datetime.now(datetime.timezone.utc).strftime(
                "%Y%m%dT%H%M%S.%fZ"
            )
            logger.info(f"Setting run_name to: {run_name}")
        if evaluation_parameters is None:
            return validation_operator.run(
                assets_to_validate=assets_to_validate,
                run_id=run_id,
                run_name=run_name,
                run_time=run_time,
                result_format=result_format,
                **kwargs,
            )
        else:
            return validation_operator.run(
                assets_to_validate=assets_to_validate,
                run_id=run_id,
                evaluation_parameters=evaluation_parameters,
                run_name=run_name,
                run_time=run_time,
                result_format=result_format,
                **kwargs,
            )

    def _get_data_context_version(self, arg1: Any, **kwargs) -> Optional[str]:
        """
        arg1: the first positional argument (can take on various types)

        **kwargs: variable arguments

        First check:
        Returns "v3" if the "0.13" entities are specified in the **kwargs.

        Otherwise:
        Returns None if no datasources have been configured (or if there is an exception while getting the datasource).
        Returns "v3" if the datasource is a subclass of the BaseDatasource class.
        Returns "v2" if the datasource is an instance of the LegacyDatasource class.
        """

        if {
            "datasource_name",
            "data_connector_name",
            "data_asset_name",
            "batch_request",
            "batch_data",
        }.intersection(set(kwargs.keys())):
            return "v3"

        if not self.datasources:
            return None

        api_version: Optional[str] = None
        datasource_name: Any
        if "datasource_name" in kwargs:
            datasource_name = kwargs.pop("datasource_name", None)
        else:
            datasource_name = arg1
        try:
            datasource: Union[LegacyDatasource, BaseDatasource] = self.get_datasource(
                datasource_name=datasource_name
            )
            if issubclass(type(datasource), BaseDatasource):
                api_version = "v3"
        except (ValueError, TypeError):
            if "batch_kwargs" in kwargs:
                batch_kwargs = kwargs.get("batch_kwargs", None)
            else:
                batch_kwargs = arg1
            if isinstance(batch_kwargs, dict):
                datasource_name = batch_kwargs.get("datasource")
                if datasource_name is not None:
                    try:
                        datasource: Union[
                            LegacyDatasource, BaseDatasource
                        ] = self.get_datasource(datasource_name=datasource_name)
                        if isinstance(datasource, LegacyDatasource):
                            api_version = "v2"
                    except (ValueError, TypeError):
                        pass
        return api_version

    def get_batch(
        self, arg1: Any = None, arg2: Any = None, arg3: Any = None, **kwargs
    ) -> Union[Batch, DataAsset]:
        """Get exactly one batch, based on a variety of flexible input types.
        The method `get_batch` is the main user-facing method for getting batches; it supports both the new (V3) and the
        Legacy (V2) Datasource schemas.  The version-specific implementations are contained in "_get_batch_v2()" and
        "_get_batch_v3()", respectively, both of which are in the present module.

        For the V3 API parameters, please refer to the signature and parameter description of method "_get_batch_v3()".
        For the Legacy usage, please refer to the signature and parameter description of the method "_get_batch_v2()".

        Args:
            arg1: the first positional argument (can take on various types)
            arg2: the second positional argument (can take on various types)
            arg3: the third positional argument (can take on various types)

            **kwargs: variable arguments

        Returns:
            Batch (V3) or DataAsset (V2) -- the requested batch

        Processing Steps:
        1. Determine the version (possible values are "v3" or "v2").
        2. Convert the positional arguments to the appropriate named arguments, based on the version.
        3. Package the remaining arguments as variable keyword arguments (applies only to V3).
        4. Call the version-specific method ("_get_batch_v3()" or "_get_batch_v2()") with the appropriate arguments.
        """

        api_version: Optional[str] = self._get_data_context_version(arg1=arg1, **kwargs)
        if api_version == "v3":
            if "datasource_name" in kwargs:
                datasource_name = kwargs.pop("datasource_name", None)
            else:
                datasource_name = arg1
            if "data_connector_name" in kwargs:
                data_connector_name = kwargs.pop("data_connector_name", None)
            else:
                data_connector_name = arg2
            if "data_asset_name" in kwargs:
                data_asset_name = kwargs.pop("data_asset_name", None)
            else:
                data_asset_name = arg3
            return self._get_batch_v3(
                datasource_name=datasource_name,
                data_connector_name=data_connector_name,
                data_asset_name=data_asset_name,
                **kwargs,
            )
        if "batch_kwargs" in kwargs:
            batch_kwargs = kwargs.get("batch_kwargs", None)
        else:
            batch_kwargs = arg1
        if "expectation_suite_name" in kwargs:
            expectation_suite_name = kwargs.get("expectation_suite_name", None)
        else:
            expectation_suite_name = arg2
        if "data_asset_type" in kwargs:
            data_asset_type = kwargs.get("data_asset_type", None)
        else:
            data_asset_type = arg3
        batch_parameters = kwargs.get("batch_parameters")
        return self._get_batch_v2(
            batch_kwargs=batch_kwargs,
            expectation_suite_name=expectation_suite_name,
            data_asset_type=data_asset_type,
            batch_parameters=batch_parameters,
        )

    @usage_statistics_enabled_method(
        event_name="data_context.get_batch_list",
        args_payload_fn=get_batch_list_usage_statistics,
    )
    def get_batch_list(
        self,
        datasource_name: Optional[str] = None,
        data_connector_name: Optional[str] = None,
        data_asset_name: Optional[str] = None,
        *,
        batch_request: Optional[Union[BatchRequest, RuntimeBatchRequest]] = None,
        batch_data: Optional[Any] = None,
        data_connector_query: Optional[dict] = None,
        batch_identifiers: Optional[dict] = None,
        limit: Optional[int] = None,
        index: Optional[Union[int, list, tuple, slice, str]] = None,
        custom_filter_function: Optional[Callable] = None,
        sampling_method: Optional[str] = None,
        sampling_kwargs: Optional[dict] = None,
        splitter_method: Optional[str] = None,
        splitter_kwargs: Optional[dict] = None,
        runtime_parameters: Optional[dict] = None,
        query: Optional[str] = None,
        path: Optional[str] = None,
        batch_filter_parameters: Optional[dict] = None,
        batch_spec_passthrough: Optional[dict] = None,
        **kwargs,
    ) -> List[Batch]:
        """Get the list of zero or more batches, based on a variety of flexible input types.
        This method applies only to the new (V3) Datasource schema.

        Args:
            batch_request

            datasource_name
            data_connector_name
            data_asset_name

            batch_request
            batch_data
            query
            path
            runtime_parameters
            data_connector_query
            batch_identifiers
            batch_filter_parameters

            limit
            index
            custom_filter_function

            sampling_method
            sampling_kwargs

            splitter_method
            splitter_kwargs

            batch_spec_passthrough

            **kwargs

        Returns:
            (Batch) The requested batch

        `get_batch` is the main user-facing API for getting batches.
        In contrast to virtually all other methods in the class, it does not require typed or nested inputs.
        Instead, this method is intended to help the user pick the right parameters

        This method attempts to return any number of batches, including an empty list.
        """

        batch_request = get_batch_request_from_acceptable_arguments(
            datasource_name=datasource_name,
            data_connector_name=data_connector_name,
            data_asset_name=data_asset_name,
            batch_request=batch_request,
            batch_data=batch_data,
            data_connector_query=data_connector_query,
            batch_identifiers=batch_identifiers,
            limit=limit,
            index=index,
            custom_filter_function=custom_filter_function,
            sampling_method=sampling_method,
            sampling_kwargs=sampling_kwargs,
            splitter_method=splitter_method,
            splitter_kwargs=splitter_kwargs,
            runtime_parameters=runtime_parameters,
            query=query,
            path=path,
            batch_filter_parameters=batch_filter_parameters,
            batch_spec_passthrough=batch_spec_passthrough,
            **kwargs,
        )
        datasource_name = batch_request.datasource_name
        if datasource_name in self.datasources:
            datasource: Datasource = cast(Datasource, self.datasources[datasource_name])
        else:
            raise ge_exceptions.DatasourceError(
                datasource_name,
                f"The given datasource could not be retrieved from the DataContext; please confirm that your configuration is accurate.",
            )
        return datasource.get_batch_list_from_batch_request(batch_request=batch_request)

    def get_validator(
        self,
        datasource_name: Optional[str] = None,
        data_connector_name: Optional[str] = None,
        data_asset_name: Optional[str] = None,
        *,
        batch_request: Optional[Union[BatchRequest, RuntimeBatchRequest]] = None,
        batch_request_list: List[
            Optional[Union[BatchRequest, RuntimeBatchRequest]]
        ] = None,
        batch_data: Optional[Any] = None,
        data_connector_query: Optional[Union[IDDict, dict]] = None,
        batch_identifiers: Optional[dict] = None,
        limit: Optional[int] = None,
        index: Optional[Union[int, list, tuple, slice, str]] = None,
        custom_filter_function: Optional[Callable] = None,
        sampling_method: Optional[str] = None,
        sampling_kwargs: Optional[dict] = None,
        splitter_method: Optional[str] = None,
        splitter_kwargs: Optional[dict] = None,
        runtime_parameters: Optional[dict] = None,
        query: Optional[str] = None,
        path: Optional[str] = None,
        batch_filter_parameters: Optional[dict] = None,
        expectation_suite_ge_cloud_id: Optional[str] = None,
        batch_spec_passthrough: Optional[dict] = None,
        expectation_suite_name: Optional[str] = None,
        expectation_suite: Optional[ExpectationSuite] = None,
        create_expectation_suite_with_name: Optional[str] = None,
        **kwargs,
    ) -> Validator:
        """
        This method applies only to the new (V3) Datasource schema.
        """

        if (
            sum(
                bool(x)
                for x in [
                    expectation_suite is not None,
                    expectation_suite_name is not None,
                    create_expectation_suite_with_name is not None,
                    expectation_suite_ge_cloud_id is not None,
                ]
            )
            != 1
        ):
            raise ValueError(
                f"Exactly one of expectation_suite_name,{'expectation_suite_ge_cloud_id,' if self.ge_cloud_mode else ''} expectation_suite, or create_expectation_suite_with_name must be specified"
            )

        if expectation_suite_ge_cloud_id is not None:
            expectation_suite = self.get_expectation_suite(
                ge_cloud_id=expectation_suite_ge_cloud_id
            )
        if expectation_suite_name is not None:
            expectation_suite = self.get_expectation_suite(expectation_suite_name)
        if create_expectation_suite_with_name is not None:
            expectation_suite = self.create_expectation_suite(
                expectation_suite_name=create_expectation_suite_with_name
            )

        if (
            sum(
                bool(x)
                for x in [batch_request is not None, batch_request_list is not None]
            )
            > 1
        ):
            raise ValueError(
                "Only one of batch_request or batch_request_list may be specified"
            )

        if not batch_request_list:
            batch_request_list = [batch_request]

        batch_list: List = []
        for batch_request in batch_request_list:
            batch_list.extend(
                self.get_batch_list(
                    datasource_name=datasource_name,
                    data_connector_name=data_connector_name,
                    data_asset_name=data_asset_name,
                    batch_request=batch_request,
                    batch_data=batch_data,
                    data_connector_query=data_connector_query,
                    batch_identifiers=batch_identifiers,
                    limit=limit,
                    index=index,
                    custom_filter_function=custom_filter_function,
                    sampling_method=sampling_method,
                    sampling_kwargs=sampling_kwargs,
                    splitter_method=splitter_method,
                    splitter_kwargs=splitter_kwargs,
                    runtime_parameters=runtime_parameters,
                    query=query,
                    path=path,
                    batch_filter_parameters=batch_filter_parameters,
                    batch_spec_passthrough=batch_spec_passthrough,
                    **kwargs,
                )
            )

        # We get a single batch_definition so we can get the execution_engine here. All batches will share the same one
        # So the batch itself doesn't matter. But we use -1 because that will be the latest batch loaded.
        batch_definition = batch_list[-1].batch_definition
        execution_engine = self.datasources[
            batch_definition.datasource_name
        ].execution_engine

        validator: Validator = Validator(
            execution_engine=execution_engine,
            interactive_evaluation=True,
            expectation_suite=expectation_suite,
            data_context=self,
            batches=batch_list,
        )

        return validator

    def list_validation_operator_names(self):
        if not self.validation_operators:
            return []
        return list(self.validation_operators.keys())

    @usage_statistics_enabled_method(
        event_name="data_context.add_datasource",
        args_payload_fn=add_datasource_usage_statistics,
    )
    def add_datasource(
        self, name, initialize=True, **kwargs
    ) -> Optional[Dict[str, Union[LegacyDatasource, BaseDatasource]]]:
        """Add a new datasource to the data context, with configuration provided as kwargs.
        Args:
            name: the name for the new datasource to add
            initialize: if False, add the datasource to the config, but do not
                initialize it, for example if a user needs to debug database connectivity.
            kwargs (keyword arguments): the configuration for the new datasource

        Returns:
            datasource (Datasource)
        """
        logger.debug("Starting BaseDataContext.add_datasource for %s" % name)

        module_name = kwargs.get("module_name", "great_expectations.datasource")
        verify_dynamic_loading_support(module_name=module_name)
        class_name = kwargs.get("class_name")
        datasource_class = load_class(module_name=module_name, class_name=class_name)

        # For any class that should be loaded, it may control its configuration construction
        # by implementing a classmethod called build_configuration
        config: Union[CommentedMap, dict]
        if hasattr(datasource_class, "build_configuration"):
            config = datasource_class.build_configuration(**kwargs)
        else:
            config = kwargs

        return self._instantiate_datasource_from_config_and_update_project_config(
            name=name,
            config=config,
            initialize=initialize,
        )

    def _instantiate_datasource_from_config_and_update_project_config(
        self, name: str, config: Union[CommentedMap, dict], initialize: bool = True
    ) -> Optional[Union[LegacyDatasource, BaseDatasource]]:
        datasource_config: DatasourceConfig = datasourceConfigSchema.load(
            CommentedMap(**config)
        )
        self._project_config["datasources"][name] = datasource_config
        datasource_config = self.project_config_with_variables_substituted.datasources[
            name
        ]
        config: dict = dict(datasourceConfigSchema.dump(datasource_config))
        datasource: Optional[Union[LegacyDatasource, BaseDatasource]]
        if initialize:
            try:
                datasource = self._instantiate_datasource_from_config(
                    name=name, config=config
                )
                self._cached_datasources[name] = datasource
            except ge_exceptions.DatasourceInitializationError as e:
                # Do not keep configuration that could not be instantiated.
                del self._project_config["datasources"][name]
                raise e
        else:
            datasource = None
        return datasource

    def _instantiate_datasource_from_config(
        self, name: str, config: dict
    ) -> Union[LegacyDatasource, BaseDatasource]:
        """Instantiate a new datasource to the data context, with configuration provided as kwargs.
        Args:
            name(str): name of datasource
            config(dict): dictionary of configuration

        Returns:
            datasource (Datasource)
        """
        # We perform variable substitution in the datasource's config here before using the config
        # to instantiate the datasource object. Variable substitution is a service that the data
        # context provides. Datasources should not see unsubstituted variables in their config.

        try:
            datasource: Union[
                LegacyDatasource, BaseDatasource
            ] = self._build_datasource_from_config(name=name, config=config)
        except Exception as e:
            raise ge_exceptions.DatasourceInitializationError(
                datasource_name=name, message=str(e)
            )
        return datasource

    def add_batch_kwargs_generator(
        self, datasource_name, batch_kwargs_generator_name, class_name, **kwargs
    ):
        """
        Add a batch kwargs generator to the named datasource, using the provided
        configuration.

        Args:
            datasource_name: name of datasource to which to add the new batch kwargs generator
            batch_kwargs_generator_name: name of the generator to add
            class_name: class of the batch kwargs generator to add
            **kwargs: batch kwargs generator configuration, provided as kwargs

        Returns:

        """
        datasource_obj = self.get_datasource(datasource_name)
        generator = datasource_obj.add_batch_kwargs_generator(
            name=batch_kwargs_generator_name, class_name=class_name, **kwargs
        )
        return generator

    def set_config(self, project_config: DataContextConfig):
        self._project_config = project_config

    def get_config(
        self, mode="typed"
    ) -> Union[DataContextConfig, CommentedMap, dict, str]:
        config: DataContextConfig = self._project_config

        if mode == "typed":
            return config

        elif mode == "commented_map":
            return config.commented_map

        elif mode == "dict":
            return config.to_json_dict()

        elif mode == "yaml":
            return config.to_yaml_str()

        else:
            raise ValueError(f"Unknown config mode {mode}")

    def _build_datasource_from_config(
        self, name: str, config: Union[dict, DatasourceConfig]
    ):
        # We convert from the type back to a dictionary for purposes of instantiation
        if isinstance(config, DatasourceConfig):
            config = datasourceConfigSchema.dump(config)
        config.update({"name": name})
        # While the new Datasource classes accept "data_context_root_directory", the Legacy Datasource classes do not.
        if config["class_name"] in [
            "BaseDatasource",
            "Datasource",
        ]:
            config.update({"data_context_root_directory": self.root_directory})
        module_name = "great_expectations.datasource"
        datasource = instantiate_class_from_config(
            config=config,
            runtime_environment={"data_context": self, "concurrency": self.concurrency},
            config_defaults={"module_name": module_name},
        )
        if not datasource:
            raise ge_exceptions.ClassInstantiationError(
                module_name=module_name,
                package_name=None,
                class_name=config["class_name"],
            )
        return datasource

    def get_datasource(
        self, datasource_name: str = "default"
    ) -> Optional[Union[LegacyDatasource, BaseDatasource]]:
        """Get the named datasource

        Args:
            datasource_name (str): the name of the datasource from the configuration

        Returns:
            datasource (Datasource)
        """
        if datasource_name in self._cached_datasources:
            return self._cached_datasources[datasource_name]
        if (
            datasource_name
            in self.project_config_with_variables_substituted.datasources
        ):
            datasource_config: DatasourceConfig = copy.deepcopy(
                self.project_config_with_variables_substituted.datasources[
                    datasource_name
                ]
            )
        else:
            raise ValueError(
                f"Unable to load datasource `{datasource_name}` -- no configuration found or invalid configuration."
            )
        config: dict = dict(datasourceConfigSchema.dump(datasource_config))
        datasource: Optional[
            Union[LegacyDatasource, BaseDatasource]
        ] = self._instantiate_datasource_from_config(
            name=datasource_name, config=config
        )
        self._cached_datasources[datasource_name] = datasource
        return datasource

    def list_expectation_suites(self):
        """Return a list of available expectation suite keys."""
        try:
            keys = self.expectations_store.list_keys()
        except KeyError as e:
            raise ge_exceptions.InvalidConfigError(
                "Unable to find configured store: %s" % str(e)
            )
        return keys

    def list_datasources(self):
        """List currently-configured datasources on this context. Masks passwords.

        Returns:
            List(dict): each dictionary includes "name", "class_name", and "module_name" keys
        """
        datasources = []
        for (
            key,
            value,
        ) in self.project_config_with_variables_substituted.datasources.items():
            value["name"] = key

            if "credentials" in value:
                if "password" in value["credentials"]:
                    value["credentials"][
                        "password"
                    ] = PasswordMasker.MASKED_PASSWORD_STRING
                if "url" in value["credentials"]:
                    value["credentials"]["url"] = PasswordMasker.mask_db_url(
                        value["credentials"]["url"]
                    )

            datasources.append(value)
        return datasources

    def list_stores(self):
        """List currently-configured Stores on this context"""

        stores = []
        for (
            name,
            value,
        ) in self.project_config_with_variables_substituted.stores.items():
            store_config = copy.deepcopy(value)
            store_config["name"] = name
            stores.append(store_config)
        return stores

    def list_active_stores(self):
        """
        List active Stores on this context. Active stores are identified by setting the following parameters:
            expectations_store_name,
            validations_store_name,
            evaluation_parameter_store_name,
            checkpoint_store_name
            profiler_store_name
        """
        active_store_names: List[str] = [
            self.expectations_store_name,
            self.validations_store_name,
            self.evaluation_parameter_store_name,
        ]

        try:
            active_store_names.append(self.checkpoint_store_name)
        except (AttributeError, ge_exceptions.InvalidTopLevelConfigKeyError):
            logger.info(
                f"Checkpoint store is not configured; omitting it from active stores"
            )

        try:
            active_store_names.append(self.profiler_store_name)
        except (AttributeError, ge_exceptions.InvalidTopLevelConfigKeyError):
            logger.info(
                f"Profiler store is not configured; omitting it from active stores"
            )

        return [
            store for store in self.list_stores() if store["name"] in active_store_names
        ]

    def list_validation_operators(self):
        """List currently-configured Validation Operators on this context"""

        validation_operators = []
        for (
            name,
            value,
        ) in (
            self.project_config_with_variables_substituted.validation_operators.items()
        ):
            value["name"] = name
            validation_operators.append(value)
        return validation_operators

    def send_usage_message(
        self, event: str, event_payload: Optional[dict], success: Optional[bool] = None
    ):
        """helper method to send a usage method using DataContext. Used when sending usage events from
            classes like ExpectationSuite.
            event
        Args:
            event (str): str representation of event
            event_payload (dict): optional event payload
            success (bool): optional success param
        Returns:
            None
        """
        send_usage_message(self, event, event_payload, success)

    def create_expectation_suite(
        self,
        expectation_suite_name: str,
        overwrite_existing: bool = False,
        ge_cloud_id: Optional[str] = None,
        **kwargs,
    ) -> ExpectationSuite:
        """Build a new expectation suite and save it into the data_context expectation store.

        Args:
            expectation_suite_name: The name of the expectation_suite to create
            overwrite_existing (boolean): Whether to overwrite expectation suite if expectation suite with given name
                already exists.

        Returns:
            A new (empty) expectation suite.
        """
        if not isinstance(overwrite_existing, bool):
            raise ValueError("Parameter overwrite_existing must be of type BOOL")

        expectation_suite: ExpectationSuite = ExpectationSuite(
            expectation_suite_name=expectation_suite_name, data_context=self
        )
        if self.ge_cloud_mode:
            key: GeCloudIdentifier = GeCloudIdentifier(
                resource_type="expectation_suite", ge_cloud_id=ge_cloud_id
            )
            if self.expectations_store.has_key(key) and not overwrite_existing:
                raise ge_exceptions.DataContextError(
                    "expectation_suite with GE Cloud ID {} already exists. If you would like to overwrite this "
                    "expectation_suite, set overwrite_existing=True.".format(
                        ge_cloud_id
                    )
                )
        else:
            key: ExpectationSuiteIdentifier = ExpectationSuiteIdentifier(
                expectation_suite_name=expectation_suite_name
            )
            if self.expectations_store.has_key(key) and not overwrite_existing:
                raise ge_exceptions.DataContextError(
                    "expectation_suite with name {} already exists. If you would like to overwrite this "
                    "expectation_suite, set overwrite_existing=True.".format(
                        expectation_suite_name
                    )
                )

        self.expectations_store.set(key, expectation_suite, **kwargs)
        return expectation_suite

    def delete_expectation_suite(
        self,
        expectation_suite_name: Optional[str] = None,
        ge_cloud_id: Optional[str] = None,
    ):
        """Delete specified expectation suite from data_context expectation store.

        Args:
            expectation_suite_name: The name of the expectation_suite to create

        Returns:
            True for Success and False for Failure.
        """
        if self.ge_cloud_mode:
            key: GeCloudIdentifier = GeCloudIdentifier(
                resource_type="expectation_suite", ge_cloud_id=ge_cloud_id
            )
        else:
            key: ExpectationSuiteIdentifier = ExpectationSuiteIdentifier(
                expectation_suite_name
            )
        if not self.expectations_store.has_key(key):
            raise ge_exceptions.DataContextError(
                "expectation_suite with name {} does not exist."
            )
        else:
            self.expectations_store.remove_key(key)
            return True

    def get_expectation_suite(
        self,
        expectation_suite_name: Optional[str] = None,
        ge_cloud_id: Optional[str] = None,
    ) -> ExpectationSuite:
        """Get an Expectation Suite by name or GE Cloud ID
        Args:
            expectation_suite_name (str): the name for the Expectation Suite
            ge_cloud_id (str): the GE Cloud ID for the Expectation Suite

        Returns:
            expectation_suite
        """
        if self.ge_cloud_mode:
            key: GeCloudIdentifier = GeCloudIdentifier(
                resource_type="expectation_suite", ge_cloud_id=ge_cloud_id
            )
        else:
            key: ExpectationSuiteIdentifier = ExpectationSuiteIdentifier(
                expectation_suite_name=expectation_suite_name
            )

        if self.expectations_store.has_key(key):
            expectations_schema_dict: dict = self.expectations_store.get(key)
            # create the ExpectationSuite from constructor
            return ExpectationSuite(**expectations_schema_dict, data_context=self)

        else:
            raise ge_exceptions.DataContextError(
                "expectation_suite %s not found" % expectation_suite_name
            )

    def list_expectation_suite_names(self) -> List[str]:
        """
        Lists the available expectation suite names. If in ge_cloud_mode, a list of
        GE Cloud ids is returned instead.
        """
        if self.ge_cloud_mode:
            return [
                suite_key.ge_cloud_id for suite_key in self.list_expectation_suites()
            ]

        sorted_expectation_suite_names = [
            i.expectation_suite_name for i in self.list_expectation_suites()
        ]
        sorted_expectation_suite_names.sort()
        return sorted_expectation_suite_names

    @usage_statistics_enabled_method(
        event_name="data_context.save_expectation_suite",
        args_payload_fn=save_expectation_suite_usage_statistics,
    )
    def save_expectation_suite(
        self,
        expectation_suite: ExpectationSuite,
        expectation_suite_name: Optional[str] = None,
        overwrite_existing: bool = True,
        ge_cloud_id: Optional[str] = None,
        **kwargs,
    ):
        """Save the provided expectation suite into the DataContext.

        Args:
            expectation_suite: the suite to save
            expectation_suite_name: the name of this expectation suite. If no name is provided the name will \
                be read from the suite

        Returns:
            None
        """
        if self.ge_cloud_mode:
            key: GeCloudIdentifier = GeCloudIdentifier(
                resource_type="expectation_suite",
                ge_cloud_id=ge_cloud_id
                if ge_cloud_id is not None
                else str(expectation_suite.ge_cloud_id),
            )
            if self.expectations_store.has_key(key) and not overwrite_existing:
                raise ge_exceptions.DataContextError(
                    "expectation_suite with GE Cloud ID {} already exists. If you would like to overwrite this "
                    "expectation_suite, set overwrite_existing=True.".format(
                        ge_cloud_id
                    )
                )
        else:
            if expectation_suite_name is None:
                key: ExpectationSuiteIdentifier = ExpectationSuiteIdentifier(
                    expectation_suite_name=expectation_suite.expectation_suite_name
                )
            else:
                expectation_suite.expectation_suite_name = expectation_suite_name
                key: ExpectationSuiteIdentifier = ExpectationSuiteIdentifier(
                    expectation_suite_name=expectation_suite_name
                )
            if self.expectations_store.has_key(key) and not overwrite_existing:
                raise ge_exceptions.DataContextError(
                    "expectation_suite with name {} already exists. If you would like to overwrite this "
                    "expectation_suite, set overwrite_existing=True.".format(
                        expectation_suite_name
                    )
                )

        self._evaluation_parameter_dependencies_compiled = False
        return self.expectations_store.set(key, expectation_suite, **kwargs)

    def _store_metrics(self, requested_metrics, validation_results, target_store_name):
        """
        requested_metrics is a dictionary like this:

              requested_metrics:
                *:  # The asterisk here matches *any* expectation suite name
                  # use the 'kwargs' key to request metrics that are defined by kwargs,
                  # for example because they are defined only for a particular column
                  # - column:
                  #     Age:
                  #        - expect_column_min_to_be_between.result.observed_value
                    - statistics.evaluated_expectations
                    - statistics.successful_expectations

        Args:
            requested_metrics:
            validation_results:
            target_store_name:

        Returns:

        """
        expectation_suite_name = validation_results.meta["expectation_suite_name"]
        run_id = validation_results.meta["run_id"]
        data_asset_name = validation_results.meta.get("batch_kwargs", {}).get(
            "data_asset_name"
        )

        for expectation_suite_dependency, metrics_list in requested_metrics.items():
            if (expectation_suite_dependency != "*") and (
                expectation_suite_dependency != expectation_suite_name
            ):
                continue

            if not isinstance(metrics_list, list):
                raise ge_exceptions.DataContextError(
                    "Invalid requested_metrics configuration: metrics requested for "
                    "each expectation suite must be a list."
                )

            for metric_configuration in metrics_list:
                metric_configurations = _get_metric_configuration_tuples(
                    metric_configuration
                )
                for metric_name, metric_kwargs in metric_configurations:
                    try:
                        metric_value = validation_results.get_metric(
                            metric_name, **metric_kwargs
                        )
                        self.stores[target_store_name].set(
                            ValidationMetricIdentifier(
                                run_id=run_id,
                                data_asset_name=data_asset_name,
                                expectation_suite_identifier=ExpectationSuiteIdentifier(
                                    expectation_suite_name
                                ),
                                metric_name=metric_name,
                                metric_kwargs_id=get_metric_kwargs_id(
                                    metric_name, metric_kwargs
                                ),
                            ),
                            metric_value,
                        )
                    except ge_exceptions.UnavailableMetricError:
                        # This will happen frequently in larger pipelines
                        logger.debug(
                            "metric {} was requested by another expectation suite but is not available in "
                            "this validation result.".format(metric_name)
                        )

    def store_validation_result_metrics(
        self, requested_metrics, validation_results, target_store_name
    ):
        self._store_metrics(requested_metrics, validation_results, target_store_name)

    def store_evaluation_parameters(self, validation_results, target_store_name=None):
        if not self._evaluation_parameter_dependencies_compiled:
            self._compile_evaluation_parameter_dependencies()

        if target_store_name is None:
            target_store_name = self.evaluation_parameter_store_name

        self._store_metrics(
            self._evaluation_parameter_dependencies,
            validation_results,
            target_store_name,
        )

    @property
    def evaluation_parameter_store(self):
        return self.stores[self.evaluation_parameter_store_name]

    @property
    def evaluation_parameter_store_name(self):
        return (
            self.project_config_with_variables_substituted.evaluation_parameter_store_name
        )

    @property
    def validations_store_name(self):
        return self.project_config_with_variables_substituted.validations_store_name

    @property
    def validations_store(self) -> ValidationsStore:
        return self.stores[self.validations_store_name]

    def _compile_evaluation_parameter_dependencies(self):
        self._evaluation_parameter_dependencies = {}
        # NOTE: Chetan - 20211118: This iteration is reverting the behavior performed here: https://github.com/great-expectations/great_expectations/pull/3377
        # This revision was necessary due to breaking changes but will need to be brought back in a future ticket.
        for key in self.expectations_store.list_keys():
            expectation_suite_dict: dict = self.expectations_store.get(key)
            if not expectation_suite_dict:
                continue
            expectation_suite: ExpectationSuite = ExpectationSuite(
                **expectation_suite_dict, data_context=self
            )

            dependencies = expectation_suite.get_evaluation_parameter_dependencies()
            if len(dependencies) > 0:
                nested_update(self._evaluation_parameter_dependencies, dependencies)

        self._evaluation_parameter_dependencies_compiled = True

    def get_validation_result(
        self,
        expectation_suite_name,
        run_id=None,
        batch_identifier=None,
        validations_store_name=None,
        failed_only=False,
    ):
        """Get validation results from a configured store.

        Args:
            expectation_suite_name: expectation_suite name for which to get validation result (default: "default")
            run_id: run_id for which to get validation result (if None, fetch the latest result by alphanumeric sort)
            validations_store_name: the name of the store from which to get validation results
            failed_only: if True, filter the result to return only failed expectations

        Returns:
            validation_result

        """
        if validations_store_name is None:
            validations_store_name = self.validations_store_name
        selected_store = self.stores[validations_store_name]

        if run_id is None or batch_identifier is None:
            # Get most recent run id
            # NOTE : This method requires a (potentially very inefficient) list_keys call.
            # It should probably move to live in an appropriate Store class,
            # but when we do so, that Store will need to function as more than just a key-value Store.
            key_list = selected_store.list_keys()
            filtered_key_list = []
            for key in key_list:
                if run_id is not None and key.run_id != run_id:
                    continue
                if (
                    batch_identifier is not None
                    and key.batch_identifier != batch_identifier
                ):
                    continue
                filtered_key_list.append(key)

            # run_id_set = set([key.run_id for key in filtered_key_list])
            if len(filtered_key_list) == 0:
                logger.warning("No valid run_id values found.")
                return {}

            filtered_key_list = sorted(filtered_key_list, key=lambda x: x.run_id)

            if run_id is None:
                run_id = filtered_key_list[-1].run_id
            if batch_identifier is None:
                batch_identifier = filtered_key_list[-1].batch_identifier

        key = ValidationResultIdentifier(
            expectation_suite_identifier=ExpectationSuiteIdentifier(
                expectation_suite_name=expectation_suite_name
            ),
            run_id=run_id,
            batch_identifier=batch_identifier,
        )
        results_dict = selected_store.get(key)

        return (
            results_dict.get_failed_validation_results()
            if failed_only
            else results_dict
        )

    def update_return_obj(self, data_asset, return_obj):
        """Helper called by data_asset.

        Args:
            data_asset: The data_asset whose validation produced the current return object
            return_obj: the return object to update

        Returns:
            return_obj: the return object, potentially changed into a widget by the configured expectation explorer
        """
        return return_obj

    @usage_statistics_enabled_method(
        event_name="data_context.build_data_docs",
    )
    def build_data_docs(
        self,
        site_names=None,
        resource_identifiers=None,
        dry_run=False,
        build_index: bool = True,
    ):
        """
        Build Data Docs for your project.

        These make it simple to visualize data quality in your project. These
        include Expectations, Validations & Profiles. The are built for all
        Datasources from JSON artifacts in the local repo including validations
        & profiles from the uncommitted directory.

        :param site_names: if specified, build data docs only for these sites, otherwise,
                            build all the sites specified in the context's config
        :param resource_identifiers: a list of resource identifiers (ExpectationSuiteIdentifier,
                            ValidationResultIdentifier). If specified, rebuild HTML
                            (or other views the data docs sites are rendering) only for
                            the resources in this list. This supports incremental build
                            of data docs sites (e.g., when a new validation result is created)
                            and avoids full rebuild.
        :param dry_run: a flag, if True, the method returns a structure containing the
                            URLs of the sites that *would* be built, but it does not build
                            these sites. The motivation for adding this flag was to allow
                            the CLI to display the the URLs before building and to let users
                            confirm.

        :param build_index: a flag if False, skips building the index page

        Returns:
            A dictionary with the names of the updated data documentation sites as keys and the the location info
            of their index.html files as values
        """
        logger.debug("Starting DataContext.build_data_docs")

        index_page_locator_infos = {}

        sites = self.project_config_with_variables_substituted.data_docs_sites
        if sites:
            logger.debug("Found data_docs_sites. Building sites...")

            for site_name, site_config in sites.items():
                logger.debug(
                    "Building Data Docs Site %s" % site_name,
                )

                if (site_names and (site_name in site_names)) or not site_names:
                    complete_site_config = site_config
                    module_name = "great_expectations.render.renderer.site_builder"
                    site_builder: SiteBuilder = instantiate_class_from_config(
                        config=complete_site_config,
                        runtime_environment={
                            "data_context": self,
                            "root_directory": self.root_directory,
                            "site_name": site_name,
                            "ge_cloud_mode": self.ge_cloud_mode,
                        },
                        config_defaults={"module_name": module_name},
                    )
                    if not site_builder:
                        raise ge_exceptions.ClassInstantiationError(
                            module_name=module_name,
                            package_name=None,
                            class_name=complete_site_config["class_name"],
                        )
                    if dry_run:
                        index_page_locator_infos[
                            site_name
                        ] = site_builder.get_resource_url(only_if_exists=False)
                    else:
                        index_page_resource_identifier_tuple = site_builder.build(
                            resource_identifiers,
                            build_index=(build_index and not self.ge_cloud_mode),
                        )
                        if index_page_resource_identifier_tuple:
                            index_page_locator_infos[
                                site_name
                            ] = index_page_resource_identifier_tuple[0]

        else:
            logger.debug("No data_docs_config found. No site(s) built.")

        return index_page_locator_infos

    def clean_data_docs(self, site_name=None) -> bool:
        """
        Clean a given data docs site.

        This removes all files from the configured Store.

        Args:
            site_name (str): Optional, the name of the site to clean. If not
            specified, all sites will be cleaned.
        """
        data_docs_sites = self.project_config_with_variables_substituted.data_docs_sites
        if not data_docs_sites:
            raise ge_exceptions.DataContextError(
                "No data docs sites were found on this DataContext, therefore no sites will be cleaned.",
            )

        data_docs_site_names = list(data_docs_sites.keys())
        if site_name:
            if site_name not in data_docs_site_names:
                raise ge_exceptions.DataContextError(
                    f"The specified site name `{site_name}` does not exist in this project."
                )
            return self._clean_data_docs_site(site_name)

        cleaned = []
        for existing_site_name in data_docs_site_names:
            cleaned.append(self._clean_data_docs_site(existing_site_name))
        return all(cleaned)

    def _clean_data_docs_site(self, site_name: str) -> bool:
        sites = self.project_config_with_variables_substituted.data_docs_sites
        if not sites:
            return False
        site_config = sites.get(site_name)

        site_builder = instantiate_class_from_config(
            config=site_config,
            runtime_environment={
                "data_context": self,
                "root_directory": self.root_directory,
            },
            config_defaults={
                "module_name": "great_expectations.render.renderer.site_builder"
            },
        )
        site_builder.clean_site()
        return True

    def profile_datasource(
        self,
        datasource_name,
        batch_kwargs_generator_name=None,
        data_assets=None,
        max_data_assets=20,
        profile_all_data_assets=True,
        profiler=BasicDatasetProfiler,
        profiler_configuration=None,
        dry_run=False,
        run_id=None,
        additional_batch_kwargs=None,
        run_name=None,
        run_time=None,
    ):
        """Profile the named datasource using the named profiler.

        Args:
            datasource_name: the name of the datasource for which to profile data_assets
            batch_kwargs_generator_name: the name of the batch kwargs generator to use to get batches
            data_assets: list of data asset names to profile
            max_data_assets: if the number of data assets the batch kwargs generator yields is greater than this max_data_assets,
                profile_all_data_assets=True is required to profile all
            profile_all_data_assets: when True, all data assets are profiled, regardless of their number
            profiler: the profiler class to use
            profiler_configuration: Optional profiler configuration dict
            dry_run: when true, the method checks arguments and reports if can profile or specifies the arguments that are missing
            additional_batch_kwargs: Additional keyword arguments to be provided to get_batch when loading the data asset.
        Returns:
            A dictionary::

                {
                    "success": True/False,
                    "results": List of (expectation_suite, EVR) tuples for each of the data_assets found in the datasource
                }

            When success = False, the error details are under "error" key
        """

        # We don't need the datasource object, but this line serves to check if the datasource by the name passed as
        # an arg exists and raise an error if it does not.
        datasource = self.get_datasource(datasource_name)

        if not dry_run:
            logger.info(f"Profiling '{datasource_name}' with '{profiler.__name__}'")

        profiling_results = {}

        # Build the list of available data asset names (each item a tuple of name and type)

        data_asset_names_dict = self.get_available_data_asset_names(datasource_name)

        available_data_asset_name_list = []
        try:
            datasource_data_asset_names_dict = data_asset_names_dict[datasource_name]
        except KeyError:
            # KeyError will happen if there is not datasource
            raise ge_exceptions.ProfilerError(f"No datasource {datasource_name} found.")

        if batch_kwargs_generator_name is None:
            # if no generator name is passed as an arg and the datasource has only
            # one generator with data asset names, use it.
            # if ambiguous, raise an exception
            for name in datasource_data_asset_names_dict.keys():
                if batch_kwargs_generator_name is not None:
                    profiling_results = {
                        "success": False,
                        "error": {
                            "code": DataContext.PROFILING_ERROR_CODE_MULTIPLE_BATCH_KWARGS_GENERATORS_FOUND
                        },
                    }
                    return profiling_results

                if len(datasource_data_asset_names_dict[name]["names"]) > 0:
                    available_data_asset_name_list = datasource_data_asset_names_dict[
                        name
                    ]["names"]
                    batch_kwargs_generator_name = name

            if batch_kwargs_generator_name is None:
                profiling_results = {
                    "success": False,
                    "error": {
                        "code": DataContext.PROFILING_ERROR_CODE_NO_BATCH_KWARGS_GENERATORS_FOUND
                    },
                }
                return profiling_results
        else:
            # if the generator name is passed as an arg, get this generator's available data asset names
            try:
                available_data_asset_name_list = datasource_data_asset_names_dict[
                    batch_kwargs_generator_name
                ]["names"]
            except KeyError:
                raise ge_exceptions.ProfilerError(
                    "batch kwargs Generator {} not found. Specify the name of a generator configured in this datasource".format(
                        batch_kwargs_generator_name
                    )
                )

        available_data_asset_name_list = sorted(
            available_data_asset_name_list, key=lambda x: x[0]
        )

        if len(available_data_asset_name_list) == 0:
            raise ge_exceptions.ProfilerError(
                "No Data Assets found in Datasource {}. Used batch kwargs generator: {}.".format(
                    datasource_name, batch_kwargs_generator_name
                )
            )
        total_data_assets = len(available_data_asset_name_list)

        if isinstance(data_assets, list) and len(data_assets) > 0:
            not_found_data_assets = [
                name
                for name in data_assets
                if name not in [da[0] for da in available_data_asset_name_list]
            ]
            if len(not_found_data_assets) > 0:
                profiling_results = {
                    "success": False,
                    "error": {
                        "code": DataContext.PROFILING_ERROR_CODE_SPECIFIED_DATA_ASSETS_NOT_FOUND,
                        "not_found_data_assets": not_found_data_assets,
                        "data_assets": available_data_asset_name_list,
                    },
                }
                return profiling_results

            data_assets.sort()
            data_asset_names_to_profiled = data_assets
            total_data_assets = len(available_data_asset_name_list)
            if not dry_run:
                logger.info(
                    "Profiling the white-listed data assets: %s, alphabetically."
                    % (",".join(data_assets))
                )
        else:
            if not profile_all_data_assets:
                if total_data_assets > max_data_assets:
                    profiling_results = {
                        "success": False,
                        "error": {
                            "code": DataContext.PROFILING_ERROR_CODE_TOO_MANY_DATA_ASSETS,
                            "num_data_assets": total_data_assets,
                            "data_assets": available_data_asset_name_list,
                        },
                    }
                    return profiling_results

            data_asset_names_to_profiled = [
                name[0] for name in available_data_asset_name_list
            ]
        if not dry_run:
            logger.info(
                "Profiling all %d data assets from batch kwargs generator %s"
                % (len(available_data_asset_name_list), batch_kwargs_generator_name)
            )
        else:
            logger.info(
                "Found %d data assets from batch kwargs generator %s"
                % (len(available_data_asset_name_list), batch_kwargs_generator_name)
            )

        profiling_results["success"] = True

        if not dry_run:
            profiling_results["results"] = []
            total_columns, total_expectations, total_rows, skipped_data_assets = (
                0,
                0,
                0,
                0,
            )
            total_start_time = datetime.datetime.now()

            for name in data_asset_names_to_profiled:
                logger.info("\tProfiling '%s'..." % name)
                try:
                    profiling_results["results"].append(
                        self.profile_data_asset(
                            datasource_name=datasource_name,
                            batch_kwargs_generator_name=batch_kwargs_generator_name,
                            data_asset_name=name,
                            profiler=profiler,
                            profiler_configuration=profiler_configuration,
                            run_id=run_id,
                            additional_batch_kwargs=additional_batch_kwargs,
                            run_name=run_name,
                            run_time=run_time,
                        )["results"][0]
                    )

                except ge_exceptions.ProfilerError as err:
                    logger.warning(err.message)
                except OSError as err:
                    logger.warning(
                        "IOError while profiling %s. (Perhaps a loading error?) Skipping."
                        % name[1]
                    )
                    logger.debug(str(err))
                    skipped_data_assets += 1
                except SQLAlchemyError as e:
                    logger.warning(
                        "SqlAlchemyError while profiling %s. Skipping." % name[1]
                    )
                    logger.debug(str(e))
                    skipped_data_assets += 1

            total_duration = (
                datetime.datetime.now() - total_start_time
            ).total_seconds()
            logger.info(
                """
    Profiled %d of %d named data assets, with %d total rows and %d columns in %.2f seconds.
    Generated, evaluated, and stored %d Expectations during profiling. Please review results using data-docs."""
                % (
                    len(data_asset_names_to_profiled),
                    total_data_assets,
                    total_rows,
                    total_columns,
                    total_duration,
                    total_expectations,
                )
            )
            if skipped_data_assets > 0:
                logger.warning(
                    "Skipped %d data assets due to errors." % skipped_data_assets
                )

        profiling_results["success"] = True
        return profiling_results

    def profile_data_asset(
        self,
        datasource_name,
        batch_kwargs_generator_name=None,
        data_asset_name=None,
        batch_kwargs=None,
        expectation_suite_name=None,
        profiler=BasicDatasetProfiler,
        profiler_configuration=None,
        run_id=None,
        additional_batch_kwargs=None,
        run_name=None,
        run_time=None,
    ):
        """
        Profile a data asset

        :param datasource_name: the name of the datasource to which the profiled data asset belongs
        :param batch_kwargs_generator_name: the name of the batch kwargs generator to use to get batches (only if batch_kwargs are not provided)
        :param data_asset_name: the name of the profiled data asset
        :param batch_kwargs: optional - if set, the method will use the value to fetch the batch to be profiled. If not passed, the batch kwargs generator (generator_name arg) will choose a batch
        :param profiler: the profiler class to use
        :param profiler_configuration: Optional profiler configuration dict
        :param run_name: optional - if set, the validation result created by the profiler will be under the provided run_name
        :param additional_batch_kwargs:
        :returns
            A dictionary::

                {
                    "success": True/False,
                    "results": List of (expectation_suite, EVR) tuples for each of the data_assets found in the datasource
                }

            When success = False, the error details are under "error" key
        """

        assert not (run_id and run_name) and not (
            run_id and run_time
        ), "Please provide either a run_id or run_name and/or run_time."
        if isinstance(run_id, str) and not run_name:
            warnings.warn(
                "String run_ids will be deprecated in the future. Please provide a run_id of type "
                "RunIdentifier(run_name=None, run_time=None), or a dictionary containing run_name "
                "and run_time (both optional). Instead of providing a run_id, you may also provide"
                "run_name and run_time separately.",
                DeprecationWarning,
            )
            try:
                run_time = parse(run_id)
            except (ValueError, TypeError):
                pass
            run_id = RunIdentifier(run_name=run_id, run_time=run_time)
        elif isinstance(run_id, dict):
            run_id = RunIdentifier(**run_id)
        elif not isinstance(run_id, RunIdentifier):
            run_name = run_name or "profiling"
            run_id = RunIdentifier(run_name=run_name, run_time=run_time)

        logger.info(f"Profiling '{datasource_name}' with '{profiler.__name__}'")

        if not additional_batch_kwargs:
            additional_batch_kwargs = {}

        if batch_kwargs is None:
            try:
                generator = self.get_datasource(
                    datasource_name=datasource_name
                ).get_batch_kwargs_generator(name=batch_kwargs_generator_name)
                batch_kwargs = generator.build_batch_kwargs(
                    data_asset_name, **additional_batch_kwargs
                )
            except ge_exceptions.BatchKwargsError:
                raise ge_exceptions.ProfilerError(
                    "Unable to build batch_kwargs for datasource {}, using batch kwargs generator {} for name {}".format(
                        datasource_name, batch_kwargs_generator_name, data_asset_name
                    )
                )
            except ValueError:
                raise ge_exceptions.ProfilerError(
                    "Unable to find datasource {} or batch kwargs generator {}.".format(
                        datasource_name, batch_kwargs_generator_name
                    )
                )
        else:
            batch_kwargs.update(additional_batch_kwargs)

        profiling_results = {"success": False, "results": []}

        total_columns, total_expectations, total_rows, skipped_data_assets = 0, 0, 0, 0
        total_start_time = datetime.datetime.now()

        name = data_asset_name
        # logger.info("\tProfiling '%s'..." % name)

        start_time = datetime.datetime.now()

        if expectation_suite_name is None:
            if batch_kwargs_generator_name is None and data_asset_name is None:
                expectation_suite_name = (
                    datasource_name
                    + "."
                    + profiler.__name__
                    + "."
                    + BatchKwargs(batch_kwargs).to_id()
                )
            else:
                expectation_suite_name = (
                    datasource_name
                    + "."
                    + batch_kwargs_generator_name
                    + "."
                    + data_asset_name
                    + "."
                    + profiler.__name__
                )

        self.create_expectation_suite(
            expectation_suite_name=expectation_suite_name, overwrite_existing=True
        )

        # TODO: Add batch_parameters
        batch = self.get_batch(
            expectation_suite_name=expectation_suite_name,
            batch_kwargs=batch_kwargs,
        )

        if not profiler.validate(batch):
            raise ge_exceptions.ProfilerError(
                "batch '%s' is not a valid batch for the '%s' profiler"
                % (name, profiler.__name__)
            )

        # Note: This logic is specific to DatasetProfilers, which profile a single batch. Multi-batch profilers
        # will have more to unpack.
        expectation_suite, validation_results = profiler.profile(
            batch, run_id=run_id, profiler_configuration=profiler_configuration
        )
        profiling_results["results"].append((expectation_suite, validation_results))

        validation_ref = self.validations_store.set(
            key=ValidationResultIdentifier(
                expectation_suite_identifier=ExpectationSuiteIdentifier(
                    expectation_suite_name=expectation_suite_name
                ),
                run_id=run_id,
                batch_identifier=batch.batch_id,
            ),
            value=validation_results,
        )

        if isinstance(validation_ref, GeCloudIdAwareRef):
            ge_cloud_id = validation_ref.ge_cloud_id
            validation_results.ge_cloud_id = uuid.UUID(ge_cloud_id)

        if isinstance(batch, Dataset):
            # For datasets, we can produce some more detailed statistics
            row_count = batch.get_row_count()
            total_rows += row_count
            new_column_count = len(
                {
                    exp.kwargs["column"]
                    for exp in expectation_suite.expectations
                    if "column" in exp.kwargs
                }
            )
            total_columns += new_column_count

        new_expectation_count = len(expectation_suite.expectations)
        total_expectations += new_expectation_count

        self.save_expectation_suite(expectation_suite)
        duration = (datetime.datetime.now() - start_time).total_seconds()
        logger.info(
            "\tProfiled %d columns using %d rows from %s (%.3f sec)"
            % (new_column_count, row_count, name, duration)
        )

        total_duration = (datetime.datetime.now() - total_start_time).total_seconds()
        logger.info(
            """
Profiled the data asset, with %d total rows and %d columns in %.2f seconds.
Generated, evaluated, and stored %d Expectations during profiling. Please review results using data-docs."""
            % (
                total_rows,
                total_columns,
                total_duration,
                total_expectations,
            )
        )

        profiling_results["success"] = True
        return profiling_results

    def list_checkpoints(self) -> List[str]:
        return checkpoint_toolkit.list_checkpoints(
            checkpoint_store=self.checkpoint_store,
            ge_cloud_mode=self.ge_cloud_mode,
        )

    def add_checkpoint(
        self,
        name: str,
        config_version: Optional[Union[int, float]] = None,
        template_name: Optional[str] = None,
        module_name: Optional[str] = None,
        class_name: Optional[str] = None,
        run_name_template: Optional[str] = None,
        expectation_suite_name: Optional[str] = None,
        batch_request: Optional[Union[BatchRequest, dict]] = None,
        action_list: Optional[List[dict]] = None,
        evaluation_parameters: Optional[dict] = None,
        runtime_configuration: Optional[dict] = None,
        validations: Optional[List[dict]] = None,
        profilers: Optional[List[dict]] = None,
        # Next two fields are for LegacyCheckpoint configuration
        validation_operator_name: Optional[str] = None,
        batches: Optional[List[dict]] = None,
        # the following four arguments are used by SimpleCheckpoint
        site_names: Optional[Union[str, List[str]]] = None,
        slack_webhook: Optional[str] = None,
        notify_on: Optional[str] = None,
        notify_with: Optional[Union[str, List[str]]] = None,
        ge_cloud_id: Optional[str] = None,
        expectation_suite_ge_cloud_id: Optional[str] = None,
    ) -> Union[Checkpoint, LegacyCheckpoint]:
        return checkpoint_toolkit.add_checkpoint(
            data_context=self,
            checkpoint_store=self.checkpoint_store,
            checkpoint_store_name=self.checkpoint_store_name,
            ge_cloud_mode=self.ge_cloud_mode,
            name=name,
            config_version=config_version,
            template_name=template_name,
            module_name=module_name,
            class_name=class_name,
            run_name_template=run_name_template,
            expectation_suite_name=expectation_suite_name,
            batch_request=batch_request,
            action_list=action_list,
            evaluation_parameters=evaluation_parameters,
            runtime_configuration=runtime_configuration,
            validations=validations,
            profilers=profilers,
            # Next two fields are for LegacyCheckpoint configuration
            validation_operator_name=validation_operator_name,
            batches=batches,
            # the following four arguments are used by SimpleCheckpoint
            site_names=site_names,
            slack_webhook=slack_webhook,
            notify_on=notify_on,
            notify_with=notify_with,
            ge_cloud_id=ge_cloud_id,
            expectation_suite_ge_cloud_id=expectation_suite_ge_cloud_id,
        )

    def get_checkpoint(
        self,
        name: Optional[str] = None,
        ge_cloud_id: Optional[str] = None,
    ) -> Union[Checkpoint, LegacyCheckpoint]:
        return checkpoint_toolkit.get_checkpoint(
            data_context=self,
            checkpoint_store=self.checkpoint_store,
            name=name,
            ge_cloud_id=ge_cloud_id,
        )

    def delete_checkpoint(
        self,
        name: Optional[str] = None,
        ge_cloud_id: Optional[str] = None,
    ):
        checkpoint_toolkit.delete_checkpoint(
            checkpoint_store=self.checkpoint_store,
            name=name,
            ge_cloud_id=ge_cloud_id,
        )

    @usage_statistics_enabled_method(
        event_name="data_context.run_checkpoint",
    )
    def run_checkpoint(
        self,
        checkpoint_name: Optional[str] = None,
        template_name: Optional[str] = None,
        run_name_template: Optional[str] = None,
        expectation_suite_name: Optional[str] = None,
        batch_request: Optional[Union[BatchRequest, dict]] = None,
        action_list: Optional[List[dict]] = None,
        evaluation_parameters: Optional[dict] = None,
        runtime_configuration: Optional[dict] = None,
        validations: Optional[List[dict]] = None,
        profilers: Optional[List[dict]] = None,
        run_id: Optional[Union[str, int, float]] = None,
        run_name: Optional[str] = None,
        run_time: Optional[datetime.datetime] = None,
        result_format: Optional[str] = None,
        ge_cloud_id: Optional[str] = None,
        expectation_suite_ge_cloud_id: Optional[str] = None,
        **kwargs,
    ) -> CheckpointResult:
        """
        Validate against a pre-defined Checkpoint. (Experimental)
        Args:
            checkpoint_name: The name of a Checkpoint defined via the CLI or by manually creating a yml file
            template_name: The name of a Checkpoint template to retrieve from the CheckpointStore
            run_name_template: The template to use for run_name
            expectation_suite_name: Expectation suite to be used by Checkpoint run
            batch_request: Batch request to be used by Checkpoint run
            action_list: List of actions to be performed by the Checkpoint
            evaluation_parameters: $parameter_name syntax references to be evaluated at runtime
            runtime_configuration: Runtime configuration override parameters
            validations: Validations to be performed by the Checkpoint run
            profilers: Profilers to be used by the Checkpoint run
            run_id: The run_id for the validation; if None, a default value will be used
            run_name: The run_name for the validation; if None, a default value will be used
            run_time: The date/time of the run
            result_format: One of several supported formatting directives for expectation validation results
            ge_cloud_id: Great Expectations Cloud id for the checkpoint
            expectation_suite_ge_cloud_id: Great Expectations Cloud id for the expectation suite
            **kwargs: Additional kwargs to pass to the validation operator

        Returns:
            CheckpointResult
        """
        return checkpoint_toolkit.run_checkpoint(
            data_context=self,
            checkpoint_store=self.checkpoint_store,
            ge_cloud_mode=self.ge_cloud_mode,
            checkpoint_name=checkpoint_name,
            template_name=template_name,
            run_name_template=run_name_template,
            expectation_suite_name=expectation_suite_name,
            batch_request=batch_request,
            action_list=action_list,
            evaluation_parameters=evaluation_parameters,
            runtime_configuration=runtime_configuration,
            validations=validations,
            profilers=profilers,
            run_id=run_id,
            run_name=run_name,
            run_time=run_time,
            result_format=result_format,
            ge_cloud_id=ge_cloud_id,
            expectation_suite_ge_cloud_id=expectation_suite_ge_cloud_id,
            **kwargs,
        )

<<<<<<< HEAD
    def get_profiler(
        self,
        name: Optional[str] = None,
        ge_cloud_id: Optional[str] = None,
    ) -> Profiler:
        return profiler_toolkit.get_profiler(
            data_context=self,
            profiler_store=self.profiler_store,
            name=name,
            ge_cloud_id=ge_cloud_id,
        )

=======
>>>>>>> 5c4b6bef
    def list_profilers(self) -> List[str]:
        if self.profiler_store is None:
            raise ge_exceptions.StoreConfigurationError(
                f"Attempted to list profilers from a Profiler Store, which is not a configured store."
            )
        return profiler_toolkit.list_profilers(
            profiler_store=self.profiler_store,
            ge_cloud_mode=self.ge_cloud_mode,
        )

    def test_yaml_config(
        self,
        yaml_config: str,
        name: Optional[str] = None,
        class_name: Optional[str] = None,
        runtime_environment: Optional[dict] = None,
        pretty_print: bool = True,
        return_mode: Union[
            Literal["instantiated_class"], Literal["report_object"]
        ] = "instantiated_class",
        shorten_tracebacks: bool = False,
    ):
        """Convenience method for testing yaml configs

        test_yaml_config is a convenience method for configuring the moving
        parts of a Great Expectations deployment. It allows you to quickly
        test out configs for system components, especially Datasources,
        Checkpoints, and Stores.

        For many deployments of Great Expectations, these components (plus
        Expectations) are the only ones you'll need.

        test_yaml_config is mainly intended for use within notebooks and tests.

        Parameters
        ----------
        yaml_config : str
            A string containing the yaml config to be tested

        name: str
            (Optional) A string containing the name of the component to instantiate

        pretty_print : bool
            Determines whether to print human-readable output

        return_mode : str
            Determines what type of object test_yaml_config will return
            Valid modes are "instantiated_class" and "report_object"

        shorten_tracebacks : bool
            If true, catch any errors during instantiation and print only the
            last element of the traceback stack. This can be helpful for
            rapid iteration on configs in a notebook, because it can remove
            the need to scroll up and down a lot.

        Returns
        -------
        The instantiated component (e.g. a Datasource)
        OR
        a json object containing metadata from the component's self_check method

        The returned object is determined by return_mode.
        """
        if return_mode not in ["instantiated_class", "report_object"]:
            raise ValueError(f"Unknown return_mode: {return_mode}.")

        if runtime_environment is None:
            runtime_environment = {}

        runtime_environment = {
            **runtime_environment,
            **self.runtime_environment,
        }

        usage_stats_event_name: str = "data_context.test_yaml_config"

        config = self._test_yaml_config_prepare_config(
            yaml_config, runtime_environment, usage_stats_event_name
        )

        if "class_name" in config:
            class_name = config["class_name"]

        instantiated_class: Any = None
        usage_stats_event_payload: Dict[str, Union[str, List[str]]] = {}

        if pretty_print:
            print("Attempting to instantiate class from config...")
        try:
            if class_name in self.TEST_YAML_CONFIG_SUPPORTED_STORE_TYPES:
                (
                    instantiated_class,
                    usage_stats_event_payload,
                ) = self._test_instantiation_of_store_from_yaml_config(
                    name, class_name, config
                )
            elif class_name in self.TEST_YAML_CONFIG_SUPPORTED_DATASOURCE_TYPES:
                (
                    instantiated_class,
                    usage_stats_event_payload,
                ) = self._test_instantiation_of_datasource_from_yaml_config(
                    name, class_name, config
                )
            elif class_name in self.TEST_YAML_CONFIG_SUPPORTED_CHECKPOINT_TYPES:
                (
                    instantiated_class,
                    usage_stats_event_payload,
                ) = self._test_instantiation_of_checkpoint_from_yaml_config(
                    name, class_name, config
                )
            elif class_name in self.TEST_YAML_CONFIG_SUPPORTED_DATA_CONNECTOR_TYPES:
                (
                    instantiated_class,
                    usage_stats_event_payload,
                ) = self._test_instantiation_of_data_connector_from_yaml_config(
                    name, class_name, config, runtime_environment
                )
            else:
                (
                    instantiated_class,
                    usage_stats_event_payload,
                ) = self._test_instantiation_of_misc_class_from_yaml_config(
                    name, config, runtime_environment, usage_stats_event_payload
                )

            send_usage_message(
                data_context=self,
                event=usage_stats_event_name,
                event_payload=usage_stats_event_payload,
                success=True,
            )
            if pretty_print:
                print(
                    f"\tSuccessfully instantiated {instantiated_class.__class__.__name__}\n"
                )

            report_object: dict = instantiated_class.self_check(
                pretty_print=pretty_print
            )

            if return_mode == "instantiated_class":
                return instantiated_class

            return report_object

        except Exception as e:
            if class_name is None:
                usage_stats_event_payload[
                    "diagnostic_info"
                ] = usage_stats_event_payload.get("diagnostic_info", []) + [
                    "__class_name_not_provided__"
                ]
            elif (
                usage_stats_event_payload.get("parent_class") is None
                and class_name in self.ALL_TEST_YAML_CONFIG_SUPPORTED_TYPES
            ):
                # add parent_class if it doesn't exist and class_name is one of our supported core GE types
                usage_stats_event_payload["parent_class"] = class_name
            send_usage_message(
                data_context=self,
                event=usage_stats_event_name,
                event_payload=usage_stats_event_payload,
                success=False,
            )
            if shorten_tracebacks:
                traceback.print_exc(limit=1)
            else:
                raise e

    def _test_yaml_config_prepare_config(
        self, yaml_config: str, runtime_environment: dict, usage_stats_event_name: str
    ) -> CommentedMap:
        """
        Performs variable substitution and conversion from YAML to CommentedMap.
        See `test_yaml_config` for more details.
        """
        try:
            substituted_config_variables: Union[
                DataContextConfig, dict
            ] = substitute_all_config_variables(
                self.config_variables,
                dict(os.environ),
            )

            substitutions: dict = {
                **substituted_config_variables,
                **dict(os.environ),
                **runtime_environment,
            }

            config_str_with_substituted_variables: Union[
                DataContextConfig, dict
            ] = substitute_all_config_variables(
                yaml_config,
                substitutions,
            )
        except Exception as e:
            usage_stats_event_payload: dict = {
                "diagnostic_info": ["__substitution_error__"],
            }
            send_usage_message(
                data_context=self,
                event=usage_stats_event_name,
                event_payload=usage_stats_event_payload,
                success=False,
            )
            raise e

        try:
            config: CommentedMap = yaml.load(config_str_with_substituted_variables)
            return config

        except Exception as e:
            usage_stats_event_payload: dict = {
                "diagnostic_info": ["__yaml_parse_error__"],
            }
            send_usage_message(
                data_context=self,
                event=usage_stats_event_name,
                event_payload=usage_stats_event_payload,
                success=False,
            )
            raise e

    def _test_instantiation_of_store_from_yaml_config(
        self, name: Optional[str], class_name: str, config: CommentedMap
    ) -> Tuple[Store, dict]:
        """
        Helper to create store instance and update usage stats payload.
        See `test_yaml_config` for more details.
        """
        print(f"\tInstantiating as a Store, since class_name is {class_name}")
        store_name: str = name or config.get("name") or "my_temp_store"
        instantiated_class = cast(
            Store,
            self._build_store_from_config(
                store_name=store_name,
                store_config=config,
            ),
        )
        store_name = instantiated_class.store_name or store_name
        self._project_config["stores"][store_name] = config

        store_anonymizer = StoreAnonymizer(self.data_context_id)
        usage_stats_event_payload = store_anonymizer.anonymize_store_info(
            store_name=store_name, store_obj=instantiated_class
        )
        return instantiated_class, usage_stats_event_payload

    def _test_instantiation_of_datasource_from_yaml_config(
        self, name: Optional[str], class_name: str, config: CommentedMap
    ) -> Tuple[Datasource, dict]:
        """
        Helper to create datasource instance and update usage stats payload.
        See `test_yaml_config` for more details.
        """
        print(f"\tInstantiating as a Datasource, since class_name is {class_name}")
        datasource_name: str = name or config.get("name") or "my_temp_datasource"
        instantiated_class = cast(
            Datasource,
            self._instantiate_datasource_from_config_and_update_project_config(
                name=datasource_name,
                config=config,
                initialize=True,
            ),
        )

        datasource_anonymizer = DatasourceAnonymizer(self.data_context_id)

        if class_name == "SimpleSqlalchemyDatasource":
            # Use the raw config here, defaults will be added in the anonymizer
            usage_stats_event_payload = (
                datasource_anonymizer.anonymize_simple_sqlalchemy_datasource(
                    name=datasource_name, config=config
                )
            )
        else:
            # Roundtrip through schema validator to add missing fields
            datasource_config = datasourceConfigSchema.load(instantiated_class.config)
            full_datasource_config = datasourceConfigSchema.dump(datasource_config)
            usage_stats_event_payload = datasource_anonymizer.anonymize_datasource_info(
                name=datasource_name, config=full_datasource_config
            )
        return instantiated_class, usage_stats_event_payload

    def _test_instantiation_of_checkpoint_from_yaml_config(
        self, name: Optional[str], class_name: str, config: CommentedMap
    ) -> Tuple[Checkpoint, dict]:
        """
        Helper to create checkpoint instance and update usage stats payload.
        See `test_yaml_config` for more details.
        """
        print(f"\tInstantiating as a {class_name}, since class_name is {class_name}")

        checkpoint_name: str = name or config.get("name") or "my_temp_checkpoint"

        checkpoint_config: Union[CheckpointConfig, dict]

        checkpoint_config = CheckpointConfig.from_commented_map(commented_map=config)
        checkpoint_config = checkpoint_config.to_json_dict()
        checkpoint_config.update({"name": checkpoint_name})

        if class_name == "Checkpoint":
            instantiated_class = Checkpoint(data_context=self, **checkpoint_config)
        elif class_name == "SimpleCheckpoint":
            instantiated_class = SimpleCheckpoint(
                data_context=self, **checkpoint_config
            )

        checkpoint_anonymizer: CheckpointAnonymizer = CheckpointAnonymizer(
            self.data_context_id
        )

        usage_stats_event_payload = checkpoint_anonymizer.anonymize_checkpoint_info(
            name=checkpoint_name, config=checkpoint_config
        )
        return instantiated_class, usage_stats_event_payload

    def _test_instantiation_of_data_connector_from_yaml_config(
        self,
        name: Optional[str],
        class_name: str,
        config: CommentedMap,
        runtime_environment: dict,
    ) -> Tuple[DataConnector, dict]:
        """
        Helper to create data connector instance and update usage stats payload.
        See `test_yaml_config` for more details.
        """
        print(f"\tInstantiating as a DataConnector, since class_name is {class_name}")
        data_connector_name: str = (
            name or config.get("name") or "my_temp_data_connector"
        )
        instantiated_class = instantiate_class_from_config(
            config=config,
            runtime_environment={
                **runtime_environment,
                **{
                    "root_directory": self.root_directory,
                },
            },
            config_defaults={},
        )

        data_connector_anonymizer = DataConnectorAnonymizer(self.data_context_id)

        usage_stats_event_payload = (
            data_connector_anonymizer.anonymize_data_connector_info(
                name=data_connector_name, config=config
            )
        )
        return instantiated_class, usage_stats_event_payload

    def _test_instantiation_of_misc_class_from_yaml_config(
        self,
        name: Optional[str],
        config: CommentedMap,
        runtime_environment: dict,
        usage_stats_event_payload: dict,
    ) -> Tuple[Any, dict]:
        """
        Catch-all to cover all classes not covered in other `_test_instantiation` methods.
        Attempts to match config to the relevant class/parent and update usage stats payload.
        See `test_yaml_config` for more details.
        """
        print(
            "\tNo matching class found. Attempting to instantiate class from the raw config..."
        )
        instantiated_class = instantiate_class_from_config(
            config=config,
            runtime_environment={
                **runtime_environment,
                **{
                    "root_directory": self.root_directory,
                },
            },
            config_defaults={},
        )

        # If a subclass of a supported type, find the parent class and anonymize
        store_anonymizer: StoreAnonymizer = StoreAnonymizer(self.data_context_id)
        datasource_anonymizer: DatasourceAnonymizer = DatasourceAnonymizer(
            self.data_context_id
        )
        checkpoint_anonymizer: CheckpointAnonymizer = CheckpointAnonymizer(
            self.data_context_id
        )
        data_connector_anonymizer: DataConnectorAnonymizer = DataConnectorAnonymizer(
            self.data_context_id
        )
        if (
            store_anonymizer.is_parent_class_recognized(store_obj=instantiated_class)
            is not None
        ):
            store_name: str = name or config.get("name") or "my_temp_store"
            store_name = instantiated_class.store_name or store_name
            usage_stats_event_payload = store_anonymizer.anonymize_store_info(
                store_name=store_name, store_obj=instantiated_class
            )
        elif (
            datasource_anonymizer.is_parent_class_recognized(config=config) is not None
        ):
            datasource_name: str = name or config.get("name") or "my_temp_datasource"
            if datasource_anonymizer.is_parent_class_recognized_v3_api(config=config):
                # Roundtrip through schema validator to add missing fields
                datasource_config = datasourceConfigSchema.load(
                    instantiated_class.config
                )
                full_datasource_config = datasourceConfigSchema.dump(datasource_config)
            else:
                # for v2 api
                full_datasource_config = config
            parent_class_name = datasource_anonymizer.is_parent_class_recognized(
                config=config
            )
            if parent_class_name == "SimpleSqlalchemyDatasource":
                # Use the raw config here, defaults will be added in the anonymizer
                usage_stats_event_payload = (
                    datasource_anonymizer.anonymize_simple_sqlalchemy_datasource(
                        name=datasource_name, config=config
                    )
                )
            else:
                usage_stats_event_payload = (
                    datasource_anonymizer.anonymize_datasource_info(
                        name=datasource_name, config=full_datasource_config
                    )
                )

        elif (
            checkpoint_anonymizer.is_parent_class_recognized(config=config) is not None
        ):
            checkpoint_name: str = name or config.get("name") or "my_temp_checkpoint"
            # Roundtrip through schema validator to add missing fields
            checkpoint_config: Union[CheckpointConfig, dict]
            checkpoint_config = CheckpointConfig.from_commented_map(
                commented_map=config
            )
            checkpoint_config = checkpoint_config.to_json_dict()
            checkpoint_config.update({"name": checkpoint_name})
            usage_stats_event_payload = checkpoint_anonymizer.anonymize_checkpoint_info(
                name=checkpoint_name, config=checkpoint_config
            )

        elif (
            data_connector_anonymizer.is_parent_class_recognized(config=config)
            is not None
        ):
            data_connector_name: str = (
                name or config.get("name") or "my_temp_data_connector"
            )
            usage_stats_event_payload = (
                data_connector_anonymizer.anonymize_data_connector_info(
                    name=data_connector_name, config=config
                )
            )

        else:
            # If class_name is not a supported type or subclass of a supported type,
            # mark it as custom with no additional information since we can't anonymize
            usage_stats_event_payload[
                "diagnostic_info"
            ] = usage_stats_event_payload.get("diagnostic_info", []) + [
                "__custom_subclass_not_core_ge__"
            ]

        return instantiated_class, usage_stats_event_payload


class DataContext(BaseDataContext):
    """A DataContext represents a Great Expectations project. It organizes storage and access for
    expectation suites, datasources, notification settings, and data fixtures.

    The DataContext is configured via a yml file stored in a directory called great_expectations; the configuration file
    as well as managed expectation suites should be stored in version control.

    Use the `create` classmethod to create a new empty config, or instantiate the DataContext
    by passing the path to an existing data context root directory.

    DataContexts use data sources you're already familiar with. BatchKwargGenerators help introspect data stores and data execution
    frameworks (such as airflow, Nifi, dbt, or dagster) to describe and produce batches of data ready for analysis. This
    enables fetching, validation, profiling, and documentation of  your data in a way that is meaningful within your
    existing infrastructure and work environment.

    DataContexts use a datasource-based namespace, where each accessible type of data has a three-part
    normalized *data_asset_name*, consisting of *datasource/generator/data_asset_name*.

    - The datasource actually connects to a source of materialized data and returns Great Expectations DataAssets \
      connected to a compute environment and ready for validation.

    - The BatchKwargGenerator knows how to introspect datasources and produce identifying "batch_kwargs" that define \
      particular slices of data.

    - The data_asset_name is a specific name -- often a table name or other name familiar to users -- that \
      batch kwargs generators can slice into batches.

    An expectation suite is a collection of expectations ready to be applied to a batch of data. Since
    in many projects it is useful to have different expectations evaluate in different contexts--profiling
    vs. testing; warning vs. error; high vs. low compute; ML model or dashboard--suites provide a namespace
    option for selecting which expectations a DataContext returns.

    In many simple projects, the datasource or batch kwargs generator name may be omitted and the DataContext will infer
    the correct name when there is no ambiguity.

    Similarly, if no expectation suite name is provided, the DataContext will assume the name "default".
    """

    @classmethod
    def create(
        cls,
        project_root_dir=None,
        usage_statistics_enabled=True,
        runtime_environment=None,
    ):
        """
        Build a new great_expectations directory and DataContext object in the provided project_root_dir.

        `create` will not create a new "great_expectations" directory in the provided folder, provided one does not
        already exist. Then, it will initialize a new DataContext in that folder and write the resulting config.

        Args:
            project_root_dir: path to the root directory in which to create a new great_expectations directory
            usage_statistics_enabled: boolean directive specifying whether or not to gather usage statistics
            runtime_environment: a dictionary of config variables that
            override both those set in config_variables.yml and the environment

        Returns:
            DataContext
        """

        if not os.path.isdir(project_root_dir):
            raise ge_exceptions.DataContextError(
                "The project_root_dir must be an existing directory in which "
                "to initialize a new DataContext"
            )

        ge_dir = os.path.join(project_root_dir, cls.GE_DIR)
        os.makedirs(ge_dir, exist_ok=True)
        cls.scaffold_directories(ge_dir)

        if os.path.isfile(os.path.join(ge_dir, cls.GE_YML)):
            message = """Warning. An existing `{}` was found here: {}.
    - No action was taken.""".format(
                cls.GE_YML, ge_dir
            )
            warnings.warn(message)
        else:
            cls.write_project_template_to_disk(ge_dir, usage_statistics_enabled)

        uncommitted_dir = os.path.join(ge_dir, cls.GE_UNCOMMITTED_DIR)
        if os.path.isfile(os.path.join(uncommitted_dir, "config_variables.yml")):
            message = """Warning. An existing `config_variables.yml` was found here: {}.
    - No action was taken.""".format(
                uncommitted_dir
            )
            warnings.warn(message)
        else:
            cls.write_config_variables_template_to_disk(uncommitted_dir)

        return cls(ge_dir, runtime_environment=runtime_environment)

    @classmethod
    def all_uncommitted_directories_exist(cls, ge_dir):
        """Check if all uncommitted directories exist."""
        uncommitted_dir = os.path.join(ge_dir, cls.GE_UNCOMMITTED_DIR)
        for directory in cls.UNCOMMITTED_DIRECTORIES:
            if not os.path.isdir(os.path.join(uncommitted_dir, directory)):
                return False

        return True

    @classmethod
    def config_variables_yml_exist(cls, ge_dir):
        """Check if all config_variables.yml exists."""
        path_to_yml = os.path.join(ge_dir, cls.GE_YML)

        # TODO this is so brittle and gross
        with open(path_to_yml) as f:
            config = yaml.load(f)
        config_var_path = config.get("config_variables_file_path")
        config_var_path = os.path.join(ge_dir, config_var_path)
        return os.path.isfile(config_var_path)

    @classmethod
    def write_config_variables_template_to_disk(cls, uncommitted_dir):
        os.makedirs(uncommitted_dir, exist_ok=True)
        config_var_file = os.path.join(uncommitted_dir, "config_variables.yml")
        with open(config_var_file, "w") as template:
            template.write(CONFIG_VARIABLES_TEMPLATE)

    @classmethod
    def write_project_template_to_disk(cls, ge_dir, usage_statistics_enabled=True):
        file_path = os.path.join(ge_dir, cls.GE_YML)
        with open(file_path, "w") as template:
            if usage_statistics_enabled:
                template.write(PROJECT_TEMPLATE_USAGE_STATISTICS_ENABLED)
            else:
                template.write(PROJECT_TEMPLATE_USAGE_STATISTICS_DISABLED)

    @classmethod
    def scaffold_directories(cls, base_dir):
        """Safely create GE directories for a new project."""
        os.makedirs(base_dir, exist_ok=True)
        with open(os.path.join(base_dir, ".gitignore"), "w") as f:
            f.write("uncommitted/")

        for directory in cls.BASE_DIRECTORIES:
            if directory == "plugins":
                plugins_dir = os.path.join(base_dir, directory)
                os.makedirs(plugins_dir, exist_ok=True)
                os.makedirs(
                    os.path.join(plugins_dir, "custom_data_docs"), exist_ok=True
                )
                os.makedirs(
                    os.path.join(plugins_dir, "custom_data_docs", "views"),
                    exist_ok=True,
                )
                os.makedirs(
                    os.path.join(plugins_dir, "custom_data_docs", "renderers"),
                    exist_ok=True,
                )
                os.makedirs(
                    os.path.join(plugins_dir, "custom_data_docs", "styles"),
                    exist_ok=True,
                )
                cls.scaffold_custom_data_docs(plugins_dir)
            else:
                os.makedirs(os.path.join(base_dir, directory), exist_ok=True)

        uncommitted_dir = os.path.join(base_dir, cls.GE_UNCOMMITTED_DIR)

        for new_directory in cls.UNCOMMITTED_DIRECTORIES:
            new_directory_path = os.path.join(uncommitted_dir, new_directory)
            os.makedirs(new_directory_path, exist_ok=True)

    @classmethod
    def scaffold_custom_data_docs(cls, plugins_dir):
        """Copy custom data docs templates"""
        styles_template = file_relative_path(
            __file__,
            "../render/view/static/styles/data_docs_custom_styles_template.css",
        )
        styles_destination_path = os.path.join(
            plugins_dir, "custom_data_docs", "styles", "data_docs_custom_styles.css"
        )
        shutil.copyfile(styles_template, styles_destination_path)

    @classmethod
    def _get_ge_cloud_config_dict(
        cls,
        ge_cloud_base_url: Optional[str] = None,
        ge_cloud_account_id: Optional[str] = None,
        ge_cloud_access_token: Optional[str] = None,
    ):
        ge_cloud_base_url = (
            ge_cloud_base_url
            or super()._get_global_config_value(
                environment_variable="GE_CLOUD_BASE_URL",
                conf_file_section="ge_cloud_config",
                conf_file_option="base_url",
            )
            or "https://app.greatexpectations.io/"
        )
        ge_cloud_account_id = ge_cloud_account_id or super()._get_global_config_value(
            environment_variable="GE_CLOUD_ACCOUNT_ID",
            conf_file_section="ge_cloud_config",
            conf_file_option="account_id",
        )
        ge_cloud_access_token = (
            ge_cloud_access_token
            or super()._get_global_config_value(
                environment_variable="GE_CLOUD_ACCESS_TOKEN",
                conf_file_section="ge_cloud_config",
                conf_file_option="access_token",
            )
        )
        return {
            "base_url": ge_cloud_base_url,
            "account_id": ge_cloud_account_id,
            "access_token": ge_cloud_access_token,
        }

    def get_ge_cloud_config(
        self,
        ge_cloud_base_url: Optional[str] = None,
        ge_cloud_account_id: Optional[str] = None,
        ge_cloud_access_token: Optional[str] = None,
    ):
        """
        Build a GeCloudConfig object. Config attributes are collected from any combination of args passed in at
        runtime, environment variables, or a global great_expectations.conf file (in order of precedence)
        """
        ge_cloud_config_dict = self._get_ge_cloud_config_dict(
            ge_cloud_base_url=ge_cloud_base_url,
            ge_cloud_account_id=ge_cloud_account_id,
            ge_cloud_access_token=ge_cloud_access_token,
        )

        missing_keys = []
        for key, val in ge_cloud_config_dict.items():
            if not val:
                missing_keys.append(key)
        if len(missing_keys) > 0:
            missing_keys_str = [f'"{key}"' for key in missing_keys]
            global_config_path_str = [
                f'"{path}"' for path in super().GLOBAL_CONFIG_PATHS
            ]
            raise DataContextError(
                f"{(', ').join(missing_keys_str)} arg(s) required for ge_cloud_mode but neither provided nor found in "
                f"environment or in global configs ({(', ').join(global_config_path_str)})."
            )

        return GeCloudConfig(**ge_cloud_config_dict)

    def __init__(
        self,
        context_root_dir: Optional[str] = None,
        runtime_environment: Optional[dict] = None,
        ge_cloud_mode: bool = False,
        ge_cloud_base_url: Optional[str] = None,
        ge_cloud_account_id: Optional[str] = None,
        ge_cloud_access_token: Optional[str] = None,
    ):
        self._ge_cloud_mode = ge_cloud_mode
        self._ge_cloud_config = None
        ge_cloud_config = None

        if ge_cloud_mode:
            ge_cloud_config = self.get_ge_cloud_config(
                ge_cloud_base_url=ge_cloud_base_url,
                ge_cloud_account_id=ge_cloud_account_id,
                ge_cloud_access_token=ge_cloud_access_token,
            )
            self._ge_cloud_config = ge_cloud_config
            # in ge_cloud_mode, if not provided, set context_root_dir to cwd
            if context_root_dir is None:
                context_root_dir = os.getcwd()
                logger.info(
                    f'context_root_dir was not provided - defaulting to current working directory "'
                    f'{context_root_dir}".'
                )
        else:
            # Determine the "context root directory" - this is the parent of "great_expectations" dir
            context_root_dir = (
                self.find_context_root_dir()
                if context_root_dir is None
                else context_root_dir
            )

        context_root_directory = os.path.abspath(os.path.expanduser(context_root_dir))
        self._context_root_directory = context_root_directory

        project_config = self._load_project_config()
        super().__init__(
            project_config,
            context_root_directory,
            runtime_environment,
            ge_cloud_mode=ge_cloud_mode,
            ge_cloud_config=ge_cloud_config,
        )

        # save project config if data_context_id auto-generated or global config values applied
        project_config_dict = dataContextConfigSchema.dump(project_config)
        if (
            project_config.anonymous_usage_statistics.explicit_id is False
            or project_config_dict != dataContextConfigSchema.dump(self._project_config)
        ):
            self._save_project_config()

    def _retrieve_data_context_config_from_ge_cloud(self) -> DataContextConfig:
        """
        Utilizes the GeCloudConfig instantiated in the constructor to create a request to the Cloud API.
        Given proper authorization, the request retrieves a data context config that is pre-populated with
        GE objects specific to the user's Cloud environment (datasources, data connectors, etc).

        Please note that substitution for ${VAR} variables is performed in GE Cloud before being sent
        over the wire.

        :return: the configuration object retrieved from the Cloud API
        """
        ge_cloud_url = (
            self.ge_cloud_config.base_url
            + f"/accounts/{self.ge_cloud_config.account_id}/data-context-configuration"
        )
        auth_headers = {
            "Content-Type": "application/vnd.api+json",
            "Authorization": f"Bearer {self.ge_cloud_config.access_token}",
        }

        response = requests.get(ge_cloud_url, headers=auth_headers)
        if response.status_code != 200:
            raise ge_exceptions.GeCloudError(
                f"Bad request made to GE Cloud; {response.json().get('message')}"
            )
        config = response.json()
        return DataContextConfig(**config)

    def _load_project_config(self):
        """
        Reads the project configuration from the project configuration file.
        The file may contain ${SOME_VARIABLE} variables - see self.project_config_with_variables_substituted
        for how these are substituted.

        For Data Contexts in GE Cloud mode, a user-specific template is retrieved from the Cloud API
        - see self._retrieve_data_context_config_from_ge_cloud for more details.

        :return: the configuration object read from the file or template
        """
        if self.ge_cloud_mode:
            config = self._retrieve_data_context_config_from_ge_cloud()
            return config

        path_to_yml = os.path.join(self.root_directory, self.GE_YML)
        try:
            with open(path_to_yml) as data:
                config_commented_map_from_yaml = yaml.load(data)

        except YAMLError as err:
            raise ge_exceptions.InvalidConfigurationYamlError(
                "Your configuration file is not a valid yml file likely due to a yml syntax error:\n\n{}".format(
                    err
                )
            )
        except DuplicateKeyError:
            raise ge_exceptions.InvalidConfigurationYamlError(
                "Error: duplicate key found in project YAML file."
            )
        except OSError:
            raise ge_exceptions.ConfigNotFoundError()

        try:
            return DataContextConfig.from_commented_map(
                commented_map=config_commented_map_from_yaml
            )
        except ge_exceptions.InvalidDataContextConfigError:
            # Just to be explicit about what we intended to catch
            raise

    def _save_project_config(self):
        """Save the current project to disk."""
        if self.ge_cloud_mode:
            logger.debug(
                "ge_cloud_mode detected - skipping DataContect._save_project_config"
            )
            return
        logger.debug("Starting DataContext._save_project_config")

        config_filepath = os.path.join(self.root_directory, self.GE_YML)
        with open(config_filepath, "w") as outfile:
            self._project_config.to_yaml(outfile)

    def add_store(self, store_name, store_config):
        logger.debug("Starting DataContext.add_store for store %s" % store_name)

        new_store = super().add_store(store_name, store_config)
        self._save_project_config()
        return new_store

    def add_datasource(
        self, name, **kwargs
    ) -> Optional[Union[LegacyDatasource, BaseDatasource]]:
        logger.debug("Starting DataContext.add_datasource for datasource %s" % name)

        new_datasource: Optional[
            Union[LegacyDatasource, BaseDatasource]
        ] = super().add_datasource(name=name, **kwargs)
        self._save_project_config()

        return new_datasource

    def delete_datasource(self, name: str):
        logger.debug(f"Starting DataContext.delete_datasource for datasource {name}")

        super().delete_datasource(datasource_name=name)
        self._save_project_config()

    @classmethod
    def find_context_root_dir(cls):
        result = None
        yml_path = None
        ge_home_environment = os.getenv("GE_HOME")
        if ge_home_environment:
            ge_home_environment = os.path.expanduser(ge_home_environment)
            if os.path.isdir(ge_home_environment) and os.path.isfile(
                os.path.join(ge_home_environment, "great_expectations.yml")
            ):
                result = ge_home_environment
        else:
            yml_path = cls.find_context_yml_file()
            if yml_path:
                result = os.path.dirname(yml_path)

        if result is None:
            raise ge_exceptions.ConfigNotFoundError()

        logger.debug(f"Using project config: {yml_path}")
        return result

    @classmethod
    def get_ge_config_version(cls, context_root_dir=None):
        yml_path = cls.find_context_yml_file(search_start_dir=context_root_dir)
        if yml_path is None:
            return

        with open(yml_path) as f:
            config_commented_map_from_yaml = yaml.load(f)

        config_version = config_commented_map_from_yaml.get("config_version")
        return float(config_version) if config_version else None

    @classmethod
    def set_ge_config_version(
        cls, config_version, context_root_dir=None, validate_config_version=True
    ):
        if not isinstance(config_version, (int, float)):
            raise ge_exceptions.UnsupportedConfigVersionError(
                "The argument `config_version` must be a number.",
            )

        if validate_config_version:
            if config_version < MINIMUM_SUPPORTED_CONFIG_VERSION:
                raise ge_exceptions.UnsupportedConfigVersionError(
                    "Invalid config version ({}).\n    The version number must be at least {}. ".format(
                        config_version, MINIMUM_SUPPORTED_CONFIG_VERSION
                    ),
                )
            elif config_version > CURRENT_GE_CONFIG_VERSION:
                raise ge_exceptions.UnsupportedConfigVersionError(
                    "Invalid config version ({}).\n    The maximum valid version is {}.".format(
                        config_version, CURRENT_GE_CONFIG_VERSION
                    ),
                )

        yml_path = cls.find_context_yml_file(search_start_dir=context_root_dir)
        if yml_path is None:
            return False

        with open(yml_path) as f:
            config_commented_map_from_yaml = yaml.load(f)
            config_commented_map_from_yaml["config_version"] = float(config_version)

        with open(yml_path, "w") as f:
            yaml.dump(config_commented_map_from_yaml, f)

        return True

    @classmethod
    def find_context_yml_file(cls, search_start_dir=None):
        """Search for the yml file starting here and moving upward."""
        yml_path = None
        if search_start_dir is None:
            search_start_dir = os.getcwd()

        for i in range(4):
            logger.debug(
                "Searching for config file {} ({} layer deep)".format(
                    search_start_dir, i
                )
            )

            potential_ge_dir = os.path.join(search_start_dir, cls.GE_DIR)

            if os.path.isdir(potential_ge_dir):
                potential_yml = os.path.join(potential_ge_dir, cls.GE_YML)
                if os.path.isfile(potential_yml):
                    yml_path = potential_yml
                    logger.debug("Found config file at " + str(yml_path))
                    break
            # move up one directory
            search_start_dir = os.path.dirname(search_start_dir)

        return yml_path

    @classmethod
    def does_config_exist_on_disk(cls, context_root_dir):
        """Return True if the great_expectations.yml exists on disk."""
        return os.path.isfile(os.path.join(context_root_dir, cls.GE_YML))

    @classmethod
    def is_project_initialized(cls, ge_dir):
        """
        Return True if the project is initialized.

        To be considered initialized, all of the following must be true:
        - all project directories exist (including uncommitted directories)
        - a valid great_expectations.yml is on disk
        - a config_variables.yml is on disk
        - the project has at least one datasource
        - the project has at least one suite
        """
        return (
            cls.does_config_exist_on_disk(ge_dir)
            and cls.all_uncommitted_directories_exist(ge_dir)
            and cls.config_variables_yml_exist(ge_dir)
            and cls._does_context_have_at_least_one_datasource(ge_dir)
            and cls._does_context_have_at_least_one_suite(ge_dir)
        )

    @classmethod
    def does_project_have_a_datasource_in_config_file(cls, ge_dir):
        if not cls.does_config_exist_on_disk(ge_dir):
            return False
        return cls._does_context_have_at_least_one_datasource(ge_dir)

    @classmethod
    def _does_context_have_at_least_one_datasource(cls, ge_dir):
        context = cls._attempt_context_instantiation(ge_dir)
        if not isinstance(context, DataContext):
            return False
        return len(context.list_datasources()) >= 1

    @classmethod
    def _does_context_have_at_least_one_suite(cls, ge_dir):
        context = cls._attempt_context_instantiation(ge_dir)
        if not isinstance(context, DataContext):
            return False
        return len(context.list_expectation_suites()) >= 1

    @classmethod
    def _attempt_context_instantiation(cls, ge_dir):
        try:
            context = DataContext(ge_dir)
            return context
        except (
            ge_exceptions.DataContextError,
            ge_exceptions.InvalidDataContextConfigError,
        ) as e:
            logger.debug(e)


class ExplorerDataContext(DataContext):
    def __init__(self, context_root_dir=None, expectation_explorer=True):
        """
            expectation_explorer: If True, load the expectation explorer manager, which will modify GE return objects \
            to include ipython notebook widgets.
        """

        super().__init__(context_root_dir)

        self._expectation_explorer = expectation_explorer
        if expectation_explorer:
            from great_expectations.jupyter_ux.expectation_explorer import (
                ExpectationExplorer,
            )

            self._expectation_explorer_manager = ExpectationExplorer()

    def update_return_obj(self, data_asset, return_obj):
        """Helper called by data_asset.

        Args:
            data_asset: The data_asset whose validation produced the current return object
            return_obj: the return object to update

        Returns:
            return_obj: the return object, potentially changed into a widget by the configured expectation explorer
        """
        if self._expectation_explorer:
            return self._expectation_explorer_manager.create_expectation_widget(
                data_asset, return_obj
            )
        else:
            return return_obj


def _get_metric_configuration_tuples(metric_configuration, base_kwargs=None):
    if base_kwargs is None:
        base_kwargs = {}

    if isinstance(metric_configuration, str):
        return [(metric_configuration, base_kwargs)]

    metric_configurations_list = []
    for kwarg_name in metric_configuration.keys():
        if not isinstance(metric_configuration[kwarg_name], dict):
            raise ge_exceptions.DataContextError(
                "Invalid metric_configuration: each key must contain a " "dictionary."
            )
        if (
            kwarg_name == "metric_kwargs_id"
        ):  # this special case allows a hash of multiple kwargs
            for metric_kwargs_id in metric_configuration[kwarg_name].keys():
                if base_kwargs != {}:
                    raise ge_exceptions.DataContextError(
                        "Invalid metric_configuration: when specifying "
                        "metric_kwargs_id, no other keys or values may be defined."
                    )
                if not isinstance(
                    metric_configuration[kwarg_name][metric_kwargs_id], list
                ):
                    raise ge_exceptions.DataContextError(
                        "Invalid metric_configuration: each value must contain a "
                        "list."
                    )
                metric_configurations_list += [
                    (metric_name, {"metric_kwargs_id": metric_kwargs_id})
                    for metric_name in metric_configuration[kwarg_name][
                        metric_kwargs_id
                    ]
                ]
        else:
            for kwarg_value in metric_configuration[kwarg_name].keys():
                base_kwargs.update({kwarg_name: kwarg_value})
                if not isinstance(metric_configuration[kwarg_name][kwarg_value], list):
                    raise ge_exceptions.DataContextError(
                        "Invalid metric_configuration: each value must contain a "
                        "list."
                    )
                for nested_configuration in metric_configuration[kwarg_name][
                    kwarg_value
                ]:
                    metric_configurations_list += _get_metric_configuration_tuples(
                        nested_configuration, base_kwargs=base_kwargs
                    )

    return metric_configurations_list<|MERGE_RESOLUTION|>--- conflicted
+++ resolved
@@ -3252,21 +3252,6 @@
             **kwargs,
         )
 
-<<<<<<< HEAD
-    def get_profiler(
-        self,
-        name: Optional[str] = None,
-        ge_cloud_id: Optional[str] = None,
-    ) -> Profiler:
-        return profiler_toolkit.get_profiler(
-            data_context=self,
-            profiler_store=self.profiler_store,
-            name=name,
-            ge_cloud_id=ge_cloud_id,
-        )
-
-=======
->>>>>>> 5c4b6bef
     def list_profilers(self) -> List[str]:
         if self.profiler_store is None:
             raise ge_exceptions.StoreConfigurationError(
