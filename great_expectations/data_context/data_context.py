import configparser
import copy
import datetime
import errno
import glob
import json
import logging
import os
import shutil
import sys
import uuid
import warnings
import webbrowser
from typing import Dict, List, Optional, Union
<<<<<<< HEAD

from dateutil.parser import ParserError, parse
from marshmallow import ValidationError
from ruamel.yaml import YAML, YAMLError

import great_expectations.exceptions as ge_exceptions
from great_expectations.core import (
    ExpectationSuite,
    RunIdentifier,
    get_metric_kwargs_id,
)
=======

import great_expectations.exceptions as ge_exceptions
from great_expectations.core import ExpectationSuite, get_metric_kwargs_id
>>>>>>> fb1b1ce7
from great_expectations.core.id_dict import BatchKwargs
from great_expectations.core.metric import ValidationMetricIdentifier
from great_expectations.core.usage_statistics.usage_statistics import (
    UsageStatisticsHandler,
    run_validation_operator_usage_statistics,
    save_expectation_suite_usage_statistics,
    usage_statistics_enabled_method,
)
from great_expectations.core.util import nested_update
from great_expectations.data_asset import DataAsset
from great_expectations.data_context.templates import (
    CONFIG_VARIABLES_TEMPLATE,
    PROJECT_TEMPLATE_USAGE_STATISTICS_DISABLED,
    PROJECT_TEMPLATE_USAGE_STATISTICS_ENABLED,
)
from great_expectations.data_context.types.base import (
    AnonymizedUsageStatisticsConfig,
    DataContextConfig,
    DatasourceConfig,
    anonymizedUsageStatisticsSchema,
    dataContextConfigSchema,
    datasourceConfigSchema,
)
from great_expectations.data_context.types.resource_identifiers import (
    ExpectationSuiteIdentifier,
    ValidationResultIdentifier,
)
from great_expectations.data_context.util import (
    file_relative_path,
    instantiate_class_from_config,
    load_class,
    substitute_all_config_variables,
    substitute_config_variable,
)
from great_expectations.dataset import Dataset
from great_expectations.datasource import Datasource
from great_expectations.profile.basic_dataset_profiler import BasicDatasetProfiler
from great_expectations.render.renderer.site_builder import SiteBuilder
from great_expectations.util import verify_dynamic_loading_support
from great_expectations.validator.validator import Validator
<<<<<<< HEAD
=======
from marshmallow import ValidationError
from ruamel.yaml import YAML, YAMLError
>>>>>>> fb1b1ce7

try:
    from sqlalchemy.exc import SQLAlchemyError
except ImportError:
    # We'll redefine this error in code below to catch ProfilerError, which is caught above, so SA errors will
    # just fall through
    SQLAlchemyError = ge_exceptions.ProfilerError

logger = logging.getLogger(__name__)
yaml = YAML()
yaml.indent(mapping=2, sequence=4, offset=2)
yaml.default_flow_style = False


class BaseDataContext(object):
    """
    This class implements most of the functionality of DataContext, with a few exceptions.

    1. BaseDataContext does not attempt to keep its project_config in sync with a file on disc.
    2. BaseDataContext doesn't attempt to "guess" paths or objects types. Instead, that logic is pushed
        into DataContext class.

    Together, these changes make BaseDataContext class more testable.
    """

    PROFILING_ERROR_CODE_TOO_MANY_DATA_ASSETS = 2
    PROFILING_ERROR_CODE_SPECIFIED_DATA_ASSETS_NOT_FOUND = 3
    PROFILING_ERROR_CODE_NO_BATCH_KWARGS_GENERATORS_FOUND = 4
    PROFILING_ERROR_CODE_MULTIPLE_BATCH_KWARGS_GENERATORS_FOUND = 5
    UNCOMMITTED_DIRECTORIES = ["data_docs", "validations"]
    GE_UNCOMMITTED_DIR = "uncommitted"
    CHECKPOINTS_DIR = "checkpoints"
    BASE_DIRECTORIES = [
        CHECKPOINTS_DIR,
        "expectations",
        "notebooks",
        "plugins",
        GE_UNCOMMITTED_DIR,
    ]
    NOTEBOOK_SUBDIRECTORIES = ["pandas", "spark", "sql"]
    GE_DIR = "great_expectations"
    GE_YML = "great_expectations.yml"
    GE_EDIT_NOTEBOOK_DIR = GE_UNCOMMITTED_DIR
    FALSEY_STRINGS = ["FALSE", "false", "False", "f", "F", "0"]
    GLOBAL_CONFIG_PATHS = [
        os.path.expanduser("~/.great_expectations/great_expectations.conf"),
        "/etc/great_expectations.conf",
    ]

    @classmethod
    def validate_config(cls, project_config):
        if isinstance(project_config, DataContextConfig):
            return True
        try:
            dataContextConfigSchema.load(project_config)
        except ValidationError:
            raise
        return True

    @usage_statistics_enabled_method(event_name="data_context.__init__",)
<<<<<<< HEAD
    def __init__(self, project_config, context_root_dir=None):
=======
    def __init__(self, project_config, context_root_dir=None, runtime_environment=None):
>>>>>>> fb1b1ce7
        """DataContext constructor

        Args:
            context_root_dir: location to look for the ``great_expectations.yml`` file. If None, searches for the file \
            based on conventions for project subdirectories.
            runtime_environment: a dictionary of config variables that
            override both those set in config_variables.yml and the environment

        Returns:
            None
        """
        if not BaseDataContext.validate_config(project_config):
            raise ge_exceptions.InvalidConfigError(
                "Your project_config is not valid. Try using the CLI check-config command."
            )
        self._project_config = project_config
        self._apply_global_config_overrides()
        if context_root_dir is not None:
            self._context_root_directory = os.path.abspath(context_root_dir)
        else:
            self._context_root_directory = context_root_dir
        self.runtime_environment = runtime_environment or {}

        # Init plugin support
        if self.plugins_directory is not None:
            sys.path.append(self.plugins_directory)

        # We want to have directories set up before initializing usage statistics so that we can obtain a context instance id
        self._in_memory_instance_id = (
            None  # This variable *may* be used in case we cannot save an instance id
        )
        self._initialize_usage_statistics(project_config.anonymous_usage_statistics)

        # Store cached datasources but don't init them
        self._cached_datasources = {}

        # Init stores
        self._stores = dict()
        self._init_stores(self._project_config_with_variables_substituted.stores)

        # Init validation operators
        self.validation_operators = {}
        for (
            validation_operator_name,
            validation_operator_config,
        ) in (
            self._project_config_with_variables_substituted.validation_operators.items()
        ):
            self.add_validation_operator(
                validation_operator_name, validation_operator_config,
            )

        self._evaluation_parameter_dependencies_compiled = False
        self._evaluation_parameter_dependencies = {}

    def _build_store(self, store_name, store_config):
        module_name = "great_expectations.data_context.store"
        new_store = instantiate_class_from_config(
            config=store_config,
            runtime_environment={"root_directory": self.root_directory,},
            config_defaults={"module_name": module_name},
        )
        if not new_store:
            raise ge_exceptions.ClassInstantiationError(
                module_name=module_name,
                package_name=None,
                class_name=store_config["class_name"],
            )
        self._stores[store_name] = new_store
        return new_store

    def _init_stores(self, store_configs):
        """Initialize all Stores for this DataContext.

        Stores are a good fit for reading/writing objects that:
            1. follow a clear key-value pattern, and
            2. are usually edited programmatically, using the Context

        In general, Stores should take over most of the reading and writing to disk that DataContext had previously done.
        As of 9/21/2019, the following Stores had not yet been implemented
            * great_expectations.yml
            * expectations
            * data documentation
            * config_variables
            * anything accessed via write_resource

        Note that stores do NOT manage plugins.
        """

        for store_name, store_config in store_configs.items():
            self._build_store(store_name, store_config)

    def _apply_global_config_overrides(self):
        # check for global usage statistics opt out
        validation_errors = {}

        if self._check_global_usage_statistics_opt_out():
            logger.info(
                "Usage statistics is disabled globally. Applying override to project_config."
            )
            self._project_config.anonymous_usage_statistics.enabled = False

        # check for global data_context_id
        global_data_context_id = self._get_global_config_value(
            environment_variable="GE_DATA_CONTEXT_ID",
            conf_file_section="anonymous_usage_statistics",
            conf_file_option="data_context_id",
        )
        if global_data_context_id:
            data_context_id_errors = anonymizedUsageStatisticsSchema.validate(
                {"data_context_id": global_data_context_id}
            )
            if not data_context_id_errors:
                logger.info(
                    "data_context_id is defined globally. Applying override to project_config."
                )
                self._project_config.anonymous_usage_statistics.data_context_id = (
                    global_data_context_id
                )
            else:
                validation_errors.update(data_context_id_errors)
        # check for global usage_statistics url
        global_usage_statistics_url = self._get_global_config_value(
            environment_variable="GE_USAGE_STATISTICS_URL",
            conf_file_section="anonymous_usage_statistics",
            conf_file_option="usage_statistics_url",
        )
        if global_usage_statistics_url:
            usage_statistics_url_errors = anonymizedUsageStatisticsSchema.validate(
                {"usage_statistics_url": global_usage_statistics_url}
            )
            if not usage_statistics_url_errors:
                logger.info(
                    "usage_statistics_url is defined globally. Applying override to project_config."
                )
                self._project_config.anonymous_usage_statistics.usage_statistics_url = (
                    global_usage_statistics_url
                )
            else:
                validation_errors.update(usage_statistics_url_errors)
        if validation_errors:
            logger.warning(
                "The following globally-defined config variables failed validation:\n{}\n\n"
                "Please fix the variables if you would like to apply global values to project_config.".format(
                    json.dumps(validation_errors, indent=2)
                )
            )

    def _get_global_config_value(
        self, environment_variable=None, conf_file_section=None, conf_file_option=None
    ):
        assert (conf_file_section and conf_file_option) or (
            not conf_file_section and not conf_file_option
        ), "Must pass both 'conf_file_section' and 'conf_file_option' or neither."
        if environment_variable and os.environ.get(environment_variable, False):
            return os.environ.get(environment_variable)
        if conf_file_section and conf_file_option:
            for config_path in BaseDataContext.GLOBAL_CONFIG_PATHS:
                config = configparser.ConfigParser()
                config.read(config_path)
                config_value = config.get(
                    conf_file_section, conf_file_option, fallback=None
                )
                if config_value:
                    return config_value
        return None

    def _check_global_usage_statistics_opt_out(self):
        if os.environ.get("GE_USAGE_STATS", False):
            ge_usage_stats = os.environ.get("GE_USAGE_STATS")
            if ge_usage_stats in BaseDataContext.FALSEY_STRINGS:
                return True
            else:
                logger.warning(
                    "GE_USAGE_STATS environment variable must be one of: {}".format(
                        BaseDataContext.FALSEY_STRINGS
                    )
                )
        for config_path in BaseDataContext.GLOBAL_CONFIG_PATHS:
            config = configparser.ConfigParser()
            states = config.BOOLEAN_STATES
            for falsey_string in BaseDataContext.FALSEY_STRINGS:
                states[falsey_string] = False
            states["TRUE"] = True
            states["True"] = True
            config.BOOLEAN_STATES = states
            config.read(config_path)
            try:
                if config.getboolean("anonymous_usage_statistics", "enabled") is False:
                    # If stats are disabled, then opt out is true
                    return True
            except (ValueError, configparser.Error):
                pass
        return False

    def _initialize_usage_statistics(
        self, usage_statistics_config: AnonymizedUsageStatisticsConfig
    ):
        """Initialize the usage statistics system."""
        if not usage_statistics_config.enabled:
            logger.info("Usage statistics is disabled; skipping initialization.")
            self._usage_statistics_handler = None
            return

        self._usage_statistics_handler = UsageStatisticsHandler(
            data_context=self,
            data_context_id=usage_statistics_config.data_context_id,
            usage_statistics_url=usage_statistics_config.usage_statistics_url,
        )

    def add_store(self, store_name, store_config):
        """Add a new Store to the DataContext and (for convenience) return the instantiated Store object.

        Args:
            store_name (str): a key for the new Store in in self._stores
            store_config (dict): a config for the Store to add

        Returns:
            store (Store)
        """

        self._project_config["stores"][store_name] = store_config
        return self._build_store(store_name, store_config)

    def add_validation_operator(
        self, validation_operator_name, validation_operator_config
    ):
        """Add a new ValidationOperator to the DataContext and (for convenience) return the instantiated object.

        Args:
            validation_operator_name (str): a key for the new ValidationOperator in in self._validation_operators
            validation_operator_config (dict): a config for the ValidationOperator to add

        Returns:
            validation_operator (ValidationOperator)
        """

        self._project_config["validation_operators"][
            validation_operator_name
        ] = validation_operator_config
        config = self._project_config_with_variables_substituted.validation_operators[
            validation_operator_name
        ]
        module_name = "great_expectations.validation_operators"
        new_validation_operator = instantiate_class_from_config(
            config=config,
            runtime_environment={"data_context": self,},
            config_defaults={"module_name": module_name},
        )
        if not new_validation_operator:
            raise ge_exceptions.ClassInstantiationError(
                module_name=module_name,
                package_name=None,
                class_name=config["class_name"],
            )
        self.validation_operators[validation_operator_name] = new_validation_operator
        return new_validation_operator

    def _normalize_absolute_or_relative_path(self, path):
        if path is None:
            return
        if os.path.isabs(path):
            return path
        else:
            return os.path.join(self.root_directory, path)

    def _normalize_store_path(self, resource_store):
        if resource_store["type"] == "filesystem":
            if not os.path.isabs(resource_store["base_directory"]):
                resource_store["base_directory"] = os.path.join(
                    self.root_directory, resource_store["base_directory"]
                )
        return resource_store

    def get_docs_sites_urls(
        self,
        resource_identifier=None,
        site_name: Optional[str] = None,
        only_if_exists=True,
    ) -> List[Dict[str, str]]:
        """
        Get URLs for a resource for all data docs sites.

        This function will return URLs for any configured site even if the sites
        have not been built yet.

        Args:
            resource_identifier (object): optional. It can be an identifier of
                ExpectationSuite's, ValidationResults and other resources that
                have typed identifiers. If not provided, the method will return
                the URLs of the index page.
            site_name: Optionally specify which site to open. If not specified,
                return all urls in the project.

        Returns:
            list: a list of URLs. Each item is the URL for the resource for a
                data docs site
        """
        sites = self._project_config_with_variables_substituted.data_docs_sites
        if not sites:
            logger.debug("Found no data_docs_sites.")
            return []
        logger.debug(f"Found {len(sites)} data_docs_sites.")

        if site_name:
            if site_name not in sites.keys():
                raise ge_exceptions.DataContextError(
                    f"Could not find site named {site_name}. Please check your configurations"
                )
            site = sites[site_name]
            site_builder = self._load_site_builder_from_site_config(site)
            url = site_builder.get_resource_url(
                resource_identifier=resource_identifier, only_if_exists=only_if_exists
            )
            return [{"site_name": site_name, "site_url": url}]

        site_urls = []
        for _site_name, site_config in sites.items():
            site_builder = self._load_site_builder_from_site_config(site_config)
            url = site_builder.get_resource_url(
                resource_identifier=resource_identifier, only_if_exists=only_if_exists
            )
            site_urls.append({"site_name": _site_name, "site_url": url})

        return site_urls

    def _load_site_builder_from_site_config(self, site_config) -> SiteBuilder:
        default_module_name = "great_expectations.render.renderer.site_builder"
        site_builder = instantiate_class_from_config(
            config=site_config,
            runtime_environment={
                "data_context": self,
                "root_directory": self.root_directory,
            },
            config_defaults={"module_name": default_module_name},
        )
        if not site_builder:
            raise ge_exceptions.ClassInstantiationError(
                module_name=default_module_name,
                package_name=None,
                class_name=site_config["class_name"],
            )
        return site_builder

    @usage_statistics_enabled_method(event_name="data_context.open_data_docs",)
    def open_data_docs(
        self,
        resource_identifier: Optional[str] = None,
        site_name: Optional[str] = None,
        only_if_exists=True,
    ) -> None:
        """
        A stdlib cross-platform way to open a file in a browser.

        Args:
            resource_identifier: ExpectationSuiteIdentifier,
                ValidationResultIdentifier or any other type's identifier. The
                argument is optional - when not supplied, the method returns the
                URL of the index page.
            site_name: Optionally specify which site to open. If not specified,
                open all docs found in the project.
        """
        data_docs_urls = self.get_docs_sites_urls(
            resource_identifier=resource_identifier,
            site_name=site_name,
            only_if_exists=only_if_exists,
        )
        urls_to_open = [site["site_url"] for site in data_docs_urls]

        for url in urls_to_open:
            if url is not None:
                logger.debug(f"Opening Data Docs found here: {url}")
                webbrowser.open(url)

    @property
    def root_directory(self):
        """The root directory for configuration objects in the data context; the location in which
        ``great_expectations.yml`` is located."""
        return self._context_root_directory

    @property
    def plugins_directory(self):
        """The directory in which custom plugin modules should be placed."""
        return self._normalize_absolute_or_relative_path(
            self._project_config_with_variables_substituted.plugins_directory
        )

    @property
    def _project_config_with_variables_substituted(self):
        return self.get_config_with_variables_substituted()

    @property
    def anonymous_usage_statistics(self):
        return (
            self._project_config_with_variables_substituted.anonymous_usage_statistics
        )

    @property
    def stores(self):
        """A single holder for all Stores in this context"""
        return self._stores

    @property
    def datasources(self):
        """A single holder for all Datasources in this context"""
        return {
            datasource: self.get_datasource(datasource)
            for datasource in self._project_config_with_variables_substituted.datasources
        }

    @property
    def expectations_store_name(self):
        return self._project_config_with_variables_substituted.expectations_store_name

    @property
    def data_context_id(self):
        return (
            self._project_config_with_variables_substituted.anonymous_usage_statistics.data_context_id
        )

    @property
    def instance_id(self):
        instance_id = self._load_config_variables_file().get("instance_id")
        if instance_id is None:
            if self._in_memory_instance_id is not None:
                return self._in_memory_instance_id
            instance_id = str(uuid.uuid4())
            self._in_memory_instance_id = instance_id
        return instance_id

    #####
    #
    # Internal helper methods
    #
    #####

    def _load_config_variables_file(self):
        """Get all config variables from the default location."""
        config_variables_file_path = self.get_config().config_variables_file_path
        if config_variables_file_path:
            try:
                # If the user specifies the config variable path with an environment variable, we want to substitute it
                defined_path = substitute_config_variable(
<<<<<<< HEAD
                    config_variables_file_path, {}
=======
                    config_variables_file_path, dict(os.environ)
>>>>>>> fb1b1ce7
                )
                if not os.path.isabs(defined_path):
                    # A BaseDataContext will not have a root directory; in that case use the current directory
                    # for any non-absolute path
                    root_directory = self.root_directory or os.curdir()
                else:
                    root_directory = ""
                var_path = os.path.join(root_directory, defined_path)
                with open(var_path) as config_variables_file:
                    return yaml.load(config_variables_file) or {}
            except IOError as e:
                if e.errno != errno.ENOENT:
                    raise
                logger.debug("Generating empty config variables file.")
                return {}
        else:
            return {}

    def get_config_with_variables_substituted(self, config=None):

        if not config:
            config = self._project_config

        substitutions = {
            **dict(self._load_config_variables_file()),
            **dict(os.environ),
            **self.runtime_environment,
        }

        return DataContextConfig(
<<<<<<< HEAD
            **substitute_all_config_variables(
                config, self._load_config_variables_file()
            )
=======
            **substitute_all_config_variables(config, substitutions)
>>>>>>> fb1b1ce7
        )

    def save_config_variable(self, config_variable_name, value):
        """Save config variable value

        Args:
            config_variable_name: name of the property
            value: the value to save for the property

        Returns:
            None
        """
        config_variables = self._load_config_variables_file()
        config_variables[config_variable_name] = value
        config_variables_filepath = self.get_config().config_variables_file_path
        if not config_variables_filepath:
            raise ge_exceptions.InvalidConfigError(
                "'config_variables_file_path' property is not found in config - setting it is required to use this feature"
            )

        config_variables_filepath = os.path.join(
            self.root_directory, config_variables_filepath
        )

        os.makedirs(os.path.dirname(config_variables_filepath), exist_ok=True)
        if not os.path.isfile(config_variables_filepath):
            logger.info(
                "Creating new substitution_variables file at {config_variables_filepath}".format(
                    config_variables_filepath=config_variables_filepath
                )
            )
            with open(config_variables_filepath, "w") as template:
                template.write(CONFIG_VARIABLES_TEMPLATE)

        with open(config_variables_filepath, "w") as config_variables_file:
            yaml.dump(config_variables, config_variables_file)

    def delete_datasource(self, datasource_name=None):
        """Delete a data source
        Args:
            datasource_name: The name of the datasource to delete.

        Raises:
            ValueError: If the datasource name isn't provided or cannot be found.
        """
        if datasource_name is None:
            raise ValueError("Datasource names must be a datasource name")
        else:
            datasource = self.get_datasource(datasource_name)
            if datasource:
                # remove key until we have a delete method on project_config
                # self._project_config_with_variables_substituted.datasources[datasource_name].remove()
                # del self._project_config["datasources"][datasource_name]
                del self._cached_datasources[datasource_name]
            else:
                raise ValueError("Datasource {} not found".format(datasource_name))

    def get_available_data_asset_names(
        self, datasource_names=None, batch_kwargs_generator_names=None
    ):
        """Inspect datasource and batch kwargs generators to provide available data_asset objects.

        Args:
            datasource_names: list of datasources for which to provide available data_asset_name objects. If None, \
            return available data assets for all datasources.
            batch_kwargs_generator_names: list of batch kwargs generators for which to provide available
            data_asset_name objects.

        Returns:
            data_asset_names (dict): Dictionary describing available data assets
            ::

                {
                  datasource_name: {
                    batch_kwargs_generator_name: [ data_asset_1, data_asset_2, ... ]
                    ...
                  }
                  ...
                }

        """
        data_asset_names = {}
        if datasource_names is None:
            datasource_names = [
                datasource["name"] for datasource in self.list_datasources()
            ]
        elif isinstance(datasource_names, str):
            datasource_names = [datasource_names]
        elif not isinstance(datasource_names, list):
            raise ValueError(
                "Datasource names must be a datasource name, list of datasource names or None (to list all datasources)"
            )

        if batch_kwargs_generator_names is not None:
            if isinstance(batch_kwargs_generator_names, str):
                batch_kwargs_generator_names = [batch_kwargs_generator_names]
            if len(batch_kwargs_generator_names) == len(
                datasource_names
            ):  # Iterate over both together
                for idx, datasource_name in enumerate(datasource_names):
                    datasource = self.get_datasource(datasource_name)
                    data_asset_names[
                        datasource_name
                    ] = datasource.get_available_data_asset_names(
                        batch_kwargs_generator_names[idx]
                    )

            elif len(batch_kwargs_generator_names) == 1:
                datasource = self.get_datasource(datasource_names[0])
                datasource_names[
                    datasource_names[0]
                ] = datasource.get_available_data_asset_names(
                    batch_kwargs_generator_names
                )

            else:
                raise ValueError(
                    "If providing batch kwargs generator, you must either specify one for each datasource or only "
                    "one datasource."
                )
        else:  # generator_names is None
            for datasource_name in datasource_names:
                try:
                    datasource = self.get_datasource(datasource_name)
                    data_asset_names[
                        datasource_name
                    ] = datasource.get_available_data_asset_names()
                except ValueError:
                    # handle the edge case of a non-existent datasource
                    data_asset_names[datasource_name] = {}

        return data_asset_names

    def build_batch_kwargs(
        self, datasource, batch_kwargs_generator, name=None, partition_id=None, **kwargs
    ):
        """Builds batch kwargs using the provided datasource, batch kwargs generator, and batch_parameters.

        Args:
            datasource (str): the name of the datasource for which to build batch_kwargs
            batch_kwargs_generator (str): the name of the batch kwargs generator to use to build batch_kwargs
            name (str): an optional name batch_parameter
            **kwargs: additional batch_parameters

        Returns:
            BatchKwargs

        """
        datasource_obj = self.get_datasource(datasource)
        batch_kwargs = datasource_obj.build_batch_kwargs(
            batch_kwargs_generator=batch_kwargs_generator,
            name=name,
            partition_id=partition_id,
            **kwargs,
        )
        return batch_kwargs

    def get_batch(
        self,
        batch_kwargs: Union[dict, BatchKwargs],
        expectation_suite_name: Union[str, ExpectationSuite],
        data_asset_type=None,
        batch_parameters=None,
    ) -> DataAsset:
        """Build a batch of data using batch_kwargs, and return a DataAsset with expectation_suite_name attached. If
        batch_parameters are included, they will be available as attributes of the batch.

        Args:
            batch_kwargs: the batch_kwargs to use; must include a datasource key
            expectation_suite_name: The ExpectationSuite or the name of the expectation_suite to get
            data_asset_type: the type of data_asset to build, with associated expectation implementations. This can
                generally be inferred from the datasource.
            batch_parameters: optional parameters to store as the reference description of the batch. They should
                reflect parameters that would provide the passed BatchKwargs.

        Returns:
            DataAsset
        """
        if isinstance(batch_kwargs, dict):
            batch_kwargs = BatchKwargs(batch_kwargs)

        if not isinstance(batch_kwargs, BatchKwargs):
            raise ge_exceptions.BatchKwargsError(
                "BatchKwargs must be a BatchKwargs object or dictionary."
            )

        if not isinstance(
            expectation_suite_name, (ExpectationSuite, ExpectationSuiteIdentifier, str)
        ):
            raise ge_exceptions.DataContextError(
                "expectation_suite_name must be an ExpectationSuite, "
                "ExpectationSuiteIdentifier or string."
            )

        if isinstance(expectation_suite_name, ExpectationSuite):
            expectation_suite = expectation_suite_name
        elif isinstance(expectation_suite_name, ExpectationSuiteIdentifier):
            expectation_suite = self.get_expectation_suite(
                expectation_suite_name.expectation_suite_name
            )
        else:
            expectation_suite = self.get_expectation_suite(expectation_suite_name)

        datasource = self.get_datasource(batch_kwargs.get("datasource"))
        batch = datasource.get_batch(
            batch_kwargs=batch_kwargs, batch_parameters=batch_parameters
        )
        if data_asset_type is None:
            data_asset_type = datasource.config.get("data_asset_type")
        validator = Validator(
            batch=batch,
            expectation_suite=expectation_suite,
            expectation_engine=data_asset_type,
        )
        return validator.get_dataset()

    @usage_statistics_enabled_method(
        event_name="data_context.run_validation_operator",
        args_payload_fn=run_validation_operator_usage_statistics,
    )
    def run_validation_operator(
        self,
        validation_operator_name,
        assets_to_validate,
        run_id=None,
        evaluation_parameters=None,
<<<<<<< HEAD
        run_name=None,
        run_time=None,
=======
>>>>>>> fb1b1ce7
        **kwargs,
    ):
        """
        Run a validation operator to validate data assets and to perform the business logic around
        validation that the operator implements.

        Args:
            validation_operator_name: name of the operator, as appears in the context's config file
            assets_to_validate: a list that specifies the data assets that the operator will validate. The members of
                the list can be either batches, or a tuple that will allow the operator to fetch the batch:
                (batch_kwargs, expectation_suite_name)
            run_name: The run_name for the validation; if None, a default value will be used
            **kwargs: Additional kwargs to pass to the validation operator

        Returns:
            ValidationOperatorResult
        """
        if not assets_to_validate:
            raise ge_exceptions.DataContextError(
                "No batches of data were passed in. These are required"
            )

        for batch in assets_to_validate:
            if not isinstance(batch, (tuple, DataAsset)):
                raise ge_exceptions.DataContextError(
                    "Batches are required to be of type DataAsset"
                )
        try:
            validation_operator = self.validation_operators[validation_operator_name]
        except KeyError:
            raise ge_exceptions.DataContextError(
                f"No validation operator `{validation_operator_name}` was found in your project. Please verify this in your great_expectations.yml"
            )

        if run_id is None and run_name is None:
            run_name = datetime.datetime.utcnow().strftime("%Y%m%dT%H%M%S.%fZ")
            logger.info("Setting run_name to: {}".format(run_name))
        if evaluation_parameters is None:
            return validation_operator.run(
<<<<<<< HEAD
                assets_to_validate=assets_to_validate,
                run_id=run_id,
                run_name=run_name,
                run_time=run_time,
                **kwargs,
=======
                assets_to_validate=assets_to_validate, run_id=run_id, **kwargs
>>>>>>> fb1b1ce7
            )
        else:
            return validation_operator.run(
                assets_to_validate=assets_to_validate,
                run_id=run_id,
                evaluation_parameters=evaluation_parameters,
<<<<<<< HEAD
                run_name=run_name,
                run_time=run_time,
=======
>>>>>>> fb1b1ce7
                **kwargs,
            )

    def list_validation_operator_names(self):
        if not self.validation_operators:
            return []
        return list(self.validation_operators.keys())

    def add_datasource(self, name, initialize=True, **kwargs):
        """Add a new datasource to the data context, with configuration provided as kwargs.
        Args:
            name: the name for the new datasource to add
            initialize: if False, add the datasource to the config, but do not
                initialize it, for example if a user needs to debug database connectivity.
            kwargs (keyword arguments): the configuration for the new datasource

        Returns:
            datasource (Datasource)
        """
        logger.debug("Starting BaseDataContext.add_datasource for %s" % name)
        module_name = kwargs.get("module_name", "great_expectations.datasource")
        verify_dynamic_loading_support(module_name=module_name)
        class_name = kwargs.get("class_name")
        datasource_class = load_class(module_name=module_name, class_name=class_name)

        # For any class that should be loaded, it may control its configuration construction
        # by implementing a classmethod called build_configuration
        if hasattr(datasource_class, "build_configuration"):
            config = datasource_class.build_configuration(**kwargs)
        else:
            config = kwargs

        config = datasourceConfigSchema.load(config)
        self._project_config["datasources"][name] = config

        # We perform variable substitution in the datasource's config here before using the config
        # to instantiate the datasource object. Variable substitution is a service that the data
        # context provides. Datasources should not see unsubstituted variables in their config.
        if initialize:
            datasource = self._build_datasource_from_config(
                name, self._project_config_with_variables_substituted.datasources[name]
            )
            self._cached_datasources[name] = datasource
        else:
            datasource = None

        return datasource

    def add_batch_kwargs_generator(
        self, datasource_name, batch_kwargs_generator_name, class_name, **kwargs
    ):
        """
        Add a batch kwargs generator to the named datasource, using the provided
        configuration.

        Args:
            datasource_name: name of datasource to which to add the new batch kwargs generator
            batch_kwargs_generator_name: name of the generator to add
            class_name: class of the batch kwargs generator to add
            **kwargs: batch kwargs generator configuration, provided as kwargs

        Returns:

        """
        datasource_obj = self.get_datasource(datasource_name)
        generator = datasource_obj.add_batch_kwargs_generator(
            name=batch_kwargs_generator_name, class_name=class_name, **kwargs
        )
        return generator

    def get_config(self):
        return self._project_config

    def _build_datasource_from_config(self, name, config):
        # We convert from the type back to a dictionary for purposes of instantiation
        if isinstance(config, DatasourceConfig):
            config = datasourceConfigSchema.dump(config)
        config.update({"name": name})
        module_name = "great_expectations.datasource"
        datasource = instantiate_class_from_config(
            config=config,
            runtime_environment={"data_context": self},
            config_defaults={"module_name": module_name},
        )
        if not datasource:
            raise ge_exceptions.ClassInstantiationError(
                module_name=module_name,
                package_name=None,
                class_name=config["class_name"],
            )
        return datasource

    def get_datasource(self, datasource_name: str = "default") -> Datasource:
        """Get the named datasource

        Args:
            datasource_name (str): the name of the datasource from the configuration

        Returns:
            datasource (Datasource)
        """
        if datasource_name in self._cached_datasources:
            return self._cached_datasources[datasource_name]
        if (
            datasource_name
            in self._project_config_with_variables_substituted.datasources
        ):
            datasource_config = copy.deepcopy(
                self._project_config_with_variables_substituted.datasources[
                    datasource_name
                ]
            )
        else:
            raise ValueError(
                f"Unable to load datasource `{datasource_name}` -- no configuration found or invalid configuration."
            )
        datasource_config = datasourceConfigSchema.load(datasource_config)
        datasource = self._build_datasource_from_config(
            datasource_name, datasource_config
        )
        self._cached_datasources[datasource_name] = datasource
        return datasource

    def list_expectation_suites(self):
        """Return a list of available expectation suite names."""
        try:
            keys = self.stores[self.expectations_store_name].list_keys()
        except KeyError as e:
            raise ge_exceptions.InvalidConfigError(
                "Unable to find configured store: %s" % str(e)
            )
        return keys

    def list_datasources(self):
        """List currently-configured datasources on this context.

        Returns:
            List(dict): each dictionary includes "name", "class_name", and "module_name" keys
        """
        datasources = []
        for (
            key,
            value,
        ) in self._project_config_with_variables_substituted.datasources.items():
            value["name"] = key
            datasources.append(value)
        return datasources

    def list_stores(self):
        """List currently-configured Stores on this context"""

        stores = []
        for (
            name,
            value,
        ) in self._project_config_with_variables_substituted.stores.items():
            value["name"] = name
            stores.append(value)
        return stores

    def list_validation_operators(self):
        """List currently-configured Validation Operators on this context"""

        validation_operators = []
        for (
            name,
            value,
        ) in (
            self._project_config_with_variables_substituted.validation_operators.items()
        ):
            value["name"] = name
            validation_operators.append(value)
        return validation_operators

    def create_expectation_suite(
        self, expectation_suite_name, overwrite_existing=False
    ) -> ExpectationSuite:
        """Build a new expectation suite and save it into the data_context expectation store.

        Args:
            expectation_suite_name: The name of the expectation_suite to create
            overwrite_existing (boolean): Whether to overwrite expectation suite if expectation suite with given name
                already exists.

        Returns:
            A new (empty) expectation suite.
        """
        if not isinstance(overwrite_existing, bool):
            raise ValueError("Parameter overwrite_existing must be of type BOOL")

        expectation_suite = ExpectationSuite(
            expectation_suite_name=expectation_suite_name
        )
        key = ExpectationSuiteIdentifier(expectation_suite_name=expectation_suite_name)

        if (
            self._stores[self.expectations_store_name].has_key(key)
            and not overwrite_existing
        ):
            raise ge_exceptions.DataContextError(
                "expectation_suite with name {} already exists. If you would like to overwrite this "
                "expectation_suite, set overwrite_existing=True.".format(
                    expectation_suite_name
                )
            )
        else:
            self._stores[self.expectations_store_name].set(key, expectation_suite)

        return expectation_suite

    def delete_expectation_suite(self, expectation_suite_name):
        """Delete specified expectation suite from data_context expectation store.

        Args:
            expectation_suite_name: The name of the expectation_suite to create

        Returns:
            True for Success and False for Failure.
        """
        key = ExpectationSuiteIdentifier(expectation_suite_name)
        if not self._stores[self.expectations_store_name].has_key(key):
            raise ge_exceptions.DataContextError(
                "expectation_suite with name {} does not exist."
            )
        else:
            self._stores[self.expectations_store_name].remove_key(key)
            return True
        return False

    def get_expectation_suite(self, expectation_suite_name):
        """Get a named expectation suite for the provided data_asset_name.

        Args:
            expectation_suite_name (str): the name for the expectation suite

        Returns:
            expectation_suite
        """
        key = ExpectationSuiteIdentifier(expectation_suite_name=expectation_suite_name)

        if self.stores[self.expectations_store_name].has_key(key):
            return self.stores[self.expectations_store_name].get(key)
        else:
            raise ge_exceptions.DataContextError(
                "expectation_suite %s not found" % expectation_suite_name
            )

    def list_expectation_suite_names(self):
        """Lists the available expectation suite names"""
        sorted_expectation_suite_names = [
            i.expectation_suite_name for i in self.list_expectation_suites()
        ]
        sorted_expectation_suite_names.sort()
        return sorted_expectation_suite_names

    @usage_statistics_enabled_method(
        event_name="data_context.save_expectation_suite",
        args_payload_fn=save_expectation_suite_usage_statistics,
    )
    def save_expectation_suite(self, expectation_suite, expectation_suite_name=None):
        """Save the provided expectation suite into the DataContext.

        Args:
            expectation_suite: the suite to save
            expectation_suite_name: the name of this expectation suite. If no name is provided the name will \
                be read from the suite

        Returns:
            None
        """
        if expectation_suite_name is None:
            key = ExpectationSuiteIdentifier(
                expectation_suite_name=expectation_suite.expectation_suite_name
            )
        else:
            expectation_suite.expectation_suite_name = expectation_suite_name
            key = ExpectationSuiteIdentifier(
                expectation_suite_name=expectation_suite_name
            )

        self.stores[self.expectations_store_name].set(key, expectation_suite)
        self._evaluation_parameter_dependencies_compiled = False

    def _store_metrics(self, requested_metrics, validation_results, target_store_name):
        """
        requested_metrics is a dictionary like this:

              requested_metrics:
                *:  # The asterisk here matches *any* expectation suite name
                  # use the 'kwargs' key to request metrics that are defined by kwargs,
                  # for example because they are defined only for a particular column
                  # - column:
                  #     Age:
                  #        - expect_column_min_to_be_between.result.observed_value
                    - statistics.evaluated_expectations
                    - statistics.successful_expectations

        Args:
            requested_metrics:
            validation_results:
            target_store_name:

        Returns:

        """
        expectation_suite_name = validation_results.meta["expectation_suite_name"]
        run_id = validation_results.meta["run_id"]
        data_asset_name = validation_results.meta.get("batch_kwargs", {}).get(
            "data_asset_name"
        )

        for expectation_suite_dependency, metrics_list in requested_metrics.items():
            if (expectation_suite_dependency != "*") and (
                expectation_suite_dependency != expectation_suite_name
            ):
                continue

            if not isinstance(metrics_list, list):
                raise ge_exceptions.DataContextError(
                    "Invalid requested_metrics configuration: metrics requested for "
                    "each expectation suite must be a list."
                )

            for metric_configuration in metrics_list:
                metric_configurations = _get_metric_configuration_tuples(
                    metric_configuration
                )
                for metric_name, metric_kwargs in metric_configurations:
                    try:
                        metric_value = validation_results.get_metric(
                            metric_name, **metric_kwargs
                        )
                        self.stores[target_store_name].set(
                            ValidationMetricIdentifier(
                                run_id=run_id,
<<<<<<< HEAD
                                data_asset_name=data_asset_name,
=======
>>>>>>> fb1b1ce7
                                expectation_suite_identifier=ExpectationSuiteIdentifier(
                                    expectation_suite_name
                                ),
                                metric_name=metric_name,
                                metric_kwargs_id=get_metric_kwargs_id(
                                    metric_name, metric_kwargs
                                ),
                            ),
                            metric_value,
                        )
                    except ge_exceptions.UnavailableMetricError:
                        # This will happen frequently in larger pipelines
                        logger.debug(
                            "metric {} was requested by another expectation suite but is not available in "
                            "this validation result.".format(metric_name)
                        )

    def store_validation_result_metrics(
        self, requested_metrics, validation_results, target_store_name
    ):
        self._store_metrics(requested_metrics, validation_results, target_store_name)

    def store_evaluation_parameters(self, validation_results, target_store_name=None):
        if not self._evaluation_parameter_dependencies_compiled:
            self._compile_evaluation_parameter_dependencies()

        if target_store_name is None:
            target_store_name = self.evaluation_parameter_store_name

        self._store_metrics(
            self._evaluation_parameter_dependencies,
            validation_results,
            target_store_name,
        )

    @property
    def evaluation_parameter_store(self):
        return self.stores[self.evaluation_parameter_store_name]

    @property
    def evaluation_parameter_store_name(self):
        return (
            self._project_config_with_variables_substituted.evaluation_parameter_store_name
        )

    @property
    def validations_store_name(self):
        return self._project_config_with_variables_substituted.validations_store_name

    @property
    def validations_store(self):
        return self.stores[self.validations_store_name]

    def _compile_evaluation_parameter_dependencies(self):
        self._evaluation_parameter_dependencies = {}
        for key in self.stores[self.expectations_store_name].list_keys():
            expectation_suite = self.stores[self.expectations_store_name].get(key)
            if not expectation_suite:
                continue

            dependencies = expectation_suite.get_evaluation_parameter_dependencies()
            if len(dependencies) > 0:
                nested_update(self._evaluation_parameter_dependencies, dependencies)

        self._evaluation_parameter_dependencies_compiled = True

    def get_validation_result(
        self,
        expectation_suite_name,
        run_id=None,
        batch_identifier=None,
        validations_store_name=None,
        failed_only=False,
    ):
        """Get validation results from a configured store.

        Args:
            data_asset_name: name of data asset for which to get validation result
            expectation_suite_name: expectation_suite name for which to get validation result (default: "default")
            run_id: run_id for which to get validation result (if None, fetch the latest result by alphanumeric sort)
            validations_store_name: the name of the store from which to get validation results
            failed_only: if True, filter the result to return only failed expectations

        Returns:
            validation_result

        """
        if validations_store_name is None:
            validations_store_name = self.validations_store_name
        selected_store = self.stores[validations_store_name]

        if run_id is None or batch_identifier is None:
            # Get most recent run id
            # NOTE : This method requires a (potentially very inefficient) list_keys call.
            # It should probably move to live in an appropriate Store class,
            # but when we do so, that Store will need to function as more than just a key-value Store.
            key_list = selected_store.list_keys()
            filtered_key_list = []
            for key in key_list:
                if run_id is not None and key.run_id != run_id:
                    continue
                if (
                    batch_identifier is not None
                    and key.batch_identifier != batch_identifier
                ):
                    continue
                filtered_key_list.append(key)

            # run_id_set = set([key.run_id for key in filtered_key_list])
            if len(filtered_key_list) == 0:
                logger.warning("No valid run_id values found.")
                return {}

            filtered_key_list = sorted(filtered_key_list, key=lambda x: x.run_id)

            if run_id is None:
                run_id = filtered_key_list[-1].run_id
            if batch_identifier is None:
                batch_identifier = filtered_key_list[-1].batch_identifier

        key = ValidationResultIdentifier(
            expectation_suite_identifier=ExpectationSuiteIdentifier(
                expectation_suite_name=expectation_suite_name
            ),
            run_id=run_id,
            batch_identifier=batch_identifier,
        )
        results_dict = selected_store.get(key)

        # TODO: This should be a convenience method of ValidationResultSuite
        if failed_only:
            failed_results_list = [
                result for result in results_dict.results if not result.success
            ]
            results_dict.results = failed_results_list
            return results_dict
        else:
            return results_dict

    def update_return_obj(self, data_asset, return_obj):
        """Helper called by data_asset.

        Args:
            data_asset: The data_asset whose validation produced the current return object
            return_obj: the return object to update

        Returns:
            return_obj: the return object, potentially changed into a widget by the configured expectation explorer
        """
        return return_obj

    @usage_statistics_enabled_method(event_name="data_context.build_data_docs")
    def build_data_docs(self, site_names=None, resource_identifiers=None):
        """
        Build Data Docs for your project.

        These make it simple to visualize data quality in your project. These
        include Expectations, Validations & Profiles. The are built for all
        Datasources from JSON artifacts in the local repo including validations
        & profiles from the uncommitted directory.

        :param site_names: if specified, build data docs only for these sites, otherwise,
                            build all the sites specified in the context's config
        :param resource_identifiers: a list of resource identifiers (ExpectationSuiteIdentifier,
                            ValidationResultIdentifier). If specified, rebuild HTML
                            (or other views the data docs sites are rendering) only for
                            the resources in this list. This supports incremental build
                            of data docs sites (e.g., when a new validation result is created)
                            and avoids full rebuild.

        Returns:
            A dictionary with the names of the updated data documentation sites as keys and the the location info
            of their index.html files as values
        """
        logger.debug("Starting DataContext.build_data_docs")

        index_page_locator_infos = {}

        sites = self._project_config_with_variables_substituted.data_docs_sites
        if sites:
            logger.debug("Found data_docs_sites. Building sites...")

            for site_name, site_config in sites.items():
                logger.debug("Building Data Docs Site %s" % site_name,)

                if (site_names and site_name in site_names) or not site_names:
                    complete_site_config = site_config
                    module_name = "great_expectations.render.renderer.site_builder"
                    site_builder = instantiate_class_from_config(
                        config=complete_site_config,
                        runtime_environment={
                            "data_context": self,
                            "root_directory": self.root_directory,
                            "site_name": site_name,
                        },
                        config_defaults={"module_name": module_name},
                    )
                    if not site_builder:
                        raise ge_exceptions.ClassInstantiationError(
                            module_name=module_name,
                            package_name=None,
                            class_name=complete_site_config["class_name"],
                        )
                    index_page_resource_identifier_tuple = site_builder.build(
                        resource_identifiers
                    )
                    if index_page_resource_identifier_tuple:
                        index_page_locator_infos[
                            site_name
                        ] = index_page_resource_identifier_tuple[0]

        else:
            logger.debug("No data_docs_config found. No site(s) built.")

        return index_page_locator_infos

    def clean_data_docs(self, site_name=None):
        sites123 = self._project_config_with_variables_substituted.data_docs_sites
        cleaned = False
        for sname, site_config in sites123.items():
            if site_name is None:
                cleaned = False
                complete_site_config = site_config
                module_name = "great_expectations.render.renderer.site_builder"
                site_builder = instantiate_class_from_config(
                    config=complete_site_config,
                    runtime_environment={
                        "data_context": self,
                        "root_directory": self.root_directory,
                    },
                    config_defaults={"module_name": module_name},
                )
                site_builder.clean_site()
                cleaned = True
            else:
                if site_name == sname:
                    complete_site_config = site_config
                    module_name = "great_expectations.render.renderer.site_builder"
                    site_builder = instantiate_class_from_config(
                        config=complete_site_config,
                        runtime_environment={
                            "data_context": self,
                            "root_directory": self.root_directory,
                        },
                        config_defaults={"module_name": module_name},
                    )
                    site_builder.clean_site()
                    return True
        return cleaned

    def profile_datasource(
        self,
        datasource_name,
        batch_kwargs_generator_name=None,
        data_assets=None,
        max_data_assets=20,
        profile_all_data_assets=True,
        profiler=BasicDatasetProfiler,
        profiler_configuration=None,
        dry_run=False,
<<<<<<< HEAD
        run_id=None,
        additional_batch_kwargs=None,
        run_name=None,
        run_time=None,
=======
        run_id="profiling",
        additional_batch_kwargs=None,
>>>>>>> fb1b1ce7
    ):
        """Profile the named datasource using the named profiler.

        Args:
            datasource_name: the name of the datasource for which to profile data_assets
            batch_kwargs_generator_name: the name of the batch kwargs generator to use to get batches
            data_assets: list of data asset names to profile
            max_data_assets: if the number of data assets the batch kwargs generator yields is greater than this max_data_assets,
                profile_all_data_assets=True is required to profile all
            profile_all_data_assets: when True, all data assets are profiled, regardless of their number
            profiler: the profiler class to use
            profiler_configuration: Optional profiler configuration dict
            dry_run: when true, the method checks arguments and reports if can profile or specifies the arguments that are missing
            additional_batch_kwargs: Additional keyword arguments to be provided to get_batch when loading the data asset.
        Returns:
            A dictionary::

                {
                    "success": True/False,
                    "results": List of (expectation_suite, EVR) tuples for each of the data_assets found in the datasource
                }

            When success = False, the error details are under "error" key
        """

        # We don't need the datasource object, but this line serves to check if the datasource by the name passed as
        # an arg exists and raise an error if it does not.
        datasource = self.get_datasource(datasource_name)

        if not dry_run:
            logger.info(
                "Profiling '%s' with '%s'" % (datasource_name, profiler.__name__)
            )

        profiling_results = {}

        # Build the list of available data asset names (each item a tuple of name and type)

        data_asset_names_dict = self.get_available_data_asset_names(datasource_name)

        available_data_asset_name_list = []
        try:
            datasource_data_asset_names_dict = data_asset_names_dict[datasource_name]
        except KeyError:
            # KeyError will happen if there is not datasource
            raise ge_exceptions.ProfilerError(
                "No datasource {} found.".format(datasource_name)
            )

        if batch_kwargs_generator_name is None:
            # if no generator name is passed as an arg and the datasource has only
            # one generator with data asset names, use it.
            # if ambiguous, raise an exception
            for name in datasource_data_asset_names_dict.keys():
                if batch_kwargs_generator_name is not None:
                    profiling_results = {
                        "success": False,
                        "error": {
                            "code": DataContext.PROFILING_ERROR_CODE_MULTIPLE_BATCH_KWARGS_GENERATORS_FOUND
                        },
                    }
                    return profiling_results

                if len(datasource_data_asset_names_dict[name]["names"]) > 0:
                    available_data_asset_name_list = datasource_data_asset_names_dict[
                        name
                    ]["names"]
                    batch_kwargs_generator_name = name

            if batch_kwargs_generator_name is None:
                profiling_results = {
                    "success": False,
                    "error": {
                        "code": DataContext.PROFILING_ERROR_CODE_NO_BATCH_KWARGS_GENERATORS_FOUND
                    },
                }
                return profiling_results
        else:
            # if the generator name is passed as an arg, get this generator's available data asset names
            try:
                available_data_asset_name_list = datasource_data_asset_names_dict[
                    batch_kwargs_generator_name
                ]["names"]
            except KeyError:
                raise ge_exceptions.ProfilerError(
                    "batch kwargs Generator {} not found. Specify the name of a generator configured in this datasource".format(
                        batch_kwargs_generator_name
                    )
                )

        available_data_asset_name_list = sorted(
            available_data_asset_name_list, key=lambda x: x[0]
        )

        if len(available_data_asset_name_list) == 0:
            raise ge_exceptions.ProfilerError(
                "No Data Assets found in Datasource {}. Used batch kwargs generator: {}.".format(
                    datasource_name, batch_kwargs_generator_name
                )
            )
        total_data_assets = len(available_data_asset_name_list)

        data_asset_names_to_profiled = None

        if isinstance(data_assets, list) and len(data_assets) > 0:
            not_found_data_assets = [
                name
                for name in data_assets
                if name not in [da[0] for da in available_data_asset_name_list]
            ]
            if len(not_found_data_assets) > 0:
                profiling_results = {
                    "success": False,
                    "error": {
                        "code": DataContext.PROFILING_ERROR_CODE_SPECIFIED_DATA_ASSETS_NOT_FOUND,
                        "not_found_data_assets": not_found_data_assets,
                        "data_assets": available_data_asset_name_list,
                    },
                }
                return profiling_results

            data_assets.sort()
            data_asset_names_to_profiled = data_assets
            total_data_assets = len(available_data_asset_name_list)
            if not dry_run:
                logger.info(
                    "Profiling the white-listed data assets: %s, alphabetically."
                    % (",".join(data_assets))
                )
        else:
            if not profile_all_data_assets:
                if total_data_assets > max_data_assets:
                    profiling_results = {
                        "success": False,
                        "error": {
                            "code": DataContext.PROFILING_ERROR_CODE_TOO_MANY_DATA_ASSETS,
                            "num_data_assets": total_data_assets,
                            "data_assets": available_data_asset_name_list,
                        },
                    }
                    return profiling_results

            data_asset_names_to_profiled = [
                name[0] for name in available_data_asset_name_list
            ]
        if not dry_run:
            logger.info(
                "Profiling all %d data assets from batch kwargs generator %s"
                % (len(available_data_asset_name_list), batch_kwargs_generator_name)
            )
        else:
            logger.info(
                "Found %d data assets from batch kwargs generator %s"
                % (len(available_data_asset_name_list), batch_kwargs_generator_name)
            )

        profiling_results["success"] = True

        if not dry_run:
            profiling_results["results"] = []
            total_columns, total_expectations, total_rows, skipped_data_assets = (
                0,
                0,
                0,
                0,
            )
            total_start_time = datetime.datetime.now()

            for name in data_asset_names_to_profiled:
                logger.info("\tProfiling '%s'..." % name)
                try:
                    profiling_results["results"].append(
                        self.profile_data_asset(
                            datasource_name=datasource_name,
                            batch_kwargs_generator_name=batch_kwargs_generator_name,
                            data_asset_name=name,
                            profiler=profiler,
                            profiler_configuration=profiler_configuration,
                            run_id=run_id,
                            additional_batch_kwargs=additional_batch_kwargs,
<<<<<<< HEAD
                            run_name=run_name,
                            run_time=run_time,
=======
>>>>>>> fb1b1ce7
                        )["results"][0]
                    )

                except ge_exceptions.ProfilerError as err:
                    logger.warning(err.message)
                except IOError as err:
                    logger.warning(
                        "IOError while profiling %s. (Perhaps a loading error?) Skipping."
                        % name[1]
                    )
                    logger.debug(str(err))
                    skipped_data_assets += 1
                except SQLAlchemyError as e:
                    logger.warning(
                        "SqlAlchemyError while profiling %s. Skipping." % name[1]
                    )
                    logger.debug(str(e))
                    skipped_data_assets += 1

            total_duration = (
                datetime.datetime.now() - total_start_time
            ).total_seconds()
            logger.info(
                """
    Profiled %d of %d named data assets, with %d total rows and %d columns in %.2f seconds.
    Generated, evaluated, and stored %d Expectations during profiling. Please review results using data-docs."""
                % (
                    len(data_asset_names_to_profiled),
                    total_data_assets,
                    total_rows,
                    total_columns,
                    total_duration,
                    total_expectations,
                )
            )
            if skipped_data_assets > 0:
                logger.warning(
                    "Skipped %d data assets due to errors." % skipped_data_assets
                )

        profiling_results["success"] = True
        return profiling_results

    def profile_data_asset(
        self,
        datasource_name,
        batch_kwargs_generator_name=None,
        data_asset_name=None,
        batch_kwargs=None,
        expectation_suite_name=None,
        profiler=BasicDatasetProfiler,
        profiler_configuration=None,
<<<<<<< HEAD
        run_id=None,
        additional_batch_kwargs=None,
        run_name=None,
        run_time=None,
=======
        run_id="profiling",
        additional_batch_kwargs=None,
>>>>>>> fb1b1ce7
    ):
        """
        Profile a data asset

        :param datasource_name: the name of the datasource to which the profiled data asset belongs
        :param batch_kwargs_generator_name: the name of the batch kwargs generator to use to get batches (only if batch_kwargs are not provided)
        :param data_asset_name: the name of the profiled data asset
        :param batch_kwargs: optional - if set, the method will use the value to fetch the batch to be profiled. If not passed, the batch kwargs generator (generator_name arg) will choose a batch
        :param profiler: the profiler class to use
        :param profiler_configuration: Optional profiler configuration dict
        :param run_name: optional - if set, the validation result created by the profiler will be under the provided run_name
        :param additional_batch_kwargs:
        :returns
            A dictionary::

                {
                    "success": True/False,
                    "results": List of (expectation_suite, EVR) tuples for each of the data_assets found in the datasource
                }

            When success = False, the error details are under "error" key
        """

        assert not (run_id and run_name) and not (
            run_id and run_time
        ), "Please provide either a run_id or run_name and/or run_time."
        if isinstance(run_id, str) and not run_name:
            warnings.warn(
                "String run_ids will be deprecated in the future. Please provide a run_id of type "
                "RunIdentifier(run_name=None, run_time=None), or a dictionary containing run_name "
                "and run_time (both optional). Instead of providing a run_id, you may also provide"
                "run_name and run_time separately.",
                DeprecationWarning,
            )
            try:
                run_time = parse(run_id)
            except ParserError:
                pass
            run_id = RunIdentifier(run_name=run_id, run_time=run_time)
        elif isinstance(run_id, dict):
            run_id = RunIdentifier(**run_id)
        elif not isinstance(run_id, RunIdentifier):
            run_name = run_name or "profiling"
            run_id = RunIdentifier(run_name=run_name, run_time=run_time)

        logger.info("Profiling '%s' with '%s'" % (datasource_name, profiler.__name__))

        if not additional_batch_kwargs:
            additional_batch_kwargs = {}

        if batch_kwargs is None:
            try:
                generator = self.get_datasource(
                    datasource_name=datasource_name
                ).get_batch_kwargs_generator(name=batch_kwargs_generator_name)
                batch_kwargs = generator.build_batch_kwargs(
                    data_asset_name, **additional_batch_kwargs
                )
            except ge_exceptions.BatchKwargsError:
                raise ge_exceptions.ProfilerError(
                    "Unable to build batch_kwargs for datasource {}, using batch kwargs generator {} for name {}".format(
                        datasource_name, batch_kwargs_generator_name, data_asset_name
                    )
                )
            except ValueError:
                raise ge_exceptions.ProfilerError(
                    "Unable to find datasource {} or batch kwargs generator {}.".format(
                        datasource_name, batch_kwargs_generator_name
                    )
                )
        else:
            batch_kwargs.update(additional_batch_kwargs)

        profiling_results = {"success": False, "results": []}

        total_columns, total_expectations, total_rows, skipped_data_assets = 0, 0, 0, 0
        total_start_time = datetime.datetime.now()

        name = data_asset_name
        # logger.info("\tProfiling '%s'..." % name)

        start_time = datetime.datetime.now()

        if expectation_suite_name is None:
            if batch_kwargs_generator_name is None and data_asset_name is None:
                expectation_suite_name = (
                    datasource_name
                    + "."
                    + profiler.__name__
                    + "."
                    + BatchKwargs(batch_kwargs).to_id()
                )
            else:
                expectation_suite_name = (
                    datasource_name
                    + "."
                    + batch_kwargs_generator_name
                    + "."
                    + data_asset_name
                    + "."
                    + profiler.__name__
                )

        self.create_expectation_suite(
            expectation_suite_name=expectation_suite_name, overwrite_existing=True
        )

        # TODO: Add batch_parameters
        batch = self.get_batch(
            expectation_suite_name=expectation_suite_name, batch_kwargs=batch_kwargs,
        )

        if not profiler.validate(batch):
            raise ge_exceptions.ProfilerError(
                "batch '%s' is not a valid batch for the '%s' profiler"
                % (name, profiler.__name__)
            )

        # Note: This logic is specific to DatasetProfilers, which profile a single batch. Multi-batch profilers
        # will have more to unpack.
        expectation_suite, validation_results = profiler.profile(
            batch, run_id=run_id, profiler_configuration=profiler_configuration
        )
        profiling_results["results"].append((expectation_suite, validation_results))

        self.validations_store.set(
            key=ValidationResultIdentifier(
                expectation_suite_identifier=ExpectationSuiteIdentifier(
                    expectation_suite_name=expectation_suite_name
                ),
                run_id=run_id,
                batch_identifier=batch.batch_id,
            ),
            value=validation_results,
        )

        if isinstance(batch, Dataset):
            # For datasets, we can produce some more detailed statistics
            row_count = batch.get_row_count()
            total_rows += row_count
            new_column_count = len(
                set(
                    [
                        exp.kwargs["column"]
                        for exp in expectation_suite.expectations
                        if "column" in exp.kwargs
                    ]
                )
            )
            total_columns += new_column_count

        new_expectation_count = len(expectation_suite.expectations)
        total_expectations += new_expectation_count

        self.save_expectation_suite(expectation_suite)
        duration = (datetime.datetime.now() - start_time).total_seconds()
        logger.info(
            "\tProfiled %d columns using %d rows from %s (%.3f sec)"
            % (new_column_count, row_count, name, duration)
        )

        total_duration = (datetime.datetime.now() - total_start_time).total_seconds()
        logger.info(
            """
Profiled the data asset, with %d total rows and %d columns in %.2f seconds.
Generated, evaluated, and stored %d Expectations during profiling. Please review results using data-docs."""
            % (total_rows, total_columns, total_duration, total_expectations,)
        )

        profiling_results["success"] = True
        return profiling_results


class DataContext(BaseDataContext):
    """A DataContext represents a Great Expectations project. It organizes storage and access for
    expectation suites, datasources, notification settings, and data fixtures.

    The DataContext is configured via a yml file stored in a directory called great_expectations; the configuration file
    as well as managed expectation suites should be stored in version control.

    Use the `create` classmethod to create a new empty config, or instantiate the DataContext
    by passing the path to an existing data context root directory.

    DataContexts use data sources you're already familiar with. BatchKwargGenerators help introspect data stores and data execution
    frameworks (such as airflow, Nifi, dbt, or dagster) to describe and produce batches of data ready for analysis. This
    enables fetching, validation, profiling, and documentation of  your data in a way that is meaningful within your
    existing infrastructure and work environment.

    DataContexts use a datasource-based namespace, where each accessible type of data has a three-part
    normalized *data_asset_name*, consisting of *datasource/generator/data_asset_name*.

    - The datasource actually connects to a source of materialized data and returns Great Expectations DataAssets \
      connected to a compute environment and ready for validation.

    - The BatchKwargGenerator knows how to introspect datasources and produce identifying "batch_kwargs" that define \
      particular slices of data.

    - The data_asset_name is a specific name -- often a table name or other name familiar to users -- that \
      batch kwargs generators can slice into batches.

    An expectation suite is a collection of expectations ready to be applied to a batch of data. Since
    in many projects it is useful to have different expectations evaluate in different contexts--profiling
    vs. testing; warning vs. error; high vs. low compute; ML model or dashboard--suites provide a namespace
    option for selecting which expectations a DataContext returns.

    In many simple projects, the datasource or batch kwargs generator name may be omitted and the DataContext will infer
    the correct name when there is no ambiguity.

    Similarly, if no expectation suite name is provided, the DataContext will assume the name "default".
    """

    @classmethod
    def create(
        cls,
        project_root_dir=None,
        usage_statistics_enabled=True,
        runtime_environment=None,
    ):
        """
        Build a new great_expectations directory and DataContext object in the provided project_root_dir.

        `create` will not create a new "great_expectations" directory in the provided folder, provided one does not
        already exist. Then, it will initialize a new DataContext in that folder and write the resulting config.

        Args:
            project_root_dir: path to the root directory in which to create a new great_expectations directory
            runtime_environment: a dictionary of config variables that
            override both those set in config_variables.yml and the environment

        Returns:
            DataContext
        """

        if not os.path.isdir(project_root_dir):
            raise ge_exceptions.DataContextError(
                "The project_root_dir must be an existing directory in which "
                "to initialize a new DataContext"
            )

        ge_dir = os.path.join(project_root_dir, cls.GE_DIR)
        os.makedirs(ge_dir, exist_ok=True)
        cls.scaffold_directories(ge_dir)

        if os.path.isfile(os.path.join(ge_dir, cls.GE_YML)):
            message = """Warning. An existing `{}` was found here: {}.
    - No action was taken.""".format(
                cls.GE_YML, ge_dir
            )
            warnings.warn(message)
        else:
            cls.write_project_template_to_disk(ge_dir, usage_statistics_enabled)

        if os.path.isfile(os.path.join(ge_dir, "notebooks")):
            message = """Warning. An existing `notebooks` directory was found here: {}.
    - No action was taken.""".format(
                ge_dir
            )
            warnings.warn(message)
        else:
            cls.scaffold_notebooks(ge_dir)

        uncommitted_dir = os.path.join(ge_dir, cls.GE_UNCOMMITTED_DIR)
        if os.path.isfile(os.path.join(uncommitted_dir, "config_variables.yml")):
            message = """Warning. An existing `config_variables.yml` was found here: {}.
    - No action was taken.""".format(
                uncommitted_dir
            )
            warnings.warn(message)
        else:
            cls.write_config_variables_template_to_disk(uncommitted_dir)

        return cls(ge_dir, runtime_environment=runtime_environment)

    @classmethod
    def all_uncommitted_directories_exist(cls, ge_dir):
        """Check if all uncommitted direcotries exist."""
        uncommitted_dir = os.path.join(ge_dir, cls.GE_UNCOMMITTED_DIR)
        for directory in cls.UNCOMMITTED_DIRECTORIES:
            if not os.path.isdir(os.path.join(uncommitted_dir, directory)):
                return False

        return True

    @classmethod
    def config_variables_yml_exist(cls, ge_dir):
        """Check if all config_variables.yml exists."""
        path_to_yml = os.path.join(ge_dir, cls.GE_YML)

        # TODO this is so brittle and gross
        with open(path_to_yml) as f:
            config = yaml.load(f)
        config_var_path = config.get("config_variables_file_path")
        config_var_path = os.path.join(ge_dir, config_var_path)
        return os.path.isfile(config_var_path)

    @classmethod
    def write_config_variables_template_to_disk(cls, uncommitted_dir):
        os.makedirs(uncommitted_dir, exist_ok=True)
        config_var_file = os.path.join(uncommitted_dir, "config_variables.yml")
        with open(config_var_file, "w") as template:
            template.write(CONFIG_VARIABLES_TEMPLATE)

    @classmethod
    def write_project_template_to_disk(cls, ge_dir, usage_statistics_enabled=True):
        file_path = os.path.join(ge_dir, cls.GE_YML)
        with open(file_path, "w") as template:
            if usage_statistics_enabled:
                template.write(PROJECT_TEMPLATE_USAGE_STATISTICS_ENABLED)
            else:
                template.write(PROJECT_TEMPLATE_USAGE_STATISTICS_DISABLED)

    @classmethod
    def scaffold_directories(cls, base_dir):
        """Safely create GE directories for a new project."""
        os.makedirs(base_dir, exist_ok=True)
        open(os.path.join(base_dir, ".gitignore"), "w").write("uncommitted/")

        for directory in cls.BASE_DIRECTORIES:
            if directory == "plugins":
                plugins_dir = os.path.join(base_dir, directory)
                os.makedirs(plugins_dir, exist_ok=True)
                os.makedirs(
                    os.path.join(plugins_dir, "custom_data_docs"), exist_ok=True
                )
                os.makedirs(
                    os.path.join(plugins_dir, "custom_data_docs", "views"),
                    exist_ok=True,
                )
                os.makedirs(
                    os.path.join(plugins_dir, "custom_data_docs", "renderers"),
                    exist_ok=True,
                )
                os.makedirs(
                    os.path.join(plugins_dir, "custom_data_docs", "styles"),
                    exist_ok=True,
                )
                cls.scaffold_custom_data_docs(plugins_dir)
            else:
                os.makedirs(os.path.join(base_dir, directory), exist_ok=True)

        uncommitted_dir = os.path.join(base_dir, cls.GE_UNCOMMITTED_DIR)

        for new_directory in cls.UNCOMMITTED_DIRECTORIES:
            new_directory_path = os.path.join(uncommitted_dir, new_directory)
            os.makedirs(new_directory_path, exist_ok=True)

        notebook_path = os.path.join(base_dir, "notebooks")
        for subdir in cls.NOTEBOOK_SUBDIRECTORIES:
            os.makedirs(os.path.join(notebook_path, subdir), exist_ok=True)

    @classmethod
    def scaffold_custom_data_docs(cls, plugins_dir):
        """Copy custom data docs templates"""
        styles_template = file_relative_path(
            __file__,
            "../render/view/static/styles/data_docs_custom_styles_template.css",
        )
        styles_destination_path = os.path.join(
            plugins_dir, "custom_data_docs", "styles", "data_docs_custom_styles.css"
        )
        shutil.copyfile(styles_template, styles_destination_path)

    @classmethod
    def scaffold_notebooks(cls, base_dir):
        """Copy template notebooks into the notebooks directory for a project."""
        template_dir = file_relative_path(__file__, "../init_notebooks/")
        notebook_dir = os.path.join(base_dir, "notebooks/")
        for subdir in cls.NOTEBOOK_SUBDIRECTORIES:
            subdir_path = os.path.join(notebook_dir, subdir)
            for notebook in glob.glob(os.path.join(template_dir, subdir, "*.ipynb")):
                notebook_name = os.path.basename(notebook)
                destination_path = os.path.join(subdir_path, notebook_name)
                shutil.copyfile(notebook, destination_path)

    def __init__(self, context_root_dir=None, runtime_environment=None):

        # Determine the "context root directory" - this is the parent of "great_expectations" dir
        if context_root_dir is None:
            context_root_dir = self.find_context_root_dir()
        context_root_directory = os.path.abspath(os.path.expanduser(context_root_dir))
        self._context_root_directory = context_root_directory

        project_config = self._load_project_config()
        project_config_dict = dataContextConfigSchema.dump(project_config)
<<<<<<< HEAD
        super(DataContext, self).__init__(project_config, context_root_directory)
=======
        super(DataContext, self).__init__(
            project_config, context_root_directory, runtime_environment
        )
>>>>>>> fb1b1ce7

        # save project config if data_context_id auto-generated or global config values applied
        if (
            project_config.anonymous_usage_statistics.explicit_id is False
            or project_config_dict != dataContextConfigSchema.dump(self._project_config)
        ):
            self._save_project_config()

    def _load_project_config(self):
        """
        Reads the project configuration from the project configuration file.
        The file may contain ${SOME_VARIABLE} variables - see self._project_config_with_variables_substituted
        for how these are substituted.

        :return: the configuration object read from the file
        """
        path_to_yml = os.path.join(self.root_directory, self.GE_YML)
        try:
            with open(path_to_yml) as data:
                config_dict = yaml.load(data)

        except YAMLError as err:
            raise ge_exceptions.InvalidConfigurationYamlError(
                "Your configuration file is not a valid yml file likely due to a yml syntax error:\n\n{}".format(
                    err
                )
            )
        except IOError:
            raise ge_exceptions.ConfigNotFoundError()

        try:
            return DataContextConfig.from_commented_map(config_dict)
        except ge_exceptions.InvalidDataContextConfigError:
            # Just to be explicit about what we intended to catch
            raise

    def list_checkpoints(self) -> List[str]:
        """List checkpoints. (Experimental)"""
        # TODO mark experimental
        files = self._list_ymls_in_checkpoints_directory()
        return [os.path.basename(f).rstrip(".yml") for f in files]

    def get_checkpoint(self, checkpoint_name: str) -> dict:
        """Load a checkpoint. (Experimental)"""
        # TODO mark experimental
        yaml = YAML(typ="safe")
        # TODO make a serializable class with a schema
        checkpoint_path = os.path.join(
            self.root_directory, self.CHECKPOINTS_DIR, f"{checkpoint_name}.yml"
        )
        try:
            with open(checkpoint_path, "r") as f:
                checkpoint = yaml.load(f.read())
                return self._validate_checkpoint(checkpoint)
        except FileNotFoundError:
            raise ge_exceptions.CheckpointNotFoundError(
                f"Could not find checkpoint `{checkpoint_name}`."
            )

    def _list_ymls_in_checkpoints_directory(self):
        checkpoints_dir = os.path.join(self.root_directory, self.CHECKPOINTS_DIR)
        files = glob.glob(os.path.join(checkpoints_dir, "*.yml"), recursive=False)
        return files

    def _save_project_config(self):
        """Save the current project to disk."""
        logger.debug("Starting DataContext._save_project_config")

        config_filepath = os.path.join(self.root_directory, self.GE_YML)
        with open(config_filepath, "w") as outfile:
            self._project_config.to_yaml(outfile)

    def add_store(self, store_name, store_config):
        logger.debug("Starting DataContext.add_store for store %s" % store_name)

        new_store = super(DataContext, self).add_store(store_name, store_config)
        self._save_project_config()
        return new_store

    def add_datasource(self, name, **kwargs):
        logger.debug("Starting DataContext.add_datasource for datasource %s" % name)

        new_datasource = super(DataContext, self).add_datasource(name, **kwargs)
        self._save_project_config()

        return new_datasource

    @classmethod
    def find_context_root_dir(cls):
        result = None
        yml_path = None
        ge_home_environment = os.getenv("GE_HOME")
        if ge_home_environment:
            ge_home_environment = os.path.expanduser(ge_home_environment)
            if os.path.isdir(ge_home_environment) and os.path.isfile(
                os.path.join(ge_home_environment, "great_expectations.yml")
            ):
                result = ge_home_environment
        else:
            yml_path = cls.find_context_yml_file()
            if yml_path:
                result = os.path.dirname(yml_path)

        if result is None:
            raise ge_exceptions.ConfigNotFoundError()

        logger.debug("Using project config: {}".format(yml_path))
        return result

    @classmethod
    def find_context_yml_file(cls, search_start_dir=None):
        """Search for the yml file starting here and moving upward."""
        yml_path = None
        if search_start_dir is None:
            search_start_dir = os.getcwd()

        for i in range(4):
            logger.debug(
                "Searching for config file {} ({} layer deep)".format(
                    search_start_dir, i
                )
            )

            potential_ge_dir = os.path.join(search_start_dir, cls.GE_DIR)

            if os.path.isdir(potential_ge_dir):
                potential_yml = os.path.join(potential_ge_dir, cls.GE_YML)
                if os.path.isfile(potential_yml):
                    yml_path = potential_yml
                    logger.debug("Found config file at " + str(yml_path))
                    break
            # move up one directory
            search_start_dir = os.path.dirname(search_start_dir)

        return yml_path

    @classmethod
    def does_config_exist_on_disk(cls, context_root_dir):
        """Return True if the great_expectations.yml exists on disk."""
        return os.path.isfile(os.path.join(context_root_dir, cls.GE_YML))

    @classmethod
    def is_project_initialized(cls, ge_dir):
        """
        Return True if the project is initialized.

        To be considered initialized, all of the following must be true:
        - all project directories exist (including uncommitted directories)
        - a valid great_expectations.yml is on disk
        - a config_variables.yml is on disk
        - the project has at least one datasource
        - the project has at least one suite
        """
        return (
            cls.does_config_exist_on_disk(ge_dir)
            and cls.all_uncommitted_directories_exist(ge_dir)
            and cls.config_variables_yml_exist(ge_dir)
            and cls._does_context_have_at_least_one_datasource(ge_dir)
            and cls._does_context_have_at_least_one_suite(ge_dir)
        )

    @classmethod
    def does_project_have_a_datasource_in_config_file(cls, ge_dir):
        if not cls.does_config_exist_on_disk(ge_dir):
            return False
        return cls._does_context_have_at_least_one_datasource(ge_dir)

    @classmethod
    def _does_context_have_at_least_one_datasource(cls, ge_dir):
        context = cls._attempt_context_instantiation(ge_dir)
        if not isinstance(context, DataContext):
            return False
        return len(context.list_datasources()) >= 1

    @classmethod
    def _does_context_have_at_least_one_suite(cls, ge_dir):
        context = cls._attempt_context_instantiation(ge_dir)
        if not isinstance(context, DataContext):
            return False
        return len(context.list_expectation_suites()) >= 1

    @classmethod
    def _attempt_context_instantiation(cls, ge_dir):
        try:
            context = DataContext(ge_dir)
            return context
        except (
            ge_exceptions.DataContextError,
            ge_exceptions.InvalidDataContextConfigError,
        ) as e:
            logger.debug(e)

    @staticmethod
    def _validate_checkpoint(checkpoint: dict) -> dict:
        if checkpoint is None:
            raise ge_exceptions.CheckpointError(
                "Checkpoint has no contents. Please fix this."
            )
        if "validation_operator_name" not in checkpoint:
            checkpoint["validation_operator_name"] = "action_list_operator"

        if "batches" not in checkpoint:
            raise ge_exceptions.CheckpointError(
                f"Checkpoint {checkpoint} is missing required key: `batches`"
            )
        batches = checkpoint["batches"]
        if not isinstance(batches, list):
            raise ge_exceptions.CheckpointError(f"`batches` must be a list")

        for batch in batches:
            for required in ["expectation_suite_names", "batch_kwargs"]:
                if required not in batch:
                    raise ge_exceptions.CheckpointError(
                        f"Items in `batches` must have a key `{required}`"
                    )

        return checkpoint


class ExplorerDataContext(DataContext):
    def __init__(self, context_root_dir=None, expectation_explorer=True):
        """
            expectation_explorer: If True, load the expectation explorer manager, which will modify GE return objects \
            to include ipython notebook widgets.
        """

        super(ExplorerDataContext, self).__init__(context_root_dir)

        self._expectation_explorer = expectation_explorer
        if expectation_explorer:
            from great_expectations.jupyter_ux.expectation_explorer import (
                ExpectationExplorer,
            )

            self._expectation_explorer_manager = ExpectationExplorer()

    def update_return_obj(self, data_asset, return_obj):
        """Helper called by data_asset.

        Args:
            data_asset: The data_asset whose validation produced the current return object
            return_obj: the return object to update

        Returns:
            return_obj: the return object, potentially changed into a widget by the configured expectation explorer
        """
        if self._expectation_explorer:
            return self._expectation_explorer_manager.create_expectation_widget(
                data_asset, return_obj
            )
        else:
            return return_obj


def _get_metric_configuration_tuples(metric_configuration, base_kwargs=None):
    if base_kwargs is None:
        base_kwargs = {}

    if isinstance(metric_configuration, str):
        return [(metric_configuration, base_kwargs)]

    metric_configurations_list = []
    for kwarg_name in metric_configuration.keys():
        if not isinstance(metric_configuration[kwarg_name], dict):
            raise ge_exceptions.DataContextError(
                "Invalid metric_configuration: each key must contain a " "dictionary."
            )
        if (
            kwarg_name == "metric_kwargs_id"
        ):  # this special case allows a hash of multiple kwargs
            for metric_kwargs_id in metric_configuration[kwarg_name].keys():
                if base_kwargs != {}:
                    raise ge_exceptions.DataContextError(
                        "Invalid metric_configuration: when specifying "
                        "metric_kwargs_id, no other keys or values may be defined."
                    )
                if not isinstance(
                    metric_configuration[kwarg_name][metric_kwargs_id], list
                ):
                    raise ge_exceptions.DataContextError(
                        "Invalid metric_configuration: each value must contain a "
                        "list."
                    )
                metric_configurations_list += [
                    (metric_name, {"metric_kwargs_id": metric_kwargs_id})
                    for metric_name in metric_configuration[kwarg_name][
                        metric_kwargs_id
                    ]
                ]
        else:
            for kwarg_value in metric_configuration[kwarg_name].keys():
                base_kwargs.update({kwarg_name: kwarg_value})
                if not isinstance(metric_configuration[kwarg_name][kwarg_value], list):
                    raise ge_exceptions.DataContextError(
                        "Invalid metric_configuration: each value must contain a "
                        "list."
                    )
                for nested_configuration in metric_configuration[kwarg_name][
                    kwarg_value
                ]:
                    metric_configurations_list += _get_metric_configuration_tuples(
                        nested_configuration, base_kwargs=base_kwargs
                    )

    return metric_configurations_list<|MERGE_RESOLUTION|>--- conflicted
+++ resolved
@@ -12,7 +12,6 @@
 import warnings
 import webbrowser
 from typing import Dict, List, Optional, Union
-<<<<<<< HEAD
 
 from dateutil.parser import ParserError, parse
 from marshmallow import ValidationError
@@ -24,11 +23,6 @@
     RunIdentifier,
     get_metric_kwargs_id,
 )
-=======
-
-import great_expectations.exceptions as ge_exceptions
-from great_expectations.core import ExpectationSuite, get_metric_kwargs_id
->>>>>>> fb1b1ce7
 from great_expectations.core.id_dict import BatchKwargs
 from great_expectations.core.metric import ValidationMetricIdentifier
 from great_expectations.core.usage_statistics.usage_statistics import (
@@ -69,11 +63,6 @@
 from great_expectations.render.renderer.site_builder import SiteBuilder
 from great_expectations.util import verify_dynamic_loading_support
 from great_expectations.validator.validator import Validator
-<<<<<<< HEAD
-=======
-from marshmallow import ValidationError
-from ruamel.yaml import YAML, YAMLError
->>>>>>> fb1b1ce7
 
 try:
     from sqlalchemy.exc import SQLAlchemyError
@@ -134,11 +123,7 @@
         return True
 
     @usage_statistics_enabled_method(event_name="data_context.__init__",)
-<<<<<<< HEAD
-    def __init__(self, project_config, context_root_dir=None):
-=======
     def __init__(self, project_config, context_root_dir=None, runtime_environment=None):
->>>>>>> fb1b1ce7
         """DataContext constructor
 
         Args:
@@ -582,11 +567,7 @@
             try:
                 # If the user specifies the config variable path with an environment variable, we want to substitute it
                 defined_path = substitute_config_variable(
-<<<<<<< HEAD
-                    config_variables_file_path, {}
-=======
                     config_variables_file_path, dict(os.environ)
->>>>>>> fb1b1ce7
                 )
                 if not os.path.isabs(defined_path):
                     # A BaseDataContext will not have a root directory; in that case use the current directory
@@ -617,13 +598,7 @@
         }
 
         return DataContextConfig(
-<<<<<<< HEAD
-            **substitute_all_config_variables(
-                config, self._load_config_variables_file()
-            )
-=======
             **substitute_all_config_variables(config, substitutions)
->>>>>>> fb1b1ce7
         )
 
     def save_config_variable(self, config_variable_name, value):
@@ -850,11 +825,8 @@
         assets_to_validate,
         run_id=None,
         evaluation_parameters=None,
-<<<<<<< HEAD
         run_name=None,
         run_time=None,
-=======
->>>>>>> fb1b1ce7
         **kwargs,
     ):
         """
@@ -894,26 +866,19 @@
             logger.info("Setting run_name to: {}".format(run_name))
         if evaluation_parameters is None:
             return validation_operator.run(
-<<<<<<< HEAD
                 assets_to_validate=assets_to_validate,
                 run_id=run_id,
                 run_name=run_name,
                 run_time=run_time,
                 **kwargs,
-=======
-                assets_to_validate=assets_to_validate, run_id=run_id, **kwargs
->>>>>>> fb1b1ce7
             )
         else:
             return validation_operator.run(
                 assets_to_validate=assets_to_validate,
                 run_id=run_id,
                 evaluation_parameters=evaluation_parameters,
-<<<<<<< HEAD
                 run_name=run_name,
                 run_time=run_time,
-=======
->>>>>>> fb1b1ce7
                 **kwargs,
             )
 
@@ -1249,10 +1214,7 @@
                         self.stores[target_store_name].set(
                             ValidationMetricIdentifier(
                                 run_id=run_id,
-<<<<<<< HEAD
                                 data_asset_name=data_asset_name,
-=======
->>>>>>> fb1b1ce7
                                 expectation_suite_identifier=ExpectationSuiteIdentifier(
                                     expectation_suite_name
                                 ),
@@ -1513,15 +1475,10 @@
         profiler=BasicDatasetProfiler,
         profiler_configuration=None,
         dry_run=False,
-<<<<<<< HEAD
         run_id=None,
         additional_batch_kwargs=None,
         run_name=None,
         run_time=None,
-=======
-        run_id="profiling",
-        additional_batch_kwargs=None,
->>>>>>> fb1b1ce7
     ):
         """Profile the named datasource using the named profiler.
 
@@ -1702,11 +1659,8 @@
                             profiler_configuration=profiler_configuration,
                             run_id=run_id,
                             additional_batch_kwargs=additional_batch_kwargs,
-<<<<<<< HEAD
                             run_name=run_name,
                             run_time=run_time,
-=======
->>>>>>> fb1b1ce7
                         )["results"][0]
                     )
 
@@ -1759,15 +1713,10 @@
         expectation_suite_name=None,
         profiler=BasicDatasetProfiler,
         profiler_configuration=None,
-<<<<<<< HEAD
         run_id=None,
         additional_batch_kwargs=None,
         run_name=None,
         run_time=None,
-=======
-        run_id="profiling",
-        additional_batch_kwargs=None,
->>>>>>> fb1b1ce7
     ):
         """
         Profile a data asset
@@ -2152,13 +2101,9 @@
 
         project_config = self._load_project_config()
         project_config_dict = dataContextConfigSchema.dump(project_config)
-<<<<<<< HEAD
-        super(DataContext, self).__init__(project_config, context_root_directory)
-=======
         super(DataContext, self).__init__(
             project_config, context_root_directory, runtime_environment
         )
->>>>>>> fb1b1ce7
 
         # save project config if data_context_id auto-generated or global config values applied
         if (
