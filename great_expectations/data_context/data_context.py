# -*- coding: utf-8 -*-
import glob
import os
import json
import logging
import shutil
import webbrowser

from ruamel.yaml import YAML, YAMLError
import sys
import copy
import errno
from six import string_types
import datetime
import warnings

from great_expectations.util import file_relative_path
from .util import safe_mmkdir, substitute_all_config_variables, substitute_config_variable
from ..types.base import DotDict

import great_expectations.exceptions as ge_exceptions

# FIXME : Consolidate all builder files and classes in great_expectations/render/builder, to make it clear that they aren't renderers.


try:
    from urllib.parse import urlparse
except ImportError:
    from urlparse import urlparse

from great_expectations.data_asset.util import get_empty_expectation_suite
from great_expectations.dataset import Dataset
from great_expectations.datasource import (
    PandasDatasource,
    SqlAlchemyDatasource,
    SparkDFDatasource,
    DBTDatasource
)
from great_expectations.profile.basic_dataset_profiler import BasicDatasetProfiler

from .types import (
    NormalizedDataAssetName,     # TODO : Replace this with DataAssetIdentifier.
    DataAssetIdentifier,
    ExpectationSuiteIdentifier,
    ValidationResultIdentifier,
)

from .templates import (
    PROJECT_TEMPLATE,
    CONFIG_VARIABLES_INTRO,
    CONFIG_VARIABLES_TEMPLATE,
)
from .util import (
    load_class,
    instantiate_class_from_config
)

try:
    from sqlalchemy.exc import SQLAlchemyError
except ImportError:
    # We'll redefine this error in code below to catch ProfilerError, which is caught above, so SA errors will
    # just fall through
    SQLAlchemyError = ge_exceptions.ProfilerError

logger = logging.getLogger(__name__)
yaml = YAML()
yaml.indent(mapping=2, sequence=4, offset=2)
yaml.default_flow_style = False

ALLOWED_DELIMITERS = ['.', '/']

CURRENT_CONFIG_VERSION = 1
MINIMUM_SUPPORTED_CONFIG_VERSION = 1


class ConfigOnlyDataContext(object):
    """
    This class implements most of the functionality of DataContext, with a few exceptions.

    1. ConfigOnlyDataContext does not attempt to keep its project_config in sync with a file on disc.
    2. ConfigOnlyDataContext doesn't attempt to "guess" paths or objects types. Instead, that logic is pushed
        into DataContext class.

    Together, these changes make ConfigOnlyDataContext class more testable.

    DataContext itself inherits from ConfigOnlyDataContext. It behaves essentially the same as the v0.7.*
        implementation of DataContext.
    """

    PROFILING_ERROR_CODE_TOO_MANY_DATA_ASSETS = 2
    PROFILING_ERROR_CODE_SPECIFIED_DATA_ASSETS_NOT_FOUND = 3
    UNCOMMITTED_DIRECTORIES = ["data_docs", "samples", "validations"]
    BASE_DIRECTORIES = [
        "datasources",
        "expectations",
        "notebooks",
        "plugins",
        "uncommitted",
    ]
    NOTEBOOK_SUBDIRECTORIES = ["pandas", "spark", "sql"]
    GE_DIR = "great_expectations"
    GE_YML = "great_expectations.yml"

    # TODO: Consider moving this to DataContext, instead of ConfigOnlyDataContext, since it writes to disc.
    @classmethod
    def create(cls, project_root_dir=None):
        """
        Build a new great_expectations directory and DataContext object in the provided project_root_dir.

        `create` will not create a new "great_expectations" directory in the provided folder, provided one does not
        already exist. Then, it will initialize a new DataContext in that folder and write the resulting config.

        Args:
            project_root_dir: path to the root directory in which to create a new great_expectations directory

        Returns:
            DataContext
        """

        if not os.path.isdir(project_root_dir):
            raise ge_exceptions.DataContextError(
                "The project_root_dir must be an existing directory in which "
                "to initialize a new DataContext"
            )

        ge_dir = os.path.join(project_root_dir, cls.GE_DIR)
        safe_mmkdir(ge_dir, exist_ok=True)
        cls.scaffold_directories(ge_dir)

        if os.path.isfile(os.path.join(ge_dir, cls.GE_YML)):
            message = """Warning. An existing `{}` was found here: {}.
    - No action was taken.""".format(cls.GE_YML, ge_dir)
            warnings.warn(message)
        else:
            cls.write_project_template_to_disk(ge_dir)

        if os.path.isfile(os.path.join(ge_dir, "notebooks")):
            message = """Warning. An existing `notebooks` directory was found here: {}.
    - No action was taken.""".format(ge_dir)
            warnings.warn(message)
        else:
            cls.scaffold_notebooks(ge_dir)

        uncommitted_dir = os.path.join(ge_dir, "uncommitted")
        if os.path.isfile(os.path.join(uncommitted_dir, "config_variables.yml")):
            message = """Warning. An existing `config_variables.yml` was found here: {}.
    - No action was taken.""".format(uncommitted_dir)
            warnings.warn(message)
        else:
            cls.write_config_variables_template_to_disk(uncommitted_dir)

        return cls(ge_dir)

    @classmethod
    def all_uncommitted_directories_exist(cls, ge_dir):
        """Check if all uncommitted direcotries exist."""
        uncommitted_dir = os.path.join(ge_dir, "uncommitted")
        for directory in cls.UNCOMMITTED_DIRECTORIES:
            if not os.path.isdir(os.path.join(uncommitted_dir, directory)):
                return False

        return True

    @classmethod
    def config_variables_yml_exist(cls, ge_dir):
        """Check if all config_variables.yml exists."""
        path_to_yml = os.path.join(ge_dir, cls.GE_YML)

        # TODO this is so brittle and gross
        with open(path_to_yml, "r") as f:
            config = yaml.load(f)
        config_var_path = config.get("config_variables_file_path")
        config_var_path = os.path.join(ge_dir, config_var_path)
        return os.path.isfile(config_var_path)

    @classmethod
    def write_config_variables_template_to_disk(cls, uncommitted_dir):
        safe_mmkdir(uncommitted_dir)
        config_var_file = os.path.join(uncommitted_dir, "config_variables.yml")
        with open(config_var_file, "w") as template:
            template.write(CONFIG_VARIABLES_TEMPLATE)

    @classmethod
    def write_project_template_to_disk(cls, ge_dir):
        file_path = os.path.join(ge_dir, cls.GE_YML)
        with open(file_path, "w") as template:
            template.write(PROJECT_TEMPLATE)

    @classmethod
    def scaffold_directories(cls, base_dir):
        """Safely create GE directories for a new project."""
        safe_mmkdir(base_dir, exist_ok=True)
        open(os.path.join(base_dir, ".gitignore"), 'w').write("uncommitted/")

        for directory in cls.BASE_DIRECTORIES:
            if directory == "plugins":
                plugins_dir = os.path.join(base_dir, directory)
                safe_mmkdir(plugins_dir, exist_ok=True)
                safe_mmkdir(os.path.join(plugins_dir, "custom_data_docs"), exist_ok=True)
                safe_mmkdir(os.path.join(plugins_dir, "custom_data_docs", "views"), exist_ok=True)
                safe_mmkdir(os.path.join(plugins_dir, "custom_data_docs", "renderers"), exist_ok=True)
                safe_mmkdir(os.path.join(plugins_dir, "custom_data_docs", "styles"), exist_ok=True)
                cls.scaffold_custom_data_docs(plugins_dir)
            else:
                safe_mmkdir(os.path.join(base_dir, directory), exist_ok=True)

        uncommitted_dir = os.path.join(base_dir, "uncommitted")

        for new_directory in cls.UNCOMMITTED_DIRECTORIES:
            safe_mmkdir(
                os.path.join(uncommitted_dir, new_directory),
                exist_ok=True
            )

        notebook_path = os.path.join(base_dir, "notebooks")
        for subdir in cls.NOTEBOOK_SUBDIRECTORIES:
            safe_mmkdir(os.path.join(notebook_path, subdir), exist_ok=True)

    @classmethod
    def scaffold_custom_data_docs(cls, plugins_dir):
        """Copy custom data docs templates"""
        styles_template = file_relative_path(__file__, "../render/view/styles/data_docs_custom_styles_template.css")
        styles_destination_path = os.path.join(plugins_dir, "custom_data_docs", "styles", "data_docs_custom_styles.css")
        shutil.copyfile(styles_template, styles_destination_path)

    @classmethod
    def scaffold_notebooks(cls, base_dir):
        """Copy template notebooks into the notebooks directory for a project."""
        template_dir = file_relative_path(__file__, "../init_notebooks/")
        notebook_dir = os.path.join(base_dir, "notebooks/")
        for subdir in cls.NOTEBOOK_SUBDIRECTORIES:
            subdir_path = os.path.join(notebook_dir, subdir)
            for notebook in glob.glob(os.path.join(template_dir, subdir, "*.ipynb")):
                notebook_name = os.path.basename(notebook)
                destination_path = os.path.join(subdir_path, notebook_name)
                shutil.copyfile(notebook, destination_path)

    @classmethod
    def validate_config(cls, project_config):
        required_keys = {
            # TODO next version re-introduce config_version as required
            # "config_version",
            "plugins_directory",
            "expectations_store_name",
            "validations_store_name",
            "evaluation_parameter_store_name",
            "datasources",
            "stores",
            "data_docs_sites",
            "validation_operators"
        }
        for key in required_keys:
            if key not in project_config:
                raise ge_exceptions.MissingTopLevelConfigKeyError("Missing top-level key %s" % key)

        allowed_keys = {
            "config_version",
            "config_variables_file_path",
            "plugins_directory",
            "expectations_store_name",
            "validations_store_name",
            "evaluation_parameter_store_name",
            "datasources",
            "stores",
            "data_docs_sites",
            "validation_operators",
        }
        for key in project_config.keys():
            if key not in allowed_keys:
                raise ge_exceptions.InvalidTopLevelConfigKeyError("Invalid top-level config key %s" % key)

        return True


    # TODO : Migrate to an expressive __init__ method, with the top level of configs unpacked into named arguments.
    def __init__(self, project_config, context_root_dir, data_asset_name_delimiter='/'):
        """DataContext constructor

        Args:
            context_root_dir: location to look for the ``great_expectations.yml`` file. If None, searches for the file \
            based on conventions for project subdirectories.
            data_asset_name_delimiter: the delimiter character to use when parsing data_asset_name parameters. \
            Defaults to '/'

        Returns:
            None
        """
        if not ConfigOnlyDataContext.validate_config(project_config):
            raise ge_exceptions.InvalidConfigError("Your project_config is not valid. Try using the CLI check-config command.")

        self._project_config = project_config
        # FIXME: This should just be a property
        self._context_root_directory = os.path.abspath(context_root_dir)
        self._project_config_with_variables_substituted = dict(**self.get_config_with_variables_substituted())


        # Init plugins
        sys.path.append(self.plugins_directory)


        # Init data sources
        self._datasources = {}
        for datasource in self._project_config_with_variables_substituted["datasources"].keys():
            self.get_datasource(datasource)

        # Init stores
        self._stores = DotDict()
        self._init_stores(self._project_config_with_variables_substituted["stores"])

        # Init validation operators
        self.validation_operators = {}
        # TODO : This key should NOT be optional in the project config.
        # It can be empty, but not missing.
        # However, for now, I'm adding this check, to avoid having to migrate all the test fixtures
        # while still experimenting with the workings of validation operators and actions.
        if "validation_operators" in self._project_config:
            for validation_operator_name, validation_operator_config in \
                    self._project_config_with_variables_substituted["validation_operators"].items():
                self.add_validation_operator(
                    validation_operator_name,
                    validation_operator_config,
                )

        self._compiled = False

        if data_asset_name_delimiter not in ALLOWED_DELIMITERS:
            raise ge_exceptions.DataContextError("Invalid delimiter: delimiter must be '.' or '/'")
        self._data_asset_name_delimiter = data_asset_name_delimiter


    def _init_stores(self, store_configs):
        """Initialize all Stores for this DataContext.

        Stores are a good fit for reading/writing objects that:
            1. follow a clear key-value pattern, and
            2. are usually edited programmatically, using the Context

        In general, Stores should take over most of the reading and writing to disk that DataContext had previously done.
        As of 9/21/2019, the following Stores had not yet been implemented
            * great_expectations.yml
            * expectations
            * data documentation
            * config_variables
            * anything accessed via write_resource

        Note that stores do NOT manage plugins.
        """

        for store_name, store_config in store_configs.items():
            self.add_store(
                store_name,
                store_config
            )

    def add_store(self, store_name, store_config):
        """Add a new Store to the DataContext and (for convenience) return the instantiated Store object.

        Args:
            store_name (str): a key for the new Store in in self._stores
            store_config (dict): a config for the Store to add

        Returns:
            store (Store)
        """

        self._project_config["stores"][store_name] = store_config
        self._project_config_with_variables_substituted["stores"][store_name] = \
            self.get_config_with_variables_substituted(config=store_config)
        new_store = instantiate_class_from_config(
            config=self._project_config_with_variables_substituted["stores"][store_name],
            runtime_config={
                "root_directory" : self.root_directory,
            },
            config_defaults={
                "module_name" : "great_expectations.data_context.store"
            }
        )
        self._stores[store_name] = new_store
        return new_store

    def add_validation_operator(self, validation_operator_name, validation_operator_config):
        """Add a new ValidationOperator to the DataContext and (for convenience) return the instantiated object.

        Args:
            validation_operator_name (str): a key for the new ValidationOperator in in self._validation_operators
            validation_operator_config (dict): a config for the ValidationOperator to add

        Returns:
            validation_operator (ValidationOperator)
        """

        self._project_config["validation_operators"][validation_operator_name] = validation_operator_config
        self._project_config_with_variables_substituted["validation_operators"][validation_operator_name] = \
            self.get_config_with_variables_substituted(config=validation_operator_config)
        new_validation_operator = instantiate_class_from_config(
            config=self._project_config_with_variables_substituted["validation_operators"][validation_operator_name],
            runtime_config={
                "data_context" : self,
            },
            config_defaults={
                "module_name" : "great_expectations.validation_operators"
            }
        )
        self.validation_operators[validation_operator_name] = new_validation_operator
        return new_validation_operator


    def _normalize_absolute_or_relative_path(self, path):
        if os.path.isabs(path):
            return path
        else:
            return os.path.join(self.root_directory, path)

    def _normalize_store_path(self, resource_store):
        if resource_store["type"] == "filesystem":
            if not os.path.isabs(resource_store["base_directory"]):
                resource_store["base_directory"] = os.path.join(self.root_directory, resource_store["base_directory"])
        return resource_store

    def get_existing_local_data_docs_sites_urls(self):
        """Get file urls for all built local data docs."""
        from great_expectations.data_context.store import FixedLengthTupleFilesystemStoreBackend
        ge_dir = os.path.abspath(self.root_directory)
        sites = self.get_project_config().get("data_docs_sites")

        existing_sites = []

        for site_name, site in sites.items():
            store_backend = site.get("store_backend")
            store_class = load_class(
                store_backend.get("class_name"),
                "great_expectations.data_context.store"
            )
            # Only do this for local files
            if issubclass(store_class, FixedLengthTupleFilesystemStoreBackend):
                base_dir = store_backend.get("base_directory")
                data_docs_index = os.path.join(ge_dir, base_dir, "index.html")

                if os.path.isfile(data_docs_index):
                    existing_sites.append("file://" + data_docs_index)
        return existing_sites

    def open_data_docs(self):
        """A stdlib cross-platform way to open a file in a browser."""
        data_docs_urls = self.get_existing_local_data_docs_sites_urls()
        for url in data_docs_urls:
            logger.info("Opening Data Docs found here: {}".format(url))
            webbrowser.open(url)

    @property
    def root_directory(self):
        """The root directory for configuration objects in the data context; the location in which
        ``great_expectations.yml`` is located."""
        return self._context_root_directory

    @property
    def plugins_directory(self):
        """The directory in which custom plugin modules should be placed."""
        return self._normalize_absolute_or_relative_path(
            self._project_config_with_variables_substituted["plugins_directory"]
        )

    @property
    def stores(self):
        """A single holder for all Stores in this context"""
        return self._stores

    @property
    def datasources(self):
        """A single holder for all Datasources in this context"""
        return self._datasources

    @property
    def expectations_store_name(self):
        return self._project_config_with_variables_substituted["expectations_store_name"]

    # TODO: Decide whether this stays here or moves into NamespacedStore
    @property
    def data_asset_name_delimiter(self):
        """Configurable delimiter character used to parse data asset name strings into \
        ``NormalizedDataAssetName`` objects."""
        return self._data_asset_name_delimiter
    
    @data_asset_name_delimiter.setter
    def data_asset_name_delimiter(self, new_delimiter):
        """data_asset_name_delimiter property setter method"""
        if new_delimiter not in ALLOWED_DELIMITERS:
            raise ge_exceptions.DataContextError("Invalid delimiter: delimiter must be one of: {}".format(ALLOWED_DELIMITERS))
        else:
            self._data_asset_name_delimiter = new_delimiter

    #####
    #
    # Internal helper methods
    #
    #####

    # TODO : This method should be deprecated in favor of NamespaceReadWriteStore.
    def _get_normalized_data_asset_name_filepath(self, data_asset_name,
                                                 expectation_suite_name,
                                                 base_path=None,
                                                 file_extension=".json"):
        """Get the path where the project-normalized data_asset_name expectations are stored. This method is used
        internally for constructing all absolute and relative paths for asset_name-based paths.

        Args:
            data_asset_name: name of data asset for which to construct the path
            expectation_suite_name: name of expectation suite for which to construct the path
            base_path: base path from which to construct the path. If None, uses the DataContext root directory
            file_extension: the file extension to append to the path

        Returns:
            path (str): path for the requsted object.
        """
        if base_path is None:
            base_path = os.path.join(self.root_directory, "expectations")

        # We need to ensure data_asset_name is a valid filepath no matter its current state
        if isinstance(data_asset_name, NormalizedDataAssetName):
            name_parts = [name_part.replace("/", "__") for name_part in data_asset_name]
            relative_path = "/".join(name_parts)
        elif isinstance(data_asset_name, string_types):
            # if our delimiter is not '/', we need to first replace any slashes that exist in the name
            # to avoid extra layers of nesting (e.g. for dbt models)
            relative_path = data_asset_name
            if self.data_asset_name_delimiter != "/":
                relative_path.replace("/", "__")
                relative_path = relative_path.replace(self.data_asset_name_delimiter, "/")
        else:
            raise ge_exceptions.DataContextError("data_assset_name must be a NormalizedDataAssetName or string")

        expectation_suite_name += file_extension

        return os.path.join(
            base_path,
            relative_path,
            expectation_suite_name
        )

    def _load_config_variables_file(self):
        """Get all config variables from the default location."""
        # TODO: support stores

        config_variables_file_path = self.get_project_config().get("config_variables_file_path")
        if config_variables_file_path:
            try:
                with open(os.path.join(self.root_directory,
                                       substitute_config_variable(config_variables_file_path, {})),
                          "r") as config_variables_file:
                    return yaml.load(config_variables_file) or {}
            except IOError as e:
                if e.errno != errno.ENOENT:
                    raise
                logger.debug("Generating empty config variables file.")
                # TODO this might be the comment problem?
                base_config_variables_store = yaml.load("{}")
                base_config_variables_store.yaml_set_start_comment(CONFIG_VARIABLES_INTRO)
                return base_config_variables_store
        else:
            return {}

    def get_project_config(self):
        project_config = self._project_config

        return project_config

    def get_config_with_variables_substituted(self, config=None):
        if not config:
            config = self._project_config

        return substitute_all_config_variables(config, self._load_config_variables_file())

    def save_config_variable(self, config_variable_name, value):
        """Save config variable value

        Args:
            property_name: name of the property
            **value: the value to save

        Returns:
            None
        """
        config_variables = self._load_config_variables_file()
        config_variables[config_variable_name] = value
        config_variables_filepath = self.get_project_config().get("config_variables_file_path")
        if not config_variables_filepath:
            raise ge_exceptions.InvalidConfigError("'config_variables_file_path' property is not found in config - setting it is required to use this feature")

        config_variables_filepath = os.path.join(self.root_directory, config_variables_filepath)

        safe_mmkdir(os.path.dirname(config_variables_filepath), exist_ok=True)
        if not os.path.isfile(config_variables_filepath):
            logger.info("Creating new substitution_variables file at {config_variables_filepath}".format(
                config_variables_filepath=config_variables_filepath)
            )
        with open(config_variables_filepath, "w") as config_variables_file:
            yaml.dump(config_variables, config_variables_file)

    def get_available_data_asset_names(self, datasource_names=None, generator_names=None):
        """Inspect datasource and generators to provide available data_asset objects.

        Args:
            datasource_names: list of datasources for which to provide available data_asset_name objects. If None, \
            return available data assets for all datasources.
            generator_names: list of generators for which to provide available data_asset_name objects.

        Returns:
            data_asset_names (dict): Dictionary describing available data assets
            ::

                {
                  datasource_name: {
                    generator_name: [ data_asset_1, data_asset_2, ... ]
                    ...
                  }
                  ...
                }

        """
        data_asset_names = {}
        if datasource_names is None:
            datasource_names = [datasource["name"] for datasource in self.list_datasources()]
        elif isinstance(datasource_names, string_types):
            datasource_names = [datasource_names]
        elif not isinstance(datasource_names, list):
            raise ValueError(
                "Datasource names must be a datasource name, list of datasource names or None (to list all datasources)"
            )
        
        if generator_names is not None:
            if isinstance(generator_names, string_types):
                generator_names = [generator_names]
            if len(generator_names) == len(datasource_names):  # Iterate over both together
                for idx, datasource_name in enumerate(datasource_names):
                    datasource = self.get_datasource(datasource_name)
                    data_asset_names[datasource_name] = \
                        datasource.get_available_data_asset_names(generator_names[idx])

            elif len(generator_names) == 1:
                datasource = self.get_datasource(datasource_names[0])
                datasource_names[datasource_names[0]] = datasource.get_available_data_asset_names(generator_names)

            else:
                raise ValueError(
                    "If providing generators, you must either specify one generator for each datasource or only "
                    "one datasource."
                )
        else:  # generator_names is None
            for datasource_name in datasource_names:
                datasource = self.get_datasource(datasource_name)
                data_asset_names[datasource_name] = datasource.get_available_data_asset_names(None)

        return data_asset_names

    def yield_batch_kwargs(self, data_asset_name, **kwargs):
        """Yields a the next batch_kwargs for the provided data_asset_name, supplemented by any kwargs provided inline.

        Args:
            data_asset_name (str or NormalizedDataAssetName): the name from which to provide batch_kwargs
            **kwargs: additional kwargs to supplement the returned batch_kwargs

        Returns:
            BatchKwargs

        """
        if not isinstance(data_asset_name, NormalizedDataAssetName):
            data_asset_name = self.normalize_data_asset_name(data_asset_name)

        datasource = self.get_datasource(data_asset_name.datasource)
        generator = datasource.get_generator(data_asset_name.generator)
        batch_kwargs = generator.yield_batch_kwargs(data_asset_name.generator_asset)
        batch_kwargs.update(**kwargs)

        return batch_kwargs

    def build_batch_kwargs(self, data_asset_name, partition_id=None, **kwargs):
        """Builds batch kwargs for the provided data_asset_name, using an optional partition_id or building from
        provided kwargs.

        build_batch_kwargs relies on the generator's implementation

        Args:
            data_asset_name (str or NormalizedDataAssetName): the name from which to provide batch_kwargs
            partition_id (str): partition_id to use when building batch_kwargs
            **kwargs: additional kwargs to supplement the returned batch_kwargs

        Returns:
            BatchKwargs

        """
        if not isinstance(data_asset_name, (NormalizedDataAssetName, DataAssetIdentifier)):
            data_asset_name = self.normalize_data_asset_name(data_asset_name)

        datasource = self.get_datasource(data_asset_name.datasource)
        if partition_id is not None:
            kwargs.update({
                "partition_id": partition_id
            })
        batch_kwargs = datasource.named_generator_build_batch_kwargs(
            data_asset_name.generator,
            data_asset_name.generator_asset,
            **kwargs
        )

        return batch_kwargs

    def get_batch(self, data_asset_name, expectation_suite_name, batch_kwargs=None, **kwargs):
        """
        Get a batch of data, using the namespace of the provided data_asset_name.

        get_batch constructs its batch by first normalizing the data_asset_name (if not already normalized) and then:
          (1) getting data using the provided batch_kwargs; and
          (2) attaching the named expectation suite

        A single partition_id may be used in place of batch_kwargs when using a data_asset_name whose generator
        supports that partition type, and additional kwargs will be used to supplement the provided batch_kwargs.

        Args:
            data_asset_name: name of the data asset. The name will be normalized. \
                (See :py:meth:`normalize_data_asset_name` )
            expectation_suite_name: name of the expectation suite to attach to the data_asset returned
            batch_kwargs: key-value pairs describing the batch of data the datasource should fetch. \
                (See :class:`BatchGenerator` ) If no batch_kwargs are specified, then the context will get the next
                available batch_kwargs for the data_asset.
            **kwargs: additional key-value pairs to pass to the datasource when fetching the batch.

        Returns:
            Great Expectations data_asset with attached expectation_suite and DataContext
        """
        normalized_data_asset_name = self.normalize_data_asset_name(data_asset_name)

        datasource = self.get_datasource(normalized_data_asset_name.datasource)
        if not datasource:
            raise ge_exceptions.DataContextError(
                "Can't find datasource {} in the config - please check your {}".format(
                    normalized_data_asset_name,
                    self.GE_YML
                )
            )

        if batch_kwargs is None:
            batch_kwargs = self.build_batch_kwargs(data_asset_name, **kwargs)

        data_asset = datasource.get_batch(normalized_data_asset_name,
                                          expectation_suite_name,
                                          batch_kwargs,
                                          **kwargs)
        return data_asset

    def run_validation_operator(
            self,
            validation_operator_name,
            assets_to_validate,
            run_id=None,
    ):
        """
        Run a validation operator to validate data assets and to perform the business logic around
        validation that the operator implements.

        :param validation_operator_name: name of the operator, as appears in the context's config file
        :param assets_to_validate: a list that specifies the data assets that the operator will validate.
                                    The members of the list can be either batches (which means that have
                                    data asset identifier, batch kwargs and expectation suite identifier)
                                    or a triple that will allow the operator to fetch the batch:
                                    (data asset identifier, batch kwargs, expectation suite identifier)
        :param run_id: run id - this is set by the caller and should correspond to something
                                meaningful to the user (e.g., pipeline run id or timestamp)
        :return: A result object that is defined by the class of the operator that is invoked.
        """
        return self.validation_operators[validation_operator_name].run(
            assets_to_validate=assets_to_validate,
            run_id=run_id,
        )

    def add_datasource(self, name, do_not_initialize=False, **kwargs):
        """Add a new datasource to the data context, with configuration provided as kwargs.
        Args:
            name (str): the name for the new datasource to add
            do_not_initialize - if True, add the datasource to the config, but do not
                                initialize it. Example: user needs to debug database connectivity.
            kwargs (keyword arguments): the configuration for the new datasource
        Note:
            the type_ parameter is still supported as a way to add a datasource, but support will
            be removed in a future release. Please update to using class_name instead.
        Returns:
            datasource (Datasource)
        """
        logger.debug("Starting ConfigOnlyDataContext.add_datasource for %s" % name)
        if "generators" not in kwargs:
            logger.warning("Adding a datasource without configuring a generator will rely on default "
                           "generator behavior. Consider adding a generator.")

        if "type" in kwargs:
            warnings.warn("Using type_ configuration to build datasource. Please update to using class_name.")
            type_ = kwargs["type"]
            datasource_class = self._get_datasource_class_from_type(type_)
        else:
            datasource_class = load_class(
                kwargs.get("class_name"),
                kwargs.get("module_name", "great_expectations.datasource")
            )

        # For any class that should be loaded, it may control its configuration construction
        # by implementing a classmethod called build_configuration
        if hasattr(datasource_class, "build_configuration"):
            config = datasource_class.build_configuration(**kwargs)

        # We perform variable substitution in the datasource's config here before using the config
        # to instantiate the datasource object. Variable substitution is a service that the data
        # context provides. Datasources should not see unsubstituted variables in their config.
        self._project_config_with_variables_substituted["datasources"][
            name] = self.get_config_with_variables_substituted(config)

<<<<<<< HEAD
        if not do_not_initialize:
            datasource = self._build_datasource_from_config(
                **self._project_config_with_variables_substituted["datasources"][name])
            self._datasources[name] = datasource
        else:
            datasource = None

=======
        datasource = self._build_datasource_from_config(
            **self._project_config_with_variables_substituted["datasources"][name])
        self._datasources[name] = datasource
>>>>>>> 282e7caa
        self._project_config["datasources"][name] = config

        return datasource

    def get_config(self):
        return self._project_config

    def _build_datasource_from_config(self, **kwargs):
        if "type" in kwargs:
            warnings.warn("Using type configuration to build datasource. Please update to using class_name.")
            type_ = kwargs.pop("type")
            datasource_class = self._get_datasource_class_from_type(type_)
            kwargs.update({
                "class_name": datasource_class.__name__
            })
        datasource = instantiate_class_from_config(
            config=kwargs,
            runtime_config={
                "data_context": self
            },
            config_defaults={
                "module_name": "great_expectations.datasource"
            }
        )
        return datasource

    def _get_datasource_class_from_type(self, datasource_type):
        """NOTE: THIS METHOD OF BUILDING DATASOURCES IS DEPRECATED.
        Instead, please specify class_name
        """
        warnings.warn("Using the 'type' key to instantiate a datasource is deprecated. Please use class_name instead.")
        if datasource_type == "pandas":
            return PandasDatasource
        elif datasource_type == "dbt":
            return DBTDatasource
        elif datasource_type == "sqlalchemy":
            return SqlAlchemyDatasource
        elif datasource_type == "spark":
            return SparkDFDatasource
        else:
            try:
                # Update to do dynamic loading based on plugin types
                return PandasDatasource
            except ImportError:
                raise
 
    def get_datasource(self, datasource_name="default"):
        """Get the named datasource

        Args:
            datasource_name (str): the name of the datasource from the configuration

        Returns:
            datasource (Datasource)
        """
        if datasource_name in self._datasources:
            return self._datasources[datasource_name]
        elif datasource_name in self._project_config_with_variables_substituted["datasources"]:
            datasource_config = copy.deepcopy(
                self._project_config_with_variables_substituted["datasources"][datasource_name])
        else:
            raise ValueError(
                "Unable to load datasource %s -- no configuration found or invalid configuration." % datasource_name
            )
        datasource = self._build_datasource_from_config(**datasource_config)
        self._datasources[datasource_name] = datasource
        return datasource
            
    def list_expectation_suite_keys(self):
        """Return a list of available expectation suite keys."""
        keys = self.stores[self.expectations_store_name].list_keys()
        return keys

    def list_datasources(self):
        """List currently-configured datasources on this context.

        Returns:
            List(dict): each dictionary includes "name" and "type" keys
        """
        datasources = []
        # NOTE: 20190916 - JPC - Upon deprecation of support for type: configuration, this can be simplified
        for key, value in self._project_config_with_variables_substituted["datasources"].items():
            if "type" in value:
                logger.warning("Datasource %s configured using type. Please use class_name instead." % key)
                datasources.append({
                    "name": key,
                    "type": value["type"],
                    "class_name": self._get_datasource_class_from_type(value["type"]).__name__
                })
            else:
                datasources.append({
                    "name": key,
                    "class_name": value["class_name"]
                })
        return datasources

    def normalize_data_asset_name(self, data_asset_name):
        """Normalizes data_asset_names for a data context.
        
        A data_asset_name is defined per-project and consists of three components that together define a "namespace"
        for data assets, encompassing both expectation suites and batches.

        Within a namespace, an expectation suite effectively defines candidate "types" for batches of data, and
        validating a batch of data determines whether that instance is of the candidate type.

        The data_asset_name namespace consists of three components:

          - a datasource name
          - a generator_name
          - a generator_asset

        It has a string representation consisting of each of those components delimited by a character defined in the
        data_context ('/' by default).

        Args:
            data_asset_name (str): The (unnormalized) data asset name to normalize. The name will be split \
                according to the currently-configured data_asset_name_delimiter

        Returns:
            NormalizedDataAssetName
        """

        if isinstance(data_asset_name, NormalizedDataAssetName):
            return data_asset_name
        elif isinstance(data_asset_name, DataAssetIdentifier):
            return NormalizedDataAssetName(
                datasource=data_asset_name.datasource,
                generator=data_asset_name.generator,
                generator_asset=data_asset_name.generator_asset
            )

        split_name = data_asset_name.split(self.data_asset_name_delimiter)

        existing_expectation_suite_keys = self.list_expectation_suite_keys()
        existing_namespaces = []
        for key in existing_expectation_suite_keys:
            existing_namespaces.append(
                NormalizedDataAssetName(
                    key.data_asset_name.datasource,
                    key.data_asset_name.generator,
                    key.data_asset_name.generator_asset,
                )
            )

        if len(split_name) > 3:
            raise ge_exceptions.DataContextError(
                "Invalid data_asset_name '{data_asset_name}': found too many components using delimiter '{delimiter}'"
                .format(
                        data_asset_name=data_asset_name,
                        delimiter=self.data_asset_name_delimiter
                )
            )
        
        elif len(split_name) == 1:
            # In this case, the name *must* refer to a unique data_asset_name
            provider_names = set()
            generator_asset = split_name[0]
            for normalized_identifier in existing_namespaces:
                curr_generator_asset = normalized_identifier[2]
                if generator_asset == curr_generator_asset:
                    provider_names.add(
                        normalized_identifier
                    )

            # NOTE: Current behavior choice is to continue searching to see whether the namespace is ambiguous
            # based on configured generators *even* if there is *only one* namespace with expectation suites
            # in it.

            # If generators' namespaces are enormous or if they are slow to provide all their available names,
            # that behavior could become unwieldy, and perhaps should be revisited by using the escape hatch
            # commented out below.

            # if len(provider_names) == 1:
            #     return provider_names[0]
            #
            # elif len(provider_names) > 1:
            #     raise ge_exceptions.DataContextError(
            #         "Ambiguous data_asset_name '{data_asset_name}'. Multiple candidates found: {provider_names}"
            #         .format(data_asset_name=data_asset_name, provider_names=provider_names)
            #     )
                    
            available_names = self.get_available_data_asset_names()
            for datasource in available_names.keys():
                for generator in available_names[datasource].keys():
                    names_set = available_names[datasource][generator]
                    if generator_asset in names_set:
                        provider_names.add(
                            NormalizedDataAssetName(datasource, generator, generator_asset)
                        )
            
            if len(provider_names) == 1:
                return provider_names.pop()

            elif len(provider_names) > 1:
                raise ge_exceptions.DataContextError(
                    "Ambiguous data_asset_name '{data_asset_name}'. Multiple candidates found: {provider_names}"
                    .format(data_asset_name=data_asset_name, provider_names=provider_names)
                )

            # If we are here, then the data_asset_name does not belong to any configured datasource or generator
            # If there is only a single datasource and generator, we assume the user wants to create a new
            # namespace.
            if (len(available_names.keys()) == 1 and  # in this case, we know that the datasource name is valid
                    len(available_names[datasource].keys()) == 1):
                return NormalizedDataAssetName(
                    datasource,
                    generator,
                    generator_asset
                )

            if len(available_names.keys()) == 0:
                raise ge_exceptions.DataContextError(
                    "No datasource configured: a datasource is required to normalize an incomplete data_asset_name"
                )

            raise ge_exceptions.DataContextError(
                "Ambiguous data_asset_name: no existing data_asset has the provided name, no generator provides it, "
                " and there are multiple datasources and/or generators configured."
            )

        elif len(split_name) == 2:
            # In this case, the name must be a datasource_name/generator_asset

            # If the data_asset_name is already defined by a config in that datasource, return that normalized name.
            provider_names = set()
            for normalized_identifier in existing_namespaces:
                curr_datasource_name = normalized_identifier[0]
                curr_generator_asset = normalized_identifier[2]
                if curr_datasource_name == split_name[0] and curr_generator_asset == split_name[1]:
                    provider_names.add(normalized_identifier)

            # NOTE: Current behavior choice is to continue searching to see whether the namespace is ambiguous
            # based on configured generators *even* if there is *only one* namespace with expectation suites
            # in it.

            # If generators' namespaces are enormous or if they are slow to provide all their available names,
            # that behavior could become unwieldy, and perhaps should be revisited by using the escape hatch
            # commented out below.

            # if len(provider_names) == 1:
            #     return provider_names[0]
            #
            # elif len(provider_names) > 1:
            #     raise ge_exceptions.DataContextError(
            #         "Ambiguous data_asset_name '{data_asset_name}'. Multiple candidates found: {provider_names}"
            #         .format(data_asset_name=data_asset_name, provider_names=provider_names)
            #     )

            available_names = self.get_available_data_asset_names()
            for datasource_name in available_names.keys():
                for generator in available_names[datasource_name].keys():
                    generator_assets = available_names[datasource_name][generator]
                    if split_name[0] == datasource_name and split_name[1] in generator_assets:
                        provider_names.add(NormalizedDataAssetName(datasource_name, generator, split_name[1]))

            if len(provider_names) == 1:
                return provider_names.pop()
            
            elif len(provider_names) > 1:
                raise ge_exceptions.DataContextError(
                    "Ambiguous data_asset_name '{data_asset_name}'. Multiple candidates found: {provider_names}"
                    .format(data_asset_name=data_asset_name, provider_names=provider_names)
                )

            # If we are here, then the data_asset_name does not belong to any configured datasource or generator
            # If there is only a single generator for their provided datasource, we allow the user to create a new
            # namespace.
            if split_name[0] in available_names and len(available_names[split_name[0]]) == 1:
                logger.info("Normalizing to a new generator name.")
                return NormalizedDataAssetName(
                    split_name[0],
                    list(available_names[split_name[0]].keys())[0],
                    split_name[1]
                )

            if len(available_names.keys()) == 0:
                raise ge_exceptions.DataContextError(
                    "No datasource configured: a datasource is required to normalize an incomplete data_asset_name"
                )

            raise ge_exceptions.DataContextError(
                "No generator available to produce data_asset_name '{data_asset_name}' "
                "with datasource '{datasource_name}'"
                .format(data_asset_name=data_asset_name, datasource_name=datasource_name)
            )

        elif len(split_name) == 3:
            # In this case, we *do* check that the datasource and generator names are valid, but
            # allow the user to define a new generator asset
            datasources = [datasource["name"] for datasource in self.list_datasources()]
            if split_name[0] in datasources:
                datasource = self.get_datasource(split_name[0])

                generators = [generator["name"] for generator in datasource.list_generators()]
                if split_name[1] in generators:
                    return NormalizedDataAssetName(*split_name)

            raise ge_exceptions.DataContextError(
                "Invalid data_asset_name: no configured datasource '{datasource_name}' "
                "with generator '{generator_name}'"
                .format(datasource_name=split_name[0], generator_name=split_name[1])
            )

    def create_expectation_suite(self, data_asset_name, expectation_suite_name, overwrite_existing=False):
        """Build a new expectation suite and save it into the data_context expectation store.

        Args:
            data_asset_name: The name of the data_asset for which this suite will be stored.
                data_asset_name will be normalized if it is a string
            expectation_suite_name: The name of the expectation_suite to create
            overwrite_existing (boolean): Whether to overwrite expectation suite if expectation suite with given name
                already exists

        Returns:
            A new (empty) expectation suite.
        """
        if not isinstance(data_asset_name, NormalizedDataAssetName):
            data_asset_name = self.normalize_data_asset_name(data_asset_name)

        expectation_suite = get_empty_expectation_suite(
            # FIXME: For now, we just cast this to a string to be close to the old behavior
            self.data_asset_name_delimiter.join(data_asset_name),
            expectation_suite_name
        )

        key = ExpectationSuiteIdentifier(
            data_asset_name=DataAssetIdentifier(*data_asset_name),
            expectation_suite_name=expectation_suite_name,
        )

        if self._stores[self.expectations_store_name].has_key(key) and not overwrite_existing:
            raise ge_exceptions.DataContextError(
                "expectation_suite with name {} already exists for data_asset "\
                "{}. If you would like to overwrite this expectation_suite, "\
                "set overwrite_existing=True.".format(
                    expectation_suite_name,
                    data_asset_name
                )
            )
        else:
            self._stores[self.expectations_store_name].set(key, expectation_suite)

        return expectation_suite

    def get_expectation_suite(self, data_asset_name, expectation_suite_name="default"):
        """Get a named expectation suite for the provided data_asset_name.

        Args:
            data_asset_name (str or NormalizedDataAssetName): the data asset name to which the expectation suite belongs
            expectation_suite_name (str): the name for the expectation suite

        Returns:
            expectation_suite
        """
        if not isinstance(data_asset_name, NormalizedDataAssetName):
            data_asset_name = self.normalize_data_asset_name(data_asset_name)

        key = ExpectationSuiteIdentifier(
            data_asset_name=DataAssetIdentifier(*data_asset_name),
            expectation_suite_name=expectation_suite_name,
        )

        if self.stores[self.expectations_store_name].has_key(key):
            return self.stores[self.expectations_store_name].get(key)
        else:
            raise ge_exceptions.DataContextError(
                "No expectation_suite found for data_asset_name %s and expectation_suite_name %s" %
                (data_asset_name, expectation_suite_name)
            )

    def save_expectation_suite(self, expectation_suite, data_asset_name=None, expectation_suite_name=None):
        """Save the provided expectation suite into the DataContext.

        Args:
            expectation_suite: the suite to save
            data_asset_name: the data_asset_name for this expectation suite. If no name is provided, the name will\
                be read from the suite
            expectation_suite_name: the name of this expectation suite. If no name is provided the name will \
                be read from the suite

        Returns:
            None
        """
        if data_asset_name is None:
            try:
                data_asset_name = expectation_suite['data_asset_name']
            except KeyError:
                raise ge_exceptions.DataContextError(
                    "data_asset_name must either be specified or present in the provided expectation suite")
        else:
            # Note: we ensure that the suite name is a string here, until we have typed ExpectationSuite
            # objects that will know how to read the correct type back in
            expectation_suite['data_asset_name'] = str(data_asset_name)
            # expectation_suite['data_asset_name'] = data_asset_name

        if expectation_suite_name is None:
            try:
                expectation_suite_name = expectation_suite['expectation_suite_name']
            except KeyError:
                raise ge_exceptions.DataContextError(
                    "expectation_suite_name must either be specified or present in the provided expectation suite")
        else:
            expectation_suite['expectation_suite_name'] = expectation_suite_name

        if not isinstance(data_asset_name, NormalizedDataAssetName):
            data_asset_name = self.normalize_data_asset_name(data_asset_name)

        self.stores[self.expectations_store_name].set(ExpectationSuiteIdentifier(
            data_asset_name=DataAssetIdentifier(*data_asset_name),
            expectation_suite_name=expectation_suite_name,
        ), expectation_suite)

        self._compiled = False

    def _extract_and_store_parameters_from_validation_results(self, validation_results, data_asset_name, expectation_suite_name, run_id):

        if not self._compiled:
            self._compile()

        if ("meta" not in validation_results or
                "data_asset_name" not in validation_results["meta"] or
                "expectation_suite_name" not in validation_results["meta"]
        ):
            logger.warning(
                "Both data_asset_name and expectation_suite_name must be in validation results to "
                "register evaluation parameters."
            )
            return

        elif (data_asset_name not in self._compiled_parameters["data_assets"] or
              expectation_suite_name not in self._compiled_parameters["data_assets"][data_asset_name]):
            # This is fine; short-circuit since we do not need to register any results from this dataset.
            return
        
        for result in validation_results['results']:
            # Unoptimized: loop over all results and check if each is needed
            expectation_type = result['expectation_config']['expectation_type']
            if expectation_type in self._compiled_parameters["data_assets"][data_asset_name][expectation_suite_name]:
                # First, bind column-style parameters
                if (("column" in result['expectation_config']['kwargs']) and 
                    ("columns" in self._compiled_parameters["data_assets"][data_asset_name][expectation_suite_name][expectation_type]) and
                    (result['expectation_config']['kwargs']["column"] in
                    self._compiled_parameters["data_assets"][data_asset_name][expectation_suite_name][expectation_type]["columns"])):

                    column = result['expectation_config']['kwargs']["column"]
                    # Now that we have a small search space, invert logic, and look for the parameters in our result
                    for type_key, desired_parameters in self._compiled_parameters["data_assets"][data_asset_name][expectation_suite_name][expectation_type]["columns"][column].items():
                        # value here is the set of desired parameters under the type_key
                        for desired_param in desired_parameters:
                            desired_key = desired_param.split(":")[-1]
                            if type_key == "result" and desired_key in result['result']:
                                self.set_parameters_in_evaluation_parameter_store_by_run_id_and_key(run_id, desired_param, result["result"][desired_key])
                            elif type_key == "details" and desired_key in result["result"]["details"]:
                                self.set_parameters_in_evaluation_parameter_store_by_run_id_and_key(run_id, desired_param, result["result"]["details"])
                            else:
                                logger.warning("Unrecognized key for parameter %s" % desired_param)
                
                # Next, bind parameters that do not have column parameter
                for type_key, desired_parameters in self._compiled_parameters["data_assets"][data_asset_name][expectation_suite_name][expectation_type].items():
                    if type_key == "columns":
                        continue
                    for desired_param in desired_parameters:
                        desired_key = desired_param.split(":")[-1]
                        if type_key == "result" and desired_key in result['result']:
                            self.set_parameters_in_evaluation_parameter_store_by_run_id_and_key(run_id, desired_param, result["result"][desired_key])
                        elif type_key == "details" and desired_key in result["result"]["details"]:
                            self.set_parameters_in_evaluation_parameter_store_by_run_id_and_key(run_id, desired_param, result["result"]["details"])
                        else:
                            logger.warning("Unrecognized key for parameter %s" % desired_param)

    @property
    def evaluation_parameter_store(self):
        return self.stores[self.evaluation_parameter_store_name]

    @property
    def evaluation_parameter_store_name(self):
        return self._project_config_with_variables_substituted["evaluation_parameter_store_name"]

    @property
    def validations_store_name(self):
        return self._project_config_with_variables_substituted["validations_store_name"]

    @property
    def validations_store(self):
        return self.stores[self.validations_store_name]

    def set_parameters_in_evaluation_parameter_store_by_run_id_and_key(self, run_id, key, value):
        """Store a new validation parameter.

        Args:
            run_id: current run_id
            key: parameter key
            value: parameter value

        Returns:
            None
        """
        run_params = self.get_parameters_in_evaluation_parameter_store_by_run_id(run_id)
        run_params[key] = value
        self.evaluation_parameter_store.set(run_id, run_params)

    def get_parameters_in_evaluation_parameter_store_by_run_id(self, run_id):
        """Fetches all validation parameters for a given run_id.

        Args:
            run_id: current run_id

        Returns:
            value stored in evaluation_parameter_store for the provided run_id and key
        """
        if self.evaluation_parameter_store.has_key(run_id):
            return copy.deepcopy(
                self.evaluation_parameter_store.get(run_id)
            )
        else:
            return {}

    #NOTE: Abe 2019/08/22 : Can we rename this to _compile_all_evaluation_parameters_from_expectation_suites, or something similar?
    # A more descriptive name would have helped me grok this faster when I first encountered it
    def _compile(self):
        """Compiles all current expectation configurations in this context to be ready for result registration.
        
        Compilation only respects parameters with a URN structure beginning with urn:great_expectations:validations
        It splits parameters by the : (colon) character; valid URNs must have one of the following structures to be
        automatically recognized.

        "urn" : "great_expectations" : "validations" : data_asset_name : expectation_suite_name : "expectations" : expectation_name : "columns" : column_name : "result": result_key
         [0]            [1]                 [2]              [3]                   [4]                  [5]             [6]              [7]         [8]        [9]        [10]
        
        "urn" : "great_expectations" : "validations" : data_asset_name : expectation_suite_name : "expectations" : expectation_name : "columns" : column_name : "details": details_key
         [0]            [1]                 [2]              [3]                   [4]                  [5]             [6]              [7]         [8]        [9]         [10]

        "urn" : "great_expectations" : "validations" : data_asset_name : expectation_suite_name : "expectations" : expectation_name : "result": result_key
         [0]            [1]                 [2]              [3]                  [4]                  [5]              [6]              [7]         [8]

        "urn" : "great_expectations" : "validations" : data_asset_name : expectation_suite_name : "expectations" : expectation_name : "details": details_key
         [0]            [1]                 [2]              [3]                  [4]                   [5]             [6]              [7]        [8]

         Parameters are compiled to the following structure:

         :: json

         {
             "raw": <set of all parameters requested>
             "data_assets": {
                 data_asset_name: {
                    expectation_suite_name: {
                        expectation_name: {
                            "details": <set of details parameter values requested>
                            "result": <set of result parameter values requested>
                            column_name: {
                                "details": <set of details parameter values requested>
                                "result": <set of result parameter values requested>
                            }
                        }
                    }
                 }
             }
         }


        """

        # Full recompilation every time
        self._compiled_parameters = {
            "raw": set(),
            "data_assets": {}
        }

        for key in self.stores[self.expectations_store_name].list_keys():
            config = self.stores[self.expectations_store_name].get(key)
            for expectation in config["expectations"]:
                for _, value in expectation["kwargs"].items():
                    if isinstance(value, dict) and '$PARAMETER' in value:
                        # Compile *only* respects parameters in urn structure
                        # beginning with urn:great_expectations:validations
                        if value["$PARAMETER"].startswith("urn:great_expectations:validations:"):
                            column_expectation = False
                            parameter = value["$PARAMETER"]
                            self._compiled_parameters["raw"].add(parameter)
                            param_parts = parameter.split(":")
                            try:
                                data_asset_name = param_parts[3]
                                expectation_suite_name = param_parts[4]
                                expectation_name = param_parts[6]
                                if param_parts[7] == "columns":
                                    column_expectation = True
                                    column_name = param_parts[8]
                                    param_key = param_parts[9]
                                else:
                                    param_key = param_parts[7]
                            except IndexError:
                                logger.warning("Invalid parameter urn (not enough parts): %s" % parameter)
                                continue

                            normalized_data_asset_name = self.normalize_data_asset_name(data_asset_name)

                            data_asset_name = DataAssetIdentifier(normalized_data_asset_name.datasource,
                                                                  normalized_data_asset_name.generator,
                                                                  normalized_data_asset_name.generator_asset)
                            if data_asset_name not in self._compiled_parameters["data_assets"]:
                                self._compiled_parameters["data_assets"][data_asset_name] = {}

                            if expectation_suite_name not in self._compiled_parameters["data_assets"][data_asset_name]:
                                self._compiled_parameters["data_assets"][data_asset_name][expectation_suite_name] = {}

                            if expectation_name not in self._compiled_parameters["data_assets"][data_asset_name][expectation_suite_name]:
                                self._compiled_parameters["data_assets"][data_asset_name][expectation_suite_name][expectation_name] = {}

                            if column_expectation:
                                if "columns" not in self._compiled_parameters["data_assets"][data_asset_name][expectation_suite_name][expectation_name]:
                                    self._compiled_parameters["data_assets"][data_asset_name][expectation_suite_name][expectation_name]["columns"] = {}
                                if column_name not in self._compiled_parameters["data_assets"][data_asset_name][expectation_suite_name][expectation_name]["columns"]:
                                    self._compiled_parameters["data_assets"][data_asset_name][expectation_suite_name][expectation_name]["columns"][column_name] = {}
                                if param_key not in self._compiled_parameters["data_assets"][data_asset_name][expectation_suite_name][expectation_name]["columns"][column_name]:
                                    self._compiled_parameters["data_assets"][data_asset_name][expectation_suite_name][expectation_name]["columns"][column_name][param_key] = set()
                                self._compiled_parameters["data_assets"][data_asset_name][expectation_suite_name][expectation_name]["columns"][column_name][param_key].add(parameter)
                            
                            elif param_key in ["result", "details"]:
                                if param_key not in self._compiled_parameters["data_assets"][data_asset_name][expectation_suite_name][expectation_name]:
                                    self._compiled_parameters["data_assets"][data_asset_name][expectation_suite_name][expectation_name][param_key] = set()
                                self._compiled_parameters["data_assets"][data_asset_name][expectation_suite_name][expectation_name][param_key].add(parameter)
                            
                            else:
                                logger.warning("Invalid parameter urn (unrecognized structure): %s" % parameter)

        self._compiled = True

    # # TDOD : Deprecate this method in favor of Stores.
    # def write_resource(
    #         self,
    #         resource,  # bytes
    #         resource_name,  # name to be used inside namespace, e.g. "my_file.html"
    #         resource_store,  # store to use to write the resource
    #         resource_namespace=None,  # An arbitrary name added to the resource namespace
    #         data_asset_name=None,  # A name that will be normalized by the data_context and used in the namespace
    #         expectation_suite_name=None,  # A string that is part of the namespace
    #         run_id=None
    # ):  # A string that is part of the namespace
    #     """Writes the bytes in "resource" according to the resource_store's writing method, with a name constructed
    #     as follows:
    #
    #     resource_namespace/run_id/data_asset_name/expectation_suite_name/resource_name
    #
    #     If any of those components is None, it is omitted from the namespace.
    #
    #     Args:
    #         resource:
    #         resource_name:
    #         resource_store:
    #         resource_namespace:
    #         data_asset_name:
    #         expectation_suite_name:
    #         run_id:
    #
    #     Returns:
    #         A dictionary describing how to locate the resource (specific to resource_store type)
    #     """
    #     logger.debug("Starting DatContext.write_resource")
    #
    #     if resource_store is None:
    #         logger.error("No resource store specified")
    #         return
    #
    #     resource_locator_info = {}
    #
    #     if resource_store['type'] == "s3":
    #         raise NotImplementedError("s3 is not currently a supported resource_store type for writing")
    #     elif resource_store['type'] == 'filesystem':
    #         resource_store = self._normalize_store_path(resource_store)
    #         path_components = [resource_store['base_directory']]
    #         if resource_namespace is not None:
    #             path_components.append(resource_namespace)
    #         if run_id is not None:
    #             path_components.append(run_id)
    #         if data_asset_name is not None:
    #             if not isinstance(data_asset_name, NormalizedDataAssetName):
    #                 normalized_name = self.normalize_data_asset_name(data_asset_name)
    #             else:
    #                 normalized_name = data_asset_name
    #             if expectation_suite_name is not None:
    #                 path_components.append(self._get_normalized_data_asset_name_filepath(normalized_name, expectation_suite_name, base_path="", file_extension=""))
    #             else:
    #                 path_components.append(
    #                     self._get_normalized_data_asset_name_filepath(normalized_name, "",
    #                                                                   base_path="", file_extension=""))
    #         else:
    #             if expectation_suite_name is not None:
    #                 path_components.append(expectation_suite_name)
    #
    #         path_components.append(resource_name)
    #
    #         path = os.path.join(
    #             *path_components
    #         )
    #         safe_mmkdir(os.path.dirname(path))
    #         with open(path, "w") as writer:
    #             writer.write(resource)
    #
    #         resource_locator_info['path'] = path
    #     else:
    #         raise ge_exceptions.DataContextError("Unrecognized resource store type.")
    #
    #     return resource_locator_info

    def get_validation_result(
        self,
        data_asset_name,
        expectation_suite_name="default",
        run_id=None,
        validations_store_name="validations_store",
        failed_only=False,
    ):
        """Get validation results from a configured store.

        Args:
            data_asset_name: name of data asset for which to get validation result
            expectation_suite_name: expectation_suite name for which to get validation result (default: "default")
            run_id: run_id for which to get validation result (if None, fetch the latest result by alphanumeric sort)
            validations_store_name: the name of the store from which to get validation results
            failed_only: if True, filter the result to return only failed expectations

        Returns:
            validation_result

        """

        selected_store = self.stores[validations_store_name]
        if not isinstance(data_asset_name, NormalizedDataAssetName):
            data_asset_name = self.normalize_data_asset_name(data_asset_name)

        if not isinstance(data_asset_name, DataAssetIdentifier):
            data_asset_name = DataAssetIdentifier(
                datasource=data_asset_name.datasource,
                generator=data_asset_name.generator,
                generator_asset=data_asset_name.generator_asset
            )


        if run_id == None:
            #Get most recent run id
            # NOTE : This method requires a (potentially very inefficient) list_keys call.
            # It should probably move to live in an appropriate Store class,
            # but when we do so, that Store will need to function as more than just a key-value Store.
            key_list = selected_store.list_keys()
            run_id_set = set([key.run_id for key in key_list])
            if len(run_id_set) == 0:
                logger.warning("No valid run_id values found.")
                return {}

            run_id = max(run_id_set)

        key = ValidationResultIdentifier(
                expectation_suite_identifier=ExpectationSuiteIdentifier(
                    data_asset_name=data_asset_name,
                    expectation_suite_name=expectation_suite_name
                ),
                run_id=run_id
            )
        results_dict = selected_store.get(key)

        #TODO: This should be a convenience method of ValidationResultSuite
        if failed_only:
            failed_results_list = [result for result in results_dict["results"] if not result["success"]]
            results_dict["results"] = failed_results_list
            return results_dict
        else:
            return results_dict

    def update_return_obj(self, data_asset, return_obj):
        """Helper called by data_asset.

        Args:
            data_asset: The data_asset whose validation produced the current return object
            return_obj: the return object to update

        Returns:
            return_obj: the return object, potentially changed into a widget by the configured expectation explorer
        """
        return return_obj

    def build_data_docs(self, site_names=None, resource_identifiers=None):
        """
        Build Data Docs for your project.

        These make it simple to visualize data quality in your project. These
        include Expectations, Validations & Profiles. The are built for all
        Datasources from JSON artifacts in the local repo including validations
        & profiles from the uncommitted directory.

        :param site_names: if specified, build data docs only for these sites, otherwise,
                            build all the sites specified in the context's config
        :param resource_identifiers: a list of resource identifiers (ExpectationSuiteIdentifier,
                            ValidationResultIdentifier). If specified, rebuild HTML
                            (or other views the data docs sites are rendering) only for
                            the resources in this list. This supports incremental build
                            of data docs sites (e.g., when a new validation result is created)
                            and avoids full rebuild.

        Returns:
            A dictionary with the names of the updated data documentation sites as keys and the the location info
            of their index.html files as values
        """
        logger.debug("Starting DataContext.build_data_docs")

        index_page_locator_infos = {}

        sites = self._project_config_with_variables_substituted.get('data_docs_sites', [])
        if sites:
            logger.debug("Found data_docs_sites. Building sites...")

            for site_name, site_config in sites.items():
                logger.debug("Building Data Docs Site %s" % site_name,)

                # NOTE: 20191007 - JPC: removed condition that zero-length site_names mean build all sites
                if (site_names and site_name in site_names) or not site_names:
                    complete_site_config = site_config
                    site_builder = instantiate_class_from_config(
                        config=complete_site_config,
                        runtime_config={
                            "data_context": self,
                        },
                        config_defaults={
                            "module_name": "great_expectations.render.renderer.site_builder"
                        }
                    )
                    index_page_locator_info = site_builder.build(resource_identifiers)[0]

                    if index_page_locator_info:
                        index_page_locator_infos[site_name] = index_page_locator_info
        else:
            logger.debug("No data_docs_config found. No site(s) built.")

        return index_page_locator_infos

    # Proposed TODO : Abe 2019/09/21 : I think we want to convert this method into a configurable profiler class, so that
    # it can be pluggable and configurable
    def profile_datasource(self,
                           datasource_name,
                           generator_name=None,
                           data_assets=None,
                           max_data_assets=20,
                           profile_all_data_assets=True,
                           profiler=BasicDatasetProfiler,
                           dry_run=False,
                           additional_batch_kwargs=None):
        """Profile the named datasource using the named profiler.

        Args:
            datasource_name: the name of the datasource for which to profile data_assets
            generator_name: the name of the generator to use to get batches
            data_assets: list of data asset names to profile
            max_data_assets: if the number of data assets the generator yields is greater than this max_data_assets,
                profile_all_data_assets=True is required to profile all
            profile_all_data_assets: when True, all data assets are profiled, regardless of their number
            profiler: the profiler class to use
            dry_run: when true, the method checks arguments and reports if can profile or specifies the arguments that are missing
            additional_batch_kwargs: Additional keyword arguments to be provided to get_batch when loading the data asset.
        Returns:
            A dictionary::

                {
                    "success": True/False,
                    "results": List of (expectation_suite, EVR) tuples for each of the data_assets found in the datasource
                }

            When success = False, the error details are under "error" key
        """

        if not dry_run:
            logger.info("Profiling '%s' with '%s'" % (datasource_name, profiler.__name__))

        profiling_results = {}

        # Get data_asset_name_list
        data_asset_names = self.get_available_data_asset_names(datasource_name)
        if generator_name is None:
            if len(data_asset_names[datasource_name].keys()) == 1:
                generator_name = list(data_asset_names[datasource_name].keys())[0]
        if generator_name not in data_asset_names[datasource_name]:
            raise ge_exceptions.ProfilerError("Generator %s not found for datasource %s" % (generator_name, datasource_name))

        data_asset_name_list = list(data_asset_names[datasource_name][generator_name])
        total_data_assets = len(data_asset_name_list)

        if data_assets and len(data_assets) > 0:
            not_found_data_assets = [name for name in data_assets if name not in data_asset_name_list]
            if len(not_found_data_assets) > 0:
                profiling_results = {
                    'success': False,
                    'error': {
                        'code': DataContext.PROFILING_ERROR_CODE_SPECIFIED_DATA_ASSETS_NOT_FOUND,
                        'not_found_data_assets': not_found_data_assets,
                        'data_assets': data_asset_name_list
                    }
                }
                return profiling_results


            data_asset_name_list = data_assets
            data_asset_name_list.sort()
            total_data_assets = len(data_asset_name_list)
            if not dry_run:
                logger.info("Profiling the white-listed data assets: %s, alphabetically." % (",".join(data_asset_name_list)))
        else:
            if profile_all_data_assets:
                data_asset_name_list.sort()
            else:
                if total_data_assets > max_data_assets:
                    profiling_results = {
                        'success': False,
                        'error': {
                            'code': DataContext.PROFILING_ERROR_CODE_TOO_MANY_DATA_ASSETS,
                            'num_data_assets': total_data_assets,
                            'data_assets': data_asset_name_list
                        }
                    }
                    return profiling_results

        if not dry_run:
            logger.info("Profiling all %d data assets from generator %s" % (len(data_asset_name_list), generator_name))
        else:
            logger.info("Found %d data assets from generator %s" % (len(data_asset_name_list), generator_name))

        profiling_results['success'] = True

        if not dry_run:
            profiling_results['results'] = []
            total_columns, total_expectations, total_rows, skipped_data_assets = 0, 0, 0, 0
            total_start_time = datetime.datetime.now()
            # run_id = total_start_time.isoformat().replace(":", "") + "Z"
            run_id = "profiling"

            for name in data_asset_name_list:
                logger.info("\tProfiling '%s'..." % name)
                try:
                    start_time = datetime.datetime.now()

                    # FIXME: There needs to be an affordance here to limit to 100 rows, or downsample, etc.
                    if additional_batch_kwargs is None:
                        additional_batch_kwargs = {}

                    normalized_data_asset_name = self.normalize_data_asset_name(name)
                    expectation_suite_name = profiler.__name__
                    self.create_expectation_suite(
                        data_asset_name=normalized_data_asset_name,
                        expectation_suite_name=expectation_suite_name,
                        overwrite_existing=True
                    )
                    batch_kwargs = self.yield_batch_kwargs(
                        data_asset_name=normalized_data_asset_name,
                        **additional_batch_kwargs
                    )

                    batch = self.get_batch(
                        data_asset_name=normalized_data_asset_name,
                        expectation_suite_name=expectation_suite_name,
                        batch_kwargs=batch_kwargs
                    )

                    if not profiler.validate(batch):
                        raise ge_exceptions.ProfilerError(
                            "batch '%s' is not a valid batch for the '%s' profiler" % (name, profiler.__name__)
                        )

                    # Note: This logic is specific to DatasetProfilers, which profile a single batch. Multi-batch profilers
                    # will have more to unpack.
                    expectation_suite, validation_results = profiler.profile(batch, run_id=run_id)
                    profiling_results['results'].append((expectation_suite, validation_results))

                    self.validations_store.set(
                        key=ValidationResultIdentifier(
                            expectation_suite_identifier=ExpectationSuiteIdentifier(
                                data_asset_name=DataAssetIdentifier(
                                    *normalized_data_asset_name
                                ),
                                expectation_suite_name=expectation_suite_name
                            ),
                            run_id=run_id
                        ),
                        value=validation_results
                    )

                    if isinstance(batch, Dataset):
                        # For datasets, we can produce some more detailed statistics
                        row_count = batch.get_row_count()
                        total_rows += row_count
                        new_column_count = len(set([exp["kwargs"]["column"] for exp in expectation_suite["expectations"] if "column" in exp["kwargs"]]))
                        total_columns += new_column_count

                    new_expectation_count = len(expectation_suite["expectations"])
                    total_expectations += new_expectation_count

                    self.save_expectation_suite(expectation_suite)
                    duration = (datetime.datetime.now() - start_time).total_seconds()
                    logger.info("\tProfiled %d columns using %d rows from %s (%.3f sec)" %
                                (new_column_count, row_count, name, duration))

                except ge_exceptions.ProfilerError as err:
                    logger.warning(err.message)
                except IOError as err:
                    logger.warning("IOError while profiling %s. (Perhaps a loading error?) Skipping." % name)
                    logger.debug(str(err))
                    skipped_data_assets += 1
                except SQLAlchemyError as e:
                    logger.warning("SqlAlchemyError while profiling %s. Skipping." % name)
                    logger.debug(str(e))
                    skipped_data_assets += 1

            total_duration = (datetime.datetime.now() - total_start_time).total_seconds()
            logger.info("""
    Profiled %d of %d named data assets, with %d total rows and %d columns in %.2f seconds.
    Generated, evaluated, and stored %d Expectations during profiling. Please review results using data-docs.""" % (
                len(data_asset_name_list),
                total_data_assets,
                total_rows,
                total_columns,
                total_duration,
                total_expectations,
            ))
            if skipped_data_assets > 0:
                logger.warning("Skipped %d data assets due to errors." % skipped_data_assets)

        profiling_results['success'] = True
        return profiling_results


class DataContext(ConfigOnlyDataContext):
    """A DataContext represents a Great Expectations project. It organizes storage and access for
    expectation suites, datasources, notification settings, and data fixtures.

    The DataContext is configured via a yml file stored in a directory called great_expectations; the configuration file
    as well as managed expectation suites should be stored in version control.

    Use the `create` classmethod to create a new empty config, or instantiate the DataContext
    by passing the path to an existing data context root directory.

    DataContexts use data sources you're already familiar with. Generators help introspect data stores and data execution
    frameworks (such as airflow, Nifi, dbt, or dagster) to describe and produce batches of data ready for analysis. This
    enables fetching, validation, profiling, and documentation of  your data in a way that is meaningful within your
    existing infrastructure and work environment.

    DataContexts use a datasource-based namespace, where each accessible type of data has a three-part
    normalized *data_asset_name*, consisting of *datasource/generator/generator_asset*.

    - The datasource actually connects to a source of materialized data and returns Great Expectations DataAssets \
      connected to a compute environment and ready for validation.

    - The Generator knows how to introspect datasources and produce identifying "batch_kwargs" that define \
      particular slices of data.

    - The generator_asset is a specific name -- often a table name or other name familiar to users -- that \
      generators can slice into batches.

    An expectation suite is a collection of expectations ready to be applied to a batch of data. Since
    in many projects it is useful to have different expectations evaluate in different contexts--profiling
    vs. testing; warning vs. error; high vs. low compute; ML model or dashboard--suites provide a namespace
    option for selecting which expectations a DataContext returns.

    In many simple projects, the datasource or generator name may be omitted and the DataContext will infer
    the correct name when there is no ambiguity.

    Similarly, if no expectation suite name is provided, the DataContext will assume the name "default".
    """

    # def __init__(self, config, filepath, data_asset_name_delimiter='/'):
    def __init__(self, context_root_dir=None, active_environment_name='default', data_asset_name_delimiter='/'):

        # Determine the "context root directory" - this is the parent of "great_expectations" dir
        if context_root_dir is None:
            context_root_dir = self.find_context_root_dir()
        context_root_directory = os.path.abspath(os.path.expanduser(context_root_dir))
        self._context_root_directory = context_root_directory

        self.active_environment_name = active_environment_name

        project_config = self._load_project_config()

        super(DataContext, self).__init__(
            project_config,
            context_root_directory,
            data_asset_name_delimiter,
        )

    # TODO : This should use a Store so that the DataContext doesn't need to be aware of reading and writing to disk.
    def _load_project_config(self):
        """
        Reads the project configuration from the project configuration file.
        The file may contain ${SOME_VARIABLE} variables - see self._project_config_with_variables_substituted
        for how these are substituted.

        :return: the configuration object read from the file
        """
        path_to_yml = os.path.join(self.root_directory, self.GE_YML)
        try:
            with open(path_to_yml, "r") as data:
                config_dict = yaml.load(data)

        except YAMLError as err:
            raise ge_exceptions.InvalidConfigurationYamlError(
                "Your configuration file is not a valid yml file likely due to a yml syntax error:\n\n{}".format(err)
            )
        except IOError:
            raise ge_exceptions.ConfigNotFoundError()

        version = config_dict.get("config_version", 0)

        # TODO clean this up once type-checking configs is more robust
        if not isinstance(version, int):
            raise ge_exceptions.InvalidConfigValueTypeError("The key `config_version` must be an integer. Please check your config file.")

        # When migrating from 0.7.x to 0.8.0
        if version == 0 and ("validations_store" in list(config_dict.keys()) or "validations_stores" in list(config_dict.keys())):
            raise ge_exceptions.ZeroDotSevenConfigVersionError(
                "You appear to be using a config version from the 0.7.x series. This version is no longer supported."
            )
        elif version < MINIMUM_SUPPORTED_CONFIG_VERSION:
            raise ge_exceptions.UnsupportedConfigVersionError(
                "You appear to have an invalid config version ({}).\n    The version number must be between {} and {}.".format(
                    version,
                    MINIMUM_SUPPORTED_CONFIG_VERSION,
                    CURRENT_CONFIG_VERSION,
                )
            )
        elif version > CURRENT_CONFIG_VERSION:
            raise ge_exceptions.InvalidConfigVersionError(
                "You appear to have an invalid config version ({}).\n    The maximum valid version is {}.".format(
                    version,
                    CURRENT_CONFIG_VERSION
                )
            )

        # return DataContextConfig(**config_dict)
        return config_dict


    # TODO : This should use a Store so that the DataContext doesn't need to be aware of reading and writing to disk.
    def _save_project_config(self):
        """Save the current project to disk."""
        logger.debug("Starting DataContext._save_project_config")

        config_filepath = os.path.join(self.root_directory, self.GE_YML)
        with open(config_filepath, "w") as data:
            config = copy.deepcopy(
                self._project_config
            )

            yaml.dump(config, data)

    def add_store(self, store_name, store_config):
        logger.debug("Starting DataContext.add_store")

        new_store = super(DataContext, self).add_store(store_name, store_config)
        self._save_project_config()
        return new_store

    def add_datasource(self, name, **kwargs):
        logger.debug("Starting DataContext.add_datasource for datasource %s" % name)

        new_datasource = super(DataContext, self).add_datasource(name, **kwargs)
        self._save_project_config()

        return new_datasource

    @classmethod
    def find_context_root_dir(cls):
        result = None
        yml_path = None
        ge_home_environment = os.getenv("GE_HOME", None)
        if ge_home_environment:
            ge_home_environment = os.path.expanduser(ge_home_environment)
            if os.path.isdir(ge_home_environment) and os.path.isfile(
                os.path.join(ge_home_environment, "great_expectations.yml")
            ):
                result = ge_home_environment
        else:
            yml_path = cls.find_context_yml_file()
            if yml_path:
                result = os.path.dirname(yml_path)

        if result is None:
            raise ge_exceptions.ConfigNotFoundError()

        logger.info("Using project config: {}".format(yml_path))
        return result

    @classmethod
    def find_context_yml_file(cls, search_start_dir=os.getcwd()):
        """Search for the yml file starting here and moving upward."""
        yml_path = None

        for i in range(4):
            logger.debug("Searching for config file {} ({} layer deep)".format(search_start_dir, i))

            potential_ge_dir = os.path.join(search_start_dir, cls.GE_DIR)

            if os.path.isdir(potential_ge_dir):
                potential_yml = os.path.join(potential_ge_dir, cls.GE_YML)
                if os.path.isfile(potential_yml):
                    yml_path = potential_yml
                    logger.debug("Found config file at " + str(yml_path))
                    break
            # move up one directory
            search_start_dir = os.path.dirname(search_start_dir)

        return yml_path


class ExplorerDataContext(DataContext):

    def __init__(self, context_root_dir=None, expectation_explorer=True, data_asset_name_delimiter='/'):
        """
            expectation_explorer: If True, load the expectation explorer manager, which will modify GE return objects \
            to include ipython notebook widgets.
        """

        super(ExplorerDataContext, self).__init__(
            context_root_dir,
            data_asset_name_delimiter,
        )

        self._expectation_explorer = expectation_explorer
        if expectation_explorer:
            from great_expectations.jupyter_ux.expectation_explorer import ExpectationExplorer
            self._expectation_explorer_manager = ExpectationExplorer()

    def update_return_obj(self, data_asset, return_obj):
        """Helper called by data_asset.

        Args:
            data_asset: The data_asset whose validation produced the current return object
            return_obj: the return object to update

        Returns:
            return_obj: the return object, potentially changed into a widget by the configured expectation explorer
        """
        if self._expectation_explorer:
            return self._expectation_explorer_manager.create_expectation_widget(data_asset, return_obj)
        else:
            return return_obj<|MERGE_RESOLUTION|>--- conflicted
+++ resolved
@@ -811,7 +811,6 @@
         self._project_config_with_variables_substituted["datasources"][
             name] = self.get_config_with_variables_substituted(config)
 
-<<<<<<< HEAD
         if not do_not_initialize:
             datasource = self._build_datasource_from_config(
                 **self._project_config_with_variables_substituted["datasources"][name])
@@ -819,11 +818,6 @@
         else:
             datasource = None
 
-=======
-        datasource = self._build_datasource_from_config(
-            **self._project_config_with_variables_substituted["datasources"][name])
-        self._datasources[name] = datasource
->>>>>>> 282e7caa
         self._project_config["datasources"][name] = config
 
         return datasource
