import configparser
import copy
import datetime
import errno
import glob
import json
import logging
import os
import shutil
import sys
import uuid
import warnings
import webbrowser
import traceback
from collections import OrderedDict
from typing import Any, Callable, Dict, List, Optional, Union

from dateutil.parser import parse
from ruamel.yaml import YAML, YAMLError
from ruamel.yaml.comments import CommentedMap
from ruamel.yaml.constructor import DuplicateKeyError

import great_expectations.exceptions as ge_exceptions
from great_expectations.core.batch import (
    Batch,
    BatchRequest,
    BatchDefinition,
    PartitionRequest,
)
from great_expectations.core.expectation_suite import ExpectationSuite
from great_expectations.core.expectation_validation_result import get_metric_kwargs_id
from great_expectations.core.id_dict import BatchKwargs
from great_expectations.core.metric import ValidationMetricIdentifier
from great_expectations.core.run_identifier import RunIdentifier
from great_expectations.core.usage_statistics.usage_statistics import (  # TODO: deprecate
    UsageStatisticsHandler,
    add_datasource_usage_statistics,
    run_validation_operator_usage_statistics,
    save_expectation_suite_usage_statistics,
    usage_statistics_enabled_method,
)
from great_expectations.core.util import nested_update
from great_expectations.data_asset import DataAsset
from great_expectations.data_context.templates import (
    CONFIG_VARIABLES_TEMPLATE,
    PROJECT_TEMPLATE_USAGE_STATISTICS_DISABLED,
    PROJECT_TEMPLATE_USAGE_STATISTICS_ENABLED,
)
from great_expectations.data_context.types.base import (  # TODO: deprecate
    CURRENT_CONFIG_VERSION,
    MINIMUM_SUPPORTED_CONFIG_VERSION,
    AnonymizedUsageStatisticsConfig,
    DataContextConfig,
    DatasourceConfig,
    ExecutionEnvironmentConfig,
    anonymizedUsageStatisticsSchema,
    dataContextConfigSchema,
    datasourceConfigSchema,
    executionEnvironmentConfigSchema,
)
from great_expectations.data_context.types.resource_identifiers import (
    ExpectationSuiteIdentifier,
    ValidationResultIdentifier,
)
from great_expectations.data_context.util import (
    file_relative_path,
    instantiate_class_from_config,
    load_class,
    substitute_all_config_variables,
    substitute_config_variable,
)
from great_expectations.dataset import Dataset
from great_expectations.datasource import Datasource  # TODO: deprecate
from great_expectations.execution_environment import (
    ExecutionEnvironment,
    BaseExecutionEnvironment,
)
from great_expectations.marshmallow__shade import ValidationError
from great_expectations.profile.basic_dataset_profiler import BasicDatasetProfiler
from great_expectations.render.renderer.site_builder import SiteBuilder
from great_expectations.util import verify_dynamic_loading_support
from great_expectations.validator.validator import BridgeValidator, Validator
from great_expectations.exceptions import (
    DataContextError
)

try:
    from sqlalchemy.exc import SQLAlchemyError
except ImportError:
    # We'll redefine this error in code below to catch ProfilerError, which is caught above, so SA errors will
    # just fall through
    SQLAlchemyError = ge_exceptions.ProfilerError

logger = logging.getLogger(__name__)
yaml = YAML()
yaml.indent(mapping=2, sequence=4, offset=2)
yaml.default_flow_style = False


class BaseDataContext:
    """
    This class implements most of the functionality of DataContext, with a few exceptions.

    1. BaseDataContext does not attempt to keep its project_config in sync with a file on disc.
    2. BaseDataContext doesn't attempt to "guess" paths or objects types. Instead, that logic is pushed
        into DataContext class.

    Together, these changes make BaseDataContext class more testable.

--ge-feature-maturity-info--

    id: os_linux
    title: OS - Linux
    icon:
    short_description:
    description:
    how_to_guide_url:
    maturity: Production
    maturity_details:
        api_stability: N/A
        implementation_completeness: N/A
        unit_test_coverage: Complete
        integration_infrastructure_test_coverage: Complete
        documentation_completeness: Complete
        bug_risk: Low

    id: os_macos
    title: OS - MacOS
    icon:
    short_description:
    description:
    how_to_guide_url:
    maturity: Production
    maturity_details:
        api_stability: N/A
        implementation_completeness: N/A
        unit_test_coverage: Complete (local only)
        integration_infrastructure_test_coverage: Complete (local only)
        documentation_completeness: Complete
        bug_risk: Low

    id: os_windows
    title: OS - Windows
    icon:
    short_description:
    description:
    how_to_guide_url:
    maturity: Beta
    maturity_details:
        api_stability: N/A
        implementation_completeness: N/A
        unit_test_coverage: Minimal
        integration_infrastructure_test_coverage: Minimal
        documentation_completeness: Complete
        bug_risk: Moderate
------------------------------------------------------------
    id: workflow_create_edit_expectations_cli_scaffold
    title: Create and Edit Expectations - suite scaffold
    icon:
    short_description: Creating a new Expectation Suite using suite scaffold
    description: Creating Expectation Suites through an interactive development loop using suite scaffold
    how_to_guide_url: https://docs.greatexpectations.io/en/latest/how_to_guides/creating_and_editing_expectations/how_to_create_a_new_expectation_suite_using_suite_scaffold.html
    maturity: Experimental (expect exciting changes to Profiler capability)
    maturity_details:
        api_stability: N/A
        implementation_completeness: N/A
        unit_test_coverage: N/A
        integration_infrastructure_test_coverage: Partial
        documentation_completeness: Complete
        bug_risk: Low

    id: workflow_create_edit_expectations_cli_edit
    title: Create and Edit Expectations - CLI
    icon:
    short_description: Creating a new Expectation Suite using the CLI
    description: Creating a Expectation Suite great_expectations suite new command
    how_to_guide_url: https://docs.greatexpectations.io/en/latest/how_to_guides/creating_and_editing_expectations/how_to_create_a_new_expectation_suite_using_the_cli.html
    maturity: Experimental (expect exciting changes to Profiler and Suite Renderer capability)
    maturity_details:
        api_stability: N/A
        implementation_completeness: N/A
        unit_test_coverage: N/A
        integration_infrastructure_test_coverage: Partial
        documentation_completeness: Complete
        bug_risk: Low

    id: workflow_create_edit_expectations_json_schema
    title: Create and Edit Expectations - Json schema
    icon:
    short_description: Creating a new Expectation Suite from a json schema file
    description: Creating a new Expectation Suite using JsonSchemaProfiler function and json schema file
    how_to_guide_url: https://docs.greatexpectations.io/en/latest/how_to_guides/creating_and_editing_expectations/how_to_create_a_suite_from_a_json_schema_file.html
    maturity: Experimental (expect exciting changes to Profiler capability)
    maturity_details:
        api_stability: N/A
        implementation_completeness: N/A
        unit_test_coverage: N/A
        integration_infrastructure_test_coverage: Partial
        documentation_completeness: Complete
        bug_risk: Low

--ge-feature-maturity-info--
    """

    PROFILING_ERROR_CODE_TOO_MANY_DATA_ASSETS = 2
    PROFILING_ERROR_CODE_SPECIFIED_DATA_ASSETS_NOT_FOUND = 3
    PROFILING_ERROR_CODE_NO_BATCH_KWARGS_GENERATORS_FOUND = 4
    PROFILING_ERROR_CODE_MULTIPLE_BATCH_KWARGS_GENERATORS_FOUND = 5
    UNCOMMITTED_DIRECTORIES = ["data_docs", "validations"]
    GE_UNCOMMITTED_DIR = "uncommitted"
    CHECKPOINTS_DIR = "checkpoints"
    BASE_DIRECTORIES = [
        CHECKPOINTS_DIR,
        "expectations",
        "notebooks",
        "plugins",
        GE_UNCOMMITTED_DIR,
    ]
    NOTEBOOK_SUBDIRECTORIES = ["pandas", "spark", "sql"]
    GE_DIR = "great_expectations"
    GE_YML = "great_expectations.yml"
    GE_EDIT_NOTEBOOK_DIR = GE_UNCOMMITTED_DIR
    FALSEY_STRINGS = ["FALSE", "false", "False", "f", "F", "0"]
    GLOBAL_CONFIG_PATHS = [
        os.path.expanduser("~/.great_expectations/great_expectations.conf"),
        "/etc/great_expectations.conf",
    ]
    DOLLAR_SIGN_ESCAPE_STRING = r"\$"

    @classmethod
    def validate_config(cls, project_config):
        if isinstance(project_config, DataContextConfig):
            return True
        try:
            dataContextConfigSchema.load(project_config)
        except ValidationError:
            raise
        return True

    @usage_statistics_enabled_method(event_name="data_context.__init__",)
    def __init__(self, project_config, context_root_dir=None, runtime_environment=None):
        """DataContext constructor

        Args:
            context_root_dir: location to look for the ``great_expectations.yml`` file. If None, searches for the file \
            based on conventions for project subdirectories.
            runtime_environment: a dictionary of config variables that
            override both those set in config_variables.yml and the environment

        Returns:
            None
        """
        if not BaseDataContext.validate_config(project_config):
            raise ge_exceptions.InvalidConfigError(
                "Your project_config is not valid. Try using the CLI check-config command."
            )
        self._project_config = project_config
        self._apply_global_config_overrides()
        if context_root_dir is not None:
            self._context_root_directory = os.path.abspath(context_root_dir)
        else:
            self._context_root_directory = context_root_dir
        self.runtime_environment = runtime_environment or {}

        # Init plugin support
        if self.plugins_directory is not None:
            sys.path.append(self.plugins_directory)

        # We want to have directories set up before initializing usage statistics so that we can obtain a context instance id
        self._in_memory_instance_id = (
            None  # This variable *may* be used in case we cannot save an instance id
        )
        self._initialize_usage_statistics(project_config.anonymous_usage_statistics)

        # Store cached datasources but don't init them
        self._cached_datasources = {}  # TODO: deprecate

        # Store cached execution_environments but don't init them
        self._cached_execution_environments = {}

        # Init stores
        self._stores = dict()
        self._init_stores(self._project_config_with_variables_substituted.stores)

        # Init validation operators
        # NOTE - 20200522 - JPC - A consistent approach to lazy loading for plugins will be useful here, harmonizing
        # the way that execution environments (AKA datasources), validation operators, site builders and other
        # plugins are built.
        self.validation_operators = {}
        for (
            validation_operator_name,
            validation_operator_config,
        ) in self._project_config.validation_operators.items():
            self.add_validation_operator(
                validation_operator_name, validation_operator_config,
            )

        self._evaluation_parameter_dependencies_compiled = False
        self._evaluation_parameter_dependencies = {}

    def _build_store_from_config(self, store_name, store_config):
        module_name = "great_expectations.data_context.store"
        try:
            new_store = instantiate_class_from_config(
                config=store_config,
                runtime_environment={"root_directory": self.root_directory,},
                config_defaults={"module_name": module_name},
            )
        except ge_exceptions.DataContextError as e:
            new_store = None
            logger.critical(
                f"While attempting to instantiate the store named {store_name} an error occurred: {e}"
            )
        if not new_store:
            raise ge_exceptions.ClassInstantiationError(
                module_name=module_name,
                package_name=None,
                class_name=store_config["class_name"],
            )
        self._stores[store_name] = new_store
        return new_store

    def _init_stores(self, store_configs):
        """Initialize all Stores for this DataContext.

        Stores are a good fit for reading/writing objects that:
            1. follow a clear key-value pattern, and
            2. are usually edited programmatically, using the Context

        Note that stores do NOT manage plugins.
        """

        for store_name, store_config in store_configs.items():
            self._build_store_from_config(store_name, store_config)

    def _apply_global_config_overrides(self):
        # check for global usage statistics opt out
        validation_errors = {}

        if self._check_global_usage_statistics_opt_out():
            logger.info(
                "Usage statistics is disabled globally. Applying override to project_config."
            )
            self._project_config.anonymous_usage_statistics.enabled = False

        # check for global data_context_id
        global_data_context_id = self._get_global_config_value(
            environment_variable="GE_DATA_CONTEXT_ID",
            conf_file_section="anonymous_usage_statistics",
            conf_file_option="data_context_id",
        )
        if global_data_context_id:
            data_context_id_errors = anonymizedUsageStatisticsSchema.validate(
                {"data_context_id": global_data_context_id}
            )
            if not data_context_id_errors:
                logger.info(
                    "data_context_id is defined globally. Applying override to project_config."
                )
                self._project_config.anonymous_usage_statistics.data_context_id = (
                    global_data_context_id
                )
            else:
                validation_errors.update(data_context_id_errors)
        # check for global usage_statistics url
        global_usage_statistics_url = self._get_global_config_value(
            environment_variable="GE_USAGE_STATISTICS_URL",
            conf_file_section="anonymous_usage_statistics",
            conf_file_option="usage_statistics_url",
        )
        if global_usage_statistics_url:
            usage_statistics_url_errors = anonymizedUsageStatisticsSchema.validate(
                {"usage_statistics_url": global_usage_statistics_url}
            )
            if not usage_statistics_url_errors:
                logger.info(
                    "usage_statistics_url is defined globally. Applying override to project_config."
                )
                self._project_config.anonymous_usage_statistics.usage_statistics_url = (
                    global_usage_statistics_url
                )
            else:
                validation_errors.update(usage_statistics_url_errors)
        if validation_errors:
            logger.warning(
                "The following globally-defined config variables failed validation:\n{}\n\n"
                "Please fix the variables if you would like to apply global values to project_config.".format(
                    json.dumps(validation_errors, indent=2)
                )
            )

    def _get_global_config_value(
        self, environment_variable=None, conf_file_section=None, conf_file_option=None
    ):
        assert (conf_file_section and conf_file_option) or (
            not conf_file_section and not conf_file_option
        ), "Must pass both 'conf_file_section' and 'conf_file_option' or neither."
        if environment_variable and os.environ.get(environment_variable, False):
            return os.environ.get(environment_variable)
        if conf_file_section and conf_file_option:
            for config_path in BaseDataContext.GLOBAL_CONFIG_PATHS:
                config = configparser.ConfigParser()
                config.read(config_path)
                config_value = config.get(
                    conf_file_section, conf_file_option, fallback=None
                )
                if config_value:
                    return config_value
        return None

    def _check_global_usage_statistics_opt_out(self):
        if os.environ.get("GE_USAGE_STATS", False):
            ge_usage_stats = os.environ.get("GE_USAGE_STATS")
            if ge_usage_stats in BaseDataContext.FALSEY_STRINGS:
                return True
            else:
                logger.warning(
                    "GE_USAGE_STATS environment variable must be one of: {}".format(
                        BaseDataContext.FALSEY_STRINGS
                    )
                )
        for config_path in BaseDataContext.GLOBAL_CONFIG_PATHS:
            config = configparser.ConfigParser()
            states = config.BOOLEAN_STATES
            for falsey_string in BaseDataContext.FALSEY_STRINGS:
                states[falsey_string] = False
            states["TRUE"] = True
            states["True"] = True
            config.BOOLEAN_STATES = states
            config.read(config_path)
            try:
                if config.getboolean("anonymous_usage_statistics", "enabled") is False:
                    # If stats are disabled, then opt out is true
                    return True
            except (ValueError, configparser.Error):
                pass
        return False

    def _initialize_usage_statistics(
        self, usage_statistics_config: AnonymizedUsageStatisticsConfig
    ):
        """Initialize the usage statistics system."""
        if not usage_statistics_config.enabled:
            logger.info("Usage statistics is disabled; skipping initialization.")
            self._usage_statistics_handler = None
            return

        self._usage_statistics_handler = UsageStatisticsHandler(
            data_context=self,
            data_context_id=usage_statistics_config.data_context_id,
            usage_statistics_url=usage_statistics_config.usage_statistics_url,
        )

    def add_store(self, store_name, store_config):
        """Add a new Store to the DataContext and (for convenience) return the instantiated Store object.

        Args:
            store_name (str): a key for the new Store in in self._stores
            store_config (dict): a config for the Store to add

        Returns:
            store (Store)
        """

        self._project_config["stores"][store_name] = store_config
        return self._build_store_from_config(store_name, store_config)

    def add_validation_operator(
        self, validation_operator_name, validation_operator_config
    ):
        """Add a new ValidationOperator to the DataContext and (for convenience) return the instantiated object.

        Args:
            validation_operator_name (str): a key for the new ValidationOperator in in self._validation_operators
            validation_operator_config (dict): a config for the ValidationOperator to add

        Returns:
            validation_operator (ValidationOperator)
        """

        self._project_config["validation_operators"][
            validation_operator_name
        ] = validation_operator_config
        config = self._project_config_with_variables_substituted.validation_operators[
            validation_operator_name
        ]
        module_name = "great_expectations.validation_operators"
        new_validation_operator = instantiate_class_from_config(
            config=config,
            runtime_environment={
                "data_context": self,
                "name": validation_operator_name,
            },
            config_defaults={"module_name": module_name},
        )
        if not new_validation_operator:
            raise ge_exceptions.ClassInstantiationError(
                module_name=module_name,
                package_name=None,
                class_name=config["class_name"],
            )
        self.validation_operators[validation_operator_name] = new_validation_operator
        return new_validation_operator

    def test_yaml_config(
        self,
        yaml_config: str,
        pretty_print=True,
        return_mode="instantiated_class",
        shorten_tracebacks=False,
    ):
        """ Convenience method for testing yaml configs

        test_yaml_config is a convenience method for configuring the moving
        parts of a Great Expectations deployment. It allows you to quickly
        test out configs for system components, especially Datasources,
        Checkpoints, and Stores.
                
        For many deployments of Great Expectations, these components (plus
        Expectations) are the only ones you'll need.

        test_yaml_config is mainly intended for use within notebooks and tests.

        Parameters
        ----------
        yaml_config : str
            A string containing the yaml config to be tested

        pretty_print : bool
            Determines whether to print human-readable output

        return_mode : str
            Determines what type of object test_yaml_config will return
            Valid modes are "instantiated_class" and "report_object"

        shorten_tracebacks : bool
            If true, catch any errors during instantiation and print only the
            last element of the traceback stack. This can be helpful for
            rapid iteration on configs in a notebook, because it can remove
            the need to scroll up and down a lot.

        Returns
        -------
        The instantiated component (e.g. a Datasource)
        OR
        a json object containing metadata from the component's self_check method

        The returned object is determined by return_mode.
        """
        if pretty_print:
            print("Attempting to instantiate class from config...")

        if not return_mode in ["instantiated_class", "report_object"]:
                raise ValueError(f"Unknown return_mode: {return_mode}.")

        config = yaml.load(yaml_config)

        if "class_name" in config:
            class_name = config["class_name"]
        else:
            class_name = None

        try:
            if class_name in [
                "ExpectationsStore",
                "ValidationsStore",
                "HtmlSiteStore",
                "EvaluationParameterStore",
                "MetricStore",
                "SqlAlchemyQueryStore",
            ]:
                print(f"\tInstantiating as a Store, since class_name is {class_name}")
                instantiated_class = self._build_store_from_config("my_temp_store", config)

            elif class_name in ["ExecutionEnvironment", "StreamlinedSqlExecutionEnvironment"]:
                print(
                    f"\tInstantiating as a ExecutionEnvironment, since class_name is {class_name}"
                )
                instantiated_class = instantiate_class_from_config(
                    config,
                    runtime_environment={},
                    config_defaults={
                        "name": "my_temp_execution_environment",
                        "module_name": "great_expectations.execution_environment",
                    },
                )

            else:
                print(
                    "\tNo matching class found. Attempting to instantiate class from the raw config..."
                )
                instantiated_class = instantiate_class_from_config(
                    config, runtime_environment={}, config_defaults={}
                )

            if pretty_print:
                print(
                    f"\tSuccessfully instantiated {instantiated_class.__class__.__name__}"
                )
                print()

            report_object = instantiated_class.self_check(pretty_print)

            if return_mode == "instantiated_class":
                return instantiated_class

            elif return_mode == "report_object":
                return report_object

        except Exception as e:
            if shorten_tracebacks:
                traceback.print_exc(limit=1)

            else:
                raise(e)

    def _normalize_absolute_or_relative_path(self, path):
        if path is None:
            return
        if os.path.isabs(path):
            return path
        else:
            return os.path.join(self.root_directory, path)

    def _normalize_store_path(self, resource_store):
        if resource_store["type"] == "filesystem":
            if not os.path.isabs(resource_store["base_directory"]):
                resource_store["base_directory"] = os.path.join(
                    self.root_directory, resource_store["base_directory"]
                )
        return resource_store

    def get_docs_sites_urls(
        self,
        resource_identifier=None,
        site_name: Optional[str] = None,
        only_if_exists=True,
        site_names: Optional[List[str]] = None,
    ) -> List[Dict[str, str]]:
        """
        Get URLs for a resource for all data docs sites.

        This function will return URLs for any configured site even if the sites
        have not been built yet.

        Args:
            resource_identifier (object): optional. It can be an identifier of
                ExpectationSuite's, ValidationResults and other resources that
                have typed identifiers. If not provided, the method will return
                the URLs of the index page.
            site_name: Optionally specify which site to open. If not specified,
                return all urls in the project.
            site_names: Optionally specify which sites are active. Sites not in
                this list are not processed, even if specified in site_name.

        Returns:
            list: a list of URLs. Each item is the URL for the resource for a
                data docs site
        """
        unfiltered_sites = (
            self._project_config_with_variables_substituted.data_docs_sites
        )

        # Filter out sites that are not in site_names
        sites = (
            {k: v for k, v in unfiltered_sites.items() if k in site_names}
            if site_names
            else unfiltered_sites
        )

        if not sites:
            logger.debug("Found no data_docs_sites.")
            return []
        logger.debug(f"Found {len(sites)} data_docs_sites.")

        if site_name:
            if site_name not in sites.keys():
                raise ge_exceptions.DataContextError(
                    f"Could not find site named {site_name}. Please check your configurations"
                )
            site = sites[site_name]
            site_builder = self._load_site_builder_from_site_config(site)
            url = site_builder.get_resource_url(
                resource_identifier=resource_identifier, only_if_exists=only_if_exists
            )
            return [{"site_name": site_name, "site_url": url}]

        site_urls = []
        for _site_name, site_config in sites.items():
            site_builder = self._load_site_builder_from_site_config(site_config)
            url = site_builder.get_resource_url(
                resource_identifier=resource_identifier, only_if_exists=only_if_exists
            )
            site_urls.append({"site_name": _site_name, "site_url": url})

        return site_urls

    def _load_site_builder_from_site_config(self, site_config) -> SiteBuilder:
        default_module_name = "great_expectations.render.renderer.site_builder"
        site_builder = instantiate_class_from_config(
            config=site_config,
            runtime_environment={
                "data_context": self,
                "root_directory": self.root_directory,
            },
            config_defaults={"module_name": default_module_name},
        )
        if not site_builder:
            raise ge_exceptions.ClassInstantiationError(
                module_name=default_module_name,
                package_name=None,
                class_name=site_config["class_name"],
            )
        return site_builder

    @usage_statistics_enabled_method(event_name="data_context.open_data_docs",)
    def open_data_docs(
        self,
        resource_identifier: Optional[str] = None,
        site_name: Optional[str] = None,
        only_if_exists=True,
    ) -> None:
        """
        A stdlib cross-platform way to open a file in a browser.

        Args:
            resource_identifier: ExpectationSuiteIdentifier,
                ValidationResultIdentifier or any other type's identifier. The
                argument is optional - when not supplied, the method returns the
                URL of the index page.
            site_name: Optionally specify which site to open. If not specified,
                open all docs found in the project.
        """
        data_docs_urls = self.get_docs_sites_urls(
            resource_identifier=resource_identifier,
            site_name=site_name,
            only_if_exists=only_if_exists,
        )
        urls_to_open = [site["site_url"] for site in data_docs_urls]

        for url in urls_to_open:
            if url is not None:
                logger.debug(f"Opening Data Docs found here: {url}")
                webbrowser.open(url)

    @property
    def root_directory(self):
        """The root directory for configuration objects in the data context; the location in which
        ``great_expectations.yml`` is located."""
        return self._context_root_directory

    @property
    def plugins_directory(self):
        """The directory in which custom plugin modules should be placed."""
        return self._normalize_absolute_or_relative_path(
            self._project_config_with_variables_substituted.plugins_directory
        )

    @property
    def _project_config_with_variables_substituted(self):
        return self.get_config_with_variables_substituted()

    @property
    def anonymous_usage_statistics(self):
        return (
            self._project_config_with_variables_substituted.anonymous_usage_statistics
        )

    @property
    def notebooks(self):
        return self._project_config_with_variables_substituted.notebooks

    @property
    def stores(self):
        """A single holder for all Stores in this context"""
        return self._stores

    # TODO: deprecate
    @property
    def datasources(self):
        """A single holder for all Datasources in this context"""
        return {
            datasource: self.get_datasource(datasource)
            for datasource in self._project_config_with_variables_substituted.datasources
        }

    @property
    def execution_environments(self) -> Dict[str, ExecutionEnvironment]:
        """A single holder for all ExecutionEnvironments in this context"""
        return {
            execution_environment: self.get_execution_environment(
                execution_environment_name=execution_environment
            )
            for execution_environment in self._project_config_with_variables_substituted.execution_environments
        }

    @property
    def expectations_store_name(self):
        return self._project_config_with_variables_substituted.expectations_store_name

    @property
    def data_context_id(self):
        return (
            self._project_config_with_variables_substituted.anonymous_usage_statistics.data_context_id
        )

    @property
    def instance_id(self):
        instance_id = self._load_config_variables_file().get("instance_id")
        if instance_id is None:
            if self._in_memory_instance_id is not None:
                return self._in_memory_instance_id
            instance_id = str(uuid.uuid4())
            self._in_memory_instance_id = instance_id
        return instance_id

    #####
    #
    # Internal helper methods
    #
    #####

    def _load_config_variables_file(self):
        """Get all config variables from the default location."""
        config_variables_file_path = self.get_config().config_variables_file_path
        if config_variables_file_path:
            try:
                # If the user specifies the config variable path with an environment variable, we want to substitute it
                defined_path = substitute_config_variable(
                    config_variables_file_path, dict(os.environ)
                )
                if not os.path.isabs(defined_path):
                    # A BaseDataContext will not have a root directory; in that case use the current directory
                    # for any non-absolute path
                    root_directory = self.root_directory or os.curdir()
                else:
                    root_directory = ""
                var_path = os.path.join(root_directory, defined_path)
                with open(var_path) as config_variables_file:
                    return yaml.load(config_variables_file) or {}
            except OSError as e:
                if e.errno != errno.ENOENT:
                    raise
                logger.debug("Generating empty config variables file.")
                return {}
        else:
            return {}

    def get_config_with_variables_substituted(self, config=None):

        if not config:
            config = self._project_config

        substituted_config_variables = substitute_all_config_variables(
            dict(self._load_config_variables_file()),
            dict(os.environ),
            self.DOLLAR_SIGN_ESCAPE_STRING,
        )

        substitutions = {
            **substituted_config_variables,
            **dict(os.environ),
            **self.runtime_environment,
        }

        return DataContextConfig(
            **substitute_all_config_variables(
                config, substitutions, self.DOLLAR_SIGN_ESCAPE_STRING
            )
        )

    def escape_all_config_variables(
        self,
        value: Union[str, dict, list],
        dollar_sign_escape_string: str = DOLLAR_SIGN_ESCAPE_STRING,
    ) -> Union[str, dict, list]:
        """
        Replace all `$` characters with the DOLLAR_SIGN_ESCAPE_STRING

        Args:
            value: config variable value
            dollar_sign_escape_string: replaces instances of `$`

        Returns:
            input value with all `$` characters replaced with the escape string
        """

        if isinstance(value, dict) or isinstance(value, OrderedDict):
            return {
                k: self.escape_all_config_variables(v, dollar_sign_escape_string)
                for k, v in value.items()
            }

        elif isinstance(value, list):
            return [
                self.escape_all_config_variables(v, dollar_sign_escape_string)
                for v in value
            ]
        return value.replace("$", dollar_sign_escape_string)

    def save_config_variable(self, config_variable_name, value):
        """Save config variable value

        Args:
            config_variable_name: name of the property
            value: the value to save for the property

        Returns:
            None
        """
        config_variables = self._load_config_variables_file()
        value = self.escape_all_config_variables(value, self.DOLLAR_SIGN_ESCAPE_STRING)
        config_variables[config_variable_name] = value
        config_variables_filepath = self.get_config().config_variables_file_path
        if not config_variables_filepath:
            raise ge_exceptions.InvalidConfigError(
                "'config_variables_file_path' property is not found in config - setting it is required to use this feature"
            )

        config_variables_filepath = os.path.join(
            self.root_directory, config_variables_filepath
        )

        os.makedirs(os.path.dirname(config_variables_filepath), exist_ok=True)
        if not os.path.isfile(config_variables_filepath):
            logger.info(
                "Creating new substitution_variables file at {config_variables_filepath}".format(
                    config_variables_filepath=config_variables_filepath
                )
            )
            with open(config_variables_filepath, "w") as template:
                template.write(CONFIG_VARIABLES_TEMPLATE)

        with open(config_variables_filepath, "w") as config_variables_file:
            yaml.dump(config_variables, config_variables_file)

    # TODO: deprecate
    def delete_datasource(self, datasource_name=None):
        """Delete a data source
        Args:
            datasource_name: The name of the datasource to delete.

        Raises:
            ValueError: If the datasource name isn't provided or cannot be found.
        """
        if datasource_name is None:
            raise ValueError("Datasource names must be a datasource name")
        else:
            datasource = self.get_datasource(datasource_name)
            if datasource:
                # delete datasources project config
                del self._project_config_with_variables_substituted.datasources[
                    datasource_name
                ]
                del self._project_config.datasources[datasource_name]
                del self._cached_datasources[datasource_name]
            else:
                raise ValueError("Datasource {} not found".format(datasource_name))

    def delete_execution_environment(self, execution_environment_name=None):
        """Delete a data source
        Args:
            execution_environment_name: The name of the execution_environment to delete.

        Raises:
            ValueError: If the execution_environment name isn't provided or cannot be found.
        """
        if execution_environment_name is None:
            raise ValueError(
                "ExecutionEnvironment names must be a execution_environment name"
            )
        else:
            execution_environment = self.get_execution_environment(
                execution_environment_name
            )
            if execution_environment:
                # remove key until we have a delete method on project_config
                # self._project_config_with_variables_substituted.execution_environments[
                # execution_environment_name].remove()
                # del self._project_config["execution_environments"][execution_environment_name]
                del self._cached_execution_environments[execution_environment_name]
            else:
                raise ValueError(
                    "ExecutionEnvironment {} not found".format(
                        execution_environment_name
                    )
                )

    def get_available_data_asset_names(
        self, datasource_names=None, batch_kwargs_generator_names=None
    ):
        """Inspect datasource and batch kwargs generators to provide available data_asset objects.

        Args:
            datasource_names: list of datasources for which to provide available data_asset_name objects. If None, \
            return available data assets for all datasources.
            batch_kwargs_generator_names: list of batch kwargs generators for which to provide available
            data_asset_name objects.

        Returns:
            data_asset_names (dict): Dictionary describing available data assets
            ::

                {
                  datasource_name: {
                    batch_kwargs_generator_name: [ data_asset_1, data_asset_2, ... ]
                    ...
                  }
                  ...
                }

        """
        data_asset_names = {}
        if datasource_names is None:
            datasource_names = [
                datasource["name"] for datasource in self.list_datasources()
            ]
        elif isinstance(datasource_names, str):
            datasource_names = [datasource_names]
        elif not isinstance(datasource_names, list):
            raise ValueError(
                "Datasource names must be a datasource name, list of datasource names or None (to list all datasources)"
            )

        if batch_kwargs_generator_names is not None:
            if isinstance(batch_kwargs_generator_names, str):
                batch_kwargs_generator_names = [batch_kwargs_generator_names]
            if len(batch_kwargs_generator_names) == len(
                datasource_names
            ):  # Iterate over both together
                for idx, datasource_name in enumerate(datasource_names):
                    datasource = self.get_datasource(datasource_name)
                    data_asset_names[
                        datasource_name
                    ] = datasource.get_available_data_asset_names(
                        batch_kwargs_generator_names[idx]
                    )

            elif len(batch_kwargs_generator_names) == 1:
                datasource = self.get_datasource(datasource_names[0])
                datasource_names[
                    datasource_names[0]
                ] = datasource.get_available_data_asset_names(
                    batch_kwargs_generator_names
                )

            else:
                raise ValueError(
                    "If providing batch kwargs generator, you must either specify one for each datasource or only "
                    "one datasource."
                )
        else:  # generator_names is None
            for datasource_name in datasource_names:
                try:
                    datasource = self.get_datasource(datasource_name)
                    data_asset_names[
                        datasource_name
                    ] = datasource.get_available_data_asset_names()
                except ValueError:
                    # handle the edge case of a non-existent datasource
                    data_asset_names[datasource_name] = {}

        return data_asset_names

    # TODO: <Alex>Does this commented code and the "TODO" below still need to be here?</Alex>
    # # TODO: deprecate "datasource" in favor of "execution_environment"
    # def get_available_data_asset_names(
    #     self,
    #     datasource_names=None,
    #     batch_kwargs_generator_names=None,
    #     execution_environment_names=None,
    #     data_connector_names=None,
    # ):
    #     """Inspect execution environment (AKA datasource) and data connectors (AKA batch kwargs generators) to provide
    #     available
    #     data_asset
    #     objects.
    #
    #     Args:
    #         datasource_names: list of datasources for which to provide available data_asset_name objects. If None, \
    #         return available data assets for all datasources.
    #         batch_kwargs_generator_names: list of batch kwargs generators for which to provide available
    #         data_asset_name objects.
    #         execution_environment_names: list of execution_environments for which to provide available data_asset_name
    #         objects. If
    #         None, \
    #         return available data assets for all execution_environments.
    #         data_connector_names: list of batch kwargs generators for which to provide available
    #         data_asset_name objects.
    #
    #     Returns:
    #         data_asset_names (dict): Dictionary describing available data assets
    #         ::
    #
    #             {
    #               execution_environment_name: {
    #                 data_connector_name: [ data_asset_1, data_asset_2, ... ]
    #                 ...
    #               }
    #               ...
    #             }
    #
    #     """
    #     assert (datasource_names and not execution_environment_names) or (
    #         not datasource_names and execution_environment_names
    #     ), "Please provide either datasource_names or execution_environment_names."
    #     if datasource_names:
    #         warnings.warn(
    #             "The 'datasource_names' argument will be deprecated and renamed to 'execution_environment_names'. "
    #             "Please update code accordingly.",
    #             DeprecationWarning,
    #         )
    #         execution_environment_names = datasource_names
    #
    #     assert (batch_kwargs_generator_names and not data_connector_names) or (
    #         not batch_kwargs_generator_names and data_connector_names
    #     ), "Please provide either batch_kwargs_generator_names or data_connector_names."
    #     if batch_kwargs_generator_names:
    #         warnings.warn(
    #             "The 'batch_kwargs_generator_names' argument will be deprecated and renamed to 'data_connector_names'. "
    #             "Please update code accordingly.",
    #             DeprecationWarning,
    #         )
    #         data_connector_names = batch_kwargs_generator_names
    #
    #     data_asset_names = {}
    #     if execution_environment_names is None:
    #         execution_environment_names = [
    #             execution_environment["name"]
    #             for execution_environment in self.list_execution_environments()
    #         ]
    #     elif isinstance(execution_environment_names, str):
    #         execution_environment_names = [execution_environment_names]
    #     elif not isinstance(execution_environment_names, list):
    #         raise ValueError(
    #             "Execution environment names must be a execution_environment name, list of execution_environment names "
    #             "or None ("
    #             "to "
    #             "list "
    #             "all "
    #             "execution_environments)"
    #         )
    #
    #     if data_connector_names is not None:
    #         if isinstance(data_connector_names, str):
    #             data_connector_names = [data_connector_names]
    #         if len(data_connector_names) == len(
    #             execution_environment_names
    #         ):  # Iterate over both together
    #             for idx, execution_environment_name in enumerate(
    #                 execution_environment_names
    #             ):
    #                 execution_environment = self.get_execution_environment(
    #                     execution_environment_name
    #                 )
    #                 data_asset_names[
    #                     execution_environment_name
    #                 ] = execution_environment.get_available_data_asset_names(
    #                     data_connector_names[idx]
    #                 )
    #
    #         elif len(data_connector_names) == 1:
    #             execution_environment = self.get_execution_environment(
    #                 execution_environment_names[0]
    #             )
    #             execution_environment_names[
    #                 execution_environment_names[0]
    #             ] = execution_environment.get_available_data_asset_names(
    #                 data_connector_names
    #             )
    #
    #         else:
    #             raise ValueError(
    #                 "If providing data connector, you must either specify one for each execution_environment "
    #                 "or "
    #                 "only "
    #                 "one execution_environment."
    #             )
    #     else:  # data_connector_names is None
    #         for execution_environment_name in execution_environment_names:
    #             try:
    #                 execution_environment = self.get_execution_environment(
    #                     execution_environment_name
    #                 )
    #                 data_asset_names[
    #                     execution_environment_name
    #                 ] = execution_environment.get_available_data_asset_names()
    #             except ValueError:
    #                 # handle the edge case of a non-existent execution_environment
    #                 data_asset_names[execution_environment_name] = {}
    #
    #     return data_asset_names

    def build_batch_kwargs(
        self,
        datasource,
        batch_kwargs_generator,
        data_asset_name=None,
        partition_id=None,
        **kwargs,
    ):
        """Builds batch kwargs using the provided datasource, batch kwargs generator, and batch_parameters.

        Args:
            datasource (str): the name of the datasource for which to build batch_kwargs
            batch_kwargs_generator (str): the name of the batch kwargs generator to use to build batch_kwargs
            data_asset_name (str): an optional name batch_parameter
            **kwargs: additional batch_parameters

        Returns:
            BatchKwargs

        """
        if kwargs.get("name"):
            if data_asset_name:
                raise ValueError(
                    "Cannot provide both 'name' and 'data_asset_name'. Please use 'data_asset_name' only."
                )
            warnings.warn(
                "name is being deprecated as a batch_parameter. Please use data_asset_name instead.",
                DeprecationWarning,
            )
            data_asset_name = kwargs.pop("name")
        datasource_obj = self.get_datasource(datasource)
        batch_kwargs = datasource_obj.build_batch_kwargs(
            batch_kwargs_generator=batch_kwargs_generator,
            data_asset_name=data_asset_name,
            partition_id=partition_id,
            **kwargs,
        )
        return batch_kwargs

    # New get_batch (note: it returns the List of Batch objects, not a single Batch object).
    def get_batch_list_from_new_style_datasource(
        self, batch_request: dict
    ) -> List[Batch]:
        execution_environment_name: str = batch_request.get(
            "execution_environment_name"
        )
        if not execution_environment_name:
            raise ge_exceptions.ExecutionEnvironmentError(
                message="Batch request must specify an execution_environment."
            )

        # execution_environment: ExecutionEnvironment = self.get_execution_environment(
        #     execution_environment_name=execution_environment_name
        # )
        execution_environment: ExecutionEnvironment = self.datasources[execution_environment_name]
        batch_request: BatchRequest = BatchRequest(**batch_request)
        return execution_environment.get_batch_list_from_batch_request(
            batch_request=batch_request
        )

    # Note: Abe 20201112 : This method name is probably temporary
    def get_batch_from_new_style_datasource(
        self,
        execution_environment_name: str=None,
        data_connector_name: str=None,
        data_asset_name: str=None,
        batch_definition: BatchDefinition=None,
        batch_request: BatchRequest=None,
        partition_request: Union[PartitionRequest, dict]=None,
        partition_identifiers: dict=None,
        limit: int=None,
        index=None,
        custom_filter_function: Callable=None,
        sampling_method: str=None,
        sampling_kwargs: dict=None,
        **kwargs,
    ) -> Batch:
        """Get exactly one batch, based on a variety of flexible input types.

        Args:
            batch_definition
            batch_request

            execution_environment_name
            data_connector_name
            data_asset_name
            partition_request

            partition_identifiers

            limit
            index
            custom_filter_function
            sampling_method
            sampling_kwargs

            **kwargs

        Returns:
            (Batch) The requested batch

        `get_batch` is the main user-facing API for getting batches.
        In contrast to virtually all other methods on the class, it does not require typed or nested inputs.
        Instead, this method is intended to help the user pick the right parameters

        This method attempts returns exactly one batch.
        If 0 or more than batches would be returned, it raises an error.
        """
        if batch_definition:
            if not isinstance(batch_definition, BatchDefinition):
                raise TypeError(f"batch_definition must be an instance of BatchDefinition object, not {type(batch_definition)}")

            execution_environment_name = batch_definition.execution_environment_name
        elif batch_request:
            execution_environment_name = batch_request.execution_environment_name
        else:
            execution_environment_name = execution_environment_name

        execution_environment = self.datasources[execution_environment_name]

        if batch_definition:
            #TODO: Raise a warning if any parameters besides batch_definition are specified

            return execution_environment.get_batch_from_batch_definition(batch_definition)

        elif batch_request:
            #TODO: Raise a warning if any parameters besides batch_requests are specified

            batch_definitions = execution_environment.get_available_batch_definitions(batch_request)
            if len(batch_definitions) != 1:
                raise ValueError(f"Instead of 1 batch_definition, this batch_request matches {len(batch_definitions)}.")
            return execution_environment.get_batch_from_batch_definition(batch_definitions[0])

        else:
            if partition_request is None:
                if partition_identifiers is None:
                    partition_identifiers = kwargs
                else:
                    #Raise a warning if kwargs exist
                    pass

                partition_request = PartitionRequest({
                    "partition_identifiers": partition_identifiers,
                    "limit": limit,
                    "index": index,
                    "custom_filter_function": custom_filter_function,
                    "sampling_method": sampling_method,
                    "sampling_kwargs": sampling_kwargs,
                })

            else:
                #Raise a warning if partition_identifiers or kwargs exist
                partition_request = PartitionRequest(partition_request)

            batch_request = BatchRequest(
                execution_environment_name=execution_environment_name,
                data_connector_name=data_connector_name,
                data_asset_name=data_asset_name,
                partition_request=partition_request,
            )

            batch_definitions = execution_environment.get_available_batch_definitions(batch_request)
            if len(batch_definitions) != 1:
                raise ValueError(f"Instead of 1 batch_definition, these parameters match {len(batch_definitions)}.")
            return execution_environment.get_batch_from_batch_definition(batch_definitions[0])



    def get_validator(
        self, batch_request, expectation_suite_name: Union[str, ExpectationSuite],
    ):
        raise NotImplementedError

    def get_batch(
        self,
        batch_kwargs: Union[dict, BatchKwargs],
        expectation_suite_name: Union[str, ExpectationSuite],
        data_asset_type=None,
        batch_parameters=None,
    ) -> DataAsset:
        """Build a batch of data using batch_kwargs, and return a DataAsset with expectation_suite_name attached. If
        batch_parameters are included, they will be available as attributes of the batch.

        Args:
            batch_kwargs: the batch_kwargs to use; must include a datasource key
            expectation_suite_name: The ExpectationSuite or the name of the expectation_suite to get
            data_asset_type: the type of data_asset to build, with associated expectation implementations. This can
                generally be inferred from the datasource.
            batch_parameters: optional parameters to store as the reference description of the batch. They should
                reflect parameters that would provide the passed BatchKwargs.

        Returns:
            DataAsset
        """
        if isinstance(batch_kwargs, dict):
            batch_kwargs = BatchKwargs(batch_kwargs)

        if not isinstance(batch_kwargs, BatchKwargs):
            raise ge_exceptions.BatchKwargsError(
                "BatchKwargs must be a BatchKwargs object or dictionary."
            )

        if not isinstance(
            expectation_suite_name, (ExpectationSuite, ExpectationSuiteIdentifier, str)
        ):
            raise ge_exceptions.DataContextError(
                "expectation_suite_name must be an ExpectationSuite, "
                "ExpectationSuiteIdentifier or string."
            )

        if isinstance(expectation_suite_name, ExpectationSuite):
            expectation_suite = expectation_suite_name
        elif isinstance(expectation_suite_name, ExpectationSuiteIdentifier):
            expectation_suite = self.get_expectation_suite(
                expectation_suite_name.expectation_suite_name
            )
        else:
            expectation_suite = self.get_expectation_suite(expectation_suite_name)

        datasource = self.get_datasource(batch_kwargs.get("datasource"))
        batch = datasource.get_batch(
            batch_kwargs=batch_kwargs, batch_parameters=batch_parameters
        )
        if data_asset_type is None:
            data_asset_type = datasource.config.get("data_asset_type")
        validator = BridgeValidator(
            batch=batch,
            expectation_suite=expectation_suite,
            expectation_engine=data_asset_type,
        )
        return validator.get_dataset()

    @usage_statistics_enabled_method(
        event_name="data_context.run_validation_operator",
        args_payload_fn=run_validation_operator_usage_statistics,
    )
    def run_validation_operator(
        self,
        validation_operator_name,
        assets_to_validate,
        run_id=None,
        evaluation_parameters=None,
        run_name=None,
        run_time=None,
        result_format={"result_format": "SUMMARY"},
        **kwargs,
    ):
        """
        Run a validation operator to validate data assets and to perform the business logic around
        validation that the operator implements.

        Args:
            validation_operator_name: name of the operator, as appears in the context's config file
            assets_to_validate: a list that specifies the data assets that the operator will validate. The members of
                the list can be either batches, or a tuple that will allow the operator to fetch the batch:
                (batch_kwargs, expectation_suite_name)
            run_name: The run_name for the validation; if None, a default value will be used
            **kwargs: Additional kwargs to pass to the validation operator

        Returns:
            ValidationOperatorResult
        """
        if not assets_to_validate:
            raise ge_exceptions.DataContextError(
                "No batches of data were passed in. These are required"
            )

        for batch in assets_to_validate:
            if not isinstance(batch, (tuple, DataAsset, Validator)):
                raise ge_exceptions.DataContextError(
                    "Batches are required to be of type DataAsset"
                )
        try:
            validation_operator = self.validation_operators[validation_operator_name]
        except KeyError:
            raise ge_exceptions.DataContextError(
                f"No validation operator `{validation_operator_name}` was found in your project. Please verify this in your great_expectations.yml"
            )

        if run_id is None and run_name is None:
            run_name = datetime.datetime.now(datetime.timezone.utc).strftime(
                "%Y%m%dT%H%M%S.%fZ"
            )
            logger.info("Setting run_name to: {}".format(run_name))
        if evaluation_parameters is None:
            return validation_operator.run(
                assets_to_validate=assets_to_validate,
                run_id=run_id,
                run_name=run_name,
                run_time=run_time,
                result_format=result_format,
                **kwargs,
            )
        else:
            return validation_operator.run(
                assets_to_validate=assets_to_validate,
                run_id=run_id,
                evaluation_parameters=evaluation_parameters,
                run_name=run_name,
                run_time=run_time,
                result_format=result_format,
                **kwargs,
            )

    def list_validation_operator_names(self):
        if not self.validation_operators:
            return []
        return list(self.validation_operators.keys())

    # TODO: deprecate
    @usage_statistics_enabled_method(
        event_name="data_context.add_datasource",
        args_payload_fn=add_datasource_usage_statistics,
    )
    def add_datasource(self, name, initialize=True, **kwargs):
        """Add a new datasource to the data context, with configuration provided as kwargs.
        Args:
            name: the name for the new datasource to add
            initialize: if False, add the datasource to the config, but do not
                initialize it, for example if a user needs to debug database connectivity.
            kwargs (keyword arguments): the configuration for the new datasource

        Returns:
            datasource (Datasource)
        """
        logger.debug("Starting BaseDataContext.add_datasource for %s" % name)
        module_name = kwargs.get("module_name", "great_expectations.datasource")
        verify_dynamic_loading_support(module_name=module_name)
        class_name = kwargs.get("class_name")
        datasource_class = load_class(module_name=module_name, class_name=class_name)

        # For any class that should be loaded, it may control its configuration construction
        # by implementing a classmethod called build_configuration
        if hasattr(datasource_class, "build_configuration"):
            config = datasource_class.build_configuration(**kwargs)
        else:
            config = kwargs

        config = datasourceConfigSchema.load(config)
        self._project_config["datasources"][name] = config

        # We perform variable substitution in the datasource's config here before using the config
        # to instantiate the datasource object. Variable substitution is a service that the data
        # context provides. Datasources should not see unsubstituted variables in their config.
        if initialize:
            datasource = self._build_datasource_from_config(
                name, self._project_config_with_variables_substituted.datasources[name]
            )
            self._cached_datasources[name] = datasource
        else:
            datasource = None

        return datasource

    def add_execution_environment(self, execution_environment_name, execution_environment_config):
        """Add a new Store to the DataContext and (for convenience) return the instantiated Store object.

        Args:
            execution_environment_name (str): a key for the new ExecutionEnvironment in in self._datasources
            execution_environment_config (dict): a config for the ExecutionEnvironment to add

        Returns:
            execution_environment (ExecutionEnvironment)
        """

        new_execution_environment = self._build_execution_environment_from_config(
            execution_environment_name,
            execution_environment_config,
        )
        self._project_config["datasources"][execution_environment_name] = execution_environment_config
        return new_execution_environment

    # TODO: deprecate
    def add_batch_kwargs_generator(
        self, datasource_name, batch_kwargs_generator_name, class_name, **kwargs
    ):
        """
        Add a batch kwargs generator to the named datasource, using the provided
        configuration.

        Args:
            datasource_name: name of datasource to which to add the new batch kwargs generator
            batch_kwargs_generator_name: name of the generator to add
            class_name: class of the batch kwargs generator to add
            **kwargs: batch kwargs generator configuration, provided as kwargs

        Returns:

        """
        datasource_obj = self.get_datasource(datasource_name)
        generator = datasource_obj.add_batch_kwargs_generator(
            name=batch_kwargs_generator_name, class_name=class_name, **kwargs
        )
        return generator

    def get_config(self):
        return self._project_config

    # TODO: deprecate
    def _build_datasource_from_config(self, name, config):
        # We convert from the type back to a dictionary for purposes of instantiation
        if isinstance(config, DatasourceConfig):
            config = datasourceConfigSchema.dump(config)
        config.update({"name": name})
        module_name = "great_expectations.datasource"
        datasource = instantiate_class_from_config(
            config=config,
            runtime_environment={"data_context": self},
            config_defaults={"module_name": module_name},
        )
        if not datasource:
            raise ge_exceptions.ClassInstantiationError(
                module_name=module_name,
                package_name=None,
                class_name=config["class_name"],
            )
        return datasource

    # TODO: deprecate
    def get_datasource(self, datasource_name: str = "default") -> Datasource:
        """Get the named datasource

        Args:
            datasource_name (str): the name of the datasource from the configuration

        Returns:
            datasource (Datasource)
        """
        if datasource_name in self._cached_datasources:
            return self._cached_datasources[datasource_name]
        if (
            datasource_name
            in self._project_config_with_variables_substituted.datasources
        ):
            datasource_config = copy.deepcopy(
                self._project_config_with_variables_substituted.datasources[
                    datasource_name
                ]
            )
        else:
            raise ValueError(
                f"Unable to load datasource `{datasource_name}` -- no configuration found or invalid configuration."
            )
        datasource_config = datasourceConfigSchema.load(datasource_config)
        datasource = self._build_datasource_from_config(
            datasource_name, datasource_config
        )
        self._cached_datasources[datasource_name] = datasource
        return datasource

<<<<<<< HEAD
    def get_execution_environment(
        self, execution_environment_name: str = "default",
    ) -> ExecutionEnvironment:
        """Get the named execution_environment

        Args:
            execution_environment_name (str): the name of the execution_environment from the configuration

        Returns:
            execution_environment (ExecutionEnvironment)
        """
        if execution_environment_name in self._cached_execution_environments:
            return self._cached_execution_environments[execution_environment_name]
        if (
            execution_environment_name
            in self._project_config_with_variables_substituted.execution_environments
        ):
            execution_environment_config: dict = copy.deepcopy(
                self._project_config_with_variables_substituted.execution_environments[
                    execution_environment_name
                ]
            )
        else:
            raise ValueError(
                f"Unable to load execution_environment `{execution_environment_name}` -- no configuration found or "
                f"invalid "
                f"configuration."
            )
        execution_environment_config: CommentedMap = executionEnvironmentConfigSchema.load(
            execution_environment_config
        )
        execution_environment: ExecutionEnvironment = self._build_execution_environment_from_config(
            name=execution_environment_name,
            config=execution_environment_config,
        )
        self._cached_execution_environments[
            execution_environment_name
        ] = execution_environment
        return execution_environment

=======
>>>>>>> 13a5c226
    def _build_execution_environment_from_config(
        self,
        name: str,
        config: dict,
    ) -> ExecutionEnvironment:
        module_name: str = "great_expectations.execution_environment"
        runtime_environment: dict = {
            "name": name,
            "data_context_root_directory": self.root_directory,
        }
        new_execution_environment: ExecutionEnvironment = instantiate_class_from_config(
            config=config,
            runtime_environment=runtime_environment,
            config_defaults={"module_name": module_name},
        )
        
        if not new_execution_environment:
            raise ge_exceptions.ClassInstantiationError(
                module_name=module_name,
                package_name=None,
                class_name=config["class_name"],
            )
        
        if not isinstance(new_execution_environment, BaseExecutionEnvironment):
            raise TypeError(f"Newly instantiated component {name} is not an instance of BaseExecutionEnvironment. Please check class_name in the config.")

        self._cached_datasources[name] = new_execution_environment
        return new_execution_environment

    def list_expectation_suites(self):
        """Return a list of available expectation suite names."""
        try:
            keys = self.stores[self.expectations_store_name].list_keys()
        except KeyError as e:
            raise ge_exceptions.InvalidConfigError(
                "Unable to find configured store: %s" % str(e)
            )
        return keys

    # TODO: deprecate
    def list_datasources(self):
        """List currently-configured datasources on this context.

        Returns:
            List(dict): each dictionary includes "name", "class_name", and "module_name" keys
        """
        datasources = []
        for (
            key,
            value,
        ) in self._project_config_with_variables_substituted.datasources.items():
            value["name"] = key
            datasources.append(value)
        return datasources

    def list_execution_environments(self):
        """List currently-configured execution_environments on this context.

        Returns:
            List(dict): each dictionary includes "name", "class_name", and "module_name" keys
        """
        execution_environments = []
        for (
            key,
            value,
        ) in (
            self._project_config_with_variables_substituted.execution_environments.items()
        ):
            value["name"] = key
            execution_environments.append(value)
        return execution_environments

    def list_stores(self):
        """List currently-configured Stores on this context"""

        stores = []
        for (
            name,
            value,
        ) in self._project_config_with_variables_substituted.stores.items():
            value["name"] = name
            stores.append(value)
        return stores

    def list_validation_operators(self):
        """List currently-configured Validation Operators on this context"""

        validation_operators = []
        for (
            name,
            value,
        ) in (
            self._project_config_with_variables_substituted.validation_operators.items()
        ):
            value["name"] = name
            validation_operators.append(value)
        return validation_operators

    def create_expectation_suite(
        self, expectation_suite_name, overwrite_existing=False
    ) -> ExpectationSuite:
        """Build a new expectation suite and save it into the data_context expectation store.

        Args:
            expectation_suite_name: The name of the expectation_suite to create
            overwrite_existing (boolean): Whether to overwrite expectation suite if expectation suite with given name
                already exists.

        Returns:
            A new (empty) expectation suite.
        """
        if not isinstance(overwrite_existing, bool):
            raise ValueError("Parameter overwrite_existing must be of type BOOL")

        expectation_suite = ExpectationSuite(
            expectation_suite_name=expectation_suite_name
        )
        key = ExpectationSuiteIdentifier(expectation_suite_name=expectation_suite_name)

        if (
            self._stores[self.expectations_store_name].has_key(key)
            and not overwrite_existing
        ):
            raise ge_exceptions.DataContextError(
                "expectation_suite with name {} already exists. If you would like to overwrite this "
                "expectation_suite, set overwrite_existing=True.".format(
                    expectation_suite_name
                )
            )
        else:
            self._stores[self.expectations_store_name].set(key, expectation_suite)

        return expectation_suite

    def delete_expectation_suite(self, expectation_suite_name):
        """Delete specified expectation suite from data_context expectation store.

        Args:
            expectation_suite_name: The name of the expectation_suite to create

        Returns:
            True for Success and False for Failure.
        """
        key = ExpectationSuiteIdentifier(expectation_suite_name)
        if not self._stores[self.expectations_store_name].has_key(key):
            raise ge_exceptions.DataContextError(
                "expectation_suite with name {} does not exist."
            )
        else:
            self._stores[self.expectations_store_name].remove_key(key)
            return True

    def get_expectation_suite(self, expectation_suite_name):
        """Get a named expectation suite for the provided data_asset_name.

        Args:
            expectation_suite_name (str): the name for the expectation suite

        Returns:
            expectation_suite
        """
        key = ExpectationSuiteIdentifier(expectation_suite_name=expectation_suite_name)

        if self.stores[self.expectations_store_name].has_key(key):
            return self.stores[self.expectations_store_name].get(key)
        else:
            raise ge_exceptions.DataContextError(
                "expectation_suite %s not found" % expectation_suite_name
            )

    def list_expectation_suite_names(self):
        """Lists the available expectation suite names"""
        sorted_expectation_suite_names = [
            i.expectation_suite_name for i in self.list_expectation_suites()
        ]
        sorted_expectation_suite_names.sort()
        return sorted_expectation_suite_names

    @usage_statistics_enabled_method(
        event_name="data_context.save_expectation_suite",
        args_payload_fn=save_expectation_suite_usage_statistics,
    )
    def save_expectation_suite(self, expectation_suite, expectation_suite_name=None):
        """Save the provided expectation suite into the DataContext.

        Args:
            expectation_suite: the suite to save
            expectation_suite_name: the name of this expectation suite. If no name is provided the name will \
                be read from the suite

        Returns:
            None
        """
        if expectation_suite_name is None:
            key = ExpectationSuiteIdentifier(
                expectation_suite_name=expectation_suite.expectation_suite_name
            )
        else:
            expectation_suite.expectation_suite_name = expectation_suite_name
            key = ExpectationSuiteIdentifier(
                expectation_suite_name=expectation_suite_name
            )

        self.stores[self.expectations_store_name].set(key, expectation_suite)
        self._evaluation_parameter_dependencies_compiled = False

    def _store_metrics(self, requested_metrics, validation_results, target_store_name):
        """
        requested_metrics is a dictionary like this:

              requested_metrics:
                *:  # The asterisk here matches *any* expectation suite name
                  # use the 'kwargs' key to request metrics that are defined by kwargs,
                  # for example because they are defined only for a particular column
                  # - column:
                  #     Age:
                  #        - expect_column_min_to_be_between.result.observed_value
                    - statistics.evaluated_expectations
                    - statistics.successful_expectations

        Args:
            requested_metrics:
            validation_results:
            target_store_name:

        Returns:

        """
        expectation_suite_name = validation_results.meta["expectation_suite_name"]
        run_id = validation_results.meta["run_id"]
        data_asset_name = validation_results.meta.get("batch_kwargs", {}).get(
            "data_asset_name"
        )

        for expectation_suite_dependency, metrics_list in requested_metrics.items():
            if (expectation_suite_dependency != "*") and (
                expectation_suite_dependency != expectation_suite_name
            ):
                continue

            if not isinstance(metrics_list, list):
                raise ge_exceptions.DataContextError(
                    "Invalid requested_metrics configuration: metrics requested for "
                    "each expectation suite must be a list."
                )

            for metric_configuration in metrics_list:
                metric_configurations = _get_metric_configuration_tuples(
                    metric_configuration
                )
                for metric_name, metric_kwargs in metric_configurations:
                    try:
                        metric_value = validation_results.get_metric(
                            metric_name, **metric_kwargs
                        )
                        self.stores[target_store_name].set(
                            ValidationMetricIdentifier(
                                run_id=run_id,
                                data_asset_name=data_asset_name,
                                expectation_suite_identifier=ExpectationSuiteIdentifier(
                                    expectation_suite_name
                                ),
                                metric_name=metric_name,
                                metric_kwargs_id=get_metric_kwargs_id(
                                    metric_name, metric_kwargs
                                ),
                            ),
                            metric_value,
                        )
                    except ge_exceptions.UnavailableMetricError:
                        # This will happen frequently in larger pipelines
                        logger.debug(
                            "metric {} was requested by another expectation suite but is not available in "
                            "this validation result.".format(metric_name)
                        )

    def store_validation_result_metrics(
        self, requested_metrics, validation_results, target_store_name
    ):
        self._store_metrics(requested_metrics, validation_results, target_store_name)

    def store_evaluation_parameters(self, validation_results, target_store_name=None):
        if not self._evaluation_parameter_dependencies_compiled:
            self._compile_evaluation_parameter_dependencies()

        if target_store_name is None:
            target_store_name = self.evaluation_parameter_store_name

        self._store_metrics(
            self._evaluation_parameter_dependencies,
            validation_results,
            target_store_name,
        )

    @property
    def evaluation_parameter_store(self):
        return self.stores[self.evaluation_parameter_store_name]

    @property
    def evaluation_parameter_store_name(self):
        return (
            self._project_config_with_variables_substituted.evaluation_parameter_store_name
        )

    @property
    def validations_store_name(self):
        return self._project_config_with_variables_substituted.validations_store_name

    @property
    def validations_store(self):
        return self.stores[self.validations_store_name]

    def _compile_evaluation_parameter_dependencies(self):
        self._evaluation_parameter_dependencies = {}
        for key in self.stores[self.expectations_store_name].list_keys():
            expectation_suite = self.stores[self.expectations_store_name].get(key)
            if not expectation_suite:
                continue

            dependencies = expectation_suite.get_evaluation_parameter_dependencies()
            if len(dependencies) > 0:
                nested_update(self._evaluation_parameter_dependencies, dependencies)

        self._evaluation_parameter_dependencies_compiled = True

    def get_validation_result(
        self,
        expectation_suite_name,
        run_id=None,
        batch_identifier=None,
        validations_store_name=None,
        failed_only=False,
    ):
        """Get validation results from a configured store.

        Args:
            data_asset_name: name of data asset for which to get validation result
            expectation_suite_name: expectation_suite name for which to get validation result (default: "default")
            run_id: run_id for which to get validation result (if None, fetch the latest result by alphanumeric sort)
            validations_store_name: the name of the store from which to get validation results
            failed_only: if True, filter the result to return only failed expectations

        Returns:
            validation_result

        """
        if validations_store_name is None:
            validations_store_name = self.validations_store_name
        selected_store = self.stores[validations_store_name]

        if run_id is None or batch_identifier is None:
            # Get most recent run id
            # NOTE : This method requires a (potentially very inefficient) list_keys call.
            # It should probably move to live in an appropriate Store class,
            # but when we do so, that Store will need to function as more than just a key-value Store.
            key_list = selected_store.list_keys()
            filtered_key_list = []
            for key in key_list:
                if run_id is not None and key.run_id != run_id:
                    continue
                if (
                    batch_identifier is not None
                    and key.batch_identifier != batch_identifier
                ):
                    continue
                filtered_key_list.append(key)

            # run_id_set = set([key.run_id for key in filtered_key_list])
            if len(filtered_key_list) == 0:
                logger.warning("No valid run_id values found.")
                return {}

            filtered_key_list = sorted(filtered_key_list, key=lambda x: x.run_id)

            if run_id is None:
                run_id = filtered_key_list[-1].run_id
            if batch_identifier is None:
                batch_identifier = filtered_key_list[-1].batch_identifier

        key = ValidationResultIdentifier(
            expectation_suite_identifier=ExpectationSuiteIdentifier(
                expectation_suite_name=expectation_suite_name
            ),
            run_id=run_id,
            batch_identifier=batch_identifier,
        )
        results_dict = selected_store.get(key)

        # TODO: This should be a convenience method of ValidationResultSuite
        if failed_only:
            failed_results_list = [
                result for result in results_dict.results if not result.success
            ]
            results_dict.results = failed_results_list
            return results_dict
        else:
            return results_dict

    def update_return_obj(self, data_asset, return_obj):
        """Helper called by data_asset.

        Args:
            data_asset: The data_asset whose validation produced the current return object
            return_obj: the return object to update

        Returns:
            return_obj: the return object, potentially changed into a widget by the configured expectation explorer
        """
        return return_obj

    @usage_statistics_enabled_method(event_name="data_context.build_data_docs")
    def build_data_docs(
        self, site_names=None, resource_identifiers=None, dry_run=False
    ):
        """
        Build Data Docs for your project.

        These make it simple to visualize data quality in your project. These
        include Expectations, Validations & Profiles. The are built for all
        ExecutionEnvironments from JSON artifacts in the local repo including validations
        & profiles from the uncommitted directory.

        :param site_names: if specified, build data docs only for these sites, otherwise,
                            build all the sites specified in the context's config
        :param resource_identifiers: a list of resource identifiers (ExpectationSuiteIdentifier,
                            ValidationResultIdentifier). If specified, rebuild HTML
                            (or other views the data docs sites are rendering) only for
                            the resources in this list. This supports incremental build
                            of data docs sites (e.g., when a new validation result is created)
                            and avoids full rebuild.
        :param dry_run: a flag, if True, the method returns a structure containing the
                            URLs of the sites that *would* be built, but it does not build
                            these sites. The motivation for adding this flag was to allow
                            the CLI to display the the URLs before building and to let users
                            confirm.

        Returns:
            A dictionary with the names of the updated data documentation sites as keys and the the location info
            of their index.html files as values
        """
        logger.debug("Starting DataContext.build_data_docs")

        index_page_locator_infos = {}

        sites = self._project_config_with_variables_substituted.data_docs_sites
        if sites:
            logger.debug("Found data_docs_sites. Building sites...")

            for site_name, site_config in sites.items():
                logger.debug("Building Data Docs Site %s" % site_name,)

                if (site_names and (site_name in site_names)) or not site_names:
                    complete_site_config = site_config
                    module_name = "great_expectations.render.renderer.site_builder"
                    site_builder = instantiate_class_from_config(
                        config=complete_site_config,
                        runtime_environment={
                            "data_context": self,
                            "root_directory": self.root_directory,
                            "site_name": site_name,
                        },
                        config_defaults={"module_name": module_name},
                    )
                    if not site_builder:
                        raise ge_exceptions.ClassInstantiationError(
                            module_name=module_name,
                            package_name=None,
                            class_name=complete_site_config["class_name"],
                        )
                    if dry_run:
                        index_page_locator_infos[
                            site_name
                        ] = site_builder.get_resource_url(only_if_exists=False)
                    else:
                        index_page_resource_identifier_tuple = site_builder.build(
                            resource_identifiers
                        )
                        if index_page_resource_identifier_tuple:
                            index_page_locator_infos[
                                site_name
                            ] = index_page_resource_identifier_tuple[0]

        else:
            logger.debug("No data_docs_config found. No site(s) built.")

        return index_page_locator_infos

    def clean_data_docs(self, site_name=None):
        sites123 = self._project_config_with_variables_substituted.data_docs_sites
        cleaned = False
        for sname, site_config in sites123.items():
            if site_name is None:
                cleaned = False
                complete_site_config = site_config
                module_name = "great_expectations.render.renderer.site_builder"
                site_builder = instantiate_class_from_config(
                    config=complete_site_config,
                    runtime_environment={
                        "data_context": self,
                        "root_directory": self.root_directory,
                    },
                    config_defaults={"module_name": module_name},
                )
                site_builder.clean_site()
                cleaned = True
            else:
                if site_name == sname:
                    complete_site_config = site_config
                    module_name = "great_expectations.render.renderer.site_builder"
                    site_builder = instantiate_class_from_config(
                        config=complete_site_config,
                        runtime_environment={
                            "data_context": self,
                            "root_directory": self.root_directory,
                        },
                        config_defaults={"module_name": module_name},
                    )
                    site_builder.clean_site()
                    return True
        return cleaned

    def profile_datasource(
        self,
        datasource_name,
        batch_kwargs_generator_name=None,
        data_assets=None,
        max_data_assets=20,
        profile_all_data_assets=True,
        profiler=BasicDatasetProfiler,
        profiler_configuration=None,
        dry_run=False,
        run_id=None,
        additional_batch_kwargs=None,
        run_name=None,
        run_time=None,
    ):
        """Profile the named datasource using the named profiler.

        Args:
            datasource_name: the name of the datasource for which to profile data_assets
            batch_kwargs_generator_name: the name of the batch kwargs generator to use to get batches
            data_assets: list of data asset names to profile
            max_data_assets: if the number of data assets the batch kwargs generator yields is greater than this max_data_assets,
                profile_all_data_assets=True is required to profile all
            profile_all_data_assets: when True, all data assets are profiled, regardless of their number
            profiler: the profiler class to use
            profiler_configuration: Optional profiler configuration dict
            dry_run: when true, the method checks arguments and reports if can profile or specifies the arguments that are missing
            additional_batch_kwargs: Additional keyword arguments to be provided to get_batch when loading the data asset.
        Returns:
            A dictionary::

                {
                    "success": True/False,
                    "results": List of (expectation_suite, EVR) tuples for each of the data_assets found in the datasource
                }

            When success = False, the error details are under "error" key
        """

        # We don't need the datasource object, but this line serves to check if the datasource by the name passed as
        # an arg exists and raise an error if it does not.
        datasource = self.get_datasource(datasource_name)

        if not dry_run:
            logger.info(
                "Profiling '{}' with '{}'".format(datasource_name, profiler.__name__)
            )

        profiling_results = {}

        # Build the list of available data asset names (each item a tuple of name and type)

        data_asset_names_dict = self.get_available_data_asset_names(datasource_name)

        available_data_asset_name_list = []
        try:
            datasource_data_asset_names_dict = data_asset_names_dict[datasource_name]
        except KeyError:
            # KeyError will happen if there is not datasource
            raise ge_exceptions.ProfilerError(
                "No datasource {} found.".format(datasource_name)
            )

        if batch_kwargs_generator_name is None:
            # if no generator name is passed as an arg and the datasource has only
            # one generator with data asset names, use it.
            # if ambiguous, raise an exception
            for name in datasource_data_asset_names_dict.keys():
                if batch_kwargs_generator_name is not None:
                    profiling_results = {
                        "success": False,
                        "error": {
                            "code": DataContext.PROFILING_ERROR_CODE_MULTIPLE_BATCH_KWARGS_GENERATORS_FOUND
                        },
                    }
                    return profiling_results

                if len(datasource_data_asset_names_dict[name]["names"]) > 0:
                    available_data_asset_name_list = datasource_data_asset_names_dict[
                        name
                    ]["names"]
                    batch_kwargs_generator_name = name

            if batch_kwargs_generator_name is None:
                profiling_results = {
                    "success": False,
                    "error": {
                        "code": DataContext.PROFILING_ERROR_CODE_NO_BATCH_KWARGS_GENERATORS_FOUND
                    },
                }
                return profiling_results
        else:
            # if the generator name is passed as an arg, get this generator's available data asset names
            try:
                available_data_asset_name_list = datasource_data_asset_names_dict[
                    batch_kwargs_generator_name
                ]["names"]
            except KeyError:
                raise ge_exceptions.ProfilerError(
                    "batch kwargs Generator {} not found. Specify the name of a generator configured in this datasource".format(
                        batch_kwargs_generator_name
                    )
                )

        available_data_asset_name_list = sorted(
            available_data_asset_name_list, key=lambda x: x[0]
        )

        if len(available_data_asset_name_list) == 0:
            raise ge_exceptions.ProfilerError(
                "No Data Assets found in Datasource {}. Used batch kwargs generator: {}.".format(
                    datasource_name, batch_kwargs_generator_name
                )
            )
        total_data_assets = len(available_data_asset_name_list)

        data_asset_names_to_profiled = None

        if isinstance(data_assets, list) and len(data_assets) > 0:
            not_found_data_assets = [
                name
                for name in data_assets
                if name not in [da[0] for da in available_data_asset_name_list]
            ]
            if len(not_found_data_assets) > 0:
                profiling_results = {
                    "success": False,
                    "error": {
                        "code": DataContext.PROFILING_ERROR_CODE_SPECIFIED_DATA_ASSETS_NOT_FOUND,
                        "not_found_data_assets": not_found_data_assets,
                        "data_assets": available_data_asset_name_list,
                    },
                }
                return profiling_results

            data_assets.sort()
            data_asset_names_to_profiled = data_assets
            total_data_assets = len(available_data_asset_name_list)
            if not dry_run:
                logger.info(
                    "Profiling the white-listed data assets: %s, alphabetically."
                    % (",".join(data_assets))
                )
        else:
            if not profile_all_data_assets:
                if total_data_assets > max_data_assets:
                    profiling_results = {
                        "success": False,
                        "error": {
                            "code": DataContext.PROFILING_ERROR_CODE_TOO_MANY_DATA_ASSETS,
                            "num_data_assets": total_data_assets,
                            "data_assets": available_data_asset_name_list,
                        },
                    }
                    return profiling_results

            data_asset_names_to_profiled = [
                name[0] for name in available_data_asset_name_list
            ]
        if not dry_run:
            logger.info(
                "Profiling all %d data assets from batch kwargs generator %s"
                % (len(available_data_asset_name_list), batch_kwargs_generator_name)
            )
        else:
            logger.info(
                "Found %d data assets from batch kwargs generator %s"
                % (len(available_data_asset_name_list), batch_kwargs_generator_name)
            )

        profiling_results["success"] = True

        if not dry_run:
            profiling_results["results"] = []
            total_columns, total_expectations, total_rows, skipped_data_assets = (
                0,
                0,
                0,
                0,
            )
            total_start_time = datetime.datetime.now()

            for name in data_asset_names_to_profiled:
                logger.info("\tProfiling '%s'..." % name)
                try:
                    profiling_results["results"].append(
                        self.profile_data_asset(
                            datasource_name=datasource_name,
                            batch_kwargs_generator_name=batch_kwargs_generator_name,
                            data_asset_name=name,
                            profiler=profiler,
                            profiler_configuration=profiler_configuration,
                            run_id=run_id,
                            additional_batch_kwargs=additional_batch_kwargs,
                            run_name=run_name,
                            run_time=run_time,
                        )["results"][0]
                    )

                except ge_exceptions.ProfilerError as err:
                    logger.warning(err.message)
                except OSError as err:
                    logger.warning(
                        "IOError while profiling %s. (Perhaps a loading error?) Skipping."
                        % name[1]
                    )
                    logger.debug(str(err))
                    skipped_data_assets += 1
                except SQLAlchemyError as e:
                    logger.warning(
                        "SqlAlchemyError while profiling %s. Skipping." % name[1]
                    )
                    logger.debug(str(e))
                    skipped_data_assets += 1

            total_duration = (
                datetime.datetime.now() - total_start_time
            ).total_seconds()
            logger.info(
                """
    Profiled %d of %d named data assets, with %d total rows and %d columns in %.2f seconds.
    Generated, evaluated, and stored %d Expectations during profiling. Please review results using data-docs."""
                % (
                    len(data_asset_names_to_profiled),
                    total_data_assets,
                    total_rows,
                    total_columns,
                    total_duration,
                    total_expectations,
                )
            )
            if skipped_data_assets > 0:
                logger.warning(
                    "Skipped %d data assets due to errors." % skipped_data_assets
                )

        profiling_results["success"] = True
        return profiling_results

    def profile_data_asset(
        self,
        datasource_name,
        batch_kwargs_generator_name=None,
        data_asset_name=None,
        batch_kwargs=None,
        expectation_suite_name=None,
        profiler=BasicDatasetProfiler,
        profiler_configuration=None,
        run_id=None,
        additional_batch_kwargs=None,
        run_name=None,
        run_time=None,
    ):
        """
        Profile a data asset

        :param datasource_name: the name of the datasource to which the profiled data asset belongs
        :param batch_kwargs_generator_name: the name of the batch kwargs generator to use to get batches (only if batch_kwargs are not provided)
        :param data_asset_name: the name of the profiled data asset
        :param batch_kwargs: optional - if set, the method will use the value to fetch the batch to be profiled. If not passed, the batch kwargs generator (generator_name arg) will choose a batch
        :param profiler: the profiler class to use
        :param profiler_configuration: Optional profiler configuration dict
        :param run_name: optional - if set, the validation result created by the profiler will be under the provided run_name
        :param additional_batch_kwargs:
        :returns
            A dictionary::

                {
                    "success": True/False,
                    "results": List of (expectation_suite, EVR) tuples for each of the data_assets found in the datasource
                }

            When success = False, the error details are under "error" key
        """

        assert not (run_id and run_name) and not (
            run_id and run_time
        ), "Please provide either a run_id or run_name and/or run_time."
        if isinstance(run_id, str) and not run_name:
            warnings.warn(
                "String run_ids will be deprecated in the future. Please provide a run_id of type "
                "RunIdentifier(run_name=None, run_time=None), or a dictionary containing run_name "
                "and run_time (both optional). Instead of providing a run_id, you may also provide"
                "run_name and run_time separately.",
                DeprecationWarning,
            )
            try:
                run_time = parse(run_id)
            except (ValueError, TypeError):
                pass
            run_id = RunIdentifier(run_name=run_id, run_time=run_time)
        elif isinstance(run_id, dict):
            run_id = RunIdentifier(**run_id)
        elif not isinstance(run_id, RunIdentifier):
            run_name = run_name or "profiling"
            run_id = RunIdentifier(run_name=run_name, run_time=run_time)

        logger.info(
            "Profiling '{}' with '{}'".format(datasource_name, profiler.__name__)
        )

        if not additional_batch_kwargs:
            additional_batch_kwargs = {}

        if batch_kwargs is None:
            try:
                generator = self.get_datasource(
                    datasource_name=datasource_name
                ).get_batch_kwargs_generator(name=batch_kwargs_generator_name)
                batch_kwargs = generator.build_batch_kwargs(
                    data_asset_name, **additional_batch_kwargs
                )
            except ge_exceptions.BatchKwargsError:
                raise ge_exceptions.ProfilerError(
                    "Unable to build batch_kwargs for datasource {}, using batch kwargs generator {} for name {}".format(
                        datasource_name, batch_kwargs_generator_name, data_asset_name
                    )
                )
            except ValueError:
                raise ge_exceptions.ProfilerError(
                    "Unable to find datasource {} or batch kwargs generator {}.".format(
                        datasource_name, batch_kwargs_generator_name
                    )
                )
        else:
            batch_kwargs.update(additional_batch_kwargs)

        profiling_results = {"success": False, "results": []}

        total_columns, total_expectations, total_rows, skipped_data_assets = 0, 0, 0, 0
        total_start_time = datetime.datetime.now()

        name = data_asset_name
        # logger.info("\tProfiling '%s'..." % name)

        start_time = datetime.datetime.now()

        if expectation_suite_name is None:
            if batch_kwargs_generator_name is None and data_asset_name is None:
                expectation_suite_name = (
                    datasource_name
                    + "."
                    + profiler.__name__
                    + "."
                    + BatchKwargs(batch_kwargs).to_id()
                )
            else:
                expectation_suite_name = (
                    datasource_name
                    + "."
                    + batch_kwargs_generator_name
                    + "."
                    + data_asset_name
                    + "."
                    + profiler.__name__
                )

        self.create_expectation_suite(
            expectation_suite_name=expectation_suite_name, overwrite_existing=True
        )

        # TODO: Add batch_parameters
        batch = self.get_batch(
            expectation_suite_name=expectation_suite_name, batch_kwargs=batch_kwargs,
        )

        if not profiler.validate(batch):
            raise ge_exceptions.ProfilerError(
                "batch '%s' is not a valid batch for the '%s' profiler"
                % (name, profiler.__name__)
            )

        # Note: This logic is specific to DatasetProfilers, which profile a single batch. Multi-batch profilers
        # will have more to unpack.
        expectation_suite, validation_results = profiler.profile(
            batch, run_id=run_id, profiler_configuration=profiler_configuration
        )
        profiling_results["results"].append((expectation_suite, validation_results))

        self.validations_store.set(
            key=ValidationResultIdentifier(
                expectation_suite_identifier=ExpectationSuiteIdentifier(
                    expectation_suite_name=expectation_suite_name
                ),
                run_id=run_id,
                batch_identifier=batch.batch_id,
            ),
            value=validation_results,
        )

        if isinstance(batch, Dataset):
            # For datasets, we can produce some more detailed statistics
            row_count = batch.get_row_count()
            total_rows += row_count
            new_column_count = len(
                {
                    exp.kwargs["column"]
                    for exp in expectation_suite.expectations
                    if "column" in exp.kwargs
                }
            )
            total_columns += new_column_count

        new_expectation_count = len(expectation_suite.expectations)
        total_expectations += new_expectation_count

        self.save_expectation_suite(expectation_suite)
        duration = (datetime.datetime.now() - start_time).total_seconds()
        logger.info(
            "\tProfiled %d columns using %d rows from %s (%.3f sec)"
            % (new_column_count, row_count, name, duration)
        )

        total_duration = (datetime.datetime.now() - total_start_time).total_seconds()
        logger.info(
            """
Profiled the data asset, with %d total rows and %d columns in %.2f seconds.
Generated, evaluated, and stored %d Expectations during profiling. Please review results using data-docs."""
            % (total_rows, total_columns, total_duration, total_expectations,)
        )

        profiling_results["success"] = True
        return profiling_results


class DataContext(BaseDataContext):
    """A DataContext represents a Great Expectations project. It organizes storage and access for
    expectation suites, datasources, notification settings, and data fixtures.

    The DataContext is configured via a yml file stored in a directory called great_expectations; the configuration file
    as well as managed expectation suites should be stored in version control.

    Use the `create` classmethod to create a new empty config, or instantiate the DataContext
    by passing the path to an existing data context root directory.

    DataContexts use data sources you're already familiar with. BatchKwargGenerators help introspect data stores and data execution
    frameworks (such as airflow, Nifi, dbt, or dagster) to describe and produce batches of data ready for analysis. This
    enables fetching, validation, profiling, and documentation of  your data in a way that is meaningful within your
    existing infrastructure and work environment.

    DataContexts use a datasource-based namespace, where each accessible type of data has a three-part
    normalized *data_asset_name*, consisting of *datasource/generator/data_asset_name*.

    - The datasource actually connects to a source of materialized data and returns Great Expectations DataAssets \
      connected to a compute environment and ready for validation.

    - The BatchKwargGenerator knows how to introspect datasources and produce identifying "batch_kwargs" that define \
      particular slices of data.

    - The data_asset_name is a specific name -- often a table name or other name familiar to users -- that \
      batch kwargs generators can slice into batches.

    An expectation suite is a collection of expectations ready to be applied to a batch of data. Since
    in many projects it is useful to have different expectations evaluate in different contexts--profiling
    vs. testing; warning vs. error; high vs. low compute; ML model or dashboard--suites provide a namespace
    option for selecting which expectations a DataContext returns.

    In many simple projects, the datasource or batch kwargs generator name may be omitted and the DataContext will infer
    the correct name when there is no ambiguity.

    Similarly, if no expectation suite name is provided, the DataContext will assume the name "default".
    """

    @classmethod
    def create(
        cls,
        project_root_dir=None,
        usage_statistics_enabled=True,
        runtime_environment=None,
    ):
        """
        Build a new great_expectations directory and DataContext object in the provided project_root_dir.

        `create` will not create a new "great_expectations" directory in the provided folder, provided one does not
        already exist. Then, it will initialize a new DataContext in that folder and write the resulting config.

        Args:
            project_root_dir: path to the root directory in which to create a new great_expectations directory
            runtime_environment: a dictionary of config variables that
            override both those set in config_variables.yml and the environment

        Returns:
            DataContext
        """

        if not os.path.isdir(project_root_dir):
            raise ge_exceptions.DataContextError(
                "The project_root_dir must be an existing directory in which "
                "to initialize a new DataContext"
            )

        ge_dir = os.path.join(project_root_dir, cls.GE_DIR)
        os.makedirs(ge_dir, exist_ok=True)
        cls.scaffold_directories(ge_dir)

        if os.path.isfile(os.path.join(ge_dir, cls.GE_YML)):
            message = """Warning. An existing `{}` was found here: {}.
    - No action was taken.""".format(
                cls.GE_YML, ge_dir
            )
            warnings.warn(message)
        else:
            cls.write_project_template_to_disk(ge_dir, usage_statistics_enabled)

        if os.path.isfile(os.path.join(ge_dir, "notebooks")):
            message = """Warning. An existing `notebooks` directory was found here: {}.
    - No action was taken.""".format(
                ge_dir
            )
            warnings.warn(message)
        else:
            cls.scaffold_notebooks(ge_dir)

        uncommitted_dir = os.path.join(ge_dir, cls.GE_UNCOMMITTED_DIR)
        if os.path.isfile(os.path.join(uncommitted_dir, "config_variables.yml")):
            message = """Warning. An existing `config_variables.yml` was found here: {}.
    - No action was taken.""".format(
                uncommitted_dir
            )
            warnings.warn(message)
        else:
            cls.write_config_variables_template_to_disk(uncommitted_dir)

        return cls(ge_dir, runtime_environment=runtime_environment)

    @classmethod
    def all_uncommitted_directories_exist(cls, ge_dir):
        """Check if all uncommitted direcotries exist."""
        uncommitted_dir = os.path.join(ge_dir, cls.GE_UNCOMMITTED_DIR)
        for directory in cls.UNCOMMITTED_DIRECTORIES:
            if not os.path.isdir(os.path.join(uncommitted_dir, directory)):
                return False

        return True

    @classmethod
    def config_variables_yml_exist(cls, ge_dir):
        """Check if all config_variables.yml exists."""
        path_to_yml = os.path.join(ge_dir, cls.GE_YML)

        # TODO this is so brittle and gross
        with open(path_to_yml) as f:
            config = yaml.load(f)
        config_var_path = config.get("config_variables_file_path")
        config_var_path = os.path.join(ge_dir, config_var_path)
        return os.path.isfile(config_var_path)

    @classmethod
    def write_config_variables_template_to_disk(cls, uncommitted_dir):
        os.makedirs(uncommitted_dir, exist_ok=True)
        config_var_file = os.path.join(uncommitted_dir, "config_variables.yml")
        with open(config_var_file, "w") as template:
            template.write(CONFIG_VARIABLES_TEMPLATE)

    @classmethod
    def write_project_template_to_disk(cls, ge_dir, usage_statistics_enabled=True):
        file_path = os.path.join(ge_dir, cls.GE_YML)
        with open(file_path, "w") as template:
            if usage_statistics_enabled:
                template.write(PROJECT_TEMPLATE_USAGE_STATISTICS_ENABLED)
            else:
                template.write(PROJECT_TEMPLATE_USAGE_STATISTICS_DISABLED)

    @classmethod
    def scaffold_directories(cls, base_dir):
        """Safely create GE directories for a new project."""
        os.makedirs(base_dir, exist_ok=True)
        open(os.path.join(base_dir, ".gitignore"), "w").write("uncommitted/")

        for directory in cls.BASE_DIRECTORIES:
            if directory == "plugins":
                plugins_dir = os.path.join(base_dir, directory)
                os.makedirs(plugins_dir, exist_ok=True)
                os.makedirs(
                    os.path.join(plugins_dir, "custom_data_docs"), exist_ok=True
                )
                os.makedirs(
                    os.path.join(plugins_dir, "custom_data_docs", "views"),
                    exist_ok=True,
                )
                os.makedirs(
                    os.path.join(plugins_dir, "custom_data_docs", "renderers"),
                    exist_ok=True,
                )
                os.makedirs(
                    os.path.join(plugins_dir, "custom_data_docs", "styles"),
                    exist_ok=True,
                )
                cls.scaffold_custom_data_docs(plugins_dir)
            else:
                os.makedirs(os.path.join(base_dir, directory), exist_ok=True)

        uncommitted_dir = os.path.join(base_dir, cls.GE_UNCOMMITTED_DIR)

        for new_directory in cls.UNCOMMITTED_DIRECTORIES:
            new_directory_path = os.path.join(uncommitted_dir, new_directory)
            os.makedirs(new_directory_path, exist_ok=True)

        notebook_path = os.path.join(base_dir, "notebooks")
        for subdir in cls.NOTEBOOK_SUBDIRECTORIES:
            os.makedirs(os.path.join(notebook_path, subdir), exist_ok=True)

    @classmethod
    def scaffold_custom_data_docs(cls, plugins_dir):
        """Copy custom data docs templates"""
        styles_template = file_relative_path(
            __file__,
            "../render/view/static/styles/data_docs_custom_styles_template.css",
        )
        styles_destination_path = os.path.join(
            plugins_dir, "custom_data_docs", "styles", "data_docs_custom_styles.css"
        )
        shutil.copyfile(styles_template, styles_destination_path)

    @classmethod
    def scaffold_notebooks(cls, base_dir):
        """Copy template notebooks into the notebooks directory for a project."""
        template_dir = file_relative_path(__file__, "../init_notebooks/")
        notebook_dir = os.path.join(base_dir, "notebooks/")
        for subdir in cls.NOTEBOOK_SUBDIRECTORIES:
            subdir_path = os.path.join(notebook_dir, subdir)
            for notebook in glob.glob(os.path.join(template_dir, subdir, "*.ipynb")):
                notebook_name = os.path.basename(notebook)
                destination_path = os.path.join(subdir_path, notebook_name)
                shutil.copyfile(notebook, destination_path)

    def __init__(self, context_root_dir=None, runtime_environment=None):

        # Determine the "context root directory" - this is the parent of "great_expectations" dir
        if context_root_dir is None:
            context_root_dir = self.find_context_root_dir()
        context_root_directory = os.path.abspath(os.path.expanduser(context_root_dir))
        self._context_root_directory = context_root_directory

        project_config = self._load_project_config()
        project_config_dict = dataContextConfigSchema.dump(project_config)
        super().__init__(project_config, context_root_directory, runtime_environment)

        # save project config if data_context_id auto-generated or global config values applied
        if (
            project_config.anonymous_usage_statistics.explicit_id is False
            or project_config_dict != dataContextConfigSchema.dump(self._project_config)
        ):
            self._save_project_config()

    def _load_project_config(self):
        """
        Reads the project configuration from the project configuration file.
        The file may contain ${SOME_VARIABLE} variables - see self._project_config_with_variables_substituted
        for how these are substituted.

        :return: the configuration object read from the file
        """
        path_to_yml = os.path.join(self.root_directory, self.GE_YML)
        try:
            with open(path_to_yml) as data:
                config_dict = yaml.load(data)

        except YAMLError as err:
            raise ge_exceptions.InvalidConfigurationYamlError(
                "Your configuration file is not a valid yml file likely due to a yml syntax error:\n\n{}".format(
                    err
                )
            )
        except DuplicateKeyError:
            raise ge_exceptions.InvalidConfigurationYamlError(
                "Error: duplicate key found in project YAML file."
            )
        except OSError:
            raise ge_exceptions.ConfigNotFoundError()

        try:
            return DataContextConfig.from_commented_map(config_dict)
        except ge_exceptions.InvalidDataContextConfigError:
            # Just to be explicit about what we intended to catch
            raise

    def list_checkpoints(self) -> List[str]:
        """List checkpoints. (Experimental)"""
        # TODO mark experimental
        files = self._list_ymls_in_checkpoints_directory()
        return [
            os.path.basename(f)[:-4]
            for f in files
            if os.path.basename(f).endswith(".yml")
        ]

    def get_checkpoint(self, checkpoint_name: str) -> dict:
        """Load a checkpoint. (Experimental)"""
        # TODO mark experimental
        yaml = YAML(typ="safe")
        # TODO make a serializable class with a schema
        checkpoint_path = os.path.join(
            self.root_directory, self.CHECKPOINTS_DIR, f"{checkpoint_name}.yml"
        )
        try:
            with open(checkpoint_path) as f:
                checkpoint = yaml.load(f.read())
                return self._validate_checkpoint(checkpoint, checkpoint_name)
        except FileNotFoundError:
            raise ge_exceptions.CheckpointNotFoundError(
                f"Could not find checkpoint `{checkpoint_name}`."
            )

    def _list_ymls_in_checkpoints_directory(self):
        checkpoints_dir = os.path.join(self.root_directory, self.CHECKPOINTS_DIR)
        files = glob.glob(os.path.join(checkpoints_dir, "*.yml"), recursive=False)
        return files

    def _save_project_config(self):
        """Save the current project to disk."""
        logger.debug("Starting DataContext._save_project_config")

        config_filepath = os.path.join(self.root_directory, self.GE_YML)
        with open(config_filepath, "w") as outfile:
            self._project_config.to_yaml(outfile)

    def add_store(self, store_name, store_config):
        logger.debug("Starting DataContext.add_store for store %s" % store_name)

        new_store = super().add_store(store_name, store_config)
        self._save_project_config()
        return new_store

    def add_datasource(self, name, **kwargs):
        logger.debug("Starting DataContext.add_datasource for datasource %s" % name)

        new_datasource = super().add_datasource(name, **kwargs)
        self._save_project_config()

        return new_datasource

    def delete_datasource(self, name, **kwargs):
        logger.debug("Starting DataContext.delete_datasource for datasource %s" % name)

        delete_datasource = super().delete_datasource(name, **kwargs)
        self._save_project_config()

        return delete_datasource

    def add_execution_environment(self, execution_environment_name, execution_environment_config):
        logger.debug("Starting DataContext.add_execution_environment for execution_environment %s" % execution_environment_name)

        new_execution_environment = super().add_execution_environment(
            execution_environment_name,
            execution_environment_config
        )
        self._save_project_config()

        return new_execution_environment

    @classmethod
    def find_context_root_dir(cls):
        result = None
        yml_path = None
        ge_home_environment = os.getenv("GE_HOME")
        if ge_home_environment:
            ge_home_environment = os.path.expanduser(ge_home_environment)
            if os.path.isdir(ge_home_environment) and os.path.isfile(
                os.path.join(ge_home_environment, "great_expectations.yml")
            ):
                result = ge_home_environment
        else:
            yml_path = cls.find_context_yml_file()
            if yml_path:
                result = os.path.dirname(yml_path)

        if result is None:
            raise ge_exceptions.ConfigNotFoundError()

        logger.debug("Using project config: {}".format(yml_path))
        return result

    @classmethod
    def get_ge_config_version(cls, context_root_dir=None):
        yml_path = cls.find_context_yml_file(search_start_dir=context_root_dir)
        if yml_path is None:
            return

        with open(yml_path) as f:
            config_dict = yaml.load(f)

        config_version = config_dict.get("config_version")
        return float(config_version) if config_version else None

    @classmethod
    def set_ge_config_version(
        cls, config_version, context_root_dir=None, validate_config_version=True
    ):
        if not isinstance(config_version, (int, float)):
            raise ge_exceptions.UnsupportedConfigVersionError(
                "The argument `config_version` must be a number.",
            )

        if validate_config_version:
            if config_version < MINIMUM_SUPPORTED_CONFIG_VERSION:
                raise ge_exceptions.UnsupportedConfigVersionError(
                    "Invalid config version ({}).\n    The version number must be at least {}. ".format(
                        config_version, MINIMUM_SUPPORTED_CONFIG_VERSION
                    ),
                )
            elif config_version > CURRENT_CONFIG_VERSION:
                raise ge_exceptions.UnsupportedConfigVersionError(
                    "Invalid config version ({}).\n    The maximum valid version is {}.".format(
                        config_version, CURRENT_CONFIG_VERSION
                    ),
                )

        yml_path = cls.find_context_yml_file(search_start_dir=context_root_dir)
        if yml_path is None:
            return False

        with open(yml_path) as f:
            config_dict = yaml.load(f)
            config_dict["config_version"] = config_version

        with open(yml_path, "w") as f:
            yaml.dump(config_dict, f)

        return True

    @classmethod
    def find_context_yml_file(cls, search_start_dir=None):
        """Search for the yml file starting here and moving upward."""
        yml_path = None
        if search_start_dir is None:
            search_start_dir = os.getcwd()

        for i in range(4):
            logger.debug(
                "Searching for config file {} ({} layer deep)".format(
                    search_start_dir, i
                )
            )

            potential_ge_dir = os.path.join(search_start_dir, cls.GE_DIR)

            if os.path.isdir(potential_ge_dir):
                potential_yml = os.path.join(potential_ge_dir, cls.GE_YML)
                if os.path.isfile(potential_yml):
                    yml_path = potential_yml
                    logger.debug("Found config file at " + str(yml_path))
                    break
            # move up one directory
            search_start_dir = os.path.dirname(search_start_dir)

        return yml_path

    @classmethod
    def does_config_exist_on_disk(cls, context_root_dir):
        """Return True if the great_expectations.yml exists on disk."""
        return os.path.isfile(os.path.join(context_root_dir, cls.GE_YML))

    @classmethod
    def is_project_initialized(cls, ge_dir):
        """
        Return True if the project is initialized.

        To be considered initialized, all of the following must be true:
        - all project directories exist (including uncommitted directories)
        - a valid great_expectations.yml is on disk
        - a config_variables.yml is on disk
        - the project has at least one datasource
        - the project has at least one suite
        """
        return (
            cls.does_config_exist_on_disk(ge_dir)
            and cls.all_uncommitted_directories_exist(ge_dir)
            and cls.config_variables_yml_exist(ge_dir)
            and cls._does_context_have_at_least_one_datasource(ge_dir)
            and cls._does_context_have_at_least_one_suite(ge_dir)
        )

    @classmethod
    def does_project_have_a_datasource_in_config_file(cls, ge_dir):
        if not cls.does_config_exist_on_disk(ge_dir):
            return False
        return cls._does_context_have_at_least_one_datasource(ge_dir)

    @classmethod
    def _does_context_have_at_least_one_datasource(cls, ge_dir):
        context = cls._attempt_context_instantiation(ge_dir)
        if not isinstance(context, DataContext):
            return False
        return len(context.list_datasources()) >= 1

    @classmethod
    def _does_context_have_at_least_one_suite(cls, ge_dir):
        context = cls._attempt_context_instantiation(ge_dir)
        if not isinstance(context, DataContext):
            return False
        return len(context.list_expectation_suites()) >= 1

    @classmethod
    def _attempt_context_instantiation(cls, ge_dir):
        try:
            context = DataContext(ge_dir)
            return context
        except (
            ge_exceptions.DataContextError,
            ge_exceptions.InvalidDataContextConfigError,
        ) as e:
            logger.debug(e)

    @staticmethod
    def _validate_checkpoint(checkpoint: Dict, checkpoint_name: str) -> dict:
        if checkpoint is None:
            raise ge_exceptions.CheckpointError(
                f"Checkpoint `{checkpoint_name}` has no contents. Please fix this."
            )
        if "validation_operator_name" not in checkpoint:
            checkpoint["validation_operator_name"] = "action_list_operator"

        if "batches" not in checkpoint:
            raise ge_exceptions.CheckpointError(
                f"Checkpoint `{checkpoint_name}` is missing required key: `batches`."
            )
        batches = checkpoint["batches"]
        if not isinstance(batches, list):
            raise ge_exceptions.CheckpointError(
                f"In the checkpoint `{checkpoint_name}`, the key `batches` must be a list"
            )

        for batch in batches:
            for required in ["expectation_suite_names", "batch_kwargs"]:
                if required not in batch:
                    raise ge_exceptions.CheckpointError(
                        f"Items in `batches` must have a key `{required}`"
                    )

        return checkpoint


class ExplorerDataContext(DataContext):
    def __init__(self, context_root_dir=None, expectation_explorer=True):
        """
            expectation_explorer: If True, load the expectation explorer manager, which will modify GE return objects \
            to include ipython notebook widgets.
        """

        super().__init__(context_root_dir)

        self._expectation_explorer = expectation_explorer
        if expectation_explorer:
            from great_expectations.jupyter_ux.expectation_explorer import (
                ExpectationExplorer,
            )

            self._expectation_explorer_manager = ExpectationExplorer()

    def update_return_obj(self, data_asset, return_obj):
        """Helper called by data_asset.

        Args:
            data_asset: The data_asset whose validation produced the current return object
            return_obj: the return object to update

        Returns:
            return_obj: the return object, potentially changed into a widget by the configured expectation explorer
        """
        if self._expectation_explorer:
            return self._expectation_explorer_manager.create_expectation_widget(
                data_asset, return_obj
            )
        else:
            return return_obj


def _get_metric_configuration_tuples(metric_configuration, base_kwargs=None):
    if base_kwargs is None:
        base_kwargs = {}

    if isinstance(metric_configuration, str):
        return [(metric_configuration, base_kwargs)]

    metric_configurations_list = []
    for kwarg_name in metric_configuration.keys():
        if not isinstance(metric_configuration[kwarg_name], dict):
            raise ge_exceptions.DataContextError(
                "Invalid metric_configuration: each key must contain a " "dictionary."
            )
        if (
            kwarg_name == "metric_kwargs_id"
        ):  # this special case allows a hash of multiple kwargs
            for metric_kwargs_id in metric_configuration[kwarg_name].keys():
                if base_kwargs != {}:
                    raise ge_exceptions.DataContextError(
                        "Invalid metric_configuration: when specifying "
                        "metric_kwargs_id, no other keys or values may be defined."
                    )
                if not isinstance(
                    metric_configuration[kwarg_name][metric_kwargs_id], list
                ):
                    raise ge_exceptions.DataContextError(
                        "Invalid metric_configuration: each value must contain a "
                        "list."
                    )
                metric_configurations_list += [
                    (metric_name, {"metric_kwargs_id": metric_kwargs_id})
                    for metric_name in metric_configuration[kwarg_name][
                        metric_kwargs_id
                    ]
                ]
        else:
            for kwarg_value in metric_configuration[kwarg_name].keys():
                base_kwargs.update({kwarg_name: kwarg_value})
                if not isinstance(metric_configuration[kwarg_name][kwarg_value], list):
                    raise ge_exceptions.DataContextError(
                        "Invalid metric_configuration: each value must contain a "
                        "list."
                    )
                for nested_configuration in metric_configuration[kwarg_name][
                    kwarg_value
                ]:
                    metric_configurations_list += _get_metric_configuration_tuples(
                        nested_configuration, base_kwargs=base_kwargs
                    )

    return metric_configurations_list<|MERGE_RESOLUTION|>--- conflicted
+++ resolved
@@ -1641,49 +1641,6 @@
         self._cached_datasources[datasource_name] = datasource
         return datasource
 
-<<<<<<< HEAD
-    def get_execution_environment(
-        self, execution_environment_name: str = "default",
-    ) -> ExecutionEnvironment:
-        """Get the named execution_environment
-
-        Args:
-            execution_environment_name (str): the name of the execution_environment from the configuration
-
-        Returns:
-            execution_environment (ExecutionEnvironment)
-        """
-        if execution_environment_name in self._cached_execution_environments:
-            return self._cached_execution_environments[execution_environment_name]
-        if (
-            execution_environment_name
-            in self._project_config_with_variables_substituted.execution_environments
-        ):
-            execution_environment_config: dict = copy.deepcopy(
-                self._project_config_with_variables_substituted.execution_environments[
-                    execution_environment_name
-                ]
-            )
-        else:
-            raise ValueError(
-                f"Unable to load execution_environment `{execution_environment_name}` -- no configuration found or "
-                f"invalid "
-                f"configuration."
-            )
-        execution_environment_config: CommentedMap = executionEnvironmentConfigSchema.load(
-            execution_environment_config
-        )
-        execution_environment: ExecutionEnvironment = self._build_execution_environment_from_config(
-            name=execution_environment_name,
-            config=execution_environment_config,
-        )
-        self._cached_execution_environments[
-            execution_environment_name
-        ] = execution_environment
-        return execution_environment
-
-=======
->>>>>>> 13a5c226
     def _build_execution_environment_from_config(
         self,
         name: str,
