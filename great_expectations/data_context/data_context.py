import configparser
import copy
import datetime
import errno
import glob
import json
import logging
import os
import shutil
import sys
import traceback
import uuid
import warnings
import webbrowser
from collections import OrderedDict
from typing import Any, Callable, Dict, List, Optional, Union, cast

from dateutil.parser import parse
from ruamel.yaml import YAML, YAMLError
from ruamel.yaml.comments import CommentedMap
from ruamel.yaml.constructor import DuplicateKeyError

import great_expectations.exceptions as ge_exceptions
from great_expectations.core.batch import Batch, BatchRequest, PartitionRequest
from great_expectations.core.data_context_key import StringKey
from great_expectations.core.expectation_suite import ExpectationSuite
from great_expectations.core.expectation_validation_result import get_metric_kwargs_id
from great_expectations.core.id_dict import BatchKwargs
from great_expectations.core.metric import ValidationMetricIdentifier
from great_expectations.core.run_identifier import RunIdentifier
from great_expectations.core.usage_statistics.usage_statistics import (  # TODO: deprecate
    UsageStatisticsHandler,
    add_datasource_usage_statistics,
    run_validation_operator_usage_statistics,
    save_expectation_suite_usage_statistics,
    usage_statistics_enabled_method,
)
from great_expectations.core.util import nested_update
from great_expectations.data_asset import DataAsset
<<<<<<< HEAD
# TODO: <Alex>ALEX</Alex>
# from great_expectations.data_context.store import CheckpointStore, TupleStoreBackend
from great_expectations.data_context.store import TupleStoreBackend
=======
from great_expectations.data_context.store import CheckpointStore, TupleStoreBackend
>>>>>>> 90a0de9f
from great_expectations.data_context.templates import (
    CONFIG_VARIABLES_TEMPLATE,
    PROJECT_TEMPLATE_USAGE_STATISTICS_DISABLED,
    PROJECT_TEMPLATE_USAGE_STATISTICS_ENABLED,
)
from great_expectations.data_context.types.base import (
    CURRENT_GE_CONFIG_VERSION,
    MINIMUM_SUPPORTED_CONFIG_VERSION,
    AnonymizedUsageStatisticsConfig,
    DataContextConfig,
    DatasourceConfig,
    anonymizedUsageStatisticsSchema,
    dataContextConfigSchema,
    datasourceConfigSchema,
)
from great_expectations.data_context.types.resource_identifiers import (
    ExpectationSuiteIdentifier,
    ValidationResultIdentifier,
)
from great_expectations.data_context.util import (
    build_store_from_config,
    file_relative_path,
    instantiate_class_from_config,
    load_class,
    substitute_all_config_variables,
    substitute_config_variable,
)
from great_expectations.dataset import Dataset
from great_expectations.datasource import LegacyDatasource
from great_expectations.datasource.new_datasource import BaseDatasource, Datasource
from great_expectations.marshmallow__shade import ValidationError
from great_expectations.profile.basic_dataset_profiler import BasicDatasetProfiler
from great_expectations.render.renderer.site_builder import SiteBuilder
from great_expectations.util import verify_dynamic_loading_support
from great_expectations.validator.validator import BridgeValidator, Validator

try:
    from sqlalchemy.exc import SQLAlchemyError
except ImportError:
    # We'll redefine this error in code below to catch ProfilerError, which is caught above, so SA errors will
    # just fall through
    SQLAlchemyError = ge_exceptions.ProfilerError

logger = logging.getLogger(__name__)
yaml = YAML()
yaml.indent(mapping=2, sequence=4, offset=2)
yaml.default_flow_style = False


class BaseDataContext:
    """
    This class implements most of the functionality of DataContext, with a few exceptions.

    1. BaseDataContext does not attempt to keep its project_config in sync with a file on disc.
    2. BaseDataContext doesn't attempt to "guess" paths or objects types. Instead, that logic is pushed
        into DataContext class.

    Together, these changes make BaseDataContext class more testable.

--ge-feature-maturity-info--

    id: os_linux
    title: OS - Linux
    icon:
    short_description:
    description:
    how_to_guide_url:
    maturity: Production
    maturity_details:
        api_stability: N/A
        implementation_completeness: N/A
        unit_test_coverage: Complete
        integration_infrastructure_test_coverage: Complete
        documentation_completeness: Complete
        bug_risk: Low

    id: os_macos
    title: OS - MacOS
    icon:
    short_description:
    description:
    how_to_guide_url:
    maturity: Production
    maturity_details:
        api_stability: N/A
        implementation_completeness: N/A
        unit_test_coverage: Complete (local only)
        integration_infrastructure_test_coverage: Complete (local only)
        documentation_completeness: Complete
        bug_risk: Low

    id: os_windows
    title: OS - Windows
    icon:
    short_description:
    description:
    how_to_guide_url:
    maturity: Beta
    maturity_details:
        api_stability: N/A
        implementation_completeness: N/A
        unit_test_coverage: Minimal
        integration_infrastructure_test_coverage: Minimal
        documentation_completeness: Complete
        bug_risk: Moderate
------------------------------------------------------------
    id: workflow_create_edit_expectations_cli_scaffold
    title: Create and Edit Expectations - suite scaffold
    icon:
    short_description: Creating a new Expectation Suite using suite scaffold
    description: Creating Expectation Suites through an interactive development loop using suite scaffold
    how_to_guide_url: https://docs.greatexpectations.io/en/latest/how_to_guides/creating_and_editing_expectations/how_to_create_a_new_expectation_suite_using_suite_scaffold.html
    maturity: Experimental (expect exciting changes to Profiler capability)
    maturity_details:
        api_stability: N/A
        implementation_completeness: N/A
        unit_test_coverage: N/A
        integration_infrastructure_test_coverage: Partial
        documentation_completeness: Complete
        bug_risk: Low

    id: workflow_create_edit_expectations_cli_edit
    title: Create and Edit Expectations - CLI
    icon:
    short_description: Creating a new Expectation Suite using the CLI
    description: Creating a Expectation Suite great_expectations suite new command
    how_to_guide_url: https://docs.greatexpectations.io/en/latest/how_to_guides/creating_and_editing_expectations/how_to_create_a_new_expectation_suite_using_the_cli.html
    maturity: Experimental (expect exciting changes to Profiler and Suite Renderer capability)
    maturity_details:
        api_stability: N/A
        implementation_completeness: N/A
        unit_test_coverage: N/A
        integration_infrastructure_test_coverage: Partial
        documentation_completeness: Complete
        bug_risk: Low

    id: workflow_create_edit_expectations_json_schema
    title: Create and Edit Expectations - Json schema
    icon:
    short_description: Creating a new Expectation Suite from a json schema file
    description: Creating a new Expectation Suite using JsonSchemaProfiler function and json schema file
    how_to_guide_url: https://docs.greatexpectations.io/en/latest/how_to_guides/creating_and_editing_expectations/how_to_create_a_suite_from_a_json_schema_file.html
    maturity: Experimental (expect exciting changes to Profiler capability)
    maturity_details:
        api_stability: N/A
        implementation_completeness: N/A
        unit_test_coverage: N/A
        integration_infrastructure_test_coverage: Partial
        documentation_completeness: Complete
        bug_risk: Low

--ge-feature-maturity-info--
    """

    PROFILING_ERROR_CODE_TOO_MANY_DATA_ASSETS = 2
    PROFILING_ERROR_CODE_SPECIFIED_DATA_ASSETS_NOT_FOUND = 3
    PROFILING_ERROR_CODE_NO_BATCH_KWARGS_GENERATORS_FOUND = 4
    PROFILING_ERROR_CODE_MULTIPLE_BATCH_KWARGS_GENERATORS_FOUND = 5
    UNCOMMITTED_DIRECTORIES = ["data_docs", "validations"]
    GE_UNCOMMITTED_DIR = "uncommitted"
    CHECKPOINTS_DIR = "checkpoints"
    BASE_DIRECTORIES = [
        CHECKPOINTS_DIR,
        "expectations",
        "notebooks",
        "plugins",
        GE_UNCOMMITTED_DIR,
    ]
    NOTEBOOK_SUBDIRECTORIES = ["pandas", "spark", "sql"]
    GE_DIR = "great_expectations"
    GE_YML = "great_expectations.yml"
    GE_EDIT_NOTEBOOK_DIR = GE_UNCOMMITTED_DIR
    FALSEY_STRINGS = ["FALSE", "false", "False", "f", "F", "0"]
    GLOBAL_CONFIG_PATHS = [
        os.path.expanduser("~/.great_expectations/great_expectations.conf"),
        "/etc/great_expectations.conf",
    ]
    DOLLAR_SIGN_ESCAPE_STRING = r"\$"

    @classmethod
    def validate_config(cls, project_config):
        if isinstance(project_config, DataContextConfig):
            return True
        try:
            dataContextConfigSchema.load(project_config)
        except ValidationError:
            raise
        return True

    @usage_statistics_enabled_method(event_name="data_context.__init__",)
    def __init__(self, project_config, context_root_dir=None, runtime_environment=None):
        """DataContext constructor

        Args:
            context_root_dir: location to look for the ``great_expectations.yml`` file. If None, searches for the file \
            based on conventions for project subdirectories.
            runtime_environment: a dictionary of config variables that
            override both those set in config_variables.yml and the environment

        Returns:
            None
        """
        if not BaseDataContext.validate_config(project_config):
            raise ge_exceptions.InvalidConfigError(
                "Your project_config is not valid. Try using the CLI check-config command."
            )
        self._project_config = project_config
        self._apply_global_config_overrides()

        if context_root_dir is not None:
            context_root_dir = os.path.abspath(context_root_dir)
        self._context_root_directory = context_root_dir

        self.runtime_environment = runtime_environment or {}

        # Init plugin support
        if self.plugins_directory is not None and os.path.exists(
            self.plugins_directory
        ):
            sys.path.append(self.plugins_directory)

        # We want to have directories set up before initializing usage statistics so that we can obtain a context instance id
        self._in_memory_instance_id = (
            None  # This variable *may* be used in case we cannot save an instance id
        )

        # Init stores
        self._stores = dict()
        self._init_stores(self._project_config_with_variables_substituted.stores)

        # Init data_context_id
        self._data_context_id = self._construct_data_context_id()

        # Override the project_config data_context_id if an expectations_store was already set up
        self._project_config.anonymous_usage_statistics.data_context_id = (
            self._data_context_id
        )
        self._initialize_usage_statistics(
            self._project_config.anonymous_usage_statistics
        )

        # Store cached datasources but don't init them
        self._cached_datasources = {}

        # Init validation operators
        # NOTE - 20200522 - JPC - A consistent approach to lazy loading for plugins will be useful here, harmonizing
        # the way that execution environments (AKA datasources), validation operators, site builders and other
        # plugins are built.
        self.validation_operators = {}
        for (
            validation_operator_name,
            validation_operator_config,
        ) in self._project_config.validation_operators.items():
            self.add_validation_operator(
                validation_operator_name, validation_operator_config,
            )

        self._evaluation_parameter_dependencies_compiled = False
        self._evaluation_parameter_dependencies = {}

    def _build_store_from_config(self, store_name, store_config):
        module_name = "great_expectations.data_context.store"
        # Set expectations_store.store_backend_id to the data_context_id from the project_config if
        # the expectations_store doesnt yet exist by:
        # adding the data_context_id from the project_config
        # to the store_config under the key manually_initialize_store_backend_id
        if (store_name == self.expectations_store_name) and store_config.get(
            "store_backend"
        ):
            store_config["store_backend"].update(
                {
                    "manually_initialize_store_backend_id": self._project_config_with_variables_substituted.anonymous_usage_statistics.data_context_id
                }
            )

        # Set suppress_store_backend_id = True if store is inactive and has a store_backend.
        if (
            store_name not in [store["name"] for store in self.list_active_stores()]
            and store_config.get("store_backend") is not None
        ):
            store_config["store_backend"].update({"suppress_store_backend_id": True})

        new_store = build_store_from_config(
            store_name=store_name,
            store_config=store_config,
            module_name=module_name,
            runtime_environment={"root_directory": self.root_directory,},
        )
        self._stores[store_name] = new_store
        return new_store

    def _init_stores(self, store_configs):
        """Initialize all Stores for this DataContext.

        Stores are a good fit for reading/writing objects that:
            1. follow a clear key-value pattern, and
            2. are usually edited programmatically, using the Context

        Note that stores do NOT manage plugins.
        """

        for store_name, store_config in store_configs.items():
            self._build_store_from_config(store_name, store_config)

    def _apply_global_config_overrides(self):
        # check for global usage statistics opt out
        validation_errors = {}

        if self._check_global_usage_statistics_opt_out():
            logger.info(
                "Usage statistics is disabled globally. Applying override to project_config."
            )
            self._project_config.anonymous_usage_statistics.enabled = False

        # check for global data_context_id
        global_data_context_id = self._get_global_config_value(
            environment_variable="GE_DATA_CONTEXT_ID",
            conf_file_section="anonymous_usage_statistics",
            conf_file_option="data_context_id",
        )
        if global_data_context_id:
            data_context_id_errors = anonymizedUsageStatisticsSchema.validate(
                {"data_context_id": global_data_context_id}
            )
            if not data_context_id_errors:
                logger.info(
                    "data_context_id is defined globally. Applying override to project_config."
                )
                self._project_config.anonymous_usage_statistics.data_context_id = (
                    global_data_context_id
                )
            else:
                validation_errors.update(data_context_id_errors)
        # check for global usage_statistics url
        global_usage_statistics_url = self._get_global_config_value(
            environment_variable="GE_USAGE_STATISTICS_URL",
            conf_file_section="anonymous_usage_statistics",
            conf_file_option="usage_statistics_url",
        )
        if global_usage_statistics_url:
            usage_statistics_url_errors = anonymizedUsageStatisticsSchema.validate(
                {"usage_statistics_url": global_usage_statistics_url}
            )
            if not usage_statistics_url_errors:
                logger.info(
                    "usage_statistics_url is defined globally. Applying override to project_config."
                )
                self._project_config.anonymous_usage_statistics.usage_statistics_url = (
                    global_usage_statistics_url
                )
            else:
                validation_errors.update(usage_statistics_url_errors)
        if validation_errors:
            logger.warning(
                "The following globally-defined config variables failed validation:\n{}\n\n"
                "Please fix the variables if you would like to apply global values to project_config.".format(
                    json.dumps(validation_errors, indent=2)
                )
            )

    def _get_global_config_value(
        self, environment_variable=None, conf_file_section=None, conf_file_option=None
    ):
        assert (conf_file_section and conf_file_option) or (
            not conf_file_section and not conf_file_option
        ), "Must pass both 'conf_file_section' and 'conf_file_option' or neither."
        if environment_variable and os.environ.get(environment_variable, False):
            return os.environ.get(environment_variable)
        if conf_file_section and conf_file_option:
            for config_path in BaseDataContext.GLOBAL_CONFIG_PATHS:
                config = configparser.ConfigParser()
                config.read(config_path)
                config_value = config.get(
                    conf_file_section, conf_file_option, fallback=None
                )
                if config_value:
                    return config_value
        return None

    def _check_global_usage_statistics_opt_out(self):
        if os.environ.get("GE_USAGE_STATS", False):
            ge_usage_stats = os.environ.get("GE_USAGE_STATS")
            if ge_usage_stats in BaseDataContext.FALSEY_STRINGS:
                return True
            else:
                logger.warning(
                    "GE_USAGE_STATS environment variable must be one of: {}".format(
                        BaseDataContext.FALSEY_STRINGS
                    )
                )
        for config_path in BaseDataContext.GLOBAL_CONFIG_PATHS:
            config = configparser.ConfigParser()
            states = config.BOOLEAN_STATES
            for falsey_string in BaseDataContext.FALSEY_STRINGS:
                states[falsey_string] = False
            states["TRUE"] = True
            states["True"] = True
            config.BOOLEAN_STATES = states
            config.read(config_path)
            try:
                if config.getboolean("anonymous_usage_statistics", "enabled") is False:
                    # If stats are disabled, then opt out is true
                    return True
            except (ValueError, configparser.Error):
                pass
        return False

    def _construct_data_context_id(self) -> str:
        """
        Choose the id of the currently-configured expectations store, if available and a persistent store.
        If not, it should choose the id stored in DataContextConfig.
        Returns:
            UUID to use as the data_context_id
        """

        # Choose the id of the currently-configured expectations store, if it is a persistent store
        expectations_store = self._stores[
            self._project_config_with_variables_substituted.expectations_store_name
        ]
        if isinstance(expectations_store.store_backend, TupleStoreBackend):
            # suppress_warnings since a warning will already have been issued during the store creation if there was an invalid store config
            return expectations_store.store_backend_id_warnings_suppressed

        # Otherwise choose the id stored in the project_config
        else:
            return (
                self._project_config_with_variables_substituted.anonymous_usage_statistics.data_context_id
            )

    def _initialize_usage_statistics(
        self, usage_statistics_config: AnonymizedUsageStatisticsConfig
    ):
        """Initialize the usage statistics system."""
        if not usage_statistics_config.enabled:
            logger.info("Usage statistics is disabled; skipping initialization.")
            self._usage_statistics_handler = None
            return

        self._usage_statistics_handler = UsageStatisticsHandler(
            data_context=self,
            data_context_id=self._data_context_id,
            usage_statistics_url=usage_statistics_config.usage_statistics_url,
        )

    def add_store(self, store_name, store_config):
        """Add a new Store to the DataContext and (for convenience) return the instantiated Store object.

        Args:
            store_name (str): a key for the new Store in in self._stores
            store_config (dict): a config for the Store to add

        Returns:
            store (Store)
        """

        self._project_config["stores"][store_name] = store_config
        return self._build_store_from_config(store_name, store_config)

    def add_validation_operator(
        self, validation_operator_name, validation_operator_config
    ):
        """Add a new ValidationOperator to the DataContext and (for convenience) return the instantiated object.

        Args:
            validation_operator_name (str): a key for the new ValidationOperator in in self._validation_operators
            validation_operator_config (dict): a config for the ValidationOperator to add

        Returns:
            validation_operator (ValidationOperator)
        """

        self._project_config["validation_operators"][
            validation_operator_name
        ] = validation_operator_config
        config = self._project_config_with_variables_substituted.validation_operators[
            validation_operator_name
        ]
        module_name = "great_expectations.validation_operators"
        new_validation_operator = instantiate_class_from_config(
            config=config,
            runtime_environment={
                "data_context": self,
                "name": validation_operator_name,
            },
            config_defaults={"module_name": module_name},
        )
        if not new_validation_operator:
            raise ge_exceptions.ClassInstantiationError(
                module_name=module_name,
                package_name=None,
                class_name=config["class_name"],
            )
        self.validation_operators[validation_operator_name] = new_validation_operator
        return new_validation_operator

    def _normalize_absolute_or_relative_path(self, path):
        if path is None:
            return
        if os.path.isabs(path):
            return path
        else:
            return os.path.join(self.root_directory, path)

    def _normalize_store_path(self, resource_store):
        if resource_store["type"] == "filesystem":
            if not os.path.isabs(resource_store["base_directory"]):
                resource_store["base_directory"] = os.path.join(
                    self.root_directory, resource_store["base_directory"]
                )
        return resource_store

    def get_docs_sites_urls(
        self,
        resource_identifier=None,
        site_name: Optional[str] = None,
        only_if_exists=True,
        site_names: Optional[List[str]] = None,
    ) -> List[Dict[str, str]]:
        """
        Get URLs for a resource for all data docs sites.

        This function will return URLs for any configured site even if the sites
        have not been built yet.

        Args:
            resource_identifier (object): optional. It can be an identifier of
                ExpectationSuite's, ValidationResults and other resources that
                have typed identifiers. If not provided, the method will return
                the URLs of the index page.
            site_name: Optionally specify which site to open. If not specified,
                return all urls in the project.
            site_names: Optionally specify which sites are active. Sites not in
                this list are not processed, even if specified in site_name.

        Returns:
            list: a list of URLs. Each item is the URL for the resource for a
                data docs site
        """
        unfiltered_sites = (
            self._project_config_with_variables_substituted.data_docs_sites
        )

        # Filter out sites that are not in site_names
        sites = (
            {k: v for k, v in unfiltered_sites.items() if k in site_names}
            if site_names
            else unfiltered_sites
        )

        if not sites:
            logger.debug("Found no data_docs_sites.")
            return []
        logger.debug(f"Found {len(sites)} data_docs_sites.")

        if site_name:
            if site_name not in sites.keys():
                raise ge_exceptions.DataContextError(
                    f"Could not find site named {site_name}. Please check your configurations"
                )
            site = sites[site_name]
            site_builder = self._load_site_builder_from_site_config(site)
            url = site_builder.get_resource_url(
                resource_identifier=resource_identifier, only_if_exists=only_if_exists
            )
            return [{"site_name": site_name, "site_url": url}]

        site_urls = []
        for _site_name, site_config in sites.items():
            site_builder = self._load_site_builder_from_site_config(site_config)
            url = site_builder.get_resource_url(
                resource_identifier=resource_identifier, only_if_exists=only_if_exists
            )
            site_urls.append({"site_name": _site_name, "site_url": url})

        return site_urls

    def _load_site_builder_from_site_config(self, site_config) -> SiteBuilder:
        default_module_name = "great_expectations.render.renderer.site_builder"
        site_builder = instantiate_class_from_config(
            config=site_config,
            runtime_environment={
                "data_context": self,
                "root_directory": self.root_directory,
            },
            config_defaults={"module_name": default_module_name},
        )
        if not site_builder:
            raise ge_exceptions.ClassInstantiationError(
                module_name=default_module_name,
                package_name=None,
                class_name=site_config["class_name"],
            )
        return site_builder

    @usage_statistics_enabled_method(event_name="data_context.open_data_docs",)
    def open_data_docs(
        self,
        resource_identifier: Optional[str] = None,
        site_name: Optional[str] = None,
        only_if_exists=True,
    ) -> None:
        """
        A stdlib cross-platform way to open a file in a browser.

        Args:
            resource_identifier: ExpectationSuiteIdentifier,
                ValidationResultIdentifier or any other type's identifier. The
                argument is optional - when not supplied, the method returns the
                URL of the index page.
            site_name: Optionally specify which site to open. If not specified,
                open all docs found in the project.
        """
        data_docs_urls = self.get_docs_sites_urls(
            resource_identifier=resource_identifier,
            site_name=site_name,
            only_if_exists=only_if_exists,
        )
        urls_to_open = [site["site_url"] for site in data_docs_urls]

        for url in urls_to_open:
            if url is not None:
                logger.debug(f"Opening Data Docs found here: {url}")
                webbrowser.open(url)

    @property
    def root_directory(self):
        """The root directory for configuration objects in the data context; the location in which
        ``great_expectations.yml`` is located."""
        return self._context_root_directory

    @property
    def plugins_directory(self):
        """The directory in which custom plugin modules should be placed."""
        return self._normalize_absolute_or_relative_path(
            self._project_config_with_variables_substituted.plugins_directory
        )

    @property
    def _project_config_with_variables_substituted(self):
        return self.get_config_with_variables_substituted()

    @property
    def anonymous_usage_statistics(self):
        return (
            self._project_config_with_variables_substituted.anonymous_usage_statistics
        )

    @property
    def notebooks(self):
        return self._project_config_with_variables_substituted.notebooks

    @property
    def stores(self):
        """A single holder for all Stores in this context"""
        return self._stores

    @property
    def datasources(self) -> Dict[str, Union[LegacyDatasource, BaseDatasource]]:
        """A single holder for all Datasources in this context"""
        return {
            datasource: self.get_datasource(datasource_name=datasource)
            for datasource in self._project_config_with_variables_substituted.datasources
        }

    @property
    def expectations_store_name(self):
        return self._project_config_with_variables_substituted.expectations_store_name

    @property
    def data_context_id(self):
        return (
            self._project_config_with_variables_substituted.anonymous_usage_statistics.data_context_id
        )

    @property
    def instance_id(self):
        instance_id = self._load_config_variables_file().get("instance_id")
        if instance_id is None:
            if self._in_memory_instance_id is not None:
                return self._in_memory_instance_id
            instance_id = str(uuid.uuid4())
            self._in_memory_instance_id = instance_id
        return instance_id

    @property
    def config_variables(self):
        # Note Abe 20121114 : We should probably cache config_variables instead of loading them from disk every time.
        return dict(self._load_config_variables_file())

    #####
    #
    # Internal helper methods
    #
    #####

    def _load_config_variables_file(self):
        """Get all config variables from the default location."""
        config_variables_file_path = self.get_config().config_variables_file_path
        if config_variables_file_path:
            try:
                # If the user specifies the config variable path with an environment variable, we want to substitute it
                defined_path = substitute_config_variable(
                    config_variables_file_path, dict(os.environ)
                )
                if not os.path.isabs(defined_path):
                    # A BaseDataContext will not have a root directory; in that case use the current directory
                    # for any non-absolute path
                    root_directory = self.root_directory or os.curdir()
                else:
                    root_directory = ""
                var_path = os.path.join(root_directory, defined_path)
                with open(var_path) as config_variables_file:
                    return yaml.load(config_variables_file) or {}
            except OSError as e:
                if e.errno != errno.ENOENT:
                    raise
                logger.debug("Generating empty config variables file.")
                return {}
        else:
            return {}

    def get_config_with_variables_substituted(self, config=None):

        if not config:
            config = self._project_config

        substituted_config_variables = substitute_all_config_variables(
            dict(self._load_config_variables_file()),
            dict(os.environ),
            self.DOLLAR_SIGN_ESCAPE_STRING,
        )

        substitutions = {
            **substituted_config_variables,
            **dict(os.environ),
            **self.runtime_environment,
        }

        return DataContextConfig(
            **substitute_all_config_variables(
                config, substitutions, self.DOLLAR_SIGN_ESCAPE_STRING
            )
        )

    def escape_all_config_variables(
        self,
        value: Union[str, dict, list],
        dollar_sign_escape_string: str = DOLLAR_SIGN_ESCAPE_STRING,
    ) -> Union[str, dict, list]:
        """
        Replace all `$` characters with the DOLLAR_SIGN_ESCAPE_STRING

        Args:
            value: config variable value
            dollar_sign_escape_string: replaces instances of `$`

        Returns:
            input value with all `$` characters replaced with the escape string
        """

        if isinstance(value, dict) or isinstance(value, OrderedDict):
            return {
                k: self.escape_all_config_variables(v, dollar_sign_escape_string)
                for k, v in value.items()
            }

        elif isinstance(value, list):
            return [
                self.escape_all_config_variables(v, dollar_sign_escape_string)
                for v in value
            ]
        return value.replace("$", dollar_sign_escape_string)

    def save_config_variable(self, config_variable_name, value):
        """Save config variable value

        Args:
            config_variable_name: name of the property
            value: the value to save for the property

        Returns:
            None
        """
        config_variables = self._load_config_variables_file()
        value = self.escape_all_config_variables(value, self.DOLLAR_SIGN_ESCAPE_STRING)
        config_variables[config_variable_name] = value
        config_variables_filepath = self.get_config().config_variables_file_path
        if not config_variables_filepath:
            raise ge_exceptions.InvalidConfigError(
                "'config_variables_file_path' property is not found in config - setting it is required to use this feature"
            )

        config_variables_filepath = os.path.join(
            self.root_directory, config_variables_filepath
        )

        os.makedirs(os.path.dirname(config_variables_filepath), exist_ok=True)
        if not os.path.isfile(config_variables_filepath):
            logger.info(
                "Creating new substitution_variables file at {config_variables_filepath}".format(
                    config_variables_filepath=config_variables_filepath
                )
            )
            with open(config_variables_filepath, "w") as template:
                template.write(CONFIG_VARIABLES_TEMPLATE)

        with open(config_variables_filepath, "w") as config_variables_file:
            yaml.dump(config_variables, config_variables_file)

    def delete_datasource(self, datasource_name: str):
        """Delete a data source
        Args:
            datasource_name: The name of the datasource to delete.

        Raises:
            ValueError: If the datasource name isn't provided or cannot be found.
        """
        if datasource_name is None:
            raise ValueError("Datasource names must be a datasource name")
        else:
            datasource = self.get_datasource(datasource_name=datasource_name)
            if datasource:
                # remove key until we have a delete method on project_config
                # self._project_config_with_variables_substituted.datasources[
                # datasource_name].remove()
                del self._project_config["datasources"][datasource_name]
                del self._cached_datasources[datasource_name]
            else:
                raise ValueError("Datasource {} not found".format(datasource_name))

    def get_available_data_asset_names(
        self, datasource_names=None, batch_kwargs_generator_names=None
    ):
        """Inspect datasource and batch kwargs generators to provide available data_asset objects.

        Args:
            datasource_names: list of datasources for which to provide available data_asset_name objects. If None, \
            return available data assets for all datasources.
            batch_kwargs_generator_names: list of batch kwargs generators for which to provide available
            data_asset_name objects.

        Returns:
            data_asset_names (dict): Dictionary describing available data assets
            ::

                {
                  datasource_name: {
                    batch_kwargs_generator_name: [ data_asset_1, data_asset_2, ... ]
                    ...
                  }
                  ...
                }

        """
        data_asset_names = {}
        if datasource_names is None:
            datasource_names = [
                datasource["name"] for datasource in self.list_datasources()
            ]
        elif isinstance(datasource_names, str):
            datasource_names = [datasource_names]
        elif not isinstance(datasource_names, list):
            raise ValueError(
                "Datasource names must be a datasource name, list of datasource names or None (to list all datasources)"
            )

        if batch_kwargs_generator_names is not None:
            if isinstance(batch_kwargs_generator_names, str):
                batch_kwargs_generator_names = [batch_kwargs_generator_names]
            if len(batch_kwargs_generator_names) == len(
                datasource_names
            ):  # Iterate over both together
                for idx, datasource_name in enumerate(datasource_names):
                    datasource = self.get_datasource(datasource_name)
                    data_asset_names[
                        datasource_name
                    ] = datasource.get_available_data_asset_names(
                        batch_kwargs_generator_names[idx]
                    )

            elif len(batch_kwargs_generator_names) == 1:
                datasource = self.get_datasource(datasource_names[0])
                datasource_names[
                    datasource_names[0]
                ] = datasource.get_available_data_asset_names(
                    batch_kwargs_generator_names
                )

            else:
                raise ValueError(
                    "If providing batch kwargs generator, you must either specify one for each datasource or only "
                    "one datasource."
                )
        else:  # generator_names is None
            for datasource_name in datasource_names:
                try:
                    datasource = self.get_datasource(datasource_name)
                    data_asset_names[
                        datasource_name
                    ] = datasource.get_available_data_asset_names()
                except ValueError:
                    # handle the edge case of a non-existent datasource
                    data_asset_names[datasource_name] = {}

        return data_asset_names

    def build_batch_kwargs(
        self,
        datasource,
        batch_kwargs_generator,
        data_asset_name=None,
        partition_id=None,
        **kwargs,
    ):
        """Builds batch kwargs using the provided datasource, batch kwargs generator, and batch_parameters.

        Args:
            datasource (str): the name of the datasource for which to build batch_kwargs
            batch_kwargs_generator (str): the name of the batch kwargs generator to use to build batch_kwargs
            data_asset_name (str): an optional name batch_parameter
            **kwargs: additional batch_parameters

        Returns:
            BatchKwargs

        """
        if kwargs.get("name"):
            if data_asset_name:
                raise ValueError(
                    "Cannot provide both 'name' and 'data_asset_name'. Please use 'data_asset_name' only."
                )
            warnings.warn(
                "name is being deprecated as a batch_parameter. Please use data_asset_name instead.",
                DeprecationWarning,
            )
            data_asset_name = kwargs.pop("name")
        datasource_obj = self.get_datasource(datasource)
        batch_kwargs = datasource_obj.build_batch_kwargs(
            batch_kwargs_generator=batch_kwargs_generator,
            data_asset_name=data_asset_name,
            partition_id=partition_id,
            **kwargs,
        )
        return batch_kwargs

    def _get_batch_v2(
        self,
        batch_kwargs: Union[dict, BatchKwargs],
        expectation_suite_name: Union[str, ExpectationSuite],
        data_asset_type=None,
        batch_parameters=None,
    ) -> DataAsset:
        """Build a batch of data using batch_kwargs, and return a DataAsset with expectation_suite_name attached. If
        batch_parameters are included, they will be available as attributes of the batch.
        Args:
            batch_kwargs: the batch_kwargs to use; must include a datasource key
            expectation_suite_name: The ExpectationSuite or the name of the expectation_suite to get
            data_asset_type: the type of data_asset to build, with associated expectation implementations. This can
                generally be inferred from the datasource.
            batch_parameters: optional parameters to store as the reference description of the batch. They should
                reflect parameters that would provide the passed BatchKwargs.
        Returns:
            DataAsset
        """
        if isinstance(batch_kwargs, dict):
            batch_kwargs = BatchKwargs(batch_kwargs)

        if not isinstance(batch_kwargs, BatchKwargs):
            raise ge_exceptions.BatchKwargsError(
                "BatchKwargs must be a BatchKwargs object or dictionary."
            )

        if not isinstance(
            expectation_suite_name, (ExpectationSuite, ExpectationSuiteIdentifier, str)
        ):
            raise ge_exceptions.DataContextError(
                "expectation_suite_name must be an ExpectationSuite, "
                "ExpectationSuiteIdentifier or string."
            )

        if isinstance(expectation_suite_name, ExpectationSuite):
            expectation_suite = expectation_suite_name
        elif isinstance(expectation_suite_name, ExpectationSuiteIdentifier):
            expectation_suite = self.get_expectation_suite(
                expectation_suite_name.expectation_suite_name
            )
        else:
            expectation_suite = self.get_expectation_suite(expectation_suite_name)

        datasource = self.get_datasource(batch_kwargs.get("datasource"))
        batch = datasource.get_batch(
            batch_kwargs=batch_kwargs, batch_parameters=batch_parameters
        )
        if data_asset_type is None:
            data_asset_type = datasource.config.get("data_asset_type")
        validator = BridgeValidator(
            batch=batch,
            expectation_suite=expectation_suite,
            expectation_engine=data_asset_type,
        )
        return validator.get_dataset()

    def _get_batch_v3(
        self,
        datasource_name: str = None,
        data_connector_name: str = None,
        data_asset_name: str = None,
        *,
        batch_request: BatchRequest = None,
        batch_data: Any = None,
        partition_request: Union[PartitionRequest, dict] = None,
        partition_identifiers: dict = None,
        limit: int = None,
        index=None,
        custom_filter_function: Callable = None,
        batch_spec_passthrough: Optional[dict] = None,
        sampling_method: str = None,
        sampling_kwargs: dict = None,
        splitter_method: str = None,
        splitter_kwargs: dict = None,
        **kwargs,
    ) -> Union[Batch, DataAsset]:
        """Get exactly one batch, based on a variety of flexible input types.

        Args:
            datasource_name
            data_connector_name
            data_asset_name

            batch_request
            batch_data
            partition_request
            partition_identifiers

            limit
            index
            custom_filter_function

            batch_spec_passthrough

            sampling_method
            sampling_kwargs

            splitter_method
            splitter_kwargs

            **kwargs

        Returns:
            (Batch) The requested batch

        This method does not require typed or nested inputs.
        Instead, it is intended to help the user pick the right parameters.

        This method attempts to return exactly one batch.
        If 0 or more than 1 batches would be returned, it raises an error.
        """

        batch_list: List[Batch] = self.get_batch_list(
            datasource_name=datasource_name,
            data_connector_name=data_connector_name,
            data_asset_name=data_asset_name,
            batch_request=batch_request,
            batch_data=batch_data,
            partition_request=partition_request,
            partition_identifiers=partition_identifiers,
            limit=limit,
            index=index,
            custom_filter_function=custom_filter_function,
            batch_spec_passthrough=batch_spec_passthrough,
            sampling_method=sampling_method,
            sampling_kwargs=sampling_kwargs,
            splitter_method=splitter_method,
            splitter_kwargs=splitter_kwargs,
            **kwargs,
        )
        # NOTE: Alex 20201202 - The check below is duplicate of code in Datasource.get_single_batch_from_batch_request()
        if len(batch_list) != 1:
            raise ValueError(
                f"Got {len(batch_list)} batches instead of a single batch."
            )
        return batch_list[0]

    @usage_statistics_enabled_method(
        event_name="data_context.run_validation_operator",
        args_payload_fn=run_validation_operator_usage_statistics,
    )
    def run_validation_operator(
        self,
        validation_operator_name,
        assets_to_validate,
        run_id=None,
        evaluation_parameters=None,
        run_name=None,
        run_time=None,
        result_format={"result_format": "SUMMARY"},
        **kwargs,
    ):
        """
        Run a validation operator to validate data assets and to perform the business logic around
        validation that the operator implements.

        Args:
            validation_operator_name: name of the operator, as appears in the context's config file
            assets_to_validate: a list that specifies the data assets that the operator will validate. The members of
                the list can be either batches, or a tuple that will allow the operator to fetch the batch:
                (batch_kwargs, expectation_suite_name)
            run_name: The run_name for the validation; if None, a default value will be used
            **kwargs: Additional kwargs to pass to the validation operator

        Returns:
            ValidationOperatorResult
        """
        if not assets_to_validate:
            raise ge_exceptions.DataContextError(
                "No batches of data were passed in. These are required"
            )

        for batch in assets_to_validate:
            if not isinstance(batch, (tuple, DataAsset, Validator)):
                raise ge_exceptions.DataContextError(
                    "Batches are required to be of type DataAsset"
                )
        try:
            validation_operator = self.validation_operators[validation_operator_name]
        except KeyError:
            raise ge_exceptions.DataContextError(
                f"No validation operator `{validation_operator_name}` was found in your project. Please verify this in your great_expectations.yml"
            )

        if run_id is None and run_name is None:
            run_name = datetime.datetime.now(datetime.timezone.utc).strftime(
                "%Y%m%dT%H%M%S.%fZ"
            )
            logger.info("Setting run_name to: {}".format(run_name))
        if evaluation_parameters is None:
            return validation_operator.run(
                assets_to_validate=assets_to_validate,
                run_id=run_id,
                run_name=run_name,
                run_time=run_time,
                result_format=result_format,
                **kwargs,
            )
        else:
            return validation_operator.run(
                assets_to_validate=assets_to_validate,
                run_id=run_id,
                evaluation_parameters=evaluation_parameters,
                run_name=run_name,
                run_time=run_time,
                result_format=result_format,
                **kwargs,
            )

    def _get_data_context_version(self, arg1: Any, **kwargs) -> Optional[str]:
        """
        arg1: the first positional argument (can take on various types)

        **kwargs: variable arguments

        Returns None if no datasources have been configured (or if there is an exception while getting the datasource).
        Returns "v3" if the datasource is a subclass of the BaseDatasource class.
        Returns "v2" if the datasource is an instance of the LegacyDatasource class.
        """

        if not self.datasources:
            return None

        if {
            "datasource_name",
            "data_connector_name",
            "data_asset_name",
            "batch_request",
            "batch_data",
        }.intersection(set(kwargs.keys())):
            return "v3"

        api_version: Optional[str] = None
        datasource_name: Any
        if "datasource_name" in kwargs:
            datasource_name = kwargs.pop("datasource_name", None)
        else:
            datasource_name = arg1
        try:
            datasource: Union[LegacyDatasource, BaseDatasource] = self.get_datasource(
                datasource_name=datasource_name
            )
            if issubclass(type(datasource), BaseDatasource):
                api_version = "v3"
        except (ValueError, TypeError):
            if "batch_kwargs" in kwargs:
                batch_kwargs = kwargs.get("batch_kwargs", None)
            else:
                batch_kwargs = arg1
            if isinstance(batch_kwargs, dict):
                datasource_name = batch_kwargs.get("datasource")
                if datasource_name is not None:
                    try:
                        datasource: Union[
                            LegacyDatasource, BaseDatasource
                        ] = self.get_datasource(datasource_name=datasource_name)
                        if isinstance(datasource, LegacyDatasource):
                            api_version = "v2"
                    except (ValueError, TypeError):
                        pass
        return api_version

    def get_batch(
        self, arg1: Any = None, arg2: Any = None, arg3: Any = None, **kwargs
    ) -> Union[Batch, DataAsset]:
        """Get exactly one batch, based on a variety of flexible input types.
        The method `get_batch` is the main user-facing method for getting batches; it supports both the new (V3) and the
        Legacy (V2) Datasource schemas.  The version-specific implementations are contained in "_get_batch_v2()" and
        "_get_batch_v3()", respectively, both of which are in the present module.

        For the V3 API parameters, please refer to the signature and parameter description of method "_get_batch_v3()".
        For the Legacy usage, please refer to the signature and parameter description of the method "_get_batch_v2()".

        Args:
            arg1: the first positional argument (can take on various types)
            arg2: the second positional argument (can take on various types)
            arg3: the third positional argument (can take on various types)

            **kwargs: variable arguments

        Returns:
            Batch (V3) or DataAsset (V2) -- the requested batch

        Processing Steps:
        1. Determine the version (possible values are "v3" or "v2").
        2. Convert the positional arguments to the appropriate named arguments, based on the version.
        3. Package the remaining arguments as variable keyword arguments (applies only to V3).
        4. Call the version-specific method ("_get_batch_v3()" or "_get_batch_v2()") with the appropriate arguments.
        """

        api_version: Optional[str] = self._get_data_context_version(arg1=arg1, **kwargs)
        if api_version == "v3":
            if "datasource_name" in kwargs:
                datasource_name = kwargs.pop("datasource_name", None)
            else:
                datasource_name = arg1
            if "data_connector_name" in kwargs:
                data_connector_name = kwargs.pop("data_connector_name", None)
            else:
                data_connector_name = arg2
            if "data_asset_name" in kwargs:
                data_asset_name = kwargs.pop("data_asset_name", None)
            else:
                data_asset_name = arg3
            return self._get_batch_v3(
                datasource_name=datasource_name,
                data_connector_name=data_connector_name,
                data_asset_name=data_asset_name,
                **kwargs,
            )
        if "batch_kwargs" in kwargs:
            batch_kwargs = kwargs.get("batch_kwargs", None)
        else:
            batch_kwargs = arg1
        if "expectation_suite_name" in kwargs:
            expectation_suite_name = kwargs.get("expectation_suite_name", None)
        else:
            expectation_suite_name = arg2
        if "data_asset_type" in kwargs:
            data_asset_type = kwargs.get("data_asset_type", None)
        else:
            data_asset_type = arg3
        batch_parameters = kwargs.get("batch_parameters")
        return self._get_batch_v2(
            batch_kwargs=batch_kwargs,
            expectation_suite_name=expectation_suite_name,
            data_asset_type=data_asset_type,
            batch_parameters=batch_parameters,
        )

    def get_batch_list(
        self,
        datasource_name: str = None,
        data_connector_name: str = None,
        data_asset_name: str = None,
        *,
        batch_request: BatchRequest = None,
        batch_data: Any = None,
        partition_request: Union[PartitionRequest, dict] = None,
        partition_identifiers: dict = None,
        limit: int = None,
        index=None,
        custom_filter_function: Callable = None,
        batch_spec_passthrough: Optional[dict] = None,
        sampling_method: str = None,
        sampling_kwargs: dict = None,
        splitter_method: str = None,
        splitter_kwargs: dict = None,
        **kwargs,
    ) -> List[Batch]:
        """Get the list of zero or more batches, based on a variety of flexible input types.
        This method applies only to the new (V3) Datasource schema.

        Args:
            batch_request

            datasource_name
            data_connector_name
            data_asset_name

            batch_request
            batch_data
            partition_request
            partition_identifiers

            limit
            index
            custom_filter_function

            sampling_method
            sampling_kwargs

            splitter_method
            splitter_kwargs

            batch_spec_passthrough

            **kwargs

        Returns:
            (Batch) The requested batch

        `get_batch` is the main user-facing API for getting batches.
        In contrast to virtually all other methods in the class, it does not require typed or nested inputs.
        Instead, this method is intended to help the user pick the right parameters

        This method attempts to return any number of batches, including an empty list.
        """

        datasource_name: str
        if batch_request:
            if not isinstance(batch_request, BatchRequest):
                raise TypeError(
                    f"batch_request must be an instance of BatchRequest object, not {type(batch_request)}"
                )
            datasource_name = batch_request.datasource_name
        else:
            datasource_name = datasource_name

        datasource: Datasource = cast(Datasource, self.datasources[datasource_name])

        if batch_request:
            # TODO: Raise a warning if any parameters besides batch_requests are specified
            return datasource.get_batch_list_from_batch_request(
                batch_request=batch_request
            )
        else:
            if partition_request is None:
                if partition_identifiers is None:
                    partition_identifiers = kwargs
                else:
                    # Raise a warning if kwargs exist
                    pass

                # Currently, the implementation of splitting and sampling is inconsistent between the
                # Datasource and SimpleSqlalchemyDatasource classes.  The former communicates these
                # directives to the underlying ExecutionEngine objects via "batch_spec_passthrough", which ultimately
                # gets merged with "batch_spec" and processed by the configured ExecutionEngine object.  However,
                # SimpleSqlalchemyDatasource uses "PartitionRequest" to relay the splitting and sampling
                # directives to the SqlAlchemyExecutionEngine object.  The problem with this is that if the querying
                # of partitions is implemented using the PartitionQuery class, it will not recognize the keys
                # representing the splitting and sampling directives and raise an exception.  Additional work is needed
                # to decouple the directives that go into PartitionQuery from the other PartitionRequest directives.
                partition_request_params: dict = {
                    "partition_identifiers": partition_identifiers,
                    "limit": limit,
                    "index": index,
                    "custom_filter_function": custom_filter_function,
                }
                if sampling_method is not None:
                    sampling_params: dict = {
                        "sampling_method": sampling_method,
                    }
                    if sampling_kwargs is not None:
                        sampling_params["sampling_kwargs"] = sampling_kwargs
                    partition_request_params.update(sampling_params)
                if splitter_method is not None:
                    splitter_params: dict = {
                        "splitter_method": splitter_method,
                    }
                    if splitter_kwargs is not None:
                        splitter_params["splitter_kwargs"] = splitter_kwargs
                    partition_request_params.update(splitter_params)
                partition_request = PartitionRequest(partition_request_params)
            else:
                # Raise a warning if partition_identifiers or kwargs exist
                partition_request = PartitionRequest(partition_request)

            batch_request: BatchRequest = BatchRequest(
                datasource_name=datasource_name,
                data_connector_name=data_connector_name,
                data_asset_name=data_asset_name,
                batch_data=batch_data,
                partition_request=partition_request,
                batch_spec_passthrough=batch_spec_passthrough,
            )
            return datasource.get_batch_list_from_batch_request(
                batch_request=batch_request
            )

    def get_validator(
        self,
        datasource_name: str = None,
        data_connector_name: str = None,
        data_asset_name: str = None,
        *,
        batch_request: BatchRequest = None,
        batch_data: Any = None,
        partition_request: Union[PartitionRequest, dict] = None,
        partition_identifiers: dict = None,
        limit: int = None,
        index=None,
        custom_filter_function: Callable = None,
        expectation_suite_name: str = None,
        expectation_suite: ExpectationSuite = None,
        create_expectation_suite_with_name: str = None,
        batch_spec_passthrough: Optional[dict] = None,
        sampling_method: str = None,
        sampling_kwargs: dict = None,
        splitter_method: str = None,
        splitter_kwargs: dict = None,
        **kwargs,
    ) -> Validator:
        """
        This method applies only to the new (V3) Datasource schema.
        """

        if (
            sum(
                bool(x)
                for x in [
                    expectation_suite is not None,
                    expectation_suite_name is not None,
                    create_expectation_suite_with_name is not None,
                ]
            )
            != 1
        ):
            raise ValueError(
                "Exactly one of expectation_suite_name, expectation_suite, or create_expectation_suite_with_name must be specified"
            )

        if expectation_suite_name is not None:
            expectation_suite = self.get_expectation_suite(expectation_suite_name)

        if create_expectation_suite_with_name is not None:
            expectation_suite = self.create_expectation_suite(
                expectation_suite_name=create_expectation_suite_with_name
            )

        batch: Batch = cast(
            Batch,
            self.get_batch(
                datasource_name=datasource_name,
                data_connector_name=data_connector_name,
                data_asset_name=data_asset_name,
                batch_request=batch_request,
                batch_data=batch_data,
                partition_request=partition_request,
                partition_identifiers=partition_identifiers,
                limit=limit,
                index=index,
                custom_filter_function=custom_filter_function,
                batch_spec_passthrough=batch_spec_passthrough,
                sampling_method=sampling_method,
                sampling_kwargs=sampling_kwargs,
                splitter_method=splitter_method,
                splitter_kwargs=splitter_kwargs,
                **kwargs,
            ),
        )

        batch_definition = batch.batch_definition
        execution_engine = self.datasources[
            batch_definition.datasource_name
        ].execution_engine

        validator = Validator(
            execution_engine=execution_engine,
            interactive_evaluation=True,
            expectation_suite=expectation_suite,
            data_context=self,
            batches=[batch],
        )

        return validator

    def list_validation_operator_names(self):
        if not self.validation_operators:
            return []
        return list(self.validation_operators.keys())

    # TODO: deprecate
    @usage_statistics_enabled_method(
        event_name="data_context.add_datasource",
        args_payload_fn=add_datasource_usage_statistics,
    )
    def add_datasource(
        self, name, initialize=True, **kwargs
    ) -> Optional[Dict[str, Union[LegacyDatasource, BaseDatasource]]]:
        """Add a new datasource to the data context, with configuration provided as kwargs.
        Args:
            name: the name for the new datasource to add
            initialize: if False, add the datasource to the config, but do not
                initialize it, for example if a user needs to debug database connectivity.
            kwargs (keyword arguments): the configuration for the new datasource

        Returns:
            datasource (Datasource)
        """
        logger.debug("Starting BaseDataContext.add_datasource for %s" % name)

        module_name = kwargs.get("module_name", "great_expectations.datasource")
        verify_dynamic_loading_support(module_name=module_name)
        class_name = kwargs.get("class_name")
        datasource_class = load_class(module_name=module_name, class_name=class_name)

        # For any class that should be loaded, it may control its configuration construction
        # by implementing a classmethod called build_configuration
        config: dict
        if hasattr(datasource_class, "build_configuration"):
            config = datasource_class.build_configuration(**kwargs)
        else:
            config = kwargs

        return self._instantiate_datasource_from_config_and_update_project_config(
            name=name, config=config, initialize=initialize,
        )

    def _instantiate_datasource_from_config_and_update_project_config(
        self, name: str, config: dict, initialize: bool = True
    ) -> Optional[Union[LegacyDatasource, BaseDatasource]]:
        datasource_config: DatasourceConfig = datasourceConfigSchema.load(
            CommentedMap(**config)
        )
        self._project_config["datasources"][name] = datasource_config
        datasource_config = self._project_config_with_variables_substituted.datasources[
            name
        ]
        config: dict = dict(datasourceConfigSchema.dump(datasource_config))
        datasource: Optional[Union[LegacyDatasource, BaseDatasource]]
        if initialize:
            try:
                datasource = self._instantiate_datasource_from_config(
                    name=name, config=config
                )
                self._cached_datasources[name] = datasource
            except ge_exceptions.DatasourceInitializationError as e:
                # Do not keep configuration that could not be instantiated.
                del self._project_config["datasources"][name]
                raise e
        else:
            datasource = None
        return datasource

    def _instantiate_datasource_from_config(
        self, name: str, config: dict
    ) -> Union[LegacyDatasource, BaseDatasource]:
        """Instantiate a new datasource to the data context, with configuration provided as kwargs.
        Args:
            kwargs (keyword arguments): the configuration for the new datasource

        Returns:
            datasource (Datasource)
        """
        # We perform variable substitution in the datasource's config here before using the config
        # to instantiate the datasource object. Variable substitution is a service that the data
        # context provides. Datasources should not see unsubstituted variables in their config.
        try:
            datasource: Union[
                LegacyDatasource, BaseDatasource
            ] = self._build_datasource_from_config(name=name, config=config)
        except Exception as e:
            raise ge_exceptions.DatasourceInitializationError(
                datasource_name=name, message=str(e)
            )
        return datasource

    # TODO: deprecate
    def add_batch_kwargs_generator(
        self, datasource_name, batch_kwargs_generator_name, class_name, **kwargs
    ):
        """
        Add a batch kwargs generator to the named datasource, using the provided
        configuration.

        Args:
            datasource_name: name of datasource to which to add the new batch kwargs generator
            batch_kwargs_generator_name: name of the generator to add
            class_name: class of the batch kwargs generator to add
            **kwargs: batch kwargs generator configuration, provided as kwargs

        Returns:

        """
        datasource_obj = self.get_datasource(datasource_name)
        generator = datasource_obj.add_batch_kwargs_generator(
            name=batch_kwargs_generator_name, class_name=class_name, **kwargs
        )
        return generator

    def get_config(
        self, mode="typed"
    ) -> Union[DataContextConfig, CommentedMap, dict, str]:
        config: DataContextConfig = self._project_config

        if mode == "typed":
            return config

        elif mode == "commented_map":
            return config.commented_map

        elif mode == "dict":
            return config.to_json_dict()

        elif mode == "yaml":
            return config.to_yaml_str()

        else:
            raise ValueError(f"Unknown config mode {mode}")

    def _build_datasource_from_config(
        self, name: str, config: Union[dict, DatasourceConfig]
    ):
        # We convert from the type back to a dictionary for purposes of instantiation
        if isinstance(config, DatasourceConfig):
            config = datasourceConfigSchema.dump(config)
        config.update({"name": name})
        # While the new Datasource classes accept "data_context_root_directory", the Legacy Datasource classes do not.
        if config["class_name"] in [
            "BaseDatasource",
            "Datasource",
        ]:
            config.update({"data_context_root_directory": self.root_directory})
        module_name = "great_expectations.datasource"
        datasource = instantiate_class_from_config(
            config=config,
            runtime_environment={"data_context": self},
            config_defaults={"module_name": module_name},
        )
        if not datasource:
            raise ge_exceptions.ClassInstantiationError(
                module_name=module_name,
                package_name=None,
                class_name=config["class_name"],
            )
        return datasource

    def get_datasource(
        self, datasource_name: str = "default"
    ) -> Optional[Union[LegacyDatasource, BaseDatasource]]:
        """Get the named datasource

        Args:
            datasource_name (str): the name of the datasource from the configuration

        Returns:
            datasource (Datasource)
        """
        if datasource_name in self._cached_datasources:
            return self._cached_datasources[datasource_name]
        if (
            datasource_name
            in self._project_config_with_variables_substituted.datasources
        ):
            datasource_config: DatasourceConfig = copy.deepcopy(
                self._project_config_with_variables_substituted.datasources[
                    datasource_name
                ]
            )
        else:
            raise ValueError(
                f"Unable to load datasource `{datasource_name}` -- no configuration found or invalid configuration."
            )

        config: dict = dict(datasourceConfigSchema.dump(datasource_config))

        datasource: Optional[
            Union[LegacyDatasource, BaseDatasource]
        ] = self._instantiate_datasource_from_config(
            name=datasource_name, config=config
        )
        self._cached_datasources[datasource_name] = datasource
        return datasource

    def list_expectation_suites(self):
        """Return a list of available expectation suite names."""
        try:
            keys = self.stores[self.expectations_store_name].list_keys()
        except KeyError as e:
            raise ge_exceptions.InvalidConfigError(
                "Unable to find configured store: %s" % str(e)
            )
        return keys

    def list_datasources(self):
        """List currently-configured datasources on this context.

        Returns:
            List(dict): each dictionary includes "name", "class_name", and "module_name" keys
        """
        datasources = []
        for (
            key,
            value,
        ) in self._project_config_with_variables_substituted.datasources.items():
            value["name"] = key
            datasources.append(value)
        return datasources

    def list_stores(self):
        """List currently-configured Stores on this context"""

        stores = []
        for (
            name,
            value,
        ) in self._project_config_with_variables_substituted.stores.items():
            value["name"] = name
            stores.append(value)
        return stores

    def list_active_stores(self):
        """
        List active Stores on this context. Active stores are identified by setting the following parameters:
            expectations_store_name,
            validations_store_name,
            evaluation_parameter_store_name
        """
        active_store_names = [
            self.expectations_store_name,
            self.validations_store_name,
            self.evaluation_parameter_store_name,
        ]
        return [
            store for store in self.list_stores() if store["name"] in active_store_names
        ]

    def list_validation_operators(self):
        """List currently-configured Validation Operators on this context"""

        validation_operators = []
        for (
            name,
            value,
        ) in (
            self._project_config_with_variables_substituted.validation_operators.items()
        ):
            value["name"] = name
            validation_operators.append(value)
        return validation_operators

    def create_expectation_suite(
        self, expectation_suite_name, overwrite_existing=False
    ) -> ExpectationSuite:
        """Build a new expectation suite and save it into the data_context expectation store.

        Args:
            expectation_suite_name: The name of the expectation_suite to create
            overwrite_existing (boolean): Whether to overwrite expectation suite if expectation suite with given name
                already exists.

        Returns:
            A new (empty) expectation suite.
        """
        if not isinstance(overwrite_existing, bool):
            raise ValueError("Parameter overwrite_existing must be of type BOOL")

        expectation_suite = ExpectationSuite(
            expectation_suite_name=expectation_suite_name
        )
        key = ExpectationSuiteIdentifier(expectation_suite_name=expectation_suite_name)

        if (
            self._stores[self.expectations_store_name].has_key(key)
            and not overwrite_existing
        ):
            raise ge_exceptions.DataContextError(
                "expectation_suite with name {} already exists. If you would like to overwrite this "
                "expectation_suite, set overwrite_existing=True.".format(
                    expectation_suite_name
                )
            )
        else:
            self._stores[self.expectations_store_name].set(key, expectation_suite)

        return expectation_suite

    def delete_expectation_suite(self, expectation_suite_name):
        """Delete specified expectation suite from data_context expectation store.

        Args:
            expectation_suite_name: The name of the expectation_suite to create

        Returns:
            True for Success and False for Failure.
        """
        key = ExpectationSuiteIdentifier(expectation_suite_name)
        if not self._stores[self.expectations_store_name].has_key(key):
            raise ge_exceptions.DataContextError(
                "expectation_suite with name {} does not exist."
            )
        else:
            self._stores[self.expectations_store_name].remove_key(key)
            return True

    def get_expectation_suite(self, expectation_suite_name):
        """Get a named expectation suite for the provided data_asset_name.

        Args:
            expectation_suite_name (str): the name for the expectation suite

        Returns:
            expectation_suite
        """
        key = ExpectationSuiteIdentifier(expectation_suite_name=expectation_suite_name)

        if self.stores[self.expectations_store_name].has_key(key):
            return self.stores[self.expectations_store_name].get(key)
        else:
            raise ge_exceptions.DataContextError(
                "expectation_suite %s not found" % expectation_suite_name
            )

    def list_expectation_suite_names(self):
        """Lists the available expectation suite names"""
        sorted_expectation_suite_names = [
            i.expectation_suite_name for i in self.list_expectation_suites()
        ]
        sorted_expectation_suite_names.sort()
        return sorted_expectation_suite_names

    @usage_statistics_enabled_method(
        event_name="data_context.save_expectation_suite",
        args_payload_fn=save_expectation_suite_usage_statistics,
    )
    def save_expectation_suite(self, expectation_suite, expectation_suite_name=None):
        """Save the provided expectation suite into the DataContext.

        Args:
            expectation_suite: the suite to save
            expectation_suite_name: the name of this expectation suite. If no name is provided the name will \
                be read from the suite

        Returns:
            None
        """
        if expectation_suite_name is None:
            key = ExpectationSuiteIdentifier(
                expectation_suite_name=expectation_suite.expectation_suite_name
            )
        else:
            expectation_suite.expectation_suite_name = expectation_suite_name
            key = ExpectationSuiteIdentifier(
                expectation_suite_name=expectation_suite_name
            )

        self.stores[self.expectations_store_name].set(key, expectation_suite)
        self._evaluation_parameter_dependencies_compiled = False

    def _store_metrics(self, requested_metrics, validation_results, target_store_name):
        """
        requested_metrics is a dictionary like this:

              requested_metrics:
                *:  # The asterisk here matches *any* expectation suite name
                  # use the 'kwargs' key to request metrics that are defined by kwargs,
                  # for example because they are defined only for a particular column
                  # - column:
                  #     Age:
                  #        - expect_column_min_to_be_between.result.observed_value
                    - statistics.evaluated_expectations
                    - statistics.successful_expectations

        Args:
            requested_metrics:
            validation_results:
            target_store_name:

        Returns:

        """
        expectation_suite_name = validation_results.meta["expectation_suite_name"]
        run_id = validation_results.meta["run_id"]
        data_asset_name = validation_results.meta.get("batch_kwargs", {}).get(
            "data_asset_name"
        )

        for expectation_suite_dependency, metrics_list in requested_metrics.items():
            if (expectation_suite_dependency != "*") and (
                expectation_suite_dependency != expectation_suite_name
            ):
                continue

            if not isinstance(metrics_list, list):
                raise ge_exceptions.DataContextError(
                    "Invalid requested_metrics configuration: metrics requested for "
                    "each expectation suite must be a list."
                )

            for metric_configuration in metrics_list:
                metric_configurations = _get_metric_configuration_tuples(
                    metric_configuration
                )
                for metric_name, metric_kwargs in metric_configurations:
                    try:
                        metric_value = validation_results.get_metric(
                            metric_name, **metric_kwargs
                        )
                        self.stores[target_store_name].set(
                            ValidationMetricIdentifier(
                                run_id=run_id,
                                data_asset_name=data_asset_name,
                                expectation_suite_identifier=ExpectationSuiteIdentifier(
                                    expectation_suite_name
                                ),
                                metric_name=metric_name,
                                metric_kwargs_id=get_metric_kwargs_id(
                                    metric_name, metric_kwargs
                                ),
                            ),
                            metric_value,
                        )
                    except ge_exceptions.UnavailableMetricError:
                        # This will happen frequently in larger pipelines
                        logger.debug(
                            "metric {} was requested by another expectation suite but is not available in "
                            "this validation result.".format(metric_name)
                        )

    def store_validation_result_metrics(
        self, requested_metrics, validation_results, target_store_name
    ):
        self._store_metrics(requested_metrics, validation_results, target_store_name)

    def store_evaluation_parameters(self, validation_results, target_store_name=None):
        if not self._evaluation_parameter_dependencies_compiled:
            self._compile_evaluation_parameter_dependencies()

        if target_store_name is None:
            target_store_name = self.evaluation_parameter_store_name

        self._store_metrics(
            self._evaluation_parameter_dependencies,
            validation_results,
            target_store_name,
        )

    @property
    def evaluation_parameter_store(self):
        return self.stores[self.evaluation_parameter_store_name]

    @property
    def evaluation_parameter_store_name(self):
        return (
            self._project_config_with_variables_substituted.evaluation_parameter_store_name
        )

    @property
    def validations_store_name(self):
        return self._project_config_with_variables_substituted.validations_store_name

    @property
    def validations_store(self):
        return self.stores[self.validations_store_name]

    def _compile_evaluation_parameter_dependencies(self):
        self._evaluation_parameter_dependencies = {}
        for key in self.stores[self.expectations_store_name].list_keys():
            expectation_suite = self.stores[self.expectations_store_name].get(key)
            if not expectation_suite:
                continue

            dependencies = expectation_suite.get_evaluation_parameter_dependencies()
            if len(dependencies) > 0:
                nested_update(self._evaluation_parameter_dependencies, dependencies)

        self._evaluation_parameter_dependencies_compiled = True

    def get_validation_result(
        self,
        expectation_suite_name,
        run_id=None,
        batch_identifier=None,
        validations_store_name=None,
        failed_only=False,
    ):
        """Get validation results from a configured store.

        Args:
            data_asset_name: name of data asset for which to get validation result
            expectation_suite_name: expectation_suite name for which to get validation result (default: "default")
            run_id: run_id for which to get validation result (if None, fetch the latest result by alphanumeric sort)
            validations_store_name: the name of the store from which to get validation results
            failed_only: if True, filter the result to return only failed expectations

        Returns:
            validation_result

        """
        if validations_store_name is None:
            validations_store_name = self.validations_store_name
        selected_store = self.stores[validations_store_name]

        if run_id is None or batch_identifier is None:
            # Get most recent run id
            # NOTE : This method requires a (potentially very inefficient) list_keys call.
            # It should probably move to live in an appropriate Store class,
            # but when we do so, that Store will need to function as more than just a key-value Store.
            key_list = selected_store.list_keys()
            filtered_key_list = []
            for key in key_list:
                if run_id is not None and key.run_id != run_id:
                    continue
                if (
                    batch_identifier is not None
                    and key.batch_identifier != batch_identifier
                ):
                    continue
                filtered_key_list.append(key)

            # run_id_set = set([key.run_id for key in filtered_key_list])
            if len(filtered_key_list) == 0:
                logger.warning("No valid run_id values found.")
                return {}

            filtered_key_list = sorted(filtered_key_list, key=lambda x: x.run_id)

            if run_id is None:
                run_id = filtered_key_list[-1].run_id
            if batch_identifier is None:
                batch_identifier = filtered_key_list[-1].batch_identifier

        key = ValidationResultIdentifier(
            expectation_suite_identifier=ExpectationSuiteIdentifier(
                expectation_suite_name=expectation_suite_name
            ),
            run_id=run_id,
            batch_identifier=batch_identifier,
        )
        results_dict = selected_store.get(key)

        # TODO: This should be a convenience method of ValidationResultSuite
        if failed_only:
            failed_results_list = [
                result for result in results_dict.results if not result.success
            ]
            results_dict.results = failed_results_list
            return results_dict
        else:
            return results_dict

    def update_return_obj(self, data_asset, return_obj):
        """Helper called by data_asset.

        Args:
            data_asset: The data_asset whose validation produced the current return object
            return_obj: the return object to update

        Returns:
            return_obj: the return object, potentially changed into a widget by the configured expectation explorer
        """
        return return_obj

    @usage_statistics_enabled_method(event_name="data_context.build_data_docs")
    def build_data_docs(
        self, site_names=None, resource_identifiers=None, dry_run=False
    ):
        """
        Build Data Docs for your project.

        These make it simple to visualize data quality in your project. These
        include Expectations, Validations & Profiles. The are built for all
        Datasources from JSON artifacts in the local repo including validations
        & profiles from the uncommitted directory.

        :param site_names: if specified, build data docs only for these sites, otherwise,
                            build all the sites specified in the context's config
        :param resource_identifiers: a list of resource identifiers (ExpectationSuiteIdentifier,
                            ValidationResultIdentifier). If specified, rebuild HTML
                            (or other views the data docs sites are rendering) only for
                            the resources in this list. This supports incremental build
                            of data docs sites (e.g., when a new validation result is created)
                            and avoids full rebuild.
        :param dry_run: a flag, if True, the method returns a structure containing the
                            URLs of the sites that *would* be built, but it does not build
                            these sites. The motivation for adding this flag was to allow
                            the CLI to display the the URLs before building and to let users
                            confirm.

        Returns:
            A dictionary with the names of the updated data documentation sites as keys and the the location info
            of their index.html files as values
        """
        logger.debug("Starting DataContext.build_data_docs")

        index_page_locator_infos = {}

        sites = self._project_config_with_variables_substituted.data_docs_sites
        if sites:
            logger.debug("Found data_docs_sites. Building sites...")

            for site_name, site_config in sites.items():
                logger.debug("Building Data Docs Site %s" % site_name,)

                if (site_names and (site_name in site_names)) or not site_names:
                    complete_site_config = site_config
                    module_name = "great_expectations.render.renderer.site_builder"
                    site_builder = instantiate_class_from_config(
                        config=complete_site_config,
                        runtime_environment={
                            "data_context": self,
                            "root_directory": self.root_directory,
                            "site_name": site_name,
                        },
                        config_defaults={"module_name": module_name},
                    )
                    if not site_builder:
                        raise ge_exceptions.ClassInstantiationError(
                            module_name=module_name,
                            package_name=None,
                            class_name=complete_site_config["class_name"],
                        )
                    if dry_run:
                        index_page_locator_infos[
                            site_name
                        ] = site_builder.get_resource_url(only_if_exists=False)
                    else:
                        index_page_resource_identifier_tuple = site_builder.build(
                            resource_identifiers
                        )
                        if index_page_resource_identifier_tuple:
                            index_page_locator_infos[
                                site_name
                            ] = index_page_resource_identifier_tuple[0]

        else:
            logger.debug("No data_docs_config found. No site(s) built.")

        return index_page_locator_infos

    def clean_data_docs(self, site_name=None):
        sites123 = self._project_config_with_variables_substituted.data_docs_sites
        cleaned = False
        for sname, site_config in sites123.items():
            if site_name is None:
                cleaned = False
                complete_site_config = site_config
                module_name = "great_expectations.render.renderer.site_builder"
                site_builder = instantiate_class_from_config(
                    config=complete_site_config,
                    runtime_environment={
                        "data_context": self,
                        "root_directory": self.root_directory,
                    },
                    config_defaults={"module_name": module_name},
                )
                site_builder.clean_site()
                cleaned = True
            else:
                if site_name == sname:
                    complete_site_config = site_config
                    module_name = "great_expectations.render.renderer.site_builder"
                    site_builder = instantiate_class_from_config(
                        config=complete_site_config,
                        runtime_environment={
                            "data_context": self,
                            "root_directory": self.root_directory,
                        },
                        config_defaults={"module_name": module_name},
                    )
                    site_builder.clean_site()
                    return True
        return cleaned

    def profile_datasource(
        self,
        datasource_name,
        batch_kwargs_generator_name=None,
        data_assets=None,
        max_data_assets=20,
        profile_all_data_assets=True,
        profiler=BasicDatasetProfiler,
        profiler_configuration=None,
        dry_run=False,
        run_id=None,
        additional_batch_kwargs=None,
        run_name=None,
        run_time=None,
    ):
        """Profile the named datasource using the named profiler.

        Args:
            datasource_name: the name of the datasource for which to profile data_assets
            batch_kwargs_generator_name: the name of the batch kwargs generator to use to get batches
            data_assets: list of data asset names to profile
            max_data_assets: if the number of data assets the batch kwargs generator yields is greater than this max_data_assets,
                profile_all_data_assets=True is required to profile all
            profile_all_data_assets: when True, all data assets are profiled, regardless of their number
            profiler: the profiler class to use
            profiler_configuration: Optional profiler configuration dict
            dry_run: when true, the method checks arguments and reports if can profile or specifies the arguments that are missing
            additional_batch_kwargs: Additional keyword arguments to be provided to get_batch when loading the data asset.
        Returns:
            A dictionary::

                {
                    "success": True/False,
                    "results": List of (expectation_suite, EVR) tuples for each of the data_assets found in the datasource
                }

            When success = False, the error details are under "error" key
        """

        # We don't need the datasource object, but this line serves to check if the datasource by the name passed as
        # an arg exists and raise an error if it does not.
        datasource = self.get_datasource(datasource_name)

        if not dry_run:
            logger.info(
                "Profiling '{}' with '{}'".format(datasource_name, profiler.__name__)
            )

        profiling_results = {}

        # Build the list of available data asset names (each item a tuple of name and type)

        data_asset_names_dict = self.get_available_data_asset_names(datasource_name)

        available_data_asset_name_list = []
        try:
            datasource_data_asset_names_dict = data_asset_names_dict[datasource_name]
        except KeyError:
            # KeyError will happen if there is not datasource
            raise ge_exceptions.ProfilerError(
                "No datasource {} found.".format(datasource_name)
            )

        if batch_kwargs_generator_name is None:
            # if no generator name is passed as an arg and the datasource has only
            # one generator with data asset names, use it.
            # if ambiguous, raise an exception
            for name in datasource_data_asset_names_dict.keys():
                if batch_kwargs_generator_name is not None:
                    profiling_results = {
                        "success": False,
                        "error": {
                            "code": DataContext.PROFILING_ERROR_CODE_MULTIPLE_BATCH_KWARGS_GENERATORS_FOUND
                        },
                    }
                    return profiling_results

                if len(datasource_data_asset_names_dict[name]["names"]) > 0:
                    available_data_asset_name_list = datasource_data_asset_names_dict[
                        name
                    ]["names"]
                    batch_kwargs_generator_name = name

            if batch_kwargs_generator_name is None:
                profiling_results = {
                    "success": False,
                    "error": {
                        "code": DataContext.PROFILING_ERROR_CODE_NO_BATCH_KWARGS_GENERATORS_FOUND
                    },
                }
                return profiling_results
        else:
            # if the generator name is passed as an arg, get this generator's available data asset names
            try:
                available_data_asset_name_list = datasource_data_asset_names_dict[
                    batch_kwargs_generator_name
                ]["names"]
            except KeyError:
                raise ge_exceptions.ProfilerError(
                    "batch kwargs Generator {} not found. Specify the name of a generator configured in this datasource".format(
                        batch_kwargs_generator_name
                    )
                )

        available_data_asset_name_list = sorted(
            available_data_asset_name_list, key=lambda x: x[0]
        )

        if len(available_data_asset_name_list) == 0:
            raise ge_exceptions.ProfilerError(
                "No Data Assets found in Datasource {}. Used batch kwargs generator: {}.".format(
                    datasource_name, batch_kwargs_generator_name
                )
            )
        total_data_assets = len(available_data_asset_name_list)

        data_asset_names_to_profiled = None

        if isinstance(data_assets, list) and len(data_assets) > 0:
            not_found_data_assets = [
                name
                for name in data_assets
                if name not in [da[0] for da in available_data_asset_name_list]
            ]
            if len(not_found_data_assets) > 0:
                profiling_results = {
                    "success": False,
                    "error": {
                        "code": DataContext.PROFILING_ERROR_CODE_SPECIFIED_DATA_ASSETS_NOT_FOUND,
                        "not_found_data_assets": not_found_data_assets,
                        "data_assets": available_data_asset_name_list,
                    },
                }
                return profiling_results

            data_assets.sort()
            data_asset_names_to_profiled = data_assets
            total_data_assets = len(available_data_asset_name_list)
            if not dry_run:
                logger.info(
                    "Profiling the white-listed data assets: %s, alphabetically."
                    % (",".join(data_assets))
                )
        else:
            if not profile_all_data_assets:
                if total_data_assets > max_data_assets:
                    profiling_results = {
                        "success": False,
                        "error": {
                            "code": DataContext.PROFILING_ERROR_CODE_TOO_MANY_DATA_ASSETS,
                            "num_data_assets": total_data_assets,
                            "data_assets": available_data_asset_name_list,
                        },
                    }
                    return profiling_results

            data_asset_names_to_profiled = [
                name[0] for name in available_data_asset_name_list
            ]
        if not dry_run:
            logger.info(
                "Profiling all %d data assets from batch kwargs generator %s"
                % (len(available_data_asset_name_list), batch_kwargs_generator_name)
            )
        else:
            logger.info(
                "Found %d data assets from batch kwargs generator %s"
                % (len(available_data_asset_name_list), batch_kwargs_generator_name)
            )

        profiling_results["success"] = True

        if not dry_run:
            profiling_results["results"] = []
            total_columns, total_expectations, total_rows, skipped_data_assets = (
                0,
                0,
                0,
                0,
            )
            total_start_time = datetime.datetime.now()

            for name in data_asset_names_to_profiled:
                logger.info("\tProfiling '%s'..." % name)
                try:
                    profiling_results["results"].append(
                        self.profile_data_asset(
                            datasource_name=datasource_name,
                            batch_kwargs_generator_name=batch_kwargs_generator_name,
                            data_asset_name=name,
                            profiler=profiler,
                            profiler_configuration=profiler_configuration,
                            run_id=run_id,
                            additional_batch_kwargs=additional_batch_kwargs,
                            run_name=run_name,
                            run_time=run_time,
                        )["results"][0]
                    )

                except ge_exceptions.ProfilerError as err:
                    logger.warning(err.message)
                except OSError as err:
                    logger.warning(
                        "IOError while profiling %s. (Perhaps a loading error?) Skipping."
                        % name[1]
                    )
                    logger.debug(str(err))
                    skipped_data_assets += 1
                except SQLAlchemyError as e:
                    logger.warning(
                        "SqlAlchemyError while profiling %s. Skipping." % name[1]
                    )
                    logger.debug(str(e))
                    skipped_data_assets += 1

            total_duration = (
                datetime.datetime.now() - total_start_time
            ).total_seconds()
            logger.info(
                """
    Profiled %d of %d named data assets, with %d total rows and %d columns in %.2f seconds.
    Generated, evaluated, and stored %d Expectations during profiling. Please review results using data-docs."""
                % (
                    len(data_asset_names_to_profiled),
                    total_data_assets,
                    total_rows,
                    total_columns,
                    total_duration,
                    total_expectations,
                )
            )
            if skipped_data_assets > 0:
                logger.warning(
                    "Skipped %d data assets due to errors." % skipped_data_assets
                )

        profiling_results["success"] = True
        return profiling_results

    def profile_data_asset(
        self,
        datasource_name,
        batch_kwargs_generator_name=None,
        data_asset_name=None,
        batch_kwargs=None,
        expectation_suite_name=None,
        profiler=BasicDatasetProfiler,
        profiler_configuration=None,
        run_id=None,
        additional_batch_kwargs=None,
        run_name=None,
        run_time=None,
    ):
        """
        Profile a data asset

        :param datasource_name: the name of the datasource to which the profiled data asset belongs
        :param batch_kwargs_generator_name: the name of the batch kwargs generator to use to get batches (only if batch_kwargs are not provided)
        :param data_asset_name: the name of the profiled data asset
        :param batch_kwargs: optional - if set, the method will use the value to fetch the batch to be profiled. If not passed, the batch kwargs generator (generator_name arg) will choose a batch
        :param profiler: the profiler class to use
        :param profiler_configuration: Optional profiler configuration dict
        :param run_name: optional - if set, the validation result created by the profiler will be under the provided run_name
        :param additional_batch_kwargs:
        :returns
            A dictionary::

                {
                    "success": True/False,
                    "results": List of (expectation_suite, EVR) tuples for each of the data_assets found in the datasource
                }

            When success = False, the error details are under "error" key
        """

        assert not (run_id and run_name) and not (
            run_id and run_time
        ), "Please provide either a run_id or run_name and/or run_time."
        if isinstance(run_id, str) and not run_name:
            warnings.warn(
                "String run_ids will be deprecated in the future. Please provide a run_id of type "
                "RunIdentifier(run_name=None, run_time=None), or a dictionary containing run_name "
                "and run_time (both optional). Instead of providing a run_id, you may also provide"
                "run_name and run_time separately.",
                DeprecationWarning,
            )
            try:
                run_time = parse(run_id)
            except (ValueError, TypeError):
                pass
            run_id = RunIdentifier(run_name=run_id, run_time=run_time)
        elif isinstance(run_id, dict):
            run_id = RunIdentifier(**run_id)
        elif not isinstance(run_id, RunIdentifier):
            run_name = run_name or "profiling"
            run_id = RunIdentifier(run_name=run_name, run_time=run_time)

        logger.info(
            "Profiling '{}' with '{}'".format(datasource_name, profiler.__name__)
        )

        if not additional_batch_kwargs:
            additional_batch_kwargs = {}

        if batch_kwargs is None:
            try:
                generator = self.get_datasource(
                    datasource_name=datasource_name
                ).get_batch_kwargs_generator(name=batch_kwargs_generator_name)
                batch_kwargs = generator.build_batch_kwargs(
                    data_asset_name, **additional_batch_kwargs
                )
            except ge_exceptions.BatchKwargsError:
                raise ge_exceptions.ProfilerError(
                    "Unable to build batch_kwargs for datasource {}, using batch kwargs generator {} for name {}".format(
                        datasource_name, batch_kwargs_generator_name, data_asset_name
                    )
                )
            except ValueError:
                raise ge_exceptions.ProfilerError(
                    "Unable to find datasource {} or batch kwargs generator {}.".format(
                        datasource_name, batch_kwargs_generator_name
                    )
                )
        else:
            batch_kwargs.update(additional_batch_kwargs)

        profiling_results = {"success": False, "results": []}

        total_columns, total_expectations, total_rows, skipped_data_assets = 0, 0, 0, 0
        total_start_time = datetime.datetime.now()

        name = data_asset_name
        # logger.info("\tProfiling '%s'..." % name)

        start_time = datetime.datetime.now()

        if expectation_suite_name is None:
            if batch_kwargs_generator_name is None and data_asset_name is None:
                expectation_suite_name = (
                    datasource_name
                    + "."
                    + profiler.__name__
                    + "."
                    + BatchKwargs(batch_kwargs).to_id()
                )
            else:
                expectation_suite_name = (
                    datasource_name
                    + "."
                    + batch_kwargs_generator_name
                    + "."
                    + data_asset_name
                    + "."
                    + profiler.__name__
                )

        self.create_expectation_suite(
            expectation_suite_name=expectation_suite_name, overwrite_existing=True
        )

        # TODO: Add batch_parameters
        batch = self.get_batch(
            expectation_suite_name=expectation_suite_name, batch_kwargs=batch_kwargs,
        )

        if not profiler.validate(batch):
            raise ge_exceptions.ProfilerError(
                "batch '%s' is not a valid batch for the '%s' profiler"
                % (name, profiler.__name__)
            )

        # Note: This logic is specific to DatasetProfilers, which profile a single batch. Multi-batch profilers
        # will have more to unpack.
        expectation_suite, validation_results = profiler.profile(
            batch, run_id=run_id, profiler_configuration=profiler_configuration
        )
        profiling_results["results"].append((expectation_suite, validation_results))

        self.validations_store.set(
            key=ValidationResultIdentifier(
                expectation_suite_identifier=ExpectationSuiteIdentifier(
                    expectation_suite_name=expectation_suite_name
                ),
                run_id=run_id,
                batch_identifier=batch.batch_id,
            ),
            value=validation_results,
        )

        if isinstance(batch, Dataset):
            # For datasets, we can produce some more detailed statistics
            row_count = batch.get_row_count()
            total_rows += row_count
            new_column_count = len(
                {
                    exp.kwargs["column"]
                    for exp in expectation_suite.expectations
                    if "column" in exp.kwargs
                }
            )
            total_columns += new_column_count

        new_expectation_count = len(expectation_suite.expectations)
        total_expectations += new_expectation_count

        self.save_expectation_suite(expectation_suite)
        duration = (datetime.datetime.now() - start_time).total_seconds()
        logger.info(
            "\tProfiled %d columns using %d rows from %s (%.3f sec)"
            % (new_column_count, row_count, name, duration)
        )

        total_duration = (datetime.datetime.now() - total_start_time).total_seconds()
        logger.info(
            """
Profiled the data asset, with %d total rows and %d columns in %.2f seconds.
Generated, evaluated, and stored %d Expectations during profiling. Please review results using data-docs."""
            % (total_rows, total_columns, total_duration, total_expectations,)
        )

        profiling_results["success"] = True
        return profiling_results

    def test_yaml_config(
        self,
        yaml_config: str,
        name=None,
        pretty_print=True,
        return_mode="instantiated_class",
        shorten_tracebacks=False,
    ):
        """ Convenience method for testing yaml configs

        test_yaml_config is a convenience method for configuring the moving
        parts of a Great Expectations deployment. It allows you to quickly
        test out configs for system components, especially Datasources,
        Checkpoints, and Stores.

        For many deployments of Great Expectations, these components (plus
        Expectations) are the only ones you'll need.

        test_yaml_config is mainly intended for use within notebooks and tests.

        Parameters
        ----------
        yaml_config : str
            A string containing the yaml config to be tested

        name: str
            (Optional) A string containing the name of the component to instantiate

        pretty_print : bool
            Determines whether to print human-readable output

        return_mode : str
            Determines what type of object test_yaml_config will return
            Valid modes are "instantiated_class" and "report_object"

        shorten_tracebacks : bool
            If true, catch any errors during instantiation and print only the
            last element of the traceback stack. This can be helpful for
            rapid iteration on configs in a notebook, because it can remove
            the need to scroll up and down a lot.

        Returns
        -------
        The instantiated component (e.g. a Datasource)
        OR
        a json object containing metadata from the component's self_check method

        The returned object is determined by return_mode.
        """
        if pretty_print:
            print("Attempting to instantiate class from config...")

        if return_mode not in ["instantiated_class", "report_object"]:
            raise ValueError(f"Unknown return_mode: {return_mode}.")

        substituted_config_variables = substitute_all_config_variables(
            self.config_variables, dict(os.environ),
        )

        substitutions = {
            **substituted_config_variables,
            **dict(os.environ),
            **self.runtime_environment,
        }

        config_str_with_substituted_variables = substitute_all_config_variables(
            yaml_config, substitutions,
        )

        config = yaml.load(config_str_with_substituted_variables)

        if "class_name" in config:
            class_name = config["class_name"]
        else:
            class_name = None

        try:
            if class_name in [
                "ExpectationsStore",
                "ValidationsStore",
                "HtmlSiteStore",
                "EvaluationParameterStore",
                "MetricStore",
                "SqlAlchemyQueryStore",
            ]:
                print(f"\tInstantiating as a Store, since class_name is {class_name}")
                instantiated_class = self._build_store_from_config(
                    "my_temp_store", config
                )

            elif class_name in [
                "Datasource",
                "SimpleSqlalchemyDatasource",
            ]:
                print(
                    f"\tInstantiating as a Datasource, since class_name is {class_name}"
                )
                datasource_name = name or "my_temp_datasource"
                instantiated_class = self._instantiate_datasource_from_config_and_update_project_config(
                    name=datasource_name, config=config, initialize=True,
                )

            else:
                print(
                    "\tNo matching class found. Attempting to instantiate class from the raw config..."
                )
                instantiated_class = instantiate_class_from_config(
                    config, runtime_environment={}, config_defaults={}
                )

            if pretty_print:
                print(
                    f"\tSuccessfully instantiated {instantiated_class.__class__.__name__}"
                )
                print()

            report_object = instantiated_class.self_check(pretty_print)

            if return_mode == "instantiated_class":
                return instantiated_class

            elif return_mode == "report_object":
                return report_object

        except Exception as e:
            if shorten_tracebacks:
                traceback.print_exc(limit=1)
            else:
                raise e


class DataContext(BaseDataContext):
    """A DataContext represents a Great Expectations project. It organizes storage and access for
    expectation suites, datasources, notification settings, and data fixtures.

    The DataContext is configured via a yml file stored in a directory called great_expectations; the configuration file
    as well as managed expectation suites should be stored in version control.

    Use the `create` classmethod to create a new empty config, or instantiate the DataContext
    by passing the path to an existing data context root directory.

    DataContexts use data sources you're already familiar with. BatchKwargGenerators help introspect data stores and data execution
    frameworks (such as airflow, Nifi, dbt, or dagster) to describe and produce batches of data ready for analysis. This
    enables fetching, validation, profiling, and documentation of  your data in a way that is meaningful within your
    existing infrastructure and work environment.

    DataContexts use a datasource-based namespace, where each accessible type of data has a three-part
    normalized *data_asset_name*, consisting of *datasource/generator/data_asset_name*.

    - The datasource actually connects to a source of materialized data and returns Great Expectations DataAssets \
      connected to a compute environment and ready for validation.

    - The BatchKwargGenerator knows how to introspect datasources and produce identifying "batch_kwargs" that define \
      particular slices of data.

    - The data_asset_name is a specific name -- often a table name or other name familiar to users -- that \
      batch kwargs generators can slice into batches.

    An expectation suite is a collection of expectations ready to be applied to a batch of data. Since
    in many projects it is useful to have different expectations evaluate in different contexts--profiling
    vs. testing; warning vs. error; high vs. low compute; ML model or dashboard--suites provide a namespace
    option for selecting which expectations a DataContext returns.

    In many simple projects, the datasource or batch kwargs generator name may be omitted and the DataContext will infer
    the correct name when there is no ambiguity.

    Similarly, if no expectation suite name is provided, the DataContext will assume the name "default".
    """

    @classmethod
    def create(
        cls,
        project_root_dir=None,
        usage_statistics_enabled=True,
        runtime_environment=None,
    ):
        """
        Build a new great_expectations directory and DataContext object in the provided project_root_dir.

        `create` will not create a new "great_expectations" directory in the provided folder, provided one does not
        already exist. Then, it will initialize a new DataContext in that folder and write the resulting config.

        Args:
            project_root_dir: path to the root directory in which to create a new great_expectations directory
            runtime_environment: a dictionary of config variables that
            override both those set in config_variables.yml and the environment

        Returns:
            DataContext
        """

        if not os.path.isdir(project_root_dir):
            raise ge_exceptions.DataContextError(
                "The project_root_dir must be an existing directory in which "
                "to initialize a new DataContext"
            )

        ge_dir = os.path.join(project_root_dir, cls.GE_DIR)
        os.makedirs(ge_dir, exist_ok=True)
        cls.scaffold_directories(ge_dir)

        if os.path.isfile(os.path.join(ge_dir, cls.GE_YML)):
            message = """Warning. An existing `{}` was found here: {}.
    - No action was taken.""".format(
                cls.GE_YML, ge_dir
            )
            warnings.warn(message)
        else:
            cls.write_project_template_to_disk(ge_dir, usage_statistics_enabled)

        if os.path.isfile(os.path.join(ge_dir, "notebooks")):
            message = """Warning. An existing `notebooks` directory was found here: {}.
    - No action was taken.""".format(
                ge_dir
            )
            warnings.warn(message)
        else:
            cls.scaffold_notebooks(ge_dir)

        uncommitted_dir = os.path.join(ge_dir, cls.GE_UNCOMMITTED_DIR)
        if os.path.isfile(os.path.join(uncommitted_dir, "config_variables.yml")):
            message = """Warning. An existing `config_variables.yml` was found here: {}.
    - No action was taken.""".format(
                uncommitted_dir
            )
            warnings.warn(message)
        else:
            cls.write_config_variables_template_to_disk(uncommitted_dir)

        return cls(ge_dir, runtime_environment=runtime_environment)

    @classmethod
    def all_uncommitted_directories_exist(cls, ge_dir):
        """Check if all uncommitted direcotries exist."""
        uncommitted_dir = os.path.join(ge_dir, cls.GE_UNCOMMITTED_DIR)
        for directory in cls.UNCOMMITTED_DIRECTORIES:
            if not os.path.isdir(os.path.join(uncommitted_dir, directory)):
                return False

        return True

    @classmethod
    def config_variables_yml_exist(cls, ge_dir):
        """Check if all config_variables.yml exists."""
        path_to_yml = os.path.join(ge_dir, cls.GE_YML)

        # TODO this is so brittle and gross
        with open(path_to_yml) as f:
            config = yaml.load(f)
        config_var_path = config.get("config_variables_file_path")
        config_var_path = os.path.join(ge_dir, config_var_path)
        return os.path.isfile(config_var_path)

    @classmethod
    def write_config_variables_template_to_disk(cls, uncommitted_dir):
        os.makedirs(uncommitted_dir, exist_ok=True)
        config_var_file = os.path.join(uncommitted_dir, "config_variables.yml")
        with open(config_var_file, "w") as template:
            template.write(CONFIG_VARIABLES_TEMPLATE)

    @classmethod
    def write_project_template_to_disk(cls, ge_dir, usage_statistics_enabled=True):
        file_path = os.path.join(ge_dir, cls.GE_YML)
        with open(file_path, "w") as template:
            if usage_statistics_enabled:
                template.write(PROJECT_TEMPLATE_USAGE_STATISTICS_ENABLED)
            else:
                template.write(PROJECT_TEMPLATE_USAGE_STATISTICS_DISABLED)

    @classmethod
    def scaffold_directories(cls, base_dir):
        """Safely create GE directories for a new project."""
        os.makedirs(base_dir, exist_ok=True)
        open(os.path.join(base_dir, ".gitignore"), "w").write("uncommitted/")

        for directory in cls.BASE_DIRECTORIES:
            if directory == "plugins":
                plugins_dir = os.path.join(base_dir, directory)
                os.makedirs(plugins_dir, exist_ok=True)
                os.makedirs(
                    os.path.join(plugins_dir, "custom_data_docs"), exist_ok=True
                )
                os.makedirs(
                    os.path.join(plugins_dir, "custom_data_docs", "views"),
                    exist_ok=True,
                )
                os.makedirs(
                    os.path.join(plugins_dir, "custom_data_docs", "renderers"),
                    exist_ok=True,
                )
                os.makedirs(
                    os.path.join(plugins_dir, "custom_data_docs", "styles"),
                    exist_ok=True,
                )
                cls.scaffold_custom_data_docs(plugins_dir)
            else:
                os.makedirs(os.path.join(base_dir, directory), exist_ok=True)

        uncommitted_dir = os.path.join(base_dir, cls.GE_UNCOMMITTED_DIR)

        for new_directory in cls.UNCOMMITTED_DIRECTORIES:
            new_directory_path = os.path.join(uncommitted_dir, new_directory)
            os.makedirs(new_directory_path, exist_ok=True)

        notebook_path = os.path.join(base_dir, "notebooks")
        for subdir in cls.NOTEBOOK_SUBDIRECTORIES:
            os.makedirs(os.path.join(notebook_path, subdir), exist_ok=True)

    @classmethod
    def scaffold_custom_data_docs(cls, plugins_dir):
        """Copy custom data docs templates"""
        styles_template = file_relative_path(
            __file__,
            "../render/view/static/styles/data_docs_custom_styles_template.css",
        )
        styles_destination_path = os.path.join(
            plugins_dir, "custom_data_docs", "styles", "data_docs_custom_styles.css"
        )
        shutil.copyfile(styles_template, styles_destination_path)

    @classmethod
    def scaffold_notebooks(cls, base_dir):
        """Copy template notebooks into the notebooks directory for a project."""
        template_dir = file_relative_path(__file__, "../init_notebooks/")
        notebook_dir = os.path.join(base_dir, "notebooks/")
        for subdir in cls.NOTEBOOK_SUBDIRECTORIES:
            subdir_path = os.path.join(notebook_dir, subdir)
            for notebook in glob.glob(os.path.join(template_dir, subdir, "*.ipynb")):
                notebook_name = os.path.basename(notebook)
                destination_path = os.path.join(subdir_path, notebook_name)
                shutil.copyfile(notebook, destination_path)

    def __init__(self, context_root_dir=None, runtime_environment=None):

        # Determine the "context root directory" - this is the parent of "great_expectations" dir
        if context_root_dir is None:
            context_root_dir = self.find_context_root_dir()
        context_root_directory = os.path.abspath(os.path.expanduser(context_root_dir))
        self._context_root_directory = context_root_directory

        project_config = self._load_project_config()
        project_config_dict = dataContextConfigSchema.dump(project_config)
        super().__init__(project_config, context_root_directory, runtime_environment)

        # save project config if data_context_id auto-generated or global config values applied
        if (
            project_config.anonymous_usage_statistics.explicit_id is False
            or project_config_dict != dataContextConfigSchema.dump(self._project_config)
        ):
            self._save_project_config()

<<<<<<< HEAD
        # TODO: <Alex>ALEX</Alex>
        # self.checkpoint_store = CheckpointStore(
        #     store_backend={
        #         "module_name": "great_expectations.data_context.store",
        #         "class_name": "TupleFilesystemStoreBackend",
        #         "filepath_suffix": ".yml",
        #         "base_directory": os.path.join(
        #             self.root_directory, self.CHECKPOINTS_DIR
        #         ),
        #     }
        # )
=======
        self.checkpoint_store = CheckpointStore(
            store_backend={
                "module_name": "great_expectations.data_context.store",
                "class_name": "TupleFilesystemStoreBackend",
                "filepath_suffix": ".yml",
                "base_directory": os.path.join(
                    self.root_directory, self.CHECKPOINTS_DIR
                ),
            }
        )
>>>>>>> 90a0de9f

    def _load_project_config(self):
        """
        Reads the project configuration from the project configuration file.
        The file may contain ${SOME_VARIABLE} variables - see self._project_config_with_variables_substituted
        for how these are substituted.

        :return: the configuration object read from the file
        """
        path_to_yml = os.path.join(self.root_directory, self.GE_YML)
        try:
            with open(path_to_yml) as data:
                config_dict = yaml.load(data)

        except YAMLError as err:
            raise ge_exceptions.InvalidConfigurationYamlError(
                "Your configuration file is not a valid yml file likely due to a yml syntax error:\n\n{}".format(
                    err
                )
            )
        except DuplicateKeyError:
            raise ge_exceptions.InvalidConfigurationYamlError(
                "Error: duplicate key found in project YAML file."
            )
        except OSError:
            raise ge_exceptions.ConfigNotFoundError()

        try:
            return DataContextConfig.from_commented_map(config_dict)
        except ge_exceptions.InvalidDataContextConfigError:
            # Just to be explicit about what we intended to catch
            raise

    def create_checkpoint(
        self, checkpoint_name: str, checkpoint_config: dict,
    ):
        self._validate_checkpoint_config(
            checkpoint_config, checkpoint_name,
        )

        checkpoint_config["class_name"] = "LegacyCheckpoint"

        template = self._load_checkpoint_yml_template()
        checkpoint_config["template"] = template

        new_checkpoint = instantiate_class_from_config(
            config=checkpoint_config,
            runtime_environment={
                "data_context": self,
                "name": StringKey(checkpoint_name),
            },
            config_defaults={
                "module_name": "great_expectations.checkpoint.checkpoint",
            },
        )

<<<<<<< HEAD
        # TODO: <Alex>ALEX</Alex>
        # self.checkpoint_store.set(
        #     StringKey(checkpoint_name), new_checkpoint,
        # )

        return new_checkpoint

    # TODO: <Alex>ALEX</Alex>
    # def get_checkpoint(self, checkpoint_name: str, return_config: bool = True):
    #     """Load a checkpoint. (Experimental)"""
    #
    #     checkpoint_config = self.checkpoint_store.get(StringKey(checkpoint_name))
    #     self._validate_checkpoint_config(
    #         checkpoint_config, checkpoint_name,
    #     )
    #
    #     if return_config:
    #         return checkpoint_config
    #
    #     checkpoint_config["class_name"] = "LegacyCheckpoint"
    #
    #     checkpoint = instantiate_class_from_config(
    #         config=checkpoint_config,
    #         runtime_environment={"data_context": self, "name": checkpoint_name,},
    #         config_defaults={
    #             "module_name": "great_expectations.checkpoint.checkpoint",
    #         },
    #     )
    #
    #     return checkpoint

    # TODO: <Alex>ALEX</Alex>
    # def list_checkpoints(self) -> List[str]:
    #     """List checkpoints. (Experimental)"""
    #     return [x._key for x in self.checkpoint_store.list_keys()]

    def _load_checkpoint_yml_template(self) -> dict:
        template_file = file_relative_path(
            __file__, os.path.join("checkpoint_template.yml")
=======
        self.checkpoint_store.set(
            StringKey(checkpoint_name), new_checkpoint,
        )

        return new_checkpoint

    def get_checkpoint(self, checkpoint_name: str, return_config: bool = True):
        """Load a checkpoint. (Experimental)"""

        checkpoint_config = self.checkpoint_store.get(StringKey(checkpoint_name))
        self._validate_checkpoint_config(
            checkpoint_config, checkpoint_name,
        )

        if return_config:
            return checkpoint_config

        checkpoint_config["class_name"] = "LegacyCheckpoint"

        checkpoint = instantiate_class_from_config(
            config=checkpoint_config,
            runtime_environment={"data_context": self, "name": checkpoint_name,},
            config_defaults={
                "module_name": "great_expectations.checkpoint.checkpoint",
            },
        )

        return checkpoint

    def list_checkpoints(self) -> List[str]:
        """List checkpoints. (Experimental)"""
        return [x._key for x in self.checkpoint_store.list_keys()]

    def _load_checkpoint_yml_template(self) -> dict:
        template_file = file_relative_path(
            __file__, os.path.join("legacy_checkpoint_template.yml")
>>>>>>> 90a0de9f
        )
        with open(template_file, "r") as f:
            template = yaml.load(f)
        return template

    @staticmethod
    def _validate_checkpoint_config(
        checkpoint_config: dict, checkpoint_name: str
    ) -> dict:
        if checkpoint_config is None:
            raise ge_exceptions.CheckpointError(
                f"LegacyCheckpoint `{checkpoint_name}` has no contents. Please fix this."
            )

        if "validation_operator_name" not in checkpoint_config:
            checkpoint_config["validation_operator_name"] = "action_list_operator"

        if "batches" not in checkpoint_config:
            raise ge_exceptions.CheckpointError(
                f"LegacyCheckpoint `{checkpoint_name}` is missing required key: `batches`."
            )
        batches = checkpoint_config["batches"]
        if not isinstance(batches, list):
            raise ge_exceptions.CheckpointError(
                f"In the checkpoint `{checkpoint_name}`, the key `batches` must be a list"
            )

        for batch in batches:
            for required in ["expectation_suite_names", "batch_kwargs"]:
                if required not in batch:
                    raise ge_exceptions.CheckpointError(
                        f"Items in `batches` must have a key `{required}`"
                    )

        return checkpoint_config

    def _save_project_config(self):
        """Save the current project to disk."""
        logger.debug("Starting DataContext._save_project_config")

        config_filepath = os.path.join(self.root_directory, self.GE_YML)
        with open(config_filepath, "w") as outfile:
            self._project_config.to_yaml(outfile)

    def add_store(self, store_name, store_config):
        logger.debug("Starting DataContext.add_store for store %s" % store_name)

        new_store = super().add_store(store_name, store_config)
        self._save_project_config()
        return new_store

    def add_datasource(
        self, name, **kwargs
    ) -> Optional[Union[LegacyDatasource, BaseDatasource]]:
        logger.debug("Starting DataContext.add_datasource for datasource %s" % name)

        new_datasource: Optional[
            Union[LegacyDatasource, BaseDatasource]
        ] = super().add_datasource(name=name, **kwargs)
        self._save_project_config()

        return new_datasource

    def delete_datasource(self, name: str):
        logger.debug("Starting DataContext.delete_datasource for datasource %s" % name)

        super().delete_datasource(datasource_name=name)
        self._save_project_config()

    @classmethod
    def find_context_root_dir(cls):
        result = None
        yml_path = None
        ge_home_environment = os.getenv("GE_HOME")
        if ge_home_environment:
            ge_home_environment = os.path.expanduser(ge_home_environment)
            if os.path.isdir(ge_home_environment) and os.path.isfile(
                os.path.join(ge_home_environment, "great_expectations.yml")
            ):
                result = ge_home_environment
        else:
            yml_path = cls.find_context_yml_file()
            if yml_path:
                result = os.path.dirname(yml_path)

        if result is None:
            raise ge_exceptions.ConfigNotFoundError()

        logger.debug("Using project config: {}".format(yml_path))
        return result

    @classmethod
    def get_ge_config_version(cls, context_root_dir=None):
        yml_path = cls.find_context_yml_file(search_start_dir=context_root_dir)
        if yml_path is None:
            return

        with open(yml_path) as f:
            config_dict = yaml.load(f)

        config_version = config_dict.get("config_version")
        return float(config_version) if config_version else None

    @classmethod
    def set_ge_config_version(
        cls, config_version, context_root_dir=None, validate_config_version=True
    ):
        if not isinstance(config_version, (int, float)):
            raise ge_exceptions.UnsupportedConfigVersionError(
                "The argument `config_version` must be a number.",
            )

        if validate_config_version:
            if config_version < MINIMUM_SUPPORTED_CONFIG_VERSION:
                raise ge_exceptions.UnsupportedConfigVersionError(
                    "Invalid config version ({}).\n    The version number must be at least {}. ".format(
                        config_version, MINIMUM_SUPPORTED_CONFIG_VERSION
                    ),
                )
            elif config_version > CURRENT_GE_CONFIG_VERSION:
                raise ge_exceptions.UnsupportedConfigVersionError(
                    "Invalid config version ({}).\n    The maximum valid version is {}.".format(
                        config_version, CURRENT_GE_CONFIG_VERSION
                    ),
                )

        yml_path = cls.find_context_yml_file(search_start_dir=context_root_dir)
        if yml_path is None:
            return False

        with open(yml_path) as f:
            config_dict = yaml.load(f)
            config_dict["config_version"] = config_version

        with open(yml_path, "w") as f:
            yaml.dump(config_dict, f)

        return True

    @classmethod
    def find_context_yml_file(cls, search_start_dir=None):
        """Search for the yml file starting here and moving upward."""
        yml_path = None
        if search_start_dir is None:
            search_start_dir = os.getcwd()

        for i in range(4):
            logger.debug(
                "Searching for config file {} ({} layer deep)".format(
                    search_start_dir, i
                )
            )

            potential_ge_dir = os.path.join(search_start_dir, cls.GE_DIR)

            if os.path.isdir(potential_ge_dir):
                potential_yml = os.path.join(potential_ge_dir, cls.GE_YML)
                if os.path.isfile(potential_yml):
                    yml_path = potential_yml
                    logger.debug("Found config file at " + str(yml_path))
                    break
            # move up one directory
            search_start_dir = os.path.dirname(search_start_dir)

        return yml_path

    @classmethod
    def does_config_exist_on_disk(cls, context_root_dir):
        """Return True if the great_expectations.yml exists on disk."""
        return os.path.isfile(os.path.join(context_root_dir, cls.GE_YML))

    @classmethod
    def is_project_initialized(cls, ge_dir):
        """
        Return True if the project is initialized.

        To be considered initialized, all of the following must be true:
        - all project directories exist (including uncommitted directories)
        - a valid great_expectations.yml is on disk
        - a config_variables.yml is on disk
        - the project has at least one datasource
        - the project has at least one suite
        """
        return (
            cls.does_config_exist_on_disk(ge_dir)
            and cls.all_uncommitted_directories_exist(ge_dir)
            and cls.config_variables_yml_exist(ge_dir)
            and cls._does_context_have_at_least_one_datasource(ge_dir)
            and cls._does_context_have_at_least_one_suite(ge_dir)
        )

    @classmethod
    def does_project_have_a_datasource_in_config_file(cls, ge_dir):
        if not cls.does_config_exist_on_disk(ge_dir):
            return False
        return cls._does_context_have_at_least_one_datasource(ge_dir)

    @classmethod
    def _does_context_have_at_least_one_datasource(cls, ge_dir):
        context = cls._attempt_context_instantiation(ge_dir)
        if not isinstance(context, DataContext):
            return False
        return len(context.list_datasources()) >= 1

    @classmethod
    def _does_context_have_at_least_one_suite(cls, ge_dir):
        context = cls._attempt_context_instantiation(ge_dir)
        if not isinstance(context, DataContext):
            return False
        return len(context.list_expectation_suites()) >= 1

    @classmethod
    def _attempt_context_instantiation(cls, ge_dir):
        try:
            context = DataContext(ge_dir)
            return context
        except (
            ge_exceptions.DataContextError,
            ge_exceptions.InvalidDataContextConfigError,
        ) as e:
            logger.debug(e)


class ExplorerDataContext(DataContext):
    def __init__(self, context_root_dir=None, expectation_explorer=True):
        """
            expectation_explorer: If True, load the expectation explorer manager, which will modify GE return objects \
            to include ipython notebook widgets.
        """

        super().__init__(context_root_dir)

        self._expectation_explorer = expectation_explorer
        if expectation_explorer:
            from great_expectations.jupyter_ux.expectation_explorer import (
                ExpectationExplorer,
            )

            self._expectation_explorer_manager = ExpectationExplorer()

    def update_return_obj(self, data_asset, return_obj):
        """Helper called by data_asset.

        Args:
            data_asset: The data_asset whose validation produced the current return object
            return_obj: the return object to update

        Returns:
            return_obj: the return object, potentially changed into a widget by the configured expectation explorer
        """
        if self._expectation_explorer:
            return self._expectation_explorer_manager.create_expectation_widget(
                data_asset, return_obj
            )
        else:
            return return_obj


def _get_metric_configuration_tuples(metric_configuration, base_kwargs=None):
    if base_kwargs is None:
        base_kwargs = {}

    if isinstance(metric_configuration, str):
        return [(metric_configuration, base_kwargs)]

    metric_configurations_list = []
    for kwarg_name in metric_configuration.keys():
        if not isinstance(metric_configuration[kwarg_name], dict):
            raise ge_exceptions.DataContextError(
                "Invalid metric_configuration: each key must contain a " "dictionary."
            )
        if (
            kwarg_name == "metric_kwargs_id"
        ):  # this special case allows a hash of multiple kwargs
            for metric_kwargs_id in metric_configuration[kwarg_name].keys():
                if base_kwargs != {}:
                    raise ge_exceptions.DataContextError(
                        "Invalid metric_configuration: when specifying "
                        "metric_kwargs_id, no other keys or values may be defined."
                    )
                if not isinstance(
                    metric_configuration[kwarg_name][metric_kwargs_id], list
                ):
                    raise ge_exceptions.DataContextError(
                        "Invalid metric_configuration: each value must contain a "
                        "list."
                    )
                metric_configurations_list += [
                    (metric_name, {"metric_kwargs_id": metric_kwargs_id})
                    for metric_name in metric_configuration[kwarg_name][
                        metric_kwargs_id
                    ]
                ]
        else:
            for kwarg_value in metric_configuration[kwarg_name].keys():
                base_kwargs.update({kwarg_name: kwarg_value})
                if not isinstance(metric_configuration[kwarg_name][kwarg_value], list):
                    raise ge_exceptions.DataContextError(
                        "Invalid metric_configuration: each value must contain a "
                        "list."
                    )
                for nested_configuration in metric_configuration[kwarg_name][
                    kwarg_value
                ]:
                    metric_configurations_list += _get_metric_configuration_tuples(
                        nested_configuration, base_kwargs=base_kwargs
                    )

    return metric_configurations_list<|MERGE_RESOLUTION|>--- conflicted
+++ resolved
@@ -37,13 +37,9 @@
 )
 from great_expectations.core.util import nested_update
 from great_expectations.data_asset import DataAsset
-<<<<<<< HEAD
 # TODO: <Alex>ALEX</Alex>
 # from great_expectations.data_context.store import CheckpointStore, TupleStoreBackend
 from great_expectations.data_context.store import TupleStoreBackend
-=======
-from great_expectations.data_context.store import CheckpointStore, TupleStoreBackend
->>>>>>> 90a0de9f
 from great_expectations.data_context.templates import (
     CONFIG_VARIABLES_TEMPLATE,
     PROJECT_TEMPLATE_USAGE_STATISTICS_DISABLED,
@@ -2649,6 +2645,117 @@
         profiling_results["success"] = True
         return profiling_results
 
+    # TODO: <Alex>ALEX</Alex>
+    @staticmethod
+    def _validate_checkpoint(checkpoint: Dict, checkpoint_name: str) -> dict:
+        if checkpoint is None:
+            raise ge_exceptions.CheckpointError(
+                f"Checkpoint `{checkpoint_name}` has no contents. Please fix this."
+            )
+        if "validation_operator_name" not in checkpoint:
+            checkpoint["validation_operator_name"] = "action_list_operator"
+
+        if "batches" not in checkpoint:
+            raise ge_exceptions.CheckpointError(
+                f"Checkpoint `{checkpoint_name}` is missing required key: `batches`."
+            )
+        batches = checkpoint["batches"]
+        if not isinstance(batches, list):
+            raise ge_exceptions.CheckpointError(
+                f"In the checkpoint `{checkpoint_name}`, the key `batches` must be a list"
+            )
+
+        for batch in batches:
+            for required in ["expectation_suite_names", "batch_kwargs"]:
+                if required not in batch:
+                    raise ge_exceptions.CheckpointError(
+                        f"Items in `batches` must have a key `{required}`"
+                    )
+
+        return checkpoint
+
+    # TODO: <Alex>ALEX</Alex>
+    def list_checkpoints(self) -> List[str]:
+        """List checkpoints. (Experimental)"""
+        # TODO mark experimental
+        files = self._list_ymls_in_checkpoints_directory()
+        return [
+            os.path.basename(f)[:-4]
+            for f in files
+            if os.path.basename(f).endswith(".yml")
+        ]
+
+    def get_checkpoint(self, checkpoint_name: str) -> dict:
+        """Load a checkpoint. (Experimental)"""
+        # TODO mark experimental
+        yaml = YAML(typ="safe")
+        # TODO make a serializable class with a schema
+        checkpoint_path = os.path.join(
+            self.root_directory, self.CHECKPOINTS_DIR, f"{checkpoint_name}.yml"
+        )
+        try:
+            with open(checkpoint_path) as f:
+                checkpoint = yaml.load(f.read())
+                return self._validate_checkpoint(checkpoint, checkpoint_name)
+        except FileNotFoundError:
+            raise ge_exceptions.CheckpointNotFoundError(
+                f"Could not find checkpoint `{checkpoint_name}`."
+            )
+
+    # TODO: <Alex>ALEX</Alex>
+    def run_checkpoint(
+        self,
+        checkpoint_name: str,
+        run_id=None,
+        evaluation_parameters=None,
+        run_name=None,
+        run_time=None,
+        result_format=None,
+        **kwargs,
+    ):
+        """
+        Validate against a pre-defined checkpoint. (Experimental)
+        Args:
+            checkpoint_name: The name of a checkpoint defined via the CLI or by manually creating a yml file
+            run_name: The run_name for the validation; if None, a default value will be used
+            **kwargs: Additional kwargs to pass to the validation operator
+
+        Returns:
+            ValidationOperatorResult
+        """
+        # TODO mark experimental
+
+        if result_format is None:
+            result_format = {"result_format": "SUMMARY"}
+
+        checkpoint = self.get_checkpoint(checkpoint_name)
+
+        batches_to_validate = []
+        for batch in checkpoint["batches"]:
+            batch_kwargs = batch["batch_kwargs"]
+            for suite_name in batch["expectation_suite_names"]:
+                suite = self.get_expectation_suite(suite_name)
+                batch = self.get_batch(batch_kwargs, suite)
+                batches_to_validate.append(batch)
+
+        results = self.run_validation_operator(
+            checkpoint["validation_operator_name"],
+            assets_to_validate=batches_to_validate,
+            run_id=run_id,
+            evaluation_parameters=evaluation_parameters,
+            run_name=run_name,
+            run_time=run_time,
+            result_format=result_format,
+            **kwargs,
+        )
+        return results
+
+    # TODO: <Alex>ALEX</Alex>
+    def _list_ymls_in_checkpoints_directory(self):
+        checkpoints_dir = os.path.join(self.root_directory, self.CHECKPOINTS_DIR)
+        files = glob.glob(os.path.join(checkpoints_dir, "*.yml"), recursive=False)
+        return files
+
     def test_yaml_config(
         self,
         yaml_config: str,
@@ -3000,7 +3107,6 @@
         ):
             self._save_project_config()
 
-<<<<<<< HEAD
         # TODO: <Alex>ALEX</Alex>
         # self.checkpoint_store = CheckpointStore(
         #     store_backend={
@@ -3012,18 +3118,6 @@
         #         ),
         #     }
         # )
-=======
-        self.checkpoint_store = CheckpointStore(
-            store_backend={
-                "module_name": "great_expectations.data_context.store",
-                "class_name": "TupleFilesystemStoreBackend",
-                "filepath_suffix": ".yml",
-                "base_directory": os.path.join(
-                    self.root_directory, self.CHECKPOINTS_DIR
-                ),
-            }
-        )
->>>>>>> 90a0de9f
 
     def _load_project_config(self):
         """
@@ -3080,7 +3174,6 @@
             },
         )
 
-<<<<<<< HEAD
         # TODO: <Alex>ALEX</Alex>
         # self.checkpoint_store.set(
         #     StringKey(checkpoint_name), new_checkpoint,
@@ -3119,45 +3212,7 @@
 
     def _load_checkpoint_yml_template(self) -> dict:
         template_file = file_relative_path(
-            __file__, os.path.join("checkpoint_template.yml")
-=======
-        self.checkpoint_store.set(
-            StringKey(checkpoint_name), new_checkpoint,
-        )
-
-        return new_checkpoint
-
-    def get_checkpoint(self, checkpoint_name: str, return_config: bool = True):
-        """Load a checkpoint. (Experimental)"""
-
-        checkpoint_config = self.checkpoint_store.get(StringKey(checkpoint_name))
-        self._validate_checkpoint_config(
-            checkpoint_config, checkpoint_name,
-        )
-
-        if return_config:
-            return checkpoint_config
-
-        checkpoint_config["class_name"] = "LegacyCheckpoint"
-
-        checkpoint = instantiate_class_from_config(
-            config=checkpoint_config,
-            runtime_environment={"data_context": self, "name": checkpoint_name,},
-            config_defaults={
-                "module_name": "great_expectations.checkpoint.checkpoint",
-            },
-        )
-
-        return checkpoint
-
-    def list_checkpoints(self) -> List[str]:
-        """List checkpoints. (Experimental)"""
-        return [x._key for x in self.checkpoint_store.list_keys()]
-
-    def _load_checkpoint_yml_template(self) -> dict:
-        template_file = file_relative_path(
             __file__, os.path.join("legacy_checkpoint_template.yml")
->>>>>>> 90a0de9f
         )
         with open(template_file, "r") as f:
             template = yaml.load(f)
