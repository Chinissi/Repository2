--- conflicted
+++ resolved
@@ -43,6 +43,7 @@
     PROJECT_TEMPLATE_USAGE_STATISTICS_ENABLED,
 )
 from great_expectations.data_context.types.base import (
+    substitute_all_config_variables,
     CURRENT_CONFIG_VERSION,
     MINIMUM_SUPPORTED_CONFIG_VERSION,
     AnonymizedUsageStatisticsConfig,
@@ -60,7 +61,6 @@
     file_relative_path,
     instantiate_class_from_config,
     load_class,
-    substitute_all_config_variables,
     substitute_config_variable,
     build_store_from_config,
 )
@@ -72,7 +72,8 @@
 from great_expectations.render.renderer.site_builder import SiteBuilder
 from great_expectations.util import verify_dynamic_loading_support
 from great_expectations.core.data_context_key import StringKey
-from great_expectations.data_context.store import CheckpointStore
+# TODO: <Alex>ALEX</Alex>
+# from great_expectations.data_context.store import CheckpointStore
 from great_expectations.validator.validator import BridgeValidator, Validator
 
 try:
@@ -2647,8 +2648,6 @@
         profiling_results["success"] = True
         return profiling_results
 
-<<<<<<< HEAD
-=======
     @staticmethod
     def _validate_checkpoint(checkpoint: Dict, checkpoint_name: str) -> dict:
         if checkpoint is None:
@@ -2886,7 +2885,6 @@
             else:
                 raise e
 
->>>>>>> b6c659d1
 
 class DataContext(BaseDataContext):
     """A DataContext represents a Great Expectations project. It organizes storage and access for
