import configparser
import copy
import datetime
import errno
import json
import logging
import os
import shutil
import sys
import traceback
import uuid
import warnings
import webbrowser
from collections import OrderedDict
from typing import Any, Callable, Dict, List, Optional, Tuple, Union, cast

import requests
from dateutil.parser import parse
from ruamel.yaml import YAML, YAMLError
from ruamel.yaml.comments import CommentedMap
from ruamel.yaml.constructor import DuplicateKeyError
from typing_extensions import Literal

import great_expectations.checkpoint.toolkit as checkpoint_toolkit
import great_expectations.exceptions as ge_exceptions
import great_expectations.rule_based_profiler.toolkit as profiler_toolkit
from great_expectations.checkpoint import Checkpoint, LegacyCheckpoint, SimpleCheckpoint
from great_expectations.checkpoint.types.checkpoint_result import CheckpointResult
from great_expectations.core.batch import (
    Batch,
    BatchRequest,
    IDDict,
    RuntimeBatchRequest,
    get_batch_request_from_acceptable_arguments,
)
from great_expectations.core.expectation_suite import ExpectationSuite
from great_expectations.core.expectation_validation_result import get_metric_kwargs_id
from great_expectations.core.id_dict import BatchKwargs
from great_expectations.core.metric import ValidationMetricIdentifier
from great_expectations.core.run_identifier import RunIdentifier
from great_expectations.core.usage_statistics.anonymizers.checkpoint_anonymizer import (
    CheckpointAnonymizer,
)
from great_expectations.core.usage_statistics.anonymizers.data_connector_anonymizer import (
    DataConnectorAnonymizer,
)
from great_expectations.core.usage_statistics.anonymizers.datasource_anonymizer import (
    DatasourceAnonymizer,
)
from great_expectations.core.usage_statistics.anonymizers.store_anonymizer import (
    StoreAnonymizer,
)
from great_expectations.core.usage_statistics.usage_statistics import (
    UsageStatisticsHandler,
    add_datasource_usage_statistics,
    get_batch_list_usage_statistics,
    run_validation_operator_usage_statistics,
    save_expectation_suite_usage_statistics,
    send_usage_message,
    usage_statistics_enabled_method,
)
from great_expectations.core.util import nested_update
from great_expectations.data_asset import DataAsset
from great_expectations.data_context.store import Store, TupleStoreBackend
from great_expectations.data_context.store.expectations_store import ExpectationsStore
from great_expectations.data_context.store.profiler_store import ProfilerStore
from great_expectations.data_context.store.validations_store import ValidationsStore
from great_expectations.data_context.templates import (
    CONFIG_VARIABLES_TEMPLATE,
    PROJECT_TEMPLATE_USAGE_STATISTICS_DISABLED,
    PROJECT_TEMPLATE_USAGE_STATISTICS_ENABLED,
)
from great_expectations.data_context.types.base import (
    CURRENT_GE_CONFIG_VERSION,
    DEFAULT_USAGE_STATISTICS_URL,
    MINIMUM_SUPPORTED_CONFIG_VERSION,
    AnonymizedUsageStatisticsConfig,
    CheckpointConfig,
    ConcurrencyConfig,
    DataContextConfig,
    DataContextConfigDefaults,
    DatasourceConfig,
    GeCloudConfig,
    ProgressBarsConfig,
    anonymizedUsageStatisticsSchema,
    dataContextConfigSchema,
    datasourceConfigSchema,
)
from great_expectations.data_context.types.refs import GeCloudIdAwareRef
from great_expectations.data_context.types.resource_identifiers import (
    ExpectationSuiteIdentifier,
    GeCloudIdentifier,
    ValidationResultIdentifier,
)
from great_expectations.data_context.util import (
    PasswordMasker,
    build_store_from_config,
    file_relative_path,
    instantiate_class_from_config,
    load_class,
    parse_substitution_variable,
    substitute_all_config_variables,
    substitute_config_variable,
)
from great_expectations.dataset import Dataset
from great_expectations.datasource import LegacyDatasource
from great_expectations.datasource.data_connector.data_connector import DataConnector
from great_expectations.datasource.new_datasource import BaseDatasource, Datasource
from great_expectations.exceptions import DataContextError
from great_expectations.marshmallow__shade import ValidationError
from great_expectations.profile.basic_dataset_profiler import BasicDatasetProfiler
from great_expectations.render.renderer.site_builder import SiteBuilder
from great_expectations.util import verify_dynamic_loading_support
from great_expectations.validator.validator import BridgeValidator, Validator

try:
    from sqlalchemy.exc import SQLAlchemyError
except ImportError:
    # We'll redefine this error in code below to catch ProfilerError, which is caught above, so SA errors will
    # just fall through
    SQLAlchemyError = ge_exceptions.ProfilerError

logger = logging.getLogger(__name__)
yaml = YAML()
yaml.indent(mapping=2, sequence=4, offset=2)
yaml.default_flow_style = False


class BaseDataContext:
    """
        This class implements most of the functionality of DataContext, with a few exceptions.

        1. BaseDataContext does not attempt to keep its project_config in sync with a file on disc.
        2. BaseDataContext doesn't attempt to "guess" paths or objects types. Instead, that logic is pushed
            into DataContext class.

        Together, these changes make BaseDataContext class more testable.

    --ge-feature-maturity-info--

        id: os_linux
        title: OS - Linux
        icon:
        short_description:
        description:
        how_to_guide_url:
        maturity: Production
        maturity_details:
            api_stability: N/A
            implementation_completeness: N/A
            unit_test_coverage: Complete
            integration_infrastructure_test_coverage: Complete
            documentation_completeness: Complete
            bug_risk: Low

        id: os_macos
        title: OS - MacOS
        icon:
        short_description:
        description:
        how_to_guide_url:
        maturity: Production
        maturity_details:
            api_stability: N/A
            implementation_completeness: N/A
            unit_test_coverage: Complete (local only)
            integration_infrastructure_test_coverage: Complete (local only)
            documentation_completeness: Complete
            bug_risk: Low

        id: os_windows
        title: OS - Windows
        icon:
        short_description:
        description:
        how_to_guide_url:
        maturity: Beta
        maturity_details:
            api_stability: N/A
            implementation_completeness: N/A
            unit_test_coverage: Minimal
            integration_infrastructure_test_coverage: Minimal
            documentation_completeness: Complete
            bug_risk: Moderate
    ------------------------------------------------------------
        id: workflow_create_edit_expectations_cli_scaffold
        title: Create and Edit Expectations - suite scaffold
        icon:
        short_description: Creating a new Expectation Suite using suite scaffold
        description: Creating Expectation Suites through an interactive development loop using suite scaffold
        how_to_guide_url: https://docs.greatexpectations.io/en/latest/how_to_guides/creating_and_editing_expectations/how_to_automatically_create_a_new_expectation_suite.html
        maturity: Experimental (expect exciting changes to Profiler capability)
        maturity_details:
            api_stability: N/A
            implementation_completeness: N/A
            unit_test_coverage: N/A
            integration_infrastructure_test_coverage: Partial
            documentation_completeness: Complete
            bug_risk: Low

        id: workflow_create_edit_expectations_cli_edit
        title: Create and Edit Expectations - CLI
        icon:
        short_description: Creating a new Expectation Suite using the CLI
        description: Creating a Expectation Suite great_expectations suite new command
        how_to_guide_url: https://docs.greatexpectations.io/en/latest/how_to_guides/creating_and_editing_expectations/how_to_create_a_new_expectation_suite_using_the_cli.html
        maturity: Experimental (expect exciting changes to Profiler and Suite Renderer capability)
        maturity_details:
            api_stability: N/A
            implementation_completeness: N/A
            unit_test_coverage: N/A
            integration_infrastructure_test_coverage: Partial
            documentation_completeness: Complete
            bug_risk: Low

        id: workflow_create_edit_expectations_json_schema
        title: Create and Edit Expectations - Json schema
        icon:
        short_description: Creating a new Expectation Suite from a json schema file
        description: Creating a new Expectation Suite using JsonSchemaProfiler function and json schema file
        how_to_guide_url: https://docs.greatexpectations.io/en/latest/how_to_guides/creating_and_editing_expectations/how_to_create_a_suite_from_a_json_schema_file.html
        maturity: Experimental (expect exciting changes to Profiler capability)
        maturity_details:
            api_stability: N/A
            implementation_completeness: N/A
            unit_test_coverage: N/A
            integration_infrastructure_test_coverage: Partial
            documentation_completeness: Complete
            bug_risk: Low

    --ge-feature-maturity-info--
    """

    PROFILING_ERROR_CODE_TOO_MANY_DATA_ASSETS = 2
    PROFILING_ERROR_CODE_SPECIFIED_DATA_ASSETS_NOT_FOUND = 3
    PROFILING_ERROR_CODE_NO_BATCH_KWARGS_GENERATORS_FOUND = 4
    PROFILING_ERROR_CODE_MULTIPLE_BATCH_KWARGS_GENERATORS_FOUND = 5
    UNCOMMITTED_DIRECTORIES = ["data_docs", "validations"]
    GE_UNCOMMITTED_DIR = "uncommitted"
    BASE_DIRECTORIES = [
        DataContextConfigDefaults.CHECKPOINTS_BASE_DIRECTORY.value,
        DataContextConfigDefaults.EXPECTATIONS_BASE_DIRECTORY.value,
        DataContextConfigDefaults.PLUGINS_BASE_DIRECTORY.value,
        DataContextConfigDefaults.PROFILERS_BASE_DIRECTORY.value,
        GE_UNCOMMITTED_DIR,
    ]
    GE_DIR = "great_expectations"
    GE_YML = "great_expectations.yml"
    GE_EDIT_NOTEBOOK_DIR = GE_UNCOMMITTED_DIR
    FALSEY_STRINGS = ["FALSE", "false", "False", "f", "F", "0"]
    GLOBAL_CONFIG_PATHS = [
        os.path.expanduser("~/.great_expectations/great_expectations.conf"),
        "/etc/great_expectations.conf",
    ]
    DOLLAR_SIGN_ESCAPE_STRING = r"\$"
    TEST_YAML_CONFIG_SUPPORTED_STORE_TYPES = [
        "ExpectationsStore",
        "ValidationsStore",
        "HtmlSiteStore",
        "EvaluationParameterStore",
        "MetricStore",
        "SqlAlchemyQueryStore",
        "CheckpointStore",
        "ProfilerStore",
    ]
    TEST_YAML_CONFIG_SUPPORTED_DATASOURCE_TYPES = [
        "Datasource",
        "SimpleSqlalchemyDatasource",
    ]
    TEST_YAML_CONFIG_SUPPORTED_DATA_CONNECTOR_TYPES = [
        "InferredAssetFilesystemDataConnector",
        "ConfiguredAssetFilesystemDataConnector",
        "InferredAssetS3DataConnector",
        "ConfiguredAssetS3DataConnector",
        "InferredAssetAzureDataConnector",
        "ConfiguredAssetAzureDataConnector",
        "InferredAssetGCSDataConnector",
        "ConfiguredAssetGCSDataConnector",
        "InferredAssetSqlDataConnector",
        "ConfiguredAssetSqlDataConnector",
    ]
    TEST_YAML_CONFIG_SUPPORTED_CHECKPOINT_TYPES = [
        "Checkpoint",
        "SimpleCheckpoint",
    ]
    ALL_TEST_YAML_CONFIG_DIAGNOSTIC_INFO_TYPES = [
        "__substitution_error__",
        "__yaml_parse_error__",
        "__custom_subclass_not_core_ge__",
        "__class_name_not_provided__",
    ]
    ALL_TEST_YAML_CONFIG_SUPPORTED_TYPES = (
        TEST_YAML_CONFIG_SUPPORTED_STORE_TYPES
        + TEST_YAML_CONFIG_SUPPORTED_DATASOURCE_TYPES
        + TEST_YAML_CONFIG_SUPPORTED_DATA_CONNECTOR_TYPES
        + TEST_YAML_CONFIG_SUPPORTED_CHECKPOINT_TYPES
    )

    _data_context = None

    @classmethod
    def validate_config(cls, project_config):
        if isinstance(project_config, DataContextConfig):
            return True
        try:
            dataContextConfigSchema.load(project_config)
        except ValidationError:
            raise
        return True

    @usage_statistics_enabled_method(
        event_name="data_context.__init__",
    )
    def __init__(
        self,
        project_config,
        context_root_dir=None,
        runtime_environment=None,
        ge_cloud_mode=False,
        ge_cloud_config=None,
    ):
        """DataContext constructor

        Args:
            context_root_dir: location to look for the ``great_expectations.yml`` file. If None, searches for the file \
            based on conventions for project subdirectories.
            runtime_environment: a dictionary of config variables that
            override both those set in config_variables.yml and the environment

        Returns:
            None
        """
        if not BaseDataContext.validate_config(project_config):
            raise ge_exceptions.InvalidConfigError(
                "Your project_config is not valid. Try using the CLI check-config command."
            )
        self._ge_cloud_mode = ge_cloud_mode
        self._ge_cloud_config = ge_cloud_config
        self._project_config = project_config
        self._apply_global_config_overrides()

        if context_root_dir is not None:
            context_root_dir = os.path.abspath(context_root_dir)
        self._context_root_directory = context_root_dir

        self.runtime_environment = runtime_environment or {}

        # Init plugin support
        if self.plugins_directory is not None and os.path.exists(
            self.plugins_directory
        ):
            sys.path.append(self.plugins_directory)

        # We want to have directories set up before initializing usage statistics so that we can obtain a context instance id
        self._in_memory_instance_id = (
            None  # This variable *may* be used in case we cannot save an instance id
        )

        # Init stores
        self._stores = {}
        self._init_stores(self.project_config_with_variables_substituted.stores)

        # Init data_context_id
        self._data_context_id = self._construct_data_context_id()

        # Override the project_config data_context_id if an expectations_store was already set up
        self._project_config.anonymous_usage_statistics.data_context_id = (
            self._data_context_id
        )
        self._initialize_usage_statistics(
            self.project_config_with_variables_substituted.anonymous_usage_statistics
        )

        # Store cached datasources but don't init them
        self._cached_datasources = {}

        # Build the datasources we know about and have access to
        self._init_datasources(self.project_config_with_variables_substituted)

        # Init validation operators
        # NOTE - 20200522 - JPC - A consistent approach to lazy loading for plugins will be useful here, harmonizing
        # the way that execution environments (AKA datasources), validation operators, site builders and other
        # plugins are built.
        self.validation_operators = {}
        # NOTE - 20210112 - Alex Sherstinsky - Validation Operators are planned to be deprecated.
        if (
            "validation_operators" in self.get_config().commented_map
            and self._project_config.validation_operators
        ):
            for (
                validation_operator_name,
                validation_operator_config,
            ) in self._project_config.validation_operators.items():
                self.add_validation_operator(
                    validation_operator_name,
                    validation_operator_config,
                )

        self._evaluation_parameter_dependencies_compiled = False
        self._evaluation_parameter_dependencies = {}

    @property
    def ge_cloud_config(self):
        return self._ge_cloud_config

    @property
    def ge_cloud_mode(self):
        return self._ge_cloud_mode

    def _build_store_from_config(self, store_name, store_config):
        module_name = "great_expectations.data_context.store"
        # Set expectations_store.store_backend_id to the data_context_id from the project_config if
        # the expectations_store does not yet exist by:
        # adding the data_context_id from the project_config
        # to the store_config under the key manually_initialize_store_backend_id
        if (store_name == self.expectations_store_name) and store_config.get(
            "store_backend"
        ):
            store_config["store_backend"].update(
                {
                    "manually_initialize_store_backend_id": self.project_config_with_variables_substituted.anonymous_usage_statistics.data_context_id
                }
            )

        # Set suppress_store_backend_id = True if store is inactive and has a store_backend.
        if (
            store_name not in [store["name"] for store in self.list_active_stores()]
            and store_config.get("store_backend") is not None
        ):
            store_config["store_backend"].update({"suppress_store_backend_id": True})

        new_store = build_store_from_config(
            store_name=store_name,
            store_config=store_config,
            module_name=module_name,
            runtime_environment={
                "root_directory": self.root_directory,
            },
        )
        self._stores[store_name] = new_store
        return new_store

    def _init_stores(self, store_configs):
        """Initialize all Stores for this DataContext.

        Stores are a good fit for reading/writing objects that:
            1. follow a clear key-value pattern, and
            2. are usually edited programmatically, using the Context

        Note that stores do NOT manage plugins.
        """
        for store_name, store_config in store_configs.items():
            self._build_store_from_config(store_name, store_config)

    def _init_datasources(self, config: DataContextConfig) -> None:
        if not config.datasources:
            return
        for datasource_name in config.datasources:
            try:
                self._cached_datasources[datasource_name] = self.get_datasource(
                    datasource_name=datasource_name
                )
            except ge_exceptions.DatasourceInitializationError as e:
                logger.warn(f"Cannot initialize datasource {datasource_name}: {e}")
                # this error will happen if our configuration contains datasources that GE can no longer connect to.
                # this is ok, as long as we don't use it to retrieve a batch. If we try to do that, the error will be
                # caught at the context.get_batch() step. So we just pass here.
                if self._ge_cloud_mode:
                    # when running in cloud mode, we want to know if a datasource has been improperly configured at
                    # init time.
                    raise
                else:
                    pass

    def _apply_global_config_overrides(self):
        # check for global usage statistics opt out
        validation_errors = {}

        if self._check_global_usage_statistics_opt_out():
            logger.info(
                "Usage statistics is disabled globally. Applying override to project_config."
            )
            self._project_config.anonymous_usage_statistics.enabled = False

        # check for global data_context_id
        global_data_context_id = self._get_global_config_value(
            environment_variable="GE_DATA_CONTEXT_ID",
            conf_file_section="anonymous_usage_statistics",
            conf_file_option="data_context_id",
        )
        if global_data_context_id:
            data_context_id_errors = anonymizedUsageStatisticsSchema.validate(
                {"data_context_id": global_data_context_id}
            )
            if not data_context_id_errors:
                logger.info(
                    "data_context_id is defined globally. Applying override to project_config."
                )
                self._project_config.anonymous_usage_statistics.data_context_id = (
                    global_data_context_id
                )
            else:
                validation_errors.update(data_context_id_errors)
        # check for global usage_statistics url
        global_usage_statistics_url = self._get_global_config_value(
            environment_variable="GE_USAGE_STATISTICS_URL",
            conf_file_section="anonymous_usage_statistics",
            conf_file_option="usage_statistics_url",
        )
        if global_usage_statistics_url:
            usage_statistics_url_errors = anonymizedUsageStatisticsSchema.validate(
                {"usage_statistics_url": global_usage_statistics_url}
            )
            if not usage_statistics_url_errors:
                logger.info(
                    "usage_statistics_url is defined globally. Applying override to project_config."
                )
                self._project_config.anonymous_usage_statistics.usage_statistics_url = (
                    global_usage_statistics_url
                )
            else:
                validation_errors.update(usage_statistics_url_errors)
        if validation_errors:
            logger.warning(
                "The following globally-defined config variables failed validation:\n{}\n\n"
                "Please fix the variables if you would like to apply global values to project_config.".format(
                    json.dumps(validation_errors, indent=2)
                )
            )

    @classmethod
    def _get_global_config_value(
        cls, environment_variable=None, conf_file_section=None, conf_file_option=None
    ):
        assert (conf_file_section and conf_file_option) or (
            not conf_file_section and not conf_file_option
        ), "Must pass both 'conf_file_section' and 'conf_file_option' or neither."
        if environment_variable and os.environ.get(environment_variable, False):
            return os.environ.get(environment_variable)
        if conf_file_section and conf_file_option:
            for config_path in BaseDataContext.GLOBAL_CONFIG_PATHS:
                config = configparser.ConfigParser()
                config.read(config_path)
                config_value = config.get(
                    conf_file_section, conf_file_option, fallback=None
                )
                if config_value:
                    return config_value
        return None

    @staticmethod
    def _check_global_usage_statistics_opt_out():
        if os.environ.get("GE_USAGE_STATS", False):
            ge_usage_stats = os.environ.get("GE_USAGE_STATS")
            if ge_usage_stats in BaseDataContext.FALSEY_STRINGS:
                return True
            else:
                logger.warning(
                    "GE_USAGE_STATS environment variable must be one of: {}".format(
                        BaseDataContext.FALSEY_STRINGS
                    )
                )
        for config_path in BaseDataContext.GLOBAL_CONFIG_PATHS:
            config = configparser.ConfigParser()
            states = config.BOOLEAN_STATES
            for falsey_string in BaseDataContext.FALSEY_STRINGS:
                states[falsey_string] = False
            states["TRUE"] = True
            states["True"] = True
            config.BOOLEAN_STATES = states
            config.read(config_path)
            try:
                if config.getboolean("anonymous_usage_statistics", "enabled") is False:
                    # If stats are disabled, then opt out is true
                    return True
            except (ValueError, configparser.Error):
                pass
        return False

    def _construct_data_context_id(self) -> str:
        """
        Choose the id of the currently-configured expectations store, if available and a persistent store.
        If not, it should choose the id stored in DataContextConfig.
        Returns:
            UUID to use as the data_context_id
        """

        # if in ge_cloud_mode, use ge_cloud_account_id
        if self.ge_cloud_mode:
            return self.ge_cloud_config.account_id
        # Choose the id of the currently-configured expectations store, if it is a persistent store
        expectations_store = self._stores[
            self.project_config_with_variables_substituted.expectations_store_name
        ]
        if isinstance(expectations_store.store_backend, TupleStoreBackend):
            # suppress_warnings since a warning will already have been issued during the store creation if there was an invalid store config
            return expectations_store.store_backend_id_warnings_suppressed

        # Otherwise choose the id stored in the project_config
        else:
            return (
                self.project_config_with_variables_substituted.anonymous_usage_statistics.data_context_id
            )

    def _initialize_usage_statistics(
        self, usage_statistics_config: AnonymizedUsageStatisticsConfig
    ):
        """Initialize the usage statistics system."""
        if not usage_statistics_config.enabled:
            logger.info("Usage statistics is disabled; skipping initialization.")
            self._usage_statistics_handler = None
            return

        self._usage_statistics_handler = UsageStatisticsHandler(
            data_context=self,
            data_context_id=self._data_context_id,
            usage_statistics_url=usage_statistics_config.usage_statistics_url,
        )

    def add_store(self, store_name, store_config):
        """Add a new Store to the DataContext and (for convenience) return the instantiated Store object.

        Args:
            store_name (str): a key for the new Store in in self._stores
            store_config (dict): a config for the Store to add

        Returns:
            store (Store)
        """

        self._project_config["stores"][store_name] = store_config
        return self._build_store_from_config(store_name, store_config)

    def add_validation_operator(
        self, validation_operator_name, validation_operator_config
    ):
        """Add a new ValidationOperator to the DataContext and (for convenience) return the instantiated object.

        Args:
            validation_operator_name (str): a key for the new ValidationOperator in in self._validation_operators
            validation_operator_config (dict): a config for the ValidationOperator to add

        Returns:
            validation_operator (ValidationOperator)
        """

        self._project_config["validation_operators"][
            validation_operator_name
        ] = validation_operator_config
        config = self.project_config_with_variables_substituted.validation_operators[
            validation_operator_name
        ]
        module_name = "great_expectations.validation_operators"
        new_validation_operator = instantiate_class_from_config(
            config=config,
            runtime_environment={
                "data_context": self,
                "name": validation_operator_name,
            },
            config_defaults={"module_name": module_name},
        )
        if not new_validation_operator:
            raise ge_exceptions.ClassInstantiationError(
                module_name=module_name,
                package_name=None,
                class_name=config["class_name"],
            )
        self.validation_operators[validation_operator_name] = new_validation_operator
        return new_validation_operator

    def _normalize_absolute_or_relative_path(self, path):
        if path is None:
            return
        if os.path.isabs(path):
            return path
        else:
            return os.path.join(self.root_directory, path)

    def _normalize_store_path(self, resource_store):
        if resource_store["type"] == "filesystem":
            if not os.path.isabs(resource_store["base_directory"]):
                resource_store["base_directory"] = os.path.join(
                    self.root_directory, resource_store["base_directory"]
                )
        return resource_store

    def get_site_names(self) -> List[str]:
        """Get a list of configured site names."""
        return list(
            self.project_config_with_variables_substituted.data_docs_sites.keys()
        )

    def get_docs_sites_urls(
        self,
        resource_identifier=None,
        site_name: Optional[str] = None,
        only_if_exists=True,
        site_names: Optional[List[str]] = None,
    ) -> List[Dict[str, str]]:
        """
        Get URLs for a resource for all data docs sites.

        This function will return URLs for any configured site even if the sites
        have not been built yet.

        Args:
            resource_identifier (object): optional. It can be an identifier of
                ExpectationSuite's, ValidationResults and other resources that
                have typed identifiers. If not provided, the method will return
                the URLs of the index page.
            site_name: Optionally specify which site to open. If not specified,
                return all urls in the project.
            site_names: Optionally specify which sites are active. Sites not in
                this list are not processed, even if specified in site_name.

        Returns:
            list: a list of URLs. Each item is the URL for the resource for a
                data docs site
        """
        unfiltered_sites = (
            self.project_config_with_variables_substituted.data_docs_sites
        )

        # Filter out sites that are not in site_names
        sites = (
            {k: v for k, v in unfiltered_sites.items() if k in site_names}
            if site_names
            else unfiltered_sites
        )

        if not sites:
            logger.debug("Found no data_docs_sites.")
            return []
        logger.debug(f"Found {len(sites)} data_docs_sites.")

        if site_name:
            if site_name not in sites.keys():
                raise ge_exceptions.DataContextError(
                    f"Could not find site named {site_name}. Please check your configurations"
                )
            site = sites[site_name]
            site_builder = self._load_site_builder_from_site_config(site)
            url = site_builder.get_resource_url(
                resource_identifier=resource_identifier, only_if_exists=only_if_exists
            )
            return [{"site_name": site_name, "site_url": url}]

        site_urls = []
        for _site_name, site_config in sites.items():
            site_builder = self._load_site_builder_from_site_config(site_config)
            url = site_builder.get_resource_url(
                resource_identifier=resource_identifier, only_if_exists=only_if_exists
            )
            site_urls.append({"site_name": _site_name, "site_url": url})

        return site_urls

    def _load_site_builder_from_site_config(self, site_config) -> SiteBuilder:
        default_module_name = "great_expectations.render.renderer.site_builder"
        site_builder = instantiate_class_from_config(
            config=site_config,
            runtime_environment={
                "data_context": self,
                "root_directory": self.root_directory,
            },
            config_defaults={"module_name": default_module_name},
        )
        if not site_builder:
            raise ge_exceptions.ClassInstantiationError(
                module_name=default_module_name,
                package_name=None,
                class_name=site_config["class_name"],
            )
        return site_builder

    @usage_statistics_enabled_method(
        event_name="data_context.open_data_docs",
    )
    def open_data_docs(
        self,
        resource_identifier: Optional[str] = None,
        site_name: Optional[str] = None,
        only_if_exists: bool = True,
    ) -> None:
        """
        A stdlib cross-platform way to open a file in a browser.

        Args:
            resource_identifier: ExpectationSuiteIdentifier,
                ValidationResultIdentifier or any other type's identifier. The
                argument is optional - when not supplied, the method returns the
                URL of the index page.
            site_name: Optionally specify which site to open. If not specified,
                open all docs found in the project.
            only_if_exists: Optionally specify flag to pass to "self.get_docs_sites_urls()".
        """
        data_docs_urls: List[Dict[str, str]] = self.get_docs_sites_urls(
            resource_identifier=resource_identifier,
            site_name=site_name,
            only_if_exists=only_if_exists,
        )
        urls_to_open: List[str] = [site["site_url"] for site in data_docs_urls]

        for url in urls_to_open:
            if url is not None:
                logger.debug(f"Opening Data Docs found here: {url}")
                webbrowser.open(url)

    @property
    def root_directory(self):
        """The root directory for configuration objects in the data context; the location in which
        ``great_expectations.yml`` is located."""
        return self._context_root_directory

    @property
    def plugins_directory(self):
        """The directory in which custom plugin modules should be placed."""
        return self._normalize_absolute_or_relative_path(
            self.project_config_with_variables_substituted.plugins_directory
        )

    @property
    def project_config_with_variables_substituted(self) -> DataContextConfig:
        return self.get_config_with_variables_substituted()

    @property
    def anonymous_usage_statistics(self):
        return self.project_config_with_variables_substituted.anonymous_usage_statistics

    @property
    def concurrency(self) -> Optional[ConcurrencyConfig]:
        return self.project_config_with_variables_substituted.concurrency

    @property
    def progress_bars(self) -> Optional[ProgressBarsConfig]:
        return self.project_config_with_variables_substituted.progress_bars

    @property
    def notebooks(self):
        return self.project_config_with_variables_substituted.notebooks

    @property
    def stores(self):
        """A single holder for all Stores in this context"""
        return self._stores

    @property
    def datasources(self) -> Dict[str, Union[LegacyDatasource, BaseDatasource]]:
        """A single holder for all Datasources in this context"""
        return self._cached_datasources

    @property
    def checkpoint_store_name(self):
        try:
            return self.project_config_with_variables_substituted.checkpoint_store_name
        except AttributeError:
            if checkpoint_toolkit.default_checkpoints_exist(
                directory_path=self.root_directory
            ):
                return DataContextConfigDefaults.DEFAULT_CHECKPOINT_STORE_NAME.value
            if self.root_directory:
                error_message: str = f'Attempted to access the "checkpoint_store_name" field with no `checkpoints` directory.\n  Please create the following directory: {os.path.join(self.root_directory, DataContextConfigDefaults.DEFAULT_CHECKPOINT_STORE_BASE_DIRECTORY_RELATIVE_NAME.value)}\n  To use the new "Checkpoint Store" feature, please update your configuration to the new version number {float(CURRENT_GE_CONFIG_VERSION)}.\n  Visit https://docs.greatexpectations.io/docs/guides/miscellaneous/migration_guide#migrating-to-the-batch-request-v3-api to learn more about the upgrade process.'
            else:
                error_message: str = f'Attempted to access the "checkpoint_store_name" field with no `checkpoints` directory.\n  Please create a `checkpoints` directory in your Great Expectations project " f"directory.\n  To use the new "Checkpoint Store" feature, please update your configuration to the new version number {float(CURRENT_GE_CONFIG_VERSION)}.\n  Visit https://docs.greatexpectations.io/docs/guides/miscellaneous/migration_guide#migrating-to-the-batch-request-v3-api to learn more about the upgrade process.'
            raise ge_exceptions.InvalidTopLevelConfigKeyError(error_message)

    @property
    def checkpoint_store(self):
        checkpoint_store_name: str = self.checkpoint_store_name
        try:
            return self.stores[checkpoint_store_name]
        except KeyError:
            if checkpoint_toolkit.default_checkpoints_exist(
                directory_path=self.root_directory
            ):
                logger.warning(
                    f'Checkpoint store named "{checkpoint_store_name}" is not a configured store, so will try to use default Checkpoint store.\n  Please update your configuration to the new version number {float(CURRENT_GE_CONFIG_VERSION)} in order to use the new "Checkpoint Store" feature.\n  Visit https://docs.greatexpectations.io/docs/guides/miscellaneous/migration_guide#migrating-to-the-batch-request-v3-api to learn more about the upgrade process.'
                )
                return self._build_store_from_config(
                    checkpoint_store_name,
                    DataContextConfigDefaults.DEFAULT_STORES.value[
                        checkpoint_store_name
                    ],
                )
            raise ge_exceptions.StoreConfigurationError(
                f'Attempted to access the Checkpoint store named "{checkpoint_store_name}", which is not a configured store.'
            )

    @property
    def profiler_store_name(self):
        try:
            return self.project_config_with_variables_substituted.profiler_store_name
        except AttributeError:
            if profiler_toolkit.default_profilers_exist(
                directory_path=self.root_directory
            ):
                return DataContextConfigDefaults.DEFAULT_PROFILER_STORE_NAME.value
            if self.root_directory:
                error_message: str = f'Attempted to access the "profiler_store_name" field with no `profilers` directory.\n  Please create the following directory: {os.path.join(self.root_directory, DataContextConfigDefaults.DEFAULT_PROFILER_STORE_BASE_DIRECTORY_RELATIVE_NAME.value)}\n  To use the new "Profiler Store" feature, please update your configuration to the new version number {float(CURRENT_GE_CONFIG_VERSION)}.\n  Visit https://docs.greatexpectations.io/docs/guides/miscellaneous/migration_guide#migrating-to-the-batch-request-v3-api to learn more about the upgrade process.'
            else:
                error_message: str = f'Attempted to access the "profiler_store_name" field with no `profilers` directory.\n  Please create a `profilers` directory in your Great Expectations project " f"directory.\n  To use the new "Profiler Store" feature, please update your configuration to the new version number {float(CURRENT_GE_CONFIG_VERSION)}.\n  Visit https://docs.greatexpectations.io/docs/guides/miscellaneous/migration_guide#migrating-to-the-batch-request-v3-api to learn more about the upgrade process.'
            raise ge_exceptions.InvalidTopLevelConfigKeyError(error_message)

    @property
    def profiler_store(self):
        profiler_store_name: str = self.profiler_store_name
        try:
            return self.stores[profiler_store_name]
        except KeyError:
            if profiler_toolkit.default_profilers_exist(
                directory_path=self.root_directory
            ):
                logger.warning(
                    f'Profiler store named "{profiler_store_name}" is not a configured store, so will try to use default Profiler store.\n  Please update your configuration to the new version number {float(CURRENT_GE_CONFIG_VERSION)} in order to use the new "Profiler Store" feature.\n  Visit https://docs.greatexpectations.io/docs/guides/miscellaneous/migration_guide#migrating-to-the-batch-request-v3-api to learn more about the upgrade process.'
                )
                return self._build_store_from_config(
                    profiler_store_name,
                    DataContextConfigDefaults.DEFAULT_STORES.value[profiler_store_name],
                )
            raise ge_exceptions.StoreConfigurationError(
                f'Attempted to access the Profiler store named "{profiler_store_name}", which is not a configured store.'
            )

    @property
    def expectations_store_name(self) -> Optional[str]:
        return self.project_config_with_variables_substituted.expectations_store_name

    @property
    def expectations_store(self) -> ExpectationsStore:
        return self.stores[self.expectations_store_name]

    @property
    def data_context_id(self):
        return (
            self.project_config_with_variables_substituted.anonymous_usage_statistics.data_context_id
        )

    @property
    def instance_id(self):
        instance_id = self._load_config_variables_file().get("instance_id")
        if instance_id is None:
            if self._in_memory_instance_id is not None:
                return self._in_memory_instance_id
            instance_id = str(uuid.uuid4())
            self._in_memory_instance_id = instance_id
        return instance_id

    @property
    def config_variables(self):
        # Note Abe 20121114 : We should probably cache config_variables instead of loading them from disk every time.
        return dict(self._load_config_variables_file())

    #####
    #
    # Internal helper methods
    #
    #####

    def _load_config_variables_file(self):
        """
        Get all config variables from the default location. For Data Contexts in GE Cloud mode, config variables
        have already been interpolated before being sent from the Cloud API.
        """
        if self.ge_cloud_mode:
            return {}
        config_variables_file_path = self.get_config().config_variables_file_path
        if config_variables_file_path:
            try:
                # If the user specifies the config variable path with an environment variable, we want to substitute it
                defined_path = substitute_config_variable(
                    config_variables_file_path, dict(os.environ)
                )
                if not os.path.isabs(defined_path):
                    # A BaseDataContext will not have a root directory; in that case use the current directory
                    # for any non-absolute path
                    root_directory = self.root_directory or os.curdir
                else:
                    root_directory = ""
                var_path = os.path.join(root_directory, defined_path)
                with open(var_path) as config_variables_file:
                    return yaml.load(config_variables_file) or {}
            except OSError as e:
                if e.errno != errno.ENOENT:
                    raise
                logger.debug("Generating empty config variables file.")
                return {}
        else:
            return {}

    def get_config_with_variables_substituted(self, config=None) -> DataContextConfig:
        """
        Substitute vars in config of form ${var} or $(var) with values found in the following places,
        in order of precedence: ge_cloud_config (for Data Contexts in GE Cloud mode), runtime_environment,
        environment variables, config_variables, or ge_cloud_config_variable_defaults (allows certain variables to
        be optional in GE Cloud mode).
        """
        if not config:
            config = self._project_config

        substituted_config_variables = substitute_all_config_variables(
            self.config_variables,
            dict(os.environ),
            self.DOLLAR_SIGN_ESCAPE_STRING,
        )

        # Substitutions should have already occurred for GE Cloud configs at this point
        substitutions = {
            **substituted_config_variables,
            **dict(os.environ),
            **self.runtime_environment,
        }

        if self.ge_cloud_mode:
            ge_cloud_config_variable_defaults = {
                "plugins_directory": self._normalize_absolute_or_relative_path(
                    DataContextConfigDefaults.DEFAULT_PLUGINS_DIRECTORY.value
                ),
                "usage_statistics_url": DEFAULT_USAGE_STATISTICS_URL,
            }
            for config_variable, value in ge_cloud_config_variable_defaults.items():
                if substitutions.get(config_variable) is None:
                    logger.info(
                        f'Config variable "{config_variable}" was not found in environment or global config ('
                        f'{self.GLOBAL_CONFIG_PATHS}). Using default value "{value}" instead. If you would '
                        f"like to "
                        f"use a different value, please specify it in an environment variable or in a "
                        f"great_expectations.conf file located at one of the above paths, in a section named "
                        f'"ge_cloud_config".'
                    )
                    substitutions[config_variable] = value

        return DataContextConfig(
            **substitute_all_config_variables(
                config, substitutions, self.DOLLAR_SIGN_ESCAPE_STRING
            )
        )

    def escape_all_config_variables(
        self,
        value: Union[str, dict, list],
        dollar_sign_escape_string: str = DOLLAR_SIGN_ESCAPE_STRING,
        skip_if_substitution_variable: bool = True,
    ) -> Union[str, dict, list]:
        """
        Replace all `$` characters with the DOLLAR_SIGN_ESCAPE_STRING

        Args:
            value: config variable value
            dollar_sign_escape_string: replaces instances of `$`
            skip_if_substitution_variable: skip if the value is of the form ${MYVAR} or $MYVAR

        Returns:
            input value with all `$` characters replaced with the escape string
        """

        if isinstance(value, dict) or isinstance(value, OrderedDict):
            return {
                k: self.escape_all_config_variables(
                    v, dollar_sign_escape_string, skip_if_substitution_variable
                )
                for k, v in value.items()
            }

        elif isinstance(value, list):
            return [
                self.escape_all_config_variables(
                    v, dollar_sign_escape_string, skip_if_substitution_variable
                )
                for v in value
            ]
        if skip_if_substitution_variable:
            if parse_substitution_variable(value) is None:
                return value.replace("$", dollar_sign_escape_string)
            else:
                return value
        else:
            return value.replace("$", dollar_sign_escape_string)

    def save_config_variable(
        self, config_variable_name, value, skip_if_substitution_variable: bool = True
    ):
        r"""Save config variable value
        Escapes $ unless they are used in substitution variables e.g. the $ characters in ${SOME_VAR} or $SOME_VAR are not escaped

        Args:
            config_variable_name: name of the property
            value: the value to save for the property
            skip_if_substitution_variable: set to False to escape $ in values in substitution variable form e.g. ${SOME_VAR} -> r"\${SOME_VAR}" or $SOME_VAR -> r"\$SOME_VAR"

        Returns:
            None
        """
        config_variables = self._load_config_variables_file()
        value = self.escape_all_config_variables(
            value,
            self.DOLLAR_SIGN_ESCAPE_STRING,
            skip_if_substitution_variable=skip_if_substitution_variable,
        )
        config_variables[config_variable_name] = value
        config_variables_filepath = self.get_config().config_variables_file_path
        if not config_variables_filepath:
            raise ge_exceptions.InvalidConfigError(
                "'config_variables_file_path' property is not found in config - setting it is required to use this feature"
            )

        config_variables_filepath = os.path.join(
            self.root_directory, config_variables_filepath
        )

        os.makedirs(os.path.dirname(config_variables_filepath), exist_ok=True)
        if not os.path.isfile(config_variables_filepath):
            logger.info(
                "Creating new substitution_variables file at {config_variables_filepath}".format(
                    config_variables_filepath=config_variables_filepath
                )
            )
            with open(config_variables_filepath, "w") as template:
                template.write(CONFIG_VARIABLES_TEMPLATE)

        with open(config_variables_filepath, "w") as config_variables_file:
            yaml.dump(config_variables, config_variables_file)

    def delete_datasource(self, datasource_name: str):
        """Delete a data source
        Args:
            datasource_name: The name of the datasource to delete.

        Raises:
            ValueError: If the datasource name isn't provided or cannot be found.
        """
        if datasource_name is None:
            raise ValueError("Datasource names must be a datasource name")
        else:
            datasource = self.get_datasource(datasource_name=datasource_name)
            if datasource:
                # remove key until we have a delete method on project_config
                # self.project_config_with_variables_substituted.datasources[
                # datasource_name].remove()
                del self._project_config["datasources"][datasource_name]
                del self._cached_datasources[datasource_name]
            else:
                raise ValueError(f"Datasource {datasource_name} not found")

    def get_available_data_asset_names(
        self, datasource_names=None, batch_kwargs_generator_names=None
    ):
        """Inspect datasource and batch kwargs generators to provide available data_asset objects.

        Args:
            datasource_names: list of datasources for which to provide available data_asset_name objects. If None, \
            return available data assets for all datasources.
            batch_kwargs_generator_names: list of batch kwargs generators for which to provide available
            data_asset_name objects.

        Returns:
            data_asset_names (dict): Dictionary describing available data assets
            ::

                {
                  datasource_name: {
                    batch_kwargs_generator_name: [ data_asset_1, data_asset_2, ... ]
                    ...
                  }
                  ...
                }

        """
        data_asset_names = {}
        if datasource_names is None:
            datasource_names = [
                datasource["name"] for datasource in self.list_datasources()
            ]
        elif isinstance(datasource_names, str):
            datasource_names = [datasource_names]
        elif not isinstance(datasource_names, list):
            raise ValueError(
                "Datasource names must be a datasource name, list of datasource names or None (to list all datasources)"
            )

        if batch_kwargs_generator_names is not None:
            if isinstance(batch_kwargs_generator_names, str):
                batch_kwargs_generator_names = [batch_kwargs_generator_names]
            if len(batch_kwargs_generator_names) == len(
                datasource_names
            ):  # Iterate over both together
                for idx, datasource_name in enumerate(datasource_names):
                    datasource = self.get_datasource(datasource_name)
                    data_asset_names[
                        datasource_name
                    ] = datasource.get_available_data_asset_names(
                        batch_kwargs_generator_names[idx]
                    )

            elif len(batch_kwargs_generator_names) == 1:
                datasource = self.get_datasource(datasource_names[0])
                datasource_names[
                    datasource_names[0]
                ] = datasource.get_available_data_asset_names(
                    batch_kwargs_generator_names
                )

            else:
                raise ValueError(
                    "If providing batch kwargs generator, you must either specify one for each datasource or only "
                    "one datasource."
                )
        else:  # generator_names is None
            for datasource_name in datasource_names:
                try:
                    datasource = self.get_datasource(datasource_name)
                    data_asset_names[
                        datasource_name
                    ] = datasource.get_available_data_asset_names()
                except ValueError:
                    # handle the edge case of a non-existent datasource
                    data_asset_names[datasource_name] = {}

        return data_asset_names

    def build_batch_kwargs(
        self,
        datasource,
        batch_kwargs_generator,
        data_asset_name=None,
        partition_id=None,
        **kwargs,
    ):
        """Builds batch kwargs using the provided datasource, batch kwargs generator, and batch_parameters.

        Args:
            datasource (str): the name of the datasource for which to build batch_kwargs
            batch_kwargs_generator (str): the name of the batch kwargs generator to use to build batch_kwargs
            data_asset_name (str): an optional name batch_parameter
            **kwargs: additional batch_parameters

        Returns:
            BatchKwargs

        """
        if kwargs.get("name"):
            if data_asset_name:
                raise ValueError(
                    "Cannot provide both 'name' and 'data_asset_name'. Please use 'data_asset_name' only."
                )
            warnings.warn(
                "name is being deprecated as a batch_parameter. Please use data_asset_name instead.",
                DeprecationWarning,
            )
            data_asset_name = kwargs.pop("name")
        datasource_obj = self.get_datasource(datasource)
        batch_kwargs = datasource_obj.build_batch_kwargs(
            batch_kwargs_generator=batch_kwargs_generator,
            data_asset_name=data_asset_name,
            partition_id=partition_id,
            **kwargs,
        )
        return batch_kwargs

    def _get_batch_v2(
        self,
        batch_kwargs: Union[dict, BatchKwargs],
        expectation_suite_name: Union[str, ExpectationSuite],
        data_asset_type=None,
        batch_parameters=None,
    ) -> DataAsset:
        """Build a batch of data using batch_kwargs, and return a DataAsset with expectation_suite_name attached. If
        batch_parameters are included, they will be available as attributes of the batch.
        Args:
            batch_kwargs: the batch_kwargs to use; must include a datasource key
            expectation_suite_name: The ExpectationSuite or the name of the expectation_suite to get
            data_asset_type: the type of data_asset to build, with associated expectation implementations. This can
                generally be inferred from the datasource.
            batch_parameters: optional parameters to store as the reference description of the batch. They should
                reflect parameters that would provide the passed BatchKwargs.
        Returns:
            DataAsset
        """
        if isinstance(batch_kwargs, dict):
            batch_kwargs = BatchKwargs(batch_kwargs)

        if not isinstance(batch_kwargs, BatchKwargs):
            raise ge_exceptions.BatchKwargsError(
                "BatchKwargs must be a BatchKwargs object or dictionary."
            )

        if not isinstance(
            expectation_suite_name, (ExpectationSuite, ExpectationSuiteIdentifier, str)
        ):
            raise ge_exceptions.DataContextError(
                "expectation_suite_name must be an ExpectationSuite, "
                "ExpectationSuiteIdentifier or string."
            )

        if isinstance(expectation_suite_name, ExpectationSuite):
            expectation_suite = expectation_suite_name
        elif isinstance(expectation_suite_name, ExpectationSuiteIdentifier):
            expectation_suite = self.get_expectation_suite(
                expectation_suite_name.expectation_suite_name
            )
        else:
            expectation_suite = self.get_expectation_suite(expectation_suite_name)

        datasource = self.get_datasource(batch_kwargs.get("datasource"))
        batch = datasource.get_batch(
            batch_kwargs=batch_kwargs, batch_parameters=batch_parameters
        )
        if data_asset_type is None:
            data_asset_type = datasource.config.get("data_asset_type")
        validator = BridgeValidator(
            batch=batch,
            expectation_suite=expectation_suite,
            expectation_engine=data_asset_type,
        )
        return validator.get_dataset()

    def _get_batch_v3(
        self,
        datasource_name: Optional[str] = None,
        data_connector_name: Optional[str] = None,
        data_asset_name: Optional[str] = None,
        *,
        batch_request: Optional[Union[BatchRequest, RuntimeBatchRequest]] = None,
        batch_data: Optional[Any] = None,
        data_connector_query: Optional[Union[IDDict, dict]] = None,
        batch_identifiers: Optional[dict] = None,
        limit: Optional[int] = None,
        index: Optional[Union[int, list, tuple, slice, str]] = None,
        custom_filter_function: Optional[Callable] = None,
        batch_spec_passthrough: Optional[dict] = None,
        sampling_method: Optional[str] = None,
        sampling_kwargs: Optional[dict] = None,
        splitter_method: Optional[str] = None,
        splitter_kwargs: Optional[dict] = None,
        runtime_parameters: Optional[dict] = None,
        query: Optional[str] = None,
        path: Optional[str] = None,
        batch_filter_parameters: Optional[dict] = None,
        **kwargs,
    ) -> Union[Batch, DataAsset]:
        """Get exactly one batch, based on a variety of flexible input types.

        Args:
            datasource_name
            data_connector_name
            data_asset_name

            batch_request
            batch_data
            data_connector_query
            batch_identifiers
            batch_filter_parameters

            limit
            index
            custom_filter_function

            batch_spec_passthrough

            sampling_method
            sampling_kwargs

            splitter_method
            splitter_kwargs

            **kwargs

        Returns:
            (Batch) The requested batch

        This method does not require typed or nested inputs.
        Instead, it is intended to help the user pick the right parameters.

        This method attempts to return exactly one batch.
        If 0 or more than 1 batches would be returned, it raises an error.
        """
        batch_list: List[Batch] = self.get_batch_list(
            datasource_name=datasource_name,
            data_connector_name=data_connector_name,
            data_asset_name=data_asset_name,
            batch_request=batch_request,
            batch_data=batch_data,
            data_connector_query=data_connector_query,
            batch_identifiers=batch_identifiers,
            limit=limit,
            index=index,
            custom_filter_function=custom_filter_function,
            batch_spec_passthrough=batch_spec_passthrough,
            sampling_method=sampling_method,
            sampling_kwargs=sampling_kwargs,
            splitter_method=splitter_method,
            splitter_kwargs=splitter_kwargs,
            runtime_parameters=runtime_parameters,
            query=query,
            path=path,
            batch_filter_parameters=batch_filter_parameters,
            **kwargs,
        )
        # NOTE: Alex 20201202 - The check below is duplicate of code in Datasource.get_single_batch_from_batch_request()
        warnings.warn(
            "get_batch will be deprecated for the V3 Batch Request API in a future version of GE. Please use"
            "get_batch_list instead.",
            DeprecationWarning,
        )
        if len(batch_list) != 1:
            raise ValueError(
                f"Got {len(batch_list)} batches instead of a single batch. If you would like to use a BatchRequest to "
                f"return multiple batches, please use get_batch_list directly instead of calling get_batch"
            )
        return batch_list[0]

    @usage_statistics_enabled_method(
        event_name="data_context.run_validation_operator",
        args_payload_fn=run_validation_operator_usage_statistics,
    )
    def run_validation_operator(
        self,
        validation_operator_name: str,
        assets_to_validate: List,
        run_id: Optional[Union[str, RunIdentifier]] = None,
        evaluation_parameters: Optional[dict] = None,
        run_name: Optional[str] = None,
        run_time: Optional[Union[str, datetime.datetime]] = None,
        result_format: Optional[Union[str, dict]] = None,
        **kwargs,
    ):
        """
        Run a validation operator to validate data assets and to perform the business logic around
        validation that the operator implements.

        Args:
            validation_operator_name: name of the operator, as appears in the context's config file
            assets_to_validate: a list that specifies the data assets that the operator will validate. The members of
                the list can be either batches, or a tuple that will allow the operator to fetch the batch:
                (batch_kwargs, expectation_suite_name)
            evaluation_parameters: $parameter_name syntax references to be evaluated at runtime
            run_id: The run_id for the validation; if None, a default value will be used
            run_name: The run_name for the validation; if None, a default value will be used
            run_time: The date/time of the run
            result_format: one of several supported formatting directives for expectation validation results
            **kwargs: Additional kwargs to pass to the validation operator

        Returns:
            ValidationOperatorResult
        """
        result_format = result_format or {"result_format": "SUMMARY"}

        if not assets_to_validate:
            raise ge_exceptions.DataContextError(
                "No batches of data were passed in. These are required"
            )

        for batch in assets_to_validate:
            if not isinstance(batch, (tuple, DataAsset, Validator)):
                raise ge_exceptions.DataContextError(
                    "Batches are required to be of type DataAsset or Validator"
                )
        try:
            validation_operator = self.validation_operators[validation_operator_name]
        except KeyError:
            raise ge_exceptions.DataContextError(
                f"No validation operator `{validation_operator_name}` was found in your project. Please verify this in your great_expectations.yml"
            )

        if run_id is None and run_name is None:
            run_name = datetime.datetime.now(datetime.timezone.utc).strftime(
                "%Y%m%dT%H%M%S.%fZ"
            )
            logger.info(f"Setting run_name to: {run_name}")
        if evaluation_parameters is None:
            return validation_operator.run(
                assets_to_validate=assets_to_validate,
                run_id=run_id,
                run_name=run_name,
                run_time=run_time,
                result_format=result_format,
                **kwargs,
            )
        else:
            return validation_operator.run(
                assets_to_validate=assets_to_validate,
                run_id=run_id,
                evaluation_parameters=evaluation_parameters,
                run_name=run_name,
                run_time=run_time,
                result_format=result_format,
                **kwargs,
            )

    def _get_data_context_version(self, arg1: Any, **kwargs) -> Optional[str]:
        """
        arg1: the first positional argument (can take on various types)

        **kwargs: variable arguments

        First check:
        Returns "v3" if the "0.13" entities are specified in the **kwargs.

        Otherwise:
        Returns None if no datasources have been configured (or if there is an exception while getting the datasource).
        Returns "v3" if the datasource is a subclass of the BaseDatasource class.
        Returns "v2" if the datasource is an instance of the LegacyDatasource class.
        """

        if {
            "datasource_name",
            "data_connector_name",
            "data_asset_name",
            "batch_request",
            "batch_data",
        }.intersection(set(kwargs.keys())):
            return "v3"

        if not self.datasources:
            return None

        api_version: Optional[str] = None
        datasource_name: Any
        if "datasource_name" in kwargs:
            datasource_name = kwargs.pop("datasource_name", None)
        else:
            datasource_name = arg1
        try:
            datasource: Union[LegacyDatasource, BaseDatasource] = self.get_datasource(
                datasource_name=datasource_name
            )
            if issubclass(type(datasource), BaseDatasource):
                api_version = "v3"
        except (ValueError, TypeError):
            if "batch_kwargs" in kwargs:
                batch_kwargs = kwargs.get("batch_kwargs", None)
            else:
                batch_kwargs = arg1
            if isinstance(batch_kwargs, dict):
                datasource_name = batch_kwargs.get("datasource")
                if datasource_name is not None:
                    try:
                        datasource: Union[
                            LegacyDatasource, BaseDatasource
                        ] = self.get_datasource(datasource_name=datasource_name)
                        if isinstance(datasource, LegacyDatasource):
                            api_version = "v2"
                    except (ValueError, TypeError):
                        pass
        return api_version

    def get_batch(
        self, arg1: Any = None, arg2: Any = None, arg3: Any = None, **kwargs
    ) -> Union[Batch, DataAsset]:
        """Get exactly one batch, based on a variety of flexible input types.
        The method `get_batch` is the main user-facing method for getting batches; it supports both the new (V3) and the
        Legacy (V2) Datasource schemas.  The version-specific implementations are contained in "_get_batch_v2()" and
        "_get_batch_v3()", respectively, both of which are in the present module.

        For the V3 API parameters, please refer to the signature and parameter description of method "_get_batch_v3()".
        For the Legacy usage, please refer to the signature and parameter description of the method "_get_batch_v2()".

        Args:
            arg1: the first positional argument (can take on various types)
            arg2: the second positional argument (can take on various types)
            arg3: the third positional argument (can take on various types)

            **kwargs: variable arguments

        Returns:
            Batch (V3) or DataAsset (V2) -- the requested batch

        Processing Steps:
        1. Determine the version (possible values are "v3" or "v2").
        2. Convert the positional arguments to the appropriate named arguments, based on the version.
        3. Package the remaining arguments as variable keyword arguments (applies only to V3).
        4. Call the version-specific method ("_get_batch_v3()" or "_get_batch_v2()") with the appropriate arguments.
        """

        api_version: Optional[str] = self._get_data_context_version(arg1=arg1, **kwargs)
        if api_version == "v3":
            if "datasource_name" in kwargs:
                datasource_name = kwargs.pop("datasource_name", None)
            else:
                datasource_name = arg1
            if "data_connector_name" in kwargs:
                data_connector_name = kwargs.pop("data_connector_name", None)
            else:
                data_connector_name = arg2
            if "data_asset_name" in kwargs:
                data_asset_name = kwargs.pop("data_asset_name", None)
            else:
                data_asset_name = arg3
            return self._get_batch_v3(
                datasource_name=datasource_name,
                data_connector_name=data_connector_name,
                data_asset_name=data_asset_name,
                **kwargs,
            )
        if "batch_kwargs" in kwargs:
            batch_kwargs = kwargs.get("batch_kwargs", None)
        else:
            batch_kwargs = arg1
        if "expectation_suite_name" in kwargs:
            expectation_suite_name = kwargs.get("expectation_suite_name", None)
        else:
            expectation_suite_name = arg2
        if "data_asset_type" in kwargs:
            data_asset_type = kwargs.get("data_asset_type", None)
        else:
            data_asset_type = arg3
        batch_parameters = kwargs.get("batch_parameters")
        return self._get_batch_v2(
            batch_kwargs=batch_kwargs,
            expectation_suite_name=expectation_suite_name,
            data_asset_type=data_asset_type,
            batch_parameters=batch_parameters,
        )

    @usage_statistics_enabled_method(
        event_name="data_context.get_batch_list",
        args_payload_fn=get_batch_list_usage_statistics,
    )
    def get_batch_list(
        self,
        datasource_name: Optional[str] = None,
        data_connector_name: Optional[str] = None,
        data_asset_name: Optional[str] = None,
        *,
        batch_request: Optional[Union[BatchRequest, RuntimeBatchRequest]] = None,
        batch_data: Optional[Any] = None,
        data_connector_query: Optional[dict] = None,
        batch_identifiers: Optional[dict] = None,
        limit: Optional[int] = None,
        index: Optional[Union[int, list, tuple, slice, str]] = None,
        custom_filter_function: Optional[Callable] = None,
        sampling_method: Optional[str] = None,
        sampling_kwargs: Optional[dict] = None,
        splitter_method: Optional[str] = None,
        splitter_kwargs: Optional[dict] = None,
        runtime_parameters: Optional[dict] = None,
        query: Optional[str] = None,
        path: Optional[str] = None,
        batch_filter_parameters: Optional[dict] = None,
        batch_spec_passthrough: Optional[dict] = None,
        **kwargs,
    ) -> List[Batch]:
        """Get the list of zero or more batches, based on a variety of flexible input types.
        This method applies only to the new (V3) Datasource schema.

        Args:
            batch_request

            datasource_name
            data_connector_name
            data_asset_name

            batch_request
            batch_data
            query
            path
            runtime_parameters
            data_connector_query
            batch_identifiers
            batch_filter_parameters

            limit
            index
            custom_filter_function

            sampling_method
            sampling_kwargs

            splitter_method
            splitter_kwargs

            batch_spec_passthrough

            **kwargs

        Returns:
            (Batch) The requested batch

        `get_batch` is the main user-facing API for getting batches.
        In contrast to virtually all other methods in the class, it does not require typed or nested inputs.
        Instead, this method is intended to help the user pick the right parameters

        This method attempts to return any number of batches, including an empty list.
        """

        batch_request = get_batch_request_from_acceptable_arguments(
            datasource_name=datasource_name,
            data_connector_name=data_connector_name,
            data_asset_name=data_asset_name,
            batch_request=batch_request,
            batch_data=batch_data,
            data_connector_query=data_connector_query,
            batch_identifiers=batch_identifiers,
            limit=limit,
            index=index,
            custom_filter_function=custom_filter_function,
            sampling_method=sampling_method,
            sampling_kwargs=sampling_kwargs,
            splitter_method=splitter_method,
            splitter_kwargs=splitter_kwargs,
            runtime_parameters=runtime_parameters,
            query=query,
            path=path,
            batch_filter_parameters=batch_filter_parameters,
            batch_spec_passthrough=batch_spec_passthrough,
            **kwargs,
        )
        datasource_name = batch_request.datasource_name
        if datasource_name in self.datasources:
            datasource: Datasource = cast(Datasource, self.datasources[datasource_name])
        else:
            raise ge_exceptions.DatasourceError(
                datasource_name,
                f"The given datasource could not be retrieved from the DataContext; please confirm that your configuration is accurate.",
            )
        return datasource.get_batch_list_from_batch_request(batch_request=batch_request)

    def get_validator(
        self,
        datasource_name: Optional[str] = None,
        data_connector_name: Optional[str] = None,
        data_asset_name: Optional[str] = None,
        *,
        batch_request: Optional[Union[BatchRequest, RuntimeBatchRequest]] = None,
        batch_request_list: List[
            Optional[Union[BatchRequest, RuntimeBatchRequest]]
        ] = None,
        batch_data: Optional[Any] = None,
        data_connector_query: Optional[Union[IDDict, dict]] = None,
        batch_identifiers: Optional[dict] = None,
        limit: Optional[int] = None,
        index: Optional[Union[int, list, tuple, slice, str]] = None,
        custom_filter_function: Optional[Callable] = None,
        sampling_method: Optional[str] = None,
        sampling_kwargs: Optional[dict] = None,
        splitter_method: Optional[str] = None,
        splitter_kwargs: Optional[dict] = None,
        runtime_parameters: Optional[dict] = None,
        query: Optional[str] = None,
        path: Optional[str] = None,
        batch_filter_parameters: Optional[dict] = None,
        expectation_suite_ge_cloud_id: Optional[str] = None,
        batch_spec_passthrough: Optional[dict] = None,
        expectation_suite_name: Optional[str] = None,
        expectation_suite: Optional[ExpectationSuite] = None,
        create_expectation_suite_with_name: Optional[str] = None,
        **kwargs,
    ) -> Validator:
        """
        This method applies only to the new (V3) Datasource schema.
        """

        if (
            sum(
                bool(x)
                for x in [
                    expectation_suite is not None,
                    expectation_suite_name is not None,
                    create_expectation_suite_with_name is not None,
                    expectation_suite_ge_cloud_id is not None,
                ]
            )
            != 1
        ):
            raise ValueError(
                f"Exactly one of expectation_suite_name,{'expectation_suite_ge_cloud_id,' if self.ge_cloud_mode else ''} expectation_suite, or create_expectation_suite_with_name must be specified"
            )

        if expectation_suite_ge_cloud_id is not None:
            expectation_suite = self.get_expectation_suite(
                ge_cloud_id=expectation_suite_ge_cloud_id
            )
        if expectation_suite_name is not None:
            expectation_suite = self.get_expectation_suite(expectation_suite_name)
        if create_expectation_suite_with_name is not None:
            expectation_suite = self.create_expectation_suite(
                expectation_suite_name=create_expectation_suite_with_name
            )

        if (
            sum(
                bool(x)
                for x in [batch_request is not None, batch_request_list is not None]
            )
            > 1
        ):
            raise ValueError(
                "Only one of batch_request or batch_request_list may be specified"
            )

        if not batch_request_list:
            batch_request_list = [batch_request]

        batch_list: List = []
        for batch_request in batch_request_list:
            batch_list.extend(
                self.get_batch_list(
                    datasource_name=datasource_name,
                    data_connector_name=data_connector_name,
                    data_asset_name=data_asset_name,
                    batch_request=batch_request,
                    batch_data=batch_data,
                    data_connector_query=data_connector_query,
                    batch_identifiers=batch_identifiers,
                    limit=limit,
                    index=index,
                    custom_filter_function=custom_filter_function,
                    sampling_method=sampling_method,
                    sampling_kwargs=sampling_kwargs,
                    splitter_method=splitter_method,
                    splitter_kwargs=splitter_kwargs,
                    runtime_parameters=runtime_parameters,
                    query=query,
                    path=path,
                    batch_filter_parameters=batch_filter_parameters,
                    batch_spec_passthrough=batch_spec_passthrough,
                    **kwargs,
                )
            )

        # We get a single batch_definition so we can get the execution_engine here. All batches will share the same one
        # So the batch itself doesn't matter. But we use -1 because that will be the latest batch loaded.
        batch_definition = batch_list[-1].batch_definition
        execution_engine = self.datasources[
            batch_definition.datasource_name
        ].execution_engine

        validator: Validator = Validator(
            execution_engine=execution_engine,
            interactive_evaluation=True,
            expectation_suite=expectation_suite,
            data_context=self,
            batches=batch_list,
        )

        return validator

    def list_validation_operator_names(self):
        if not self.validation_operators:
            return []
        return list(self.validation_operators.keys())

    @usage_statistics_enabled_method(
        event_name="data_context.add_datasource",
        args_payload_fn=add_datasource_usage_statistics,
    )
    def add_datasource(
        self, name, initialize=True, **kwargs
    ) -> Optional[Dict[str, Union[LegacyDatasource, BaseDatasource]]]:
        """Add a new datasource to the data context, with configuration provided as kwargs.
        Args:
            name: the name for the new datasource to add
            initialize: if False, add the datasource to the config, but do not
                initialize it, for example if a user needs to debug database connectivity.
            kwargs (keyword arguments): the configuration for the new datasource

        Returns:
            datasource (Datasource)
        """
        logger.debug("Starting BaseDataContext.add_datasource for %s" % name)

        module_name = kwargs.get("module_name", "great_expectations.datasource")
        verify_dynamic_loading_support(module_name=module_name)
        class_name = kwargs.get("class_name")
        datasource_class = load_class(module_name=module_name, class_name=class_name)

        # For any class that should be loaded, it may control its configuration construction
        # by implementing a classmethod called build_configuration
        config: Union[CommentedMap, dict]
        if hasattr(datasource_class, "build_configuration"):
            config = datasource_class.build_configuration(**kwargs)
        else:
            config = kwargs

        return self._instantiate_datasource_from_config_and_update_project_config(
            name=name,
            config=config,
            initialize=initialize,
        )

    def _instantiate_datasource_from_config_and_update_project_config(
        self, name: str, config: dict, initialize: bool = True
    ) -> Optional[Union[LegacyDatasource, BaseDatasource]]:
        datasource_config: DatasourceConfig = datasourceConfigSchema.load(
            CommentedMap(**config)
        )
        self._project_config["datasources"][name] = datasource_config
        datasource_config = self.project_config_with_variables_substituted.datasources[
            name
        ]
        config = dict(datasourceConfigSchema.dump(datasource_config))
        datasource: Optional[Union[LegacyDatasource, BaseDatasource]]
        if initialize:
            try:
                datasource = self._instantiate_datasource_from_config(
                    name=name, config=config
                )
                self._cached_datasources[name] = datasource
            except ge_exceptions.DatasourceInitializationError as e:
                # Do not keep configuration that could not be instantiated.
                del self._project_config["datasources"][name]
                raise e
        else:
            datasource = None
        return datasource

    def _instantiate_datasource_from_config(
        self, name: str, config: dict
    ) -> Union[LegacyDatasource, BaseDatasource]:
        """Instantiate a new datasource to the data context, with configuration provided as kwargs.
        Args:
            name(str): name of datasource
            config(dict): dictionary of configuration

        Returns:
            datasource (Datasource)
        """
        # We perform variable substitution in the datasource's config here before using the config
        # to instantiate the datasource object. Variable substitution is a service that the data
        # context provides. Datasources should not see unsubstituted variables in their config.

        try:
            datasource: Union[
                LegacyDatasource, BaseDatasource
            ] = self._build_datasource_from_config(name=name, config=config)
        except Exception as e:
            raise ge_exceptions.DatasourceInitializationError(
                datasource_name=name, message=str(e)
            )
        return datasource

    def add_batch_kwargs_generator(
        self, datasource_name, batch_kwargs_generator_name, class_name, **kwargs
    ):
        """
        Add a batch kwargs generator to the named datasource, using the provided
        configuration.

        Args:
            datasource_name: name of datasource to which to add the new batch kwargs generator
            batch_kwargs_generator_name: name of the generator to add
            class_name: class of the batch kwargs generator to add
            **kwargs: batch kwargs generator configuration, provided as kwargs

        Returns:

        """
        datasource_obj = self.get_datasource(datasource_name)
        generator = datasource_obj.add_batch_kwargs_generator(
            name=batch_kwargs_generator_name, class_name=class_name, **kwargs
        )
        return generator

    def set_config(self, project_config: DataContextConfig):
        self._project_config = project_config

    def get_config(
        self, mode="typed"
    ) -> Union[DataContextConfig, CommentedMap, dict, str]:
        config: DataContextConfig = self._project_config

        if mode == "typed":
            return config

        elif mode == "commented_map":
            return config.commented_map

        elif mode == "dict":
            return config.to_json_dict()

        elif mode == "yaml":
            return config.to_yaml_str()

        else:
            raise ValueError(f"Unknown config mode {mode}")

    def _build_datasource_from_config(
        self, name: str, config: Union[dict, DatasourceConfig]
    ):
        # We convert from the type back to a dictionary for purposes of instantiation
        if isinstance(config, DatasourceConfig):
            config = datasourceConfigSchema.dump(config)
        config.update({"name": name})
        # While the new Datasource classes accept "data_context_root_directory", the Legacy Datasource classes do not.
        if config["class_name"] in [
            "BaseDatasource",
            "Datasource",
        ]:
            config.update({"data_context_root_directory": self.root_directory})
        module_name = "great_expectations.datasource"
        datasource = instantiate_class_from_config(
            config=config,
            runtime_environment={"data_context": self, "concurrency": self.concurrency},
            config_defaults={"module_name": module_name},
        )
        if not datasource:
            raise ge_exceptions.ClassInstantiationError(
                module_name=module_name,
                package_name=None,
                class_name=config["class_name"],
            )
        return datasource

    def get_datasource(
        self, datasource_name: str = "default"
    ) -> Optional[Union[LegacyDatasource, BaseDatasource]]:
        """Get the named datasource

        Args:
            datasource_name (str): the name of the datasource from the configuration

        Returns:
            datasource (Datasource)
        """
        if datasource_name in self._cached_datasources:
            return self._cached_datasources[datasource_name]
        if (
            datasource_name
            in self.project_config_with_variables_substituted.datasources
        ):
            datasource_config: DatasourceConfig = copy.deepcopy(
                self.project_config_with_variables_substituted.datasources[
                    datasource_name
                ]
            )
        else:
            raise ValueError(
                f"Unable to load datasource `{datasource_name}` -- no configuration found or invalid configuration."
            )
        config: dict = dict(datasourceConfigSchema.dump(datasource_config))
        datasource: Optional[
            Union[LegacyDatasource, BaseDatasource]
        ] = self._instantiate_datasource_from_config(
            name=datasource_name, config=config
        )
        self._cached_datasources[datasource_name] = datasource
        return datasource

    def list_expectation_suites(self):
        """Return a list of available expectation suite keys."""
        try:
            keys = self.expectations_store.list_keys()
        except KeyError as e:
            raise ge_exceptions.InvalidConfigError(
                "Unable to find configured store: %s" % str(e)
            )
        return keys

    def list_datasources(self):
        """List currently-configured datasources on this context. Masks passwords.

        Returns:
            List(dict): each dictionary includes "name", "class_name", and "module_name" keys
        """
        datasources = []
        for (
            key,
            value,
        ) in self.project_config_with_variables_substituted.datasources.items():
            value["name"] = key

            if "credentials" in value:
                if "password" in value["credentials"]:
                    value["credentials"][
                        "password"
                    ] = PasswordMasker.MASKED_PASSWORD_STRING
                if "url" in value["credentials"]:
                    value["credentials"]["url"] = PasswordMasker.mask_db_url(
                        value["credentials"]["url"]
                    )

            datasources.append(value)
        return datasources

    def list_stores(self):
        """List currently-configured Stores on this context"""

        stores = []
        for (
            name,
            value,
        ) in self.project_config_with_variables_substituted.stores.items():
            store_config = copy.deepcopy(value)
            store_config["name"] = name
            stores.append(store_config)
        return stores

    def list_active_stores(self):
        """
        List active Stores on this context. Active stores are identified by setting the following parameters:
            expectations_store_name,
            validations_store_name,
            evaluation_parameter_store_name,
            checkpoint_store_name
            profiler_store_name
        """
        active_store_names: List[str] = [
            self.expectations_store_name,
            self.validations_store_name,
            self.evaluation_parameter_store_name,
        ]

        try:
            active_store_names.append(self.checkpoint_store_name)
        except (AttributeError, ge_exceptions.InvalidTopLevelConfigKeyError):
            logger.info(
                f"Checkpoint store is not configured; omitting it from active stores"
            )

        try:
            active_store_names.append(self.profiler_store_name)
        except (AttributeError, ge_exceptions.InvalidTopLevelConfigKeyError):
            logger.info(
                f"Profiler store is not configured; omitting it from active stores"
            )

        return [
            store for store in self.list_stores() if store["name"] in active_store_names
        ]

    def list_validation_operators(self):
        """List currently-configured Validation Operators on this context"""

        validation_operators = []
        for (
            name,
            value,
        ) in (
            self.project_config_with_variables_substituted.validation_operators.items()
        ):
            value["name"] = name
            validation_operators.append(value)
        return validation_operators

    def send_usage_message(
        self, event: str, event_payload: Optional[dict], success: Optional[bool] = None
    ):
        """helper method to send a usage method using DataContext. Used when sending usage events from
            classes like ExpectationSuite.
            event
        Args:
            event (str): str representation of event
            event_payload (dict): optional event payload
            success (bool): optional success param
        Returns:
            None
        """
        send_usage_message(self, event, event_payload, success)

    def create_expectation_suite(
        self,
        expectation_suite_name: str,
        overwrite_existing: bool = False,
        ge_cloud_id: Optional[str] = None,
        **kwargs,
    ) -> ExpectationSuite:
        """Build a new expectation suite and save it into the data_context expectation store.

        Args:
            expectation_suite_name: The name of the expectation_suite to create
            overwrite_existing (boolean): Whether to overwrite expectation suite if expectation suite with given name
                already exists.

        Returns:
            A new (empty) expectation suite.
        """
        if not isinstance(overwrite_existing, bool):
            raise ValueError("Parameter overwrite_existing must be of type BOOL")

        expectation_suite: ExpectationSuite = ExpectationSuite(
            expectation_suite_name=expectation_suite_name, data_context=self
        )
        if self.ge_cloud_mode:
            key: GeCloudIdentifier = GeCloudIdentifier(
                resource_type="expectation_suite", ge_cloud_id=ge_cloud_id
            )
            if self.expectations_store.has_key(key) and not overwrite_existing:
                raise ge_exceptions.DataContextError(
                    "expectation_suite with GE Cloud ID {} already exists. If you would like to overwrite this "
                    "expectation_suite, set overwrite_existing=True.".format(
                        ge_cloud_id
                    )
                )
        else:
            key: ExpectationSuiteIdentifier = ExpectationSuiteIdentifier(
                expectation_suite_name=expectation_suite_name
            )
            if self.expectations_store.has_key(key) and not overwrite_existing:
                raise ge_exceptions.DataContextError(
                    "expectation_suite with name {} already exists. If you would like to overwrite this "
                    "expectation_suite, set overwrite_existing=True.".format(
                        expectation_suite_name
                    )
                )

        self.expectations_store.set(key, expectation_suite, **kwargs)
        return expectation_suite

    def delete_expectation_suite(
        self,
        expectation_suite_name: Optional[str] = None,
        ge_cloud_id: Optional[str] = None,
    ):
        """Delete specified expectation suite from data_context expectation store.

        Args:
            expectation_suite_name: The name of the expectation_suite to create

        Returns:
            True for Success and False for Failure.
        """
        if self.ge_cloud_mode:
            key: GeCloudIdentifier = GeCloudIdentifier(
                resource_type="expectation_suite", ge_cloud_id=ge_cloud_id
            )
        else:
            key: ExpectationSuiteIdentifier = ExpectationSuiteIdentifier(
                expectation_suite_name
            )
        if not self.expectations_store.has_key(key):
            raise ge_exceptions.DataContextError(
                "expectation_suite with name {} does not exist."
            )
        else:
            self.expectations_store.remove_key(key)
            return True

    def get_expectation_suite(
        self,
        expectation_suite_name: Optional[str] = None,
        ge_cloud_id: Optional[str] = None,
    ) -> ExpectationSuite:
        """Get an Expectation Suite by name or GE Cloud ID
        Args:
            expectation_suite_name (str): the name for the Expectation Suite
            ge_cloud_id (str): the GE Cloud ID for the Expectation Suite

        Returns:
            expectation_suite
        """
        if self.ge_cloud_mode:
            key: GeCloudIdentifier = GeCloudIdentifier(
                resource_type="expectation_suite", ge_cloud_id=ge_cloud_id
            )
        else:
            key: ExpectationSuiteIdentifier = ExpectationSuiteIdentifier(
                expectation_suite_name=expectation_suite_name
            )

        if self.expectations_store.has_key(key):
            expectations_schema_dict: dict = self.expectations_store.get(key)
            # create the ExpectationSuite from constructor
            return ExpectationSuite(**expectations_schema_dict, data_context=self)

        else:
            raise ge_exceptions.DataContextError(
                "expectation_suite %s not found" % expectation_suite_name
            )

    def list_expectation_suite_names(self) -> List[str]:
        """
        Lists the available expectation suite names. If in ge_cloud_mode, a list of
        GE Cloud ids is returned instead.
        """
        if self.ge_cloud_mode:
            return [
                suite_key.ge_cloud_id for suite_key in self.list_expectation_suites()
            ]

        sorted_expectation_suite_names = [
            i.expectation_suite_name for i in self.list_expectation_suites()
        ]
        sorted_expectation_suite_names.sort()
        return sorted_expectation_suite_names

    @usage_statistics_enabled_method(
        event_name="data_context.save_expectation_suite",
        args_payload_fn=save_expectation_suite_usage_statistics,
    )
    def save_expectation_suite(
        self,
        expectation_suite: ExpectationSuite,
        expectation_suite_name: Optional[str] = None,
        overwrite_existing: bool = True,
        ge_cloud_id: Optional[str] = None,
        **kwargs,
    ):
        """Save the provided expectation suite into the DataContext.

        Args:
            expectation_suite: the suite to save
            expectation_suite_name: the name of this expectation suite. If no name is provided the name will \
                be read from the suite

        Returns:
            None
        """
        if self.ge_cloud_mode:
            key: GeCloudIdentifier = GeCloudIdentifier(
                resource_type="expectation_suite",
                ge_cloud_id=ge_cloud_id
                if ge_cloud_id is not None
                else str(expectation_suite.ge_cloud_id),
            )
            if self.expectations_store.has_key(key) and not overwrite_existing:
                raise ge_exceptions.DataContextError(
                    "expectation_suite with GE Cloud ID {} already exists. If you would like to overwrite this "
                    "expectation_suite, set overwrite_existing=True.".format(
                        ge_cloud_id
                    )
                )
        else:
            if expectation_suite_name is None:
                key: ExpectationSuiteIdentifier = ExpectationSuiteIdentifier(
                    expectation_suite_name=expectation_suite.expectation_suite_name
                )
            else:
                expectation_suite.expectation_suite_name = expectation_suite_name
                key: ExpectationSuiteIdentifier = ExpectationSuiteIdentifier(
                    expectation_suite_name=expectation_suite_name
                )
            if self.expectations_store.has_key(key) and not overwrite_existing:
                raise ge_exceptions.DataContextError(
                    "expectation_suite with name {} already exists. If you would like to overwrite this "
                    "expectation_suite, set overwrite_existing=True.".format(
                        expectation_suite_name
                    )
                )

        self._evaluation_parameter_dependencies_compiled = False
        return self.expectations_store.set(key, expectation_suite, **kwargs)

    def _store_metrics(self, requested_metrics, validation_results, target_store_name):
        """
        requested_metrics is a dictionary like this:

              requested_metrics:
                *:  # The asterisk here matches *any* expectation suite name
                  # use the 'kwargs' key to request metrics that are defined by kwargs,
                  # for example because they are defined only for a particular column
                  # - column:
                  #     Age:
                  #        - expect_column_min_to_be_between.result.observed_value
                    - statistics.evaluated_expectations
                    - statistics.successful_expectations

        Args:
            requested_metrics:
            validation_results:
            target_store_name:

        Returns:

        """
        expectation_suite_name = validation_results.meta["expectation_suite_name"]
        run_id = validation_results.meta["run_id"]
        data_asset_name = validation_results.meta.get("batch_kwargs", {}).get(
            "data_asset_name"
        )

        for expectation_suite_dependency, metrics_list in requested_metrics.items():
            if (expectation_suite_dependency != "*") and (
                expectation_suite_dependency != expectation_suite_name
            ):
                continue

            if not isinstance(metrics_list, list):
                raise ge_exceptions.DataContextError(
                    "Invalid requested_metrics configuration: metrics requested for "
                    "each expectation suite must be a list."
                )

            for metric_configuration in metrics_list:
                metric_configurations = _get_metric_configuration_tuples(
                    metric_configuration
                )
                for metric_name, metric_kwargs in metric_configurations:
                    try:
                        metric_value = validation_results.get_metric(
                            metric_name, **metric_kwargs
                        )
                        self.stores[target_store_name].set(
                            ValidationMetricIdentifier(
                                run_id=run_id,
                                data_asset_name=data_asset_name,
                                expectation_suite_identifier=ExpectationSuiteIdentifier(
                                    expectation_suite_name
                                ),
                                metric_name=metric_name,
                                metric_kwargs_id=get_metric_kwargs_id(
                                    metric_name, metric_kwargs
                                ),
                            ),
                            metric_value,
                        )
                    except ge_exceptions.UnavailableMetricError:
                        # This will happen frequently in larger pipelines
                        logger.debug(
                            "metric {} was requested by another expectation suite but is not available in "
                            "this validation result.".format(metric_name)
                        )

    def store_validation_result_metrics(
        self, requested_metrics, validation_results, target_store_name
    ):
        self._store_metrics(requested_metrics, validation_results, target_store_name)

    def store_evaluation_parameters(self, validation_results, target_store_name=None):
        if not self._evaluation_parameter_dependencies_compiled:
            self._compile_evaluation_parameter_dependencies()

        if target_store_name is None:
            target_store_name = self.evaluation_parameter_store_name

        self._store_metrics(
            self._evaluation_parameter_dependencies,
            validation_results,
            target_store_name,
        )

    @property
    def evaluation_parameter_store(self):
        return self.stores[self.evaluation_parameter_store_name]

    @property
    def evaluation_parameter_store_name(self):
        return (
            self.project_config_with_variables_substituted.evaluation_parameter_store_name
        )

    @property
    def validations_store_name(self):
        return self.project_config_with_variables_substituted.validations_store_name

    @property
    def validations_store(self) -> ValidationsStore:
        return self.stores[self.validations_store_name]

    def _compile_evaluation_parameter_dependencies(self):
        self._evaluation_parameter_dependencies = {}
        # NOTE: Chetan - 20211118: This iteration is reverting the behavior performed here: https://github.com/great-expectations/great_expectations/pull/3377
        # This revision was necessary due to breaking changes but will need to be brought back in a future ticket.
        for key in self.expectations_store.list_keys():
            expectation_suite_dict: dict = self.expectations_store.get(key)
            if not expectation_suite_dict:
                continue
            expectation_suite: ExpectationSuite = ExpectationSuite(
                **expectation_suite_dict, data_context=self
            )

            dependencies = expectation_suite.get_evaluation_parameter_dependencies()
            if len(dependencies) > 0:
                nested_update(self._evaluation_parameter_dependencies, dependencies)

        self._evaluation_parameter_dependencies_compiled = True

    def get_validation_result(
        self,
        expectation_suite_name,
        run_id=None,
        batch_identifier=None,
        validations_store_name=None,
        failed_only=False,
    ):
        """Get validation results from a configured store.

        Args:
            expectation_suite_name: expectation_suite name for which to get validation result (default: "default")
            run_id: run_id for which to get validation result (if None, fetch the latest result by alphanumeric sort)
            validations_store_name: the name of the store from which to get validation results
            failed_only: if True, filter the result to return only failed expectations

        Returns:
            validation_result

        """
        if validations_store_name is None:
            validations_store_name = self.validations_store_name
        selected_store = self.stores[validations_store_name]

        if run_id is None or batch_identifier is None:
            # Get most recent run id
            # NOTE : This method requires a (potentially very inefficient) list_keys call.
            # It should probably move to live in an appropriate Store class,
            # but when we do so, that Store will need to function as more than just a key-value Store.
            key_list = selected_store.list_keys()
            filtered_key_list = []
            for key in key_list:
                if run_id is not None and key.run_id != run_id:
                    continue
                if (
                    batch_identifier is not None
                    and key.batch_identifier != batch_identifier
                ):
                    continue
                filtered_key_list.append(key)

            # run_id_set = set([key.run_id for key in filtered_key_list])
            if len(filtered_key_list) == 0:
                logger.warning("No valid run_id values found.")
                return {}

            filtered_key_list = sorted(filtered_key_list, key=lambda x: x.run_id)

            if run_id is None:
                run_id = filtered_key_list[-1].run_id
            if batch_identifier is None:
                batch_identifier = filtered_key_list[-1].batch_identifier

        key = ValidationResultIdentifier(
            expectation_suite_identifier=ExpectationSuiteIdentifier(
                expectation_suite_name=expectation_suite_name
            ),
            run_id=run_id,
            batch_identifier=batch_identifier,
        )
        results_dict = selected_store.get(key)

        return (
            results_dict.get_failed_validation_results()
            if failed_only
            else results_dict
        )

    def update_return_obj(self, data_asset, return_obj):
        """Helper called by data_asset.

        Args:
            data_asset: The data_asset whose validation produced the current return object
            return_obj: the return object to update

        Returns:
            return_obj: the return object, potentially changed into a widget by the configured expectation explorer
        """
        return return_obj

    @usage_statistics_enabled_method(
        event_name="data_context.build_data_docs",
    )
    def build_data_docs(
        self,
        site_names=None,
        resource_identifiers=None,
        dry_run=False,
        build_index: bool = True,
    ):
        """
        Build Data Docs for your project.

        These make it simple to visualize data quality in your project. These
        include Expectations, Validations & Profiles. The are built for all
        Datasources from JSON artifacts in the local repo including validations
        & profiles from the uncommitted directory.

        :param site_names: if specified, build data docs only for these sites, otherwise,
                            build all the sites specified in the context's config
        :param resource_identifiers: a list of resource identifiers (ExpectationSuiteIdentifier,
                            ValidationResultIdentifier). If specified, rebuild HTML
                            (or other views the data docs sites are rendering) only for
                            the resources in this list. This supports incremental build
                            of data docs sites (e.g., when a new validation result is created)
                            and avoids full rebuild.
        :param dry_run: a flag, if True, the method returns a structure containing the
                            URLs of the sites that *would* be built, but it does not build
                            these sites. The motivation for adding this flag was to allow
                            the CLI to display the the URLs before building and to let users
                            confirm.

        :param build_index: a flag if False, skips building the index page

        Returns:
            A dictionary with the names of the updated data documentation sites as keys and the the location info
            of their index.html files as values
        """
        logger.debug("Starting DataContext.build_data_docs")

        index_page_locator_infos = {}

        sites = self.project_config_with_variables_substituted.data_docs_sites
        if sites:
            logger.debug("Found data_docs_sites. Building sites...")

            for site_name, site_config in sites.items():
                logger.debug(
                    "Building Data Docs Site %s" % site_name,
                )

                if (site_names and (site_name in site_names)) or not site_names:
                    complete_site_config = site_config
                    module_name = "great_expectations.render.renderer.site_builder"
                    site_builder: SiteBuilder = instantiate_class_from_config(
                        config=complete_site_config,
                        runtime_environment={
                            "data_context": self,
                            "root_directory": self.root_directory,
                            "site_name": site_name,
                            "ge_cloud_mode": self.ge_cloud_mode,
                        },
                        config_defaults={"module_name": module_name},
                    )
                    if not site_builder:
                        raise ge_exceptions.ClassInstantiationError(
                            module_name=module_name,
                            package_name=None,
                            class_name=complete_site_config["class_name"],
                        )
                    if dry_run:
                        index_page_locator_infos[
                            site_name
                        ] = site_builder.get_resource_url(only_if_exists=False)
                    else:
                        index_page_resource_identifier_tuple = site_builder.build(
                            resource_identifiers,
                            build_index=(build_index and not self.ge_cloud_mode),
                        )
                        if index_page_resource_identifier_tuple:
                            index_page_locator_infos[
                                site_name
                            ] = index_page_resource_identifier_tuple[0]

        else:
            logger.debug("No data_docs_config found. No site(s) built.")

        return index_page_locator_infos

    def clean_data_docs(self, site_name=None) -> bool:
        """
        Clean a given data docs site.

        This removes all files from the configured Store.

        Args:
            site_name (str): Optional, the name of the site to clean. If not
            specified, all sites will be cleaned.
        """
        data_docs_sites = self.project_config_with_variables_substituted.data_docs_sites
        if not data_docs_sites:
            raise ge_exceptions.DataContextError(
                "No data docs sites were found on this DataContext, therefore no sites will be cleaned.",
            )

        data_docs_site_names = list(data_docs_sites.keys())
        if site_name:
            if site_name not in data_docs_site_names:
                raise ge_exceptions.DataContextError(
                    f"The specified site name `{site_name}` does not exist in this project."
                )
            return self._clean_data_docs_site(site_name)

        cleaned = []
        for existing_site_name in data_docs_site_names:
            cleaned.append(self._clean_data_docs_site(existing_site_name))
        return all(cleaned)

    def _clean_data_docs_site(self, site_name: str) -> bool:
        sites = self.project_config_with_variables_substituted.data_docs_sites
        if not sites:
            return False
        site_config = sites.get(site_name)

        site_builder = instantiate_class_from_config(
            config=site_config,
            runtime_environment={
                "data_context": self,
                "root_directory": self.root_directory,
            },
            config_defaults={
                "module_name": "great_expectations.render.renderer.site_builder"
            },
        )
        site_builder.clean_site()
        return True

    def profile_datasource(
        self,
        datasource_name,
        batch_kwargs_generator_name=None,
        data_assets=None,
        max_data_assets=20,
        profile_all_data_assets=True,
        profiler=BasicDatasetProfiler,
        profiler_configuration=None,
        dry_run=False,
        run_id=None,
        additional_batch_kwargs=None,
        run_name=None,
        run_time=None,
    ):
        """Profile the named datasource using the named profiler.

        Args:
            datasource_name: the name of the datasource for which to profile data_assets
            batch_kwargs_generator_name: the name of the batch kwargs generator to use to get batches
            data_assets: list of data asset names to profile
            max_data_assets: if the number of data assets the batch kwargs generator yields is greater than this max_data_assets,
                profile_all_data_assets=True is required to profile all
            profile_all_data_assets: when True, all data assets are profiled, regardless of their number
            profiler: the profiler class to use
            profiler_configuration: Optional profiler configuration dict
            dry_run: when true, the method checks arguments and reports if can profile or specifies the arguments that are missing
            additional_batch_kwargs: Additional keyword arguments to be provided to get_batch when loading the data asset.
        Returns:
            A dictionary::

                {
                    "success": True/False,
                    "results": List of (expectation_suite, EVR) tuples for each of the data_assets found in the datasource
                }

            When success = False, the error details are under "error" key
        """

        # We don't need the datasource object, but this line serves to check if the datasource by the name passed as
        # an arg exists and raise an error if it does not.
        datasource = self.get_datasource(datasource_name)

        if not dry_run:
            logger.info(f"Profiling '{datasource_name}' with '{profiler.__name__}'")

        profiling_results = {}

        # Build the list of available data asset names (each item a tuple of name and type)

        data_asset_names_dict = self.get_available_data_asset_names(datasource_name)

        available_data_asset_name_list = []
        try:
            datasource_data_asset_names_dict = data_asset_names_dict[datasource_name]
        except KeyError:
            # KeyError will happen if there is not datasource
            raise ge_exceptions.ProfilerError(f"No datasource {datasource_name} found.")

        if batch_kwargs_generator_name is None:
            # if no generator name is passed as an arg and the datasource has only
            # one generator with data asset names, use it.
            # if ambiguous, raise an exception
            for name in datasource_data_asset_names_dict.keys():
                if batch_kwargs_generator_name is not None:
                    profiling_results = {
                        "success": False,
                        "error": {
                            "code": DataContext.PROFILING_ERROR_CODE_MULTIPLE_BATCH_KWARGS_GENERATORS_FOUND
                        },
                    }
                    return profiling_results

                if len(datasource_data_asset_names_dict[name]["names"]) > 0:
                    available_data_asset_name_list = datasource_data_asset_names_dict[
                        name
                    ]["names"]
                    batch_kwargs_generator_name = name

            if batch_kwargs_generator_name is None:
                profiling_results = {
                    "success": False,
                    "error": {
                        "code": DataContext.PROFILING_ERROR_CODE_NO_BATCH_KWARGS_GENERATORS_FOUND
                    },
                }
                return profiling_results
        else:
            # if the generator name is passed as an arg, get this generator's available data asset names
            try:
                available_data_asset_name_list = datasource_data_asset_names_dict[
                    batch_kwargs_generator_name
                ]["names"]
            except KeyError:
                raise ge_exceptions.ProfilerError(
                    "batch kwargs Generator {} not found. Specify the name of a generator configured in this datasource".format(
                        batch_kwargs_generator_name
                    )
                )

        available_data_asset_name_list = sorted(
            available_data_asset_name_list, key=lambda x: x[0]
        )

        if len(available_data_asset_name_list) == 0:
            raise ge_exceptions.ProfilerError(
                "No Data Assets found in Datasource {}. Used batch kwargs generator: {}.".format(
                    datasource_name, batch_kwargs_generator_name
                )
            )
        total_data_assets = len(available_data_asset_name_list)

        if isinstance(data_assets, list) and len(data_assets) > 0:
            not_found_data_assets = [
                name
                for name in data_assets
                if name not in [da[0] for da in available_data_asset_name_list]
            ]
            if len(not_found_data_assets) > 0:
                profiling_results = {
                    "success": False,
                    "error": {
                        "code": DataContext.PROFILING_ERROR_CODE_SPECIFIED_DATA_ASSETS_NOT_FOUND,
                        "not_found_data_assets": not_found_data_assets,
                        "data_assets": available_data_asset_name_list,
                    },
                }
                return profiling_results

            data_assets.sort()
            data_asset_names_to_profiled = data_assets
            total_data_assets = len(available_data_asset_name_list)
            if not dry_run:
                logger.info(
                    "Profiling the white-listed data assets: %s, alphabetically."
                    % (",".join(data_assets))
                )
        else:
            if not profile_all_data_assets:
                if total_data_assets > max_data_assets:
                    profiling_results = {
                        "success": False,
                        "error": {
                            "code": DataContext.PROFILING_ERROR_CODE_TOO_MANY_DATA_ASSETS,
                            "num_data_assets": total_data_assets,
                            "data_assets": available_data_asset_name_list,
                        },
                    }
                    return profiling_results

            data_asset_names_to_profiled = [
                name[0] for name in available_data_asset_name_list
            ]
        if not dry_run:
            logger.info(
                "Profiling all %d data assets from batch kwargs generator %s"
                % (len(available_data_asset_name_list), batch_kwargs_generator_name)
            )
        else:
            logger.info(
                "Found %d data assets from batch kwargs generator %s"
                % (len(available_data_asset_name_list), batch_kwargs_generator_name)
            )

        profiling_results["success"] = True

        if not dry_run:
            profiling_results["results"] = []
            total_columns, total_expectations, total_rows, skipped_data_assets = (
                0,
                0,
                0,
                0,
            )
            total_start_time = datetime.datetime.now()

            for name in data_asset_names_to_profiled:
                logger.info("\tProfiling '%s'..." % name)
                try:
                    profiling_results["results"].append(
                        self.profile_data_asset(
                            datasource_name=datasource_name,
                            batch_kwargs_generator_name=batch_kwargs_generator_name,
                            data_asset_name=name,
                            profiler=profiler,
                            profiler_configuration=profiler_configuration,
                            run_id=run_id,
                            additional_batch_kwargs=additional_batch_kwargs,
                            run_name=run_name,
                            run_time=run_time,
                        )["results"][0]
                    )

                except ge_exceptions.ProfilerError as err:
                    logger.warning(err.message)
                except OSError as err:
                    logger.warning(
                        "IOError while profiling %s. (Perhaps a loading error?) Skipping."
                        % name[1]
                    )
                    logger.debug(str(err))
                    skipped_data_assets += 1
                except SQLAlchemyError as e:
                    logger.warning(
                        "SqlAlchemyError while profiling %s. Skipping." % name[1]
                    )
                    logger.debug(str(e))
                    skipped_data_assets += 1

            total_duration = (
                datetime.datetime.now() - total_start_time
            ).total_seconds()
            logger.info(
                """
    Profiled %d of %d named data assets, with %d total rows and %d columns in %.2f seconds.
    Generated, evaluated, and stored %d Expectations during profiling. Please review results using data-docs."""
                % (
                    len(data_asset_names_to_profiled),
                    total_data_assets,
                    total_rows,
                    total_columns,
                    total_duration,
                    total_expectations,
                )
            )
            if skipped_data_assets > 0:
                logger.warning(
                    "Skipped %d data assets due to errors." % skipped_data_assets
                )

        profiling_results["success"] = True
        return profiling_results

    def profile_data_asset(
        self,
        datasource_name,
        batch_kwargs_generator_name=None,
        data_asset_name=None,
        batch_kwargs=None,
        expectation_suite_name=None,
        profiler=BasicDatasetProfiler,
        profiler_configuration=None,
        run_id=None,
        additional_batch_kwargs=None,
        run_name=None,
        run_time=None,
    ):
        """
        Profile a data asset

        :param datasource_name: the name of the datasource to which the profiled data asset belongs
        :param batch_kwargs_generator_name: the name of the batch kwargs generator to use to get batches (only if batch_kwargs are not provided)
        :param data_asset_name: the name of the profiled data asset
        :param batch_kwargs: optional - if set, the method will use the value to fetch the batch to be profiled. If not passed, the batch kwargs generator (generator_name arg) will choose a batch
        :param profiler: the profiler class to use
        :param profiler_configuration: Optional profiler configuration dict
        :param run_name: optional - if set, the validation result created by the profiler will be under the provided run_name
        :param additional_batch_kwargs:
        :returns
            A dictionary::

                {
                    "success": True/False,
                    "results": List of (expectation_suite, EVR) tuples for each of the data_assets found in the datasource
                }

            When success = False, the error details are under "error" key
        """

        assert not (run_id and run_name) and not (
            run_id and run_time
        ), "Please provide either a run_id or run_name and/or run_time."
        if isinstance(run_id, str) and not run_name:
            warnings.warn(
                "String run_ids will be deprecated in the future. Please provide a run_id of type "
                "RunIdentifier(run_name=None, run_time=None), or a dictionary containing run_name "
                "and run_time (both optional). Instead of providing a run_id, you may also provide"
                "run_name and run_time separately.",
                DeprecationWarning,
            )
            try:
                run_time = parse(run_id)
            except (ValueError, TypeError):
                pass
            run_id = RunIdentifier(run_name=run_id, run_time=run_time)
        elif isinstance(run_id, dict):
            run_id = RunIdentifier(**run_id)
        elif not isinstance(run_id, RunIdentifier):
            run_name = run_name or "profiling"
            run_id = RunIdentifier(run_name=run_name, run_time=run_time)

        logger.info(f"Profiling '{datasource_name}' with '{profiler.__name__}'")

        if not additional_batch_kwargs:
            additional_batch_kwargs = {}

        if batch_kwargs is None:
            try:
                generator = self.get_datasource(
                    datasource_name=datasource_name
                ).get_batch_kwargs_generator(name=batch_kwargs_generator_name)
                batch_kwargs = generator.build_batch_kwargs(
                    data_asset_name, **additional_batch_kwargs
                )
            except ge_exceptions.BatchKwargsError:
                raise ge_exceptions.ProfilerError(
                    "Unable to build batch_kwargs for datasource {}, using batch kwargs generator {} for name {}".format(
                        datasource_name, batch_kwargs_generator_name, data_asset_name
                    )
                )
            except ValueError:
                raise ge_exceptions.ProfilerError(
                    "Unable to find datasource {} or batch kwargs generator {}.".format(
                        datasource_name, batch_kwargs_generator_name
                    )
                )
        else:
            batch_kwargs.update(additional_batch_kwargs)

        profiling_results = {"success": False, "results": []}

        total_columns, total_expectations, total_rows, skipped_data_assets = 0, 0, 0, 0
        total_start_time = datetime.datetime.now()

        name = data_asset_name
        # logger.info("\tProfiling '%s'..." % name)

        start_time = datetime.datetime.now()

        if expectation_suite_name is None:
            if batch_kwargs_generator_name is None and data_asset_name is None:
                expectation_suite_name = (
                    datasource_name
                    + "."
                    + profiler.__name__
                    + "."
                    + BatchKwargs(batch_kwargs).to_id()
                )
            else:
                expectation_suite_name = (
                    datasource_name
                    + "."
                    + batch_kwargs_generator_name
                    + "."
                    + data_asset_name
                    + "."
                    + profiler.__name__
                )

        self.create_expectation_suite(
            expectation_suite_name=expectation_suite_name, overwrite_existing=True
        )

        # TODO: Add batch_parameters
        batch = self.get_batch(
            expectation_suite_name=expectation_suite_name,
            batch_kwargs=batch_kwargs,
        )

        if not profiler.validate(batch):
            raise ge_exceptions.ProfilerError(
                "batch '%s' is not a valid batch for the '%s' profiler"
                % (name, profiler.__name__)
            )

        # Note: This logic is specific to DatasetProfilers, which profile a single batch. Multi-batch profilers
        # will have more to unpack.
        expectation_suite, validation_results = profiler.profile(
            batch, run_id=run_id, profiler_configuration=profiler_configuration
        )
        profiling_results["results"].append((expectation_suite, validation_results))

        validation_ref = self.validations_store.set(
            key=ValidationResultIdentifier(
                expectation_suite_identifier=ExpectationSuiteIdentifier(
                    expectation_suite_name=expectation_suite_name
                ),
                run_id=run_id,
                batch_identifier=batch.batch_id,
            ),
            value=validation_results,
        )

        if isinstance(validation_ref, GeCloudIdAwareRef):
            ge_cloud_id = validation_ref.ge_cloud_id
            validation_results.ge_cloud_id = uuid.UUID(ge_cloud_id)

        if isinstance(batch, Dataset):
            # For datasets, we can produce some more detailed statistics
            row_count = batch.get_row_count()
            total_rows += row_count
            new_column_count = len(
                {
                    exp.kwargs["column"]
                    for exp in expectation_suite.expectations
                    if "column" in exp.kwargs
                }
            )
            total_columns += new_column_count

        new_expectation_count = len(expectation_suite.expectations)
        total_expectations += new_expectation_count

        self.save_expectation_suite(expectation_suite)
        duration = (datetime.datetime.now() - start_time).total_seconds()
        logger.info(
            "\tProfiled %d columns using %d rows from %s (%.3f sec)"
            % (new_column_count, row_count, name, duration)
        )

        total_duration = (datetime.datetime.now() - total_start_time).total_seconds()
        logger.info(
            """
Profiled the data asset, with %d total rows and %d columns in %.2f seconds.
Generated, evaluated, and stored %d Expectations during profiling. Please review results using data-docs."""
            % (
                total_rows,
                total_columns,
                total_duration,
                total_expectations,
            )
        )

        profiling_results["success"] = True
        return profiling_results

    def list_checkpoints(self) -> List[str]:
        return checkpoint_toolkit.list_checkpoints(
            checkpoint_store=self.checkpoint_store,
            ge_cloud_mode=self.ge_cloud_mode,
        )

    def add_checkpoint(
        self,
        name: str,
        config_version: Optional[Union[int, float]] = None,
        template_name: Optional[str] = None,
        module_name: Optional[str] = None,
        class_name: Optional[str] = None,
        run_name_template: Optional[str] = None,
        expectation_suite_name: Optional[str] = None,
        batch_request: Optional[dict] = None,
        action_list: Optional[List[dict]] = None,
        evaluation_parameters: Optional[dict] = None,
        runtime_configuration: Optional[dict] = None,
        validations: Optional[List[dict]] = None,
        profilers: Optional[List[dict]] = None,
        # Next two fields are for LegacyCheckpoint configuration
        validation_operator_name: Optional[str] = None,
        batches: Optional[List[dict]] = None,
        # the following four arguments are used by SimpleCheckpoint
        site_names: Optional[Union[str, List[str]]] = None,
        slack_webhook: Optional[str] = None,
        notify_on: Optional[str] = None,
        notify_with: Optional[Union[str, List[str]]] = None,
        ge_cloud_id: Optional[str] = None,
        expectation_suite_ge_cloud_id: Optional[str] = None,
    ) -> Union[Checkpoint, LegacyCheckpoint]:
        return checkpoint_toolkit.add_checkpoint(
            data_context=self,
            checkpoint_store=self.checkpoint_store,
            checkpoint_store_name=self.checkpoint_store_name,
            ge_cloud_mode=self.ge_cloud_mode,
            name=name,
            config_version=config_version,
            template_name=template_name,
            module_name=module_name,
            class_name=class_name,
            run_name_template=run_name_template,
            expectation_suite_name=expectation_suite_name,
            batch_request=batch_request,
            action_list=action_list,
            evaluation_parameters=evaluation_parameters,
            runtime_configuration=runtime_configuration,
            validations=validations,
            profilers=profilers,
            # Next two fields are for LegacyCheckpoint configuration
            validation_operator_name=validation_operator_name,
            batches=batches,
            # the following four arguments are used by SimpleCheckpoint
            site_names=site_names,
            slack_webhook=slack_webhook,
            notify_on=notify_on,
            notify_with=notify_with,
            ge_cloud_id=ge_cloud_id,
            expectation_suite_ge_cloud_id=expectation_suite_ge_cloud_id,
        )

    def get_checkpoint(
        self,
        name: Optional[str] = None,
        ge_cloud_id: Optional[str] = None,
    ) -> Union[Checkpoint, LegacyCheckpoint]:
        return checkpoint_toolkit.get_checkpoint(
            data_context=self,
            checkpoint_store=self.checkpoint_store,
            name=name,
            ge_cloud_id=ge_cloud_id,
        )

    def delete_checkpoint(
        self,
        name: Optional[str] = None,
        ge_cloud_id: Optional[str] = None,
    ):
        checkpoint_toolkit.delete_checkpoint(
            checkpoint_store=self.checkpoint_store,
            name=name,
            ge_cloud_id=ge_cloud_id,
        )

    @usage_statistics_enabled_method(
        event_name="data_context.run_checkpoint",
    )
    def run_checkpoint(
        self,
        checkpoint_name: Optional[str] = None,
        template_name: Optional[str] = None,
        run_name_template: Optional[str] = None,
        expectation_suite_name: Optional[str] = None,
        batch_request: Optional[Union[BatchRequest, RuntimeBatchRequest, dict]] = None,
        action_list: Optional[List[dict]] = None,
        evaluation_parameters: Optional[dict] = None,
        runtime_configuration: Optional[dict] = None,
        validations: Optional[List[dict]] = None,
        profilers: Optional[List[dict]] = None,
        run_id: Optional[Union[str, int, float]] = None,
        run_name: Optional[str] = None,
        run_time: Optional[datetime.datetime] = None,
        result_format: Optional[str] = None,
        ge_cloud_id: Optional[str] = None,
        expectation_suite_ge_cloud_id: Optional[str] = None,
        **kwargs,
    ) -> CheckpointResult:
        """
        Validate against a pre-defined Checkpoint. (Experimental)
        Args:
            checkpoint_name: The name of a Checkpoint defined via the CLI or by manually creating a yml file
            template_name: The name of a Checkpoint template to retrieve from the CheckpointStore
            run_name_template: The template to use for run_name
            expectation_suite_name: Expectation suite to be used by Checkpoint run
            batch_request: Batch request to be used by Checkpoint run
            action_list: List of actions to be performed by the Checkpoint
            evaluation_parameters: $parameter_name syntax references to be evaluated at runtime
            runtime_configuration: Runtime configuration override parameters
            validations: Validations to be performed by the Checkpoint run
            profilers: Profilers to be used by the Checkpoint run
            run_id: The run_id for the validation; if None, a default value will be used
            run_name: The run_name for the validation; if None, a default value will be used
            run_time: The date/time of the run
            result_format: One of several supported formatting directives for expectation validation results
            ge_cloud_id: Great Expectations Cloud id for the checkpoint
            expectation_suite_ge_cloud_id: Great Expectations Cloud id for the expectation suite
            **kwargs: Additional kwargs to pass to the validation operator

        Returns:
            CheckpointResult
        """
        return checkpoint_toolkit.run_checkpoint(
            data_context=self,
            checkpoint_store=self.checkpoint_store,
            checkpoint_name=checkpoint_name,
            template_name=template_name,
            run_name_template=run_name_template,
            expectation_suite_name=expectation_suite_name,
            batch_request=batch_request,
            action_list=action_list,
            evaluation_parameters=evaluation_parameters,
            runtime_configuration=runtime_configuration,
            validations=validations,
            profilers=profilers,
            run_id=run_id,
            run_name=run_name,
            run_time=run_time,
            result_format=result_format,
            ge_cloud_id=ge_cloud_id,
            expectation_suite_ge_cloud_id=expectation_suite_ge_cloud_id,
            **kwargs,
        )

    def list_profilers(self) -> List[str]:
        if self.profiler_store is None:
            raise ge_exceptions.StoreConfigurationError(
                f"Attempted to list profilers from a Profiler Store, which is not a configured store."
            )
        return profiler_toolkit.list_profilers(
            profiler_store=self.profiler_store,
            ge_cloud_mode=self.ge_cloud_mode,
        )

    def test_yaml_config(
        self,
        yaml_config: str,
        name: Optional[str] = None,
        class_name: Optional[str] = None,
        runtime_environment: Optional[dict] = None,
        pretty_print: bool = True,
        return_mode: Union[
            Literal["instantiated_class"], Literal["report_object"]
        ] = "instantiated_class",
        shorten_tracebacks: bool = False,
    ):
        """Convenience method for testing yaml configs

        test_yaml_config is a convenience method for configuring the moving
        parts of a Great Expectations deployment. It allows you to quickly
        test out configs for system components, especially Datasources,
        Checkpoints, and Stores.

        For many deployments of Great Expectations, these components (plus
        Expectations) are the only ones you'll need.

        test_yaml_config is mainly intended for use within notebooks and tests.

        Parameters
        ----------
        yaml_config : str
            A string containing the yaml config to be tested

        name: str
            (Optional) A string containing the name of the component to instantiate

        pretty_print : bool
            Determines whether to print human-readable output

        return_mode : str
            Determines what type of object test_yaml_config will return
            Valid modes are "instantiated_class" and "report_object"

        shorten_tracebacks : bool
            If true, catch any errors during instantiation and print only the
            last element of the traceback stack. This can be helpful for
            rapid iteration on configs in a notebook, because it can remove
            the need to scroll up and down a lot.

        Returns
        -------
        The instantiated component (e.g. a Datasource)
        OR
        a json object containing metadata from the component's self_check method

        The returned object is determined by return_mode.
        """
        if return_mode not in ["instantiated_class", "report_object"]:
            raise ValueError(f"Unknown return_mode: {return_mode}.")

        if runtime_environment is None:
            runtime_environment = {}

        runtime_environment = {
            **runtime_environment,
            **self.runtime_environment,
        }

        usage_stats_event_name: str = "data_context.test_yaml_config"

        config = self._test_yaml_config_prepare_config(
            yaml_config, runtime_environment, usage_stats_event_name
        )

        if "class_name" in config:
            class_name = config["class_name"]

        instantiated_class: Any = None
        usage_stats_event_payload: Dict[str, Union[str, List[str]]] = {}

        if pretty_print:
            print("Attempting to instantiate class from config...")
        try:
            if class_name in self.TEST_YAML_CONFIG_SUPPORTED_STORE_TYPES:
                (
                    instantiated_class,
                    usage_stats_event_payload,
                ) = self._test_instantiation_of_store_from_yaml_config(
                    name, class_name, config
                )
            elif class_name in self.TEST_YAML_CONFIG_SUPPORTED_DATASOURCE_TYPES:
                (
                    instantiated_class,
                    usage_stats_event_payload,
                ) = self._test_instantiation_of_datasource_from_yaml_config(
                    name, class_name, config
                )
            elif class_name in self.TEST_YAML_CONFIG_SUPPORTED_CHECKPOINT_TYPES:
                (
                    instantiated_class,
                    usage_stats_event_payload,
                ) = self._test_instantiation_of_checkpoint_from_yaml_config(
                    name, class_name, config
                )
            elif class_name in self.TEST_YAML_CONFIG_SUPPORTED_DATA_CONNECTOR_TYPES:
                (
                    instantiated_class,
                    usage_stats_event_payload,
                ) = self._test_instantiation_of_data_connector_from_yaml_config(
                    name, class_name, config, runtime_environment
                )
            else:
                (
                    instantiated_class,
                    usage_stats_event_payload,
                ) = self._test_instantiation_of_misc_class_from_yaml_config(
                    name, config, runtime_environment, usage_stats_event_payload
                )

            send_usage_message(
                data_context=self,
                event=usage_stats_event_name,
                event_payload=usage_stats_event_payload,
                success=True,
            )
            if pretty_print:
                print(
                    f"\tSuccessfully instantiated {instantiated_class.__class__.__name__}\n"
                )

            report_object: dict = instantiated_class.self_check(
                pretty_print=pretty_print
            )

            if return_mode == "instantiated_class":
                return instantiated_class

            return report_object

        except Exception as e:
            if class_name is None:
                usage_stats_event_payload[
                    "diagnostic_info"
                ] = usage_stats_event_payload.get("diagnostic_info", []) + [
                    "__class_name_not_provided__"
                ]
            elif (
                usage_stats_event_payload.get("parent_class") is None
                and class_name in self.ALL_TEST_YAML_CONFIG_SUPPORTED_TYPES
            ):
                # add parent_class if it doesn't exist and class_name is one of our supported core GE types
                usage_stats_event_payload["parent_class"] = class_name
            send_usage_message(
                data_context=self,
                event=usage_stats_event_name,
                event_payload=usage_stats_event_payload,
                success=False,
            )
            if shorten_tracebacks:
                traceback.print_exc(limit=1)
            else:
                raise e

    def _test_yaml_config_prepare_config(
        self, yaml_config: str, runtime_environment: dict, usage_stats_event_name: str
    ) -> CommentedMap:
        """
        Performs variable substitution and conversion from YAML to CommentedMap.
        See `test_yaml_config` for more details.
        """
        try:
            substituted_config_variables: Union[
                DataContextConfig, dict
            ] = substitute_all_config_variables(
                self.config_variables,
                dict(os.environ),
            )

            substitutions: dict = {
                **substituted_config_variables,
                **dict(os.environ),
                **runtime_environment,
            }

            config_str_with_substituted_variables: Union[
                DataContextConfig, dict
            ] = substitute_all_config_variables(
                yaml_config,
                substitutions,
            )
        except Exception as e:
            usage_stats_event_payload: dict = {
                "diagnostic_info": ["__substitution_error__"],
            }
            send_usage_message(
                data_context=self,
                event=usage_stats_event_name,
                event_payload=usage_stats_event_payload,
                success=False,
            )
            raise e

        try:
            config: CommentedMap = yaml.load(config_str_with_substituted_variables)
            return config

        except Exception as e:
            usage_stats_event_payload: dict = {
                "diagnostic_info": ["__yaml_parse_error__"],
            }
            send_usage_message(
                data_context=self,
                event=usage_stats_event_name,
                event_payload=usage_stats_event_payload,
                success=False,
            )
            raise e

    def _test_instantiation_of_store_from_yaml_config(
        self, name: Optional[str], class_name: str, config: CommentedMap
    ) -> Tuple[Store, dict]:
        """
        Helper to create store instance and update usage stats payload.
        See `test_yaml_config` for more details.
        """
        print(f"\tInstantiating as a Store, since class_name is {class_name}")
        store_name: str = name or config.get("name") or "my_temp_store"
        instantiated_class = cast(
            Store,
            self._build_store_from_config(
                store_name=store_name,
                store_config=config,
            ),
        )
        store_name = instantiated_class.store_name or store_name
        self._project_config["stores"][store_name] = config

        store_anonymizer = StoreAnonymizer(self.data_context_id)
        usage_stats_event_payload = store_anonymizer.anonymize_store_info(
            store_name=store_name, store_obj=instantiated_class
        )
        return instantiated_class, usage_stats_event_payload

    def _test_instantiation_of_datasource_from_yaml_config(
        self, name: Optional[str], class_name: str, config: CommentedMap
    ) -> Tuple[Datasource, dict]:
        """
        Helper to create datasource instance and update usage stats payload.
        See `test_yaml_config` for more details.
        """
        print(f"\tInstantiating as a Datasource, since class_name is {class_name}")
        datasource_name: str = name or config.get("name") or "my_temp_datasource"
        instantiated_class = cast(
            Datasource,
            self._instantiate_datasource_from_config_and_update_project_config(
                name=datasource_name,
                config=config,
                initialize=True,
            ),
        )

        datasource_anonymizer = DatasourceAnonymizer(self.data_context_id)

        if class_name == "SimpleSqlalchemyDatasource":
            # Use the raw config here, defaults will be added in the anonymizer
            usage_stats_event_payload = (
                datasource_anonymizer.anonymize_simple_sqlalchemy_datasource(
                    name=datasource_name, config=config
                )
            )
        else:
            # Roundtrip through schema validator to add missing fields
            datasource_config = datasourceConfigSchema.load(instantiated_class.config)
            full_datasource_config = datasourceConfigSchema.dump(datasource_config)
            usage_stats_event_payload = datasource_anonymizer.anonymize_datasource_info(
                name=datasource_name, config=full_datasource_config
            )
        return instantiated_class, usage_stats_event_payload

    def _test_instantiation_of_checkpoint_from_yaml_config(
        self, name: Optional[str], class_name: str, config: CommentedMap
    ) -> Tuple[Checkpoint, dict]:
        """
        Helper to create checkpoint instance and update usage stats payload.
        See `test_yaml_config` for more details.
        """
        print(f"\tInstantiating as a {class_name}, since class_name is {class_name}")

        checkpoint_name: str = name or config.get("name") or "my_temp_checkpoint"

        checkpoint_config: Union[CheckpointConfig, dict]

        checkpoint_config = CheckpointConfig.from_commented_map(commented_map=config)
        checkpoint_config = checkpoint_config.to_json_dict()
        checkpoint_config.update({"name": checkpoint_name})

        if class_name == "Checkpoint":
            instantiated_class = Checkpoint(data_context=self, **checkpoint_config)
        elif class_name == "SimpleCheckpoint":
            instantiated_class = SimpleCheckpoint(
                data_context=self, **checkpoint_config
            )

        checkpoint_anonymizer: CheckpointAnonymizer = CheckpointAnonymizer(
            self.data_context_id
        )

<<<<<<< HEAD
                checkpoint_class_args: dict = copy.deepcopy(checkpoint_config)
                checkpoint_class_args.pop("module_name")
                checkpoint_class_args.pop("class_name")

                if class_name == "Checkpoint":
                    instantiated_class = Checkpoint(
                        data_context=self, **checkpoint_class_args
                    )
                elif class_name == "SimpleCheckpoint":
                    instantiated_class = SimpleCheckpoint(
                        data_context=self, **checkpoint_config
                    )
=======
        usage_stats_event_payload = checkpoint_anonymizer.anonymize_checkpoint_info(
            name=checkpoint_name, config=checkpoint_config
        )
        return instantiated_class, usage_stats_event_payload
>>>>>>> 5c4b6bef

    def _test_instantiation_of_data_connector_from_yaml_config(
        self,
        name: Optional[str],
        class_name: str,
        config: CommentedMap,
        runtime_environment: dict,
    ) -> Tuple[DataConnector, dict]:
        """
        Helper to create data connector instance and update usage stats payload.
        See `test_yaml_config` for more details.
        """
        print(f"\tInstantiating as a DataConnector, since class_name is {class_name}")
        data_connector_name: str = (
            name or config.get("name") or "my_temp_data_connector"
        )
        instantiated_class = instantiate_class_from_config(
            config=config,
            runtime_environment={
                **runtime_environment,
                **{
                    "root_directory": self.root_directory,
                },
            },
            config_defaults={},
        )

        data_connector_anonymizer = DataConnectorAnonymizer(self.data_context_id)

        usage_stats_event_payload = (
            data_connector_anonymizer.anonymize_data_connector_info(
                name=data_connector_name, config=config
            )
        )
        return instantiated_class, usage_stats_event_payload

    def _test_instantiation_of_misc_class_from_yaml_config(
        self,
        name: Optional[str],
        config: CommentedMap,
        runtime_environment: dict,
        usage_stats_event_payload: dict,
    ) -> Tuple[Any, dict]:
        """
        Catch-all to cover all classes not covered in other `_test_instantiation` methods.
        Attempts to match config to the relevant class/parent and update usage stats payload.
        See `test_yaml_config` for more details.
        """
        print(
            "\tNo matching class found. Attempting to instantiate class from the raw config..."
        )
        instantiated_class = instantiate_class_from_config(
            config=config,
            runtime_environment={
                **runtime_environment,
                **{
                    "root_directory": self.root_directory,
                },
            },
            config_defaults={},
        )

        # If a subclass of a supported type, find the parent class and anonymize
        store_anonymizer: StoreAnonymizer = StoreAnonymizer(self.data_context_id)
        datasource_anonymizer: DatasourceAnonymizer = DatasourceAnonymizer(
            self.data_context_id
        )
        checkpoint_anonymizer: CheckpointAnonymizer = CheckpointAnonymizer(
            self.data_context_id
        )
        data_connector_anonymizer: DataConnectorAnonymizer = DataConnectorAnonymizer(
            self.data_context_id
        )
        if (
            store_anonymizer.is_parent_class_recognized(store_obj=instantiated_class)
            is not None
        ):
            store_name: str = name or config.get("name") or "my_temp_store"
            store_name = instantiated_class.store_name or store_name
            usage_stats_event_payload = store_anonymizer.anonymize_store_info(
                store_name=store_name, store_obj=instantiated_class
            )
        elif (
            datasource_anonymizer.is_parent_class_recognized(config=config) is not None
        ):
            datasource_name: str = name or config.get("name") or "my_temp_datasource"
            if datasource_anonymizer.is_parent_class_recognized_v3_api(config=config):
                # Roundtrip through schema validator to add missing fields
                datasource_config = datasourceConfigSchema.load(
                    instantiated_class.config
                )
                full_datasource_config = datasourceConfigSchema.dump(datasource_config)
            else:
                # for v2 api
                full_datasource_config = config
            parent_class_name = datasource_anonymizer.is_parent_class_recognized(
                config=config
            )
            if parent_class_name == "SimpleSqlalchemyDatasource":
                # Use the raw config here, defaults will be added in the anonymizer
                usage_stats_event_payload = (
                    datasource_anonymizer.anonymize_simple_sqlalchemy_datasource(
                        name=datasource_name, config=config
                    )
                )
            else:
                usage_stats_event_payload = (
                    datasource_anonymizer.anonymize_datasource_info(
                        name=datasource_name, config=full_datasource_config
                    )
                )

        elif (
            checkpoint_anonymizer.is_parent_class_recognized(config=config) is not None
        ):
            checkpoint_name: str = name or config.get("name") or "my_temp_checkpoint"
            # Roundtrip through schema validator to add missing fields
            checkpoint_config: Union[CheckpointConfig, dict]
            checkpoint_config = CheckpointConfig.from_commented_map(
                commented_map=config
            )
            checkpoint_config = checkpoint_config.to_json_dict()
            checkpoint_config.update({"name": checkpoint_name})
            usage_stats_event_payload = checkpoint_anonymizer.anonymize_checkpoint_info(
                name=checkpoint_name, config=checkpoint_config
            )

        elif (
            data_connector_anonymizer.is_parent_class_recognized(config=config)
            is not None
        ):
            data_connector_name: str = (
                name or config.get("name") or "my_temp_data_connector"
            )
            usage_stats_event_payload = (
                data_connector_anonymizer.anonymize_data_connector_info(
                    name=data_connector_name, config=config
                )
            )

        else:
            # If class_name is not a supported type or subclass of a supported type,
            # mark it as custom with no additional information since we can't anonymize
            usage_stats_event_payload[
                "diagnostic_info"
            ] = usage_stats_event_payload.get("diagnostic_info", []) + [
                "__custom_subclass_not_core_ge__"
            ]

        return instantiated_class, usage_stats_event_payload


class DataContext(BaseDataContext):
    """A DataContext represents a Great Expectations project. It organizes storage and access for
    expectation suites, datasources, notification settings, and data fixtures.

    The DataContext is configured via a yml file stored in a directory called great_expectations; the configuration file
    as well as managed expectation suites should be stored in version control.

    Use the `create` classmethod to create a new empty config, or instantiate the DataContext
    by passing the path to an existing data context root directory.

    DataContexts use data sources you're already familiar with. BatchKwargGenerators help introspect data stores and data execution
    frameworks (such as airflow, Nifi, dbt, or dagster) to describe and produce batches of data ready for analysis. This
    enables fetching, validation, profiling, and documentation of  your data in a way that is meaningful within your
    existing infrastructure and work environment.

    DataContexts use a datasource-based namespace, where each accessible type of data has a three-part
    normalized *data_asset_name*, consisting of *datasource/generator/data_asset_name*.

    - The datasource actually connects to a source of materialized data and returns Great Expectations DataAssets \
      connected to a compute environment and ready for validation.

    - The BatchKwargGenerator knows how to introspect datasources and produce identifying "batch_kwargs" that define \
      particular slices of data.

    - The data_asset_name is a specific name -- often a table name or other name familiar to users -- that \
      batch kwargs generators can slice into batches.

    An expectation suite is a collection of expectations ready to be applied to a batch of data. Since
    in many projects it is useful to have different expectations evaluate in different contexts--profiling
    vs. testing; warning vs. error; high vs. low compute; ML model or dashboard--suites provide a namespace
    option for selecting which expectations a DataContext returns.

    In many simple projects, the datasource or batch kwargs generator name may be omitted and the DataContext will infer
    the correct name when there is no ambiguity.

    Similarly, if no expectation suite name is provided, the DataContext will assume the name "default".
    """

    @classmethod
    def create(
        cls,
        project_root_dir=None,
        usage_statistics_enabled=True,
        runtime_environment=None,
    ):
        """
        Build a new great_expectations directory and DataContext object in the provided project_root_dir.

        `create` will not create a new "great_expectations" directory in the provided folder, provided one does not
        already exist. Then, it will initialize a new DataContext in that folder and write the resulting config.

        Args:
            project_root_dir: path to the root directory in which to create a new great_expectations directory
            usage_statistics_enabled: boolean directive specifying whether or not to gather usage statistics
            runtime_environment: a dictionary of config variables that
            override both those set in config_variables.yml and the environment

        Returns:
            DataContext
        """

        if not os.path.isdir(project_root_dir):
            raise ge_exceptions.DataContextError(
                "The project_root_dir must be an existing directory in which "
                "to initialize a new DataContext"
            )

        ge_dir = os.path.join(project_root_dir, cls.GE_DIR)
        os.makedirs(ge_dir, exist_ok=True)
        cls.scaffold_directories(ge_dir)

        if os.path.isfile(os.path.join(ge_dir, cls.GE_YML)):
            message = """Warning. An existing `{}` was found here: {}.
    - No action was taken.""".format(
                cls.GE_YML, ge_dir
            )
            warnings.warn(message)
        else:
            cls.write_project_template_to_disk(ge_dir, usage_statistics_enabled)

        uncommitted_dir = os.path.join(ge_dir, cls.GE_UNCOMMITTED_DIR)
        if os.path.isfile(os.path.join(uncommitted_dir, "config_variables.yml")):
            message = """Warning. An existing `config_variables.yml` was found here: {}.
    - No action was taken.""".format(
                uncommitted_dir
            )
            warnings.warn(message)
        else:
            cls.write_config_variables_template_to_disk(uncommitted_dir)

        return cls(ge_dir, runtime_environment=runtime_environment)

    @classmethod
    def all_uncommitted_directories_exist(cls, ge_dir):
        """Check if all uncommitted directories exist."""
        uncommitted_dir = os.path.join(ge_dir, cls.GE_UNCOMMITTED_DIR)
        for directory in cls.UNCOMMITTED_DIRECTORIES:
            if not os.path.isdir(os.path.join(uncommitted_dir, directory)):
                return False

        return True

    @classmethod
    def config_variables_yml_exist(cls, ge_dir):
        """Check if all config_variables.yml exists."""
        path_to_yml = os.path.join(ge_dir, cls.GE_YML)

        # TODO this is so brittle and gross
        with open(path_to_yml) as f:
            config = yaml.load(f)
        config_var_path = config.get("config_variables_file_path")
        config_var_path = os.path.join(ge_dir, config_var_path)
        return os.path.isfile(config_var_path)

    @classmethod
    def write_config_variables_template_to_disk(cls, uncommitted_dir):
        os.makedirs(uncommitted_dir, exist_ok=True)
        config_var_file = os.path.join(uncommitted_dir, "config_variables.yml")
        with open(config_var_file, "w") as template:
            template.write(CONFIG_VARIABLES_TEMPLATE)

    @classmethod
    def write_project_template_to_disk(cls, ge_dir, usage_statistics_enabled=True):
        file_path = os.path.join(ge_dir, cls.GE_YML)
        with open(file_path, "w") as template:
            if usage_statistics_enabled:
                template.write(PROJECT_TEMPLATE_USAGE_STATISTICS_ENABLED)
            else:
                template.write(PROJECT_TEMPLATE_USAGE_STATISTICS_DISABLED)

    @classmethod
    def scaffold_directories(cls, base_dir):
        """Safely create GE directories for a new project."""
        os.makedirs(base_dir, exist_ok=True)
        with open(os.path.join(base_dir, ".gitignore"), "w") as f:
            f.write("uncommitted/")

        for directory in cls.BASE_DIRECTORIES:
            if directory == "plugins":
                plugins_dir = os.path.join(base_dir, directory)
                os.makedirs(plugins_dir, exist_ok=True)
                os.makedirs(
                    os.path.join(plugins_dir, "custom_data_docs"), exist_ok=True
                )
                os.makedirs(
                    os.path.join(plugins_dir, "custom_data_docs", "views"),
                    exist_ok=True,
                )
                os.makedirs(
                    os.path.join(plugins_dir, "custom_data_docs", "renderers"),
                    exist_ok=True,
                )
                os.makedirs(
                    os.path.join(plugins_dir, "custom_data_docs", "styles"),
                    exist_ok=True,
                )
                cls.scaffold_custom_data_docs(plugins_dir)
            else:
                os.makedirs(os.path.join(base_dir, directory), exist_ok=True)

        uncommitted_dir = os.path.join(base_dir, cls.GE_UNCOMMITTED_DIR)

        for new_directory in cls.UNCOMMITTED_DIRECTORIES:
            new_directory_path = os.path.join(uncommitted_dir, new_directory)
            os.makedirs(new_directory_path, exist_ok=True)

    @classmethod
    def scaffold_custom_data_docs(cls, plugins_dir):
        """Copy custom data docs templates"""
        styles_template = file_relative_path(
            __file__,
            "../render/view/static/styles/data_docs_custom_styles_template.css",
        )
        styles_destination_path = os.path.join(
            plugins_dir, "custom_data_docs", "styles", "data_docs_custom_styles.css"
        )
        shutil.copyfile(styles_template, styles_destination_path)

    @classmethod
    def _get_ge_cloud_config_dict(
        cls,
        ge_cloud_base_url: Optional[str] = None,
        ge_cloud_account_id: Optional[str] = None,
        ge_cloud_access_token: Optional[str] = None,
    ):
        ge_cloud_base_url = (
            ge_cloud_base_url
            or super()._get_global_config_value(
                environment_variable="GE_CLOUD_BASE_URL",
                conf_file_section="ge_cloud_config",
                conf_file_option="base_url",
            )
            or "https://app.greatexpectations.io/"
        )
        ge_cloud_account_id = ge_cloud_account_id or super()._get_global_config_value(
            environment_variable="GE_CLOUD_ACCOUNT_ID",
            conf_file_section="ge_cloud_config",
            conf_file_option="account_id",
        )
        ge_cloud_access_token = (
            ge_cloud_access_token
            or super()._get_global_config_value(
                environment_variable="GE_CLOUD_ACCESS_TOKEN",
                conf_file_section="ge_cloud_config",
                conf_file_option="access_token",
            )
        )
        return {
            "base_url": ge_cloud_base_url,
            "account_id": ge_cloud_account_id,
            "access_token": ge_cloud_access_token,
        }

    def get_ge_cloud_config(
        self,
        ge_cloud_base_url: Optional[str] = None,
        ge_cloud_account_id: Optional[str] = None,
        ge_cloud_access_token: Optional[str] = None,
    ):
        """
        Build a GeCloudConfig object. Config attributes are collected from any combination of args passed in at
        runtime, environment variables, or a global great_expectations.conf file (in order of precedence)
        """
        ge_cloud_config_dict = self._get_ge_cloud_config_dict(
            ge_cloud_base_url=ge_cloud_base_url,
            ge_cloud_account_id=ge_cloud_account_id,
            ge_cloud_access_token=ge_cloud_access_token,
        )

        missing_keys = []
        for key, val in ge_cloud_config_dict.items():
            if not val:
                missing_keys.append(key)
        if len(missing_keys) > 0:
            missing_keys_str = [f'"{key}"' for key in missing_keys]
            global_config_path_str = [
                f'"{path}"' for path in super().GLOBAL_CONFIG_PATHS
            ]
            raise DataContextError(
                f"{(', ').join(missing_keys_str)} arg(s) required for ge_cloud_mode but neither provided nor found in "
                f"environment or in global configs ({(', ').join(global_config_path_str)})."
            )

        return GeCloudConfig(**ge_cloud_config_dict)

    def __init__(
        self,
        context_root_dir: Optional[str] = None,
        runtime_environment: Optional[dict] = None,
        ge_cloud_mode: bool = False,
        ge_cloud_base_url: Optional[str] = None,
        ge_cloud_account_id: Optional[str] = None,
        ge_cloud_access_token: Optional[str] = None,
    ):
        self._ge_cloud_mode = ge_cloud_mode
        self._ge_cloud_config = None
        ge_cloud_config = None

        if ge_cloud_mode:
            ge_cloud_config = self.get_ge_cloud_config(
                ge_cloud_base_url=ge_cloud_base_url,
                ge_cloud_account_id=ge_cloud_account_id,
                ge_cloud_access_token=ge_cloud_access_token,
            )
            self._ge_cloud_config = ge_cloud_config
            # in ge_cloud_mode, if not provided, set context_root_dir to cwd
            if context_root_dir is None:
                context_root_dir = os.getcwd()
                logger.info(
                    f'context_root_dir was not provided - defaulting to current working directory "'
                    f'{context_root_dir}".'
                )
        else:
            # Determine the "context root directory" - this is the parent of "great_expectations" dir
            context_root_dir = (
                self.find_context_root_dir()
                if context_root_dir is None
                else context_root_dir
            )

        context_root_directory = os.path.abspath(os.path.expanduser(context_root_dir))
        self._context_root_directory = context_root_directory

        project_config = self._load_project_config()
        super().__init__(
            project_config,
            context_root_directory,
            runtime_environment,
            ge_cloud_mode=ge_cloud_mode,
            ge_cloud_config=ge_cloud_config,
        )

        # save project config if data_context_id auto-generated or global config values applied
        project_config_dict = dataContextConfigSchema.dump(project_config)
        if (
            project_config.anonymous_usage_statistics.explicit_id is False
            or project_config_dict != dataContextConfigSchema.dump(self._project_config)
        ):
            self._save_project_config()

    def _retrieve_data_context_config_from_ge_cloud(self) -> DataContextConfig:
        """
        Utilizes the GeCloudConfig instantiated in the constructor to create a request to the Cloud API.
        Given proper authorization, the request retrieves a data context config that is pre-populated with
        GE objects specific to the user's Cloud environment (datasources, data connectors, etc).

        Please note that substitution for ${VAR} variables is performed in GE Cloud before being sent
        over the wire.

        :return: the configuration object retrieved from the Cloud API
        """
        ge_cloud_url = (
            self.ge_cloud_config.base_url
            + f"/accounts/{self.ge_cloud_config.account_id}/data-context-configuration"
        )
        auth_headers = {
            "Content-Type": "application/vnd.api+json",
            "Authorization": f"Bearer {self.ge_cloud_config.access_token}",
        }

        response = requests.get(ge_cloud_url, headers=auth_headers)
        if response.status_code != 200:
            raise ge_exceptions.GeCloudError(
                f"Bad request made to GE Cloud; {response.json().get('message')}"
            )
        config = response.json()
        return DataContextConfig(**config)

    def _load_project_config(self):
        """
        Reads the project configuration from the project configuration file.
        The file may contain ${SOME_VARIABLE} variables - see self.project_config_with_variables_substituted
        for how these are substituted.

        For Data Contexts in GE Cloud mode, a user-specific template is retrieved from the Cloud API
        - see self._retrieve_data_context_config_from_ge_cloud for more details.

        :return: the configuration object read from the file or template
        """
        if self.ge_cloud_mode:
            config = self._retrieve_data_context_config_from_ge_cloud()
            return config

        path_to_yml = os.path.join(self.root_directory, self.GE_YML)
        try:
            with open(path_to_yml) as data:
                config_commented_map_from_yaml = yaml.load(data)

        except YAMLError as err:
            raise ge_exceptions.InvalidConfigurationYamlError(
                "Your configuration file is not a valid yml file likely due to a yml syntax error:\n\n{}".format(
                    err
                )
            )
        except DuplicateKeyError:
            raise ge_exceptions.InvalidConfigurationYamlError(
                "Error: duplicate key found in project YAML file."
            )
        except OSError:
            raise ge_exceptions.ConfigNotFoundError()

        try:
            return DataContextConfig.from_commented_map(
                commented_map=config_commented_map_from_yaml
            )
        except ge_exceptions.InvalidDataContextConfigError:
            # Just to be explicit about what we intended to catch
            raise

    def _save_project_config(self):
        """Save the current project to disk."""
        if self.ge_cloud_mode:
            logger.debug(
                "ge_cloud_mode detected - skipping DataContect._save_project_config"
            )
            return
        logger.debug("Starting DataContext._save_project_config")

        config_filepath = os.path.join(self.root_directory, self.GE_YML)
        with open(config_filepath, "w") as outfile:
            self._project_config.to_yaml(outfile)

    def add_store(self, store_name, store_config):
        logger.debug("Starting DataContext.add_store for store %s" % store_name)

        new_store = super().add_store(store_name, store_config)
        self._save_project_config()
        return new_store

    def add_datasource(
        self, name, **kwargs
    ) -> Optional[Union[LegacyDatasource, BaseDatasource]]:
        logger.debug("Starting DataContext.add_datasource for datasource %s" % name)

        new_datasource: Optional[
            Union[LegacyDatasource, BaseDatasource]
        ] = super().add_datasource(name=name, **kwargs)
        self._save_project_config()

        return new_datasource

    def delete_datasource(self, name: str):
        logger.debug(f"Starting DataContext.delete_datasource for datasource {name}")

        super().delete_datasource(datasource_name=name)
        self._save_project_config()

    @classmethod
    def find_context_root_dir(cls):
        result = None
        yml_path = None
        ge_home_environment = os.getenv("GE_HOME")
        if ge_home_environment:
            ge_home_environment = os.path.expanduser(ge_home_environment)
            if os.path.isdir(ge_home_environment) and os.path.isfile(
                os.path.join(ge_home_environment, "great_expectations.yml")
            ):
                result = ge_home_environment
        else:
            yml_path = cls.find_context_yml_file()
            if yml_path:
                result = os.path.dirname(yml_path)

        if result is None:
            raise ge_exceptions.ConfigNotFoundError()

        logger.debug(f"Using project config: {yml_path}")
        return result

    @classmethod
    def get_ge_config_version(cls, context_root_dir=None):
        yml_path = cls.find_context_yml_file(search_start_dir=context_root_dir)
        if yml_path is None:
            return

        with open(yml_path) as f:
            config_commented_map_from_yaml = yaml.load(f)

        config_version = config_commented_map_from_yaml.get("config_version")
        return float(config_version) if config_version else None

    @classmethod
    def set_ge_config_version(
        cls, config_version, context_root_dir=None, validate_config_version=True
    ):
        if not isinstance(config_version, (int, float)):
            raise ge_exceptions.UnsupportedConfigVersionError(
                "The argument `config_version` must be a number.",
            )

        if validate_config_version:
            if config_version < MINIMUM_SUPPORTED_CONFIG_VERSION:
                raise ge_exceptions.UnsupportedConfigVersionError(
                    "Invalid config version ({}).\n    The version number must be at least {}. ".format(
                        config_version, MINIMUM_SUPPORTED_CONFIG_VERSION
                    ),
                )
            elif config_version > CURRENT_GE_CONFIG_VERSION:
                raise ge_exceptions.UnsupportedConfigVersionError(
                    "Invalid config version ({}).\n    The maximum valid version is {}.".format(
                        config_version, CURRENT_GE_CONFIG_VERSION
                    ),
                )

        yml_path = cls.find_context_yml_file(search_start_dir=context_root_dir)
        if yml_path is None:
            return False

        with open(yml_path) as f:
            config_commented_map_from_yaml = yaml.load(f)
            config_commented_map_from_yaml["config_version"] = float(config_version)

        with open(yml_path, "w") as f:
            yaml.dump(config_commented_map_from_yaml, f)

        return True

    @classmethod
    def find_context_yml_file(cls, search_start_dir=None):
        """Search for the yml file starting here and moving upward."""
        yml_path = None
        if search_start_dir is None:
            search_start_dir = os.getcwd()

        for i in range(4):
            logger.debug(
                "Searching for config file {} ({} layer deep)".format(
                    search_start_dir, i
                )
            )

            potential_ge_dir = os.path.join(search_start_dir, cls.GE_DIR)

            if os.path.isdir(potential_ge_dir):
                potential_yml = os.path.join(potential_ge_dir, cls.GE_YML)
                if os.path.isfile(potential_yml):
                    yml_path = potential_yml
                    logger.debug("Found config file at " + str(yml_path))
                    break
            # move up one directory
            search_start_dir = os.path.dirname(search_start_dir)

        return yml_path

    @classmethod
    def does_config_exist_on_disk(cls, context_root_dir):
        """Return True if the great_expectations.yml exists on disk."""
        return os.path.isfile(os.path.join(context_root_dir, cls.GE_YML))

    @classmethod
    def is_project_initialized(cls, ge_dir):
        """
        Return True if the project is initialized.

        To be considered initialized, all of the following must be true:
        - all project directories exist (including uncommitted directories)
        - a valid great_expectations.yml is on disk
        - a config_variables.yml is on disk
        - the project has at least one datasource
        - the project has at least one suite
        """
        return (
            cls.does_config_exist_on_disk(ge_dir)
            and cls.all_uncommitted_directories_exist(ge_dir)
            and cls.config_variables_yml_exist(ge_dir)
            and cls._does_context_have_at_least_one_datasource(ge_dir)
            and cls._does_context_have_at_least_one_suite(ge_dir)
        )

    @classmethod
    def does_project_have_a_datasource_in_config_file(cls, ge_dir):
        if not cls.does_config_exist_on_disk(ge_dir):
            return False
        return cls._does_context_have_at_least_one_datasource(ge_dir)

    @classmethod
    def _does_context_have_at_least_one_datasource(cls, ge_dir):
        context = cls._attempt_context_instantiation(ge_dir)
        if not isinstance(context, DataContext):
            return False
        return len(context.list_datasources()) >= 1

    @classmethod
    def _does_context_have_at_least_one_suite(cls, ge_dir):
        context = cls._attempt_context_instantiation(ge_dir)
        if not isinstance(context, DataContext):
            return False
        return len(context.list_expectation_suites()) >= 1

    @classmethod
    def _attempt_context_instantiation(cls, ge_dir):
        try:
            context = DataContext(ge_dir)
            return context
        except (
            ge_exceptions.DataContextError,
            ge_exceptions.InvalidDataContextConfigError,
        ) as e:
            logger.debug(e)


class ExplorerDataContext(DataContext):
    def __init__(self, context_root_dir=None, expectation_explorer=True):
        """
            expectation_explorer: If True, load the expectation explorer manager, which will modify GE return objects \
            to include ipython notebook widgets.
        """

        super().__init__(context_root_dir)

        self._expectation_explorer = expectation_explorer
        if expectation_explorer:
            from great_expectations.jupyter_ux.expectation_explorer import (
                ExpectationExplorer,
            )

            self._expectation_explorer_manager = ExpectationExplorer()

    def update_return_obj(self, data_asset, return_obj):
        """Helper called by data_asset.

        Args:
            data_asset: The data_asset whose validation produced the current return object
            return_obj: the return object to update

        Returns:
            return_obj: the return object, potentially changed into a widget by the configured expectation explorer
        """
        if self._expectation_explorer:
            return self._expectation_explorer_manager.create_expectation_widget(
                data_asset, return_obj
            )
        else:
            return return_obj


def _get_metric_configuration_tuples(metric_configuration, base_kwargs=None):
    if base_kwargs is None:
        base_kwargs = {}

    if isinstance(metric_configuration, str):
        return [(metric_configuration, base_kwargs)]

    metric_configurations_list = []
    for kwarg_name in metric_configuration.keys():
        if not isinstance(metric_configuration[kwarg_name], dict):
            raise ge_exceptions.DataContextError(
                "Invalid metric_configuration: each key must contain a " "dictionary."
            )
        if (
            kwarg_name == "metric_kwargs_id"
        ):  # this special case allows a hash of multiple kwargs
            for metric_kwargs_id in metric_configuration[kwarg_name].keys():
                if base_kwargs != {}:
                    raise ge_exceptions.DataContextError(
                        "Invalid metric_configuration: when specifying "
                        "metric_kwargs_id, no other keys or values may be defined."
                    )
                if not isinstance(
                    metric_configuration[kwarg_name][metric_kwargs_id], list
                ):
                    raise ge_exceptions.DataContextError(
                        "Invalid metric_configuration: each value must contain a "
                        "list."
                    )
                metric_configurations_list += [
                    (metric_name, {"metric_kwargs_id": metric_kwargs_id})
                    for metric_name in metric_configuration[kwarg_name][
                        metric_kwargs_id
                    ]
                ]
        else:
            for kwarg_value in metric_configuration[kwarg_name].keys():
                base_kwargs.update({kwarg_name: kwarg_value})
                if not isinstance(metric_configuration[kwarg_name][kwarg_value], list):
                    raise ge_exceptions.DataContextError(
                        "Invalid metric_configuration: each value must contain a "
                        "list."
                    )
                for nested_configuration in metric_configuration[kwarg_name][
                    kwarg_value
                ]:
                    metric_configurations_list += _get_metric_configuration_tuples(
                        nested_configuration, base_kwargs=base_kwargs
                    )

    return metric_configurations_list<|MERGE_RESOLUTION|>--- conflicted
+++ resolved
@@ -63,7 +63,6 @@
 from great_expectations.data_asset import DataAsset
 from great_expectations.data_context.store import Store, TupleStoreBackend
 from great_expectations.data_context.store.expectations_store import ExpectationsStore
-from great_expectations.data_context.store.profiler_store import ProfilerStore
 from great_expectations.data_context.store.validations_store import ValidationsStore
 from great_expectations.data_context.templates import (
     CONFIG_VARIABLES_TEMPLATE,
@@ -3552,36 +3551,26 @@
         checkpoint_config = checkpoint_config.to_json_dict()
         checkpoint_config.update({"name": checkpoint_name})
 
+        checkpoint_class_args: dict = copy.deepcopy(checkpoint_config)
+        checkpoint_class_args.pop("module_name")
+        checkpoint_class_args.pop("class_name")
+
         if class_name == "Checkpoint":
-            instantiated_class = Checkpoint(data_context=self, **checkpoint_config)
+            instantiated_class = Checkpoint(data_context=self, **checkpoint_class_args)
         elif class_name == "SimpleCheckpoint":
-            instantiated_class = SimpleCheckpoint(
-                data_context=self, **checkpoint_config
-            )
+            instantiated_class = SimpleCheckpoint(data_context=self, **checkpoint_class_args)
+        else:
+            raise ValueError(f'Unknown Checkpoint class_name: "{class_name}".')
 
         checkpoint_anonymizer: CheckpointAnonymizer = CheckpointAnonymizer(
             self.data_context_id
         )
 
-<<<<<<< HEAD
-                checkpoint_class_args: dict = copy.deepcopy(checkpoint_config)
-                checkpoint_class_args.pop("module_name")
-                checkpoint_class_args.pop("class_name")
-
-                if class_name == "Checkpoint":
-                    instantiated_class = Checkpoint(
-                        data_context=self, **checkpoint_class_args
-                    )
-                elif class_name == "SimpleCheckpoint":
-                    instantiated_class = SimpleCheckpoint(
-                        data_context=self, **checkpoint_config
-                    )
-=======
         usage_stats_event_payload = checkpoint_anonymizer.anonymize_checkpoint_info(
             name=checkpoint_name, config=checkpoint_config
         )
+
         return instantiated_class, usage_stats_event_payload
->>>>>>> 5c4b6bef
 
     def _test_instantiation_of_data_connector_from_yaml_config(
         self,
