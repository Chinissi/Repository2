import configparser
import copy
import datetime
import errno
import glob
import itertools
import json
import logging
import os
import shutil
import sys
import traceback
import uuid
import warnings
import webbrowser
from collections import OrderedDict
from typing import Any, Callable, Dict, List, Optional, Union, cast

from dateutil.parser import parse
from ruamel.yaml import YAML, YAMLError
from ruamel.yaml.comments import CommentedMap
from ruamel.yaml.constructor import DuplicateKeyError

import great_expectations.exceptions as ge_exceptions
from great_expectations.checkpoint import Checkpoint, LegacyCheckpoint
from great_expectations.core.batch import Batch, BatchRequest, PartitionRequest
from great_expectations.core.expectation_suite import ExpectationSuite
from great_expectations.core.expectation_validation_result import get_metric_kwargs_id
from great_expectations.core.id_dict import BatchKwargs
from great_expectations.core.metric import ValidationMetricIdentifier
from great_expectations.core.run_identifier import RunIdentifier
from great_expectations.core.usage_statistics.usage_statistics import (
    UsageStatisticsHandler,
    add_datasource_usage_statistics,
    run_validation_operator_usage_statistics,
    save_expectation_suite_usage_statistics,
    usage_statistics_enabled_method,
)
from great_expectations.core.util import nested_update
from great_expectations.data_asset import DataAsset
from great_expectations.data_context.store import Store, TupleStoreBackend
from great_expectations.data_context.templates import (
    CONFIG_VARIABLES_TEMPLATE,
    PROJECT_TEMPLATE_USAGE_STATISTICS_DISABLED,
    PROJECT_TEMPLATE_USAGE_STATISTICS_ENABLED,
)
from great_expectations.data_context.types.base import (
    CURRENT_GE_CONFIG_VERSION,
    MINIMUM_SUPPORTED_CONFIG_VERSION,
    AnonymizedUsageStatisticsConfig,
    CheckpointConfig,
    DataContextConfig,
    DatasourceConfig,
    anonymizedUsageStatisticsSchema,
    dataContextConfigSchema,
    datasourceConfigSchema,
)
from great_expectations.data_context.types.resource_identifiers import (
    ConfigurationIdentifier,
    ExpectationSuiteIdentifier,
    ValidationResultIdentifier,
)
from great_expectations.data_context.util import (
    PasswordMasker,
    build_store_from_config,
    file_relative_path,
    instantiate_class_from_config,
    load_class,
    substitute_all_config_variables,
    substitute_config_variable,
)
from great_expectations.dataset import Dataset
from great_expectations.datasource import LegacyDatasource
from great_expectations.datasource.new_datasource import BaseDatasource, Datasource
from great_expectations.marshmallow__shade import ValidationError
from great_expectations.profile.basic_dataset_profiler import BasicDatasetProfiler
from great_expectations.render.renderer.site_builder import SiteBuilder
from great_expectations.util import (
    filter_properties_dict,
    verify_dynamic_loading_support,
)
from great_expectations.validator.validator import BridgeValidator, Validator

try:
    from sqlalchemy.exc import SQLAlchemyError
except ImportError:
    # We'll redefine this error in code below to catch ProfilerError, which is caught above, so SA errors will
    # just fall through
    SQLAlchemyError = ge_exceptions.ProfilerError

logger = logging.getLogger(__name__)
yaml = YAML()
yaml.indent(mapping=2, sequence=4, offset=2)
yaml.default_flow_style = False


class BaseDataContext:
    """
        This class implements most of the functionality of DataContext, with a few exceptions.

        1. BaseDataContext does not attempt to keep its project_config in sync with a file on disc.
        2. BaseDataContext doesn't attempt to "guess" paths or objects types. Instead, that logic is pushed
            into DataContext class.

        Together, these changes make BaseDataContext class more testable.

    --ge-feature-maturity-info--

        id: os_linux
        title: OS - Linux
        icon:
        short_description:
        description:
        how_to_guide_url:
        maturity: Production
        maturity_details:
            api_stability: N/A
            implementation_completeness: N/A
            unit_test_coverage: Complete
            integration_infrastructure_test_coverage: Complete
            documentation_completeness: Complete
            bug_risk: Low

        id: os_macos
        title: OS - MacOS
        icon:
        short_description:
        description:
        how_to_guide_url:
        maturity: Production
        maturity_details:
            api_stability: N/A
            implementation_completeness: N/A
            unit_test_coverage: Complete (local only)
            integration_infrastructure_test_coverage: Complete (local only)
            documentation_completeness: Complete
            bug_risk: Low

        id: os_windows
        title: OS - Windows
        icon:
        short_description:
        description:
        how_to_guide_url:
        maturity: Beta
        maturity_details:
            api_stability: N/A
            implementation_completeness: N/A
            unit_test_coverage: Minimal
            integration_infrastructure_test_coverage: Minimal
            documentation_completeness: Complete
            bug_risk: Moderate
    ------------------------------------------------------------
        id: workflow_create_edit_expectations_cli_scaffold
        title: Create and Edit Expectations - suite scaffold
        icon:
        short_description: Creating a new Expectation Suite using suite scaffold
        description: Creating Expectation Suites through an interactive development loop using suite scaffold
        how_to_guide_url: https://docs.greatexpectations.io/en/latest/how_to_guides/creating_and_editing_expectations/how_to_create_a_new_expectation_suite_using_suite_scaffold.html
        maturity: Experimental (expect exciting changes to Profiler capability)
        maturity_details:
            api_stability: N/A
            implementation_completeness: N/A
            unit_test_coverage: N/A
            integration_infrastructure_test_coverage: Partial
            documentation_completeness: Complete
            bug_risk: Low

        id: workflow_create_edit_expectations_cli_edit
        title: Create and Edit Expectations - CLI
        icon:
        short_description: Creating a new Expectation Suite using the CLI
        description: Creating a Expectation Suite great_expectations suite new command
        how_to_guide_url: https://docs.greatexpectations.io/en/latest/how_to_guides/creating_and_editing_expectations/how_to_create_a_new_expectation_suite_using_the_cli.html
        maturity: Experimental (expect exciting changes to Profiler and Suite Renderer capability)
        maturity_details:
            api_stability: N/A
            implementation_completeness: N/A
            unit_test_coverage: N/A
            integration_infrastructure_test_coverage: Partial
            documentation_completeness: Complete
            bug_risk: Low

        id: workflow_create_edit_expectations_json_schema
        title: Create and Edit Expectations - Json schema
        icon:
        short_description: Creating a new Expectation Suite from a json schema file
        description: Creating a new Expectation Suite using JsonSchemaProfiler function and json schema file
        how_to_guide_url: https://docs.greatexpectations.io/en/latest/how_to_guides/creating_and_editing_expectations/how_to_create_a_suite_from_a_json_schema_file.html
        maturity: Experimental (expect exciting changes to Profiler capability)
        maturity_details:
            api_stability: N/A
            implementation_completeness: N/A
            unit_test_coverage: N/A
            integration_infrastructure_test_coverage: Partial
            documentation_completeness: Complete
            bug_risk: Low

    --ge-feature-maturity-info--
    """

    PROFILING_ERROR_CODE_TOO_MANY_DATA_ASSETS = 2
    PROFILING_ERROR_CODE_SPECIFIED_DATA_ASSETS_NOT_FOUND = 3
    PROFILING_ERROR_CODE_NO_BATCH_KWARGS_GENERATORS_FOUND = 4
    PROFILING_ERROR_CODE_MULTIPLE_BATCH_KWARGS_GENERATORS_FOUND = 5
    UNCOMMITTED_DIRECTORIES = ["data_docs", "validations"]
    GE_UNCOMMITTED_DIR = "uncommitted"
    CHECKPOINTS_DIR = "checkpoints"
    BASE_DIRECTORIES = [
        CHECKPOINTS_DIR,
        "expectations",
        "notebooks",
        "plugins",
        GE_UNCOMMITTED_DIR,
    ]
    NOTEBOOK_SUBDIRECTORIES = ["pandas", "spark", "sql"]
    GE_DIR = "great_expectations"
    GE_YML = "great_expectations.yml"
    GE_EDIT_NOTEBOOK_DIR = GE_UNCOMMITTED_DIR
    FALSEY_STRINGS = ["FALSE", "false", "False", "f", "F", "0"]
    GLOBAL_CONFIG_PATHS = [
        os.path.expanduser("~/.great_expectations/great_expectations.conf"),
        "/etc/great_expectations.conf",
    ]
    DOLLAR_SIGN_ESCAPE_STRING = r"\$"

    @classmethod
    def validate_config(cls, project_config):
        if isinstance(project_config, DataContextConfig):
            return True
        try:
            dataContextConfigSchema.load(project_config)
        except ValidationError:
            raise
        return True

    @usage_statistics_enabled_method(
        event_name="data_context.__init__",
    )
    def __init__(self, project_config, context_root_dir=None, runtime_environment=None):
        """DataContext constructor

        Args:
            context_root_dir: location to look for the ``great_expectations.yml`` file. If None, searches for the file \
            based on conventions for project subdirectories.
            runtime_environment: a dictionary of config variables that
            override both those set in config_variables.yml and the environment

        Returns:
            None
        """
        if not BaseDataContext.validate_config(project_config):
            raise ge_exceptions.InvalidConfigError(
                "Your project_config is not valid. Try using the CLI check-config command."
            )
        self._project_config = project_config
        self._apply_global_config_overrides()

        if context_root_dir is not None:
            context_root_dir = os.path.abspath(context_root_dir)
        self._context_root_directory = context_root_dir

        self.runtime_environment = runtime_environment or {}

        # Init plugin support
        if self.plugins_directory is not None and os.path.exists(
            self.plugins_directory
        ):
            sys.path.append(self.plugins_directory)

        # We want to have directories set up before initializing usage statistics so that we can obtain a context instance id
        self._in_memory_instance_id = (
            None  # This variable *may* be used in case we cannot save an instance id
        )

        # Init stores
        self._stores = dict()
        self._init_stores(self._project_config_with_variables_substituted.stores)

        # Init data_context_id
        self._data_context_id = self._construct_data_context_id()

        # Override the project_config data_context_id if an expectations_store was already set up
        self._project_config.anonymous_usage_statistics.data_context_id = (
            self._data_context_id
        )
        self._initialize_usage_statistics(
            self._project_config.anonymous_usage_statistics
        )

        # Store cached datasources but don't init them
        self._cached_datasources = {}

        # Build the datasources we know about and have access to
        self._init_datasources(self._project_config_with_variables_substituted)

        # Init validation operators
        # NOTE - 20200522 - JPC - A consistent approach to lazy loading for plugins will be useful here, harmonizing
        # the way that execution environments (AKA datasources), validation operators, site builders and other
        # plugins are built.
        self.validation_operators = {}
        for (
            validation_operator_name,
            validation_operator_config,
        ) in self._project_config.validation_operators.items():
            self.add_validation_operator(
                validation_operator_name,
                validation_operator_config,
            )

        self._evaluation_parameter_dependencies_compiled = False
        self._evaluation_parameter_dependencies = {}

    def _build_store_from_config(self, store_name, store_config):
        module_name = "great_expectations.data_context.store"
        # Set expectations_store.store_backend_id to the data_context_id from the project_config if
        # the expectations_store doesnt yet exist by:
        # adding the data_context_id from the project_config
        # to the store_config under the key manually_initialize_store_backend_id
        if (store_name == self.expectations_store_name) and store_config.get(
            "store_backend"
        ):
            store_config["store_backend"].update(
                {
                    "manually_initialize_store_backend_id": self._project_config_with_variables_substituted.anonymous_usage_statistics.data_context_id
                }
            )

        # Set suppress_store_backend_id = True if store is inactive and has a store_backend.
        if (
            store_name not in [store["name"] for store in self.list_active_stores()]
            and store_config.get("store_backend") is not None
        ):
            store_config["store_backend"].update({"suppress_store_backend_id": True})

        new_store = build_store_from_config(
            store_name=store_name,
            store_config=store_config,
            module_name=module_name,
            runtime_environment={
                "root_directory": self.root_directory,
            },
        )
        self._stores[store_name] = new_store
        return new_store

    def _init_stores(self, store_configs):
        """Initialize all Stores for this DataContext.

        Stores are a good fit for reading/writing objects that:
            1. follow a clear key-value pattern, and
            2. are usually edited programmatically, using the Context

        Note that stores do NOT manage plugins.
        """
        for store_name, store_config in store_configs.items():
            self._build_store_from_config(store_name, store_config)

    def _init_datasources(self, config):
        if not config.datasources:
            return
        for datasource in config.datasources:
            try:
                self._cached_datasources[datasource] = self.get_datasource(
                    datasource_name=datasource
                )
            except ge_exceptions.DatasourceInitializationError:
                # this error will happen if our configuration contains datasources that GE can no longer connect to.
                # this is ok, as long as we don't use it to retrieve a batch. If we try to do that, the error will be
                # caught at the context.get_batch() step. So we just pass here.
                pass

    def _apply_global_config_overrides(self):
        # check for global usage statistics opt out
        validation_errors = {}

        if self._check_global_usage_statistics_opt_out():
            logger.info(
                "Usage statistics is disabled globally. Applying override to project_config."
            )
            self._project_config.anonymous_usage_statistics.enabled = False

        # check for global data_context_id
        global_data_context_id = self._get_global_config_value(
            environment_variable="GE_DATA_CONTEXT_ID",
            conf_file_section="anonymous_usage_statistics",
            conf_file_option="data_context_id",
        )
        if global_data_context_id:
            data_context_id_errors = anonymizedUsageStatisticsSchema.validate(
                {"data_context_id": global_data_context_id}
            )
            if not data_context_id_errors:
                logger.info(
                    "data_context_id is defined globally. Applying override to project_config."
                )
                self._project_config.anonymous_usage_statistics.data_context_id = (
                    global_data_context_id
                )
            else:
                validation_errors.update(data_context_id_errors)
        # check for global usage_statistics url
        global_usage_statistics_url = self._get_global_config_value(
            environment_variable="GE_USAGE_STATISTICS_URL",
            conf_file_section="anonymous_usage_statistics",
            conf_file_option="usage_statistics_url",
        )
        if global_usage_statistics_url:
            usage_statistics_url_errors = anonymizedUsageStatisticsSchema.validate(
                {"usage_statistics_url": global_usage_statistics_url}
            )
            if not usage_statistics_url_errors:
                logger.info(
                    "usage_statistics_url is defined globally. Applying override to project_config."
                )
                self._project_config.anonymous_usage_statistics.usage_statistics_url = (
                    global_usage_statistics_url
                )
            else:
                validation_errors.update(usage_statistics_url_errors)
        if validation_errors:
            logger.warning(
                "The following globally-defined config variables failed validation:\n{}\n\n"
                "Please fix the variables if you would like to apply global values to project_config.".format(
                    json.dumps(validation_errors, indent=2)
                )
            )

    def _get_global_config_value(
        self, environment_variable=None, conf_file_section=None, conf_file_option=None
    ):
        assert (conf_file_section and conf_file_option) or (
            not conf_file_section and not conf_file_option
        ), "Must pass both 'conf_file_section' and 'conf_file_option' or neither."
        if environment_variable and os.environ.get(environment_variable, False):
            return os.environ.get(environment_variable)
        if conf_file_section and conf_file_option:
            for config_path in BaseDataContext.GLOBAL_CONFIG_PATHS:
                config = configparser.ConfigParser()
                config.read(config_path)
                config_value = config.get(
                    conf_file_section, conf_file_option, fallback=None
                )
                if config_value:
                    return config_value
        return None

    def _check_global_usage_statistics_opt_out(self):
        if os.environ.get("GE_USAGE_STATS", False):
            ge_usage_stats = os.environ.get("GE_USAGE_STATS")
            if ge_usage_stats in BaseDataContext.FALSEY_STRINGS:
                return True
            else:
                logger.warning(
                    "GE_USAGE_STATS environment variable must be one of: {}".format(
                        BaseDataContext.FALSEY_STRINGS
                    )
                )
        for config_path in BaseDataContext.GLOBAL_CONFIG_PATHS:
            config = configparser.ConfigParser()
            states = config.BOOLEAN_STATES
            for falsey_string in BaseDataContext.FALSEY_STRINGS:
                states[falsey_string] = False
            states["TRUE"] = True
            states["True"] = True
            config.BOOLEAN_STATES = states
            config.read(config_path)
            try:
                if config.getboolean("anonymous_usage_statistics", "enabled") is False:
                    # If stats are disabled, then opt out is true
                    return True
            except (ValueError, configparser.Error):
                pass
        return False

    def _construct_data_context_id(self) -> str:
        """
        Choose the id of the currently-configured expectations store, if available and a persistent store.
        If not, it should choose the id stored in DataContextConfig.
        Returns:
            UUID to use as the data_context_id
        """

        # Choose the id of the currently-configured expectations store, if it is a persistent store
        expectations_store = self._stores[
            self._project_config_with_variables_substituted.expectations_store_name
        ]
        if isinstance(expectations_store.store_backend, TupleStoreBackend):
            # suppress_warnings since a warning will already have been issued during the store creation if there was an invalid store config
            return expectations_store.store_backend_id_warnings_suppressed

        # Otherwise choose the id stored in the project_config
        else:
            return (
                self._project_config_with_variables_substituted.anonymous_usage_statistics.data_context_id
            )

    def _initialize_usage_statistics(
        self, usage_statistics_config: AnonymizedUsageStatisticsConfig
    ):
        """Initialize the usage statistics system."""
        if not usage_statistics_config.enabled:
            logger.info("Usage statistics is disabled; skipping initialization.")
            self._usage_statistics_handler = None
            return

        self._usage_statistics_handler = UsageStatisticsHandler(
            data_context=self,
            data_context_id=self._data_context_id,
            usage_statistics_url=usage_statistics_config.usage_statistics_url,
        )

    def add_store(self, store_name, store_config):
        """Add a new Store to the DataContext and (for convenience) return the instantiated Store object.

        Args:
            store_name (str): a key for the new Store in in self._stores
            store_config (dict): a config for the Store to add

        Returns:
            store (Store)
        """

        self._project_config["stores"][store_name] = store_config
        return self._build_store_from_config(store_name, store_config)

    def add_validation_operator(
        self, validation_operator_name, validation_operator_config
    ):
        """Add a new ValidationOperator to the DataContext and (for convenience) return the instantiated object.

        Args:
            validation_operator_name (str): a key for the new ValidationOperator in in self._validation_operators
            validation_operator_config (dict): a config for the ValidationOperator to add

        Returns:
            validation_operator (ValidationOperator)
        """

        self._project_config["validation_operators"][
            validation_operator_name
        ] = validation_operator_config
        config = self._project_config_with_variables_substituted.validation_operators[
            validation_operator_name
        ]
        module_name = "great_expectations.validation_operators"
        new_validation_operator = instantiate_class_from_config(
            config=config,
            runtime_environment={
                "data_context": self,
                "name": validation_operator_name,
            },
            config_defaults={"module_name": module_name},
        )
        if not new_validation_operator:
            raise ge_exceptions.ClassInstantiationError(
                module_name=module_name,
                package_name=None,
                class_name=config["class_name"],
            )
        self.validation_operators[validation_operator_name] = new_validation_operator
        return new_validation_operator

    def _normalize_absolute_or_relative_path(self, path):
        if path is None:
            return
        if os.path.isabs(path):
            return path
        else:
            return os.path.join(self.root_directory, path)

    def _normalize_store_path(self, resource_store):
        if resource_store["type"] == "filesystem":
            if not os.path.isabs(resource_store["base_directory"]):
                resource_store["base_directory"] = os.path.join(
                    self.root_directory, resource_store["base_directory"]
                )
        return resource_store

    def get_docs_sites_urls(
        self,
        resource_identifier=None,
        site_name: Optional[str] = None,
        only_if_exists=True,
        site_names: Optional[List[str]] = None,
    ) -> List[Dict[str, str]]:
        """
        Get URLs for a resource for all data docs sites.

        This function will return URLs for any configured site even if the sites
        have not been built yet.

        Args:
            resource_identifier (object): optional. It can be an identifier of
                ExpectationSuite's, ValidationResults and other resources that
                have typed identifiers. If not provided, the method will return
                the URLs of the index page.
            site_name: Optionally specify which site to open. If not specified,
                return all urls in the project.
            site_names: Optionally specify which sites are active. Sites not in
                this list are not processed, even if specified in site_name.

        Returns:
            list: a list of URLs. Each item is the URL for the resource for a
                data docs site
        """
        unfiltered_sites = (
            self._project_config_with_variables_substituted.data_docs_sites
        )

        # Filter out sites that are not in site_names
        sites = (
            {k: v for k, v in unfiltered_sites.items() if k in site_names}
            if site_names
            else unfiltered_sites
        )

        if not sites:
            logger.debug("Found no data_docs_sites.")
            return []
        logger.debug(f"Found {len(sites)} data_docs_sites.")

        if site_name:
            if site_name not in sites.keys():
                raise ge_exceptions.DataContextError(
                    f"Could not find site named {site_name}. Please check your configurations"
                )
            site = sites[site_name]
            site_builder = self._load_site_builder_from_site_config(site)
            url = site_builder.get_resource_url(
                resource_identifier=resource_identifier, only_if_exists=only_if_exists
            )
            return [{"site_name": site_name, "site_url": url}]

        site_urls = []
        for _site_name, site_config in sites.items():
            site_builder = self._load_site_builder_from_site_config(site_config)
            url = site_builder.get_resource_url(
                resource_identifier=resource_identifier, only_if_exists=only_if_exists
            )
            site_urls.append({"site_name": _site_name, "site_url": url})

        return site_urls

    def _load_site_builder_from_site_config(self, site_config) -> SiteBuilder:
        default_module_name = "great_expectations.render.renderer.site_builder"
        site_builder = instantiate_class_from_config(
            config=site_config,
            runtime_environment={
                "data_context": self,
                "root_directory": self.root_directory,
            },
            config_defaults={"module_name": default_module_name},
        )
        if not site_builder:
            raise ge_exceptions.ClassInstantiationError(
                module_name=default_module_name,
                package_name=None,
                class_name=site_config["class_name"],
            )
        return site_builder

    @usage_statistics_enabled_method(
        event_name="data_context.open_data_docs",
    )
    def open_data_docs(
        self,
        resource_identifier: Optional[str] = None,
        site_name: Optional[str] = None,
        only_if_exists=True,
    ) -> None:
        """
        A stdlib cross-platform way to open a file in a browser.

        Args:
            resource_identifier: ExpectationSuiteIdentifier,
                ValidationResultIdentifier or any other type's identifier. The
                argument is optional - when not supplied, the method returns the
                URL of the index page.
            site_name: Optionally specify which site to open. If not specified,
                open all docs found in the project.
        """
        data_docs_urls = self.get_docs_sites_urls(
            resource_identifier=resource_identifier,
            site_name=site_name,
            only_if_exists=only_if_exists,
        )
        urls_to_open = [site["site_url"] for site in data_docs_urls]

        for url in urls_to_open:
            if url is not None:
                logger.debug(f"Opening Data Docs found here: {url}")
                webbrowser.open(url)

    @property
    def root_directory(self):
        """The root directory for configuration objects in the data context; the location in which
        ``great_expectations.yml`` is located."""
        return self._context_root_directory

    @property
    def plugins_directory(self):
        """The directory in which custom plugin modules should be placed."""
        return self._normalize_absolute_or_relative_path(
            self._project_config_with_variables_substituted.plugins_directory
        )

    @property
<<<<<<< HEAD
    def project_config_with_variables_substituted(self):
        return self.get_config_with_variables_substituted()

    @property
    def _project_config_with_variables_substituted(self):
=======
    def _project_config_with_variables_substituted(self) -> DataContextConfig:
>>>>>>> d01699fa
        return self.get_config_with_variables_substituted()

    @property
    def anonymous_usage_statistics(self):
        return (
            self._project_config_with_variables_substituted.anonymous_usage_statistics
        )

    @property
    def notebooks(self):
        return self._project_config_with_variables_substituted.notebooks

    @property
    def stores(self):
        """A single holder for all Stores in this context"""
        return self._stores

    @property
    def datasources(self) -> Dict[str, Union[LegacyDatasource, BaseDatasource]]:
        """A single holder for all Datasources in this context"""
        return self._cached_datasources

    @property
    def checkpoint_store_name(self):
        return self._project_config_with_variables_substituted.checkpoint_store_name

    @property
    def checkpoint_store(self):
        return self.stores[self.checkpoint_store_name]

    @property
    def expectations_store_name(self):
        return self._project_config_with_variables_substituted.expectations_store_name

    @property
    def expectations_store(self):
        return self.stores[self.expectations_store_name]

    @property
    def data_context_id(self):
        return (
            self._project_config_with_variables_substituted.anonymous_usage_statistics.data_context_id
        )

    @property
    def instance_id(self):
        instance_id = self._load_config_variables_file().get("instance_id")
        if instance_id is None:
            if self._in_memory_instance_id is not None:
                return self._in_memory_instance_id
            instance_id = str(uuid.uuid4())
            self._in_memory_instance_id = instance_id
        return instance_id

    @property
    def config_variables(self):
        # Note Abe 20121114 : We should probably cache config_variables instead of loading them from disk every time.
        return dict(self._load_config_variables_file())

    #####
    #
    # Internal helper methods
    #
    #####

    def _load_config_variables_file(self):
        """Get all config variables from the default location."""
        config_variables_file_path = self.get_config().config_variables_file_path
        if config_variables_file_path:
            try:
                # If the user specifies the config variable path with an environment variable, we want to substitute it
                defined_path = substitute_config_variable(
                    config_variables_file_path, dict(os.environ)
                )
                if not os.path.isabs(defined_path):
                    # A BaseDataContext will not have a root directory; in that case use the current directory
                    # for any non-absolute path
                    root_directory = self.root_directory or os.curdir()
                else:
                    root_directory = ""
                var_path = os.path.join(root_directory, defined_path)
                with open(var_path) as config_variables_file:
                    return yaml.load(config_variables_file) or {}
            except OSError as e:
                if e.errno != errno.ENOENT:
                    raise
                logger.debug("Generating empty config variables file.")
                return {}
        else:
            return {}

    def get_config_with_variables_substituted(self, config=None) -> DataContextConfig:

        if not config:
            config = self._project_config

        substituted_config_variables = substitute_all_config_variables(
            self.config_variables,
            dict(os.environ),
            self.DOLLAR_SIGN_ESCAPE_STRING,
        )

        substitutions = {
            **substituted_config_variables,
            **dict(os.environ),
            **self.runtime_environment,
        }

        return DataContextConfig(
            **substitute_all_config_variables(
                config, substitutions, self.DOLLAR_SIGN_ESCAPE_STRING
            )
        )

    def escape_all_config_variables(
        self,
        value: Union[str, dict, list],
        dollar_sign_escape_string: str = DOLLAR_SIGN_ESCAPE_STRING,
    ) -> Union[str, dict, list]:
        """
        Replace all `$` characters with the DOLLAR_SIGN_ESCAPE_STRING

        Args:
            value: config variable value
            dollar_sign_escape_string: replaces instances of `$`

        Returns:
            input value with all `$` characters replaced with the escape string
        """

        if isinstance(value, dict) or isinstance(value, OrderedDict):
            return {
                k: self.escape_all_config_variables(v, dollar_sign_escape_string)
                for k, v in value.items()
            }

        elif isinstance(value, list):
            return [
                self.escape_all_config_variables(v, dollar_sign_escape_string)
                for v in value
            ]
        return value.replace("$", dollar_sign_escape_string)

    def save_config_variable(self, config_variable_name, value):
        """Save config variable value

        Args:
            config_variable_name: name of the property
            value: the value to save for the property

        Returns:
            None
        """
        config_variables = self._load_config_variables_file()
        value = self.escape_all_config_variables(value, self.DOLLAR_SIGN_ESCAPE_STRING)
        config_variables[config_variable_name] = value
        config_variables_filepath = self.get_config().config_variables_file_path
        if not config_variables_filepath:
            raise ge_exceptions.InvalidConfigError(
                "'config_variables_file_path' property is not found in config - setting it is required to use this feature"
            )

        config_variables_filepath = os.path.join(
            self.root_directory, config_variables_filepath
        )

        os.makedirs(os.path.dirname(config_variables_filepath), exist_ok=True)
        if not os.path.isfile(config_variables_filepath):
            logger.info(
                "Creating new substitution_variables file at {config_variables_filepath}".format(
                    config_variables_filepath=config_variables_filepath
                )
            )
            with open(config_variables_filepath, "w") as template:
                template.write(CONFIG_VARIABLES_TEMPLATE)

        with open(config_variables_filepath, "w") as config_variables_file:
            yaml.dump(config_variables, config_variables_file)

    def delete_datasource(self, datasource_name: str):
        """Delete a data source
        Args:
            datasource_name: The name of the datasource to delete.

        Raises:
            ValueError: If the datasource name isn't provided or cannot be found.
        """
        if datasource_name is None:
            raise ValueError("Datasource names must be a datasource name")
        else:
            datasource = self.get_datasource(datasource_name=datasource_name)
            if datasource:
                # remove key until we have a delete method on project_config
                # self._project_config_with_variables_substituted.datasources[
                # datasource_name].remove()
                del self._project_config["datasources"][datasource_name]
                del self._cached_datasources[datasource_name]
            else:
                raise ValueError("Datasource {} not found".format(datasource_name))

    def get_available_data_asset_names(
        self, datasource_names=None, batch_kwargs_generator_names=None
    ):
        """Inspect datasource and batch kwargs generators to provide available data_asset objects.

        Args:
            datasource_names: list of datasources for which to provide available data_asset_name objects. If None, \
            return available data assets for all datasources.
            batch_kwargs_generator_names: list of batch kwargs generators for which to provide available
            data_asset_name objects.

        Returns:
            data_asset_names (dict): Dictionary describing available data assets
            ::

                {
                  datasource_name: {
                    batch_kwargs_generator_name: [ data_asset_1, data_asset_2, ... ]
                    ...
                  }
                  ...
                }

        """
        data_asset_names = {}
        if datasource_names is None:
            datasource_names = [
                datasource["name"] for datasource in self.list_datasources()
            ]
        elif isinstance(datasource_names, str):
            datasource_names = [datasource_names]
        elif not isinstance(datasource_names, list):
            raise ValueError(
                "Datasource names must be a datasource name, list of datasource names or None (to list all datasources)"
            )

        if batch_kwargs_generator_names is not None:
            if isinstance(batch_kwargs_generator_names, str):
                batch_kwargs_generator_names = [batch_kwargs_generator_names]
            if len(batch_kwargs_generator_names) == len(
                datasource_names
            ):  # Iterate over both together
                for idx, datasource_name in enumerate(datasource_names):
                    datasource = self.get_datasource(datasource_name)
                    data_asset_names[
                        datasource_name
                    ] = datasource.get_available_data_asset_names(
                        batch_kwargs_generator_names[idx]
                    )

            elif len(batch_kwargs_generator_names) == 1:
                datasource = self.get_datasource(datasource_names[0])
                datasource_names[
                    datasource_names[0]
                ] = datasource.get_available_data_asset_names(
                    batch_kwargs_generator_names
                )

            else:
                raise ValueError(
                    "If providing batch kwargs generator, you must either specify one for each datasource or only "
                    "one datasource."
                )
        else:  # generator_names is None
            for datasource_name in datasource_names:
                try:
                    datasource = self.get_datasource(datasource_name)
                    data_asset_names[
                        datasource_name
                    ] = datasource.get_available_data_asset_names()
                except ValueError:
                    # handle the edge case of a non-existent datasource
                    data_asset_names[datasource_name] = {}

        return data_asset_names

    def build_batch_kwargs(
        self,
        datasource,
        batch_kwargs_generator,
        data_asset_name=None,
        partition_id=None,
        **kwargs,
    ):
        """Builds batch kwargs using the provided datasource, batch kwargs generator, and batch_parameters.

        Args:
            datasource (str): the name of the datasource for which to build batch_kwargs
            batch_kwargs_generator (str): the name of the batch kwargs generator to use to build batch_kwargs
            data_asset_name (str): an optional name batch_parameter
            **kwargs: additional batch_parameters

        Returns:
            BatchKwargs

        """
        if kwargs.get("name"):
            if data_asset_name:
                raise ValueError(
                    "Cannot provide both 'name' and 'data_asset_name'. Please use 'data_asset_name' only."
                )
            warnings.warn(
                "name is being deprecated as a batch_parameter. Please use data_asset_name instead.",
                DeprecationWarning,
            )
            data_asset_name = kwargs.pop("name")
        datasource_obj = self.get_datasource(datasource)
        batch_kwargs = datasource_obj.build_batch_kwargs(
            batch_kwargs_generator=batch_kwargs_generator,
            data_asset_name=data_asset_name,
            partition_id=partition_id,
            **kwargs,
        )
        return batch_kwargs

    def _get_batch_v2(
        self,
        batch_kwargs: Union[dict, BatchKwargs],
        expectation_suite_name: Union[str, ExpectationSuite],
        data_asset_type=None,
        batch_parameters=None,
    ) -> DataAsset:
        """Build a batch of data using batch_kwargs, and return a DataAsset with expectation_suite_name attached. If
        batch_parameters are included, they will be available as attributes of the batch.
        Args:
            batch_kwargs: the batch_kwargs to use; must include a datasource key
            expectation_suite_name: The ExpectationSuite or the name of the expectation_suite to get
            data_asset_type: the type of data_asset to build, with associated expectation implementations. This can
                generally be inferred from the datasource.
            batch_parameters: optional parameters to store as the reference description of the batch. They should
                reflect parameters that would provide the passed BatchKwargs.
        Returns:
            DataAsset
        """
        if isinstance(batch_kwargs, dict):
            batch_kwargs = BatchKwargs(batch_kwargs)

        if not isinstance(batch_kwargs, BatchKwargs):
            raise ge_exceptions.BatchKwargsError(
                "BatchKwargs must be a BatchKwargs object or dictionary."
            )

        if not isinstance(
            expectation_suite_name, (ExpectationSuite, ExpectationSuiteIdentifier, str)
        ):
            raise ge_exceptions.DataContextError(
                "expectation_suite_name must be an ExpectationSuite, "
                "ExpectationSuiteIdentifier or string."
            )

        if isinstance(expectation_suite_name, ExpectationSuite):
            expectation_suite = expectation_suite_name
        elif isinstance(expectation_suite_name, ExpectationSuiteIdentifier):
            expectation_suite = self.get_expectation_suite(
                expectation_suite_name.expectation_suite_name
            )
        else:
            expectation_suite = self.get_expectation_suite(expectation_suite_name)

        datasource = self.get_datasource(batch_kwargs.get("datasource"))
        batch = datasource.get_batch(
            batch_kwargs=batch_kwargs, batch_parameters=batch_parameters
        )
        if data_asset_type is None:
            data_asset_type = datasource.config.get("data_asset_type")
        validator = BridgeValidator(
            batch=batch,
            expectation_suite=expectation_suite,
            expectation_engine=data_asset_type,
        )
        return validator.get_dataset()

    def _get_batch_v3(
        self,
        datasource_name: str = None,
        data_connector_name: str = None,
        data_asset_name: str = None,
        *,
        batch_request: BatchRequest = None,
        batch_data: Any = None,
        partition_request: Union[PartitionRequest, dict] = None,
        partition_identifiers: dict = None,
        limit: int = None,
        index=None,
        custom_filter_function: Callable = None,
        batch_spec_passthrough: Optional[dict] = None,
        sampling_method: str = None,
        sampling_kwargs: dict = None,
        splitter_method: str = None,
        splitter_kwargs: dict = None,
        **kwargs,
    ) -> Union[Batch, DataAsset]:
        """Get exactly one batch, based on a variety of flexible input types.

        Args:
            datasource_name
            data_connector_name
            data_asset_name

            batch_request
            batch_data
            partition_request
            partition_identifiers

            limit
            index
            custom_filter_function

            batch_spec_passthrough

            sampling_method
            sampling_kwargs

            splitter_method
            splitter_kwargs

            **kwargs

        Returns:
            (Batch) The requested batch

        This method does not require typed or nested inputs.
        Instead, it is intended to help the user pick the right parameters.

        This method attempts to return exactly one batch.
        If 0 or more than 1 batches would be returned, it raises an error.
        """
        batch_list: List[Batch] = self.get_batch_list(
            datasource_name=datasource_name,
            data_connector_name=data_connector_name,
            data_asset_name=data_asset_name,
            batch_request=batch_request,
            batch_data=batch_data,
            partition_request=partition_request,
            partition_identifiers=partition_identifiers,
            limit=limit,
            index=index,
            custom_filter_function=custom_filter_function,
            batch_spec_passthrough=batch_spec_passthrough,
            sampling_method=sampling_method,
            sampling_kwargs=sampling_kwargs,
            splitter_method=splitter_method,
            splitter_kwargs=splitter_kwargs,
            **kwargs,
        )
        # NOTE: Alex 20201202 - The check below is duplicate of code in Datasource.get_single_batch_from_batch_request()
        if len(batch_list) != 1:
            raise ValueError(
                f"Got {len(batch_list)} batches instead of a single batch."
            )
        return batch_list[0]

    @usage_statistics_enabled_method(
        event_name="data_context.run_validation_operator",
        args_payload_fn=run_validation_operator_usage_statistics,
    )
    def run_validation_operator(
        self,
        validation_operator_name,
        assets_to_validate,
        run_id=None,
        evaluation_parameters=None,
        run_name=None,
        run_time=None,
        result_format={"result_format": "SUMMARY"},
        **kwargs,
    ):
        """
        Run a validation operator to validate data assets and to perform the business logic around
        validation that the operator implements.

        Args:
            validation_operator_name: name of the operator, as appears in the context's config file
            assets_to_validate: a list that specifies the data assets that the operator will validate. The members of
                the list can be either batches, or a tuple that will allow the operator to fetch the batch:
                (batch_kwargs, expectation_suite_name)
            run_name: The run_name for the validation; if None, a default value will be used
            **kwargs: Additional kwargs to pass to the validation operator

        Returns:
            ValidationOperatorResult
        """
        if not assets_to_validate:
            raise ge_exceptions.DataContextError(
                "No batches of data were passed in. These are required"
            )

        for batch in assets_to_validate:
            if not isinstance(batch, (tuple, DataAsset, Validator)):
                raise ge_exceptions.DataContextError(
                    "Batches are required to be of type DataAsset"
                )
        try:
            validation_operator = self.validation_operators[validation_operator_name]
        except KeyError:
            raise ge_exceptions.DataContextError(
                f"No validation operator `{validation_operator_name}` was found in your project. Please verify this in your great_expectations.yml"
            )

        if run_id is None and run_name is None:
            run_name = datetime.datetime.now(datetime.timezone.utc).strftime(
                "%Y%m%dT%H%M%S.%fZ"
            )
            logger.info("Setting run_name to: {}".format(run_name))
        if evaluation_parameters is None:
            return validation_operator.run(
                assets_to_validate=assets_to_validate,
                run_id=run_id,
                run_name=run_name,
                run_time=run_time,
                result_format=result_format,
                **kwargs,
            )
        else:
            return validation_operator.run(
                assets_to_validate=assets_to_validate,
                run_id=run_id,
                evaluation_parameters=evaluation_parameters,
                run_name=run_name,
                run_time=run_time,
                result_format=result_format,
                **kwargs,
            )

    def _get_data_context_version(self, arg1: Any, **kwargs) -> Optional[str]:
        """
        arg1: the first positional argument (can take on various types)

        **kwargs: variable arguments

        First check:
        Returns "v3" if the "0.13" entities are specified in the **kwargs.

        Otherwise:
        Returns None if no datasources have been configured (or if there is an exception while getting the datasource).
        Returns "v3" if the datasource is a subclass of the BaseDatasource class.
        Returns "v2" if the datasource is an instance of the LegacyDatasource class.
        """

        if {
            "datasource_name",
            "data_connector_name",
            "data_asset_name",
            "batch_request",
            "batch_data",
        }.intersection(set(kwargs.keys())):
            return "v3"

        if not self.datasources:
            return None

        api_version: Optional[str] = None
        datasource_name: Any
        if "datasource_name" in kwargs:
            datasource_name = kwargs.pop("datasource_name", None)
        else:
            datasource_name = arg1
        try:
            datasource: Union[LegacyDatasource, BaseDatasource] = self.get_datasource(
                datasource_name=datasource_name
            )
            if issubclass(type(datasource), BaseDatasource):
                api_version = "v3"
        except (ValueError, TypeError):
            if "batch_kwargs" in kwargs:
                batch_kwargs = kwargs.get("batch_kwargs", None)
            else:
                batch_kwargs = arg1
            if isinstance(batch_kwargs, dict):
                datasource_name = batch_kwargs.get("datasource")
                if datasource_name is not None:
                    try:
                        datasource: Union[
                            LegacyDatasource, BaseDatasource
                        ] = self.get_datasource(datasource_name=datasource_name)
                        if isinstance(datasource, LegacyDatasource):
                            api_version = "v2"
                    except (ValueError, TypeError):
                        pass
        return api_version

    def get_batch(
        self, arg1: Any = None, arg2: Any = None, arg3: Any = None, **kwargs
    ) -> Union[Batch, DataAsset]:
        """Get exactly one batch, based on a variety of flexible input types.
        The method `get_batch` is the main user-facing method for getting batches; it supports both the new (V3) and the
        Legacy (V2) Datasource schemas.  The version-specific implementations are contained in "_get_batch_v2()" and
        "_get_batch_v3()", respectively, both of which are in the present module.

        For the V3 API parameters, please refer to the signature and parameter description of method "_get_batch_v3()".
        For the Legacy usage, please refer to the signature and parameter description of the method "_get_batch_v2()".

        Args:
            arg1: the first positional argument (can take on various types)
            arg2: the second positional argument (can take on various types)
            arg3: the third positional argument (can take on various types)

            **kwargs: variable arguments

        Returns:
            Batch (V3) or DataAsset (V2) -- the requested batch

        Processing Steps:
        1. Determine the version (possible values are "v3" or "v2").
        2. Convert the positional arguments to the appropriate named arguments, based on the version.
        3. Package the remaining arguments as variable keyword arguments (applies only to V3).
        4. Call the version-specific method ("_get_batch_v3()" or "_get_batch_v2()") with the appropriate arguments.
        """

        api_version: Optional[str] = self._get_data_context_version(arg1=arg1, **kwargs)
        if api_version == "v3":
            if "datasource_name" in kwargs:
                datasource_name = kwargs.pop("datasource_name", None)
            else:
                datasource_name = arg1
            if "data_connector_name" in kwargs:
                data_connector_name = kwargs.pop("data_connector_name", None)
            else:
                data_connector_name = arg2
            if "data_asset_name" in kwargs:
                data_asset_name = kwargs.pop("data_asset_name", None)
            else:
                data_asset_name = arg3
            return self._get_batch_v3(
                datasource_name=datasource_name,
                data_connector_name=data_connector_name,
                data_asset_name=data_asset_name,
                **kwargs,
            )
        if "batch_kwargs" in kwargs:
            batch_kwargs = kwargs.get("batch_kwargs", None)
        else:
            batch_kwargs = arg1
        if "expectation_suite_name" in kwargs:
            expectation_suite_name = kwargs.get("expectation_suite_name", None)
        else:
            expectation_suite_name = arg2
        if "data_asset_type" in kwargs:
            data_asset_type = kwargs.get("data_asset_type", None)
        else:
            data_asset_type = arg3
        batch_parameters = kwargs.get("batch_parameters")
        return self._get_batch_v2(
            batch_kwargs=batch_kwargs,
            expectation_suite_name=expectation_suite_name,
            data_asset_type=data_asset_type,
            batch_parameters=batch_parameters,
        )

    def get_batch_list(
        self,
        datasource_name: str = None,
        data_connector_name: str = None,
        data_asset_name: str = None,
        *,
        batch_request: BatchRequest = None,
        batch_data: Any = None,
        partition_request: Union[PartitionRequest, dict] = None,
        partition_identifiers: dict = None,
        limit: int = None,
        index=None,
        custom_filter_function: Callable = None,
        batch_spec_passthrough: Optional[dict] = None,
        sampling_method: str = None,
        sampling_kwargs: dict = None,
        splitter_method: str = None,
        splitter_kwargs: dict = None,
        **kwargs,
    ) -> List[Batch]:
        """Get the list of zero or more batches, based on a variety of flexible input types.
        This method applies only to the new (V3) Datasource schema.

        Args:
            batch_request

            datasource_name
            data_connector_name
            data_asset_name

            batch_request
            batch_data
            partition_request
            partition_identifiers

            limit
            index
            custom_filter_function

            sampling_method
            sampling_kwargs

            splitter_method
            splitter_kwargs

            batch_spec_passthrough

            **kwargs

        Returns:
            (Batch) The requested batch

        `get_batch` is the main user-facing API for getting batches.
        In contrast to virtually all other methods in the class, it does not require typed or nested inputs.
        Instead, this method is intended to help the user pick the right parameters

        This method attempts to return any number of batches, including an empty list.
        """

        datasource_name: str
        if batch_request:
            if not isinstance(batch_request, BatchRequest):
                raise TypeError(
                    f"batch_request must be an instance of BatchRequest object, not {type(batch_request)}"
                )
            datasource_name = batch_request.datasource_name
        else:
            datasource_name = datasource_name

        datasource: Datasource = cast(Datasource, self.datasources[datasource_name])

        if batch_request:
            # TODO: Raise a warning if any parameters besides batch_requests are specified
            return datasource.get_batch_list_from_batch_request(
                batch_request=batch_request
            )
        else:
            if partition_request is None:
                if partition_identifiers is None:
                    partition_identifiers = kwargs
                else:
                    # Raise a warning if kwargs exist
                    pass

                # Currently, the implementation of splitting and sampling is inconsistent between the
                # Datasource and SimpleSqlalchemyDatasource classes.  The former communicates these
                # directives to the underlying ExecutionEngine objects via "batch_spec_passthrough", which ultimately
                # gets merged with "batch_spec" and processed by the configured ExecutionEngine object.  However,
                # SimpleSqlalchemyDatasource uses "PartitionRequest" to relay the splitting and sampling
                # directives to the SqlAlchemyExecutionEngine object.  The problem with this is that if the querying
                # of partitions is implemented using the PartitionQuery class, it will not recognize the keys
                # representing the splitting and sampling directives and raise an exception.  Additional work is needed
                # to decouple the directives that go into PartitionQuery from the other PartitionRequest directives.
                partition_request_params: dict = {
                    "partition_identifiers": partition_identifiers,
                    "limit": limit,
                    "index": index,
                    "custom_filter_function": custom_filter_function,
                }
                if sampling_method is not None:
                    sampling_params: dict = {
                        "sampling_method": sampling_method,
                    }
                    if sampling_kwargs is not None:
                        sampling_params["sampling_kwargs"] = sampling_kwargs
                    partition_request_params.update(sampling_params)
                if splitter_method is not None:
                    splitter_params: dict = {
                        "splitter_method": splitter_method,
                    }
                    if splitter_kwargs is not None:
                        splitter_params["splitter_kwargs"] = splitter_kwargs
                    partition_request_params.update(splitter_params)
                partition_request = PartitionRequest(partition_request_params)
            else:
                # Raise a warning if partition_identifiers or kwargs exist
                partition_request = PartitionRequest(partition_request)

            batch_request: BatchRequest = BatchRequest(
                datasource_name=datasource_name,
                data_connector_name=data_connector_name,
                data_asset_name=data_asset_name,
                batch_data=batch_data,
                partition_request=partition_request,
                batch_spec_passthrough=batch_spec_passthrough,
            )
            return datasource.get_batch_list_from_batch_request(
                batch_request=batch_request
            )

    def get_validator(
        self,
        datasource_name: str = None,
        data_connector_name: str = None,
        data_asset_name: str = None,
        *,
        batch_request: BatchRequest = None,
        batch_data: Any = None,
        partition_request: Union[PartitionRequest, dict] = None,
        partition_identifiers: dict = None,
        limit: int = None,
        index=None,
        custom_filter_function: Callable = None,
        expectation_suite_name: str = None,
        expectation_suite: ExpectationSuite = None,
        create_expectation_suite_with_name: str = None,
        batch_spec_passthrough: Optional[dict] = None,
        sampling_method: str = None,
        sampling_kwargs: dict = None,
        splitter_method: str = None,
        splitter_kwargs: dict = None,
        **kwargs,
    ) -> Validator:
        """
        This method applies only to the new (V3) Datasource schema.
        """

        if (
            sum(
                bool(x)
                for x in [
                    expectation_suite is not None,
                    expectation_suite_name is not None,
                    create_expectation_suite_with_name is not None,
                ]
            )
            != 1
        ):
            raise ValueError(
                "Exactly one of expectation_suite_name, expectation_suite, or create_expectation_suite_with_name must be specified"
            )

        if expectation_suite_name is not None:
            expectation_suite = self.get_expectation_suite(expectation_suite_name)

        if create_expectation_suite_with_name is not None:
            expectation_suite = self.create_expectation_suite(
                expectation_suite_name=create_expectation_suite_with_name
            )

        batch: Batch = cast(
            Batch,
            self.get_batch(
                datasource_name=datasource_name,
                data_connector_name=data_connector_name,
                data_asset_name=data_asset_name,
                batch_request=batch_request,
                batch_data=batch_data,
                partition_request=partition_request,
                partition_identifiers=partition_identifiers,
                limit=limit,
                index=index,
                custom_filter_function=custom_filter_function,
                batch_spec_passthrough=batch_spec_passthrough,
                sampling_method=sampling_method,
                sampling_kwargs=sampling_kwargs,
                splitter_method=splitter_method,
                splitter_kwargs=splitter_kwargs,
                **kwargs,
            ),
        )

        batch_definition = batch.batch_definition
        execution_engine = self.datasources[
            batch_definition.datasource_name
        ].execution_engine

        validator = Validator(
            execution_engine=execution_engine,
            interactive_evaluation=True,
            expectation_suite=expectation_suite,
            data_context=self,
            batches=[batch],
        )

        return validator

    def list_validation_operator_names(self):
        if not self.validation_operators:
            return []
        return list(self.validation_operators.keys())

    @usage_statistics_enabled_method(
        event_name="data_context.add_datasource",
        args_payload_fn=add_datasource_usage_statistics,
    )
    def add_datasource(
        self, name, initialize=True, **kwargs
    ) -> Optional[Dict[str, Union[LegacyDatasource, BaseDatasource]]]:
        """Add a new datasource to the data context, with configuration provided as kwargs.
        Args:
            name: the name for the new datasource to add
            initialize: if False, add the datasource to the config, but do not
                initialize it, for example if a user needs to debug database connectivity.
            kwargs (keyword arguments): the configuration for the new datasource

        Returns:
            datasource (Datasource)
        """
        logger.debug("Starting BaseDataContext.add_datasource for %s" % name)

        module_name = kwargs.get("module_name", "great_expectations.datasource")
        verify_dynamic_loading_support(module_name=module_name)
        class_name = kwargs.get("class_name")
        datasource_class = load_class(module_name=module_name, class_name=class_name)

        # For any class that should be loaded, it may control its configuration construction
        # by implementing a classmethod called build_configuration
        config: dict
        if hasattr(datasource_class, "build_configuration"):
            config = datasource_class.build_configuration(**kwargs)
        else:
            config = kwargs

        return self._instantiate_datasource_from_config_and_update_project_config(
            name=name,
            config=config,
            initialize=initialize,
        )

    def _instantiate_datasource_from_config_and_update_project_config(
        self, name: str, config: dict, initialize: bool = True
    ) -> Optional[Union[LegacyDatasource, BaseDatasource]]:
        datasource_config: DatasourceConfig = datasourceConfigSchema.load(
            CommentedMap(**config)
        )
        self._project_config["datasources"][name] = datasource_config
        datasource_config = self._project_config_with_variables_substituted.datasources[
            name
        ]
        config: dict = dict(datasourceConfigSchema.dump(datasource_config))
        datasource: Optional[Union[LegacyDatasource, BaseDatasource]]
        if initialize:
            try:
                datasource = self._instantiate_datasource_from_config(
                    name=name, config=config
                )
                self._cached_datasources[name] = datasource
            except ge_exceptions.DatasourceInitializationError as e:
                # Do not keep configuration that could not be instantiated.
                del self._project_config["datasources"][name]
                raise e
        else:
            datasource = None
        return datasource

    def _instantiate_datasource_from_config(
        self, name: str, config: dict
    ) -> Union[LegacyDatasource, BaseDatasource]:
        """Instantiate a new datasource to the data context, with configuration provided as kwargs.
        Args:
            name(str): name of datasource
            config(dict): dictionary of configuration

        Returns:
            datasource (Datasource)
        """
        # We perform variable substitution in the datasource's config here before using the config
        # to instantiate the datasource object. Variable substitution is a service that the data
        # context provides. Datasources should not see unsubstituted variables in their config.

        try:
            datasource: Union[
                LegacyDatasource, BaseDatasource
            ] = self._build_datasource_from_config(name=name, config=config)
        except Exception as e:
            raise ge_exceptions.DatasourceInitializationError(
                datasource_name=name, message=str(e)
            )
        return datasource

    def add_batch_kwargs_generator(
        self, datasource_name, batch_kwargs_generator_name, class_name, **kwargs
    ):
        """
        Add a batch kwargs generator to the named datasource, using the provided
        configuration.

        Args:
            datasource_name: name of datasource to which to add the new batch kwargs generator
            batch_kwargs_generator_name: name of the generator to add
            class_name: class of the batch kwargs generator to add
            **kwargs: batch kwargs generator configuration, provided as kwargs

        Returns:

        """
        datasource_obj = self.get_datasource(datasource_name)
        generator = datasource_obj.add_batch_kwargs_generator(
            name=batch_kwargs_generator_name, class_name=class_name, **kwargs
        )
        return generator

    def get_config(
        self, mode="typed"
    ) -> Union[DataContextConfig, CommentedMap, dict, str]:
        config: DataContextConfig = self._project_config

        if mode == "typed":
            return config

        elif mode == "commented_map":
            return config.commented_map

        elif mode == "dict":
            return config.to_json_dict()

        elif mode == "yaml":
            return config.to_yaml_str()

        else:
            raise ValueError(f"Unknown config mode {mode}")

    def _build_datasource_from_config(
        self, name: str, config: Union[dict, DatasourceConfig]
    ):
        # We convert from the type back to a dictionary for purposes of instantiation
        if isinstance(config, DatasourceConfig):
            config = datasourceConfigSchema.dump(config)
        config.update({"name": name})
        # While the new Datasource classes accept "data_context_root_directory", the Legacy Datasource classes do not.
        if config["class_name"] in [
            "BaseDatasource",
            "Datasource",
        ]:
            config.update({"data_context_root_directory": self.root_directory})
        module_name = "great_expectations.datasource"
        datasource = instantiate_class_from_config(
            config=config,
            runtime_environment={"data_context": self},
            config_defaults={"module_name": module_name},
        )
        if not datasource:
            raise ge_exceptions.ClassInstantiationError(
                module_name=module_name,
                package_name=None,
                class_name=config["class_name"],
            )
        return datasource

    def get_datasource(
        self, datasource_name: str = "default"
    ) -> Optional[Union[LegacyDatasource, BaseDatasource]]:
        """Get the named datasource

        Args:
            datasource_name (str): the name of the datasource from the configuration

        Returns:
            datasource (Datasource)
        """
        if datasource_name in self._cached_datasources:
            return self._cached_datasources[datasource_name]
        if (
            datasource_name
            in self._project_config_with_variables_substituted.datasources
        ):
            datasource_config: DatasourceConfig = copy.deepcopy(
                self._project_config_with_variables_substituted.datasources[
                    datasource_name
                ]
            )
        else:
            raise ValueError(
                f"Unable to load datasource `{datasource_name}` -- no configuration found or invalid configuration."
            )
        config: dict = dict(datasourceConfigSchema.dump(datasource_config))
        datasource: Optional[
            Union[LegacyDatasource, BaseDatasource]
        ] = self._instantiate_datasource_from_config(
            name=datasource_name, config=config
        )
        self._cached_datasources[datasource_name] = datasource
        return datasource

    def list_expectation_suites(self):
        """Return a list of available expectation suite names."""
        try:
            keys = self.expectations_store.list_keys()
        except KeyError as e:
            raise ge_exceptions.InvalidConfigError(
                "Unable to find configured store: %s" % str(e)
            )
        return keys

    def list_datasources(self):
        """List currently-configured datasources on this context. Masks passwords.

        Returns:
            List(dict): each dictionary includes "name", "class_name", and "module_name" keys
        """
        datasources = []
        for (
            key,
            value,
        ) in self._project_config_with_variables_substituted.datasources.items():
            value["name"] = key

            if "credentials" in value:
                if "password" in value["credentials"]:
                    value["credentials"][
                        "password"
                    ] = PasswordMasker.MASKED_PASSWORD_STRING
                if "url" in value["credentials"]:
                    value["credentials"]["url"] = PasswordMasker.mask_db_url(
                        value["credentials"]["url"]
                    )

            datasources.append(value)
        return datasources

    def list_stores(self):
        """List currently-configured Stores on this context"""

        stores = []
        for (
            name,
            value,
        ) in self._project_config_with_variables_substituted.stores.items():
            value["name"] = name
            stores.append(value)
        return stores

    def list_active_stores(self):
        """
        List active Stores on this context. Active stores are identified by setting the following parameters:
            expectations_store_name,
            validations_store_name,
            evaluation_parameter_store_name,
            checkpoint_store_name
        """
        active_store_names = [
            self.expectations_store_name,
            self.validations_store_name,
            self.evaluation_parameter_store_name,
            self.checkpoint_store_name,
        ]
        return [
            store for store in self.list_stores() if store["name"] in active_store_names
        ]

    def list_validation_operators(self):
        """List currently-configured Validation Operators on this context"""

        validation_operators = []
        for (
            name,
            value,
        ) in (
            self._project_config_with_variables_substituted.validation_operators.items()
        ):
            value["name"] = name
            validation_operators.append(value)
        return validation_operators

    def create_expectation_suite(
        self, expectation_suite_name, overwrite_existing=False
    ) -> ExpectationSuite:
        """Build a new expectation suite and save it into the data_context expectation store.

        Args:
            expectation_suite_name: The name of the expectation_suite to create
            overwrite_existing (boolean): Whether to overwrite expectation suite if expectation suite with given name
                already exists.

        Returns:
            A new (empty) expectation suite.
        """
        if not isinstance(overwrite_existing, bool):
            raise ValueError("Parameter overwrite_existing must be of type BOOL")

        expectation_suite = ExpectationSuite(
            expectation_suite_name=expectation_suite_name
        )
        key = ExpectationSuiteIdentifier(expectation_suite_name=expectation_suite_name)

        if self.expectations_store.has_key(key) and not overwrite_existing:
            raise ge_exceptions.DataContextError(
                "expectation_suite with name {} already exists. If you would like to overwrite this "
                "expectation_suite, set overwrite_existing=True.".format(
                    expectation_suite_name
                )
            )
        else:
            self.expectations_store.set(key, expectation_suite)

        return expectation_suite

    def delete_expectation_suite(self, expectation_suite_name):
        """Delete specified expectation suite from data_context expectation store.

        Args:
            expectation_suite_name: The name of the expectation_suite to create

        Returns:
            True for Success and False for Failure.
        """
        key = ExpectationSuiteIdentifier(expectation_suite_name)
        if not self.expectations_store.has_key(key):
            raise ge_exceptions.DataContextError(
                "expectation_suite with name {} does not exist."
            )
        else:
            self.expectations_store.remove_key(key)
            return True

    def get_expectation_suite(self, expectation_suite_name):
        """Get a named expectation suite for the provided data_asset_name.

        Args:
            expectation_suite_name (str): the name for the expectation suite

        Returns:
            expectation_suite
        """
        key = ExpectationSuiteIdentifier(expectation_suite_name=expectation_suite_name)

        if self.expectations_store.has_key(key):
            return self.expectations_store.get(key)
        else:
            raise ge_exceptions.DataContextError(
                "expectation_suite %s not found" % expectation_suite_name
            )

    def list_expectation_suite_names(self):
        """Lists the available expectation suite names"""
        sorted_expectation_suite_names = [
            i.expectation_suite_name for i in self.list_expectation_suites()
        ]
        sorted_expectation_suite_names.sort()
        return sorted_expectation_suite_names

    @usage_statistics_enabled_method(
        event_name="data_context.save_expectation_suite",
        args_payload_fn=save_expectation_suite_usage_statistics,
    )
    def save_expectation_suite(self, expectation_suite, expectation_suite_name=None):
        """Save the provided expectation suite into the DataContext.

        Args:
            expectation_suite: the suite to save
            expectation_suite_name: the name of this expectation suite. If no name is provided the name will \
                be read from the suite

        Returns:
            None
        """
        if expectation_suite_name is None:
            key = ExpectationSuiteIdentifier(
                expectation_suite_name=expectation_suite.expectation_suite_name
            )
        else:
            expectation_suite.expectation_suite_name = expectation_suite_name
            key = ExpectationSuiteIdentifier(
                expectation_suite_name=expectation_suite_name
            )

        self.expectations_store.set(key, expectation_suite)
        self._evaluation_parameter_dependencies_compiled = False

    def _store_metrics(self, requested_metrics, validation_results, target_store_name):
        """
        requested_metrics is a dictionary like this:

              requested_metrics:
                *:  # The asterisk here matches *any* expectation suite name
                  # use the 'kwargs' key to request metrics that are defined by kwargs,
                  # for example because they are defined only for a particular column
                  # - column:
                  #     Age:
                  #        - expect_column_min_to_be_between.result.observed_value
                    - statistics.evaluated_expectations
                    - statistics.successful_expectations

        Args:
            requested_metrics:
            validation_results:
            target_store_name:

        Returns:

        """
        expectation_suite_name = validation_results.meta["expectation_suite_name"]
        run_id = validation_results.meta["run_id"]
        data_asset_name = validation_results.meta.get("batch_kwargs", {}).get(
            "data_asset_name"
        )

        for expectation_suite_dependency, metrics_list in requested_metrics.items():
            if (expectation_suite_dependency != "*") and (
                expectation_suite_dependency != expectation_suite_name
            ):
                continue

            if not isinstance(metrics_list, list):
                raise ge_exceptions.DataContextError(
                    "Invalid requested_metrics configuration: metrics requested for "
                    "each expectation suite must be a list."
                )

            for metric_configuration in metrics_list:
                metric_configurations = _get_metric_configuration_tuples(
                    metric_configuration
                )
                for metric_name, metric_kwargs in metric_configurations:
                    try:
                        metric_value = validation_results.get_metric(
                            metric_name, **metric_kwargs
                        )
                        self.stores[target_store_name].set(
                            ValidationMetricIdentifier(
                                run_id=run_id,
                                data_asset_name=data_asset_name,
                                expectation_suite_identifier=ExpectationSuiteIdentifier(
                                    expectation_suite_name
                                ),
                                metric_name=metric_name,
                                metric_kwargs_id=get_metric_kwargs_id(
                                    metric_name, metric_kwargs
                                ),
                            ),
                            metric_value,
                        )
                    except ge_exceptions.UnavailableMetricError:
                        # This will happen frequently in larger pipelines
                        logger.debug(
                            "metric {} was requested by another expectation suite but is not available in "
                            "this validation result.".format(metric_name)
                        )

    def store_validation_result_metrics(
        self, requested_metrics, validation_results, target_store_name
    ):
        self._store_metrics(requested_metrics, validation_results, target_store_name)

    def store_evaluation_parameters(self, validation_results, target_store_name=None):
        if not self._evaluation_parameter_dependencies_compiled:
            self._compile_evaluation_parameter_dependencies()

        if target_store_name is None:
            target_store_name = self.evaluation_parameter_store_name

        self._store_metrics(
            self._evaluation_parameter_dependencies,
            validation_results,
            target_store_name,
        )

    @property
    def evaluation_parameter_store(self):
        return self.stores[self.evaluation_parameter_store_name]

    @property
    def evaluation_parameter_store_name(self):
        return (
            self._project_config_with_variables_substituted.evaluation_parameter_store_name
        )

    @property
    def validations_store_name(self):
        return self._project_config_with_variables_substituted.validations_store_name

    @property
    def validations_store(self):
        return self.stores[self.validations_store_name]

    def _compile_evaluation_parameter_dependencies(self):
        self._evaluation_parameter_dependencies = {}
        for key in self.expectations_store.list_keys():
            expectation_suite = self.expectations_store.get(key)
            if not expectation_suite:
                continue

            dependencies = expectation_suite.get_evaluation_parameter_dependencies()
            if len(dependencies) > 0:
                nested_update(self._evaluation_parameter_dependencies, dependencies)

        self._evaluation_parameter_dependencies_compiled = True

    def get_validation_result(
        self,
        expectation_suite_name,
        run_id=None,
        batch_identifier=None,
        validations_store_name=None,
        failed_only=False,
    ):
        """Get validation results from a configured store.

        Args:
            data_asset_name: name of data asset for which to get validation result
            expectation_suite_name: expectation_suite name for which to get validation result (default: "default")
            run_id: run_id for which to get validation result (if None, fetch the latest result by alphanumeric sort)
            validations_store_name: the name of the store from which to get validation results
            failed_only: if True, filter the result to return only failed expectations

        Returns:
            validation_result

        """
        if validations_store_name is None:
            validations_store_name = self.validations_store_name
        selected_store = self.stores[validations_store_name]

        if run_id is None or batch_identifier is None:
            # Get most recent run id
            # NOTE : This method requires a (potentially very inefficient) list_keys call.
            # It should probably move to live in an appropriate Store class,
            # but when we do so, that Store will need to function as more than just a key-value Store.
            key_list = selected_store.list_keys()
            filtered_key_list = []
            for key in key_list:
                if run_id is not None and key.run_id != run_id:
                    continue
                if (
                    batch_identifier is not None
                    and key.batch_identifier != batch_identifier
                ):
                    continue
                filtered_key_list.append(key)

            # run_id_set = set([key.run_id for key in filtered_key_list])
            if len(filtered_key_list) == 0:
                logger.warning("No valid run_id values found.")
                return {}

            filtered_key_list = sorted(filtered_key_list, key=lambda x: x.run_id)

            if run_id is None:
                run_id = filtered_key_list[-1].run_id
            if batch_identifier is None:
                batch_identifier = filtered_key_list[-1].batch_identifier

        key = ValidationResultIdentifier(
            expectation_suite_identifier=ExpectationSuiteIdentifier(
                expectation_suite_name=expectation_suite_name
            ),
            run_id=run_id,
            batch_identifier=batch_identifier,
        )
        results_dict = selected_store.get(key)

        # TODO: This should be a convenience method of ValidationResultSuite
        if failed_only:
            failed_results_list = [
                result for result in results_dict.results if not result.success
            ]
            results_dict.results = failed_results_list
            return results_dict
        else:
            return results_dict

    def update_return_obj(self, data_asset, return_obj):
        """Helper called by data_asset.

        Args:
            data_asset: The data_asset whose validation produced the current return object
            return_obj: the return object to update

        Returns:
            return_obj: the return object, potentially changed into a widget by the configured expectation explorer
        """
        return return_obj

    @usage_statistics_enabled_method(event_name="data_context.build_data_docs")
    def build_data_docs(
        self,
        site_names=None,
        resource_identifiers=None,
        dry_run=False,
        build_index: bool = True,
    ):
        """
        Build Data Docs for your project.

        These make it simple to visualize data quality in your project. These
        include Expectations, Validations & Profiles. The are built for all
        Datasources from JSON artifacts in the local repo including validations
        & profiles from the uncommitted directory.

        :param site_names: if specified, build data docs only for these sites, otherwise,
                            build all the sites specified in the context's config
        :param resource_identifiers: a list of resource identifiers (ExpectationSuiteIdentifier,
                            ValidationResultIdentifier). If specified, rebuild HTML
                            (or other views the data docs sites are rendering) only for
                            the resources in this list. This supports incremental build
                            of data docs sites (e.g., when a new validation result is created)
                            and avoids full rebuild.
        :param dry_run: a flag, if True, the method returns a structure containing the
                            URLs of the sites that *would* be built, but it does not build
                            these sites. The motivation for adding this flag was to allow
                            the CLI to display the the URLs before building and to let users
                            confirm.

        :param build_index: a flag if False, skips building the index page

        Returns:
            A dictionary with the names of the updated data documentation sites as keys and the the location info
            of their index.html files as values
        """
        logger.debug("Starting DataContext.build_data_docs")

        index_page_locator_infos = {}

        sites = self._project_config_with_variables_substituted.data_docs_sites
        if sites:
            logger.debug("Found data_docs_sites. Building sites...")

            for site_name, site_config in sites.items():
                logger.debug(
                    "Building Data Docs Site %s" % site_name,
                )

                if (site_names and (site_name in site_names)) or not site_names:
                    complete_site_config = site_config
                    module_name = "great_expectations.render.renderer.site_builder"
                    site_builder = instantiate_class_from_config(
                        config=complete_site_config,
                        runtime_environment={
                            "data_context": self,
                            "root_directory": self.root_directory,
                            "site_name": site_name,
                        },
                        config_defaults={"module_name": module_name},
                    )
                    if not site_builder:
                        raise ge_exceptions.ClassInstantiationError(
                            module_name=module_name,
                            package_name=None,
                            class_name=complete_site_config["class_name"],
                        )
                    if dry_run:
                        index_page_locator_infos[
                            site_name
                        ] = site_builder.get_resource_url(only_if_exists=False)
                    else:
                        index_page_resource_identifier_tuple = site_builder.build(
                            resource_identifiers, build_index=build_index
                        )
                        if index_page_resource_identifier_tuple:
                            index_page_locator_infos[
                                site_name
                            ] = index_page_resource_identifier_tuple[0]

        else:
            logger.debug("No data_docs_config found. No site(s) built.")

        return index_page_locator_infos

    def clean_data_docs(self, site_name=None):
        sites123 = self._project_config_with_variables_substituted.data_docs_sites
        cleaned = False
        for sname, site_config in sites123.items():
            if site_name is None:
                cleaned = False
                complete_site_config = site_config
                module_name = "great_expectations.render.renderer.site_builder"
                site_builder = instantiate_class_from_config(
                    config=complete_site_config,
                    runtime_environment={
                        "data_context": self,
                        "root_directory": self.root_directory,
                    },
                    config_defaults={"module_name": module_name},
                )
                site_builder.clean_site()
                cleaned = True
            else:
                if site_name == sname:
                    complete_site_config = site_config
                    module_name = "great_expectations.render.renderer.site_builder"
                    site_builder = instantiate_class_from_config(
                        config=complete_site_config,
                        runtime_environment={
                            "data_context": self,
                            "root_directory": self.root_directory,
                        },
                        config_defaults={"module_name": module_name},
                    )
                    site_builder.clean_site()
                    return True
        return cleaned

    def profile_datasource(
        self,
        datasource_name,
        batch_kwargs_generator_name=None,
        data_assets=None,
        max_data_assets=20,
        profile_all_data_assets=True,
        profiler=BasicDatasetProfiler,
        profiler_configuration=None,
        dry_run=False,
        run_id=None,
        additional_batch_kwargs=None,
        run_name=None,
        run_time=None,
    ):
        """Profile the named datasource using the named profiler.

        Args:
            datasource_name: the name of the datasource for which to profile data_assets
            batch_kwargs_generator_name: the name of the batch kwargs generator to use to get batches
            data_assets: list of data asset names to profile
            max_data_assets: if the number of data assets the batch kwargs generator yields is greater than this max_data_assets,
                profile_all_data_assets=True is required to profile all
            profile_all_data_assets: when True, all data assets are profiled, regardless of their number
            profiler: the profiler class to use
            profiler_configuration: Optional profiler configuration dict
            dry_run: when true, the method checks arguments and reports if can profile or specifies the arguments that are missing
            additional_batch_kwargs: Additional keyword arguments to be provided to get_batch when loading the data asset.
        Returns:
            A dictionary::

                {
                    "success": True/False,
                    "results": List of (expectation_suite, EVR) tuples for each of the data_assets found in the datasource
                }

            When success = False, the error details are under "error" key
        """

        # We don't need the datasource object, but this line serves to check if the datasource by the name passed as
        # an arg exists and raise an error if it does not.
        datasource = self.get_datasource(datasource_name)

        if not dry_run:
            logger.info(
                "Profiling '{}' with '{}'".format(datasource_name, profiler.__name__)
            )

        profiling_results = {}

        # Build the list of available data asset names (each item a tuple of name and type)

        data_asset_names_dict = self.get_available_data_asset_names(datasource_name)

        available_data_asset_name_list = []
        try:
            datasource_data_asset_names_dict = data_asset_names_dict[datasource_name]
        except KeyError:
            # KeyError will happen if there is not datasource
            raise ge_exceptions.ProfilerError(
                "No datasource {} found.".format(datasource_name)
            )

        if batch_kwargs_generator_name is None:
            # if no generator name is passed as an arg and the datasource has only
            # one generator with data asset names, use it.
            # if ambiguous, raise an exception
            for name in datasource_data_asset_names_dict.keys():
                if batch_kwargs_generator_name is not None:
                    profiling_results = {
                        "success": False,
                        "error": {
                            "code": DataContext.PROFILING_ERROR_CODE_MULTIPLE_BATCH_KWARGS_GENERATORS_FOUND
                        },
                    }
                    return profiling_results

                if len(datasource_data_asset_names_dict[name]["names"]) > 0:
                    available_data_asset_name_list = datasource_data_asset_names_dict[
                        name
                    ]["names"]
                    batch_kwargs_generator_name = name

            if batch_kwargs_generator_name is None:
                profiling_results = {
                    "success": False,
                    "error": {
                        "code": DataContext.PROFILING_ERROR_CODE_NO_BATCH_KWARGS_GENERATORS_FOUND
                    },
                }
                return profiling_results
        else:
            # if the generator name is passed as an arg, get this generator's available data asset names
            try:
                available_data_asset_name_list = datasource_data_asset_names_dict[
                    batch_kwargs_generator_name
                ]["names"]
            except KeyError:
                raise ge_exceptions.ProfilerError(
                    "batch kwargs Generator {} not found. Specify the name of a generator configured in this datasource".format(
                        batch_kwargs_generator_name
                    )
                )

        available_data_asset_name_list = sorted(
            available_data_asset_name_list, key=lambda x: x[0]
        )

        if len(available_data_asset_name_list) == 0:
            raise ge_exceptions.ProfilerError(
                "No Data Assets found in Datasource {}. Used batch kwargs generator: {}.".format(
                    datasource_name, batch_kwargs_generator_name
                )
            )
        total_data_assets = len(available_data_asset_name_list)

        data_asset_names_to_profiled = None

        if isinstance(data_assets, list) and len(data_assets) > 0:
            not_found_data_assets = [
                name
                for name in data_assets
                if name not in [da[0] for da in available_data_asset_name_list]
            ]
            if len(not_found_data_assets) > 0:
                profiling_results = {
                    "success": False,
                    "error": {
                        "code": DataContext.PROFILING_ERROR_CODE_SPECIFIED_DATA_ASSETS_NOT_FOUND,
                        "not_found_data_assets": not_found_data_assets,
                        "data_assets": available_data_asset_name_list,
                    },
                }
                return profiling_results

            data_assets.sort()
            data_asset_names_to_profiled = data_assets
            total_data_assets = len(available_data_asset_name_list)
            if not dry_run:
                logger.info(
                    "Profiling the white-listed data assets: %s, alphabetically."
                    % (",".join(data_assets))
                )
        else:
            if not profile_all_data_assets:
                if total_data_assets > max_data_assets:
                    profiling_results = {
                        "success": False,
                        "error": {
                            "code": DataContext.PROFILING_ERROR_CODE_TOO_MANY_DATA_ASSETS,
                            "num_data_assets": total_data_assets,
                            "data_assets": available_data_asset_name_list,
                        },
                    }
                    return profiling_results

            data_asset_names_to_profiled = [
                name[0] for name in available_data_asset_name_list
            ]
        if not dry_run:
            logger.info(
                "Profiling all %d data assets from batch kwargs generator %s"
                % (len(available_data_asset_name_list), batch_kwargs_generator_name)
            )
        else:
            logger.info(
                "Found %d data assets from batch kwargs generator %s"
                % (len(available_data_asset_name_list), batch_kwargs_generator_name)
            )

        profiling_results["success"] = True

        if not dry_run:
            profiling_results["results"] = []
            total_columns, total_expectations, total_rows, skipped_data_assets = (
                0,
                0,
                0,
                0,
            )
            total_start_time = datetime.datetime.now()

            for name in data_asset_names_to_profiled:
                logger.info("\tProfiling '%s'..." % name)
                try:
                    profiling_results["results"].append(
                        self.profile_data_asset(
                            datasource_name=datasource_name,
                            batch_kwargs_generator_name=batch_kwargs_generator_name,
                            data_asset_name=name,
                            profiler=profiler,
                            profiler_configuration=profiler_configuration,
                            run_id=run_id,
                            additional_batch_kwargs=additional_batch_kwargs,
                            run_name=run_name,
                            run_time=run_time,
                        )["results"][0]
                    )

                except ge_exceptions.ProfilerError as err:
                    logger.warning(err.message)
                except OSError as err:
                    logger.warning(
                        "IOError while profiling %s. (Perhaps a loading error?) Skipping."
                        % name[1]
                    )
                    logger.debug(str(err))
                    skipped_data_assets += 1
                except SQLAlchemyError as e:
                    logger.warning(
                        "SqlAlchemyError while profiling %s. Skipping." % name[1]
                    )
                    logger.debug(str(e))
                    skipped_data_assets += 1

            total_duration = (
                datetime.datetime.now() - total_start_time
            ).total_seconds()
            logger.info(
                """
    Profiled %d of %d named data assets, with %d total rows and %d columns in %.2f seconds.
    Generated, evaluated, and stored %d Expectations during profiling. Please review results using data-docs."""
                % (
                    len(data_asset_names_to_profiled),
                    total_data_assets,
                    total_rows,
                    total_columns,
                    total_duration,
                    total_expectations,
                )
            )
            if skipped_data_assets > 0:
                logger.warning(
                    "Skipped %d data assets due to errors." % skipped_data_assets
                )

        profiling_results["success"] = True
        return profiling_results

    def profile_data_asset(
        self,
        datasource_name,
        batch_kwargs_generator_name=None,
        data_asset_name=None,
        batch_kwargs=None,
        expectation_suite_name=None,
        profiler=BasicDatasetProfiler,
        profiler_configuration=None,
        run_id=None,
        additional_batch_kwargs=None,
        run_name=None,
        run_time=None,
    ):
        """
        Profile a data asset

        :param datasource_name: the name of the datasource to which the profiled data asset belongs
        :param batch_kwargs_generator_name: the name of the batch kwargs generator to use to get batches (only if batch_kwargs are not provided)
        :param data_asset_name: the name of the profiled data asset
        :param batch_kwargs: optional - if set, the method will use the value to fetch the batch to be profiled. If not passed, the batch kwargs generator (generator_name arg) will choose a batch
        :param profiler: the profiler class to use
        :param profiler_configuration: Optional profiler configuration dict
        :param run_name: optional - if set, the validation result created by the profiler will be under the provided run_name
        :param additional_batch_kwargs:
        :returns
            A dictionary::

                {
                    "success": True/False,
                    "results": List of (expectation_suite, EVR) tuples for each of the data_assets found in the datasource
                }

            When success = False, the error details are under "error" key
        """

        assert not (run_id and run_name) and not (
            run_id and run_time
        ), "Please provide either a run_id or run_name and/or run_time."
        if isinstance(run_id, str) and not run_name:
            warnings.warn(
                "String run_ids will be deprecated in the future. Please provide a run_id of type "
                "RunIdentifier(run_name=None, run_time=None), or a dictionary containing run_name "
                "and run_time (both optional). Instead of providing a run_id, you may also provide"
                "run_name and run_time separately.",
                DeprecationWarning,
            )
            try:
                run_time = parse(run_id)
            except (ValueError, TypeError):
                pass
            run_id = RunIdentifier(run_name=run_id, run_time=run_time)
        elif isinstance(run_id, dict):
            run_id = RunIdentifier(**run_id)
        elif not isinstance(run_id, RunIdentifier):
            run_name = run_name or "profiling"
            run_id = RunIdentifier(run_name=run_name, run_time=run_time)

        logger.info(
            "Profiling '{}' with '{}'".format(datasource_name, profiler.__name__)
        )

        if not additional_batch_kwargs:
            additional_batch_kwargs = {}

        if batch_kwargs is None:
            try:
                generator = self.get_datasource(
                    datasource_name=datasource_name
                ).get_batch_kwargs_generator(name=batch_kwargs_generator_name)
                batch_kwargs = generator.build_batch_kwargs(
                    data_asset_name, **additional_batch_kwargs
                )
            except ge_exceptions.BatchKwargsError:
                raise ge_exceptions.ProfilerError(
                    "Unable to build batch_kwargs for datasource {}, using batch kwargs generator {} for name {}".format(
                        datasource_name, batch_kwargs_generator_name, data_asset_name
                    )
                )
            except ValueError:
                raise ge_exceptions.ProfilerError(
                    "Unable to find datasource {} or batch kwargs generator {}.".format(
                        datasource_name, batch_kwargs_generator_name
                    )
                )
        else:
            batch_kwargs.update(additional_batch_kwargs)

        profiling_results = {"success": False, "results": []}

        total_columns, total_expectations, total_rows, skipped_data_assets = 0, 0, 0, 0
        total_start_time = datetime.datetime.now()

        name = data_asset_name
        # logger.info("\tProfiling '%s'..." % name)

        start_time = datetime.datetime.now()

        if expectation_suite_name is None:
            if batch_kwargs_generator_name is None and data_asset_name is None:
                expectation_suite_name = (
                    datasource_name
                    + "."
                    + profiler.__name__
                    + "."
                    + BatchKwargs(batch_kwargs).to_id()
                )
            else:
                expectation_suite_name = (
                    datasource_name
                    + "."
                    + batch_kwargs_generator_name
                    + "."
                    + data_asset_name
                    + "."
                    + profiler.__name__
                )

        self.create_expectation_suite(
            expectation_suite_name=expectation_suite_name, overwrite_existing=True
        )

        # TODO: Add batch_parameters
        batch = self.get_batch(
            expectation_suite_name=expectation_suite_name,
            batch_kwargs=batch_kwargs,
        )

        if not profiler.validate(batch):
            raise ge_exceptions.ProfilerError(
                "batch '%s' is not a valid batch for the '%s' profiler"
                % (name, profiler.__name__)
            )

        # Note: This logic is specific to DatasetProfilers, which profile a single batch. Multi-batch profilers
        # will have more to unpack.
        expectation_suite, validation_results = profiler.profile(
            batch, run_id=run_id, profiler_configuration=profiler_configuration
        )
        profiling_results["results"].append((expectation_suite, validation_results))

        self.validations_store.set(
            key=ValidationResultIdentifier(
                expectation_suite_identifier=ExpectationSuiteIdentifier(
                    expectation_suite_name=expectation_suite_name
                ),
                run_id=run_id,
                batch_identifier=batch.batch_id,
            ),
            value=validation_results,
        )

        if isinstance(batch, Dataset):
            # For datasets, we can produce some more detailed statistics
            row_count = batch.get_row_count()
            total_rows += row_count
            new_column_count = len(
                {
                    exp.kwargs["column"]
                    for exp in expectation_suite.expectations
                    if "column" in exp.kwargs
                }
            )
            total_columns += new_column_count

        new_expectation_count = len(expectation_suite.expectations)
        total_expectations += new_expectation_count

        self.save_expectation_suite(expectation_suite)
        duration = (datetime.datetime.now() - start_time).total_seconds()
        logger.info(
            "\tProfiled %d columns using %d rows from %s (%.3f sec)"
            % (new_column_count, row_count, name, duration)
        )

        total_duration = (datetime.datetime.now() - total_start_time).total_seconds()
        logger.info(
            """
Profiled the data asset, with %d total rows and %d columns in %.2f seconds.
Generated, evaluated, and stored %d Expectations during profiling. Please review results using data-docs."""
            % (
                total_rows,
                total_columns,
                total_duration,
                total_expectations,
            )
        )

        profiling_results["success"] = True
        return profiling_results

    def add_checkpoint(
        self,
        name: str,
        config_version: Optional[Union[int, float]] = None,
        template_name: Optional[str] = None,
        module_name: Optional[str] = None,
        class_name: Optional[str] = None,
        run_name_template: Optional[str] = None,
        expectation_suite_name: Optional[str] = None,
        batch_request: Optional[Union[BatchRequest, dict]] = None,
        action_list: Optional[List[dict]] = None,
        evaluation_parameters: Optional[dict] = None,
        runtime_configuration: Optional[dict] = None,
        validations: Optional[List[dict]] = None,
        profilers: Optional[List[dict]] = None,
        # Next two fields are for LegacyCheckpoint configuration
        validation_operator_name: Optional[str] = None,
        batches: Optional[List[dict]] = None,
    ) -> Union[Checkpoint, LegacyCheckpoint]:
        checkpoint_config: Union[CheckpointConfig, dict]
        checkpoint_config = {
            "name": name,
            "config_version": config_version,
            "template_name": template_name,
            "module_name": module_name,
            "class_name": class_name,
            "run_name_template": run_name_template,
            "expectation_suite_name": expectation_suite_name,
            "batch_request": batch_request,
            "action_list": action_list,
            "evaluation_parameters": evaluation_parameters,
            "runtime_configuration": runtime_configuration,
            "validations": validations,
            "profilers": profilers,
            # Next two fields are for LegacyCheckpoint configuration
            "validation_operator_name": validation_operator_name,
            "batches": batches,
        }
        checkpoint_config = filter_properties_dict(properties=checkpoint_config)
        new_checkpoint: Union[
            Checkpoint, LegacyCheckpoint
        ] = instantiate_class_from_config(
            config=checkpoint_config,
            runtime_environment={
                "data_context": self,
            },
            config_defaults={
                "module_name": "great_expectations.checkpoint.checkpoint",
            },
        )
        key: ConfigurationIdentifier = ConfigurationIdentifier(
            configuration_key=name,
        )
        checkpoint_config = CheckpointConfig(**checkpoint_config)
        self.checkpoint_store.set(key=key, value=checkpoint_config)
        return new_checkpoint

    def get_checkpoint(self, name: str) -> Union[Checkpoint, LegacyCheckpoint]:
        key: ConfigurationIdentifier = ConfigurationIdentifier(
            configuration_key=name,
        )
        try:
            checkpoint_config: CheckpointConfig = self.checkpoint_store.get(key=key)
        except ge_exceptions.InvalidKeyError as exc_ik:
            raise ge_exceptions.CheckpointNotFoundError(
                message=f'Non-existent checkpoint configuration named "{key.configuration_key}".\n\nDetails: {exc_ik}'
            )
        except ValidationError as exc_ve:
            raise ge_exceptions.InvalidCheckpointConfigError(
                message="Invalid checkpoint configuration", validation_error=exc_ve
            )

        if checkpoint_config.config_version is None:
            if not (
                "batches" in checkpoint_config.to_json_dict()
                and (
                    len(checkpoint_config.to_json_dict()["batches"]) == 0
                    or {"batch_kwargs", "expectation_suite_names",}.issubset(
                        set(
                            list(
                                itertools.chain.from_iterable(
                                    [
                                        item.keys()
                                        for item in checkpoint_config.to_json_dict()[
                                            "batches"
                                        ]
                                    ]
                                )
                            )
                        )
                    )
                )
            ):
                raise ge_exceptions.CheckpointError(
                    message="Attempt to instantiate LegacyCheckpoint with insufficient and/or incorrect arguments."
                )

        config: dict = checkpoint_config.to_json_dict()
        config.update({"name": name})
        config = filter_properties_dict(properties=config)
        checkpoint: Union[Checkpoint, LegacyCheckpoint] = instantiate_class_from_config(
            config=config,
            runtime_environment={
                "data_context": self,
            },
            config_defaults={
                "module_name": "great_expectations.checkpoint",
            },
        )

        return checkpoint

    def list_checkpoints(self) -> List[str]:
        return [x.configuration_key for x in self.checkpoint_store.list_keys()]

    def run_checkpoint(
        self,
        checkpoint_name: str,
        template_name: Optional[str] = None,
        run_name_template: Optional[str] = None,
        expectation_suite_name: Optional[str] = None,
        batch_request: Optional[Union[BatchRequest, dict]] = None,
        action_list: Optional[List[dict]] = None,
        evaluation_parameters: Optional[dict] = None,
        runtime_configuration: Optional[dict] = None,
        validations: Optional[List[dict]] = None,
        profilers: Optional[List[dict]] = None,
        run_id=None,
        run_name=None,
        run_time=None,
        result_format=None,
        **kwargs,
    ):
        """
        Validate against a pre-defined checkpoint. (Experimental)
        Args:
            checkpoint_name: The name of a checkpoint defined via the CLI or by manually creating a yml file
            run_name: The run_name for the validation; if None, a default value will be used
            **kwargs: Additional kwargs to pass to the validation operator

        Returns:
            ValidationOperatorResult
        """
        # TODO mark experimental

        if result_format is None:
            result_format = {"result_format": "SUMMARY"}

        checkpoint: Union[Checkpoint, LegacyCheckpoint] = self.get_checkpoint(
            name=checkpoint_name,
        )

        return checkpoint.run(
            template_name=template_name,
            run_name_template=run_name_template,
            expectation_suite_name=expectation_suite_name,
            batch_request=batch_request,
            action_list=action_list,
            evaluation_parameters=evaluation_parameters,
            runtime_configuration=runtime_configuration,
            validations=validations,
            profilers=profilers,
            run_id=run_id,
            run_name=run_name,
            run_time=run_time,
            result_format=result_format,
            **kwargs,
        )

    def test_yaml_config(
        self,
        yaml_config: str,
        name: Optional[str] = None,
        class_name: Optional[str] = None,
        pretty_print: bool = True,
        return_mode: str = "instantiated_class",
        shorten_tracebacks: bool = False,
    ):
        """Convenience method for testing yaml configs

        test_yaml_config is a convenience method for configuring the moving
        parts of a Great Expectations deployment. It allows you to quickly
        test out configs for system components, especially Datasources,
        Checkpoints, and Stores.

        For many deployments of Great Expectations, these components (plus
        Expectations) are the only ones you'll need.

        test_yaml_config is mainly intended for use within notebooks and tests.

        Parameters
        ----------
        yaml_config : str
            A string containing the yaml config to be tested

        name: str
            (Optional) A string containing the name of the component to instantiate

        pretty_print : bool
            Determines whether to print human-readable output

        return_mode : str
            Determines what type of object test_yaml_config will return
            Valid modes are "instantiated_class" and "report_object"

        shorten_tracebacks : bool
            If true, catch any errors during instantiation and print only the
            last element of the traceback stack. This can be helpful for
            rapid iteration on configs in a notebook, because it can remove
            the need to scroll up and down a lot.

        Returns
        -------
        The instantiated component (e.g. a Datasource)
        OR
        a json object containing metadata from the component's self_check method

        The returned object is determined by return_mode.
        """
        if pretty_print:
            print("Attempting to instantiate class from config...")

        if return_mode not in ["instantiated_class", "report_object"]:
            raise ValueError(f"Unknown return_mode: {return_mode}.")

        substituted_config_variables: Union[
            DataContextConfig, dict
        ] = substitute_all_config_variables(
            self.config_variables,
            dict(os.environ),
        )

        substitutions: dict = {
            **substituted_config_variables,
            **dict(os.environ),
            **self.runtime_environment,
        }

        config_str_with_substituted_variables: Union[
            DataContextConfig, dict
        ] = substitute_all_config_variables(
            yaml_config,
            substitutions,
        )

        config: CommentedMap = yaml.load(config_str_with_substituted_variables)

        if "class_name" in config:
            class_name = config["class_name"]

        instantiated_class: Any

        try:
            if class_name in [
                "ExpectationsStore",
                "ValidationsStore",
                "HtmlSiteStore",
                "EvaluationParameterStore",
                "MetricStore",
                "SqlAlchemyQueryStore",
                "CheckpointStore",
            ]:
                print(f"\tInstantiating as a Store, since class_name is {class_name}")
                store_name: str = name or "my_temp_store"
                instantiated_class = cast(
                    Store,
                    self._build_store_from_config(
                        store_name=store_name,
                        store_config=config,
                    ),
                )
                store_name = instantiated_class.store_name or store_name
                self._project_config["stores"][store_name] = config
            elif class_name in [
                "Datasource",
                "SimpleSqlalchemyDatasource",
            ]:
                print(
                    f"\tInstantiating as a Datasource, since class_name is {class_name}"
                )
                datasource_name: str = name or "my_temp_datasource"
                instantiated_class = cast(
                    Datasource,
                    self._instantiate_datasource_from_config_and_update_project_config(
                        name=datasource_name,
                        config=config,
                        initialize=True,
                    ),
                )
            elif class_name == "Checkpoint":
                print(
                    f"\tInstantiating as a Checkpoint, since class_name is {class_name}"
                )

                checkpoint_name: str = name or "my_temp_checkpoint"

                checkpoint_config: Union[CheckpointConfig, dict]

                checkpoint_config = CheckpointConfig.from_commented_map(
                    commented_map=config
                )
                checkpoint_config = checkpoint_config.to_json_dict()
                checkpoint_config.update({"name": checkpoint_name})

                instantiated_class = Checkpoint(
                    data_context=self,
                    **checkpoint_config,
                )

                checkpoint_config = CheckpointConfig.from_commented_map(
                    commented_map=instantiated_class.config.commented_map
                )
                checkpoint_config = checkpoint_config.to_json_dict()

                # noinspection PyUnusedLocal
                checkpoint: Checkpoint = self.add_checkpoint(
                    **checkpoint_config,
                )
            else:
                print(
                    "\tNo matching class found. Attempting to instantiate class from the raw config..."
                )
                instantiated_class = instantiate_class_from_config(
                    config=config,
                    runtime_environment={
                        "root_directory": self.root_directory,
                    },
                    config_defaults={},
                )

            if pretty_print:
                print(
                    f"\tSuccessfully instantiated {instantiated_class.__class__.__name__}"
                )
                print()

            report_object: dict = instantiated_class.self_check(
                pretty_print=pretty_print
            )

            if return_mode == "instantiated_class":
                return instantiated_class

            return report_object

        except Exception as e:
            if shorten_tracebacks:
                traceback.print_exc(limit=1)
            else:
                raise e


class DataContext(BaseDataContext):
    """A DataContext represents a Great Expectations project. It organizes storage and access for
    expectation suites, datasources, notification settings, and data fixtures.

    The DataContext is configured via a yml file stored in a directory called great_expectations; the configuration file
    as well as managed expectation suites should be stored in version control.

    Use the `create` classmethod to create a new empty config, or instantiate the DataContext
    by passing the path to an existing data context root directory.

    DataContexts use data sources you're already familiar with. BatchKwargGenerators help introspect data stores and data execution
    frameworks (such as airflow, Nifi, dbt, or dagster) to describe and produce batches of data ready for analysis. This
    enables fetching, validation, profiling, and documentation of  your data in a way that is meaningful within your
    existing infrastructure and work environment.

    DataContexts use a datasource-based namespace, where each accessible type of data has a three-part
    normalized *data_asset_name*, consisting of *datasource/generator/data_asset_name*.

    - The datasource actually connects to a source of materialized data and returns Great Expectations DataAssets \
      connected to a compute environment and ready for validation.

    - The BatchKwargGenerator knows how to introspect datasources and produce identifying "batch_kwargs" that define \
      particular slices of data.

    - The data_asset_name is a specific name -- often a table name or other name familiar to users -- that \
      batch kwargs generators can slice into batches.

    An expectation suite is a collection of expectations ready to be applied to a batch of data. Since
    in many projects it is useful to have different expectations evaluate in different contexts--profiling
    vs. testing; warning vs. error; high vs. low compute; ML model or dashboard--suites provide a namespace
    option for selecting which expectations a DataContext returns.

    In many simple projects, the datasource or batch kwargs generator name may be omitted and the DataContext will infer
    the correct name when there is no ambiguity.

    Similarly, if no expectation suite name is provided, the DataContext will assume the name "default".
    """

    @classmethod
    def create(
        cls,
        project_root_dir=None,
        usage_statistics_enabled=True,
        runtime_environment=None,
    ):
        """
        Build a new great_expectations directory and DataContext object in the provided project_root_dir.

        `create` will not create a new "great_expectations" directory in the provided folder, provided one does not
        already exist. Then, it will initialize a new DataContext in that folder and write the resulting config.

        Args:
            project_root_dir: path to the root directory in which to create a new great_expectations directory
            runtime_environment: a dictionary of config variables that
            override both those set in config_variables.yml and the environment

        Returns:
            DataContext
        """

        if not os.path.isdir(project_root_dir):
            raise ge_exceptions.DataContextError(
                "The project_root_dir must be an existing directory in which "
                "to initialize a new DataContext"
            )

        ge_dir = os.path.join(project_root_dir, cls.GE_DIR)
        os.makedirs(ge_dir, exist_ok=True)
        cls.scaffold_directories(ge_dir)

        if os.path.isfile(os.path.join(ge_dir, cls.GE_YML)):
            message = """Warning. An existing `{}` was found here: {}.
    - No action was taken.""".format(
                cls.GE_YML, ge_dir
            )
            warnings.warn(message)
        else:
            cls.write_project_template_to_disk(ge_dir, usage_statistics_enabled)

        if os.path.isfile(os.path.join(ge_dir, "notebooks")):
            message = """Warning. An existing `notebooks` directory was found here: {}.
    - No action was taken.""".format(
                ge_dir
            )
            warnings.warn(message)
        else:
            cls.scaffold_notebooks(ge_dir)

        uncommitted_dir = os.path.join(ge_dir, cls.GE_UNCOMMITTED_DIR)
        if os.path.isfile(os.path.join(uncommitted_dir, "config_variables.yml")):
            message = """Warning. An existing `config_variables.yml` was found here: {}.
    - No action was taken.""".format(
                uncommitted_dir
            )
            warnings.warn(message)
        else:
            cls.write_config_variables_template_to_disk(uncommitted_dir)

        return cls(ge_dir, runtime_environment=runtime_environment)

    @classmethod
    def all_uncommitted_directories_exist(cls, ge_dir):
        """Check if all uncommitted direcotries exist."""
        uncommitted_dir = os.path.join(ge_dir, cls.GE_UNCOMMITTED_DIR)
        for directory in cls.UNCOMMITTED_DIRECTORIES:
            if not os.path.isdir(os.path.join(uncommitted_dir, directory)):
                return False

        return True

    @classmethod
    def config_variables_yml_exist(cls, ge_dir):
        """Check if all config_variables.yml exists."""
        path_to_yml = os.path.join(ge_dir, cls.GE_YML)

        # TODO this is so brittle and gross
        with open(path_to_yml) as f:
            config = yaml.load(f)
        config_var_path = config.get("config_variables_file_path")
        config_var_path = os.path.join(ge_dir, config_var_path)
        return os.path.isfile(config_var_path)

    @classmethod
    def write_config_variables_template_to_disk(cls, uncommitted_dir):
        os.makedirs(uncommitted_dir, exist_ok=True)
        config_var_file = os.path.join(uncommitted_dir, "config_variables.yml")
        with open(config_var_file, "w") as template:
            template.write(CONFIG_VARIABLES_TEMPLATE)

    @classmethod
    def write_project_template_to_disk(cls, ge_dir, usage_statistics_enabled=True):
        file_path = os.path.join(ge_dir, cls.GE_YML)
        with open(file_path, "w") as template:
            if usage_statistics_enabled:
                template.write(PROJECT_TEMPLATE_USAGE_STATISTICS_ENABLED)
            else:
                template.write(PROJECT_TEMPLATE_USAGE_STATISTICS_DISABLED)

    @classmethod
    def scaffold_directories(cls, base_dir):
        """Safely create GE directories for a new project."""
        os.makedirs(base_dir, exist_ok=True)
        open(os.path.join(base_dir, ".gitignore"), "w").write("uncommitted/")

        for directory in cls.BASE_DIRECTORIES:
            if directory == "plugins":
                plugins_dir = os.path.join(base_dir, directory)
                os.makedirs(plugins_dir, exist_ok=True)
                os.makedirs(
                    os.path.join(plugins_dir, "custom_data_docs"), exist_ok=True
                )
                os.makedirs(
                    os.path.join(plugins_dir, "custom_data_docs", "views"),
                    exist_ok=True,
                )
                os.makedirs(
                    os.path.join(plugins_dir, "custom_data_docs", "renderers"),
                    exist_ok=True,
                )
                os.makedirs(
                    os.path.join(plugins_dir, "custom_data_docs", "styles"),
                    exist_ok=True,
                )
                cls.scaffold_custom_data_docs(plugins_dir)
            else:
                os.makedirs(os.path.join(base_dir, directory), exist_ok=True)

        uncommitted_dir = os.path.join(base_dir, cls.GE_UNCOMMITTED_DIR)

        for new_directory in cls.UNCOMMITTED_DIRECTORIES:
            new_directory_path = os.path.join(uncommitted_dir, new_directory)
            os.makedirs(new_directory_path, exist_ok=True)

        notebook_path = os.path.join(base_dir, "notebooks")
        for subdir in cls.NOTEBOOK_SUBDIRECTORIES:
            os.makedirs(os.path.join(notebook_path, subdir), exist_ok=True)

    @classmethod
    def scaffold_custom_data_docs(cls, plugins_dir):
        """Copy custom data docs templates"""
        styles_template = file_relative_path(
            __file__,
            "../render/view/static/styles/data_docs_custom_styles_template.css",
        )
        styles_destination_path = os.path.join(
            plugins_dir, "custom_data_docs", "styles", "data_docs_custom_styles.css"
        )
        shutil.copyfile(styles_template, styles_destination_path)

    @classmethod
    def scaffold_notebooks(cls, base_dir):
        """Copy template notebooks into the notebooks directory for a project."""
        template_dir = file_relative_path(__file__, "../init_notebooks/")
        notebook_dir = os.path.join(base_dir, "notebooks/")
        for subdir in cls.NOTEBOOK_SUBDIRECTORIES:
            subdir_path = os.path.join(notebook_dir, subdir)
            for notebook in glob.glob(os.path.join(template_dir, subdir, "*.ipynb")):
                notebook_name = os.path.basename(notebook)
                destination_path = os.path.join(subdir_path, notebook_name)
                shutil.copyfile(notebook, destination_path)

    def __init__(self, context_root_dir=None, runtime_environment=None):

        # Determine the "context root directory" - this is the parent of "great_expectations" dir
        if context_root_dir is None:
            context_root_dir = self.find_context_root_dir()
        context_root_directory = os.path.abspath(os.path.expanduser(context_root_dir))
        self._context_root_directory = context_root_directory

        project_config = self._load_project_config()
        project_config_dict = dataContextConfigSchema.dump(project_config)
        super().__init__(project_config, context_root_directory, runtime_environment)

        # save project config if data_context_id auto-generated or global config values applied
        if (
            project_config.anonymous_usage_statistics.explicit_id is False
            or project_config_dict != dataContextConfigSchema.dump(self._project_config)
        ):
            self._save_project_config()

    def _load_project_config(self):
        """
        Reads the project configuration from the project configuration file.
        The file may contain ${SOME_VARIABLE} variables - see self._project_config_with_variables_substituted
        for how these are substituted.

        :return: the configuration object read from the file
        """
        path_to_yml = os.path.join(self.root_directory, self.GE_YML)
        try:
            with open(path_to_yml) as data:
                config_commented_map_from_yaml = yaml.load(data)

        except YAMLError as err:
            raise ge_exceptions.InvalidConfigurationYamlError(
                "Your configuration file is not a valid yml file likely due to a yml syntax error:\n\n{}".format(
                    err
                )
            )
        except DuplicateKeyError:
            raise ge_exceptions.InvalidConfigurationYamlError(
                "Error: duplicate key found in project YAML file."
            )
        except OSError:
            raise ge_exceptions.ConfigNotFoundError()

        try:
            return DataContextConfig.from_commented_map(
                commented_map=config_commented_map_from_yaml
            )
        except ge_exceptions.InvalidDataContextConfigError:
            # Just to be explicit about what we intended to catch
            raise

    def _save_project_config(self):
        """Save the current project to disk."""
        logger.debug("Starting DataContext._save_project_config")

        config_filepath = os.path.join(self.root_directory, self.GE_YML)
        with open(config_filepath, "w") as outfile:
            self._project_config.to_yaml(outfile)

    def add_store(self, store_name, store_config):
        logger.debug("Starting DataContext.add_store for store %s" % store_name)

        new_store = super().add_store(store_name, store_config)
        self._save_project_config()
        return new_store

    def add_datasource(
        self, name, **kwargs
    ) -> Optional[Union[LegacyDatasource, BaseDatasource]]:
        logger.debug("Starting DataContext.add_datasource for datasource %s" % name)

        new_datasource: Optional[
            Union[LegacyDatasource, BaseDatasource]
        ] = super().add_datasource(name=name, **kwargs)
        self._save_project_config()

        return new_datasource

    def delete_datasource(self, name: str):
        logger.debug("Starting DataContext.delete_datasource for datasource %s" % name)

        super().delete_datasource(datasource_name=name)
        self._save_project_config()

    @classmethod
    def find_context_root_dir(cls):
        result = None
        yml_path = None
        ge_home_environment = os.getenv("GE_HOME")
        if ge_home_environment:
            ge_home_environment = os.path.expanduser(ge_home_environment)
            if os.path.isdir(ge_home_environment) and os.path.isfile(
                os.path.join(ge_home_environment, "great_expectations.yml")
            ):
                result = ge_home_environment
        else:
            yml_path = cls.find_context_yml_file()
            if yml_path:
                result = os.path.dirname(yml_path)

        if result is None:
            raise ge_exceptions.ConfigNotFoundError()

        logger.debug("Using project config: {}".format(yml_path))
        return result

    @classmethod
    def get_ge_config_version(cls, context_root_dir=None):
        yml_path = cls.find_context_yml_file(search_start_dir=context_root_dir)
        if yml_path is None:
            return

        with open(yml_path) as f:
            config_commented_map_from_yaml = yaml.load(f)

        config_version = config_commented_map_from_yaml.get("config_version")
        return float(config_version) if config_version else None

    @classmethod
    def set_ge_config_version(
        cls, config_version, context_root_dir=None, validate_config_version=True
    ):
        if not isinstance(config_version, (int, float)):
            raise ge_exceptions.UnsupportedConfigVersionError(
                "The argument `config_version` must be a number.",
            )

        if validate_config_version:
            if config_version < MINIMUM_SUPPORTED_CONFIG_VERSION:
                raise ge_exceptions.UnsupportedConfigVersionError(
                    "Invalid config version ({}).\n    The version number must be at least {}. ".format(
                        config_version, MINIMUM_SUPPORTED_CONFIG_VERSION
                    ),
                )
            elif config_version > CURRENT_GE_CONFIG_VERSION:
                raise ge_exceptions.UnsupportedConfigVersionError(
                    "Invalid config version ({}).\n    The maximum valid version is {}.".format(
                        config_version, CURRENT_GE_CONFIG_VERSION
                    ),
                )

        yml_path = cls.find_context_yml_file(search_start_dir=context_root_dir)
        if yml_path is None:
            return False

        with open(yml_path) as f:
            config_commented_map_from_yaml = yaml.load(f)
            config_commented_map_from_yaml["config_version"] = config_version

        with open(yml_path, "w") as f:
            yaml.dump(config_commented_map_from_yaml, f)

        return True

    @classmethod
    def find_context_yml_file(cls, search_start_dir=None):
        """Search for the yml file starting here and moving upward."""
        yml_path = None
        if search_start_dir is None:
            search_start_dir = os.getcwd()

        for i in range(4):
            logger.debug(
                "Searching for config file {} ({} layer deep)".format(
                    search_start_dir, i
                )
            )

            potential_ge_dir = os.path.join(search_start_dir, cls.GE_DIR)

            if os.path.isdir(potential_ge_dir):
                potential_yml = os.path.join(potential_ge_dir, cls.GE_YML)
                if os.path.isfile(potential_yml):
                    yml_path = potential_yml
                    logger.debug("Found config file at " + str(yml_path))
                    break
            # move up one directory
            search_start_dir = os.path.dirname(search_start_dir)

        return yml_path

    @classmethod
    def does_config_exist_on_disk(cls, context_root_dir):
        """Return True if the great_expectations.yml exists on disk."""
        return os.path.isfile(os.path.join(context_root_dir, cls.GE_YML))

    @classmethod
    def is_project_initialized(cls, ge_dir):
        """
        Return True if the project is initialized.

        To be considered initialized, all of the following must be true:
        - all project directories exist (including uncommitted directories)
        - a valid great_expectations.yml is on disk
        - a config_variables.yml is on disk
        - the project has at least one datasource
        - the project has at least one suite
        """
        return (
            cls.does_config_exist_on_disk(ge_dir)
            and cls.all_uncommitted_directories_exist(ge_dir)
            and cls.config_variables_yml_exist(ge_dir)
            and cls._does_context_have_at_least_one_datasource(ge_dir)
            and cls._does_context_have_at_least_one_suite(ge_dir)
        )

    @classmethod
    def does_project_have_a_datasource_in_config_file(cls, ge_dir):
        if not cls.does_config_exist_on_disk(ge_dir):
            return False
        return cls._does_context_have_at_least_one_datasource(ge_dir)

    @classmethod
    def _does_context_have_at_least_one_datasource(cls, ge_dir):
        context = cls._attempt_context_instantiation(ge_dir)
        if not isinstance(context, DataContext):
            return False
        return len(context.list_datasources()) >= 1

    @classmethod
    def _does_context_have_at_least_one_suite(cls, ge_dir):
        context = cls._attempt_context_instantiation(ge_dir)
        if not isinstance(context, DataContext):
            return False
        return len(context.list_expectation_suites()) >= 1

    @classmethod
    def _attempt_context_instantiation(cls, ge_dir):
        try:
            context = DataContext(ge_dir)
            return context
        except (
            ge_exceptions.DataContextError,
            ge_exceptions.InvalidDataContextConfigError,
        ) as e:
            logger.debug(e)


class ExplorerDataContext(DataContext):
    def __init__(self, context_root_dir=None, expectation_explorer=True):
        """
            expectation_explorer: If True, load the expectation explorer manager, which will modify GE return objects \
            to include ipython notebook widgets.
        """

        super().__init__(context_root_dir)

        self._expectation_explorer = expectation_explorer
        if expectation_explorer:
            from great_expectations.jupyter_ux.expectation_explorer import (
                ExpectationExplorer,
            )

            self._expectation_explorer_manager = ExpectationExplorer()

    def update_return_obj(self, data_asset, return_obj):
        """Helper called by data_asset.

        Args:
            data_asset: The data_asset whose validation produced the current return object
            return_obj: the return object to update

        Returns:
            return_obj: the return object, potentially changed into a widget by the configured expectation explorer
        """
        if self._expectation_explorer:
            return self._expectation_explorer_manager.create_expectation_widget(
                data_asset, return_obj
            )
        else:
            return return_obj


def _get_metric_configuration_tuples(metric_configuration, base_kwargs=None):
    if base_kwargs is None:
        base_kwargs = {}

    if isinstance(metric_configuration, str):
        return [(metric_configuration, base_kwargs)]

    metric_configurations_list = []
    for kwarg_name in metric_configuration.keys():
        if not isinstance(metric_configuration[kwarg_name], dict):
            raise ge_exceptions.DataContextError(
                "Invalid metric_configuration: each key must contain a " "dictionary."
            )
        if (
            kwarg_name == "metric_kwargs_id"
        ):  # this special case allows a hash of multiple kwargs
            for metric_kwargs_id in metric_configuration[kwarg_name].keys():
                if base_kwargs != {}:
                    raise ge_exceptions.DataContextError(
                        "Invalid metric_configuration: when specifying "
                        "metric_kwargs_id, no other keys or values may be defined."
                    )
                if not isinstance(
                    metric_configuration[kwarg_name][metric_kwargs_id], list
                ):
                    raise ge_exceptions.DataContextError(
                        "Invalid metric_configuration: each value must contain a "
                        "list."
                    )
                metric_configurations_list += [
                    (metric_name, {"metric_kwargs_id": metric_kwargs_id})
                    for metric_name in metric_configuration[kwarg_name][
                        metric_kwargs_id
                    ]
                ]
        else:
            for kwarg_value in metric_configuration[kwarg_name].keys():
                base_kwargs.update({kwarg_name: kwarg_value})
                if not isinstance(metric_configuration[kwarg_name][kwarg_value], list):
                    raise ge_exceptions.DataContextError(
                        "Invalid metric_configuration: each value must contain a "
                        "list."
                    )
                for nested_configuration in metric_configuration[kwarg_name][
                    kwarg_value
                ]:
                    metric_configurations_list += _get_metric_configuration_tuples(
                        nested_configuration, base_kwargs=base_kwargs
                    )

    return metric_configurations_list<|MERGE_RESOLUTION|>--- conflicted
+++ resolved
@@ -704,17 +704,9 @@
         return self._normalize_absolute_or_relative_path(
             self._project_config_with_variables_substituted.plugins_directory
         )
-
+      
     @property
-<<<<<<< HEAD
-    def project_config_with_variables_substituted(self):
-        return self.get_config_with_variables_substituted()
-
-    @property
-    def _project_config_with_variables_substituted(self):
-=======
     def _project_config_with_variables_substituted(self) -> DataContextConfig:
->>>>>>> d01699fa
         return self.get_config_with_variables_substituted()
 
     @property
