--- conflicted
+++ resolved
@@ -3173,118 +3173,6 @@
             # Just to be explicit about what we intended to catch
             raise
 
-<<<<<<< HEAD
-    def create_checkpoint(
-            self,
-            checkpoint_name: str,
-            checkpoint_config: Optional[CheckpointConfig, LegacyCheckpointConfig, dict] = None,
-            config_version: Optional[Union[int, float]] = None,
-            template: Optional[str] = None,
-            module_name: Optional[str] = None,
-            class_name: Optional[str] = None,
-            run_name_template: Optional[str] = None,
-            expectation_suite_name: Optional[str] = None,
-            batch_request: Optional[Union[BatchRequest, dict]] = None,
-            action_list: Optional[List[dict]] = None,
-            evaluation_parameters: Optional[dict] = None,
-            runtime_configuration: Optional[dict] = None,
-            validations: Optional[List[dict]] = None,
-            profilers: Optional[List[dict]] = None
-    ):
-        if not checkpoint_config:
-            checkpoint_config = {
-                "name": checkpoint_name,
-                "config_version": config_version,
-                "template": template,
-                "module_name": module_name,
-                "class_name": class_name,
-                "run_name_template": run_name_template,
-                "expectation_suite_name": expectation_suite_name,
-                "batch_request": batch_request.get_json_dict() if isinstance(batch_request, BatchRequest) else batch_request,
-                "action_list": action_list,
-                "evaluation_parameters": evaluation_parameters,
-                "runtime_configuration": runtime_configuration,
-                "validations": validations,
-                "profilers": profilers
-
-            }
-        if isinstance(checkpoint_config, dict):
-            commented_map = self._load_checkpoint_yml_template(checkpoint_config)
-            commented_map.update(checkpoint_config)
-
-            if checkpoint_config.get("class_name") == "LegacyCheckpoint":
-                config_obj = LegacyCheckpointConfig.from_commented_map(commented_map)
-            else:
-                config_obj = CheckpointConfig.from_commented_map(commented_map)
-        else:
-            config_obj = checkpoint_config
-
-        new_checkpoint = instantiate_class_from_config(
-            config={
-                "checkpoint_config": config_obj,
-                "class_name": config_obj.class_name,
-            },
-            runtime_environment={
-                "data_context": self,
-                "name": StringKey(checkpoint_name),
-            },
-            config_defaults={
-                "module_name": "great_expectations.checkpoint.checkpoint",
-            },
-        )
-
-        # TODO: <Alex>ALEX</Alex>
-        self.checkpoint_store.set(
-            ConfigurationIdentifier(checkpoint_name), config_obj,
-        )
-
-        return new_checkpoint
-
-    # TODO: <Alex>ALEX</Alex>
-    def get_checkpoint(self, checkpoint_name: str, return_config: bool = True):
-        """Load a checkpoint. (Experimental)"""
-
-        commented_map = self.checkpoint_store.get(ConfigurationIdentifier(checkpoint_name))
-        if "config_version" in commented_map:
-            checkpoint_config = CheckpointConfig.from_commented_map(commented_map)
-        else:
-            checkpoint_config = LegacyCheckpointConfig.from_commented_map(commented_map)
-
-        if return_config:
-            return checkpoint_config
-
-        checkpoint_config["class_name"] = "LegacyCheckpoint"
-
-        checkpoint = instantiate_class_from_config(
-            config={
-                "checkpoint_config": checkpoint_config,
-                "class_name": "Checkpoint" if isinstance(checkpoint_config, CheckpointConfig) else "LegacyCheckpoint"
-            },
-            runtime_environment={"data_context": self, "name": checkpoint_name,},
-            config_defaults={
-                "module_name": "great_expectations.checkpoint",
-            },
-        )
-
-        return checkpoint
-
-    # TODO: <Alex>ALEX</Alex>
-    def list_checkpoints(self) -> List[str]:
-        return [x.configuration_key for x in self.checkpoint_store.list_keys()]
-
-    # TODO: <Alex>ALEX</Alex>
-    def _load_checkpoint_yml_template(self, checkpoint_config) -> CommentedMap:
-        if checkpoint_config.get("class_name") == "LegacyCheckpoint":
-            template_filename = "legacy_checkpoint_template.yml"
-        else:
-            template_filename = "checkpoint_template.yml"
-        template_file = file_relative_path(__file__, os.path.join(template_filename))
-        with open(template_file, "r") as f:
-            template = yaml.load(f)
-        return template
-
-=======
->>>>>>> 2a2b7fe6
     def _save_project_config(self):
         """Save the current project to disk."""
         logger.debug("Starting DataContext._save_project_config")
