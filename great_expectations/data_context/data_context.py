--- conflicted
+++ resolved
@@ -215,7 +215,7 @@
         notebook_path = os.path.join(base_dir, "notebooks")
         for subdir in cls.NOTEBOOK_SUBDIRECTORIES:
             safe_mmkdir(os.path.join(notebook_path, subdir), exist_ok=True)
-            
+
     @classmethod
     def scaffold_custom_data_docs(cls, plugins_dir):
         """Copy custom data docs templates"""
@@ -811,19 +811,13 @@
         self._project_config_with_variables_substituted["datasources"][
             name] = self.get_config_with_variables_substituted(config)
 
-<<<<<<< HEAD
         if not do_not_initialize:
             datasource = self._build_datasource_from_config(
-                **self._project_config_with_varibles_substituted["datasources"][name])
+                **self._project_config_with_variables_substituted["datasources"][name])
             self._datasources[name] = datasource
         else:
             datasource = None
 
-=======
-        datasource = self._build_datasource_from_config(
-            **self._project_config_with_variables_substituted["datasources"][name])
-        self._datasources[name] = datasource
->>>>>>> 9d05a883
         self._project_config["datasources"][name] = config
 
         return datasource
