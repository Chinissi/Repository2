import configparser
import copy
import datetime
import errno
import json
import logging
import os
import shutil
import sys
import traceback
import uuid
import warnings
import webbrowser
from collections import OrderedDict
from typing import Any, Callable, Dict, List, Optional, Union, cast

import requests
from dateutil.parser import parse
from ruamel.yaml import YAML, YAMLError
from ruamel.yaml.comments import CommentedMap
from ruamel.yaml.constructor import DuplicateKeyError

import great_expectations.checkpoint.toolkit as checkpoint_toolkit
import great_expectations.exceptions as ge_exceptions
from great_expectations.checkpoint import Checkpoint, LegacyCheckpoint, SimpleCheckpoint
from great_expectations.checkpoint.types.checkpoint_result import CheckpointResult
from great_expectations.core.batch import (
    Batch,
    BatchRequest,
    IDDict,
    RuntimeBatchRequest,
    get_batch_request_from_acceptable_arguments,
)
from great_expectations.core.expectation_suite import ExpectationSuite
from great_expectations.core.expectation_validation_result import get_metric_kwargs_id
from great_expectations.core.id_dict import BatchKwargs
from great_expectations.core.metric import ValidationMetricIdentifier
from great_expectations.core.run_identifier import RunIdentifier
from great_expectations.core.usage_statistics.anonymizers.checkpoint_anonymizer import (
    CheckpointAnonymizer,
)
from great_expectations.core.usage_statistics.anonymizers.data_connector_anonymizer import (
    DataConnectorAnonymizer,
)
from great_expectations.core.usage_statistics.anonymizers.datasource_anonymizer import (
    DatasourceAnonymizer,
)
from great_expectations.core.usage_statistics.anonymizers.store_anonymizer import (
    StoreAnonymizer,
)
from great_expectations.core.usage_statistics.usage_statistics import (
    UsageStatisticsHandler,
    add_datasource_usage_statistics,
    get_batch_list_usage_statistics,
    run_validation_operator_usage_statistics,
    save_expectation_suite_usage_statistics,
    send_usage_message,
    usage_statistics_enabled_method,
)
from great_expectations.core.util import nested_update
from great_expectations.data_asset import DataAsset
from great_expectations.data_context.store import Store, TupleStoreBackend
from great_expectations.data_context.store.expectations_store import ExpectationsStore
from great_expectations.data_context.store.validations_store import ValidationsStore
from great_expectations.data_context.templates import (
    CONFIG_VARIABLES_TEMPLATE,
    PROJECT_TEMPLATE_USAGE_STATISTICS_DISABLED,
    PROJECT_TEMPLATE_USAGE_STATISTICS_ENABLED,
)
from great_expectations.data_context.types.base import (
    CURRENT_GE_CONFIG_VERSION,
    DEFAULT_USAGE_STATISTICS_URL,
    MINIMUM_SUPPORTED_CONFIG_VERSION,
    AnonymizedUsageStatisticsConfig,
    CheckpointConfig,
    ConcurrencyConfig,
    DataContextConfig,
    DataContextConfigDefaults,
    DatasourceConfig,
    GeCloudConfig,
    anonymizedUsageStatisticsSchema,
    dataContextConfigSchema,
    datasourceConfigSchema,
)
from great_expectations.data_context.types.refs import GeCloudIdAwareRef
from great_expectations.data_context.types.resource_identifiers import (
    ExpectationSuiteIdentifier,
    GeCloudIdentifier,
    ValidationResultIdentifier,
)
from great_expectations.data_context.util import (
    PasswordMasker,
    build_store_from_config,
    file_relative_path,
    instantiate_class_from_config,
    load_class,
    parse_substitution_variable,
    substitute_all_config_variables,
    substitute_config_variable,
)
from great_expectations.dataset import Dataset
from great_expectations.datasource import LegacyDatasource
from great_expectations.datasource.new_datasource import BaseDatasource, Datasource
from great_expectations.exceptions import DataContextError
from great_expectations.marshmallow__shade import ValidationError
from great_expectations.profile.basic_dataset_profiler import BasicDatasetProfiler
from great_expectations.render.renderer.site_builder import SiteBuilder
from great_expectations.util import verify_dynamic_loading_support
from great_expectations.validator.validator import BridgeValidator, Validator

try:
    from sqlalchemy.exc import SQLAlchemyError
except ImportError:
    # We'll redefine this error in code below to catch ProfilerError, which is caught above, so SA errors will
    # just fall through
    SQLAlchemyError = ge_exceptions.ProfilerError

logger = logging.getLogger(__name__)
yaml = YAML()
yaml.indent(mapping=2, sequence=4, offset=2)
yaml.default_flow_style = False


class BaseDataContext:
    """
        This class implements most of the functionality of DataContext, with a few exceptions.

        1. BaseDataContext does not attempt to keep its project_config in sync with a file on disc.
        2. BaseDataContext doesn't attempt to "guess" paths or objects types. Instead, that logic is pushed
            into DataContext class.

        Together, these changes make BaseDataContext class more testable.

    --ge-feature-maturity-info--

        id: os_linux
        title: OS - Linux
        icon:
        short_description:
        description:
        how_to_guide_url:
        maturity: Production
        maturity_details:
            api_stability: N/A
            implementation_completeness: N/A
            unit_test_coverage: Complete
            integration_infrastructure_test_coverage: Complete
            documentation_completeness: Complete
            bug_risk: Low

        id: os_macos
        title: OS - MacOS
        icon:
        short_description:
        description:
        how_to_guide_url:
        maturity: Production
        maturity_details:
            api_stability: N/A
            implementation_completeness: N/A
            unit_test_coverage: Complete (local only)
            integration_infrastructure_test_coverage: Complete (local only)
            documentation_completeness: Complete
            bug_risk: Low

        id: os_windows
        title: OS - Windows
        icon:
        short_description:
        description:
        how_to_guide_url:
        maturity: Beta
        maturity_details:
            api_stability: N/A
            implementation_completeness: N/A
            unit_test_coverage: Minimal
            integration_infrastructure_test_coverage: Minimal
            documentation_completeness: Complete
            bug_risk: Moderate
    ------------------------------------------------------------
        id: workflow_create_edit_expectations_cli_scaffold
        title: Create and Edit Expectations - suite scaffold
        icon:
        short_description: Creating a new Expectation Suite using suite scaffold
        description: Creating Expectation Suites through an interactive development loop using suite scaffold
        how_to_guide_url: https://docs.greatexpectations.io/en/latest/how_to_guides/creating_and_editing_expectations/how_to_automatically_create_a_new_expectation_suite.html
        maturity: Experimental (expect exciting changes to Profiler capability)
        maturity_details:
            api_stability: N/A
            implementation_completeness: N/A
            unit_test_coverage: N/A
            integration_infrastructure_test_coverage: Partial
            documentation_completeness: Complete
            bug_risk: Low

        id: workflow_create_edit_expectations_cli_edit
        title: Create and Edit Expectations - CLI
        icon:
        short_description: Creating a new Expectation Suite using the CLI
        description: Creating a Expectation Suite great_expectations suite new command
        how_to_guide_url: https://docs.greatexpectations.io/en/latest/how_to_guides/creating_and_editing_expectations/how_to_create_a_new_expectation_suite_using_the_cli.html
        maturity: Experimental (expect exciting changes to Profiler and Suite Renderer capability)
        maturity_details:
            api_stability: N/A
            implementation_completeness: N/A
            unit_test_coverage: N/A
            integration_infrastructure_test_coverage: Partial
            documentation_completeness: Complete
            bug_risk: Low

        id: workflow_create_edit_expectations_json_schema
        title: Create and Edit Expectations - Json schema
        icon:
        short_description: Creating a new Expectation Suite from a json schema file
        description: Creating a new Expectation Suite using JsonSchemaProfiler function and json schema file
        how_to_guide_url: https://docs.greatexpectations.io/en/latest/how_to_guides/creating_and_editing_expectations/how_to_create_a_suite_from_a_json_schema_file.html
        maturity: Experimental (expect exciting changes to Profiler capability)
        maturity_details:
            api_stability: N/A
            implementation_completeness: N/A
            unit_test_coverage: N/A
            integration_infrastructure_test_coverage: Partial
            documentation_completeness: Complete
            bug_risk: Low

    --ge-feature-maturity-info--
    """

    PROFILING_ERROR_CODE_TOO_MANY_DATA_ASSETS = 2
    PROFILING_ERROR_CODE_SPECIFIED_DATA_ASSETS_NOT_FOUND = 3
    PROFILING_ERROR_CODE_NO_BATCH_KWARGS_GENERATORS_FOUND = 4
    PROFILING_ERROR_CODE_MULTIPLE_BATCH_KWARGS_GENERATORS_FOUND = 5
    UNCOMMITTED_DIRECTORIES = ["data_docs", "validations"]
    GE_UNCOMMITTED_DIR = "uncommitted"
    BASE_DIRECTORIES = [
        DataContextConfigDefaults.CHECKPOINTS_BASE_DIRECTORY.value,
        DataContextConfigDefaults.EXPECTATIONS_BASE_DIRECTORY.value,
        DataContextConfigDefaults.PLUGINS_BASE_DIRECTORY.value,
        GE_UNCOMMITTED_DIR,
    ]
    GE_DIR = "great_expectations"
    GE_YML = "great_expectations.yml"
    GE_EDIT_NOTEBOOK_DIR = GE_UNCOMMITTED_DIR
    FALSEY_STRINGS = ["FALSE", "false", "False", "f", "F", "0"]
    GLOBAL_CONFIG_PATHS = [
        os.path.expanduser("~/.great_expectations/great_expectations.conf"),
        "/etc/great_expectations.conf",
    ]
    DOLLAR_SIGN_ESCAPE_STRING = r"\$"
    TEST_YAML_CONFIG_SUPPORTED_STORE_TYPES = [
        "ExpectationsStore",
        "ValidationsStore",
        "HtmlSiteStore",
        "EvaluationParameterStore",
        "MetricStore",
        "SqlAlchemyQueryStore",
        "CheckpointStore",
    ]
    TEST_YAML_CONFIG_SUPPORTED_DATASOURCE_TYPES = [
        "Datasource",
        "SimpleSqlalchemyDatasource",
    ]
    TEST_YAML_CONFIG_SUPPORTED_DATA_CONNECTOR_TYPES = [
        "InferredAssetFilesystemDataConnector",
        "ConfiguredAssetFilesystemDataConnector",
        "InferredAssetS3DataConnector",
        "ConfiguredAssetS3DataConnector",
        "InferredAssetAzureDataConnector",
        "ConfiguredAssetAzureDataConnector",
        "InferredAssetGCSDataConnector",
        "ConfiguredAssetGCSDataConnector",
        "InferredAssetSqlDataConnector",
        "ConfiguredAssetSqlDataConnector",
    ]
    TEST_YAML_CONFIG_SUPPORTED_CHECKPOINT_TYPES = [
        "Checkpoint",
        "SimpleCheckpoint",
    ]
    ALL_TEST_YAML_CONFIG_DIAGNOSTIC_INFO_TYPES = [
        "__substitution_error__",
        "__yaml_parse_error__",
        "__custom_subclass_not_core_ge__",
        "__class_name_not_provided__",
    ]
    ALL_TEST_YAML_CONFIG_SUPPORTED_TYPES = (
        TEST_YAML_CONFIG_SUPPORTED_STORE_TYPES
        + TEST_YAML_CONFIG_SUPPORTED_DATASOURCE_TYPES
        + TEST_YAML_CONFIG_SUPPORTED_DATA_CONNECTOR_TYPES
        + TEST_YAML_CONFIG_SUPPORTED_CHECKPOINT_TYPES
    )

    _data_context = None

    @classmethod
    def validate_config(cls, project_config):
        if isinstance(project_config, DataContextConfig):
            return True
        try:
            dataContextConfigSchema.load(project_config)
        except ValidationError:
            raise
        return True

    @usage_statistics_enabled_method(
        event_name="data_context.__init__",
    )
    def __init__(
        self,
        project_config,
        context_root_dir=None,
        runtime_environment=None,
        ge_cloud_mode=False,
        ge_cloud_config=None,
    ):
        """DataContext constructor

        Args:
            context_root_dir: location to look for the ``great_expectations.yml`` file. If None, searches for the file \
            based on conventions for project subdirectories.
            runtime_environment: a dictionary of config variables that
            override both those set in config_variables.yml and the environment

        Returns:
            None
        """
        if not BaseDataContext.validate_config(project_config):
            raise ge_exceptions.InvalidConfigError(
                "Your project_config is not valid. Try using the CLI check-config command."
            )
        self._ge_cloud_mode = ge_cloud_mode
        self._ge_cloud_config = ge_cloud_config
        self._project_config = project_config
        self._apply_global_config_overrides()

        if context_root_dir is not None:
            context_root_dir = os.path.abspath(context_root_dir)
        self._context_root_directory = context_root_dir

        self.runtime_environment = runtime_environment or {}

        # Init plugin support
        if self.plugins_directory is not None and os.path.exists(
            self.plugins_directory
        ):
            sys.path.append(self.plugins_directory)

        # We want to have directories set up before initializing usage statistics so that we can obtain a context instance id
        self._in_memory_instance_id = (
            None  # This variable *may* be used in case we cannot save an instance id
        )

        # Init stores
        self._stores = {}
        self._init_stores(self.project_config_with_variables_substituted.stores)

        # Init data_context_id
        self._data_context_id = self._construct_data_context_id()

        # Override the project_config data_context_id if an expectations_store was already set up
        self._project_config.anonymous_usage_statistics.data_context_id = (
            self._data_context_id
        )
        self._initialize_usage_statistics(
            self.project_config_with_variables_substituted.anonymous_usage_statistics
        )

        # Store cached datasources but don't init them
        self._cached_datasources = {}

        # Build the datasources we know about and have access to
        self._init_datasources(self.project_config_with_variables_substituted)

        # Init validation operators
        # NOTE - 20200522 - JPC - A consistent approach to lazy loading for plugins will be useful here, harmonizing
        # the way that execution environments (AKA datasources), validation operators, site builders and other
        # plugins are built.
        self.validation_operators = {}
        # NOTE - 20210112 - Alex Sherstinsky - Validation Operators are planned to be deprecated.
        if (
            "validation_operators" in self.get_config().commented_map
            and self._project_config.validation_operators
        ):
            for (
                validation_operator_name,
                validation_operator_config,
            ) in self._project_config.validation_operators.items():
                self.add_validation_operator(
                    validation_operator_name,
                    validation_operator_config,
                )

        self._evaluation_parameter_dependencies_compiled = False
        self._evaluation_parameter_dependencies = {}

    @property
    def ge_cloud_config(self):
        return self._ge_cloud_config

    @property
    def ge_cloud_mode(self):
        return self._ge_cloud_mode

    def _build_store_from_config(self, store_name, store_config):
        module_name = "great_expectations.data_context.store"
        # Set expectations_store.store_backend_id to the data_context_id from the project_config if
        # the expectations_store does not yet exist by:
        # adding the data_context_id from the project_config
        # to the store_config under the key manually_initialize_store_backend_id
        if (store_name == self.expectations_store_name) and store_config.get(
            "store_backend"
        ):
            store_config["store_backend"].update(
                {
                    "manually_initialize_store_backend_id": self.project_config_with_variables_substituted.anonymous_usage_statistics.data_context_id
                }
            )

        # Set suppress_store_backend_id = True if store is inactive and has a store_backend.
        if (
            store_name not in [store["name"] for store in self.list_active_stores()]
            and store_config.get("store_backend") is not None
        ):
            store_config["store_backend"].update({"suppress_store_backend_id": True})

        new_store = build_store_from_config(
            store_name=store_name,
            store_config=store_config,
            module_name=module_name,
            runtime_environment={
                "root_directory": self.root_directory,
            },
        )
        self._stores[store_name] = new_store
        return new_store

    def _init_stores(self, store_configs):
        """Initialize all Stores for this DataContext.

        Stores are a good fit for reading/writing objects that:
            1. follow a clear key-value pattern, and
            2. are usually edited programmatically, using the Context

        Note that stores do NOT manage plugins.
        """
        for store_name, store_config in store_configs.items():
            self._build_store_from_config(store_name, store_config)

    def _init_datasources(self, config: DataContextConfig) -> None:
        if not config.datasources:
            return
        for datasource_name in config.datasources:
            try:
                self._cached_datasources[datasource_name] = self.get_datasource(
                    datasource_name=datasource_name
                )
            except ge_exceptions.DatasourceInitializationError as e:
                # this error will happen if our configuration contains datasources that GE can no longer connect to.
                # this is ok, as long as we don't use it to retrieve a batch. If we try to do that, the error will be
                # caught at the context.get_batch() step. So we just pass here.
                if self._ge_cloud_mode:
                    # when running in cloud mode, we want to know if a datasource has been improperly configured at
                    # init time.
                    raise
                else:
<<<<<<< HEAD
=======
                    logger.warn(f"Cannot initialize datasource {datasource_name}: {e}")
>>>>>>> bc42aac9
                    pass

    def _apply_global_config_overrides(self):
        # check for global usage statistics opt out
        validation_errors = {}

        if self._check_global_usage_statistics_opt_out():
            logger.info(
                "Usage statistics is disabled globally. Applying override to project_config."
            )
            self._project_config.anonymous_usage_statistics.enabled = False

        # check for global data_context_id
        global_data_context_id = self._get_global_config_value(
            environment_variable="GE_DATA_CONTEXT_ID",
            conf_file_section="anonymous_usage_statistics",
            conf_file_option="data_context_id",
        )
        if global_data_context_id:
            data_context_id_errors = anonymizedUsageStatisticsSchema.validate(
                {"data_context_id": global_data_context_id}
            )
            if not data_context_id_errors:
                logger.info(
                    "data_context_id is defined globally. Applying override to project_config."
                )
                self._project_config.anonymous_usage_statistics.data_context_id = (
                    global_data_context_id
                )
            else:
                validation_errors.update(data_context_id_errors)
        # check for global usage_statistics url
        global_usage_statistics_url = self._get_global_config_value(
            environment_variable="GE_USAGE_STATISTICS_URL",
            conf_file_section="anonymous_usage_statistics",
            conf_file_option="usage_statistics_url",
        )
        if global_usage_statistics_url:
            usage_statistics_url_errors = anonymizedUsageStatisticsSchema.validate(
                {"usage_statistics_url": global_usage_statistics_url}
            )
            if not usage_statistics_url_errors:
                logger.info(
                    "usage_statistics_url is defined globally. Applying override to project_config."
                )
                self._project_config.anonymous_usage_statistics.usage_statistics_url = (
                    global_usage_statistics_url
                )
            else:
                validation_errors.update(usage_statistics_url_errors)
        if validation_errors:
            logger.warning(
                "The following globally-defined config variables failed validation:\n{}\n\n"
                "Please fix the variables if you would like to apply global values to project_config.".format(
                    json.dumps(validation_errors, indent=2)
                )
            )

    @classmethod
    def _get_global_config_value(
        cls, environment_variable=None, conf_file_section=None, conf_file_option=None
    ):
        assert (conf_file_section and conf_file_option) or (
            not conf_file_section and not conf_file_option
        ), "Must pass both 'conf_file_section' and 'conf_file_option' or neither."
        if environment_variable and os.environ.get(environment_variable, False):
            return os.environ.get(environment_variable)
        if conf_file_section and conf_file_option:
            for config_path in BaseDataContext.GLOBAL_CONFIG_PATHS:
                config = configparser.ConfigParser()
                config.read(config_path)
                config_value = config.get(
                    conf_file_section, conf_file_option, fallback=None
                )
                if config_value:
                    return config_value
        return None

    @staticmethod
    def _check_global_usage_statistics_opt_out():
        if os.environ.get("GE_USAGE_STATS", False):
            ge_usage_stats = os.environ.get("GE_USAGE_STATS")
            if ge_usage_stats in BaseDataContext.FALSEY_STRINGS:
                return True
            else:
                logger.warning(
                    "GE_USAGE_STATS environment variable must be one of: {}".format(
                        BaseDataContext.FALSEY_STRINGS
                    )
                )
        for config_path in BaseDataContext.GLOBAL_CONFIG_PATHS:
            config = configparser.ConfigParser()
            states = config.BOOLEAN_STATES
            for falsey_string in BaseDataContext.FALSEY_STRINGS:
                states[falsey_string] = False
            states["TRUE"] = True
            states["True"] = True
            config.BOOLEAN_STATES = states
            config.read(config_path)
            try:
                if config.getboolean("anonymous_usage_statistics", "enabled") is False:
                    # If stats are disabled, then opt out is true
                    return True
            except (ValueError, configparser.Error):
                pass
        return False

    def _construct_data_context_id(self) -> str:
        """
        Choose the id of the currently-configured expectations store, if available and a persistent store.
        If not, it should choose the id stored in DataContextConfig.
        Returns:
            UUID to use as the data_context_id
        """

        # if in ge_cloud_mode, use ge_cloud_account_id
        if self.ge_cloud_mode:
            return self.ge_cloud_config.account_id
        # Choose the id of the currently-configured expectations store, if it is a persistent store
        expectations_store = self._stores[
            self.project_config_with_variables_substituted.expectations_store_name
        ]
        if isinstance(expectations_store.store_backend, TupleStoreBackend):
            # suppress_warnings since a warning will already have been issued during the store creation if there was an invalid store config
            return expectations_store.store_backend_id_warnings_suppressed

        # Otherwise choose the id stored in the project_config
        else:
            return (
                self.project_config_with_variables_substituted.anonymous_usage_statistics.data_context_id
            )

    def _initialize_usage_statistics(
        self, usage_statistics_config: AnonymizedUsageStatisticsConfig
    ):
        """Initialize the usage statistics system."""
        if not usage_statistics_config.enabled:
            logger.info("Usage statistics is disabled; skipping initialization.")
            self._usage_statistics_handler = None
            return

        self._usage_statistics_handler = UsageStatisticsHandler(
            data_context=self,
            data_context_id=self._data_context_id,
            usage_statistics_url=usage_statistics_config.usage_statistics_url,
        )

    def add_store(self, store_name, store_config):
        """Add a new Store to the DataContext and (for convenience) return the instantiated Store object.

        Args:
            store_name (str): a key for the new Store in in self._stores
            store_config (dict): a config for the Store to add

        Returns:
            store (Store)
        """

        self._project_config["stores"][store_name] = store_config
        return self._build_store_from_config(store_name, store_config)

    def add_validation_operator(
        self, validation_operator_name, validation_operator_config
    ):
        """Add a new ValidationOperator to the DataContext and (for convenience) return the instantiated object.

        Args:
            validation_operator_name (str): a key for the new ValidationOperator in in self._validation_operators
            validation_operator_config (dict): a config for the ValidationOperator to add

        Returns:
            validation_operator (ValidationOperator)
        """

        self._project_config["validation_operators"][
            validation_operator_name
        ] = validation_operator_config
        config = self.project_config_with_variables_substituted.validation_operators[
            validation_operator_name
        ]
        module_name = "great_expectations.validation_operators"
        new_validation_operator = instantiate_class_from_config(
            config=config,
            runtime_environment={
                "data_context": self,
                "name": validation_operator_name,
            },
            config_defaults={"module_name": module_name},
        )
        if not new_validation_operator:
            raise ge_exceptions.ClassInstantiationError(
                module_name=module_name,
                package_name=None,
                class_name=config["class_name"],
            )
        self.validation_operators[validation_operator_name] = new_validation_operator
        return new_validation_operator

    def _normalize_absolute_or_relative_path(self, path):
        if path is None:
            return
        if os.path.isabs(path):
            return path
        else:
            return os.path.join(self.root_directory, path)

    def _normalize_store_path(self, resource_store):
        if resource_store["type"] == "filesystem":
            if not os.path.isabs(resource_store["base_directory"]):
                resource_store["base_directory"] = os.path.join(
                    self.root_directory, resource_store["base_directory"]
                )
        return resource_store

    def get_site_names(self) -> List[str]:
        """Get a list of configured site names."""
        return list(
            self.project_config_with_variables_substituted.data_docs_sites.keys()
        )

    def get_docs_sites_urls(
        self,
        resource_identifier=None,
        site_name: Optional[str] = None,
        only_if_exists=True,
        site_names: Optional[List[str]] = None,
    ) -> List[Dict[str, str]]:
        """
        Get URLs for a resource for all data docs sites.

        This function will return URLs for any configured site even if the sites
        have not been built yet.

        Args:
            resource_identifier (object): optional. It can be an identifier of
                ExpectationSuite's, ValidationResults and other resources that
                have typed identifiers. If not provided, the method will return
                the URLs of the index page.
            site_name: Optionally specify which site to open. If not specified,
                return all urls in the project.
            site_names: Optionally specify which sites are active. Sites not in
                this list are not processed, even if specified in site_name.

        Returns:
            list: a list of URLs. Each item is the URL for the resource for a
                data docs site
        """
        unfiltered_sites = (
            self.project_config_with_variables_substituted.data_docs_sites
        )

        # Filter out sites that are not in site_names
        sites = (
            {k: v for k, v in unfiltered_sites.items() if k in site_names}
            if site_names
            else unfiltered_sites
        )

        if not sites:
            logger.debug("Found no data_docs_sites.")
            return []
        logger.debug(f"Found {len(sites)} data_docs_sites.")

        if site_name:
            if site_name not in sites.keys():
                raise ge_exceptions.DataContextError(
                    f"Could not find site named {site_name}. Please check your configurations"
                )
            site = sites[site_name]
            site_builder = self._load_site_builder_from_site_config(site)
            url = site_builder.get_resource_url(
                resource_identifier=resource_identifier, only_if_exists=only_if_exists
            )
            return [{"site_name": site_name, "site_url": url}]

        site_urls = []
        for _site_name, site_config in sites.items():
            site_builder = self._load_site_builder_from_site_config(site_config)
            url = site_builder.get_resource_url(
                resource_identifier=resource_identifier, only_if_exists=only_if_exists
            )
            site_urls.append({"site_name": _site_name, "site_url": url})

        return site_urls

    def _load_site_builder_from_site_config(self, site_config) -> SiteBuilder:
        default_module_name = "great_expectations.render.renderer.site_builder"
        site_builder = instantiate_class_from_config(
            config=site_config,
            runtime_environment={
                "data_context": self,
                "root_directory": self.root_directory,
            },
            config_defaults={"module_name": default_module_name},
        )
        if not site_builder:
            raise ge_exceptions.ClassInstantiationError(
                module_name=default_module_name,
                package_name=None,
                class_name=site_config["class_name"],
            )
        return site_builder

    @usage_statistics_enabled_method(
        event_name="data_context.open_data_docs",
    )
    def open_data_docs(
        self,
        resource_identifier: Optional[str] = None,
        site_name: Optional[str] = None,
        only_if_exists: bool = True,
    ) -> None:
        """
        A stdlib cross-platform way to open a file in a browser.

        Args:
            resource_identifier: ExpectationSuiteIdentifier,
                ValidationResultIdentifier or any other type's identifier. The
                argument is optional - when not supplied, the method returns the
                URL of the index page.
            site_name: Optionally specify which site to open. If not specified,
                open all docs found in the project.
            only_if_exists: Optionally specify flag to pass to "self.get_docs_sites_urls()".
        """
        data_docs_urls: List[Dict[str, str]] = self.get_docs_sites_urls(
            resource_identifier=resource_identifier,
            site_name=site_name,
            only_if_exists=only_if_exists,
        )
        urls_to_open: List[str] = [site["site_url"] for site in data_docs_urls]

        for url in urls_to_open:
            if url is not None:
                logger.debug(f"Opening Data Docs found here: {url}")
                webbrowser.open(url)

    @property
    def root_directory(self):
        """The root directory for configuration objects in the data context; the location in which
        ``great_expectations.yml`` is located."""
        return self._context_root_directory

    @property
    def plugins_directory(self):
        """The directory in which custom plugin modules should be placed."""
        return self._normalize_absolute_or_relative_path(
            self.project_config_with_variables_substituted.plugins_directory
        )

    @property
    def project_config_with_variables_substituted(self) -> DataContextConfig:
        return self.get_config_with_variables_substituted()

    @property
    def anonymous_usage_statistics(self):
        return self.project_config_with_variables_substituted.anonymous_usage_statistics

    @property
    def concurrency(self) -> ConcurrencyConfig:
        return self.project_config_with_variables_substituted.concurrency

    @property
    def notebooks(self):
        return self.project_config_with_variables_substituted.notebooks

    @property
    def stores(self):
        """A single holder for all Stores in this context"""
        return self._stores

    @property
    def datasources(self) -> Dict[str, Union[LegacyDatasource, BaseDatasource]]:
        """A single holder for all Datasources in this context"""
        return self._cached_datasources

    @property
    def checkpoint_store_name(self):
        try:
            return self.project_config_with_variables_substituted.checkpoint_store_name
        except AttributeError:
            if checkpoint_toolkit.default_checkpoints_exist(
                directory_path=self.root_directory
            ):
                return DataContextConfigDefaults.DEFAULT_CHECKPOINT_STORE_NAME.value
            if self.root_directory:
                error_message: str = f'Attempted to access the "checkpoint_store_name" field with no `checkpoints` directory.\n  Please create the following directory: {os.path.join(self.root_directory, DataContextConfigDefaults.DEFAULT_CHECKPOINT_STORE_BASE_DIRECTORY_RELATIVE_NAME.value)}\n  To use the new "Checkpoint Store" feature, please update your configuration to the new version number {float(CURRENT_GE_CONFIG_VERSION)}.\n  Visit https://docs.greatexpectations.io/docs/guides/miscellaneous/migration_guide#migrating-to-the-batch-request-v3-api to learn more about the upgrade process.'
            else:
                error_message: str = f'Attempted to access the "checkpoint_store_name" field with no `checkpoints` directory.\n  Please create a `checkpoints` directory in your Great Expectations project " f"directory.\n  To use the new "Checkpoint Store" feature, please update your configuration to the new version number {float(CURRENT_GE_CONFIG_VERSION)}.\n  Visit https://docs.greatexpectations.io/docs/guides/miscellaneous/migration_guide#migrating-to-the-batch-request-v3-api to learn more about the upgrade process.'
            raise ge_exceptions.InvalidTopLevelConfigKeyError(error_message)

    @property
    def checkpoint_store(self):
        checkpoint_store_name: str = self.checkpoint_store_name
        try:
            return self.stores[checkpoint_store_name]
        except KeyError:
            if checkpoint_toolkit.default_checkpoints_exist(
                directory_path=self.root_directory
            ):
                logger.warning(
                    f'Checkpoint store named "{checkpoint_store_name}" is not a configured store, so will try to use default Checkpoint store.\n  Please update your configuration to the new version number {float(CURRENT_GE_CONFIG_VERSION)} in order to use the new "Checkpoint Store" feature.\n  Visit https://docs.greatexpectations.io/docs/guides/miscellaneous/migration_guide#migrating-to-the-batch-request-v3-api to learn more about the upgrade process.'
                )
                return self._build_store_from_config(
                    checkpoint_store_name,
                    DataContextConfigDefaults.DEFAULT_STORES.value[
                        checkpoint_store_name
                    ],
                )
            raise ge_exceptions.StoreConfigurationError(
                f'Attempted to access the Checkpoint store named "{checkpoint_store_name}", which is not a configured store.'
            )

    @property
    def expectations_store_name(self):
        return self.project_config_with_variables_substituted.expectations_store_name

    @property
    def expectations_store(self) -> ExpectationsStore:
        return self.stores[self.expectations_store_name]

    @property
    def data_context_id(self):
        return (
            self.project_config_with_variables_substituted.anonymous_usage_statistics.data_context_id
        )

    @property
    def instance_id(self):
        instance_id = self._load_config_variables_file().get("instance_id")
        if instance_id is None:
            if self._in_memory_instance_id is not None:
                return self._in_memory_instance_id
            instance_id = str(uuid.uuid4())
            self._in_memory_instance_id = instance_id
        return instance_id

    @property
    def config_variables(self):
        # Note Abe 20121114 : We should probably cache config_variables instead of loading them from disk every time.
        return dict(self._load_config_variables_file())

    #####
    #
    # Internal helper methods
    #
    #####

    def _load_config_variables_file(self):
        """
        Get all config variables from the default location. For Data Contexts in GE Cloud mode, config variables
        have already been interpolated before being sent from the Cloud API.
        """
        if self.ge_cloud_mode:
            return {}
        config_variables_file_path = self.get_config().config_variables_file_path
        if config_variables_file_path:
            try:
                # If the user specifies the config variable path with an environment variable, we want to substitute it
                defined_path = substitute_config_variable(
                    config_variables_file_path, dict(os.environ)
                )
                if not os.path.isabs(defined_path):
                    # A BaseDataContext will not have a root directory; in that case use the current directory
                    # for any non-absolute path
                    root_directory = self.root_directory or os.curdir
                else:
                    root_directory = ""
                var_path = os.path.join(root_directory, defined_path)
                with open(var_path) as config_variables_file:
                    return yaml.load(config_variables_file) or {}
            except OSError as e:
                if e.errno != errno.ENOENT:
                    raise
                logger.debug("Generating empty config variables file.")
                return {}
        else:
            return {}

    def get_config_with_variables_substituted(self, config=None) -> DataContextConfig:
        """
        Substitute vars in config of form ${var} or $(var) with values found in the following places,
        in order of precedence: ge_cloud_config (for Data Contexts in GE Cloud mode), runtime_environment,
        environment variables, config_variables, or ge_cloud_config_variable_defaults (allows certain variables to
        be optional in GE Cloud mode).
        """
        if not config:
            config = self._project_config

        substituted_config_variables = substitute_all_config_variables(
            self.config_variables,
            dict(os.environ),
            self.DOLLAR_SIGN_ESCAPE_STRING,
        )

        # Substitutions should have already occurred for GE Cloud configs at this point
        substitutions = {
            **substituted_config_variables,
            **dict(os.environ),
            **self.runtime_environment,
        }

        if self.ge_cloud_mode:
            ge_cloud_config_variable_defaults = {
                "plugins_directory": self._normalize_absolute_or_relative_path(
                    DataContextConfigDefaults.DEFAULT_PLUGINS_DIRECTORY.value
                ),
                "usage_statistics_url": DEFAULT_USAGE_STATISTICS_URL,
            }
            for config_variable, value in ge_cloud_config_variable_defaults.items():
                if substitutions.get(config_variable) is None:
                    logger.info(
                        f'Config variable "{config_variable}" was not found in environment or global config ('
                        f'{self.GLOBAL_CONFIG_PATHS}). Using default value "{value}" instead. If you would '
                        f"like to "
                        f"use a different value, please specify it in an environment variable or in a "
                        f"great_expectations.conf file located at one of the above paths, in a section named "
                        f'"ge_cloud_config".'
                    )
                    substitutions[config_variable] = value

        return DataContextConfig(
            **substitute_all_config_variables(
                config, substitutions, self.DOLLAR_SIGN_ESCAPE_STRING
            )
        )

    def escape_all_config_variables(
        self,
        value: Union[str, dict, list],
        dollar_sign_escape_string: str = DOLLAR_SIGN_ESCAPE_STRING,
        skip_if_substitution_variable: bool = True,
    ) -> Union[str, dict, list]:
        """
        Replace all `$` characters with the DOLLAR_SIGN_ESCAPE_STRING

        Args:
            value: config variable value
            dollar_sign_escape_string: replaces instances of `$`
            skip_if_substitution_variable: skip if the value is of the form ${MYVAR} or $MYVAR

        Returns:
            input value with all `$` characters replaced with the escape string
        """

        if isinstance(value, dict) or isinstance(value, OrderedDict):
            return {
                k: self.escape_all_config_variables(
                    v, dollar_sign_escape_string, skip_if_substitution_variable
                )
                for k, v in value.items()
            }

        elif isinstance(value, list):
            return [
                self.escape_all_config_variables(
                    v, dollar_sign_escape_string, skip_if_substitution_variable
                )
                for v in value
            ]
        if skip_if_substitution_variable:
            if parse_substitution_variable(value) is None:
                return value.replace("$", dollar_sign_escape_string)
            else:
                return value
        else:
            return value.replace("$", dollar_sign_escape_string)

    def save_config_variable(
        self, config_variable_name, value, skip_if_substitution_variable: bool = True
    ):
        r"""Save config variable value
        Escapes $ unless they are used in substitution variables e.g. the $ characters in ${SOME_VAR} or $SOME_VAR are not escaped

        Args:
            config_variable_name: name of the property
            value: the value to save for the property
            skip_if_substitution_variable: set to False to escape $ in values in substitution variable form e.g. ${SOME_VAR} -> r"\${SOME_VAR}" or $SOME_VAR -> r"\$SOME_VAR"

        Returns:
            None
        """
        config_variables = self._load_config_variables_file()
        value = self.escape_all_config_variables(
            value,
            self.DOLLAR_SIGN_ESCAPE_STRING,
            skip_if_substitution_variable=skip_if_substitution_variable,
        )
        config_variables[config_variable_name] = value
        config_variables_filepath = self.get_config().config_variables_file_path
        if not config_variables_filepath:
            raise ge_exceptions.InvalidConfigError(
                "'config_variables_file_path' property is not found in config - setting it is required to use this feature"
            )

        config_variables_filepath = os.path.join(
            self.root_directory, config_variables_filepath
        )

        os.makedirs(os.path.dirname(config_variables_filepath), exist_ok=True)
        if not os.path.isfile(config_variables_filepath):
            logger.info(
                "Creating new substitution_variables file at {config_variables_filepath}".format(
                    config_variables_filepath=config_variables_filepath
                )
            )
            with open(config_variables_filepath, "w") as template:
                template.write(CONFIG_VARIABLES_TEMPLATE)

        with open(config_variables_filepath, "w") as config_variables_file:
            yaml.dump(config_variables, config_variables_file)

    def delete_datasource(self, datasource_name: str):
        """Delete a data source
        Args:
            datasource_name: The name of the datasource to delete.

        Raises:
            ValueError: If the datasource name isn't provided or cannot be found.
        """
        if datasource_name is None:
            raise ValueError("Datasource names must be a datasource name")
        else:
            datasource = self.get_datasource(datasource_name=datasource_name)
            if datasource:
                # remove key until we have a delete method on project_config
                # self.project_config_with_variables_substituted.datasources[
                # datasource_name].remove()
                del self._project_config["datasources"][datasource_name]
                del self._cached_datasources[datasource_name]
            else:
                raise ValueError(f"Datasource {datasource_name} not found")

    def get_available_data_asset_names(
        self, datasource_names=None, batch_kwargs_generator_names=None
    ):
        """Inspect datasource and batch kwargs generators to provide available data_asset objects.

        Args:
            datasource_names: list of datasources for which to provide available data_asset_name objects. If None, \
            return available data assets for all datasources.
            batch_kwargs_generator_names: list of batch kwargs generators for which to provide available
            data_asset_name objects.

        Returns:
            data_asset_names (dict): Dictionary describing available data assets
            ::

                {
                  datasource_name: {
                    batch_kwargs_generator_name: [ data_asset_1, data_asset_2, ... ]
                    ...
                  }
                  ...
                }

        """
        data_asset_names = {}
        if datasource_names is None:
            datasource_names = [
                datasource["name"] for datasource in self.list_datasources()
            ]
        elif isinstance(datasource_names, str):
            datasource_names = [datasource_names]
        elif not isinstance(datasource_names, list):
            raise ValueError(
                "Datasource names must be a datasource name, list of datasource names or None (to list all datasources)"
            )

        if batch_kwargs_generator_names is not None:
            if isinstance(batch_kwargs_generator_names, str):
                batch_kwargs_generator_names = [batch_kwargs_generator_names]
            if len(batch_kwargs_generator_names) == len(
                datasource_names
            ):  # Iterate over both together
                for idx, datasource_name in enumerate(datasource_names):
                    datasource = self.get_datasource(datasource_name)
                    data_asset_names[
                        datasource_name
                    ] = datasource.get_available_data_asset_names(
                        batch_kwargs_generator_names[idx]
                    )

            elif len(batch_kwargs_generator_names) == 1:
                datasource = self.get_datasource(datasource_names[0])
                datasource_names[
                    datasource_names[0]
                ] = datasource.get_available_data_asset_names(
                    batch_kwargs_generator_names
                )

            else:
                raise ValueError(
                    "If providing batch kwargs generator, you must either specify one for each datasource or only "
                    "one datasource."
                )
        else:  # generator_names is None
            for datasource_name in datasource_names:
                try:
                    datasource = self.get_datasource(datasource_name)
                    data_asset_names[
                        datasource_name
                    ] = datasource.get_available_data_asset_names()
                except ValueError:
                    # handle the edge case of a non-existent datasource
                    data_asset_names[datasource_name] = {}

        return data_asset_names

    def build_batch_kwargs(
        self,
        datasource,
        batch_kwargs_generator,
        data_asset_name=None,
        partition_id=None,
        **kwargs,
    ):
        """Builds batch kwargs using the provided datasource, batch kwargs generator, and batch_parameters.

        Args:
            datasource (str): the name of the datasource for which to build batch_kwargs
            batch_kwargs_generator (str): the name of the batch kwargs generator to use to build batch_kwargs
            data_asset_name (str): an optional name batch_parameter
            **kwargs: additional batch_parameters

        Returns:
            BatchKwargs

        """
        if kwargs.get("name"):
            if data_asset_name:
                raise ValueError(
                    "Cannot provide both 'name' and 'data_asset_name'. Please use 'data_asset_name' only."
                )
            warnings.warn(
                "name is being deprecated as a batch_parameter. Please use data_asset_name instead.",
                DeprecationWarning,
            )
            data_asset_name = kwargs.pop("name")
        datasource_obj = self.get_datasource(datasource)
        batch_kwargs = datasource_obj.build_batch_kwargs(
            batch_kwargs_generator=batch_kwargs_generator,
            data_asset_name=data_asset_name,
            partition_id=partition_id,
            **kwargs,
        )
        return batch_kwargs

    def _get_batch_v2(
        self,
        batch_kwargs: Union[dict, BatchKwargs],
        expectation_suite_name: Union[str, ExpectationSuite],
        data_asset_type=None,
        batch_parameters=None,
    ) -> DataAsset:
        """Build a batch of data using batch_kwargs, and return a DataAsset with expectation_suite_name attached. If
        batch_parameters are included, they will be available as attributes of the batch.
        Args:
            batch_kwargs: the batch_kwargs to use; must include a datasource key
            expectation_suite_name: The ExpectationSuite or the name of the expectation_suite to get
            data_asset_type: the type of data_asset to build, with associated expectation implementations. This can
                generally be inferred from the datasource.
            batch_parameters: optional parameters to store as the reference description of the batch. They should
                reflect parameters that would provide the passed BatchKwargs.
        Returns:
            DataAsset
        """
        if isinstance(batch_kwargs, dict):
            batch_kwargs = BatchKwargs(batch_kwargs)

        if not isinstance(batch_kwargs, BatchKwargs):
            raise ge_exceptions.BatchKwargsError(
                "BatchKwargs must be a BatchKwargs object or dictionary."
            )

        if not isinstance(
            expectation_suite_name, (ExpectationSuite, ExpectationSuiteIdentifier, str)
        ):
            raise ge_exceptions.DataContextError(
                "expectation_suite_name must be an ExpectationSuite, "
                "ExpectationSuiteIdentifier or string."
            )

        if isinstance(expectation_suite_name, ExpectationSuite):
            expectation_suite = expectation_suite_name
        elif isinstance(expectation_suite_name, ExpectationSuiteIdentifier):
            expectation_suite = self.get_expectation_suite(
                expectation_suite_name.expectation_suite_name
            )
        else:
            expectation_suite = self.get_expectation_suite(expectation_suite_name)

        datasource = self.get_datasource(batch_kwargs.get("datasource"))
        batch = datasource.get_batch(
            batch_kwargs=batch_kwargs, batch_parameters=batch_parameters
        )
        if data_asset_type is None:
            data_asset_type = datasource.config.get("data_asset_type")
        validator = BridgeValidator(
            batch=batch,
            expectation_suite=expectation_suite,
            expectation_engine=data_asset_type,
        )
        return validator.get_dataset()

    def _get_batch_v3(
        self,
        datasource_name: Optional[str] = None,
        data_connector_name: Optional[str] = None,
        data_asset_name: Optional[str] = None,
        *,
        batch_request: Optional[Union[BatchRequest, RuntimeBatchRequest]] = None,
        batch_data: Optional[Any] = None,
        data_connector_query: Optional[Union[IDDict, dict]] = None,
        batch_identifiers: Optional[dict] = None,
        limit: Optional[int] = None,
        index: Optional[Union[int, list, tuple, slice, str]] = None,
        custom_filter_function: Optional[Callable] = None,
        batch_spec_passthrough: Optional[dict] = None,
        sampling_method: Optional[str] = None,
        sampling_kwargs: Optional[dict] = None,
        splitter_method: Optional[str] = None,
        splitter_kwargs: Optional[dict] = None,
        runtime_parameters: Optional[dict] = None,
        query: Optional[str] = None,
        path: Optional[str] = None,
        batch_filter_parameters: Optional[dict] = None,
        **kwargs,
    ) -> Union[Batch, DataAsset]:
        """Get exactly one batch, based on a variety of flexible input types.

        Args:
            datasource_name
            data_connector_name
            data_asset_name

            batch_request
            batch_data
            data_connector_query
            batch_identifiers
            batch_filter_parameters

            limit
            index
            custom_filter_function

            batch_spec_passthrough

            sampling_method
            sampling_kwargs

            splitter_method
            splitter_kwargs

            **kwargs

        Returns:
            (Batch) The requested batch

        This method does not require typed or nested inputs.
        Instead, it is intended to help the user pick the right parameters.

        This method attempts to return exactly one batch.
        If 0 or more than 1 batches would be returned, it raises an error.
        """
        batch_list: List[Batch] = self.get_batch_list(
            datasource_name=datasource_name,
            data_connector_name=data_connector_name,
            data_asset_name=data_asset_name,
            batch_request=batch_request,
            batch_data=batch_data,
            data_connector_query=data_connector_query,
            batch_identifiers=batch_identifiers,
            limit=limit,
            index=index,
            custom_filter_function=custom_filter_function,
            batch_spec_passthrough=batch_spec_passthrough,
            sampling_method=sampling_method,
            sampling_kwargs=sampling_kwargs,
            splitter_method=splitter_method,
            splitter_kwargs=splitter_kwargs,
            runtime_parameters=runtime_parameters,
            query=query,
            path=path,
            batch_filter_parameters=batch_filter_parameters,
            **kwargs,
        )
        # NOTE: Alex 20201202 - The check below is duplicate of code in Datasource.get_single_batch_from_batch_request()
        warnings.warn(
            "get_batch will be deprecated for the V3 Batch Request API in a future version of GE. Please use"
            "get_batch_list instead.",
            DeprecationWarning,
        )
        if len(batch_list) != 1:
            raise ValueError(
                f"Got {len(batch_list)} batches instead of a single batch. If you would like to use a BatchRequest to "
                f"return multiple batches, please use get_batch_list directly instead of calling get_batch"
            )
        return batch_list[0]

    @usage_statistics_enabled_method(
        event_name="data_context.run_validation_operator",
        args_payload_fn=run_validation_operator_usage_statistics,
    )
    def run_validation_operator(
        self,
        validation_operator_name: str,
        assets_to_validate: List,
        run_id: Optional[Union[str, RunIdentifier]] = None,
        evaluation_parameters: Optional[dict] = None,
        run_name: Optional[str] = None,
        run_time: Optional[Union[str, datetime.datetime]] = None,
        result_format: Optional[Union[str, dict]] = None,
        **kwargs,
    ):
        """
        Run a validation operator to validate data assets and to perform the business logic around
        validation that the operator implements.

        Args:
            validation_operator_name: name of the operator, as appears in the context's config file
            assets_to_validate: a list that specifies the data assets that the operator will validate. The members of
                the list can be either batches, or a tuple that will allow the operator to fetch the batch:
                (batch_kwargs, expectation_suite_name)
            evaluation_parameters: $parameter_name syntax references to be evaluated at runtime
            run_id: The run_id for the validation; if None, a default value will be used
            run_name: The run_name for the validation; if None, a default value will be used
            run_time: The date/time of the run
            result_format: one of several supported formatting directives for expectation validation results
            **kwargs: Additional kwargs to pass to the validation operator

        Returns:
            ValidationOperatorResult
        """
        result_format = result_format or {"result_format": "SUMMARY"}

        if not assets_to_validate:
            raise ge_exceptions.DataContextError(
                "No batches of data were passed in. These are required"
            )

        for batch in assets_to_validate:
            if not isinstance(batch, (tuple, DataAsset, Validator)):
                raise ge_exceptions.DataContextError(
                    "Batches are required to be of type DataAsset or Validator"
                )
        try:
            validation_operator = self.validation_operators[validation_operator_name]
        except KeyError:
            raise ge_exceptions.DataContextError(
                f"No validation operator `{validation_operator_name}` was found in your project. Please verify this in your great_expectations.yml"
            )

        if run_id is None and run_name is None:
            run_name = datetime.datetime.now(datetime.timezone.utc).strftime(
                "%Y%m%dT%H%M%S.%fZ"
            )
            logger.info(f"Setting run_name to: {run_name}")
        if evaluation_parameters is None:
            return validation_operator.run(
                assets_to_validate=assets_to_validate,
                run_id=run_id,
                run_name=run_name,
                run_time=run_time,
                result_format=result_format,
                **kwargs,
            )
        else:
            return validation_operator.run(
                assets_to_validate=assets_to_validate,
                run_id=run_id,
                evaluation_parameters=evaluation_parameters,
                run_name=run_name,
                run_time=run_time,
                result_format=result_format,
                **kwargs,
            )

    def _get_data_context_version(self, arg1: Any, **kwargs) -> Optional[str]:
        """
        arg1: the first positional argument (can take on various types)

        **kwargs: variable arguments

        First check:
        Returns "v3" if the "0.13" entities are specified in the **kwargs.

        Otherwise:
        Returns None if no datasources have been configured (or if there is an exception while getting the datasource).
        Returns "v3" if the datasource is a subclass of the BaseDatasource class.
        Returns "v2" if the datasource is an instance of the LegacyDatasource class.
        """

        if {
            "datasource_name",
            "data_connector_name",
            "data_asset_name",
            "batch_request",
            "batch_data",
        }.intersection(set(kwargs.keys())):
            return "v3"

        if not self.datasources:
            return None

        api_version: Optional[str] = None
        datasource_name: Any
        if "datasource_name" in kwargs:
            datasource_name = kwargs.pop("datasource_name", None)
        else:
            datasource_name = arg1
        try:
            datasource: Union[LegacyDatasource, BaseDatasource] = self.get_datasource(
                datasource_name=datasource_name
            )
            if issubclass(type(datasource), BaseDatasource):
                api_version = "v3"
        except (ValueError, TypeError):
            if "batch_kwargs" in kwargs:
                batch_kwargs = kwargs.get("batch_kwargs", None)
            else:
                batch_kwargs = arg1
            if isinstance(batch_kwargs, dict):
                datasource_name = batch_kwargs.get("datasource")
                if datasource_name is not None:
                    try:
                        datasource: Union[
                            LegacyDatasource, BaseDatasource
                        ] = self.get_datasource(datasource_name=datasource_name)
                        if isinstance(datasource, LegacyDatasource):
                            api_version = "v2"
                    except (ValueError, TypeError):
                        pass
        return api_version

    def get_batch(
        self, arg1: Any = None, arg2: Any = None, arg3: Any = None, **kwargs
    ) -> Union[Batch, DataAsset]:
        """Get exactly one batch, based on a variety of flexible input types.
        The method `get_batch` is the main user-facing method for getting batches; it supports both the new (V3) and the
        Legacy (V2) Datasource schemas.  The version-specific implementations are contained in "_get_batch_v2()" and
        "_get_batch_v3()", respectively, both of which are in the present module.

        For the V3 API parameters, please refer to the signature and parameter description of method "_get_batch_v3()".
        For the Legacy usage, please refer to the signature and parameter description of the method "_get_batch_v2()".

        Args:
            arg1: the first positional argument (can take on various types)
            arg2: the second positional argument (can take on various types)
            arg3: the third positional argument (can take on various types)

            **kwargs: variable arguments

        Returns:
            Batch (V3) or DataAsset (V2) -- the requested batch

        Processing Steps:
        1. Determine the version (possible values are "v3" or "v2").
        2. Convert the positional arguments to the appropriate named arguments, based on the version.
        3. Package the remaining arguments as variable keyword arguments (applies only to V3).
        4. Call the version-specific method ("_get_batch_v3()" or "_get_batch_v2()") with the appropriate arguments.
        """

        api_version: Optional[str] = self._get_data_context_version(arg1=arg1, **kwargs)
        if api_version == "v3":
            if "datasource_name" in kwargs:
                datasource_name = kwargs.pop("datasource_name", None)
            else:
                datasource_name = arg1
            if "data_connector_name" in kwargs:
                data_connector_name = kwargs.pop("data_connector_name", None)
            else:
                data_connector_name = arg2
            if "data_asset_name" in kwargs:
                data_asset_name = kwargs.pop("data_asset_name", None)
            else:
                data_asset_name = arg3
            return self._get_batch_v3(
                datasource_name=datasource_name,
                data_connector_name=data_connector_name,
                data_asset_name=data_asset_name,
                **kwargs,
            )
        if "batch_kwargs" in kwargs:
            batch_kwargs = kwargs.get("batch_kwargs", None)
        else:
            batch_kwargs = arg1
        if "expectation_suite_name" in kwargs:
            expectation_suite_name = kwargs.get("expectation_suite_name", None)
        else:
            expectation_suite_name = arg2
        if "data_asset_type" in kwargs:
            data_asset_type = kwargs.get("data_asset_type", None)
        else:
            data_asset_type = arg3
        batch_parameters = kwargs.get("batch_parameters")
        return self._get_batch_v2(
            batch_kwargs=batch_kwargs,
            expectation_suite_name=expectation_suite_name,
            data_asset_type=data_asset_type,
            batch_parameters=batch_parameters,
        )

    @usage_statistics_enabled_method(
        event_name="data_context.get_batch_list",
        args_payload_fn=get_batch_list_usage_statistics,
    )
    def get_batch_list(
        self,
        datasource_name: Optional[str] = None,
        data_connector_name: Optional[str] = None,
        data_asset_name: Optional[str] = None,
        *,
        batch_request: Optional[Union[BatchRequest, RuntimeBatchRequest]] = None,
        batch_data: Optional[Any] = None,
        data_connector_query: Optional[dict] = None,
        batch_identifiers: Optional[dict] = None,
        limit: Optional[int] = None,
        index: Optional[Union[int, list, tuple, slice, str]] = None,
        custom_filter_function: Optional[Callable] = None,
        sampling_method: Optional[str] = None,
        sampling_kwargs: Optional[dict] = None,
        splitter_method: Optional[str] = None,
        splitter_kwargs: Optional[dict] = None,
        runtime_parameters: Optional[dict] = None,
        query: Optional[str] = None,
        path: Optional[str] = None,
        batch_filter_parameters: Optional[dict] = None,
        batch_spec_passthrough: Optional[dict] = None,
        **kwargs,
    ) -> List[Batch]:
        """Get the list of zero or more batches, based on a variety of flexible input types.
        This method applies only to the new (V3) Datasource schema.

        Args:
            batch_request

            datasource_name
            data_connector_name
            data_asset_name

            batch_request
            batch_data
            query
            path
            runtime_parameters
            data_connector_query
            batch_identifiers
            batch_filter_parameters

            limit
            index
            custom_filter_function

            sampling_method
            sampling_kwargs

            splitter_method
            splitter_kwargs

            batch_spec_passthrough

            **kwargs

        Returns:
            (Batch) The requested batch

        `get_batch` is the main user-facing API for getting batches.
        In contrast to virtually all other methods in the class, it does not require typed or nested inputs.
        Instead, this method is intended to help the user pick the right parameters

        This method attempts to return any number of batches, including an empty list.
        """

        batch_request = get_batch_request_from_acceptable_arguments(
            datasource_name=datasource_name,
            data_connector_name=data_connector_name,
            data_asset_name=data_asset_name,
            batch_request=batch_request,
            batch_data=batch_data,
            data_connector_query=data_connector_query,
            batch_identifiers=batch_identifiers,
            limit=limit,
            index=index,
            custom_filter_function=custom_filter_function,
            sampling_method=sampling_method,
            sampling_kwargs=sampling_kwargs,
            splitter_method=splitter_method,
            splitter_kwargs=splitter_kwargs,
            runtime_parameters=runtime_parameters,
            query=query,
            path=path,
            batch_filter_parameters=batch_filter_parameters,
            batch_spec_passthrough=batch_spec_passthrough,
            **kwargs,
        )
        datasource_name = batch_request.datasource_name
        if datasource_name in self.datasources:
            datasource: Datasource = cast(Datasource, self.datasources[datasource_name])
        else:
            raise ge_exceptions.DatasourceError(
                datasource_name,
                f"The given datasource could not be retrieved from the DataContext; please confirm that your configuration is accurate.",
            )
        return datasource.get_batch_list_from_batch_request(batch_request=batch_request)

    def get_validator(
        self,
        datasource_name: Optional[str] = None,
        data_connector_name: Optional[str] = None,
        data_asset_name: Optional[str] = None,
        *,
        batch_request: Optional[Union[BatchRequest, RuntimeBatchRequest]] = None,
        batch_request_list: List[
            Optional[Union[BatchRequest, RuntimeBatchRequest]]
        ] = None,
        batch_data: Optional[Any] = None,
        data_connector_query: Optional[Union[IDDict, dict]] = None,
        batch_identifiers: Optional[dict] = None,
        limit: Optional[int] = None,
        index: Optional[Union[int, list, tuple, slice, str]] = None,
        custom_filter_function: Optional[Callable] = None,
        sampling_method: Optional[str] = None,
        sampling_kwargs: Optional[dict] = None,
        splitter_method: Optional[str] = None,
        splitter_kwargs: Optional[dict] = None,
        runtime_parameters: Optional[dict] = None,
        query: Optional[str] = None,
        path: Optional[str] = None,
        batch_filter_parameters: Optional[dict] = None,
        expectation_suite_ge_cloud_id: Optional[str] = None,
        batch_spec_passthrough: Optional[dict] = None,
        expectation_suite_name: Optional[str] = None,
        expectation_suite: Optional[ExpectationSuite] = None,
        create_expectation_suite_with_name: Optional[str] = None,
        **kwargs,
    ) -> Validator:
        """
        This method applies only to the new (V3) Datasource schema.
        """

        if (
            sum(
                bool(x)
                for x in [
                    expectation_suite is not None,
                    expectation_suite_name is not None,
                    create_expectation_suite_with_name is not None,
                    expectation_suite_ge_cloud_id is not None,
                ]
            )
            != 1
        ):
            raise ValueError(
                f"Exactly one of expectation_suite_name,{'expectation_suite_ge_cloud_id,' if self.ge_cloud_mode else ''} expectation_suite, or create_expectation_suite_with_name must be specified"
            )

        if expectation_suite_ge_cloud_id is not None:
            expectation_suite = self.get_expectation_suite(
                ge_cloud_id=expectation_suite_ge_cloud_id
            )
        if expectation_suite_name is not None:
            expectation_suite = self.get_expectation_suite(expectation_suite_name)
        if create_expectation_suite_with_name is not None:
            expectation_suite = self.create_expectation_suite(
                expectation_suite_name=create_expectation_suite_with_name
            )

        if (
            sum(
                bool(x)
                for x in [batch_request is not None, batch_request_list is not None]
            )
            > 1
        ):
            raise ValueError(
                "Only one of batch_request or batch_request_list may be specified"
            )

        if not batch_request_list:
            batch_request_list = [batch_request]

        batch_list: List = []
        for batch_request in batch_request_list:
            batch_list.extend(
                self.get_batch_list(
                    datasource_name=datasource_name,
                    data_connector_name=data_connector_name,
                    data_asset_name=data_asset_name,
                    batch_request=batch_request,
                    batch_data=batch_data,
                    data_connector_query=data_connector_query,
                    batch_identifiers=batch_identifiers,
                    limit=limit,
                    index=index,
                    custom_filter_function=custom_filter_function,
                    sampling_method=sampling_method,
                    sampling_kwargs=sampling_kwargs,
                    splitter_method=splitter_method,
                    splitter_kwargs=splitter_kwargs,
                    runtime_parameters=runtime_parameters,
                    query=query,
                    path=path,
                    batch_filter_parameters=batch_filter_parameters,
                    batch_spec_passthrough=batch_spec_passthrough,
                    **kwargs,
                )
            )

        # We get a single batch_definition so we can get the execution_engine here. All batches will share the same one
        # So the batch itself doesn't matter. But we use -1 because that will be the latest batch loaded.
        batch_definition = batch_list[-1].batch_definition
        execution_engine = self.datasources[
            batch_definition.datasource_name
        ].execution_engine

        validator: Validator = Validator(
            execution_engine=execution_engine,
            interactive_evaluation=True,
            expectation_suite=expectation_suite,
            data_context=self,
            batches=batch_list,
        )

        return validator

    def list_validation_operator_names(self):
        if not self.validation_operators:
            return []
        return list(self.validation_operators.keys())

    @usage_statistics_enabled_method(
        event_name="data_context.add_datasource",
        args_payload_fn=add_datasource_usage_statistics,
    )
    def add_datasource(
        self, name, initialize=True, **kwargs
    ) -> Optional[Dict[str, Union[LegacyDatasource, BaseDatasource]]]:
        """Add a new datasource to the data context, with configuration provided as kwargs.
        Args:
            name: the name for the new datasource to add
            initialize: if False, add the datasource to the config, but do not
                initialize it, for example if a user needs to debug database connectivity.
            kwargs (keyword arguments): the configuration for the new datasource

        Returns:
            datasource (Datasource)
        """
        logger.debug("Starting BaseDataContext.add_datasource for %s" % name)

        module_name = kwargs.get("module_name", "great_expectations.datasource")
        verify_dynamic_loading_support(module_name=module_name)
        class_name = kwargs.get("class_name")
        datasource_class = load_class(module_name=module_name, class_name=class_name)

        # For any class that should be loaded, it may control its configuration construction
        # by implementing a classmethod called build_configuration
        config: Union[CommentedMap, dict]
        if hasattr(datasource_class, "build_configuration"):
            config = datasource_class.build_configuration(**kwargs)
        else:
            config = kwargs

        return self._instantiate_datasource_from_config_and_update_project_config(
            name=name,
            config=config,
            initialize=initialize,
        )

    def _instantiate_datasource_from_config_and_update_project_config(
        self, name: str, config: Union[CommentedMap, dict], initialize: bool = True
    ) -> Optional[Union[LegacyDatasource, BaseDatasource]]:
        datasource_config: DatasourceConfig = datasourceConfigSchema.load(
            CommentedMap(**config)
        )
        self._project_config["datasources"][name] = datasource_config
        datasource_config = self.project_config_with_variables_substituted.datasources[
            name
        ]
        config: dict = dict(datasourceConfigSchema.dump(datasource_config))
        datasource: Optional[Union[LegacyDatasource, BaseDatasource]]
        if initialize:
            try:
                datasource = self._instantiate_datasource_from_config(
                    name=name, config=config
                )
                self._cached_datasources[name] = datasource
            except ge_exceptions.DatasourceInitializationError as e:
                # Do not keep configuration that could not be instantiated.
                del self._project_config["datasources"][name]
                raise e
        else:
            datasource = None
        return datasource

    def _instantiate_datasource_from_config(
        self, name: str, config: dict
    ) -> Union[LegacyDatasource, BaseDatasource]:
        """Instantiate a new datasource to the data context, with configuration provided as kwargs.
        Args:
            name(str): name of datasource
            config(dict): dictionary of configuration

        Returns:
            datasource (Datasource)
        """
        # We perform variable substitution in the datasource's config here before using the config
        # to instantiate the datasource object. Variable substitution is a service that the data
        # context provides. Datasources should not see unsubstituted variables in their config.

        try:
            datasource: Union[
                LegacyDatasource, BaseDatasource
            ] = self._build_datasource_from_config(name=name, config=config)
        except Exception as e:
            raise ge_exceptions.DatasourceInitializationError(
                datasource_name=name, message=str(e)
            )
        return datasource

    def add_batch_kwargs_generator(
        self, datasource_name, batch_kwargs_generator_name, class_name, **kwargs
    ):
        """
        Add a batch kwargs generator to the named datasource, using the provided
        configuration.

        Args:
            datasource_name: name of datasource to which to add the new batch kwargs generator
            batch_kwargs_generator_name: name of the generator to add
            class_name: class of the batch kwargs generator to add
            **kwargs: batch kwargs generator configuration, provided as kwargs

        Returns:

        """
        datasource_obj = self.get_datasource(datasource_name)
        generator = datasource_obj.add_batch_kwargs_generator(
            name=batch_kwargs_generator_name, class_name=class_name, **kwargs
        )
        return generator

    def set_config(self, project_config: DataContextConfig):
        self._project_config = project_config

    def get_config(
        self, mode="typed"
    ) -> Union[DataContextConfig, CommentedMap, dict, str]:
        config: DataContextConfig = self._project_config

        if mode == "typed":
            return config

        elif mode == "commented_map":
            return config.commented_map

        elif mode == "dict":
            return config.to_json_dict()

        elif mode == "yaml":
            return config.to_yaml_str()

        else:
            raise ValueError(f"Unknown config mode {mode}")

    def _build_datasource_from_config(
        self, name: str, config: Union[dict, DatasourceConfig]
    ):
        # We convert from the type back to a dictionary for purposes of instantiation
        if isinstance(config, DatasourceConfig):
            config = datasourceConfigSchema.dump(config)
        config.update({"name": name})
        # While the new Datasource classes accept "data_context_root_directory", the Legacy Datasource classes do not.
        if config["class_name"] in [
            "BaseDatasource",
            "Datasource",
        ]:
            config.update({"data_context_root_directory": self.root_directory})
        module_name = "great_expectations.datasource"
        datasource = instantiate_class_from_config(
            config=config,
            runtime_environment={"data_context": self, "concurrency": self.concurrency},
            config_defaults={"module_name": module_name},
        )
        if not datasource:
            raise ge_exceptions.ClassInstantiationError(
                module_name=module_name,
                package_name=None,
                class_name=config["class_name"],
            )
        return datasource

    def get_datasource(
        self, datasource_name: str = "default"
    ) -> Optional[Union[LegacyDatasource, BaseDatasource]]:
        """Get the named datasource

        Args:
            datasource_name (str): the name of the datasource from the configuration

        Returns:
            datasource (Datasource)
        """
        if datasource_name in self._cached_datasources:
            return self._cached_datasources[datasource_name]
        if (
            datasource_name
            in self.project_config_with_variables_substituted.datasources
        ):
            datasource_config: DatasourceConfig = copy.deepcopy(
                self.project_config_with_variables_substituted.datasources[
                    datasource_name
                ]
            )
        else:
            raise ValueError(
                f"Unable to load datasource `{datasource_name}` -- no configuration found or invalid configuration."
            )
        config: dict = dict(datasourceConfigSchema.dump(datasource_config))
        datasource: Optional[
            Union[LegacyDatasource, BaseDatasource]
        ] = self._instantiate_datasource_from_config(
            name=datasource_name, config=config
        )
        self._cached_datasources[datasource_name] = datasource
        return datasource

    def list_expectation_suites(self):
        """Return a list of available expectation suite keys."""
        try:
            keys = self.expectations_store.list_keys()
        except KeyError as e:
            raise ge_exceptions.InvalidConfigError(
                "Unable to find configured store: %s" % str(e)
            )
        return keys

    def list_datasources(self):
        """List currently-configured datasources on this context. Masks passwords.

        Returns:
            List(dict): each dictionary includes "name", "class_name", and "module_name" keys
        """
        datasources = []
        for (
            key,
            value,
        ) in self.project_config_with_variables_substituted.datasources.items():
            value["name"] = key

            if "credentials" in value:
                if "password" in value["credentials"]:
                    value["credentials"][
                        "password"
                    ] = PasswordMasker.MASKED_PASSWORD_STRING
                if "url" in value["credentials"]:
                    value["credentials"]["url"] = PasswordMasker.mask_db_url(
                        value["credentials"]["url"]
                    )

            datasources.append(value)
        return datasources

    def list_stores(self):
        """List currently-configured Stores on this context"""

        stores = []
        for (
            name,
            value,
        ) in self.project_config_with_variables_substituted.stores.items():
            store_config = copy.deepcopy(value)
            store_config["name"] = name
            stores.append(store_config)
        return stores

    def list_active_stores(self):
        """
        List active Stores on this context. Active stores are identified by setting the following parameters:
            expectations_store_name,
            validations_store_name,
            evaluation_parameter_store_name,
            checkpoint_store_name
        """
        active_store_names: List[str] = [
            self.expectations_store_name,
            self.validations_store_name,
            self.evaluation_parameter_store_name,
        ]
        try:
            active_store_names.append(self.checkpoint_store_name)
        except (AttributeError, ge_exceptions.InvalidTopLevelConfigKeyError):
            pass

        return [
            store for store in self.list_stores() if store["name"] in active_store_names
        ]

    def list_validation_operators(self):
        """List currently-configured Validation Operators on this context"""

        validation_operators = []
        for (
            name,
            value,
        ) in (
            self.project_config_with_variables_substituted.validation_operators.items()
        ):
            value["name"] = name
            validation_operators.append(value)
        return validation_operators

    def send_usage_message(
        self, event: str, event_payload: Optional[dict], success: Optional[bool] = None
    ):
        """helper method to send a usage method using DataContext. Used when sending usage events from
            classes like ExpectationSuite.
            event
        Args:
            event (str): str representation of event
            event_payload (dict): optional event payload
            success (bool): optional success param
        Returns:
            None
        """
        send_usage_message(self, event, event_payload, success)

    def create_expectation_suite(
        self,
        expectation_suite_name: str,
        overwrite_existing: bool = False,
        ge_cloud_id: Optional[str] = None,
        **kwargs,
    ) -> ExpectationSuite:
        """Build a new expectation suite and save it into the data_context expectation store.

        Args:
            expectation_suite_name: The name of the expectation_suite to create
            overwrite_existing (boolean): Whether to overwrite expectation suite if expectation suite with given name
                already exists.

        Returns:
            A new (empty) expectation suite.
        """
        if not isinstance(overwrite_existing, bool):
            raise ValueError("Parameter overwrite_existing must be of type BOOL")

        expectation_suite: ExpectationSuite = ExpectationSuite(
            expectation_suite_name=expectation_suite_name, data_context=self
        )
        if self.ge_cloud_mode:
            key: GeCloudIdentifier = GeCloudIdentifier(
                resource_type="expectation_suite", ge_cloud_id=ge_cloud_id
            )
            if self.expectations_store.has_key(key) and not overwrite_existing:
                raise ge_exceptions.DataContextError(
                    "expectation_suite with GE Cloud ID {} already exists. If you would like to overwrite this "
                    "expectation_suite, set overwrite_existing=True.".format(
                        ge_cloud_id
                    )
                )
        else:
            key: ExpectationSuiteIdentifier = ExpectationSuiteIdentifier(
                expectation_suite_name=expectation_suite_name
            )
            if self.expectations_store.has_key(key) and not overwrite_existing:
                raise ge_exceptions.DataContextError(
                    "expectation_suite with name {} already exists. If you would like to overwrite this "
                    "expectation_suite, set overwrite_existing=True.".format(
                        expectation_suite_name
                    )
                )

        self.expectations_store.set(key, expectation_suite, **kwargs)
        return expectation_suite

    def delete_expectation_suite(
        self,
        expectation_suite_name: Optional[str] = None,
        ge_cloud_id: Optional[str] = None,
    ):
        """Delete specified expectation suite from data_context expectation store.

        Args:
            expectation_suite_name: The name of the expectation_suite to create

        Returns:
            True for Success and False for Failure.
        """
        if self.ge_cloud_mode:
            key: GeCloudIdentifier = GeCloudIdentifier(
                resource_type="expectation_suite", ge_cloud_id=ge_cloud_id
            )
        else:
            key: ExpectationSuiteIdentifier = ExpectationSuiteIdentifier(
                expectation_suite_name
            )
        if not self.expectations_store.has_key(key):
            raise ge_exceptions.DataContextError(
                "expectation_suite with name {} does not exist."
            )
        else:
            self.expectations_store.remove_key(key)
            return True

    def get_expectation_suite(
        self,
        expectation_suite_name: Optional[str] = None,
        ge_cloud_id: Optional[str] = None,
    ) -> ExpectationSuite:
        """Get an Expectation Suite by name or GE Cloud ID
        Args:
            expectation_suite_name (str): the name for the Expectation Suite
            ge_cloud_id (str): the GE Cloud ID for the Expectation Suite

        Returns:
            expectation_suite
        """
        if self.ge_cloud_mode:
            key: GeCloudIdentifier = GeCloudIdentifier(
                resource_type="expectation_suite", ge_cloud_id=ge_cloud_id
            )
        else:
            key: ExpectationSuiteIdentifier = ExpectationSuiteIdentifier(
                expectation_suite_name=expectation_suite_name
            )

        if self.expectations_store.has_key(key):
            expectations_schema_dict: dict = self.expectations_store.get(key)
            # create the ExpectationSuite from constructor
            return ExpectationSuite(**expectations_schema_dict, data_context=self)

        else:
            raise ge_exceptions.DataContextError(
                "expectation_suite %s not found" % expectation_suite_name
            )

    def list_expectation_suite_names(self) -> List[str]:
        """
        Lists the available expectation suite names. If in ge_cloud_mode, a list of
        GE Cloud ids is returned instead.
        """
        if self.ge_cloud_mode:
            return [
                suite_key.ge_cloud_id for suite_key in self.list_expectation_suites()
            ]

        sorted_expectation_suite_names = [
            i.expectation_suite_name for i in self.list_expectation_suites()
        ]
        sorted_expectation_suite_names.sort()
        return sorted_expectation_suite_names

    @usage_statistics_enabled_method(
        event_name="data_context.save_expectation_suite",
        args_payload_fn=save_expectation_suite_usage_statistics,
    )
    def save_expectation_suite(
        self,
        expectation_suite: ExpectationSuite,
        expectation_suite_name: Optional[str] = None,
        overwrite_existing: bool = True,
        ge_cloud_id: Optional[str] = None,
        **kwargs,
    ):
        """Save the provided expectation suite into the DataContext.

        Args:
            expectation_suite: the suite to save
            expectation_suite_name: the name of this expectation suite. If no name is provided the name will \
                be read from the suite

        Returns:
            None
        """
        if self.ge_cloud_mode:
            key: GeCloudIdentifier = GeCloudIdentifier(
                resource_type="expectation_suite",
                ge_cloud_id=ge_cloud_id
                if ge_cloud_id is not None
                else str(expectation_suite.ge_cloud_id),
            )
            if self.expectations_store.has_key(key) and not overwrite_existing:
                raise ge_exceptions.DataContextError(
                    "expectation_suite with GE Cloud ID {} already exists. If you would like to overwrite this "
                    "expectation_suite, set overwrite_existing=True.".format(
                        ge_cloud_id
                    )
                )
        else:
            if expectation_suite_name is None:
                key: ExpectationSuiteIdentifier = ExpectationSuiteIdentifier(
                    expectation_suite_name=expectation_suite.expectation_suite_name
                )
            else:
                expectation_suite.expectation_suite_name = expectation_suite_name
                key: ExpectationSuiteIdentifier = ExpectationSuiteIdentifier(
                    expectation_suite_name=expectation_suite_name
                )
            if self.expectations_store.has_key(key) and not overwrite_existing:
                raise ge_exceptions.DataContextError(
                    "expectation_suite with name {} already exists. If you would like to overwrite this "
                    "expectation_suite, set overwrite_existing=True.".format(
                        expectation_suite_name
                    )
                )

        self._evaluation_parameter_dependencies_compiled = False
        return self.expectations_store.set(key, expectation_suite, **kwargs)

    def _store_metrics(self, requested_metrics, validation_results, target_store_name):
        """
        requested_metrics is a dictionary like this:

              requested_metrics:
                *:  # The asterisk here matches *any* expectation suite name
                  # use the 'kwargs' key to request metrics that are defined by kwargs,
                  # for example because they are defined only for a particular column
                  # - column:
                  #     Age:
                  #        - expect_column_min_to_be_between.result.observed_value
                    - statistics.evaluated_expectations
                    - statistics.successful_expectations

        Args:
            requested_metrics:
            validation_results:
            target_store_name:

        Returns:

        """
        expectation_suite_name = validation_results.meta["expectation_suite_name"]
        run_id = validation_results.meta["run_id"]
        data_asset_name = validation_results.meta.get("batch_kwargs", {}).get(
            "data_asset_name"
        )

        for expectation_suite_dependency, metrics_list in requested_metrics.items():
            if (expectation_suite_dependency != "*") and (
                expectation_suite_dependency != expectation_suite_name
            ):
                continue

            if not isinstance(metrics_list, list):
                raise ge_exceptions.DataContextError(
                    "Invalid requested_metrics configuration: metrics requested for "
                    "each expectation suite must be a list."
                )

            for metric_configuration in metrics_list:
                metric_configurations = _get_metric_configuration_tuples(
                    metric_configuration
                )
                for metric_name, metric_kwargs in metric_configurations:
                    try:
                        metric_value = validation_results.get_metric(
                            metric_name, **metric_kwargs
                        )
                        self.stores[target_store_name].set(
                            ValidationMetricIdentifier(
                                run_id=run_id,
                                data_asset_name=data_asset_name,
                                expectation_suite_identifier=ExpectationSuiteIdentifier(
                                    expectation_suite_name
                                ),
                                metric_name=metric_name,
                                metric_kwargs_id=get_metric_kwargs_id(
                                    metric_name, metric_kwargs
                                ),
                            ),
                            metric_value,
                        )
                    except ge_exceptions.UnavailableMetricError:
                        # This will happen frequently in larger pipelines
                        logger.debug(
                            "metric {} was requested by another expectation suite but is not available in "
                            "this validation result.".format(metric_name)
                        )

    def store_validation_result_metrics(
        self, requested_metrics, validation_results, target_store_name
    ):
        self._store_metrics(requested_metrics, validation_results, target_store_name)

    def store_evaluation_parameters(self, validation_results, target_store_name=None):
        if not self._evaluation_parameter_dependencies_compiled:
            self._compile_evaluation_parameter_dependencies()

        if target_store_name is None:
            target_store_name = self.evaluation_parameter_store_name

        self._store_metrics(
            self._evaluation_parameter_dependencies,
            validation_results,
            target_store_name,
        )

    @property
    def evaluation_parameter_store(self):
        return self.stores[self.evaluation_parameter_store_name]

    @property
    def evaluation_parameter_store_name(self):
        return (
            self.project_config_with_variables_substituted.evaluation_parameter_store_name
        )

    @property
    def validations_store_name(self):
        return self.project_config_with_variables_substituted.validations_store_name

    @property
    def validations_store(self) -> ValidationsStore:
        return self.stores[self.validations_store_name]

    def _compile_evaluation_parameter_dependencies(self):
        self._evaluation_parameter_dependencies = {}
        # NOTE: Chetan - 20211118: This iteration is reverting the behavior performed here: https://github.com/great-expectations/great_expectations/pull/3377
        # This revision was necessary due to breaking changes but will need to be brought back in a future ticket.
        for key in self.expectations_store.list_keys():
            expectation_suite_dict: dict = self.expectations_store.get(key)
            if not expectation_suite_dict:
                continue
            expectation_suite: ExpectationSuite = ExpectationSuite(
                **expectation_suite_dict, data_context=self
            )

            dependencies = expectation_suite.get_evaluation_parameter_dependencies()
            if len(dependencies) > 0:
                nested_update(self._evaluation_parameter_dependencies, dependencies)

        self._evaluation_parameter_dependencies_compiled = True

    def get_validation_result(
        self,
        expectation_suite_name,
        run_id=None,
        batch_identifier=None,
        validations_store_name=None,
        failed_only=False,
    ):
        """Get validation results from a configured store.

        Args:
            expectation_suite_name: expectation_suite name for which to get validation result (default: "default")
            run_id: run_id for which to get validation result (if None, fetch the latest result by alphanumeric sort)
            validations_store_name: the name of the store from which to get validation results
            failed_only: if True, filter the result to return only failed expectations

        Returns:
            validation_result

        """
        if validations_store_name is None:
            validations_store_name = self.validations_store_name
        selected_store = self.stores[validations_store_name]

        if run_id is None or batch_identifier is None:
            # Get most recent run id
            # NOTE : This method requires a (potentially very inefficient) list_keys call.
            # It should probably move to live in an appropriate Store class,
            # but when we do so, that Store will need to function as more than just a key-value Store.
            key_list = selected_store.list_keys()
            filtered_key_list = []
            for key in key_list:
                if run_id is not None and key.run_id != run_id:
                    continue
                if (
                    batch_identifier is not None
                    and key.batch_identifier != batch_identifier
                ):
                    continue
                filtered_key_list.append(key)

            # run_id_set = set([key.run_id for key in filtered_key_list])
            if len(filtered_key_list) == 0:
                logger.warning("No valid run_id values found.")
                return {}

            filtered_key_list = sorted(filtered_key_list, key=lambda x: x.run_id)

            if run_id is None:
                run_id = filtered_key_list[-1].run_id
            if batch_identifier is None:
                batch_identifier = filtered_key_list[-1].batch_identifier

        key = ValidationResultIdentifier(
            expectation_suite_identifier=ExpectationSuiteIdentifier(
                expectation_suite_name=expectation_suite_name
            ),
            run_id=run_id,
            batch_identifier=batch_identifier,
        )
        results_dict = selected_store.get(key)

        return (
            results_dict.get_failed_validation_results()
            if failed_only
            else results_dict
        )

    def update_return_obj(self, data_asset, return_obj):
        """Helper called by data_asset.

        Args:
            data_asset: The data_asset whose validation produced the current return object
            return_obj: the return object to update

        Returns:
            return_obj: the return object, potentially changed into a widget by the configured expectation explorer
        """
        return return_obj

    @usage_statistics_enabled_method(
        event_name="data_context.build_data_docs",
    )
    def build_data_docs(
        self,
        site_names=None,
        resource_identifiers=None,
        dry_run=False,
        build_index: bool = True,
    ):
        """
        Build Data Docs for your project.

        These make it simple to visualize data quality in your project. These
        include Expectations, Validations & Profiles. The are built for all
        Datasources from JSON artifacts in the local repo including validations
        & profiles from the uncommitted directory.

        :param site_names: if specified, build data docs only for these sites, otherwise,
                            build all the sites specified in the context's config
        :param resource_identifiers: a list of resource identifiers (ExpectationSuiteIdentifier,
                            ValidationResultIdentifier). If specified, rebuild HTML
                            (or other views the data docs sites are rendering) only for
                            the resources in this list. This supports incremental build
                            of data docs sites (e.g., when a new validation result is created)
                            and avoids full rebuild.
        :param dry_run: a flag, if True, the method returns a structure containing the
                            URLs of the sites that *would* be built, but it does not build
                            these sites. The motivation for adding this flag was to allow
                            the CLI to display the the URLs before building and to let users
                            confirm.

        :param build_index: a flag if False, skips building the index page

        Returns:
            A dictionary with the names of the updated data documentation sites as keys and the the location info
            of their index.html files as values
        """
        logger.debug("Starting DataContext.build_data_docs")

        index_page_locator_infos = {}

        sites = self.project_config_with_variables_substituted.data_docs_sites
        if sites:
            logger.debug("Found data_docs_sites. Building sites...")

            for site_name, site_config in sites.items():
                logger.debug(
                    "Building Data Docs Site %s" % site_name,
                )

                if (site_names and (site_name in site_names)) or not site_names:
                    complete_site_config = site_config
                    module_name = "great_expectations.render.renderer.site_builder"
                    site_builder: SiteBuilder = instantiate_class_from_config(
                        config=complete_site_config,
                        runtime_environment={
                            "data_context": self,
                            "root_directory": self.root_directory,
                            "site_name": site_name,
                            "ge_cloud_mode": self.ge_cloud_mode,
                        },
                        config_defaults={"module_name": module_name},
                    )
                    if not site_builder:
                        raise ge_exceptions.ClassInstantiationError(
                            module_name=module_name,
                            package_name=None,
                            class_name=complete_site_config["class_name"],
                        )
                    if dry_run:
                        index_page_locator_infos[
                            site_name
                        ] = site_builder.get_resource_url(only_if_exists=False)
                    else:
                        index_page_resource_identifier_tuple = site_builder.build(
                            resource_identifiers,
                            build_index=(build_index and not self.ge_cloud_mode),
                        )
                        if index_page_resource_identifier_tuple:
                            index_page_locator_infos[
                                site_name
                            ] = index_page_resource_identifier_tuple[0]

        else:
            logger.debug("No data_docs_config found. No site(s) built.")

        return index_page_locator_infos

    def clean_data_docs(self, site_name=None) -> bool:
        """
        Clean a given data docs site.

        This removes all files from the configured Store.

        Args:
            site_name (str): Optional, the name of the site to clean. If not
            specified, all sites will be cleaned.
        """
        data_docs_sites = self.project_config_with_variables_substituted.data_docs_sites
        if not data_docs_sites:
            raise ge_exceptions.DataContextError(
                "No data docs sites were found on this DataContext, therefore no sites will be cleaned.",
            )

        data_docs_site_names = list(data_docs_sites.keys())
        if site_name:
            if site_name not in data_docs_site_names:
                raise ge_exceptions.DataContextError(
                    f"The specified site name `{site_name}` does not exist in this project."
                )
            return self._clean_data_docs_site(site_name)

        cleaned = []
        for existing_site_name in data_docs_site_names:
            cleaned.append(self._clean_data_docs_site(existing_site_name))
        return all(cleaned)

    def _clean_data_docs_site(self, site_name: str) -> bool:
        sites = self.project_config_with_variables_substituted.data_docs_sites
        if not sites:
            return False
        site_config = sites.get(site_name)

        site_builder = instantiate_class_from_config(
            config=site_config,
            runtime_environment={
                "data_context": self,
                "root_directory": self.root_directory,
            },
            config_defaults={
                "module_name": "great_expectations.render.renderer.site_builder"
            },
        )
        site_builder.clean_site()
        return True

    def profile_datasource(
        self,
        datasource_name,
        batch_kwargs_generator_name=None,
        data_assets=None,
        max_data_assets=20,
        profile_all_data_assets=True,
        profiler=BasicDatasetProfiler,
        profiler_configuration=None,
        dry_run=False,
        run_id=None,
        additional_batch_kwargs=None,
        run_name=None,
        run_time=None,
    ):
        """Profile the named datasource using the named profiler.

        Args:
            datasource_name: the name of the datasource for which to profile data_assets
            batch_kwargs_generator_name: the name of the batch kwargs generator to use to get batches
            data_assets: list of data asset names to profile
            max_data_assets: if the number of data assets the batch kwargs generator yields is greater than this max_data_assets,
                profile_all_data_assets=True is required to profile all
            profile_all_data_assets: when True, all data assets are profiled, regardless of their number
            profiler: the profiler class to use
            profiler_configuration: Optional profiler configuration dict
            dry_run: when true, the method checks arguments and reports if can profile or specifies the arguments that are missing
            additional_batch_kwargs: Additional keyword arguments to be provided to get_batch when loading the data asset.
        Returns:
            A dictionary::

                {
                    "success": True/False,
                    "results": List of (expectation_suite, EVR) tuples for each of the data_assets found in the datasource
                }

            When success = False, the error details are under "error" key
        """

        # We don't need the datasource object, but this line serves to check if the datasource by the name passed as
        # an arg exists and raise an error if it does not.
        datasource = self.get_datasource(datasource_name)

        if not dry_run:
            logger.info(f"Profiling '{datasource_name}' with '{profiler.__name__}'")

        profiling_results = {}

        # Build the list of available data asset names (each item a tuple of name and type)

        data_asset_names_dict = self.get_available_data_asset_names(datasource_name)

        available_data_asset_name_list = []
        try:
            datasource_data_asset_names_dict = data_asset_names_dict[datasource_name]
        except KeyError:
            # KeyError will happen if there is not datasource
            raise ge_exceptions.ProfilerError(f"No datasource {datasource_name} found.")

        if batch_kwargs_generator_name is None:
            # if no generator name is passed as an arg and the datasource has only
            # one generator with data asset names, use it.
            # if ambiguous, raise an exception
            for name in datasource_data_asset_names_dict.keys():
                if batch_kwargs_generator_name is not None:
                    profiling_results = {
                        "success": False,
                        "error": {
                            "code": DataContext.PROFILING_ERROR_CODE_MULTIPLE_BATCH_KWARGS_GENERATORS_FOUND
                        },
                    }
                    return profiling_results

                if len(datasource_data_asset_names_dict[name]["names"]) > 0:
                    available_data_asset_name_list = datasource_data_asset_names_dict[
                        name
                    ]["names"]
                    batch_kwargs_generator_name = name

            if batch_kwargs_generator_name is None:
                profiling_results = {
                    "success": False,
                    "error": {
                        "code": DataContext.PROFILING_ERROR_CODE_NO_BATCH_KWARGS_GENERATORS_FOUND
                    },
                }
                return profiling_results
        else:
            # if the generator name is passed as an arg, get this generator's available data asset names
            try:
                available_data_asset_name_list = datasource_data_asset_names_dict[
                    batch_kwargs_generator_name
                ]["names"]
            except KeyError:
                raise ge_exceptions.ProfilerError(
                    "batch kwargs Generator {} not found. Specify the name of a generator configured in this datasource".format(
                        batch_kwargs_generator_name
                    )
                )

        available_data_asset_name_list = sorted(
            available_data_asset_name_list, key=lambda x: x[0]
        )

        if len(available_data_asset_name_list) == 0:
            raise ge_exceptions.ProfilerError(
                "No Data Assets found in Datasource {}. Used batch kwargs generator: {}.".format(
                    datasource_name, batch_kwargs_generator_name
                )
            )
        total_data_assets = len(available_data_asset_name_list)

        if isinstance(data_assets, list) and len(data_assets) > 0:
            not_found_data_assets = [
                name
                for name in data_assets
                if name not in [da[0] for da in available_data_asset_name_list]
            ]
            if len(not_found_data_assets) > 0:
                profiling_results = {
                    "success": False,
                    "error": {
                        "code": DataContext.PROFILING_ERROR_CODE_SPECIFIED_DATA_ASSETS_NOT_FOUND,
                        "not_found_data_assets": not_found_data_assets,
                        "data_assets": available_data_asset_name_list,
                    },
                }
                return profiling_results

            data_assets.sort()
            data_asset_names_to_profiled = data_assets
            total_data_assets = len(available_data_asset_name_list)
            if not dry_run:
                logger.info(
                    "Profiling the white-listed data assets: %s, alphabetically."
                    % (",".join(data_assets))
                )
        else:
            if not profile_all_data_assets:
                if total_data_assets > max_data_assets:
                    profiling_results = {
                        "success": False,
                        "error": {
                            "code": DataContext.PROFILING_ERROR_CODE_TOO_MANY_DATA_ASSETS,
                            "num_data_assets": total_data_assets,
                            "data_assets": available_data_asset_name_list,
                        },
                    }
                    return profiling_results

            data_asset_names_to_profiled = [
                name[0] for name in available_data_asset_name_list
            ]
        if not dry_run:
            logger.info(
                "Profiling all %d data assets from batch kwargs generator %s"
                % (len(available_data_asset_name_list), batch_kwargs_generator_name)
            )
        else:
            logger.info(
                "Found %d data assets from batch kwargs generator %s"
                % (len(available_data_asset_name_list), batch_kwargs_generator_name)
            )

        profiling_results["success"] = True

        if not dry_run:
            profiling_results["results"] = []
            total_columns, total_expectations, total_rows, skipped_data_assets = (
                0,
                0,
                0,
                0,
            )
            total_start_time = datetime.datetime.now()

            for name in data_asset_names_to_profiled:
                logger.info("\tProfiling '%s'..." % name)
                try:
                    profiling_results["results"].append(
                        self.profile_data_asset(
                            datasource_name=datasource_name,
                            batch_kwargs_generator_name=batch_kwargs_generator_name,
                            data_asset_name=name,
                            profiler=profiler,
                            profiler_configuration=profiler_configuration,
                            run_id=run_id,
                            additional_batch_kwargs=additional_batch_kwargs,
                            run_name=run_name,
                            run_time=run_time,
                        )["results"][0]
                    )

                except ge_exceptions.ProfilerError as err:
                    logger.warning(err.message)
                except OSError as err:
                    logger.warning(
                        "IOError while profiling %s. (Perhaps a loading error?) Skipping."
                        % name[1]
                    )
                    logger.debug(str(err))
                    skipped_data_assets += 1
                except SQLAlchemyError as e:
                    logger.warning(
                        "SqlAlchemyError while profiling %s. Skipping." % name[1]
                    )
                    logger.debug(str(e))
                    skipped_data_assets += 1

            total_duration = (
                datetime.datetime.now() - total_start_time
            ).total_seconds()
            logger.info(
                """
    Profiled %d of %d named data assets, with %d total rows and %d columns in %.2f seconds.
    Generated, evaluated, and stored %d Expectations during profiling. Please review results using data-docs."""
                % (
                    len(data_asset_names_to_profiled),
                    total_data_assets,
                    total_rows,
                    total_columns,
                    total_duration,
                    total_expectations,
                )
            )
            if skipped_data_assets > 0:
                logger.warning(
                    "Skipped %d data assets due to errors." % skipped_data_assets
                )

        profiling_results["success"] = True
        return profiling_results

    def profile_data_asset(
        self,
        datasource_name,
        batch_kwargs_generator_name=None,
        data_asset_name=None,
        batch_kwargs=None,
        expectation_suite_name=None,
        profiler=BasicDatasetProfiler,
        profiler_configuration=None,
        run_id=None,
        additional_batch_kwargs=None,
        run_name=None,
        run_time=None,
    ):
        """
        Profile a data asset

        :param datasource_name: the name of the datasource to which the profiled data asset belongs
        :param batch_kwargs_generator_name: the name of the batch kwargs generator to use to get batches (only if batch_kwargs are not provided)
        :param data_asset_name: the name of the profiled data asset
        :param batch_kwargs: optional - if set, the method will use the value to fetch the batch to be profiled. If not passed, the batch kwargs generator (generator_name arg) will choose a batch
        :param profiler: the profiler class to use
        :param profiler_configuration: Optional profiler configuration dict
        :param run_name: optional - if set, the validation result created by the profiler will be under the provided run_name
        :param additional_batch_kwargs:
        :returns
            A dictionary::

                {
                    "success": True/False,
                    "results": List of (expectation_suite, EVR) tuples for each of the data_assets found in the datasource
                }

            When success = False, the error details are under "error" key
        """

        assert not (run_id and run_name) and not (
            run_id and run_time
        ), "Please provide either a run_id or run_name and/or run_time."
        if isinstance(run_id, str) and not run_name:
            warnings.warn(
                "String run_ids will be deprecated in the future. Please provide a run_id of type "
                "RunIdentifier(run_name=None, run_time=None), or a dictionary containing run_name "
                "and run_time (both optional). Instead of providing a run_id, you may also provide"
                "run_name and run_time separately.",
                DeprecationWarning,
            )
            try:
                run_time = parse(run_id)
            except (ValueError, TypeError):
                pass
            run_id = RunIdentifier(run_name=run_id, run_time=run_time)
        elif isinstance(run_id, dict):
            run_id = RunIdentifier(**run_id)
        elif not isinstance(run_id, RunIdentifier):
            run_name = run_name or "profiling"
            run_id = RunIdentifier(run_name=run_name, run_time=run_time)

        logger.info(f"Profiling '{datasource_name}' with '{profiler.__name__}'")

        if not additional_batch_kwargs:
            additional_batch_kwargs = {}

        if batch_kwargs is None:
            try:
                generator = self.get_datasource(
                    datasource_name=datasource_name
                ).get_batch_kwargs_generator(name=batch_kwargs_generator_name)
                batch_kwargs = generator.build_batch_kwargs(
                    data_asset_name, **additional_batch_kwargs
                )
            except ge_exceptions.BatchKwargsError:
                raise ge_exceptions.ProfilerError(
                    "Unable to build batch_kwargs for datasource {}, using batch kwargs generator {} for name {}".format(
                        datasource_name, batch_kwargs_generator_name, data_asset_name
                    )
                )
            except ValueError:
                raise ge_exceptions.ProfilerError(
                    "Unable to find datasource {} or batch kwargs generator {}.".format(
                        datasource_name, batch_kwargs_generator_name
                    )
                )
        else:
            batch_kwargs.update(additional_batch_kwargs)

        profiling_results = {"success": False, "results": []}

        total_columns, total_expectations, total_rows, skipped_data_assets = 0, 0, 0, 0
        total_start_time = datetime.datetime.now()

        name = data_asset_name
        # logger.info("\tProfiling '%s'..." % name)

        start_time = datetime.datetime.now()

        if expectation_suite_name is None:
            if batch_kwargs_generator_name is None and data_asset_name is None:
                expectation_suite_name = (
                    datasource_name
                    + "."
                    + profiler.__name__
                    + "."
                    + BatchKwargs(batch_kwargs).to_id()
                )
            else:
                expectation_suite_name = (
                    datasource_name
                    + "."
                    + batch_kwargs_generator_name
                    + "."
                    + data_asset_name
                    + "."
                    + profiler.__name__
                )

        self.create_expectation_suite(
            expectation_suite_name=expectation_suite_name, overwrite_existing=True
        )

        # TODO: Add batch_parameters
        batch = self.get_batch(
            expectation_suite_name=expectation_suite_name,
            batch_kwargs=batch_kwargs,
        )

        if not profiler.validate(batch):
            raise ge_exceptions.ProfilerError(
                "batch '%s' is not a valid batch for the '%s' profiler"
                % (name, profiler.__name__)
            )

        # Note: This logic is specific to DatasetProfilers, which profile a single batch. Multi-batch profilers
        # will have more to unpack.
        expectation_suite, validation_results = profiler.profile(
            batch, run_id=run_id, profiler_configuration=profiler_configuration
        )
        profiling_results["results"].append((expectation_suite, validation_results))

        validation_ref = self.validations_store.set(
            key=ValidationResultIdentifier(
                expectation_suite_identifier=ExpectationSuiteIdentifier(
                    expectation_suite_name=expectation_suite_name
                ),
                run_id=run_id,
                batch_identifier=batch.batch_id,
            ),
            value=validation_results,
        )

        if isinstance(validation_ref, GeCloudIdAwareRef):
            ge_cloud_id = validation_ref.ge_cloud_id
            validation_results.ge_cloud_id = uuid.UUID(ge_cloud_id)

        if isinstance(batch, Dataset):
            # For datasets, we can produce some more detailed statistics
            row_count = batch.get_row_count()
            total_rows += row_count
            new_column_count = len(
                {
                    exp.kwargs["column"]
                    for exp in expectation_suite.expectations
                    if "column" in exp.kwargs
                }
            )
            total_columns += new_column_count

        new_expectation_count = len(expectation_suite.expectations)
        total_expectations += new_expectation_count

        self.save_expectation_suite(expectation_suite)
        duration = (datetime.datetime.now() - start_time).total_seconds()
        logger.info(
            "\tProfiled %d columns using %d rows from %s (%.3f sec)"
            % (new_column_count, row_count, name, duration)
        )

        total_duration = (datetime.datetime.now() - total_start_time).total_seconds()
        logger.info(
            """
Profiled the data asset, with %d total rows and %d columns in %.2f seconds.
Generated, evaluated, and stored %d Expectations during profiling. Please review results using data-docs."""
            % (
                total_rows,
                total_columns,
                total_duration,
                total_expectations,
            )
        )

        profiling_results["success"] = True
        return profiling_results

    def list_checkpoints(self) -> List[str]:
        return checkpoint_toolkit.list_checkpoints(
            checkpoint_store=self.checkpoint_store,
            ge_cloud_mode=self.ge_cloud_mode,
        )

    def add_checkpoint(
        self,
        name: str,
        config_version: Optional[Union[int, float]] = None,
        template_name: Optional[str] = None,
        module_name: Optional[str] = None,
        class_name: Optional[str] = None,
        run_name_template: Optional[str] = None,
        expectation_suite_name: Optional[str] = None,
        batch_request: Optional[Union[BatchRequest, dict]] = None,
        action_list: Optional[List[dict]] = None,
        evaluation_parameters: Optional[dict] = None,
        runtime_configuration: Optional[dict] = None,
        validations: Optional[List[dict]] = None,
        profilers: Optional[List[dict]] = None,
        # Next two fields are for LegacyCheckpoint configuration
        validation_operator_name: Optional[str] = None,
        batches: Optional[List[dict]] = None,
        # the following four arguments are used by SimpleCheckpoint
        site_names: Optional[Union[str, List[str]]] = None,
        slack_webhook: Optional[str] = None,
        notify_on: Optional[str] = None,
        notify_with: Optional[Union[str, List[str]]] = None,
        ge_cloud_id: Optional[str] = None,
        expectation_suite_ge_cloud_id: Optional[str] = None,
    ) -> Union[Checkpoint, LegacyCheckpoint]:
        return checkpoint_toolkit.add_checkpoint(
            data_context=self,
            checkpoint_store=self.checkpoint_store,
            checkpoint_store_name=self.checkpoint_store_name,
            ge_cloud_mode=self.ge_cloud_mode,
            name=name,
            config_version=config_version,
            template_name=template_name,
            module_name=module_name,
            class_name=class_name,
            run_name_template=run_name_template,
            expectation_suite_name=expectation_suite_name,
            batch_request=batch_request,
            action_list=action_list,
            evaluation_parameters=evaluation_parameters,
            runtime_configuration=runtime_configuration,
            validations=validations,
            profilers=profilers,
            # Next two fields are for LegacyCheckpoint configuration
            validation_operator_name=validation_operator_name,
            batches=batches,
            # the following four arguments are used by SimpleCheckpoint
            site_names=site_names,
            slack_webhook=slack_webhook,
            notify_on=notify_on,
            notify_with=notify_with,
            ge_cloud_id=ge_cloud_id,
            expectation_suite_ge_cloud_id=expectation_suite_ge_cloud_id,
        )

    def get_checkpoint(
        self,
        name: Optional[str] = None,
        ge_cloud_id: Optional[str] = None,
    ) -> Union[Checkpoint, LegacyCheckpoint]:
        return checkpoint_toolkit.get_checkpoint(
            data_context=self,
            checkpoint_store=self.checkpoint_store,
            name=name,
            ge_cloud_id=ge_cloud_id,
        )

    def delete_checkpoint(
        self,
        name: Optional[str] = None,
        ge_cloud_id: Optional[str] = None,
    ):
        checkpoint_toolkit.delete_checkpoint(
            checkpoint_store=self.checkpoint_store,
            name=name,
            ge_cloud_id=ge_cloud_id,
        )

    @usage_statistics_enabled_method(
        event_name="data_context.run_checkpoint",
    )
    def run_checkpoint(
        self,
        checkpoint_name: Optional[str] = None,
        template_name: Optional[str] = None,
        run_name_template: Optional[str] = None,
        expectation_suite_name: Optional[str] = None,
        batch_request: Optional[Union[BatchRequest, dict]] = None,
        action_list: Optional[List[dict]] = None,
        evaluation_parameters: Optional[dict] = None,
        runtime_configuration: Optional[dict] = None,
        validations: Optional[List[dict]] = None,
        profilers: Optional[List[dict]] = None,
        run_id: Optional[Union[str, int, float]] = None,
        run_name: Optional[str] = None,
        run_time: Optional[datetime.datetime] = None,
        result_format: Optional[str] = None,
        ge_cloud_id: Optional[str] = None,
        expectation_suite_ge_cloud_id: Optional[str] = None,
        **kwargs,
    ) -> CheckpointResult:
        """
        Validate against a pre-defined Checkpoint. (Experimental)
        Args:
            checkpoint_name: The name of a Checkpoint defined via the CLI or by manually creating a yml file
            template_name: The name of a Checkpoint template to retrieve from the CheckpointStore
            run_name_template: The template to use for run_name
            expectation_suite_name: Expectation suite to be used by Checkpoint run
            batch_request: Batch request to be used by Checkpoint run
            action_list: List of actions to be performed by the Checkpoint
            evaluation_parameters: $parameter_name syntax references to be evaluated at runtime
            runtime_configuration: Runtime configuration override parameters
            validations: Validations to be performed by the Checkpoint run
            profilers: Profilers to be used by the Checkpoint run
            run_id: The run_id for the validation; if None, a default value will be used
            run_name: The run_name for the validation; if None, a default value will be used
            run_time: The date/time of the run
            result_format: One of several supported formatting directives for expectation validation results
            ge_cloud_id: Great Expectations Cloud id for the checkpoint
            expectation_suite_ge_cloud_id: Great Expectations Cloud id for the expectation suite
            **kwargs: Additional kwargs to pass to the validation operator

        Returns:
            CheckpointResult
        """
        return checkpoint_toolkit.run_checkpoint(
            data_context=self,
            checkpoint_store=self.checkpoint_store,
            ge_cloud_mode=self.ge_cloud_mode,
            checkpoint_name=checkpoint_name,
            template_name=template_name,
            run_name_template=run_name_template,
            expectation_suite_name=expectation_suite_name,
            batch_request=batch_request,
            action_list=action_list,
            evaluation_parameters=evaluation_parameters,
            runtime_configuration=runtime_configuration,
            validations=validations,
            profilers=profilers,
            run_id=run_id,
            run_name=run_name,
            run_time=run_time,
            result_format=result_format,
            ge_cloud_id=ge_cloud_id,
            expectation_suite_ge_cloud_id=expectation_suite_ge_cloud_id,
            **kwargs,
        )

    def test_yaml_config(
        self,
        yaml_config: str,
        name: Optional[str] = None,
        class_name: Optional[str] = None,
        runtime_environment: Optional[dict] = None,
        pretty_print: bool = True,
        return_mode: str = "instantiated_class",
        shorten_tracebacks: bool = False,
    ):
        """Convenience method for testing yaml configs

        test_yaml_config is a convenience method for configuring the moving
        parts of a Great Expectations deployment. It allows you to quickly
        test out configs for system components, especially Datasources,
        Checkpoints, and Stores.

        For many deployments of Great Expectations, these components (plus
        Expectations) are the only ones you'll need.

        test_yaml_config is mainly intended for use within notebooks and tests.

        Parameters
        ----------
        yaml_config : str
            A string containing the yaml config to be tested

        name: str
            (Optional) A string containing the name of the component to instantiate

        pretty_print : bool
            Determines whether to print human-readable output

        return_mode : str
            Determines what type of object test_yaml_config will return
            Valid modes are "instantiated_class" and "report_object"

        shorten_tracebacks : bool
            If true, catch any errors during instantiation and print only the
            last element of the traceback stack. This can be helpful for
            rapid iteration on configs in a notebook, because it can remove
            the need to scroll up and down a lot.

        Returns
        -------
        The instantiated component (e.g. a Datasource)
        OR
        a json object containing metadata from the component's self_check method

        The returned object is determined by return_mode.
        """
        if runtime_environment is None:
            runtime_environment = {}

        runtime_environment = {
            **runtime_environment,
            **self.runtime_environment,
        }

        usage_stats_event_name: str = "data_context.test_yaml_config"
        usage_stats_event_payload: Dict[str, Union[str, List[str]]] = {}

        if pretty_print:
            print("Attempting to instantiate class from config...")

        if return_mode not in ["instantiated_class", "report_object"]:
            raise ValueError(f"Unknown return_mode: {return_mode}.")

        try:
            substituted_config_variables: Union[
                DataContextConfig, dict
            ] = substitute_all_config_variables(
                self.config_variables,
                dict(os.environ),
            )

            substitutions: dict = {
                **substituted_config_variables,
                **dict(os.environ),
                **runtime_environment,
            }

            config_str_with_substituted_variables: Union[
                DataContextConfig, dict
            ] = substitute_all_config_variables(
                yaml_config,
                substitutions,
            )
        except Exception as e:
            usage_stats_event_payload: dict = {
                "diagnostic_info": ["__substitution_error__"],
            }
            send_usage_message(
                data_context=self,
                event=usage_stats_event_name,
                event_payload=usage_stats_event_payload,
                success=False,
            )
            raise e

        try:
            config: CommentedMap = yaml.load(config_str_with_substituted_variables)

            if "class_name" in config:
                class_name = config["class_name"]

        except Exception as e:
            usage_stats_event_payload: dict = {
                "diagnostic_info": ["__yaml_parse_error__"],
            }
            send_usage_message(
                data_context=self,
                event=usage_stats_event_name,
                event_payload=usage_stats_event_payload,
                success=False,
            )
            raise e

        instantiated_class: Any = None

        try:
            if class_name in self.TEST_YAML_CONFIG_SUPPORTED_STORE_TYPES:
                print(f"\tInstantiating as a Store, since class_name is {class_name}")
                store_name: str = name or config.get("name") or "my_temp_store"
                instantiated_class = cast(
                    Store,
                    self._build_store_from_config(
                        store_name=store_name,
                        store_config=config,
                    ),
                )
                store_name = instantiated_class.store_name or store_name
                self._project_config["stores"][store_name] = config

                store_anonymizer = StoreAnonymizer(self.data_context_id)
                usage_stats_event_payload = store_anonymizer.anonymize_store_info(
                    store_name=store_name, store_obj=instantiated_class
                )

            elif class_name in self.TEST_YAML_CONFIG_SUPPORTED_DATASOURCE_TYPES:
                print(
                    f"\tInstantiating as a Datasource, since class_name is {class_name}"
                )
                datasource_name: str = (
                    name or config.get("name") or "my_temp_datasource"
                )
                instantiated_class = cast(
                    Datasource,
                    self._instantiate_datasource_from_config_and_update_project_config(
                        name=datasource_name,
                        config=config,
                        initialize=True,
                    ),
                )

                datasource_anonymizer = DatasourceAnonymizer(self.data_context_id)

                if class_name == "SimpleSqlalchemyDatasource":
                    # Use the raw config here, defaults will be added in the anonymizer
                    usage_stats_event_payload = (
                        datasource_anonymizer.anonymize_simple_sqlalchemy_datasource(
                            name=datasource_name, config=config
                        )
                    )
                else:
                    # Roundtrip through schema validator to add missing fields
                    datasource_config = datasourceConfigSchema.load(
                        instantiated_class.config
                    )
                    full_datasource_config = datasourceConfigSchema.dump(
                        datasource_config
                    )
                    usage_stats_event_payload = (
                        datasource_anonymizer.anonymize_datasource_info(
                            name=datasource_name, config=full_datasource_config
                        )
                    )

            elif class_name in ["Checkpoint", "SimpleCheckpoint"]:
                print(
                    f"\tInstantiating as a {class_name}, since class_name is {class_name}"
                )

                checkpoint_name: str = (
                    name or config.get("name") or "my_temp_checkpoint"
                )

                checkpoint_config: Union[CheckpointConfig, dict]

                checkpoint_config = CheckpointConfig.from_commented_map(
                    commented_map=config
                )
                checkpoint_config = checkpoint_config.to_json_dict()
                checkpoint_config.update({"name": checkpoint_name})

                if class_name == "Checkpoint":
                    instantiated_class = Checkpoint(
                        data_context=self, **checkpoint_config
                    )
                elif class_name == "SimpleCheckpoint":
                    instantiated_class = SimpleCheckpoint(
                        data_context=self, **checkpoint_config
                    )

                checkpoint_anonymizer: CheckpointAnonymizer = CheckpointAnonymizer(
                    self.data_context_id
                )

                usage_stats_event_payload = (
                    checkpoint_anonymizer.anonymize_checkpoint_info(
                        name=checkpoint_name, config=checkpoint_config
                    )
                )

            elif class_name in self.TEST_YAML_CONFIG_SUPPORTED_DATA_CONNECTOR_TYPES:
                print(
                    f"\tInstantiating as a DataConnector, since class_name is {class_name}"
                )
                data_connector_name: str = (
                    name or config.get("name") or "my_temp_data_connector"
                )
                instantiated_class = instantiate_class_from_config(
                    config=config,
                    runtime_environment={
                        **runtime_environment,
                        **{
                            "root_directory": self.root_directory,
                        },
                    },
                    config_defaults={},
                )

                data_connector_anonymizer = DataConnectorAnonymizer(
                    self.data_context_id
                )

                usage_stats_event_payload = (
                    data_connector_anonymizer.anonymize_data_connector_info(
                        name=data_connector_name, config=config
                    )
                )

            else:
                print(
                    "\tNo matching class found. Attempting to instantiate class from the raw config..."
                )
                instantiated_class = instantiate_class_from_config(
                    config=config,
                    runtime_environment={
                        **runtime_environment,
                        **{
                            "root_directory": self.root_directory,
                        },
                    },
                    config_defaults={},
                )

                # If a subclass of a supported type, find the parent class and anonymize
                store_anonymizer: StoreAnonymizer = StoreAnonymizer(
                    self.data_context_id
                )
                datasource_anonymizer: DatasourceAnonymizer = DatasourceAnonymizer(
                    self.data_context_id
                )
                checkpoint_anonymizer: CheckpointAnonymizer = CheckpointAnonymizer(
                    self.data_context_id
                )
                data_connector_anonymizer: DataConnectorAnonymizer = (
                    DataConnectorAnonymizer(self.data_context_id)
                )
                if (
                    store_anonymizer.is_parent_class_recognized(
                        store_obj=instantiated_class
                    )
                    is not None
                ):
                    store_name: str = name or config.get("name") or "my_temp_store"
                    store_name = instantiated_class.store_name or store_name
                    usage_stats_event_payload = store_anonymizer.anonymize_store_info(
                        store_name=store_name, store_obj=instantiated_class
                    )
                elif (
                    datasource_anonymizer.is_parent_class_recognized(config=config)
                    is not None
                ):
                    datasource_name: str = (
                        name or config.get("name") or "my_temp_datasource"
                    )
                    if datasource_anonymizer.is_parent_class_recognized_v3_api(
                        config=config
                    ):
                        # Roundtrip through schema validator to add missing fields
                        datasource_config = datasourceConfigSchema.load(
                            instantiated_class.config
                        )
                        full_datasource_config = datasourceConfigSchema.dump(
                            datasource_config
                        )
                    else:
                        # for v2 api
                        full_datasource_config = config
                    parent_class_name = (
                        datasource_anonymizer.is_parent_class_recognized(config=config)
                    )
                    if parent_class_name == "SimpleSqlalchemyDatasource":
                        # Use the raw config here, defaults will be added in the anonymizer
                        usage_stats_event_payload = datasource_anonymizer.anonymize_simple_sqlalchemy_datasource(
                            name=datasource_name, config=config
                        )
                    else:
                        usage_stats_event_payload = (
                            datasource_anonymizer.anonymize_datasource_info(
                                name=datasource_name, config=full_datasource_config
                            )
                        )

                elif (
                    checkpoint_anonymizer.is_parent_class_recognized(config=config)
                    is not None
                ):
                    checkpoint_name: str = (
                        name or config.get("name") or "my_temp_checkpoint"
                    )
                    # Roundtrip through schema validator to add missing fields
                    checkpoint_config: Union[CheckpointConfig, dict]
                    checkpoint_config = CheckpointConfig.from_commented_map(
                        commented_map=config
                    )
                    checkpoint_config = checkpoint_config.to_json_dict()
                    checkpoint_config.update({"name": checkpoint_name})
                    usage_stats_event_payload = (
                        checkpoint_anonymizer.anonymize_checkpoint_info(
                            name=checkpoint_name, config=checkpoint_config
                        )
                    )

                elif (
                    data_connector_anonymizer.is_parent_class_recognized(config=config)
                    is not None
                ):
                    data_connector_name: str = (
                        name or config.get("name") or "my_temp_data_connector"
                    )
                    usage_stats_event_payload = (
                        data_connector_anonymizer.anonymize_data_connector_info(
                            name=data_connector_name, config=config
                        )
                    )

                else:
                    # If class_name is not a supported type or subclass of a supported type,
                    # mark it as custom with no additional information since we can't anonymize
                    usage_stats_event_payload[
                        "diagnostic_info"
                    ] = usage_stats_event_payload.get("diagnostic_info", []) + [
                        "__custom_subclass_not_core_ge__"
                    ]

            send_usage_message(
                data_context=self,
                event=usage_stats_event_name,
                event_payload=usage_stats_event_payload,
                success=True,
            )
            if pretty_print:
                print(
                    f"\tSuccessfully instantiated {instantiated_class.__class__.__name__}"
                )
                print()

            report_object: dict = instantiated_class.self_check(
                pretty_print=pretty_print
            )

            if return_mode == "instantiated_class":
                return instantiated_class

            return report_object

        except Exception as e:
            if class_name is None:
                usage_stats_event_payload[
                    "diagnostic_info"
                ] = usage_stats_event_payload.get("diagnostic_info", []) + [
                    "__class_name_not_provided__"
                ]
            elif (
                usage_stats_event_payload.get("parent_class") is None
                and class_name in self.ALL_TEST_YAML_CONFIG_SUPPORTED_TYPES
            ):
                # add parent_class if it doesn't exist and class_name is one of our supported core GE types
                usage_stats_event_payload["parent_class"] = class_name
            send_usage_message(
                data_context=self,
                event=usage_stats_event_name,
                event_payload=usage_stats_event_payload,
                success=False,
            )
            if shorten_tracebacks:
                traceback.print_exc(limit=1)
            else:
                raise e


class DataContext(BaseDataContext):
    """A DataContext represents a Great Expectations project. It organizes storage and access for
    expectation suites, datasources, notification settings, and data fixtures.

    The DataContext is configured via a yml file stored in a directory called great_expectations; the configuration file
    as well as managed expectation suites should be stored in version control.

    Use the `create` classmethod to create a new empty config, or instantiate the DataContext
    by passing the path to an existing data context root directory.

    DataContexts use data sources you're already familiar with. BatchKwargGenerators help introspect data stores and data execution
    frameworks (such as airflow, Nifi, dbt, or dagster) to describe and produce batches of data ready for analysis. This
    enables fetching, validation, profiling, and documentation of  your data in a way that is meaningful within your
    existing infrastructure and work environment.

    DataContexts use a datasource-based namespace, where each accessible type of data has a three-part
    normalized *data_asset_name*, consisting of *datasource/generator/data_asset_name*.

    - The datasource actually connects to a source of materialized data and returns Great Expectations DataAssets \
      connected to a compute environment and ready for validation.

    - The BatchKwargGenerator knows how to introspect datasources and produce identifying "batch_kwargs" that define \
      particular slices of data.

    - The data_asset_name is a specific name -- often a table name or other name familiar to users -- that \
      batch kwargs generators can slice into batches.

    An expectation suite is a collection of expectations ready to be applied to a batch of data. Since
    in many projects it is useful to have different expectations evaluate in different contexts--profiling
    vs. testing; warning vs. error; high vs. low compute; ML model or dashboard--suites provide a namespace
    option for selecting which expectations a DataContext returns.

    In many simple projects, the datasource or batch kwargs generator name may be omitted and the DataContext will infer
    the correct name when there is no ambiguity.

    Similarly, if no expectation suite name is provided, the DataContext will assume the name "default".
    """

    @classmethod
    def create(
        cls,
        project_root_dir=None,
        usage_statistics_enabled=True,
        runtime_environment=None,
    ):
        """
        Build a new great_expectations directory and DataContext object in the provided project_root_dir.

        `create` will not create a new "great_expectations" directory in the provided folder, provided one does not
        already exist. Then, it will initialize a new DataContext in that folder and write the resulting config.

        Args:
            project_root_dir: path to the root directory in which to create a new great_expectations directory
            usage_statistics_enabled: boolean directive specifying whether or not to gather usage statistics
            runtime_environment: a dictionary of config variables that
            override both those set in config_variables.yml and the environment

        Returns:
            DataContext
        """

        if not os.path.isdir(project_root_dir):
            raise ge_exceptions.DataContextError(
                "The project_root_dir must be an existing directory in which "
                "to initialize a new DataContext"
            )

        ge_dir = os.path.join(project_root_dir, cls.GE_DIR)
        os.makedirs(ge_dir, exist_ok=True)
        cls.scaffold_directories(ge_dir)

        if os.path.isfile(os.path.join(ge_dir, cls.GE_YML)):
            message = """Warning. An existing `{}` was found here: {}.
    - No action was taken.""".format(
                cls.GE_YML, ge_dir
            )
            warnings.warn(message)
        else:
            cls.write_project_template_to_disk(ge_dir, usage_statistics_enabled)

        uncommitted_dir = os.path.join(ge_dir, cls.GE_UNCOMMITTED_DIR)
        if os.path.isfile(os.path.join(uncommitted_dir, "config_variables.yml")):
            message = """Warning. An existing `config_variables.yml` was found here: {}.
    - No action was taken.""".format(
                uncommitted_dir
            )
            warnings.warn(message)
        else:
            cls.write_config_variables_template_to_disk(uncommitted_dir)

        return cls(ge_dir, runtime_environment=runtime_environment)

    @classmethod
    def all_uncommitted_directories_exist(cls, ge_dir):
        """Check if all uncommitted directories exist."""
        uncommitted_dir = os.path.join(ge_dir, cls.GE_UNCOMMITTED_DIR)
        for directory in cls.UNCOMMITTED_DIRECTORIES:
            if not os.path.isdir(os.path.join(uncommitted_dir, directory)):
                return False

        return True

    @classmethod
    def config_variables_yml_exist(cls, ge_dir):
        """Check if all config_variables.yml exists."""
        path_to_yml = os.path.join(ge_dir, cls.GE_YML)

        # TODO this is so brittle and gross
        with open(path_to_yml) as f:
            config = yaml.load(f)
        config_var_path = config.get("config_variables_file_path")
        config_var_path = os.path.join(ge_dir, config_var_path)
        return os.path.isfile(config_var_path)

    @classmethod
    def write_config_variables_template_to_disk(cls, uncommitted_dir):
        os.makedirs(uncommitted_dir, exist_ok=True)
        config_var_file = os.path.join(uncommitted_dir, "config_variables.yml")
        with open(config_var_file, "w") as template:
            template.write(CONFIG_VARIABLES_TEMPLATE)

    @classmethod
    def write_project_template_to_disk(cls, ge_dir, usage_statistics_enabled=True):
        file_path = os.path.join(ge_dir, cls.GE_YML)
        with open(file_path, "w") as template:
            if usage_statistics_enabled:
                template.write(PROJECT_TEMPLATE_USAGE_STATISTICS_ENABLED)
            else:
                template.write(PROJECT_TEMPLATE_USAGE_STATISTICS_DISABLED)

    @classmethod
    def scaffold_directories(cls, base_dir):
        """Safely create GE directories for a new project."""
        os.makedirs(base_dir, exist_ok=True)
        with open(os.path.join(base_dir, ".gitignore"), "w") as f:
            f.write("uncommitted/")

        for directory in cls.BASE_DIRECTORIES:
            if directory == "plugins":
                plugins_dir = os.path.join(base_dir, directory)
                os.makedirs(plugins_dir, exist_ok=True)
                os.makedirs(
                    os.path.join(plugins_dir, "custom_data_docs"), exist_ok=True
                )
                os.makedirs(
                    os.path.join(plugins_dir, "custom_data_docs", "views"),
                    exist_ok=True,
                )
                os.makedirs(
                    os.path.join(plugins_dir, "custom_data_docs", "renderers"),
                    exist_ok=True,
                )
                os.makedirs(
                    os.path.join(plugins_dir, "custom_data_docs", "styles"),
                    exist_ok=True,
                )
                cls.scaffold_custom_data_docs(plugins_dir)
            else:
                os.makedirs(os.path.join(base_dir, directory), exist_ok=True)

        uncommitted_dir = os.path.join(base_dir, cls.GE_UNCOMMITTED_DIR)

        for new_directory in cls.UNCOMMITTED_DIRECTORIES:
            new_directory_path = os.path.join(uncommitted_dir, new_directory)
            os.makedirs(new_directory_path, exist_ok=True)

    @classmethod
    def scaffold_custom_data_docs(cls, plugins_dir):
        """Copy custom data docs templates"""
        styles_template = file_relative_path(
            __file__,
            "../render/view/static/styles/data_docs_custom_styles_template.css",
        )
        styles_destination_path = os.path.join(
            plugins_dir, "custom_data_docs", "styles", "data_docs_custom_styles.css"
        )
        shutil.copyfile(styles_template, styles_destination_path)

    @classmethod
    def _get_ge_cloud_config_dict(
        cls,
        ge_cloud_base_url: Optional[str] = None,
        ge_cloud_account_id: Optional[str] = None,
        ge_cloud_access_token: Optional[str] = None,
    ):
        ge_cloud_base_url = (
            ge_cloud_base_url
            or super()._get_global_config_value(
                environment_variable="GE_CLOUD_BASE_URL",
                conf_file_section="ge_cloud_config",
                conf_file_option="base_url",
            )
            or "https://app.greatexpectations.io/"
        )
        ge_cloud_account_id = ge_cloud_account_id or super()._get_global_config_value(
            environment_variable="GE_CLOUD_ACCOUNT_ID",
            conf_file_section="ge_cloud_config",
            conf_file_option="account_id",
        )
        ge_cloud_access_token = (
            ge_cloud_access_token
            or super()._get_global_config_value(
                environment_variable="GE_CLOUD_ACCESS_TOKEN",
                conf_file_section="ge_cloud_config",
                conf_file_option="access_token",
            )
        )
        return {
            "base_url": ge_cloud_base_url,
            "account_id": ge_cloud_account_id,
            "access_token": ge_cloud_access_token,
        }

    def get_ge_cloud_config(
        self,
        ge_cloud_base_url: Optional[str] = None,
        ge_cloud_account_id: Optional[str] = None,
        ge_cloud_access_token: Optional[str] = None,
    ):
        """
        Build a GeCloudConfig object. Config attributes are collected from any combination of args passed in at
        runtime, environment variables, or a global great_expectations.conf file (in order of precedence)
        """
        ge_cloud_config_dict = self._get_ge_cloud_config_dict(
            ge_cloud_base_url=ge_cloud_base_url,
            ge_cloud_account_id=ge_cloud_account_id,
            ge_cloud_access_token=ge_cloud_access_token,
        )

        missing_keys = []
        for key, val in ge_cloud_config_dict.items():
            if not val:
                missing_keys.append(key)
        if len(missing_keys) > 0:
            missing_keys_str = [f'"{key}"' for key in missing_keys]
            global_config_path_str = [
                f'"{path}"' for path in super().GLOBAL_CONFIG_PATHS
            ]
            raise DataContextError(
                f"{(', ').join(missing_keys_str)} arg(s) required for ge_cloud_mode but neither provided nor found in "
                f"environment or in global configs ({(', ').join(global_config_path_str)})."
            )

        return GeCloudConfig(**ge_cloud_config_dict)

    def __init__(
        self,
        context_root_dir: Optional[str] = None,
        runtime_environment: Optional[dict] = None,
        ge_cloud_mode: bool = False,
        ge_cloud_base_url: Optional[str] = None,
        ge_cloud_account_id: Optional[str] = None,
        ge_cloud_access_token: Optional[str] = None,
    ):
        self._ge_cloud_mode = ge_cloud_mode
        self._ge_cloud_config = None
        ge_cloud_config = None

        if ge_cloud_mode:
            ge_cloud_config = self.get_ge_cloud_config(
                ge_cloud_base_url=ge_cloud_base_url,
                ge_cloud_account_id=ge_cloud_account_id,
                ge_cloud_access_token=ge_cloud_access_token,
            )
            self._ge_cloud_config = ge_cloud_config
            # in ge_cloud_mode, if not provided, set context_root_dir to cwd
            if context_root_dir is None:
                context_root_dir = os.getcwd()
                logger.info(
                    f'context_root_dir was not provided - defaulting to current working directory "'
                    f'{context_root_dir}".'
                )
        else:
            # Determine the "context root directory" - this is the parent of "great_expectations" dir
            context_root_dir = (
                self.find_context_root_dir()
                if context_root_dir is None
                else context_root_dir
            )

        context_root_directory = os.path.abspath(os.path.expanduser(context_root_dir))
        self._context_root_directory = context_root_directory

        project_config = self._load_project_config()
        super().__init__(
            project_config,
            context_root_directory,
            runtime_environment,
            ge_cloud_mode=ge_cloud_mode,
            ge_cloud_config=ge_cloud_config,
        )

        # save project config if data_context_id auto-generated or global config values applied
        project_config_dict = dataContextConfigSchema.dump(project_config)
        if (
            project_config.anonymous_usage_statistics.explicit_id is False
            or project_config_dict != dataContextConfigSchema.dump(self._project_config)
        ):
            self._save_project_config()

    def _retrieve_data_context_config_from_ge_cloud(self) -> DataContextConfig:
        """
        Utilizes the GeCloudConfig instantiated in the constructor to create a request to the Cloud API.
        Given proper authorization, the request retrieves a data context config that is pre-populated with
        GE objects specific to the user's Cloud environment (datasources, data connectors, etc).

        Please note that substitution for ${VAR} variables is performed in GE Cloud before being sent
        over the wire.

        :return: the configuration object retrieved from the Cloud API
        """
        ge_cloud_url = (
            self.ge_cloud_config.base_url
            + f"/accounts/{self.ge_cloud_config.account_id}/data-context-configuration"
        )
        auth_headers = {
            "Content-Type": "application/vnd.api+json",
            "Authorization": f"Bearer {self.ge_cloud_config.access_token}",
        }

        response = requests.get(ge_cloud_url, headers=auth_headers)
        if response.status_code != 200:
            raise ge_exceptions.GeCloudError(
                f"Bad request made to GE Cloud; {response.json().get('message')}"
            )
        config = response.json()
        return DataContextConfig(**config)

    def _load_project_config(self):
        """
        Reads the project configuration from the project configuration file.
        The file may contain ${SOME_VARIABLE} variables - see self.project_config_with_variables_substituted
        for how these are substituted.

        For Data Contexts in GE Cloud mode, a user-specific template is retrieved from the Cloud API
        - see self._retrieve_data_context_config_from_ge_cloud for more details.

        :return: the configuration object read from the file or template
        """
        if self.ge_cloud_mode:
            config = self._retrieve_data_context_config_from_ge_cloud()
            return config

        path_to_yml = os.path.join(self.root_directory, self.GE_YML)
        try:
            with open(path_to_yml) as data:
                config_commented_map_from_yaml = yaml.load(data)

        except YAMLError as err:
            raise ge_exceptions.InvalidConfigurationYamlError(
                "Your configuration file is not a valid yml file likely due to a yml syntax error:\n\n{}".format(
                    err
                )
            )
        except DuplicateKeyError:
            raise ge_exceptions.InvalidConfigurationYamlError(
                "Error: duplicate key found in project YAML file."
            )
        except OSError:
            raise ge_exceptions.ConfigNotFoundError()

        try:
            return DataContextConfig.from_commented_map(
                commented_map=config_commented_map_from_yaml
            )
        except ge_exceptions.InvalidDataContextConfigError:
            # Just to be explicit about what we intended to catch
            raise

    def _save_project_config(self):
        """Save the current project to disk."""
        if self.ge_cloud_mode:
            logger.debug(
                "ge_cloud_mode detected - skipping DataContect._save_project_config"
            )
            return
        logger.debug("Starting DataContext._save_project_config")

        config_filepath = os.path.join(self.root_directory, self.GE_YML)
        with open(config_filepath, "w") as outfile:
            self._project_config.to_yaml(outfile)

    def add_store(self, store_name, store_config):
        logger.debug("Starting DataContext.add_store for store %s" % store_name)

        new_store = super().add_store(store_name, store_config)
        self._save_project_config()
        return new_store

    def add_datasource(
        self, name, **kwargs
    ) -> Optional[Union[LegacyDatasource, BaseDatasource]]:
        logger.debug("Starting DataContext.add_datasource for datasource %s" % name)

        new_datasource: Optional[
            Union[LegacyDatasource, BaseDatasource]
        ] = super().add_datasource(name=name, **kwargs)
        self._save_project_config()

        return new_datasource

    def delete_datasource(self, name: str):
        logger.debug(f"Starting DataContext.delete_datasource for datasource {name}")

        super().delete_datasource(datasource_name=name)
        self._save_project_config()

    @classmethod
    def find_context_root_dir(cls):
        result = None
        yml_path = None
        ge_home_environment = os.getenv("GE_HOME")
        if ge_home_environment:
            ge_home_environment = os.path.expanduser(ge_home_environment)
            if os.path.isdir(ge_home_environment) and os.path.isfile(
                os.path.join(ge_home_environment, "great_expectations.yml")
            ):
                result = ge_home_environment
        else:
            yml_path = cls.find_context_yml_file()
            if yml_path:
                result = os.path.dirname(yml_path)

        if result is None:
            raise ge_exceptions.ConfigNotFoundError()

        logger.debug(f"Using project config: {yml_path}")
        return result

    @classmethod
    def get_ge_config_version(cls, context_root_dir=None):
        yml_path = cls.find_context_yml_file(search_start_dir=context_root_dir)
        if yml_path is None:
            return

        with open(yml_path) as f:
            config_commented_map_from_yaml = yaml.load(f)

        config_version = config_commented_map_from_yaml.get("config_version")
        return float(config_version) if config_version else None

    @classmethod
    def set_ge_config_version(
        cls, config_version, context_root_dir=None, validate_config_version=True
    ):
        if not isinstance(config_version, (int, float)):
            raise ge_exceptions.UnsupportedConfigVersionError(
                "The argument `config_version` must be a number.",
            )

        if validate_config_version:
            if config_version < MINIMUM_SUPPORTED_CONFIG_VERSION:
                raise ge_exceptions.UnsupportedConfigVersionError(
                    "Invalid config version ({}).\n    The version number must be at least {}. ".format(
                        config_version, MINIMUM_SUPPORTED_CONFIG_VERSION
                    ),
                )
            elif config_version > CURRENT_GE_CONFIG_VERSION:
                raise ge_exceptions.UnsupportedConfigVersionError(
                    "Invalid config version ({}).\n    The maximum valid version is {}.".format(
                        config_version, CURRENT_GE_CONFIG_VERSION
                    ),
                )

        yml_path = cls.find_context_yml_file(search_start_dir=context_root_dir)
        if yml_path is None:
            return False

        with open(yml_path) as f:
            config_commented_map_from_yaml = yaml.load(f)
            config_commented_map_from_yaml["config_version"] = float(config_version)

        with open(yml_path, "w") as f:
            yaml.dump(config_commented_map_from_yaml, f)

        return True

    @classmethod
    def find_context_yml_file(cls, search_start_dir=None):
        """Search for the yml file starting here and moving upward."""
        yml_path = None
        if search_start_dir is None:
            search_start_dir = os.getcwd()

        for i in range(4):
            logger.debug(
                "Searching for config file {} ({} layer deep)".format(
                    search_start_dir, i
                )
            )

            potential_ge_dir = os.path.join(search_start_dir, cls.GE_DIR)

            if os.path.isdir(potential_ge_dir):
                potential_yml = os.path.join(potential_ge_dir, cls.GE_YML)
                if os.path.isfile(potential_yml):
                    yml_path = potential_yml
                    logger.debug("Found config file at " + str(yml_path))
                    break
            # move up one directory
            search_start_dir = os.path.dirname(search_start_dir)

        return yml_path

    @classmethod
    def does_config_exist_on_disk(cls, context_root_dir):
        """Return True if the great_expectations.yml exists on disk."""
        return os.path.isfile(os.path.join(context_root_dir, cls.GE_YML))

    @classmethod
    def is_project_initialized(cls, ge_dir):
        """
        Return True if the project is initialized.

        To be considered initialized, all of the following must be true:
        - all project directories exist (including uncommitted directories)
        - a valid great_expectations.yml is on disk
        - a config_variables.yml is on disk
        - the project has at least one datasource
        - the project has at least one suite
        """
        return (
            cls.does_config_exist_on_disk(ge_dir)
            and cls.all_uncommitted_directories_exist(ge_dir)
            and cls.config_variables_yml_exist(ge_dir)
            and cls._does_context_have_at_least_one_datasource(ge_dir)
            and cls._does_context_have_at_least_one_suite(ge_dir)
        )

    @classmethod
    def does_project_have_a_datasource_in_config_file(cls, ge_dir):
        if not cls.does_config_exist_on_disk(ge_dir):
            return False
        return cls._does_context_have_at_least_one_datasource(ge_dir)

    @classmethod
    def _does_context_have_at_least_one_datasource(cls, ge_dir):
        context = cls._attempt_context_instantiation(ge_dir)
        if not isinstance(context, DataContext):
            return False
        return len(context.list_datasources()) >= 1

    @classmethod
    def _does_context_have_at_least_one_suite(cls, ge_dir):
        context = cls._attempt_context_instantiation(ge_dir)
        if not isinstance(context, DataContext):
            return False
        return len(context.list_expectation_suites()) >= 1

    @classmethod
    def _attempt_context_instantiation(cls, ge_dir):
        try:
            context = DataContext(ge_dir)
            return context
        except (
            ge_exceptions.DataContextError,
            ge_exceptions.InvalidDataContextConfigError,
        ) as e:
            logger.debug(e)


class ExplorerDataContext(DataContext):
    def __init__(self, context_root_dir=None, expectation_explorer=True):
        """
            expectation_explorer: If True, load the expectation explorer manager, which will modify GE return objects \
            to include ipython notebook widgets.
        """

        super().__init__(context_root_dir)

        self._expectation_explorer = expectation_explorer
        if expectation_explorer:
            from great_expectations.jupyter_ux.expectation_explorer import (
                ExpectationExplorer,
            )

            self._expectation_explorer_manager = ExpectationExplorer()

    def update_return_obj(self, data_asset, return_obj):
        """Helper called by data_asset.

        Args:
            data_asset: The data_asset whose validation produced the current return object
            return_obj: the return object to update

        Returns:
            return_obj: the return object, potentially changed into a widget by the configured expectation explorer
        """
        if self._expectation_explorer:
            return self._expectation_explorer_manager.create_expectation_widget(
                data_asset, return_obj
            )
        else:
            return return_obj


def _get_metric_configuration_tuples(metric_configuration, base_kwargs=None):
    if base_kwargs is None:
        base_kwargs = {}

    if isinstance(metric_configuration, str):
        return [(metric_configuration, base_kwargs)]

    metric_configurations_list = []
    for kwarg_name in metric_configuration.keys():
        if not isinstance(metric_configuration[kwarg_name], dict):
            raise ge_exceptions.DataContextError(
                "Invalid metric_configuration: each key must contain a " "dictionary."
            )
        if (
            kwarg_name == "metric_kwargs_id"
        ):  # this special case allows a hash of multiple kwargs
            for metric_kwargs_id in metric_configuration[kwarg_name].keys():
                if base_kwargs != {}:
                    raise ge_exceptions.DataContextError(
                        "Invalid metric_configuration: when specifying "
                        "metric_kwargs_id, no other keys or values may be defined."
                    )
                if not isinstance(
                    metric_configuration[kwarg_name][metric_kwargs_id], list
                ):
                    raise ge_exceptions.DataContextError(
                        "Invalid metric_configuration: each value must contain a "
                        "list."
                    )
                metric_configurations_list += [
                    (metric_name, {"metric_kwargs_id": metric_kwargs_id})
                    for metric_name in metric_configuration[kwarg_name][
                        metric_kwargs_id
                    ]
                ]
        else:
            for kwarg_value in metric_configuration[kwarg_name].keys():
                base_kwargs.update({kwarg_name: kwarg_value})
                if not isinstance(metric_configuration[kwarg_name][kwarg_value], list):
                    raise ge_exceptions.DataContextError(
                        "Invalid metric_configuration: each value must contain a "
                        "list."
                    )
                for nested_configuration in metric_configuration[kwarg_name][
                    kwarg_value
                ]:
                    metric_configurations_list += _get_metric_configuration_tuples(
                        nested_configuration, base_kwargs=base_kwargs
                    )

    return metric_configurations_list<|MERGE_RESOLUTION|>--- conflicted
+++ resolved
@@ -454,6 +454,7 @@
                     datasource_name=datasource_name
                 )
             except ge_exceptions.DatasourceInitializationError as e:
+                logger.warn(f"Cannot initialize datasource {datasource_name}: {e}")
                 # this error will happen if our configuration contains datasources that GE can no longer connect to.
                 # this is ok, as long as we don't use it to retrieve a batch. If we try to do that, the error will be
                 # caught at the context.get_batch() step. So we just pass here.
@@ -462,10 +463,6 @@
                     # init time.
                     raise
                 else:
-<<<<<<< HEAD
-=======
-                    logger.warn(f"Cannot initialize datasource {datasource_name}: {e}")
->>>>>>> bc42aac9
                     pass
 
     def _apply_global_config_overrides(self):
