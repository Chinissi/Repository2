--- conflicted
+++ resolved
@@ -5,11 +5,8 @@
 import os
 import json
 import errno
-<<<<<<< HEAD
 from collections import namedtuple
 import six
-=======
->>>>>>> 25bd196c
 
 logger = logging.getLogger(__name__)
 
