from typing import Optional, Union

import pandas as pd

from great_expectations.core.expectation_configuration import ExpectationConfiguration
from great_expectations.execution_engine import ExecutionEngine, PandasExecutionEngine

from ...data_asset.util import parse_result_format
from ...render.renderer.renderer import renderer
from ...render.types import RenderedStringTemplateContent
from ...render.util import (
    num_to_str,
    parse_row_condition_string_pandas_engine,
    substitute_none_for_missing,
)
<<<<<<< HEAD
from ..expectation import ColumnMapDatasetExpectation, Expectation, _format_map_output
=======
from ..expectation import (
    ColumnMapExpectation,
    Expectation,
    _format_map_output,
    renderer,
)
>>>>>>> 16351642
from ..registry import extract_metrics, get_metric_kwargs


class ExpectColumnValuesToBeDecreasing(ColumnMapExpectation):
    """Expect column values to be decreasing.

    By default, this expectation only works for numeric or datetime data.
    When `parse_strings_as_datetimes=True`, it can also parse strings to datetimes.

    If `strictly=True`, then this expectation is only satisfied if each consecutive value
    is strictly decreasing--equal values are treated as failures.

    expect_column_values_to_be_decreasing is a \
    :func:`column_map_expectation <great_expectations.execution_engine.execution_engine.MetaExecutionEngine
    .column_map_expectation>`.

    Args:
        column (str): \
            The column name.

    Keyword Args:
        strictly (Boolean or None): \
            If True, values must be strictly greater than previous values
        parse_strings_as_datetimes (boolean or None) : \
            If True, all non-null column values to datetimes before making comparisons
        mostly (None or a float between 0 and 1): \
            Return `"success": True` if at least mostly fraction of values match the expectation. \
            For more detail, see :ref:`mostly`.

    Other Parameters:
        result_format (str or None): \
            Which output mode to use: `BOOLEAN_ONLY`, `BASIC`, `COMPLETE`, or `SUMMARY`.
            For more detail, see :ref:`result_format <result_format>`.
        include_config (boolean): \
            If True, then include the expectation config as part of the result object. \
            For more detail, see :ref:`include_config`.
        catch_exceptions (boolean or None): \
            If True, then catch exceptions and include them as part of the result object. \
            For more detail, see :ref:`catch_exceptions`.
        meta (dict or None): \
            A JSON-serializable dictionary (nesting allowed) that will be included in the output without \
            modification. For more detail, see :ref:`meta`.

    Returns:
        An ExpectationSuiteValidationResult

        Exact fields vary depending on the values passed to :ref:`result_format <result_format>` and
        :ref:`include_config`, :ref:`catch_exceptions`, and :ref:`meta`.

    See Also:
        :func:`expect_column_values_to_be_increasing \
        <great_expectations.execution_engine.execution_engine.ExecutionEngine
        .expect_column_values_to_be_increasing>`

    """

    map_metric = "column_values.decreasing"
    success_keys = ("strictly", "mostly", "parse_strings_as_datetimes")

    default_kwarg_values = {
        "row_condition": None,
        "condition_parser": None,
        "strictly": None,
        "mostly": 1,
        "result_format": "BASIC",
        "include_config": True,
        "catch_exceptions": False,
        "parse_strings_as_datetimes": False,
    }

    def validate_configuration(self, configuration: Optional[ExpectationConfiguration]):
        return super().validate_configuration(configuration)

    @classmethod
    @renderer(renderer_type="renderer.prescriptive")
    def _prescriptive_renderer(
        cls,
        configuration=None,
        result=None,
        language=None,
        runtime_configuration=None,
        **kwargs
    ):
        runtime_configuration = runtime_configuration or {}
        include_column_name = runtime_configuration.get("include_column_name", True)
        styling = runtime_configuration.get("styling")
        params = substitute_none_for_missing(
            configuration.kwargs,
            [
                "column",
                "strictly",
                "mostly",
                "parse_strings_as_datetimes",
                "row_condition",
                "condition_parser",
            ],
        )

        if params.get("strictly"):
            template_str = "values must be strictly less than previous values"
        else:
            template_str = "values must be less than or equal to previous values"

        if params["mostly"] is not None:
            params["mostly_pct"] = num_to_str(
                params["mostly"] * 100, precision=15, no_scientific=True
            )
            # params["mostly_pct"] = "{:.14f}".format(params["mostly"]*100).rstrip("0").rstrip(".")
            template_str += ", at least $mostly_pct % of the time."
        else:
            template_str += "."

        if params.get("parse_strings_as_datetimes"):
            template_str += " Values should be parsed as datetimes."

        if include_column_name:
            template_str = "$column " + template_str

        if params["row_condition"] is not None:
            (
                conditional_template_str,
                conditional_params,
            ) = parse_row_condition_string_pandas_engine(params["row_condition"])
            template_str = conditional_template_str + ", then " + template_str
            params.update(conditional_params)

        return [
            RenderedStringTemplateContent(
                **{
                    "content_block_type": "string_template",
                    "string_template": {
                        "template": template_str,
                        "params": params,
                        "styling": styling,
                    },
                }
            )
        ]<|MERGE_RESOLUTION|>--- conflicted
+++ resolved
@@ -13,16 +13,11 @@
     parse_row_condition_string_pandas_engine,
     substitute_none_for_missing,
 )
-<<<<<<< HEAD
-from ..expectation import ColumnMapDatasetExpectation, Expectation, _format_map_output
-=======
 from ..expectation import (
     ColumnMapExpectation,
     Expectation,
-    _format_map_output,
-    renderer,
+    _format_map_output
 )
->>>>>>> 16351642
 from ..registry import extract_metrics, get_metric_kwargs
 
 
