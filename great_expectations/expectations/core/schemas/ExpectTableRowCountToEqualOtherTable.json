--- conflicted
+++ resolved
@@ -39,10 +39,7 @@
         },
         "description": {
             "title": "Description",
-<<<<<<< HEAD
-=======
             "description": "A short description of your Expectation",
->>>>>>> a960820d
             "type": "string"
         },
         "catch_exceptions": {
