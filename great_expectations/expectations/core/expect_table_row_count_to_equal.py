from typing import Dict, Optional

from great_expectations.core import (
    ExpectationConfiguration,
    ExpectationValidationResult,
)
from great_expectations.execution_engine import ExecutionEngine
from great_expectations.expectations.expectation import (
    InvalidExpectationConfigurationError,
    TableExpectation,
    render_evaluation_parameter_string,
)
from great_expectations.render import LegacyRendererType, RenderedStringTemplateContent
from great_expectations.render.renderer.renderer import renderer
from great_expectations.render.util import substitute_none_for_missing


class ExpectTableRowCountToEqual(TableExpectation):
    """Expect the number of rows to equal a value.

    expect_table_row_count_to_equal is a :func:`expectation \
    <great_expectations.validator.validator.Validator.expectation>`, not a
    ``column_map_expectation`` or ``column_aggregate_expectation``.

    Args:
        value (int): \
            The expected number of rows.

    Other Parameters:
        result_format (string or None): \
            Which output mode to use: `BOOLEAN_ONLY`, `BASIC`, `COMPLETE`, or `SUMMARY`.
            For more detail, see :ref:`result_format <result_format>`.
        include_config (boolean): \
            If True, then include the expectation config as part of the result object. \
            For more detail, see :ref:`include_config`.
        catch_exceptions (boolean or None): \
            If True, then catch exceptions and include them as part of the result object. \
            For more detail, see :ref:`catch_exceptions`.
        meta (dict or None): \
            A JSON-serializable dictionary (nesting allowed) that will be included in the output without \
            modification. For more detail, see :ref:`meta`.

    Returns:
        An ExpectationSuiteValidationResult

        Exact fields vary depending on the values passed to :ref:`result_format <result_format>` and
        :ref:`include_config`, :ref:`catch_exceptions`, and :ref:`meta`.

    See Also:
        expect_table_row_count_to_be_between
    """

    library_metadata = {
        "maturity": "production",
        "tags": ["core expectation", "table expectation"],
        "contributors": [
            "@great_expectations",
        ],
        "requirements": [],
        "has_full_test_suite": True,
        "manually_reviewed_code": True,
    }

    metric_dependencies = ("table.row_count",)
    success_keys = ("value",)
    default_kwarg_values = {
        "value": None,
        "result_format": "BASIC",
        "include_config": True,
        "catch_exceptions": False,
        "meta": None,
    }
    args_keys = ("value",)

    def validate_configuration(
        self, configuration: Optional[ExpectationConfiguration]
    ) -> None:
        """
        Validates that a configuration has been set, and sets a configuration if it has yet to be set. Ensures that
        necessary configuration arguments have been provided for the validation of the expectation.

        Args:
            configuration (OPTIONAL[ExpectationConfiguration]): \
                An optional Expectation Configuration entry that will be used to configure the expectation
        Returns:
            None. Raises InvalidExpectationConfigurationError if the config is not validated successfully
        """

        # Setting up a configuration
        super().validate_configuration(configuration)

        value = configuration.kwargs.get("value")

        try:
            assert value is not None, "An expected row count must be provided"

            if not isinstance(value, (int, dict)):
                raise ValueError("Provided row count must be an integer")

            if isinstance(value, dict):
                assert (
                    "$PARAMETER" in value
                ), 'Evaluation Parameter dict for value kwarg must have "$PARAMETER" key.'
        except AssertionError as e:
            raise InvalidExpectationConfigurationError(str(e))

    @classmethod
    def _atomic_prescriptive_template(
        cls,
        configuration: Optional[ExpectationConfiguration] = None,
        result: Optional[ExpectationValidationResult] = None,
        runtime_configuration: Optional[dict] = None,
        **kwargs,
    ):
        runtime_configuration = runtime_configuration or {}
<<<<<<< HEAD
        include_column_name = runtime_configuration.get("include_column_name", True)
=======
        include_column_name = (
            False if runtime_configuration.get("include_column_name") is False else True
        )
>>>>>>> b25e9dd7
        styling = runtime_configuration.get("styling")

        if configuration:
            kwargs = configuration.kwargs
        elif result and result.expectation_config:
            kwargs = result.expectation_config.kwargs

        params = substitute_none_for_missing(
            kwargs,
            ["value"],
        )
        params_with_json_schema = {
            "value": {
                "schema": {"type": "number"},
                "value": params.get("value"),
            },
        }
        template_str = "Must have exactly $value rows."

        if configuration and configuration._raw_kwargs:
            evaluation_params = substitute_none_for_missing(
                configuration._raw_kwargs,
                ["value"],
            )
            params_with_json_schema["evaluation_parameters"] = {
                "schema": {"type": ""},
                "value": evaluation_params.get("value"),
            }
            template_str += "   $evaluation_parameters"

        return (template_str, params_with_json_schema, styling)

    @classmethod
    @renderer(renderer_type=LegacyRendererType.PRESCRIPTIVE)
    @render_evaluation_parameter_string
    def _prescriptive_renderer(
        cls,
        configuration: Optional[ExpectationConfiguration] = None,
        result: Optional[ExpectationValidationResult] = None,
        runtime_configuration: Optional[dict] = None,
        **kwargs,
    ):
        runtime_configuration = runtime_configuration or {}
<<<<<<< HEAD
        include_column_name = runtime_configuration.get("include_column_name", True)
=======
        include_column_name = (
            False if runtime_configuration.get("include_column_name") is False else True
        )
>>>>>>> b25e9dd7
        styling = runtime_configuration.get("styling")
        params = substitute_none_for_missing(
            configuration.kwargs,
            ["value"],
        )
        template_str = "Must have exactly $value rows."

        return [
            RenderedStringTemplateContent(
                **{
                    "content_block_type": "string_template",
                    "string_template": {
                        "template": template_str,
                        "params": params,
                        "styling": styling,
                    },
                }
            )
        ]

    def _validate(
        self,
        configuration: ExpectationConfiguration,
        metrics: Dict,
        runtime_configuration: Optional[dict] = None,
        execution_engine: Optional[ExecutionEngine] = None,
    ):
        expected_table_row_count = self.get_success_kwargs().get("value")
        actual_table_row_count = metrics.get("table.row_count")

        return {
            "success": actual_table_row_count == expected_table_row_count,
            "result": {"observed_value": actual_table_row_count},
        }<|MERGE_RESOLUTION|>--- conflicted
+++ resolved
@@ -113,13 +113,9 @@
         **kwargs,
     ):
         runtime_configuration = runtime_configuration or {}
-<<<<<<< HEAD
-        include_column_name = runtime_configuration.get("include_column_name", True)
-=======
         include_column_name = (
             False if runtime_configuration.get("include_column_name") is False else True
         )
->>>>>>> b25e9dd7
         styling = runtime_configuration.get("styling")
 
         if configuration:
@@ -163,13 +159,9 @@
         **kwargs,
     ):
         runtime_configuration = runtime_configuration or {}
-<<<<<<< HEAD
-        include_column_name = runtime_configuration.get("include_column_name", True)
-=======
         include_column_name = (
             False if runtime_configuration.get("include_column_name") is False else True
         )
->>>>>>> b25e9dd7
         styling = runtime_configuration.get("styling")
         params = substitute_none_for_missing(
             configuration.kwargs,
