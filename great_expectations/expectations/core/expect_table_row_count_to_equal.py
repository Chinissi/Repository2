from __future__ import annotations

from typing import TYPE_CHECKING, Dict, List, Optional, Union

from great_expectations.compatibility.typing_extensions import override
from great_expectations.core.evaluation_parameters import (
    EvaluationParameterDict,  # noqa: TCH001
)
from great_expectations.expectations.expectation import (
    BatchExpectation,
    render_evaluation_parameter_string,
)
from great_expectations.render import LegacyRendererType, RenderedStringTemplateContent
from great_expectations.render.renderer.renderer import renderer
from great_expectations.render.renderer_configuration import (
    RendererConfiguration,
    RendererValueType,
)
from great_expectations.render.util import substitute_none_for_missing

if TYPE_CHECKING:
    from great_expectations.core import (
        ExpectationConfiguration,
        ExpectationValidationResult,
    )
    from great_expectations.execution_engine import ExecutionEngine


class ExpectTableRowCountToEqual(BatchExpectation):
    """Expect the number of rows to equal a value.

    expect_table_row_count_to_equal is a \
    [Batch Expectation](https://docs.greatexpectations.io/docs/guides/expectations/creating_custom_expectations/how_to_create_custom_batch_expectations).

    Args:
        value (int): \
            The expected number of rows.

    Other Parameters:
        result_format (str or None): \
            Which output mode to use: BOOLEAN_ONLY, BASIC, COMPLETE, or SUMMARY. \
            For more detail, see [result_format](https://docs.greatexpectations.io/docs/reference/expectations/result_format).
        catch_exceptions (boolean or None): \
            If True, then catch exceptions and include them as part of the result object. \
            For more detail, see [catch_exceptions](https://docs.greatexpectations.io/docs/reference/expectations/standard_arguments/#catch_exceptions).
        meta (dict or None): \
            A JSON-serializable dictionary (nesting allowed) that will be included in the output without \
            modification. For more detail, see [meta](https://docs.greatexpectations.io/docs/reference/expectations/standard_arguments/#meta).

    Returns:
        An [ExpectationSuiteValidationResult](https://docs.greatexpectations.io/docs/terms/validation_result)

        Exact fields vary depending on the values passed to result_format, catch_exceptions, and meta.

    See Also:
        [expect_table_row_count_to_be_between](https://greatexpectations.io/expectations/expect_table_row_count_to_be_between)
    """

    value: Union[int, EvaluationParameterDict]

    library_metadata = {
        "maturity": "production",
        "tags": ["core expectation", "table expectation"],
        "contributors": [
            "@great_expectations",
        ],
        "requirements": [],
        "has_full_test_suite": True,
        "manually_reviewed_code": True,
    }

    metric_dependencies = ("table.row_count",)
    success_keys = ("value",)
<<<<<<< HEAD
=======
    default_kwarg_values = {
        "value": None,
        "result_format": "BASIC",
        "catch_exceptions": False,
        "meta": None,
    }
>>>>>>> 44d307c8
    args_keys = ("value",)

    @classmethod
    @override
    def _prescriptive_template(
        cls,
        renderer_configuration: RendererConfiguration,
    ) -> RendererConfiguration:
        renderer_configuration.add_param(
            name="value", param_type=RendererValueType.NUMBER
        )
        renderer_configuration.template_str = "Must have exactly $value rows."
        return renderer_configuration

    @classmethod
    @renderer(renderer_type=LegacyRendererType.PRESCRIPTIVE)
    @render_evaluation_parameter_string
    @override
    def _prescriptive_renderer(
        cls,
        configuration: Optional[ExpectationConfiguration] = None,
        result: Optional[ExpectationValidationResult] = None,
        runtime_configuration: Optional[dict] = None,
    ) -> List[RenderedStringTemplateContent]:
        renderer_configuration: RendererConfiguration = RendererConfiguration(
            configuration=configuration,
            result=result,
            runtime_configuration=runtime_configuration,
        )
        params = substitute_none_for_missing(
            renderer_configuration.kwargs,
            ["value"],
        )
        template_str = "Must have exactly $value rows."

        styling = (
            runtime_configuration.get("styling", {}) if runtime_configuration else {}
        )

        return [
            RenderedStringTemplateContent(
                **{  # type: ignore[arg-type]
                    "content_block_type": "string_template",
                    "string_template": {
                        "template": template_str,
                        "params": params,
                        "styling": styling,
                    },
                }
            )
        ]

    @override
    def _validate(
        self,
        configuration: ExpectationConfiguration,
        metrics: Dict,
        runtime_configuration: Optional[dict] = None,
        execution_engine: Optional[ExecutionEngine] = None,
    ):
        expected_table_row_count = self.get_success_kwargs().get("value")
        actual_table_row_count = metrics.get("table.row_count")

        return {
            "success": actual_table_row_count == expected_table_row_count,
            "result": {"observed_value": actual_table_row_count},
        }<|MERGE_RESOLUTION|>--- conflicted
+++ resolved
@@ -71,15 +71,6 @@
 
     metric_dependencies = ("table.row_count",)
     success_keys = ("value",)
-<<<<<<< HEAD
-=======
-    default_kwarg_values = {
-        "value": None,
-        "result_format": "BASIC",
-        "catch_exceptions": False,
-        "meta": None,
-    }
->>>>>>> 44d307c8
     args_keys = ("value",)
 
     @classmethod
