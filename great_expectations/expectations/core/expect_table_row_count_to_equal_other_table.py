from __future__ import annotations

from copy import deepcopy
from typing import TYPE_CHECKING, Dict, Optional

from great_expectations.compatibility.typing_extensions import override
from great_expectations.expectations.expectation import (
    BatchExpectation,
    render_evaluation_parameter_string,
)
from great_expectations.render import (
    LegacyDiagnosticRendererType,
    LegacyRendererType,
    RenderedStringTemplateContent,
)
from great_expectations.render.renderer.renderer import renderer
from great_expectations.render.renderer_configuration import (
    RendererConfiguration,
    RendererValueType,
)
from great_expectations.render.util import num_to_str, substitute_none_for_missing
from great_expectations.validator.metric_configuration import (  # noqa: TCH001
    MetricConfiguration,
)

if TYPE_CHECKING:
    from great_expectations.core import (
        ExpectationConfiguration,
        ExpectationValidationResult,
    )
    from great_expectations.execution_engine import ExecutionEngine
    from great_expectations.validator.validator import ValidationDependencies


class ExpectTableRowCountToEqualOtherTable(BatchExpectation):
    """Expect the number of rows to equal the number in another table.

    expect_table_row_count_to_equal_other_table is a \
    [Batch Expectation](https://docs.greatexpectations.io/docs/guides/expectations/creating_custom_expectations/how_to_create_custom_batch_expectations).

    Args:
        other_table_name (str): \
            The name of the other table.

    Other Parameters:
        result_format (str or None): \
            Which output mode to use: BOOLEAN_ONLY, BASIC, COMPLETE, or SUMMARY. \
            For more detail, see [result_format](https://docs.greatexpectations.io/docs/reference/expectations/result_format).
        catch_exceptions (boolean or None): \
            If True, then catch exceptions and include them as part of the result object. \
            For more detail, see [catch_exceptions](https://docs.greatexpectations.io/docs/reference/expectations/standard_arguments/#catch_exceptions).
        meta (dict or None): \
            A JSON-serializable dictionary (nesting allowed) that will be included in the output without \
            modification. For more detail, see [meta](https://docs.greatexpectations.io/docs/reference/expectations/standard_arguments/#meta).

    Returns:
        An [ExpectationSuiteValidationResult](https://docs.greatexpectations.io/docs/terms/validation_result)

        Exact fields vary depending on the values passed to result_format, catch_exceptions, and meta.

    See Also:
        [expect_table_row_count_to_be_between](https://greatexpectations.io/expectations/expect_table_row_count_to_be_between)
        [expect_table_row_count_to_equal](https://greatexpectations.io/expectations/expect_table_row_count_to_equal)
    """

    other_table_name: str

    library_metadata = {
        "maturity": "production",
        "tags": ["core expectation", "table expectation", "multi-table expectation"],
        "contributors": [
            "@great_expectations",
        ],
        "requirements": [],
        "has_full_test_suite": True,
        "manually_reviewed_code": True,
    }

    metric_dependencies = ("table.row_count",)
    success_keys = ("other_table_name",)
    args_keys = ("other_table_name",)

    @override
    @classmethod
    def _prescriptive_template(
        cls,
        renderer_configuration: RendererConfiguration,
    ) -> RendererConfiguration:
        renderer_configuration.add_param(
            name="other_table_name", param_type=RendererValueType.STRING
        )
        renderer_configuration.template_str = (
            "Row count must equal the row count of table $other_table_name."
        )
        return renderer_configuration

    @override
    @classmethod
    @renderer(renderer_type=LegacyRendererType.PRESCRIPTIVE)
    @render_evaluation_parameter_string
    def _prescriptive_renderer(
        cls,
        configuration: Optional[ExpectationConfiguration] = None,
        result: Optional[ExpectationValidationResult] = None,
        runtime_configuration: Optional[dict] = None,
        **kwargs,
    ):
        runtime_configuration = runtime_configuration or {}
        styling = runtime_configuration.get("styling")
        if not configuration:
            raise ValueError("configuration is required for prescriptive renderer")
        params = substitute_none_for_missing(configuration.kwargs, ["other_table_name"])
        template_str = "Row count must equal the row count of table $other_table_name."

        return [
            RenderedStringTemplateContent(
                content_block_type="string_template",
                string_template={
                    "template": template_str,
                    "params": params,
                    "styling": styling,
                },
            )
        ]

    @override
    @classmethod
    @renderer(renderer_type=LegacyDiagnosticRendererType.OBSERVED_VALUE)
    def _diagnostic_observed_value_renderer(
        cls,
        configuration: Optional[ExpectationConfiguration] = None,
        result: Optional[ExpectationValidationResult] = None,
        runtime_configuration: Optional[dict] = None,
        **kwargs,
    ):
        if not result or result.result.get("observed_value"):
            return "--"

        self_table_row_count = num_to_str(result.result["observed_value"]["self"])
        other_table_row_count = num_to_str(result.result["observed_value"]["other"])

        return RenderedStringTemplateContent(
            content_block_type="string_template",
            string_template={
                "template": "Row Count: $self_table_row_count<br>Other Table Row Count: $other_table_row_count",
                "params": {
                    "self_table_row_count": self_table_row_count,
                    "other_table_row_count": other_table_row_count,
                },
                "styling": {"classes": ["mb-2"]},
            },
        )

    @override
    def get_validation_dependencies(
        self,
        execution_engine: Optional[ExecutionEngine] = None,
        runtime_configuration: Optional[dict] = None,
    ) -> ValidationDependencies:
        validation_dependencies: ValidationDependencies = (
            super().get_validation_dependencies(execution_engine, runtime_configuration)
        )
<<<<<<< HEAD
        kwargs = configuration.kwargs if configuration else {}
        other_table_name = kwargs.get("other_table_name")
=======

        configuration = self.configuration

        other_table_name = configuration.kwargs.get("other_table_name")
>>>>>>> 07c9f951
        # create copy of table.row_count metric and modify "table" metric domain kwarg to be other table name

        table_row_count_metric_config_other: Optional[MetricConfiguration] = deepcopy(
            validation_dependencies.get_metric_configuration(
                metric_name="table.row_count"
            )
        )
        assert (
            table_row_count_metric_config_other
        ), "table_row_count_metric_config_other should not be None"

        table_row_count_metric_config_other.metric_domain_kwargs[
            "table"
        ] = other_table_name
        # rename original "table.row_count" metric to "table.row_count.self"
        table_row_count_metric = validation_dependencies.get_metric_configuration(
            metric_name="table.row_count"
        )
        assert table_row_count_metric, "table_row_count_metric should not be None"
        validation_dependencies.set_metric_configuration(
            metric_name="table.row_count.self",
            metric_configuration=table_row_count_metric,
        )
        validation_dependencies.remove_metric_configuration(
            metric_name="table.row_count"
        )
        # add a new metric dependency named "table.row_count.other" with modified metric config
        validation_dependencies.set_metric_configuration(
            "table.row_count.other", table_row_count_metric_config_other
        )
        return validation_dependencies

    @override
    def _validate(
        self,
        metrics: Dict,
        runtime_configuration: Optional[dict] = None,
        execution_engine: Optional[ExecutionEngine] = None,
    ):
        table_row_count_self = metrics["table.row_count.self"]
        table_row_count_other = metrics["table.row_count.other"]

        return {
            "success": table_row_count_self == table_row_count_other,
            "result": {
                "observed_value": {
                    "self": table_row_count_self,
                    "other": table_row_count_other,
                }
            },
        }<|MERGE_RESOLUTION|>--- conflicted
+++ resolved
@@ -160,15 +160,11 @@
         validation_dependencies: ValidationDependencies = (
             super().get_validation_dependencies(execution_engine, runtime_configuration)
         )
-<<<<<<< HEAD
+
+        configuration = self.configuration
         kwargs = configuration.kwargs if configuration else {}
         other_table_name = kwargs.get("other_table_name")
-=======
-
-        configuration = self.configuration
-
-        other_table_name = configuration.kwargs.get("other_table_name")
->>>>>>> 07c9f951
+
         # create copy of table.row_count metric and modify "table" metric domain kwarg to be other table name
 
         table_row_count_metric_config_other: Optional[MetricConfiguration] = deepcopy(
