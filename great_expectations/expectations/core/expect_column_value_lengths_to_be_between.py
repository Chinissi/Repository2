from __future__ import annotations

from datetime import datetime
from typing import TYPE_CHECKING, Any, ClassVar, Dict, List, Optional, Type, Union

from great_expectations.compatibility import pydantic
from great_expectations.compatibility.pydantic import (
    root_validator,
)
from great_expectations.core.suite_parameters import (
    SuiteParameterDict,  # noqa: TCH001
)
from great_expectations.expectations.expectation import (
    ColumnMapExpectation,
    render_suite_parameter_string,
)
from great_expectations.expectations.model_field_descriptions import (
    COLUMN_DESCRIPTION,
    MOSTLY_DESCRIPTION,
)
from great_expectations.render import (
    LegacyRendererType,
    RenderedBulletListContent,
    RenderedGraphContent,
    RenderedStringTemplateContent,
    RenderedTableContent,
)
from great_expectations.render.renderer.renderer import renderer
from great_expectations.render.renderer_configuration import (
    RendererConfiguration,
    RendererValueType,
)
from great_expectations.render.util import (
    handle_strict_min_max,
    num_to_str,
    parse_row_condition_string_pandas_engine,
    substitute_none_for_missing,
)

try:
    import sqlalchemy as sa  # noqa: F401, TID251
except ImportError:
    pass

if TYPE_CHECKING:
    from great_expectations.core import (
        ExpectationValidationResult,
    )
    from great_expectations.expectations.expectation_configuration import (
        ExpectationConfiguration,
    )
    from great_expectations.render.renderer_configuration import AddParamArgs

SUPPORTED_DATA_SOURCES = [
    "Pandas",
    "Spark",
    "SQLite",
    "PostgreSQL",
    "MySQL",
    "MSSQL",
    "Redshift",
    "BigQuery",
    "Snowflake",
]


EXPECTATION_SHORT_DESCRIPTION = (
    "Expect the column entries to be strings with length between "
    "a minimum value and a maximum value (inclusive)."
)
MIN_VALUE_DESCRIPTION = "The minimum value for a column entry length."
MAX_VALUE_DESCRIPTION = "The maximum value for a column entry length."
STRICT_MIN_DESCRIPTION = "If True, values must be strictly larger than min_value, default=False."
STRICT_MAX_DESCRIPTION = "If True, values must be strictly smaller than max_value, default=False."
SUPPORTED_DATA_SOURCES = ["Snowflake", "PostgreSQL"]
DATA_QUALITY_ISSUES = ["Numerical Data"]


class ExpectColumnValueLengthsToBeBetween(ColumnMapExpectation):
    __doc__ = f"""{EXPECTATION_SHORT_DESCRIPTION}

    This expectation only works for string-type values. Invoking it on ints or floats will raise a TypeError.

    expect_column_value_lengths_to_be_between is a \
    [Column Map Expectation](https://docs.greatexpectations.io/docs/guides/expectations/creating_custom_expectations/how_to_create_custom_column_map_expectations).

    Column Map Expectations are one of the most common types of Expectation.
    They are evaluated for a single column and ask a yes/no question for every row in that column.
    Based on the result, they then calculate the percentage of rows that gave a positive answer. If the percentage is high enough, the Expectation considers that data valid.

    Args:
        column (str): \
            {COLUMN_DESCRIPTION}
        min_value (int or None): \
            {MIN_VALUE_DESCRIPTION}
        max_value (int or None): \
            {MAX_VALUE_DESCRIPTION}
        strict_min (boolean): \
            {STRICT_MIN_DESCRIPTION}
        strict_max (boolean): \
            {STRICT_MAX_DESCRIPTION}

    Other Parameters:
        mostly (None or a float between 0 and 1): \
            {MOSTLY_DESCRIPTION} \
            For more detail, see [mostly](https://docs.greatexpectations.io/docs/reference/expectations/standard_arguments/#mostly). Default 1.
        result_format (str or None): \
            Which output mode to use: BOOLEAN_ONLY, BASIC, COMPLETE, or SUMMARY. \
            For more detail, see [result_format](https://docs.greatexpectations.io/docs/reference/expectations/result_format).
        catch_exceptions (boolean or None): \
            If True, then catch exceptions and include them as part of the result object. \
            For more detail, see [catch_exceptions](https://docs.greatexpectations.io/docs/reference/expectations/standard_arguments/#catch_exceptions).
        meta (dict or None): \
            A JSON-serializable dictionary (nesting allowed) that will be included in the output without \
            modification. For more detail, see [meta](https://docs.greatexpectations.io/docs/reference/expectations/standard_arguments/#meta).

    Returns:
        An [ExpectationSuiteValidationResult](https://docs.greatexpectations.io/docs/terms/validation_result)

        Exact fields vary depending on the values passed to result_format, catch_exceptions, and meta.

    Notes:
        * min_value and max_value are both inclusive.
        * If min_value is None, then max_value is treated as an upper bound, and the number of acceptable rows has \
          no minimum.
        * If max_value is None, then min_value is treated as a lower bound, and the number of acceptable rows has \
          no maximum.

    See Also:
        [expect_column_value_lengths_to_equal](https://greatexpectations.io/expectations/expect_column_value_lengths_to_equal)

    Supported Datasources:
        [{SUPPORTED_DATA_SOURCES[0]}](https://docs.greatexpectations.io/docs/application_integration_support/)
        [{SUPPORTED_DATA_SOURCES[1]}](https://docs.greatexpectations.io/docs/application_integration_support/)
<<<<<<< HEAD
=======
        [{SUPPORTED_DATA_SOURCES[2]}](https://docs.greatexpectations.io/docs/application_integration_support/)
        [{SUPPORTED_DATA_SOURCES[3]}](https://docs.greatexpectations.io/docs/application_integration_support/)
        [{SUPPORTED_DATA_SOURCES[4]}](https://docs.greatexpectations.io/docs/application_integration_support/)
        [{SUPPORTED_DATA_SOURCES[5]}](https://docs.greatexpectations.io/docs/application_integration_support/)
        [{SUPPORTED_DATA_SOURCES[6]}](https://docs.greatexpectations.io/docs/application_integration_support/)
        [{SUPPORTED_DATA_SOURCES[7]}](https://docs.greatexpectations.io/docs/application_integration_support/)
        [{SUPPORTED_DATA_SOURCES[8]}](https://docs.greatexpectations.io/docs/application_integration_support/)
>>>>>>> a65922f1

    Data Quality Category:
        {DATA_QUALITY_ISSUES[0]}

    Example Data:
                test 	test2
            0 	"12345" "A"
            1 	"abcde" "13579"
            2 	"1b3d5" "24680"

    Code Examples:
        Passing Case:
            Input:
                ExpectColumnValueLengthsToBeBetween(
                    column="test2",
                    min_value=1,
                    max_value=5
            )

            Output:
                {{
                  "exception_info": {{
                    "raised_exception": false,
                    "exception_traceback": null,
                    "exception_message": null
                  }},
                  "result": {{
                    "element_count": 3,
                    "unexpected_count": 0,
                    "unexpected_percent": 0.0,
                    "partial_unexpected_list": [],
                    "missing_count": 0,
                    "missing_percent": 0.0,
                    "unexpected_percent_total": 0.0,
                    "unexpected_percent_nonmissing": 0.0
                  }},
                  "meta": {{}},
                  "success": true
                }}

        Failing Case:
            Input:
                ExpectColumnValueLengthsToBeBetween(
                    column="test",
                    min_value=5,
                    max_value=5,
                    strict_min=True,
                    strict_max=True
            )

            Output:
                {{
                  "exception_info": {{
                    "raised_exception": false,
                    "exception_traceback": null,
                    "exception_message": null
                  }},
                  "result": {{
                    "element_count": 3,
                    "unexpected_count": 3,
                    "unexpected_percent": 100.0,
                    "partial_unexpected_list": [
                        "12345",
                        "abcde",
                        "1b3d5"
                    ],
                    "missing_count": 0,
                    "missing_percent": 0.0,
                    "unexpected_percent_total": 100.0,
                    "unexpected_percent_nonmissing": 100.0
                  }},
                  "meta": {{}},
                  "success": false
                }}
    """  # noqa: E501

    min_value: Union[int, SuiteParameterDict, datetime, None] = pydantic.Field(
        default=None, description=MIN_VALUE_DESCRIPTION
    )
    max_value: Union[int, SuiteParameterDict, datetime, None] = pydantic.Field(
        default=None, description=MAX_VALUE_DESCRIPTION
    )
    strict_min: bool = pydantic.Field(default=False, description=STRICT_MIN_DESCRIPTION)
    strict_max: bool = pydantic.Field(default=False, description=STRICT_MAX_DESCRIPTION)

    # This dictionary contains metadata for display in the public gallery
    library_metadata: ClassVar[Dict[str, Union[str, list, bool]]] = {
        "maturity": "production",
        "tags": ["core expectation", "column map expectation"],
        "contributors": ["@great_expectations"],
        "requirements": [],
        "has_full_test_suite": True,
        "manually_reviewed_code": True,
    }
    _library_metadata = library_metadata

    map_metric = "column_values.value_length.between"
    success_keys = (
        "min_value",
        "max_value",
        "strict_min",
        "strict_max",
        "mostly",
    )

    args_keys = (
        "column",
        "min_value",
        "max_value",
    )

    class Config:
        @staticmethod
        def schema_extra(
            schema: Dict[str, Any], model: Type[ExpectColumnValueLengthsToBeBetween]
        ) -> None:
            ColumnMapExpectation.Config.schema_extra(schema, model)
            schema["properties"]["metadata"]["properties"].update(
                {
                    "data_quality_issues": {
                        "title": "Data Quality Issues",
                        "type": "array",
                        "const": DATA_QUALITY_ISSUES,
                    },
                    "library_metadata": {
                        "title": "Library Metadata",
                        "type": "object",
                        "const": model._library_metadata,
                    },
                    "short_description": {
                        "title": "Short Description",
                        "type": "string",
                        "const": EXPECTATION_SHORT_DESCRIPTION,
                    },
                    "supported_data_sources": {
                        "title": "Supported Data Sources",
                        "type": "array",
                        "const": SUPPORTED_DATA_SOURCES,
                    },
                }
            )

    @root_validator
    def _validate_min_or_max_set(cls, values):
        min_value = values.get("min_value")
        max_value = values.get("max_value")
        if min_value is None and max_value is None:
            raise ValueError("min_value and max_value cannot both be None")  # noqa: TRY003
        return values

    @classmethod
    def _prescriptive_template(  # noqa: C901, PLR0912
        cls,
        renderer_configuration: RendererConfiguration,
    ) -> RendererConfiguration:
        add_param_args: AddParamArgs = (
            ("column", RendererValueType.STRING),
            ("min_value", [RendererValueType.NUMBER, RendererValueType.DATETIME]),
            ("max_value", [RendererValueType.NUMBER, RendererValueType.DATETIME]),
            ("mostly", RendererValueType.NUMBER),
            ("strict_min", RendererValueType.BOOLEAN),
            ("strict_max", RendererValueType.BOOLEAN),
        )
        for name, param_type in add_param_args:
            renderer_configuration.add_param(name=name, param_type=param_type)

        params = renderer_configuration.params

        if not params.min_value and not params.max_value:
            template_str = "values may have any length."
        else:
            at_least_str = "greater than or equal to"
            if params.strict_min:
                at_least_str = cls._get_strict_min_string(
                    renderer_configuration=renderer_configuration
                )
            at_most_str = "less than or equal to"
            if params.strict_max:
                at_most_str = cls._get_strict_max_string(
                    renderer_configuration=renderer_configuration
                )

            if params.mostly and params.mostly.value < 1.0:
                renderer_configuration = cls._add_mostly_pct_param(
                    renderer_configuration=renderer_configuration
                )
                if params.min_value and params.max_value:
                    template_str = f"values must be {at_least_str} $min_value and {at_most_str} $max_value characters long, at least $mostly_pct % of the time."  # noqa: E501
                elif not params.min_value:
                    template_str = f"values must be {at_most_str} $max_value characters long, at least $mostly_pct % of the time."  # noqa: E501
                else:
                    template_str = f"values must be {at_least_str} $min_value characters long, at least $mostly_pct % of the time."  # noqa: E501
            else:  # noqa: PLR5501
                if params.min_value and params.max_value:
                    template_str = f"values must always be {at_least_str} $min_value and {at_most_str} $max_value characters long."  # noqa: E501
                elif not params.min_value:
                    template_str = (
                        f"values must always be {at_most_str} $max_value characters long."
                    )
                else:
                    template_str = (
                        f"values must always be {at_least_str} $min_value characters long."
                    )

        if renderer_configuration.include_column_name:
            template_str = f"$column {template_str}"

        renderer_configuration.template_str = template_str

        return renderer_configuration

    @classmethod
    @renderer(renderer_type=LegacyRendererType.PRESCRIPTIVE)
    @render_suite_parameter_string
    def _prescriptive_renderer(  # noqa: C901 - too complex
        cls,
        configuration: Optional[ExpectationConfiguration] = None,
        result: Optional[ExpectationValidationResult] = None,
        runtime_configuration: Optional[dict] = None,
        **kwargs,
    ) -> List[
        Union[
            dict,
            str,
            RenderedStringTemplateContent,
            RenderedTableContent,
            RenderedBulletListContent,
            RenderedGraphContent,
            Any,
        ]
    ]:
        runtime_configuration = runtime_configuration or {}
        include_column_name = runtime_configuration.get("include_column_name") is not False
        styling = runtime_configuration.get("styling")
        params = substitute_none_for_missing(
            configuration.kwargs,
            [
                "column",
                "min_value",
                "max_value",
                "mostly",
                "row_condition",
                "condition_parser",
                "strict_min",
                "strict_max",
            ],
        )

        if (params["min_value"] is None) and (params["max_value"] is None):
            template_str = "values may have any length."
        else:
            at_least_str, at_most_str = handle_strict_min_max(params)

            if params["mostly"] is not None and params["mostly"] < 1.0:
                params["mostly_pct"] = num_to_str(params["mostly"] * 100, no_scientific=True)
                # params["mostly_pct"] = "{:.14f}".format(params["mostly"]*100).rstrip("0").rstrip(".")  # noqa: E501
                if params["min_value"] is not None and params["max_value"] is not None:
                    template_str = f"values must be {at_least_str} $min_value and {at_most_str} $max_value characters long, at least $mostly_pct % of the time."  # noqa: E501

                elif params["min_value"] is None:
                    template_str = f"values must be {at_most_str} $max_value characters long, at least $mostly_pct % of the time."  # noqa: E501

                elif params["max_value"] is None:
                    template_str = f"values must be {at_least_str} $min_value characters long, at least $mostly_pct % of the time."  # noqa: E501
            else:  # noqa: PLR5501
                if params["min_value"] is not None and params["max_value"] is not None:
                    template_str = f"values must always be {at_least_str} $min_value and {at_most_str} $max_value characters long."  # noqa: E501

                elif params["min_value"] is None:
                    template_str = (
                        f"values must always be {at_most_str} $max_value characters long."
                    )

                elif params["max_value"] is None:
                    template_str = (
                        f"values must always be {at_least_str} $min_value characters long."
                    )

        if include_column_name:
            template_str = f"$column {template_str}"

        if params["row_condition"] is not None:
            (
                conditional_template_str,
                conditional_params,
            ) = parse_row_condition_string_pandas_engine(params["row_condition"])
            template_str = f"{conditional_template_str}, then {template_str}"
            params.update(conditional_params)

        return [
            RenderedStringTemplateContent(
                **{
                    "content_block_type": "string_template",
                    "string_template": {
                        "template": template_str,
                        "params": params,
                        "styling": styling,
                    },
                }
            )
        ]<|MERGE_RESOLUTION|>--- conflicted
+++ resolved
@@ -51,6 +51,16 @@
     )
     from great_expectations.render.renderer_configuration import AddParamArgs
 
+
+EXPECTATION_SHORT_DESCRIPTION = (
+    "Expect the column entries to be strings with length between "
+    "a minimum value and a maximum value (inclusive)."
+)
+MIN_VALUE_DESCRIPTION = "The minimum value for a column entry length."
+MAX_VALUE_DESCRIPTION = "The maximum value for a column entry length."
+STRICT_MIN_DESCRIPTION = "If True, values must be strictly larger than min_value, default=False."
+STRICT_MAX_DESCRIPTION = "If True, values must be strictly smaller than max_value, default=False."
+DATA_QUALITY_ISSUES = ["Numerical Data"]
 SUPPORTED_DATA_SOURCES = [
     "Pandas",
     "Spark",
@@ -62,18 +72,6 @@
     "BigQuery",
     "Snowflake",
 ]
-
-
-EXPECTATION_SHORT_DESCRIPTION = (
-    "Expect the column entries to be strings with length between "
-    "a minimum value and a maximum value (inclusive)."
-)
-MIN_VALUE_DESCRIPTION = "The minimum value for a column entry length."
-MAX_VALUE_DESCRIPTION = "The maximum value for a column entry length."
-STRICT_MIN_DESCRIPTION = "If True, values must be strictly larger than min_value, default=False."
-STRICT_MAX_DESCRIPTION = "If True, values must be strictly smaller than max_value, default=False."
-SUPPORTED_DATA_SOURCES = ["Snowflake", "PostgreSQL"]
-DATA_QUALITY_ISSUES = ["Numerical Data"]
 
 
 class ExpectColumnValueLengthsToBeBetween(ColumnMapExpectation):
@@ -132,8 +130,6 @@
     Supported Datasources:
         [{SUPPORTED_DATA_SOURCES[0]}](https://docs.greatexpectations.io/docs/application_integration_support/)
         [{SUPPORTED_DATA_SOURCES[1]}](https://docs.greatexpectations.io/docs/application_integration_support/)
-<<<<<<< HEAD
-=======
         [{SUPPORTED_DATA_SOURCES[2]}](https://docs.greatexpectations.io/docs/application_integration_support/)
         [{SUPPORTED_DATA_SOURCES[3]}](https://docs.greatexpectations.io/docs/application_integration_support/)
         [{SUPPORTED_DATA_SOURCES[4]}](https://docs.greatexpectations.io/docs/application_integration_support/)
@@ -141,7 +137,6 @@
         [{SUPPORTED_DATA_SOURCES[6]}](https://docs.greatexpectations.io/docs/application_integration_support/)
         [{SUPPORTED_DATA_SOURCES[7]}](https://docs.greatexpectations.io/docs/application_integration_support/)
         [{SUPPORTED_DATA_SOURCES[8]}](https://docs.greatexpectations.io/docs/application_integration_support/)
->>>>>>> a65922f1
 
     Data Quality Category:
         {DATA_QUALITY_ISSUES[0]}
