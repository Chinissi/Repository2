--- conflicted
+++ resolved
@@ -81,17 +81,6 @@
         "mostly",
         "like_pattern",
     )
-<<<<<<< HEAD
-=======
-    default_kwarg_values = {
-        "like_pattern": None,
-        "row_condition": None,
-        "condition_parser": None,  # we expect this to be explicitly set whenever a row_condition is passed
-        "mostly": 1,
-        "result_format": "BASIC",
-        "catch_exceptions": True,
-    }
->>>>>>> 44d307c8
     args_keys = (
         "column",
         "like_pattern",
