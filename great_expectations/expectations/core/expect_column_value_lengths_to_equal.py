from __future__ import annotations

from typing import TYPE_CHECKING, Any, ClassVar, Dict, Optional, Type, Union

from great_expectations.compatibility import pydantic
from great_expectations.core.suite_parameters import (
    SuiteParameterDict,  # noqa: TCH001
)
from great_expectations.expectations.expectation import (
    ColumnMapExpectation,
    render_suite_parameter_string,
)
from great_expectations.expectations.model_field_descriptions import (
    COLUMN_DESCRIPTION,
    MOSTLY_DESCRIPTION,
)
from great_expectations.render import LegacyRendererType, RenderedStringTemplateContent
from great_expectations.render.renderer.renderer import renderer
from great_expectations.render.renderer_configuration import (
    RendererConfiguration,
    RendererValueType,
)
from great_expectations.render.util import (
    num_to_str,
    parse_row_condition_string_pandas_engine,
    substitute_none_for_missing,
)

if TYPE_CHECKING:
    from great_expectations.core import (
        ExpectationValidationResult,
    )
    from great_expectations.expectations.expectation_configuration import (
        ExpectationConfiguration,
    )
    from great_expectations.render.renderer_configuration import AddParamArgs

<<<<<<< HEAD
EXPECTATION_SHORT_DESCRIPTION = (
    "Expect the column entries to be strings with length equal to the provided value."
)
VALUE_DESCRIPTION = "The expected value for a column entry length."
SUPPORTED_DATA_SOURCES = ["Snowflake", "PostgreSQL"]
DATA_QUALITY_ISSUES = ["Pattern Matching"]
=======
SUPPORTED_DATA_SOURCES = [
    "Pandas",
    "Spark",
    "SQLite",
    "PostgreSQL",
    "MySQL",
    "MSSQL",
    "Redshift",
    "BigQuery",
    "Snowflake",
]
>>>>>>> a65922f1


class ExpectColumnValueLengthsToEqual(ColumnMapExpectation):
    __doc__ = f"""{EXPECTATION_SHORT_DESCRIPTION}

    This expectation only works for string-type values. Invoking it on ints or floats will raise a TypeError.

    expect_column_value_lengths_to_equal is a \
    [Column Map Expectation](https://docs.greatexpectations.io/docs/guides/expectations/creating_custom_expectations/how_to_create_custom_column_map_expectations).

    Column Map Expectations are one of the most common types of Expectation.
    They are evaluated for a single column and ask a yes/no question for every row in that column.
    Based on the result, they then calculate the percentage of rows that gave a positive answer. If the percentage is high enough, the Expectation considers that data valid.

    Args:
        column (str): \
            {COLUMN_DESCRIPTION}
        value (int): \
            {VALUE_DESCRIPTION}

    Other Parameters:
        mostly (None or a float between 0 and 1): \
            {MOSTLY_DESCRIPTION} \
            For more detail, see [mostly](https://docs.greatexpectations.io/docs/reference/expectations/standard_arguments/#mostly). Default 1.
        result_format (str or None): \
            Which output mode to use: BOOLEAN_ONLY, BASIC, COMPLETE, or SUMMARY. \
            For more detail, see [result_format](https://docs.greatexpectations.io/docs/reference/expectations/result_format).
        catch_exceptions (boolean or None): \
            If True, then catch exceptions and include them as part of the result object. \
            For more detail, see [catch_exceptions](https://docs.greatexpectations.io/docs/reference/expectations/standard_arguments/#catch_exceptions).
        meta (dict or None): \
            A JSON-serializable dictionary (nesting allowed) that will be included in the output without \
            modification. For more detail, see [meta](https://docs.greatexpectations.io/docs/reference/expectations/standard_arguments/#meta).

    Returns:
        An [ExpectationSuiteValidationResult](https://docs.greatexpectations.io/docs/terms/validation_result)

        Exact fields vary depending on the values passed to result_format, catch_exceptions, and meta.

    See Also:
        [expect_column_value_lengths_to_be_between](https://greatexpectations.io/expectations/expect_column_value_lengths_to_be_between)

    Supported Datasources:
        [{SUPPORTED_DATA_SOURCES[0]}](https://docs.greatexpectations.io/docs/application_integration_support/)
        [{SUPPORTED_DATA_SOURCES[1]}](https://docs.greatexpectations.io/docs/application_integration_support/)
<<<<<<< HEAD
=======
        [{SUPPORTED_DATA_SOURCES[2]}](https://docs.greatexpectations.io/docs/application_integration_support/)
        [{SUPPORTED_DATA_SOURCES[3]}](https://docs.greatexpectations.io/docs/application_integration_support/)
        [{SUPPORTED_DATA_SOURCES[4]}](https://docs.greatexpectations.io/docs/application_integration_support/)
        [{SUPPORTED_DATA_SOURCES[5]}](https://docs.greatexpectations.io/docs/application_integration_support/)
        [{SUPPORTED_DATA_SOURCES[6]}](https://docs.greatexpectations.io/docs/application_integration_support/)
        [{SUPPORTED_DATA_SOURCES[7]}](https://docs.greatexpectations.io/docs/application_integration_support/)
        [{SUPPORTED_DATA_SOURCES[8]}](https://docs.greatexpectations.io/docs/application_integration_support/)
>>>>>>> a65922f1

    Data Quality Category:
        {DATA_QUALITY_ISSUES[0]}

    Example Data:
                test 	test2
            0 	"12345" "A"
            1 	"abcde" "13579"
            2 	"1b3d5" "24680"

    Code Examples:
        Passing Case:
            Input:
                ExpectColumnValueLengthsToEqual(
                    column="test",
                    value=5
                )

            Output:
                {{
                  "exception_info": {{
                    "raised_exception": false,
                    "exception_traceback": null,
                    "exception_message": null
                  }},
                  "result": {{
                    "element_count": 3,
                    "unexpected_count": 0,
                    "unexpected_percent": 0.0,
                    "partial_unexpected_list": [],
                    "missing_count": 0,
                    "missing_percent": 0.0,
                    "unexpected_percent_total": 0.0,
                    "unexpected_percent_nonmissing": 0.0
                  }},
                  "meta": {{}},
                  "success": true
                }}

        Failing Case:
            Input:
                ExpectColumnValueLengthsToEqual(
                    column="test2",
                    value=5
                )

            Output:
                {{
                  "exception_info": {{
                    "raised_exception": false,
                    "exception_traceback": null,
                    "exception_message": null
                  }},
                  "result": {{
                    "element_count": 3,
                    "unexpected_count": 1,
                    "unexpected_percent": 33.33333333333333,
                    "partial_unexpected_list": [
                      "A"
                    ],
                    "missing_count": 0,
                    "missing_percent": 0.0,
                    "unexpected_percent_total": 33.33333333333333,
                    "unexpected_percent_nonmissing": 33.33333333333333
                  }},
                  "meta": {{}},
                  "success": false
                }}
    """  # noqa: E501

    value: Union[float, SuiteParameterDict] = pydantic.Field(description=VALUE_DESCRIPTION)

    # This dictionary contains metadata for display in the public gallery
    library_metadata: ClassVar[Dict[str, Union[str, list, bool]]] = {
        "maturity": "production",
        "tags": ["core expectation", "column map expectation"],
        "contributors": ["@great_expectations"],
        "requirements": [],
        "has_full_test_suite": True,
        "manually_reviewed_code": True,
    }
    _library_metadata = library_metadata

    map_metric = "column_values.value_length.equals"
    success_keys = ("value", "mostly")
    args_keys = (
        "column",
        "value",
    )

    class Config:
        @staticmethod
        def schema_extra(
            schema: Dict[str, Any], model: Type[ExpectColumnValueLengthsToEqual]
        ) -> None:
            ColumnMapExpectation.Config.schema_extra(schema, model)
            schema["properties"]["metadata"]["properties"].update(
                {
                    "data_quality_issues": {
                        "title": "Data Quality Issues",
                        "type": "array",
                        "const": DATA_QUALITY_ISSUES,
                    },
                    "library_metadata": {
                        "title": "Library Metadata",
                        "type": "object",
                        "const": model._library_metadata,
                    },
                    "short_description": {
                        "title": "Short Description",
                        "type": "string",
                        "const": EXPECTATION_SHORT_DESCRIPTION,
                    },
                    "supported_data_sources": {
                        "title": "Supported Data Sources",
                        "type": "array",
                        "const": SUPPORTED_DATA_SOURCES,
                    },
                }
            )

    @classmethod
    def _prescriptive_template(
        cls, renderer_configuration: RendererConfiguration
    ) -> RendererConfiguration:
        add_param_args: AddParamArgs = (
            ("column", RendererValueType.STRING),
            ("value", RendererValueType.NUMBER),
            ("mostly", RendererValueType.NUMBER),
            ("strict_min", RendererValueType.BOOLEAN),
            ("strict_max", RendererValueType.BOOLEAN),
        )
        for name, param_type in add_param_args:
            renderer_configuration.add_param(name=name, param_type=param_type)

        params = renderer_configuration.params

        if not params.value:
            template_str = "values may have any length."
        else:
            template_str = "values must be $value characters long"
            if params.mostly and params.mostly.value < 1.0:
                renderer_configuration = cls._add_mostly_pct_param(
                    renderer_configuration=renderer_configuration
                )
                template_str += ", at least $mostly_pct % of the time."
            else:
                template_str += "."

        if renderer_configuration.include_column_name:
            template_str = f"$column {template_str}"

        renderer_configuration.template_str = template_str

        return renderer_configuration

    @classmethod
    @renderer(renderer_type=LegacyRendererType.PRESCRIPTIVE)
    @render_suite_parameter_string
    def _prescriptive_renderer(
        cls,
        configuration: Optional[ExpectationConfiguration] = None,
        result: Optional[ExpectationValidationResult] = None,
        runtime_configuration: Optional[dict] = None,
        **kwargs,
    ):
        runtime_configuration = runtime_configuration or {}
        include_column_name = runtime_configuration.get("include_column_name") is not False
        styling = runtime_configuration.get("styling")
        params = substitute_none_for_missing(
            configuration.kwargs,
            ["column", "value", "mostly", "row_condition", "condition_parser"],
        )

        if params.get("value") is None:
            template_str = "values may have any length."
        else:
            template_str = "values must be $value characters long"
            if params["mostly"] is not None and params["mostly"] < 1.0:
                params["mostly_pct"] = num_to_str(params["mostly"] * 100, no_scientific=True)
                # params["mostly_pct"] = "{:.14f}".format(params["mostly"]*100).rstrip("0").rstrip(".")  # noqa: E501
                template_str += ", at least $mostly_pct % of the time."
            else:
                template_str += "."

        if include_column_name:
            template_str = f"$column {template_str}"

        if params["row_condition"] is not None:
            (
                conditional_template_str,
                conditional_params,
            ) = parse_row_condition_string_pandas_engine(params["row_condition"])
            template_str = f"{conditional_template_str}, then {template_str}"
            params.update(conditional_params)

        return [
            RenderedStringTemplateContent(
                **{
                    "content_block_type": "string_template",
                    "string_template": {
                        "template": template_str,
                        "params": params,
                        "styling": styling,
                    },
                }
            )
        ]<|MERGE_RESOLUTION|>--- conflicted
+++ resolved
@@ -35,14 +35,11 @@
     )
     from great_expectations.render.renderer_configuration import AddParamArgs
 
-<<<<<<< HEAD
 EXPECTATION_SHORT_DESCRIPTION = (
     "Expect the column entries to be strings with length equal to the provided value."
 )
 VALUE_DESCRIPTION = "The expected value for a column entry length."
-SUPPORTED_DATA_SOURCES = ["Snowflake", "PostgreSQL"]
 DATA_QUALITY_ISSUES = ["Pattern Matching"]
-=======
 SUPPORTED_DATA_SOURCES = [
     "Pandas",
     "Spark",
@@ -54,7 +51,6 @@
     "BigQuery",
     "Snowflake",
 ]
->>>>>>> a65922f1
 
 
 class ExpectColumnValueLengthsToEqual(ColumnMapExpectation):
@@ -100,8 +96,6 @@
     Supported Datasources:
         [{SUPPORTED_DATA_SOURCES[0]}](https://docs.greatexpectations.io/docs/application_integration_support/)
         [{SUPPORTED_DATA_SOURCES[1]}](https://docs.greatexpectations.io/docs/application_integration_support/)
-<<<<<<< HEAD
-=======
         [{SUPPORTED_DATA_SOURCES[2]}](https://docs.greatexpectations.io/docs/application_integration_support/)
         [{SUPPORTED_DATA_SOURCES[3]}](https://docs.greatexpectations.io/docs/application_integration_support/)
         [{SUPPORTED_DATA_SOURCES[4]}](https://docs.greatexpectations.io/docs/application_integration_support/)
@@ -109,7 +103,6 @@
         [{SUPPORTED_DATA_SOURCES[6]}](https://docs.greatexpectations.io/docs/application_integration_support/)
         [{SUPPORTED_DATA_SOURCES[7]}](https://docs.greatexpectations.io/docs/application_integration_support/)
         [{SUPPORTED_DATA_SOURCES[8]}](https://docs.greatexpectations.io/docs/application_integration_support/)
->>>>>>> a65922f1
 
     Data Quality Category:
         {DATA_QUALITY_ISSUES[0]}
