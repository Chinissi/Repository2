from typing import Any, List, Literal, Tuple

from great_expectations.expectations.expectation import (
    ColumnPairMapExpectation,
)


class ExpectColumnPairValuesToBeInSet(ColumnPairMapExpectation):
    """Expect the paired values from columns A and B to belong to a set of valid pairs.

    expect_column_pair_values_to_be_in_set is a \
    [Column Pair Map Expectation](https://docs.greatexpectations.io/docs/guides/expectations/creating_custom_expectations/how_to_create_custom_column_pair_map_expectations).

    For example:
    ::
        >>> d = {'fruit': ['appple','apple','apple','banana','banana'],
                'color': ['red','green','yellow','yellow','red']}
        >>> my_df = pd.DataFrame(data=d)
        >>> my_df.expect_column_pair_values_to_be_in_set(
                'fruit',
                'color',
                [
                    ('apple','red'),
                    ('apple','green'),
                    ('apple','yellow'),
                    ('banana','yellow'),
                ]
        )
        {
            "success": false,
            "meta": {},
            "exception_info": {
                "raised_exception": false,
                "exception_traceback": null,
                "exception_message": null
            },
            "result": {
                "element_count": 5,
                "unexpected_count": 1,
                "unexpected_percent": 20.0,
                "partial_unexpected_list": [
                    [
                        "banana",
                        "red"
                    ]
                ],
                "missing_count": 0,
                "missing_percent": 0.0,
                "unexpected_percent_total": 20.0,
                "unexpected_percent_nonmissing": 20.0
            }
        }

    Args:
        column_A (str): The first column name
        column_B (str): The second column name
        value_pairs_set (list of tuples): All the valid pairs to be matched

    Keyword Args:
        ignore_row_if (str): "both_values_are_missing", "either_value_is_missing", "neither"

    Other Parameters:
        result_format (str or None): \
            Which output mode to use: BOOLEAN_ONLY, BASIC, COMPLETE, or SUMMARY. \
            For more detail, see [result_format](https://docs.greatexpectations.io/docs/reference/expectations/result_format).
        catch_exceptions (boolean or None): \
            If True, then catch exceptions and include them as part of the result object. \
            For more detail, see [catch_exceptions](https://docs.greatexpectations.io/docs/reference/expectations/standard_arguments/#catch_exceptions).
        meta (dict or None): \
            A JSON-serializable dictionary (nesting allowed) that will be included in the output without modification. \
            For more detail, see [meta](https://docs.greatexpectations.io/docs/reference/expectations/standard_arguments/#meta).

    Returns:
        An [ExpectationSuiteValidationResult](https://docs.greatexpectations.io/docs/terms/validation_result)

        Exact fields vary depending on the values passed to result_format, catch_exceptions, and meta.
    """

    value_pairs_set: List[Tuple[Any, Any]]
    ignore_row_if: Literal[
        "both_values_are_missing", "either_value_is_missing", "neither"
    ] = "both_values_are_missing"

    # This dictionary contains metadata for display in the public gallery
    library_metadata = {
        "maturity": "production",
        "tags": [
            "core expectation",
            "column pair map expectation",
        ],
        "contributors": ["@great_expectations"],
        "requirements": [],
        "has_full_test_suite": True,
        "manually_reviewed_code": True,
    }

    map_metric = "column_pair_values.in_set"
    success_keys = ("value_pairs_set", "ignore_row_if", "mostly")

<<<<<<< HEAD
=======
    default_kwarg_values = {
        "mostly": 1.0,
        "ignore_row_if": "both_values_are_missing",
        "row_condition": None,
        "condition_parser": None,  # we expect this to be explicitly set whenever a row_condition is passed
        "result_format": "BASIC",
        "catch_exceptions": False,
    }

>>>>>>> 44d307c8
    args_keys = (
        "column_A",
        "column_B",
        "value_pairs_set",
    )<|MERGE_RESOLUTION|>--- conflicted
+++ resolved
@@ -96,19 +96,6 @@
 
     map_metric = "column_pair_values.in_set"
     success_keys = ("value_pairs_set", "ignore_row_if", "mostly")
-
-<<<<<<< HEAD
-=======
-    default_kwarg_values = {
-        "mostly": 1.0,
-        "ignore_row_if": "both_values_are_missing",
-        "row_condition": None,
-        "condition_parser": None,  # we expect this to be explicitly set whenever a row_condition is passed
-        "result_format": "BASIC",
-        "catch_exceptions": False,
-    }
-
->>>>>>> 44d307c8
     args_keys = (
         "column_A",
         "column_B",
