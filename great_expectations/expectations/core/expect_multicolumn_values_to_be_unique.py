from great_expectations.expectations.expectation import ColumnMapExpectation
from great_expectations.expectations.util import render_evaluation_parameter_string
from great_expectations.render.renderer.renderer import renderer
from great_expectations.render.types import RenderedStringTemplateContent
from great_expectations.render.util import (
    num_to_str,
    parse_row_condition_string_pandas_engine,
    substitute_none_for_missing,
)


class ExpectMulticolumnValuesToBeUnique(ColumnMapExpectation):
    """
     Expect that the columns are unique together, e.g. a multi-column primary key
     Note that all instances of any duplicates are considered failed

     For example::

         A B C
         1 1 2 Fail
         1 2 3 Pass
         1 1 2 Fail
         2 2 2 Pass
         3 2 3 Pass

     Args:
         column_list (tuple or list): The column names to evaluate

     Keyword Args:
         ignore_row_if (str): "all_values_are_missing", "any_value_is_missing", "never"

     Other Parameters:
         result_format (str or None): \
             Which output mode to use: `BOOLEAN_ONLY`, `BASIC`, `COMPLETE`, or `SUMMARY`.
         include_config (boolean): \
             If True, then include the expectation config as part of the result object. \
         catch_exceptions (boolean or None): \
             If True, then catch exceptions and include them as part of the result object. \
         meta (dict or None): \
             A JSON-serializable dictionary (nesting allowed) that will be included in the output without modification.

     Returns:
         An ExpectationSuiteValidationResult
    """

    library_metadata = {
        "maturity": "production",
        "package": "great_expectations",
        "tags": ["core expectation", "multi-column expectation"],
        "contributors": [
            "@great_expectations",
        ],
        "requirements": [],
    }

    metric_dependencies = tuple()
    success_keys = (
        "column_list",
        "ignore_row_if",
        "mostly",
    )
    default_kwarg_values = {
        "column_list": None,
        "ignore_row_if": "all_values_are_missing",
        "mostly": 1,
        "result_format": "BASIC",
        "include_config": True,
        "catch_exceptions": False,
    }

    @classmethod
    @renderer(renderer_type="renderer.prescriptive")
    @render_evaluation_parameter_string
    def _prescriptive_renderer(
        cls,
        configuration=None,
        result=None,
        language=None,
        runtime_configuration=None,
        **kwargs,
    ):
        runtime_configuration = runtime_configuration or {}
        include_column_name = runtime_configuration.get("include_column_name", True)
        include_column_name = (
            include_column_name if include_column_name is not None else True
        )
        styling = runtime_configuration.get("styling")

        # NOTE: This expectation is deprecated, please use
        # expect_select_column_values_to_be_unique_within_record instead.

        params = substitute_none_for_missing(
            configuration.kwargs,
            [
                "column_list",
                "ignore_row_if",
                "row_condition",
                "condition_parser",
                "mostly",
            ],
        )

        if params["mostly"] is not None:
            params["mostly_pct"] = num_to_str(
                params["mostly"] * 100, precision=15, no_scientific=True
            )
        mostly_str = (
            ""
            if params.get("mostly") is None
            else ", at least $mostly_pct % of the time"
        )

        template_str = f"Values must always be unique across columns{mostly_str}: "
        for idx in range(len(params["column_list"]) - 1):
            template_str += "$column_list_" + str(idx) + ", "
            params["column_list_" + str(idx)] = params["column_list"][idx]

        last_idx = len(params["column_list"]) - 1
        template_str += "$column_list_" + str(last_idx)
        params["column_list_" + str(last_idx)] = params["column_list"][last_idx]

        if params["row_condition"] is not None:
            (
                conditional_template_str,
                conditional_params,
            ) = parse_row_condition_string_pandas_engine(params["row_condition"])
            template_str = (
                conditional_template_str
                + ", then "
                + template_str[0].lower()
                + template_str[1:]
            )
            params.update(conditional_params)

<<<<<<< HEAD
        params_with_json_schema = {
            "column_list": {
                "schema": {"type": "array"},
                "value": params.get("column_list"),
            },
            "ignore_row_if": {
                "schema": {"type": "string"},
                "value": params.get("ignore_row_if"),
            },
            "row_condition": {
                "schema": {"type": "string"},
                "value": params.get("row_condition"),
            },
            "condition_parser": {
                "schema": {"type": "string"},
                "value": params.get("condition_parser"),
            },
            "mostly": {
                "schema": {"type": "number"},
                "value": params.get("mostly"),
            },
        }
        return (template_str, params, params_with_json_schema, styling)

    @classmethod
    @renderer(renderer_type="renderer.prescriptive")
    @render_evaluation_parameter_string
    def _prescriptive_renderer(
        cls,
        configuration=None,
        result=None,
        language=None,
        runtime_configuration=None,
        **kwargs,
    ):
        (
            template_str,
            params,
            params_with_json_schema,
            styling,
        ) = cls._atomic_prescriptive_template(
            configuration, result, language, runtime_configuration, **kwargs
        )
=======
>>>>>>> f20bb528
        return [
            RenderedStringTemplateContent(
                **{
                    "content_block_type": "string_template",
                    "string_template": {
                        "template": template_str,
                        "params": params,
                        "styling": styling,
                    },
                }
            )
        ]<|MERGE_RESOLUTION|>--- conflicted
+++ resolved
@@ -132,7 +132,6 @@
             )
             params.update(conditional_params)
 
-<<<<<<< HEAD
         params_with_json_schema = {
             "column_list": {
                 "schema": {"type": "array"},
@@ -176,8 +175,6 @@
         ) = cls._atomic_prescriptive_template(
             configuration, result, language, runtime_configuration, **kwargs
         )
-=======
->>>>>>> f20bb528
         return [
             RenderedStringTemplateContent(
                 **{
