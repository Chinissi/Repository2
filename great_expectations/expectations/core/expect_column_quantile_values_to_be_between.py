from __future__ import annotations

from numbers import Number
from typing import TYPE_CHECKING, Dict, List, Optional, Union

import numpy as np
from typing_extensions import TypedDict

from great_expectations.compatibility import pydantic
from great_expectations.exceptions import InvalidExpectationConfigurationError
from great_expectations.expectations.expectation import (
    ColumnAggregateExpectation,
    render_evaluation_parameter_string,
)
from great_expectations.render import (
    AtomicDiagnosticRendererType,
    AtomicPrescriptiveRendererType,
    LegacyDescriptiveRendererType,
    LegacyDiagnosticRendererType,
    LegacyRendererType,
    RenderedAtomicContent,
    RenderedStringTemplateContent,
    RenderedTableContent,
    renderedAtomicValueSchema,
)
from great_expectations.render.renderer.renderer import renderer
from great_expectations.render.renderer_configuration import (
    RendererConfiguration,
    RendererSchema,
    RendererTableValue,
    RendererValueType,
)
from great_expectations.render.util import (
    parse_row_condition_string_pandas_engine,
    substitute_none_for_missing,
)
from great_expectations.util import isclose

if TYPE_CHECKING:
    from great_expectations.core import (
        ExpectationValidationResult,
    )
    from great_expectations.execution_engine import ExecutionEngine
    from great_expectations.expectations.expectation_configuration import (
        ExpectationConfiguration,
    )
    from great_expectations.render.renderer_configuration import AddParamArgs
    from great_expectations.validator.validator import (
        ValidationDependencies,
    )


class QuantileRange(TypedDict):
    quantiles: List[float]
    value_ranges: List[List[Union[None, int, float]]]


class ExpectColumnQuantileValuesToBeBetween(ColumnAggregateExpectation):
    # noinspection PyUnresolvedReferences
    """Expect the specific provided column quantiles to be between a minimum value and a maximum value.

    expect_column_quantile_values_to_be_between is a \
    [Column Aggregate Expectation](https://docs.greatexpectations.io/docs/guides/expectations/creating_custom_expectations/how_to_create_custom_column_aggregate_expectations).

    Column Aggregate Expectations are one of the most common types of Expectation.
    They are evaluated for a single column, and produce an aggregate Metric, such as a mean, standard deviation, number of unique values, column type, etc.
    If that Metric meets the conditions you set, the Expectation considers that data valid.

    For example:
    ::

        # my_df.my_col = [1,2,2,3,3,3,4]
        >>> my_df.expect_column_quantile_values_to_be_between(
            "my_col",
            {
                "quantiles": [0., 0.333, 0.6667, 1.],
                "value_ranges": [[0,1], [2,3], [3,4], [4,5]]
            }
        )
        {
          "success": True,
            "result": {
              "observed_value": {
                "quantiles: [0., 0.333, 0.6667, 1.],
                "values": [1, 2, 3, 4],
              }
              "element_count": 7,
              "missing_count": 0,
              "missing_percent": 0.0,
              "details": {
                "success_details": [true, true, true, true]
              }
            }
          }
        }

    expect_column_quantile_values_to_be_between can be computationally intensive for large datasets.

    Args:
        column (str): \
            The column name.
        quantile_ranges (dictionary with keys 'quantiles' and 'value_ranges'): \
            Key 'quantiles' is an increasingly ordered list of desired quantile values (floats). \
            Key 'value_ranges' is a list of 2-value lists that specify a lower and upper bound (inclusive) \
            for the corresponding quantile (with [min, max] ordering). The length of the 'quantiles' list \
            and the 'value_ranges' list must be equal.
        allow_relative_error (boolean or string): \
            Whether to allow relative error in quantile communications on backends that support or require it.

    Other Parameters:
        result_format (str or None): \
            Which output mode to use: BOOLEAN_ONLY, BASIC, COMPLETE, or SUMMARY. \
            For more detail, see [result_format](https://docs.greatexpectations.io/docs/reference/expectations/result_format).
        catch_exceptions (boolean or None): \
            If True, then catch exceptions and include them as part of the result object. \
            For more detail, see [catch_exceptions](https://docs.greatexpectations.io/docs/reference/expectations/standard_arguments/#catch_exceptions).
        meta (dict or None): \
            A JSON-serializable dictionary (nesting allowed) that will be included in the output without \
            modification. For more detail, see [meta](https://docs.greatexpectations.io/docs/reference/expectations/standard_arguments/#meta).

    Returns:
        An [ExpectationSuiteValidationResult](https://docs.greatexpectations.io/docs/terms/validation_result)

        Exact fields vary depending on the values passed to result_format, catch_exceptions, and meta.

    Notes:
        * min_value and max_value are both inclusive.
        * If min_value is None, then max_value is treated as an upper bound only
        * If max_value is None, then min_value is treated as a lower bound only
        * details.success_details field in the result object is customized for this expectation

    See Also:
        [expect_column_min_to_be_between](https://greatexpectations.io/expectations/expect_column_min_to_be_between)
        [expect_column_max_to_be_between](https://greatexpectations.io/expectations/expect_column_max_to_be_between)
        [expect_column_median_to_be_between](https://greatexpectations.io/expectations/expect_column_median_to_be_between)
<<<<<<< HEAD

    Supported Datasources:
        [Snowflake](https://docs.greatexpectations.io/docs/application_integration_support/)
        [PostgreSQL](https://docs.greatexpectations.io/docs/application_integration_support/)

    Data Quality Category:
        Numerical Data

    Example Data:
                test
            0 	1       1
            1 	2       7
            2 	2       2.5
            3   3       3
            4   3       2
            5   3       5
            6   4       6

    Code Examples:
        Passing Case:
            Input:
                ExpectColumnQuantileValuesToBeBetween(
                    column="test",
                    quantile_ranges={
                        "quantiles": [0, .333, .667, 1],
                        "value_ranges": [[0,1], [2,3], [3,4], [4,5]]
                    }
            )

            Output:
                {
                  "exception_info": {
                    "raised_exception": false,
                    "exception_traceback": null,
                    "exception_message": null
                  },
                  "result": {
                    "observed_value": {
                      "quantiles": [
                        0,
                        0.333,
                        0.6667,
                        1
                      ],
                      "values": [
                        1,
                        2,
                        3,
                        4
                      ]
                    },
                    "details": {
                      "success_details": [
                        true,
                        true,
                        true,
                        true
                      ]
                    }
                  },
                  "meta": {},
                  "success": true
                }

        Failing Case:
            Input:
                ExpectColumnQuantileValuesToBeBetween(
                    column="test2",
                    quantile_ranges={
                        "quantiles": [0, .333, .667, 1],
                        "value_ranges": [[0,1], [2,3], [3,4], [4,5]]
                    }
            )

            Output:
                {
                  "exception_info": {
                    "raised_exception": false,
                    "exception_traceback": null,
                    "exception_message": null
                  },
                  "result": {
                    "observed_value": {
                      "quantiles": [
                        0,
                        0.333,
                        0.6667,
                        1
                      ],
                      "values": [
                        1.0,
                        2.5,
                        5.0,
                        7.0
                      ]
                    },
                    "details": {
                      "success_details": [
                        true,
                        true,
                        false,
                        false
                      ]
                    }
                  },
                  "meta": {},
                  "success": false
                }
    """
=======
    """  # noqa: E501
>>>>>>> eff37b83

    quantile_ranges: QuantileRange
    allow_relative_error: Union[bool, str] = False

    # This dictionary contains metadata for display in the public gallery
    library_metadata = {
        "maturity": "production",
        "tags": ["core expectation", "column aggregate expectation"],
        "contributors": ["@great_expectations"],
        "requirements": [],
        "has_full_test_suite": True,
        "manually_reviewed_code": True,
    }

    metric_dependencies = ("column.quantile_values",)
    success_keys = (
        "quantile_ranges",
        "allow_relative_error",
    )

    args_keys = (
        "column",
        "quantile_ranges",
        "allow_relative_error",
    )

    @pydantic.validator("quantile_ranges")
    def validate_quantile_ranges(cls, quantile_ranges: QuantileRange) -> Optional[QuantileRange]:
        try:
            assert all(
                True if None in x else x == sorted([val for val in x if val is not None])
                for x in quantile_ranges["value_ranges"]
            ), "quantile_ranges must consist of ordered pairs"
        except AssertionError as e:
            raise InvalidExpectationConfigurationError(str(e))

        if len(quantile_ranges["quantiles"]) != len(quantile_ranges["value_ranges"]):
            raise ValueError("quantile_values and quantiles must have the same number of elements")

        return quantile_ranges

    @classmethod
    def _prescriptive_template(
        cls,
        renderer_configuration: RendererConfiguration,
    ) -> RendererConfiguration:
        add_param_args: AddParamArgs = (
            ("column", RendererValueType.STRING),
            ("mostly", RendererValueType.NUMBER),
        )
        for name, param_type in add_param_args:
            renderer_configuration.add_param(name=name, param_type=param_type)

        template_str = "quantiles must be within the following value ranges."

        if renderer_configuration.include_column_name:
            template_str = f"$column {template_str}"

        renderer_configuration.template_str = template_str

        quantiles: list = renderer_configuration.kwargs.get("quantile_ranges", {}).get(
            "quantiles", []
        )
        value_ranges: list = renderer_configuration.kwargs.get("quantile_ranges", {}).get(
            "value_ranges", []
        )

        header_row = [
            RendererTableValue(
                schema=RendererSchema(type=RendererValueType.STRING), value="Quantile"
            ),
            RendererTableValue(
                schema=RendererSchema(type=RendererValueType.STRING), value="Min Value"
            ),
            RendererTableValue(
                schema=RendererSchema(type=RendererValueType.STRING), value="Max Value"
            ),
        ]

        renderer_configuration.header_row = header_row

        table = []
        quantile_strings = {0.25: "Q1", 0.75: "Q3", 0.50: "Median"}
        for quantile, value_range in zip(quantiles, value_ranges):
            quantile_string = quantile_strings.get(quantile, f"{quantile:3.2f}")
            value_range_lower: Union[Number, str] = value_range[0] if value_range[0] else "Any"
            value_rage_lower_type = (
                RendererValueType.NUMBER if value_range[0] else RendererValueType.STRING
            )
            value_range_upper: Union[Number, str] = value_range[1] if value_range[1] else "Any"
            value_range_upper_type = (
                RendererValueType.NUMBER if value_range[0] else RendererValueType.STRING
            )
            table.append(
                [
                    RendererTableValue(
                        schema=RendererSchema(type=RendererValueType.STRING),
                        value=quantile_string,
                    ),
                    RendererTableValue(
                        schema=RendererSchema(type=value_rage_lower_type),
                        value=value_range_lower,
                    ),
                    RendererTableValue(
                        schema=RendererSchema(type=value_range_upper_type),
                        value=value_range_upper,
                    ),
                ]
            )

        renderer_configuration.table = table

        return renderer_configuration

    @classmethod
    @renderer(renderer_type=AtomicPrescriptiveRendererType.SUMMARY)
    @render_evaluation_parameter_string
    def _prescriptive_summary(
        cls,
        configuration: Optional[ExpectationConfiguration] = None,
        result: Optional[ExpectationValidationResult] = None,
        runtime_configuration: Optional[dict] = None,
    ) -> RenderedAtomicContent:
        renderer_configuration: RendererConfiguration = RendererConfiguration(
            configuration=configuration,
            result=result,
            runtime_configuration=runtime_configuration,
        )
        renderer_configuration = cls._prescriptive_template(
            renderer_configuration=renderer_configuration
        )
        header_row = [value.dict() for value in renderer_configuration.header_row]
        table = []
        for row in renderer_configuration.table:
            table.append([value.dict() for value in row])
        value_obj = renderedAtomicValueSchema.load(
            {
                "header": {
                    "schema": {"type": "StringValueType"},
                    "value": {
                        "template": renderer_configuration.template_str,
                        "params": renderer_configuration.params.dict(),
                    },
                },
                "header_row": header_row,
                "table": table,
                "meta_notes": renderer_configuration.meta_notes,
                "schema": {"type": "TableType"},
            }
        )
        return RenderedAtomicContent(
            name=AtomicPrescriptiveRendererType.SUMMARY,
            value=value_obj,
            value_type="TableType",
        )

    @classmethod
    @renderer(renderer_type=LegacyRendererType.PRESCRIPTIVE)
    @render_evaluation_parameter_string
    def _prescriptive_renderer(
        cls,
        configuration: Optional[ExpectationConfiguration] = None,
        result: Optional[ExpectationValidationResult] = None,
        runtime_configuration: Optional[dict] = None,
        **kwargs,
    ):
        runtime_configuration = runtime_configuration or {}
        include_column_name = (
            False if runtime_configuration.get("include_column_name") is False else True
        )
        _ = runtime_configuration.get("styling")
        params = substitute_none_for_missing(
            configuration["kwargs"],
            ["column", "quantile_ranges", "row_condition", "condition_parser"],
        )
        template_str = "quantiles must be within the following value ranges."

        if include_column_name:
            template_str = f"$column {template_str}"

        if params["row_condition"] is not None:
            (
                conditional_template_str,
                conditional_params,
            ) = parse_row_condition_string_pandas_engine(params["row_condition"])
            template_str = (
                conditional_template_str + ", then " + template_str[0].lower() + template_str[1:]
            )
            params.update(conditional_params)

        expectation_string_obj = {
            "content_block_type": "string_template",
            "string_template": {"template": template_str, "params": params},
        }

        quantiles = params["quantile_ranges"]["quantiles"]
        value_ranges = params["quantile_ranges"]["value_ranges"]

        table_header_row = ["Quantile", "Min Value", "Max Value"]
        table_rows = []

        quantile_strings = {0.25: "Q1", 0.75: "Q3", 0.50: "Median"}

        for quantile, value_range in zip(quantiles, value_ranges):
            quantile_string = quantile_strings.get(quantile, f"{quantile:3.2f}")
            table_rows.append(
                [
                    quantile_string,
                    str(value_range[0]) if value_range[0] is not None else "Any",
                    str(value_range[1]) if value_range[1] is not None else "Any",
                ]
            )

        quantile_range_table = RenderedTableContent(
            **{
                "content_block_type": "table",
                "header_row": table_header_row,
                "table": table_rows,
                "styling": {
                    "body": {
                        "classes": [
                            "table",
                            "table-sm",
                            "table-unbordered",
                            "col-4",
                            "mt-2",
                        ],
                    },
                    "parent": {"styles": {"list-style-type": "none"}},
                },
            }
        )

        return [expectation_string_obj, quantile_range_table]

    @classmethod
    @renderer(renderer_type=LegacyDiagnosticRendererType.OBSERVED_VALUE)
    def _diagnostic_observed_value_renderer(
        cls,
        configuration: Optional[ExpectationConfiguration] = None,
        result: Optional[ExpectationValidationResult] = None,
        runtime_configuration: Optional[dict] = None,
        **kwargs,
    ):
        if result.result is None or result.result.get("observed_value") is None:
            return "--"

        quantiles = result.result.get("observed_value", {}).get("quantiles", [])
        value_ranges = result.result.get("observed_value", {}).get("values", [])

        table_header_row = ["Quantile", "Value"]
        table_rows = []

        quantile_strings = {0.25: "Q1", 0.75: "Q3", 0.50: "Median"}

        for idx, quantile in enumerate(quantiles):
            quantile_string = quantile_strings.get(quantile)
            table_rows.append(
                [
                    quantile_string if quantile_string else f"{quantile:3.2f}",
                    str(value_ranges[idx]),
                ]
            )

        return RenderedTableContent(
            **{
                "content_block_type": "table",
                "header_row": table_header_row,
                "table": table_rows,
                "styling": {
                    "body": {
                        "classes": ["table", "table-sm", "table-unbordered", "col-4"],
                    }
                },
            }
        )

    @classmethod
    def _atomic_diagnostic_observed_value_template(
        cls,
        renderer_configuration: RendererConfiguration,
    ):
        if (
            renderer_configuration.result.result is None
            or renderer_configuration.result.result.get("observed_value") is None
        ):
            renderer_configuration.template_str = "--"
            return renderer_configuration

        quantiles = renderer_configuration.result.result.get("observed_value", {}).get(
            "quantiles", []
        )
        value_ranges = renderer_configuration.result.result.get("observed_value", {}).get(
            "values", []
        )

        header_row = [
            RendererTableValue(
                schema=RendererSchema(type=RendererValueType.STRING), value="Quantile"
            ),
            RendererTableValue(schema=RendererSchema(type=RendererValueType.STRING), value="Value"),
        ]

        table = []
        quantile_strings = {0.25: "Q1", 0.75: "Q3", 0.50: "Median"}
        for idx, quantile in enumerate(quantiles):
            quantile_string = quantile_strings.get(quantile) or f"{quantile:3.2f}"
            table.append(
                [
                    RendererTableValue(
                        schema=RendererSchema(type=RendererValueType.STRING),
                        value=quantile_string,
                    ),
                    RendererTableValue(
                        schema=RendererSchema(type=RendererValueType.NUMBER),
                        value=value_ranges[idx],
                    ),
                ]
            )

        renderer_configuration.header_row = header_row
        renderer_configuration.table = table

        return renderer_configuration

    @classmethod
    @renderer(renderer_type=AtomicDiagnosticRendererType.OBSERVED_VALUE)
    def _atomic_diagnostic_observed_value(
        cls,
        configuration: Optional[ExpectationConfiguration] = None,
        result: Optional[ExpectationValidationResult] = None,
        runtime_configuration: Optional[dict] = None,
    ):
        renderer_configuration: RendererConfiguration = RendererConfiguration(
            configuration=configuration,
            result=result,
            runtime_configuration=runtime_configuration,
        )
        renderer_configuration = cls._atomic_diagnostic_observed_value_template(
            renderer_configuration=renderer_configuration,
        )
        if renderer_configuration.template_str:
            value_obj = renderedAtomicValueSchema.load(
                {
                    "template": renderer_configuration.template_str,
                    "params": {},
                    "schema": {"type": "StringValueType"},
                }
            )
            return RenderedAtomicContent(
                name="atomic.diagnostic.observed_value",
                value=value_obj,
                value_type="StringValueType",
            )
        else:
            header_row = [value.dict() for value in renderer_configuration.header_row]
            table = []
            for row in renderer_configuration.table:
                table.append([value.dict() for value in row])
            value_obj = renderedAtomicValueSchema.load(
                {
                    "header_row": header_row,
                    "table": table,
                    "schema": {"type": "TableType"},
                }
            )
            return RenderedAtomicContent(
                name=AtomicDiagnosticRendererType.OBSERVED_VALUE,
                value=value_obj,
                value_type="TableType",
            )

    @classmethod
    @renderer(renderer_type=LegacyDescriptiveRendererType.QUANTILE_TABLE)
    def _descriptive_quantile_table_renderer(
        cls,
        configuration: Optional[ExpectationConfiguration] = None,
        result: Optional[ExpectationValidationResult] = None,
        runtime_configuration: Optional[dict] = None,
        **kwargs,
    ):
        assert result, "Must pass in result."
        table_rows = []
        quantiles = result.result["observed_value"]["quantiles"]
        quantile_ranges = result.result["observed_value"]["values"]

        quantile_strings = {0.25: "Q1", 0.75: "Q3", 0.50: "Median"}

        for idx, quantile in enumerate(quantiles):
            quantile_string = quantile_strings.get(quantile)
            table_rows.append(
                [
                    {
                        "content_block_type": "string_template",
                        "string_template": {
                            "template": quantile_string if quantile_string else f"{quantile:3.2f}",
                            "tooltip": {
                                "content": "expect_column_quantile_values_to_be_between \n expect_column_median_to_be_between"  # noqa: E501
                                if quantile == 0.50  # noqa: PLR2004
                                else "expect_column_quantile_values_to_be_between"
                            },
                        },
                    },
                    quantile_ranges[idx],
                ]
            )

        return RenderedTableContent(
            **{
                "content_block_type": "table",
                "header": RenderedStringTemplateContent(
                    **{
                        "content_block_type": "string_template",
                        "string_template": {"template": "Quantiles", "tag": "h6"},
                    }
                ),
                "table": table_rows,
                "styling": {
                    "classes": ["col-3", "mt-1", "pl-1", "pr-1"],
                    "body": {
                        "classes": ["table", "table-sm", "table-unbordered"],
                    },
                },
            }
        )

    def get_validation_dependencies(
        self,
        execution_engine: Optional[ExecutionEngine] = None,
        runtime_configuration: Optional[dict] = None,
    ) -> ValidationDependencies:
        validation_dependencies: ValidationDependencies = super().get_validation_dependencies(
            execution_engine, runtime_configuration
        )
        configuration = self.configuration
        # column.quantile_values expects a "quantiles" key
        validation_dependencies.get_metric_configuration(
            metric_name="column.quantile_values"
        ).metric_value_kwargs["quantiles"] = configuration.kwargs["quantile_ranges"]["quantiles"]
        return validation_dependencies

    def _validate(
        self,
        metrics: Dict,
        runtime_configuration: Optional[dict] = None,
        execution_engine: Optional[ExecutionEngine] = None,
    ):
        quantile_vals = metrics.get("column.quantile_values")
        quantile_ranges = self.configuration.kwargs.get("quantile_ranges")
        quantiles = quantile_ranges["quantiles"]
        quantile_value_ranges = quantile_ranges["value_ranges"]

        # We explicitly allow "None" to be interpreted as +/- infinity
        comparison_quantile_ranges = [
            [
                -np.inf if lower_bound is None else lower_bound,
                np.inf if upper_bound is None else upper_bound,
            ]
            for (lower_bound, upper_bound) in quantile_value_ranges
        ]
        success_details = [
            isclose(
                operand_a=quantile_vals[idx],
                operand_b=range_[0],
                rtol=1.0e-4,
            )
            or isclose(
                operand_a=quantile_vals[idx],
                operand_b=range_[1],
                rtol=1.0e-4,
            )
            or range_[0] <= quantile_vals[idx] <= range_[1]
            for idx, range_ in enumerate(comparison_quantile_ranges)
        ]

        return {
            "success": np.all(success_details),
            "result": {
                "observed_value": {"quantiles": quantiles, "values": quantile_vals},
                "details": {"success_details": success_details},
            },
        }<|MERGE_RESOLUTION|>--- conflicted
+++ resolved
@@ -66,34 +66,6 @@
     They are evaluated for a single column, and produce an aggregate Metric, such as a mean, standard deviation, number of unique values, column type, etc.
     If that Metric meets the conditions you set, the Expectation considers that data valid.
 
-    For example:
-    ::
-
-        # my_df.my_col = [1,2,2,3,3,3,4]
-        >>> my_df.expect_column_quantile_values_to_be_between(
-            "my_col",
-            {
-                "quantiles": [0., 0.333, 0.6667, 1.],
-                "value_ranges": [[0,1], [2,3], [3,4], [4,5]]
-            }
-        )
-        {
-          "success": True,
-            "result": {
-              "observed_value": {
-                "quantiles: [0., 0.333, 0.6667, 1.],
-                "values": [1, 2, 3, 4],
-              }
-              "element_count": 7,
-              "missing_count": 0,
-              "missing_percent": 0.0,
-              "details": {
-                "success_details": [true, true, true, true]
-              }
-            }
-          }
-        }
-
     expect_column_quantile_values_to_be_between can be computationally intensive for large datasets.
 
     Args:
@@ -133,7 +105,6 @@
         [expect_column_min_to_be_between](https://greatexpectations.io/expectations/expect_column_min_to_be_between)
         [expect_column_max_to_be_between](https://greatexpectations.io/expectations/expect_column_max_to_be_between)
         [expect_column_median_to_be_between](https://greatexpectations.io/expectations/expect_column_median_to_be_between)
-<<<<<<< HEAD
 
     Supported Datasources:
         [Snowflake](https://docs.greatexpectations.io/docs/application_integration_support/)
@@ -242,10 +213,7 @@
                   "meta": {},
                   "success": false
                 }
-    """
-=======
     """  # noqa: E501
->>>>>>> eff37b83
 
     quantile_ranges: QuantileRange
     allow_relative_error: Union[bool, str] = False
