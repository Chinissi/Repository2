--- conflicted
+++ resolved
@@ -80,7 +80,6 @@
 
     See Also:
         [expect_column_values_to_be_null](https://greatexpectations.io/expectations/expect_column_values_to_be_null)
-<<<<<<< HEAD
 
     Supported Datasources:
         [Snowflake](https://docs.greatexpectations.io/docs/application_integration_support/)
@@ -147,10 +146,7 @@
                   "meta": {},
                   "success": false
                 }
-    """
-=======
     """  # noqa: E501
->>>>>>> eff37b83
 
     library_metadata: ClassVar[dict] = {
         "maturity": "production",
