--- conflicted
+++ resolved
@@ -24,10 +24,7 @@
 from great_expectations.render.renderer_configuration import (
     ParamSchemaType,
     RendererConfiguration,
-<<<<<<< HEAD
     RendererSchemaType,
-=======
->>>>>>> 58fca6f7
 )
 from great_expectations.render.util import (
     parse_row_condition_string_pandas_engine,
@@ -147,17 +144,10 @@
         renderer_configuration: RendererConfiguration,
     ) -> RendererConfiguration:
         add_param_args = (
-<<<<<<< HEAD
             ("column", RendererSchemaType.STRING),
             ("value_set", RendererSchemaType.ARRAY),
             ("row_condition", RendererSchemaType.STRING),
             ("condition_parser", RendererSchemaType.STRING),
-=======
-            ("column", ParamSchemaType.STRING),
-            ("value_set", ParamSchemaType.ARRAY),
-            ("row_condition", ParamSchemaType.STRING),
-            ("condition_parser", ParamSchemaType.STRING),
->>>>>>> 58fca6f7
         )
         for name, schema_type in add_param_args:
             renderer_configuration.add_param(name=name, schema_type=schema_type)
