from __future__ import annotations

from typing import TYPE_CHECKING, Dict, List, Optional, Union

import altair as alt
import pandas as pd

from great_expectations.core.evaluation_parameters import (
    EvaluationParameterDict,  # noqa: TCH001
)
from great_expectations.expectations.expectation import (
    ColumnAggregateExpectation,
    render_evaluation_parameter_string,
)
from great_expectations.render import (
    LegacyDescriptiveRendererType,
    LegacyRendererType,
    RenderedGraphContent,
    RenderedStringTemplateContent,
)
from great_expectations.render.renderer.renderer import renderer
from great_expectations.render.renderer_configuration import (
    RendererConfiguration,
    RendererValueType,
)
from great_expectations.render.util import (
    parse_row_condition_string_pandas_engine,
    substitute_none_for_missing,
)

if TYPE_CHECKING:
    from great_expectations.core import (
        ExpectationValidationResult,
    )
    from great_expectations.execution_engine import ExecutionEngine
    from great_expectations.expectations.expectation_configuration import (
        ExpectationConfiguration,
    )
    from great_expectations.render.renderer_configuration import AddParamArgs


class ExpectColumnDistinctValuesToBeInSet(ColumnAggregateExpectation):
    """Expect the set of distinct column values to be contained by a given set.

    expect_column_distinct_values_to_be_in_set is a \
    [Column Aggregate Expectation](https://docs.greatexpectations.io/docs/guides/expectations/creating_custom_expectations/how_to_create_custom_column_aggregate_expectations).

    Column Aggregate Expectations are one of the most common types of Expectation.
    They are evaluated for a single column, and produce an aggregate Metric, such as a mean, standard deviation, number of unique values, column type, etc.
    If that Metric meets the conditions you set, the Expectation considers that data valid.

    Args:
        column (str): \
            The column name.
        value_set (set-like): \
            A set of objects used for comparison.

    Other Parameters:
        result_format (str or None): \
            Which output mode to use: BOOLEAN_ONLY, BASIC, COMPLETE, or SUMMARY. \
            For more detail, see [result_format](https://docs.greatexpectations.io/docs/reference/expectations/result_format).
        catch_exceptions (boolean or None): \
            If True, then catch exceptions and include them as part of the result object. \
            For more detail, see [catch_exceptions](https://docs.greatexpectations.io/docs/reference/expectations/standard_arguments/#catch_exceptions).
        meta (dict or None): \
            A JSON-serializable dictionary (nesting allowed) that will be included in the output without \
            modification. For more detail, see [meta](https://docs.greatexpectations.io/docs/reference/expectations/standard_arguments/#meta).

    Returns:
        An [ExpectationSuiteValidationResult](https://docs.greatexpectations.io/docs/terms/validation_result)

        Exact fields vary depending on the values passed to result_format, catch_exceptions, and meta.

    Notes:
        The success value for this expectation will match that of \
    [expect_column_values_to_be_in_set](https://greatexpectations.io/expectations/expect_column_values_to_be_in_set).

    See Also:
        [expect_column_distinct_values_to_contain_set](https://greatexpectations.io/expectations/expect_column_distinct_values_to_contain_set)
        [expect_column_distinct_values_to_equal_set](https://greatexpectations.io/expectations/expect_column_distinct_values_to_equal_set)
<<<<<<< HEAD

    Supported Datasources:
        [Snowflake](https://docs.greatexpectations.io/docs/application_integration_support/)
        [PostgreSQL](https://docs.greatexpectations.io/docs/application_integration_support/)

    Data Quality Category:
        Sets

    Example Data:
                test 	test2
            0 	1       1
            1 	2       1
            2 	4       1

    Code Examples:
        Passing Case:
            Input:
                ExpectColumnDistinctValuesToBeInSet(
                    column="test",
                    value_set=[1, 2, 3, 4, 5]
            )

            Output:
                {
                  "exception_info": {
                    "raised_exception": false,
                    "exception_traceback": null,
                    "exception_message": null
                  },
                  "result": {
                    "observed_value": [
                      1,
                      2,
                      4
                    ],
                    "details": {
                      "value_counts": [
                        {
                          "value": 1,
                          "count": 1
                        },
                        {
                          "value": 2,
                          "count": 1
                        },
                        {
                          "value": 4,
                          "count": 1
                        }
                      ]
                    }
                  },
                  "meta": {},
                  "success": true
                }

        Failing Case:
            Input:
                ExpectColumnDistinctValuesToBeInSet(
                    column="test2",
                    value_set=[3, 2, 4]
            )

            Output:
                {
                  "exception_info": {
                    "raised_exception": false,
                    "exception_traceback": null,
                    "exception_message": null
                  },
                  "result": {
                    "observed_value": [
                      1
                    ],
                    "details": {
                      "value_counts": [
                        {
                          "value": 1,
                          "count": 3
                        }
                      ]
                    }
                  },
                  "meta": {},
                  "success": false
                }
    """
=======
    """  # noqa: E501
>>>>>>> eff37b83

    value_set: Union[list, set, EvaluationParameterDict, None]

    # This dictionary contains metadata for display in the public gallery
    library_metadata = {
        "maturity": "production",
        "tags": ["core expectation", "column aggregate expectation"],
        "contributors": ["@great_expectations"],
        "requirements": [],
        "has_full_test_suite": True,
        "manually_reviewed_code": True,
    }

    # Setting necessary computation metric dependencies and defining kwargs, as well as assigning kwargs default values\  # noqa: E501
    metric_dependencies = ("column.value_counts",)
    success_keys = ("value_set",)

    args_keys = (
        "column",
        "value_set",
    )

    @classmethod
    def _prescriptive_template(
        cls,
        renderer_configuration: RendererConfiguration,
    ) -> RendererConfiguration:
        add_param_args: AddParamArgs = (
            ("column", RendererValueType.STRING),
            ("value_set", RendererValueType.ARRAY),
        )
        for name, param_type in add_param_args:
            renderer_configuration.add_param(name=name, param_type=param_type)

        params = renderer_configuration.params

        if not params.value_set or len(params.value_set.value) == 0:
            if renderer_configuration.include_column_name:
                template_str = "$column distinct values must belong to this set: [ ]"
            else:
                template_str = (
                    "distinct values must belong to a set, but that set is not specified."
                )
        else:
            array_param_name = "value_set"
            param_prefix = "v__"
            renderer_configuration = cls._add_array_params(
                array_param_name=array_param_name,
                param_prefix=param_prefix,
                renderer_configuration=renderer_configuration,
            )
            value_set_str: str = cls._get_array_string(
                array_param_name=array_param_name,
                param_prefix=param_prefix,
                renderer_configuration=renderer_configuration,
            )

            if renderer_configuration.include_column_name:
                template_str = f"$column distinct values must belong to this set: {value_set_str}."
            else:
                template_str = f"distinct values must belong to this set: {value_set_str}."

        renderer_configuration.template_str = template_str

        return renderer_configuration

    @classmethod
    @renderer(renderer_type=LegacyRendererType.PRESCRIPTIVE)
    @render_evaluation_parameter_string
    def _prescriptive_renderer(
        cls,
        configuration: Optional[ExpectationConfiguration] = None,
        result: Optional[ExpectationValidationResult] = None,
        runtime_configuration: Optional[dict] = None,
    ) -> List[RenderedStringTemplateContent]:
        renderer_configuration: RendererConfiguration = RendererConfiguration(
            configuration=configuration,
            result=result,
            runtime_configuration=runtime_configuration,
        )
        params = substitute_none_for_missing(
            renderer_configuration.kwargs,
            ["column", "value_set", "row_condition", "condition_parser"],
        )

        if params["value_set"] is None or len(params["value_set"]) == 0:
            if renderer_configuration.include_column_name:
                template_str = "$column distinct values must belong to this set: [ ]"
            else:
                template_str = (
                    "distinct values must belong to a set, but that set is not specified."
                )

        else:
            for i, v in enumerate(params["value_set"]):
                params[f"v__{i!s}"] = v
            values_string = " ".join([f"$v__{i!s}" for i, v in enumerate(params["value_set"])])

            if renderer_configuration.include_column_name:
                template_str = f"$column distinct values must belong to this set: {values_string}."
            else:
                template_str = f"distinct values must belong to this set: {values_string}."

        if params["row_condition"] is not None:
            (
                conditional_template_str,
                conditional_params,
            ) = parse_row_condition_string_pandas_engine(params["row_condition"])
            template_str = f"{conditional_template_str}, then {template_str}"
            params.update(conditional_params)

        styling = runtime_configuration.get("styling", {}) if runtime_configuration else {}

        return [
            RenderedStringTemplateContent(
                **{
                    "content_block_type": "string_template",
                    "string_template": {
                        "template": template_str,
                        "params": params,
                        "styling": styling,
                    },
                }
            )
        ]

    @classmethod
    @renderer(renderer_type=LegacyDescriptiveRendererType.VALUE_COUNTS_BAR_CHART)
    def _descriptive_value_counts_bar_chart_renderer(
        cls,
        configuration: Optional[ExpectationConfiguration] = None,
        result: Optional[ExpectationValidationResult] = None,
        runtime_configuration: Optional[dict] = None,
    ) -> Optional[RenderedGraphContent]:
        assert result, "Must pass in result."
        value_count_dicts = result.result["details"]["value_counts"]
        if isinstance(value_count_dicts, pd.Series):
            values = value_count_dicts.index.tolist()
            counts = value_count_dicts.tolist()
        else:
            values = [value_count_dict["value"] for value_count_dict in value_count_dicts]
            counts = [value_count_dict["count"] for value_count_dict in value_count_dicts]

        df = pd.DataFrame(
            {
                "value": values,
                "count": counts,
            }
        )

        if len(values) > 60:  # noqa: PLR2004
            return None
        else:
            chart_pixel_width = (len(values) / 60.0) * 500
            if chart_pixel_width < 250:  # noqa: PLR2004
                chart_pixel_width = 250
            chart_container_col_width = round((len(values) / 60.0) * 6)
            if chart_container_col_width < 4:  # noqa: PLR2004
                chart_container_col_width = 4
            elif chart_container_col_width >= 5:  # noqa: PLR2004
                chart_container_col_width = 6
            elif chart_container_col_width >= 4:  # noqa: PLR2004
                chart_container_col_width = 5

        mark_bar_args = {}
        if len(values) == 1:
            mark_bar_args["size"] = 20

        bars = (
            alt.Chart(df)
            .mark_bar(**mark_bar_args)
            .encode(y="count:Q", x="value:O", tooltip=["value", "count"])
            .properties(height=400, width=chart_pixel_width, autosize="fit")
        )

        chart = bars.to_json()

        new_block = RenderedGraphContent(
            **{
                "content_block_type": "graph",
                "header": RenderedStringTemplateContent(
                    **{
                        "content_block_type": "string_template",
                        "string_template": {
                            "template": "Value Counts",
                            "tooltip": {"content": "expect_column_distinct_values_to_be_in_set"},
                            "tag": "h6",
                        },
                    }
                ),
                "graph": chart,
                "styling": {
                    "classes": [f"col-{chart_container_col_width!s}", "mt-1"],
                },
            }
        )

        return new_block

    def _validate(
        self,
        metrics: Dict,
        runtime_configuration: Optional[dict] = None,
        execution_engine: Optional[ExecutionEngine] = None,
    ):
        observed_value_counts = metrics.get("column.value_counts")
        observed_value_set = set(observed_value_counts.index)
        value_set = self._get_success_kwargs().get("value_set") or []

        parsed_value_set = value_set

        expected_value_set = set(parsed_value_set)

        if not expected_value_set:
            success = True
        else:
            success = observed_value_set.issubset(expected_value_set)

        return {
            "success": success,
            "result": {
                "observed_value": sorted(list(observed_value_set)),
                "details": {"value_counts": observed_value_counts},
            },
        }<|MERGE_RESOLUTION|>--- conflicted
+++ resolved
@@ -78,7 +78,6 @@
     See Also:
         [expect_column_distinct_values_to_contain_set](https://greatexpectations.io/expectations/expect_column_distinct_values_to_contain_set)
         [expect_column_distinct_values_to_equal_set](https://greatexpectations.io/expectations/expect_column_distinct_values_to_equal_set)
-<<<<<<< HEAD
 
     Supported Datasources:
         [Snowflake](https://docs.greatexpectations.io/docs/application_integration_support/)
@@ -165,10 +164,7 @@
                   "meta": {},
                   "success": false
                 }
-    """
-=======
     """  # noqa: E501
->>>>>>> eff37b83
 
     value_set: Union[list, set, EvaluationParameterDict, None]
 
