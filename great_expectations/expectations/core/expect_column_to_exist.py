--- conflicted
+++ resolved
@@ -145,11 +145,7 @@
 
     class Config:
         @staticmethod
-<<<<<<< HEAD
-        def schema_extra(schema: Dict[str, Any], model: Type[Expectation]) -> None:
-=======
         def schema_extra(schema: Dict[str, Any], model: Type[ExpectColumnToExist]) -> None:
->>>>>>> a881387c
             BatchExpectation.Config.schema_extra(schema, model)
             schema["properties"]["metadata"]["properties"].update(
                 {
