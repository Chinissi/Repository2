--- conflicted
+++ resolved
@@ -58,7 +58,6 @@
 
     See Also:
         [expect_table_column_count_to_be_between](https://greatexpectations.io/expectations/expect_table_column_count_to_be_between)
-<<<<<<< HEAD
 
     Supported Datasources:
         [Snowflake](https://docs.greatexpectations.io/docs/application_integration_support/)
@@ -113,10 +112,7 @@
                     "observed_value": 2
                   }
                 }
-    """
-=======
     """  # noqa: E501
->>>>>>> eff37b83
 
     value: Union[int, EvaluationParameterDict]
 
