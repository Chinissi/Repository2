--- conflicted
+++ resolved
@@ -86,7 +86,6 @@
     See Also:
         [expect_column_median_to_be_between](https://greatexpectations.io/expectations/expect_column_median_to_be_between)
         [expect_column_stdev_to_be_between](https://greatexpectations.io/expectations/expect_column_stdev_to_be_between)
-<<<<<<< HEAD
 
     Supported Datasources:
         [Snowflake](https://docs.greatexpectations.io/docs/application_integration_support/)
@@ -146,10 +145,7 @@
                   "meta": {},
                   "success": false
                 }
-    """
-=======
     """  # noqa: E501
->>>>>>> eff37b83
 
     min_value: Union[float, EvaluationParameterDict, datetime, None] = None
     max_value: Union[float, EvaluationParameterDict, datetime, None] = None
