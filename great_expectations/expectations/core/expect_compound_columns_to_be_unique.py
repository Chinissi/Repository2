--- conflicted
+++ resolved
@@ -73,16 +73,6 @@
     }
 
     map_metric = "compound_columns.unique"
-<<<<<<< HEAD
-=======
-    default_kwarg_values = {
-        "row_condition": None,
-        "condition_parser": None,  # we expect this to be explicitly set whenever a row_condition is passed
-        "ignore_row_if": "all_values_are_missing",
-        "result_format": "BASIC",
-        "catch_exceptions": False,
-    }
->>>>>>> 44d307c8
     args_keys = ("column_list",)
 
     @classmethod
