from typing import Dict, List, Optional, Union

import numpy as np
import pandas as pd

from great_expectations.core.batch import Batch
from great_expectations.core.expectation_configuration import ExpectationConfiguration
from great_expectations.execution_engine import ExecutionEngine, PandasExecutionEngine

from ...data_asset.util import parse_result_format
from ..expectation import (
    DatasetExpectation,
    Expectation,
    InvalidExpectationConfigurationError,
    _format_map_output,
)
from ..registry import extract_metrics


class ExpectTableRowCountToBeBetween(DatasetExpectation):
    """Expect the number of rows to be between two values.

    expect_table_row_count_to_be_between is a :func:`expectation \
    <great_expectations.validator.validator.Validator.expectation>`, not a
    ``column_map_expectation`` or ``column_aggregate_expectation``.

    Keyword Args:
        min_value (int or None): \
            The minimum number of rows, inclusive.
        max_value (int or None): \
            The maximum number of rows, inclusive.

    Other Parameters:
        result_format (str or None): \
            Which output mode to use: `BOOLEAN_ONLY`, `BASIC`, `COMPLETE`, or `SUMMARY`.
            For more detail, see :ref:`result_format <result_format>`.
        include_config (boolean): \
            If True, then include the expectation config as part of the result object. \
            For more detail, see :ref:`include_config`.
        catch_exceptions (boolean or None): \
            If True, then catch exceptions and include them as part of the result object. \
            For more detail, see :ref:`catch_exceptions`.
        meta (dict or None): \
            A JSON-serializable dictionary (nesting allowed) that will be included in the output without \
            modification. For more detail, see :ref:`meta`.

    Returns:
        An ExpectationSuiteValidationResult

        Exact fields vary depending on the values passed to :ref:`result_format <result_format>` and
        :ref:`include_config`, :ref:`catch_exceptions`, and :ref:`meta`.

    Notes:
        * min_value and max_value are both inclusive.
        * If min_value is None, then max_value is treated as an upper bound, and the number of acceptable rows has \
          no minimum.
        * If max_value is None, then min_value is treated as a lower bound, and the number of acceptable rows has \
          no maximum.

    See Also:
        expect_table_row_count_to_equal
    """
    metric_dependencies = ("rows.count",)
    success_keys = (
        "min_value",
        "max_value",
        "mostly",
    )

    default_kwarg_values = {
        "row_condition": None,
        "condition_parser": None,  # we expect this to be explicitly set whenever a row_condition is passed
        "mostly": 1,
        "min_value": None,
        "max_value": None,
        "result_format": "BASIC",
        "include_config": True,
        "catch_exceptions": False,
        "meta": None,
    }

<<<<<<< HEAD
    """ A Metric Decorator for the Row Count"""
    @PandasExecutionEngine.metric(
        metric_name="rows.count",
        metric_domain_keys=DatasetExpectation.domain_keys,
        metric_value_keys=(),
        metric_dependencies=tuple(),
        filter_column_isnull=False,
    )
    def _pandas_row_count(
        self,
        batches: Dict[str, Batch],
        execution_engine: PandasExecutionEngine,
        metric_domain_kwargs: dict,
        metric_value_kwargs: dict,
        metrics: dict,
        runtime_configuration: dict = None,
    ):
        """Row Count Metric Function"""
        df = execution_engine.get_domain_dataframe(
            domain_kwargs=metric_domain_kwargs, batches=batches
        )

        return df.shape[0]
=======
    """ A Map Metric Decorator for the Row Count"""
    # TODO: Confirm - given that this uses the same metric as expect_table_row_count_to_equal, is it ok to have this
    #    expectation without any metrics?
    # @PandasExecutionEngine.metric(
    #     metric_name="rows.count",
    #     metric_domain_keys=DatasetExpectation.domain_keys,
    #     metric_value_keys=(),
    #     metric_dependencies=tuple(),
    #     filter_column_isnull=False
    # )
    # def _pandas_row_count(
    #     self,
    #     batches: Dict[str, Batch],
    #     execution_engine: PandasExecutionEngine,
    #     metric_domain_kwargs: dict,
    #     metric_value_kwargs: dict,
    #     metrics: dict,
    #     runtime_configuration: dict = None,
    #     filter_column_isnull: bool = False,
    # ):
    #     """Row Count Metric Function"""
    #     df = execution_engine.get_domain_dataframe(
    #         domain_kwargs=metric_domain_kwargs, batches=batches
    #     )
    #
    #     return df.shape[0]
>>>>>>> 052dd996

    def validate_configuration(self, configuration: Optional[ExpectationConfiguration]):
        """
        Validates that a configuration has been set, and sets a configuration if it has yet to be set. Ensures that
        neccessary configuration arguments have been provided for the validation of the expectation.

        Args:
            configuration (OPTIONAL[ExpectationConfiguration]): \
                An optional Expectation Configuration entry that will be used to configure the expectation
        Returns:
            True if the configuration has been validated successfully. Otherwise, raises an exception
        """

        # Setting up a configuration
        super().validate_configuration(configuration)
        if configuration is None:
            configuration = self.configuration

        min_val = None
        max_val = None

        # Setting these values if they are available
        if "min_value" in configuration.kwargs:
            min_val = configuration.kwargs["min_value"]

        if "max_value" in configuration.kwargs:
            max_val = configuration.kwargs["max_value"]

        try:
            # Ensuring Proper interval has been provided
            assert min_val is not None or max_val is not None, "min_value and max_value cannot both be None"
            assert min_val is None or isinstance(
                min_val, (float, int)
            ), "Provided min threshold must be a number"
            assert max_val is None or isinstance(
                max_val, (float, int)
            ), "Provided max threshold must be a number"

        except AssertionError as e:
            raise InvalidExpectationConfigurationError(str(e))

        if min_val is not None and max_val is not None and min_val > max_val:
            raise InvalidExpectationConfigurationError(
                "Minimum Threshold cannot be larger than Maximum Threshold"
            )

        return True

    @Expectation.validates(metric_dependencies=metric_dependencies)
    def _validates(
        self,
        configuration: ExpectationConfiguration,
        metrics: dict,
        runtime_configuration: dict = None,
        execution_engine: ExecutionEngine = None,
    ):
        """Validates the given data against the set minimum and maximum value thresholds for the row Count"""
        # Obtaining dependencies used to validate the expectation
        validation_dependencies = self.get_validation_dependencies(
            configuration, execution_engine, runtime_configuration
        )["metrics"]
        # Extracting metrics
        metric_vals = extract_metrics(
            validation_dependencies, metrics, configuration, runtime_configuration
        )

        # Runtime configuration has preference
        if runtime_configuration:
            result_format = runtime_configuration.get(
                "result_format",
                configuration.kwargs.get(
                    "result_format", self.default_kwarg_values.get("result_format")
                ),
            )
        else:
            result_format = configuration.kwargs.get(
                "result_format", self.default_kwarg_values.get("result_format")
            )

        row_count = metric_vals.get("rows.count")

        # Obtaining components needed for validation
        min_value = self.get_success_kwargs(configuration).get("min_value")
        max_value = self.get_success_kwargs(configuration).get("max_value")

        # Checking if mean lies between thresholds
        if min_value is not None:
            above_min = row_count >= min_value
        else:
            above_min = True

        if max_value is not None:
            below_max = row_count <= max_value
        else:
            below_max = True

        success = above_min and below_max

        return {"success": success, "result": {"observed_value": row_count}}<|MERGE_RESOLUTION|>--- conflicted
+++ resolved
@@ -79,31 +79,6 @@
         "meta": None,
     }
 
-<<<<<<< HEAD
-    """ A Metric Decorator for the Row Count"""
-    @PandasExecutionEngine.metric(
-        metric_name="rows.count",
-        metric_domain_keys=DatasetExpectation.domain_keys,
-        metric_value_keys=(),
-        metric_dependencies=tuple(),
-        filter_column_isnull=False,
-    )
-    def _pandas_row_count(
-        self,
-        batches: Dict[str, Batch],
-        execution_engine: PandasExecutionEngine,
-        metric_domain_kwargs: dict,
-        metric_value_kwargs: dict,
-        metrics: dict,
-        runtime_configuration: dict = None,
-    ):
-        """Row Count Metric Function"""
-        df = execution_engine.get_domain_dataframe(
-            domain_kwargs=metric_domain_kwargs, batches=batches
-        )
-
-        return df.shape[0]
-=======
     """ A Map Metric Decorator for the Row Count"""
     # TODO: Confirm - given that this uses the same metric as expect_table_row_count_to_equal, is it ok to have this
     #    expectation without any metrics?
@@ -130,7 +105,6 @@
     #     )
     #
     #     return df.shape[0]
->>>>>>> 052dd996
 
     def validate_configuration(self, configuration: Optional[ExpectationConfiguration]):
         """
