--- conflicted
+++ resolved
@@ -236,59 +236,8 @@
             ("strict_min", RendererSchemaType.BOOLEAN),
             ("strict_max", RendererSchemaType.BOOLEAN),
         )
-<<<<<<< HEAD
-        styling = runtime_configuration.get("styling")
-        kwargs = (
-            configuration.kwargs if configuration else result.expectation_config.kwargs
-        )
-        params = substitute_none_for_missing(
-            kwargs,
-            [
-                "column",
-                "min_value",
-                "max_value",
-                "parse_strings_as_datetimes",
-                "row_condition",
-                "condition_parser",
-                "strict_min",
-                "strict_max",
-            ],
-        )
-        params_with_json_schema = {
-            "column": {"schema": {"type": "string"}, "value": params.get("column")},
-            "min_value": {
-                "schema": {"type": "number"},
-                "value": params.get("min_value"),
-            },
-            "max_value": {
-                "schema": {"type": "number"},
-                "value": params.get("max_value"),
-            },
-            "parse_strings_as_datetimes": {
-                "schema": {"type": "boolean"},
-                "value": params.get("parse_strings_as_datetimes"),
-            },
-            "row_condition": {
-                "schema": {"type": "string"},
-                "value": params.get("row_condition"),
-            },
-            "condition_parser": {
-                "schema": {"type": "string"},
-                "value": params.get("condition_parser"),
-            },
-            "strict_min": {
-                "schema": {"type": "boolean"},
-                "value": params.get("strict_min"),
-            },
-            "strict_max": {
-                "schema": {"type": "boolean"},
-                "value": params.get("strict_max"),
-            },
-        }
-=======
         for name, schema_type in add_param_args:
             renderer_configuration.add_param(name=name, schema_type=schema_type)
->>>>>>> e3a16b14
 
         params: RendererParams = renderer_configuration.params
 
