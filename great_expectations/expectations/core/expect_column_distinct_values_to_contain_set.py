--- conflicted
+++ resolved
@@ -1,4 +1,4 @@
-from typing import TYPE_CHECKING, Dict, Iterable, List, Optional, Union
+from typing import TYPE_CHECKING, Dict, List, Optional, Union
 
 from great_expectations.compatibility.typing_extensions import override
 from great_expectations.core import (
@@ -193,11 +193,7 @@
         execution_engine: Optional[ExecutionEngine] = None,
     ):
         observed_value_counts = metrics.get("column.value_counts")
-<<<<<<< HEAD
-        value_set: Iterable = self.get_success_kwargs()["value_set"]
-=======
-        value_set = self._get_success_kwargs().get("value_set")
->>>>>>> f9444075
+        value_set = self._get_success_kwargs()["value_set"]
 
         parsed_value_set = value_set
 
