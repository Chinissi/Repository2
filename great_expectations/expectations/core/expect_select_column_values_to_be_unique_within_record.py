--- conflicted
+++ resolved
@@ -62,7 +62,6 @@
         An [ExpectationSuiteValidationResult](https://docs.greatexpectations.io/docs/terms/validation_result)
 
         Exact fields vary depending on the values passed to result_format, catch_exceptions, and meta.
-<<<<<<< HEAD
 
     Supported Datasources:
         [Snowflake](https://docs.greatexpectations.io/docs/application_integration_support/)
@@ -146,10 +145,7 @@
                   "meta": {},
                   "success": false
                 }
-    """
-=======
     """  # noqa: E501
->>>>>>> eff37b83
 
     column_list: Union[tuple, list]
     ignore_row_if: str = "all_values_are_missing"
