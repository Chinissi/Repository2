from __future__ import annotations

from typing import TYPE_CHECKING, List, Literal, Optional, Union

from great_expectations.compatibility import pydantic
from great_expectations.core.evaluation_parameters import (
    EvaluationParameterDict,  # noqa: TCH001
)
from great_expectations.expectations.expectation import (
    ColumnMapExpectation,
    InvalidExpectationConfigurationError,
)
from great_expectations.render.components import (
    LegacyRendererType,
    RenderedStringTemplateContent,
)
from great_expectations.render.renderer.renderer import renderer
from great_expectations.render.util import num_to_str, substitute_none_for_missing

if TYPE_CHECKING:
    from great_expectations.core import (
        ExpectationConfiguration,
    )
    from great_expectations.core.expectation_validation_result import (
        ExpectationValidationResult,
    )


class ExpectColumnValuesToMatchLikePatternList(ColumnMapExpectation):
    """Expect the column entries to be strings that match any of a provided list of like pattern expressions.

    expect_column_values_to_match_like_pattern_list is a \
    [Column Map Expectation](https://docs.greatexpectations.io/docs/guides/expectations/creating_custom_expectations/how_to_create_custom_column_map_expectations).

    Args:
        column (str): \
            The column name.
        like_pattern_list (List[str]): \
            The list of like pattern expressions the column entries should match.

    Keyword Args:
        match_on (string): \
            "any" or "all". \
            Use "any" if the value should match at least one like pattern in the list. \
            Use "all" if it should match each like pattern in the list.
        mostly (None or a float between 0 and 1): \
            Successful if at least mostly fraction of values match the expectation. \
            For more detail, see [mostly](https://docs.greatexpectations.io/docs/reference/expectations/standard_arguments/#mostly).

    Other Parameters:
        result_format (str or None): \
            Which output mode to use: BOOLEAN_ONLY, BASIC, COMPLETE, or SUMMARY. \
            For more detail, see [result_format](https://docs.greatexpectations.io/docs/reference/expectations/result_format).
        catch_exceptions (boolean or None): \
            If True, then catch exceptions and include them as part of the result object. \
            For more detail, see [catch_exceptions](https://docs.greatexpectations.io/docs/reference/expectations/standard_arguments/#catch_exceptions).
        meta (dict or None): \
            A JSON-serializable dictionary (nesting allowed) that will be included in the output without \
            modification. For more detail, see [meta](https://docs.greatexpectations.io/docs/reference/expectations/standard_arguments/#meta).

    Returns:
        An [ExpectationSuiteValidationResult](https://docs.greatexpectations.io/docs/terms/validation_result)

        Exact fields vary depending on the values passed to result_format, catch_exceptions, and meta.

    See Also:
        [expect_column_values_to_match_regex](https://greatexpectations.io/expectations/expect_column_values_to_match_regex)
        [expect_column_values_to_match_regex_list](https://greatexpectations.io/expectations/expect_column_values_to_match_regex_list)
        [expect_column_values_to_not_match_regex](https://greatexpectations.io/expectations/expect_column_values_to_not_match_regex)
        [expect_column_values_to_not_match_regex_list](https://greatexpectations.io/expectations/expect_column_values_to_not_match_regex_list)
        [expect_column_values_to_match_like_pattern](https://greatexpectations.io/expectations/expect_column_values_to_match_like_pattern)
        [expect_column_values_to_not_match_like_pattern](https://greatexpectations.io/expectations/expect_column_values_to_not_match_like_pattern)
        [expect_column_values_to_not_match_like_pattern_list](https://greatexpectations.io/expectations/expect_column_values_to_not_match_like_pattern_list)
    """

    like_pattern_list: Union[List[str], EvaluationParameterDict]
    match_on: Literal["any", "all"] = "any"

    @pydantic.validator("like_pattern_list")
    def validate_like_pattern_list(
        cls, like_pattern_list: list[str] | EvaluationParameterDict
    ) -> list[str] | EvaluationParameterDict:
        if len(like_pattern_list) < 1:
            raise ValueError(
                "At least one like_pattern must be supplied in the like_pattern_list."
            )

        return like_pattern_list

    library_metadata = {
        "maturity": "production",
        "tags": ["core expectation", "column map expectation"],
        "contributors": [
            "@great_expectations",
        ],
        "requirements": [],
        "has_full_test_suite": True,
        "manually_reviewed_code": True,
    }

    map_metric = "column_values.match_like_pattern_list"
    success_keys = ("mostly", "like_pattern_list", "match_on")
<<<<<<< HEAD
=======
    default_kwarg_values = {
        "like_pattern_list": None,
        "match_on": "any",
        "row_condition": None,
        "condition_parser": None,  # we expect this to be explicitly set whenever a row_condition is passed
        "mostly": 1,
        "result_format": "BASIC",
        "catch_exceptions": True,
    }
>>>>>>> 44d307c8
    args_keys = (
        "column",
        "like_pattern_list",
    )

    def validate_configuration(
        self, configuration: Optional[ExpectationConfiguration] = None
    ) -> None:
        """Validates the configuration for the Expectation.

        For `expect_column_values_to_match_like_pattern`
        we require that the `configuraton.kwargs` contain a `like_pattern_list` key that is either a `list` or `dict`.

        Args:
            configuration: The ExpectationConfiguration to be validated.

        Raises:
            InvalidExpectationConfigurationError: The configuraton does not contain the values required by the Expectation
        """
        super().validate_configuration(configuration)
        configuration = configuration or self.configuration
        try:
            assert (
                "like_pattern_list" in configuration.kwargs
            ), "Must provide like_pattern_list"
            assert isinstance(
                configuration.kwargs.get("like_pattern_list"), (list, dict)
            ), "like_pattern_list must be a list"
            assert isinstance(configuration.kwargs.get("like_pattern_list"), dict) or (
                len(configuration.kwargs.get("like_pattern_list")) > 0
            ), "At least one like_pattern must be supplied in the like_pattern_list."
            if isinstance(configuration.kwargs.get("like_pattern_list"), dict):
                assert "$PARAMETER" in configuration.kwargs.get(
                    "like_pattern_list"
                ), 'Evaluation Parameter dict for like_pattern_list kwarg must have "$PARAMETER" key.'

        except AssertionError as e:
            raise InvalidExpectationConfigurationError(str(e))

    @classmethod
    @renderer(renderer_type=LegacyRendererType.PRESCRIPTIVE)
    def _prescriptive_renderer(
        cls,
        configuration: Optional[ExpectationConfiguration] = None,
        result: Optional[ExpectationValidationResult] = None,
        runtime_configuration: Optional[dict] = None,
        **kwargs,
    ) -> List[RenderedStringTemplateContent]:
        runtime_configuration = runtime_configuration or {}
        _ = False if runtime_configuration.get("include_column_name") is False else True
        styling = runtime_configuration.get("styling")

        params = substitute_none_for_missing(
            configuration.kwargs,
            ["column", "like_pattern_list", "mostly"],
        )
        if params["mostly"] is not None:
            params["mostly_pct"] = num_to_str(
                params["mostly"] * 100, no_scientific=True
            )

        if (
            not params.get("like_pattern_list")
            or len(params.get("like_pattern_list")) == 0
        ):
            values_string = "[ ]"
        else:
            for i, v in enumerate(params["like_pattern_list"]):
                params[f"v__{i!s}"] = v
            values_string = " ".join(
                [f"$v__{i!s}" for i, v in enumerate(params["like_pattern_list"])]
            )

        template_str = "Values must match the following like patterns: " + values_string

        if params["mostly"] is not None and params["mostly"] < 1.0:  # noqa: PLR2004
            params["mostly_pct"] = num_to_str(
                params["mostly"] * 100, no_scientific=True
            )
            template_str += ", at least $mostly_pct % of the time."
        else:
            template_str += "."

        return [
            RenderedStringTemplateContent(
                **{
                    "content_block_type": "string_template",
                    "string_template": {
                        "template": template_str,
                        "params": params,
                        "styling": styling,
                    },
                }
            )
        ]<|MERGE_RESOLUTION|>--- conflicted
+++ resolved
@@ -100,18 +100,6 @@
 
     map_metric = "column_values.match_like_pattern_list"
     success_keys = ("mostly", "like_pattern_list", "match_on")
-<<<<<<< HEAD
-=======
-    default_kwarg_values = {
-        "like_pattern_list": None,
-        "match_on": "any",
-        "row_condition": None,
-        "condition_parser": None,  # we expect this to be explicitly set whenever a row_condition is passed
-        "mostly": 1,
-        "result_format": "BASIC",
-        "catch_exceptions": True,
-    }
->>>>>>> 44d307c8
     args_keys = (
         "column",
         "like_pattern_list",
@@ -144,8 +132,8 @@
                 len(configuration.kwargs.get("like_pattern_list")) > 0
             ), "At least one like_pattern must be supplied in the like_pattern_list."
             if isinstance(configuration.kwargs.get("like_pattern_list"), dict):
-                assert "$PARAMETER" in configuration.kwargs.get(
-                    "like_pattern_list"
+                assert (
+                    "$PARAMETER" in configuration.kwargs.get("like_pattern_list")
                 ), 'Evaluation Parameter dict for like_pattern_list kwarg must have "$PARAMETER" key.'
 
         except AssertionError as e:
