from itertools import zip_longest
from typing import TYPE_CHECKING, Dict, Optional

from great_expectations.core import (
    ExpectationConfiguration,
    ExpectationValidationResult,
)
from great_expectations.execution_engine import ExecutionEngine
from great_expectations.expectations.expectation import (
    InvalidExpectationConfigurationError,
    TableExpectation,
    render_evaluation_parameter_string,
)
from great_expectations.render import LegacyRendererType, RenderedStringTemplateContent
from great_expectations.render.renderer.renderer import renderer
from great_expectations.render.renderer_configuration import (
    RendererConfiguration,
    RendererValueType,
)
from great_expectations.render.util import substitute_none_for_missing

if TYPE_CHECKING:
    from great_expectations.render.renderer_configuration import AddParamArgs


class ExpectTableColumnsToMatchOrderedList(TableExpectation):
    """Expect the columns to exactly match a specified list.

    expect_table_columns_to_match_ordered_list is a \
    [Table Expectation](https://docs.greatexpectations.io/docs/guides/expectations/creating_custom_expectations/how_to_create_custom_table_expectations).

    Args:
        column_list (list of str): \
            The column names, in the correct order.

    Other Parameters:
        result_format (str or None): \
            Which output mode to use: BOOLEAN_ONLY, BASIC, COMPLETE, or SUMMARY. \
            For more detail, see [result_format](https://docs.greatexpectations.io/docs/reference/expectations/result_format).
        include_config (boolean): \
            If True, then include the expectation config as part of the result object.
        catch_exceptions (boolean or None): \
            If True, then catch exceptions and include them as part of the result object. \
            For more detail, see [catch_exceptions](https://docs.greatexpectations.io/docs/reference/expectations/standard_arguments/#catch_exceptions).
        meta (dict or None): \
            A JSON-serializable dictionary (nesting allowed) that will be included in the output without \
            modification. For more detail, see [meta](https://docs.greatexpectations.io/docs/reference/expectations/standard_arguments/#meta).

    Returns:
        An [ExpectationSuiteValidationResult](https://docs.greatexpectations.io/docs/terms/validation_result)

        Exact fields vary depending on the values passed to result_format, include_config, catch_exceptions, and meta.
    """

    library_metadata = {
        "maturity": "production",
        "tags": ["core expectation", "table expectation"],
        "contributors": [
            "@great_expectations",
        ],
        "requirements": [],
        "has_full_test_suite": True,
        "manually_reviewed_code": True,
    }

    metric_dependencies = ("table.columns",)
    success_keys = ("column_list",)
    domain_keys = (
        "batch_id",
        "table",
        "row_condition",
        "condition_parser",
    )
    default_kwarg_values = {
        "row_condition": None,
        "condition_parser": None,  # we expect this to be explicitly set whenever a row_condition is passed
        "column_list": None,
        "result_format": "BASIC",
        "column": None,
        "column_index": None,
        "include_config": True,
        "catch_exceptions": False,
        "meta": None,
    }
    args_keys = ("column_list",)

    def validate_configuration(
        self, configuration: Optional[ExpectationConfiguration] = None
    ) -> None:
        """
        Validates that a configuration has been set, and sets a configuration if it has yet to be set. Ensures that
        necessary configuration arguments have been provided for the validation of the expectation.

        Args:
            configuration (OPTIONAL[ExpectationConfiguration]): \
                An optional Expectation Configuration entry that will be used to configure the expectation
        Returns:
            None. Raises InvalidExpectationConfigurationError if the config is not validated successfully
        """

        # Setting up a configuration
        super().validate_configuration(configuration)

        # Ensuring that a proper value has been provided
        try:
            assert "column_list" in configuration.kwargs, "column_list is required"
            assert (
                isinstance(configuration.kwargs["column_list"], (list, set, dict))
                or configuration.kwargs["column_list"] is None
            ), "column_list must be a list, set, or None"
            if isinstance(configuration.kwargs["column_list"], dict):
                assert (
                    "$PARAMETER" in configuration.kwargs["column_list"]
                ), 'Evaluation Parameter dict for column_list kwarg must have "$PARAMETER" key.'

        except AssertionError as e:
            raise InvalidExpectationConfigurationError(str(e))

    @classmethod
    def _prescriptive_template(
        cls,
<<<<<<< HEAD
        configuration: Optional[ExpectationConfiguration] = None,
        result: Optional[ExpectationValidationResult] = None,
        runtime_configuration: Optional[dict] = None,
        **kwargs,
    ):
        runtime_configuration = runtime_configuration or {}
        _ = False if runtime_configuration.get("include_column_name") is False else True
        styling = runtime_configuration.get("styling")
        params = substitute_none_for_missing(configuration.kwargs, ["column_list"])
=======
        renderer_configuration: RendererConfiguration,
    ) -> RendererConfiguration:
        renderer_configuration.add_param(
            name="column_list", param_type=RendererValueType.ARRAY
        )
        params = renderer_configuration.params
>>>>>>> 567bb92d

        if not params.column_list:
            template_str = "Must have a list of columns in a specific order, but that order is not specified."
        else:
            template_str = "Must have these columns in this order: "
            array_param_name = "column_list"
            param_prefix = "column_list_"
            renderer_configuration = cls._add_array_params(
                array_param_name=array_param_name,
                param_prefix=param_prefix,
                renderer_configuration=renderer_configuration,
            )
            template_str += cls._get_array_string(
                array_param_name=array_param_name,
                param_prefix=param_prefix,
                renderer_configuration=renderer_configuration,
            )

        renderer_configuration.template_str = template_str

        return renderer_configuration

    @classmethod
    @renderer(renderer_type=LegacyRendererType.PRESCRIPTIVE)
    @render_evaluation_parameter_string
    def _prescriptive_renderer(
        cls,
        configuration: Optional[ExpectationConfiguration] = None,
        result: Optional[ExpectationValidationResult] = None,
        runtime_configuration: Optional[dict] = None,
        **kwargs,
    ):
        runtime_configuration = runtime_configuration or {}
        _ = False if runtime_configuration.get("include_column_name") is False else True
        styling = runtime_configuration.get("styling")
        params = substitute_none_for_missing(configuration.kwargs, ["column_list"])

        if params["column_list"] is None:
            template_str = "Must have a list of columns in a specific order, but that order is not specified."

        else:
            template_str = "Must have these columns in this order: "
            for idx in range(len(params["column_list"]) - 1):
                template_str += f"$column_list_{str(idx)}, "
                params[f"column_list_{str(idx)}"] = params["column_list"][idx]

            last_idx = len(params["column_list"]) - 1
            template_str += f"$column_list_{str(last_idx)}"
            params[f"column_list_{str(last_idx)}"] = params["column_list"][last_idx]

        return [
            RenderedStringTemplateContent(
                **{
                    "content_block_type": "string_template",
                    "string_template": {
                        "template": template_str,
                        "params": params,
                        "styling": styling,
                    },
                }
            )
        ]

    def _validate(
        self,
        configuration: ExpectationConfiguration,
        metrics: Dict,
        runtime_configuration: Optional[dict] = None,
        execution_engine: Optional[ExecutionEngine] = None,
    ):
        # Obtaining columns and ordered list for sake of comparison
        expected_column_list = self.get_success_kwargs(configuration).get("column_list")
        actual_column_list = metrics.get("table.columns")

        if expected_column_list is None or list(actual_column_list) == list(
            expected_column_list
        ):
            return {
                "success": True,
                "result": {"observed_value": list(actual_column_list)},
            }
        else:
            # In the case of differing column lengths between the defined expectation and the observed column set, the
            # max is determined to generate the column_index.
            number_of_columns = max(len(expected_column_list), len(actual_column_list))
            column_index = range(number_of_columns)

            # Create a list of the mismatched details
            compared_lists = list(
                zip_longest(
                    column_index, list(expected_column_list), list(actual_column_list)
                )
            )
            mismatched = [
                {"Expected Column Position": i, "Expected": k, "Found": v}
                for i, k, v in compared_lists
                if k != v
            ]
            return {
                "success": False,
                "result": {
                    "observed_value": list(actual_column_list),
                    "details": {"mismatched": mismatched},
                },
            }<|MERGE_RESOLUTION|>--- conflicted
+++ resolved
@@ -119,24 +119,12 @@
     @classmethod
     def _prescriptive_template(
         cls,
-<<<<<<< HEAD
-        configuration: Optional[ExpectationConfiguration] = None,
-        result: Optional[ExpectationValidationResult] = None,
-        runtime_configuration: Optional[dict] = None,
-        **kwargs,
-    ):
-        runtime_configuration = runtime_configuration or {}
-        _ = False if runtime_configuration.get("include_column_name") is False else True
-        styling = runtime_configuration.get("styling")
-        params = substitute_none_for_missing(configuration.kwargs, ["column_list"])
-=======
         renderer_configuration: RendererConfiguration,
     ) -> RendererConfiguration:
         renderer_configuration.add_param(
             name="column_list", param_type=RendererValueType.ARRAY
         )
         params = renderer_configuration.params
->>>>>>> 567bb92d
 
         if not params.column_list:
             template_str = "Must have a list of columns in a specific order, but that order is not specified."
