--- conflicted
+++ resolved
@@ -70,19 +70,6 @@
         "row_condition",
         "condition_parser",
     )
-<<<<<<< HEAD
-=======
-    default_kwarg_values = {
-        "row_condition": None,
-        "condition_parser": None,  # we expect this to be explicitly set whenever a row_condition is passed
-        "column_list": None,
-        "result_format": "BASIC",
-        "column": None,
-        "column_index": None,
-        "catch_exceptions": False,
-        "meta": None,
-    }
->>>>>>> 44d307c8
     args_keys = ("column_list",)
 
     @classmethod
