import logging
<<<<<<< HEAD
from typing import TYPE_CHECKING, Dict, Optional, Set, Tuple, Union
=======
from typing import Dict, Optional, Tuple
>>>>>>> f2628d8d

import altair as alt
import numpy as np
import pandas as pd
from scipy import stats as stats

from great_expectations.core import (
    ExpectationConfiguration,
    ExpectationValidationResult,
)
from great_expectations.execution_engine import ExecutionEngine
from great_expectations.execution_engine.util import (
    is_valid_categorical_partition_object,
    is_valid_partition_object,
)
from great_expectations.expectations.expectation import (
    ColumnExpectation,
    render_evaluation_parameter_string,
)
from great_expectations.render import (
    AtomicDiagnosticRendererType,
    AtomicPrescriptiveRendererType,
    LegacyDescriptiveRendererType,
    LegacyDiagnosticRendererType,
    LegacyRendererType,
    RenderedAtomicContent,
    RenderedContentBlockContainer,
    RenderedGraphContent,
    RenderedStringTemplateContent,
    renderedAtomicValueSchema,
)
from great_expectations.render.renderer.renderer import renderer
from great_expectations.render.renderer_configuration import (
    RendererConfiguration,
    RendererSchemaType,
)
from great_expectations.render.util import (
    num_to_str,
    parse_row_condition_string_pandas_engine,
    substitute_none_for_missing,
)
from great_expectations.validator.computed_metric import MetricValue
from great_expectations.validator.exception_info import ExceptionInfo
from great_expectations.validator.metric_configuration import MetricConfiguration
from great_expectations.validator.metrics_calculator import MetricsCalculator
from great_expectations.validator.validation_graph import ValidationGraph
from great_expectations.validator.validator import ValidationDependencies

if TYPE_CHECKING:
    from great_expectations.render.renderer_configuration import RendererParams

logger = logging.getLogger(__name__)
logging.captureWarnings(True)


class ExpectColumnKlDivergenceToBeLessThan(ColumnExpectation):
    """Expect the Kulback-Leibler (KL) divergence (relative entropy) of the specified column with respect to the partition object to be lower than the provided threshold.

    KL divergence compares two distributions. The higher the divergence value (relative entropy), the larger \
    the difference between the two distributions. A relative entropy of zero indicates that the data are \
    distributed identically, when binned according to the provided partition.

    In many practical contexts, choosing a value between 0.5 and 1 will provide a useful test.

    This expectation works on both categorical and continuous partitions. See notes below for details.

    expect_column_kl_divergence_to_be_less_than is a \
    [Column Aggregate Expectation](https://docs.greatexpectations.io/docs/guides/expectations/creating_custom_expectations/how_to_create_custom_column_aggregate_expectations).

    Args:
        column (str): \
            The column name.
        partition_object (dict): \
            The expected partition object (see [partition_object](https://docs.greatexpectations.io/docs/reference/expectations/distributional_expectations/#partition-objects)).
        threshold (float): \
            The maximum KL divergence to for which to return success=True. If KL divergence is larger than the \
            provided threshold, the test will return success=False.

    Keyword Args:
        internal_weight_holdout (float between 0 and 1 or None): \
            The amount of weight to split uniformly among zero-weighted partition bins. internal_weight_holdout \
            provides a mechanisms to make the test less strict by assigning positive weights to values \
            observed in \
            the data for which the partition explicitly expected zero weight. With no internal_weight_holdout, \
            any value observed in such a region will cause KL divergence to rise to +Infinity. Defaults to 0.
        tail_weight_holdout (float between 0 and 1 or None): \
            The amount of weight to add to the tails of the histogram. Tail weight holdout is split evenly \
            between (-Infinity, min(partition_object['bins'])) and (max(partition_object['bins']), +Infinity). \
            tail_weight_holdout provides a mechanism to make the test less strict by assigning positive \
            weights to \
            values observed in the data that are not present in the partition. With no tail_weight_holdout, \
            any value observed outside the provided partition_object will cause KL divergence to rise to +Infinity. \
            Defaults to 0.
        bucketize_data (boolean): If True, then continuous data will be bucketized before evaluation. Setting \
            this parameter to false allows evaluation of KL divergence with a None partition object for \
            profiling against discrete data.

    Other Parameters:
        result_format (str or None): \
            Which output mode to use: BOOLEAN_ONLY, BASIC, COMPLETE, or SUMMARY. \
            For more detail, see [result_format](https://docs.greatexpectations.io/docs/reference/expectations/result_format).
        include_config (boolean): \
            If True, then include the expectation config as part of the result object.
        catch_exceptions (boolean or None): \
            If True, then catch exceptions and include them as part of the result object. \
            For more detail, see [catch_exceptions](https://docs.greatexpectations.io/docs/reference/expectations/standard_arguments/#catch_exceptions).
        meta (dict or None): \
            A JSON-serializable dictionary (nesting allowed) that will be included in the output without \
            modification. For more detail, see [meta](https://docs.greatexpectations.io/docs/reference/expectations/standard_arguments/#meta).

    Returns:
        An [ExpectationSuiteValidationResult](https://docs.greatexpectations.io/docs/terms/validation_result)

        Exact fields vary depending on the values passed to result_format, include_config, catch_exceptions, and meta.

    Notes:
        * observed_value field in the result object is customized for this expectation to be a float \
          representing the true KL divergence (relative entropy) or None if the value is calculated \
          as infinity, -infinity, or NaN
        * details.observed_partition in the result object is customized for this expectation to be a \
          dict representing the partition observed in the data
        * details.expected_partition in the result object is customized for this expectation to be a \
          dict representing the partition against which the data were compared, after applying \
          specified weight holdouts

        If the partition_object is categorical, this expectation will expect the values in column to also be \
        categorical.

        * If the column includes values that are not present in the partition, the tail_weight_holdout \
          will be equally split among those values, providing a mechanism to weaken the strictness of the \
          expectation (otherwise, relative entropy would immediately go to infinity).
        * If the partition includes values that are not present in the column, the test will simply include \
          zero weight for that value.

        If the partition_object is continuous, this expectation will discretize the values in the column according \
        to the bins specified in the partition_object, and apply the test to the resulting distribution.

        * The internal_weight_holdout and tail_weight_holdout parameters provide a mechanism to weaken the \
          expectation, since an expected weight of zero would drive relative entropy to be infinite if any data \
          are observed in that interval.
        * If internal_weight_holdout is specified, that value will be distributed equally among any intervals \
          with weight zero in the partition_object.
        * If tail_weight_holdout is specified, that value will be appended to the tails of the bins \
          ((-Infinity, min(bins)) and (max(bins), Infinity).

        If relative entropy/kl divergence goes to infinity for any of the reasons mentioned above, the observed \
        value will be set to None. This is because inf, -inf, Nan, are not json serializable and cause some json \
        parsers to crash when encountered. The python None token will be serialized to null in json.
    """

    # This dictionary contains metadata for display in the public gallery
    library_metadata = {
        "maturity": "production",
        "tags": [
            "core expectation",
            "column aggregate expectation",
            "distributional expectation",
        ],
        "contributors": ["@great_expectations"],
        "requirements": [],
        "has_full_test_suite": True,
        "manually_reviewed_code": True,
    }

    success_keys = (
        "partition_object",
        "threshold",
        "tail_weight_holdout",
        "internal_weight_holdout",
        "bucketize_data",
    )
    default_kwarg_values = {
        "partition_object": None,
        "threshold": None,
        "tail_weight_holdout": 0,
        "internal_weight_holdout": 0,
        "bucketize_data": True,
        "result_format": "BASIC",
        "include_config": True,
        "catch_exceptions": False,
    }
    args_keys = (
        "column",
        "partition_object",
        "threshold",
    )

    def validate_configuration(
        self, configuration: Optional[ExpectationConfiguration]
    ) -> None:
        """
        Validates that a configuration has been set, and sets a configuration if it has yet to be set. Ensures that
        necessary configuration arguments have been provided for the validation of the expectation.

        Args:
            configuration (OPTIONAL[ExpectationConfiguration]): \
                An optional Expectation Configuration entry that will be used to configure the expectation
        Returns:
            None. Raises InvalidExpectationConfigurationError if the config is not validated successfully
        """
        super().validate_configuration(configuration)
        self.validate_metric_value_between_configuration(configuration=configuration)

    def get_validation_dependencies(
        self,
        configuration: Optional[ExpectationConfiguration] = None,
        execution_engine: Optional[ExecutionEngine] = None,
        runtime_configuration: Optional[dict] = None,
    ) -> ValidationDependencies:
        validation_dependencies: ValidationDependencies = (
            super().get_validation_dependencies(
                configuration, execution_engine, runtime_configuration
            )
        )
        partition_object = configuration.kwargs["partition_object"]
        domain_kwargs = configuration.get_domain_kwargs()
        is_categorical = None
        bins = None
        if partition_object is None:
            if configuration.kwargs.get(
                "bucketize_data", self.default_kwarg_values["bucketize_data"]
            ):
                is_categorical = False
                partition_metric_configuration = MetricConfiguration(
                    metric_name="column.partition",
                    metric_domain_kwargs=domain_kwargs,
                    metric_value_kwargs={
                        "bins": "auto",
                        "allow_relative_error": False,
                    },
                )
                #
                # Note: 20201116 - JPC - the execution engine doesn't provide capability to evaluate
                # validation_dependencies, so we use a validator
                #
                metrics_calculator = MetricsCalculator(
                    execution_engine=execution_engine,
                    show_progress_bars=True,
                )
                resolved_metrics: Dict[
                    Tuple[str, str, str], MetricValue
                ] = metrics_calculator.compute_metrics(
                    metric_configurations=[partition_metric_configuration],
                    runtime_configuration=None,
                    min_graph_edges_pbar_enable=0,
                )

                bins = resolved_metrics[partition_metric_configuration.id]
                hist_metric_configuration = MetricConfiguration(
                    metric_name="column.histogram",
                    metric_domain_kwargs=domain_kwargs,
                    metric_value_kwargs={
                        "bins": tuple(bins),
                    },
                )
                nonnull_configuration = MetricConfiguration(
                    metric_name="column_values.nonnull.count",
                    metric_domain_kwargs=domain_kwargs,
                    metric_value_kwargs=None,
                )
                #
                # NOTE 20201117 - JPC - Would prefer not to include partition_metric_configuration here,
                # since we have already evaluated it, and its result is in the kwargs for the histogram.
                # However, currently the validation_dependencies' configurations are not passed to the _validate method
                #
                validation_dependencies.set_metric_configuration(
                    metric_name="column.partition",
                    metric_configuration=partition_metric_configuration,
                )
                validation_dependencies.set_metric_configuration(
                    metric_name="column.histogram",
                    metric_configuration=hist_metric_configuration,
                )
                validation_dependencies.set_metric_configuration(
                    metric_name="column_values.nonnull.count",
                    metric_configuration=nonnull_configuration,
                )
            else:
                is_categorical = True
                counts_configuration = MetricConfiguration(
                    metric_name="column.value_counts",
                    metric_domain_kwargs=domain_kwargs,
                    metric_value_kwargs={
                        "sort": "value",
                    },
                )
                nonnull_configuration = MetricConfiguration(
                    metric_name="column_values.nonnull.count",
                    metric_domain_kwargs=domain_kwargs,
                )
                validation_dependencies.set_metric_configuration(
                    metric_name="column.value_counts",
                    metric_configuration=counts_configuration,
                )
                validation_dependencies.set_metric_configuration(
                    metric_name="column_values.nonnull.count",
                    metric_configuration=nonnull_configuration,
                )
        if is_categorical is True or is_valid_categorical_partition_object(
            partition_object
        ):
            validation_dependencies.set_metric_configuration(
                metric_name="column.value_counts",
                metric_configuration=MetricConfiguration(
                    metric_name="column.value_counts",
                    metric_domain_kwargs=domain_kwargs,
                    metric_value_kwargs={
                        "sort": "value",
                    },
                ),
            )
            validation_dependencies.set_metric_configuration(
                metric_name="column_values.nonnull.count",
                metric_configuration=MetricConfiguration(
                    metric_name="column_values.nonnull.count",
                    metric_domain_kwargs=domain_kwargs,
                    metric_value_kwargs=None,
                ),
            )
        else:
            if (
                bins is None
            ):  # if the user did not supply a partition_object, so we just computed it
                if not is_valid_partition_object(partition_object):
                    raise ValueError("Invalid partition_object provided")
                bins = partition_object["bins"]

            hist_metric_configuration = MetricConfiguration(
                metric_name="column.histogram",
                metric_domain_kwargs=domain_kwargs,
                metric_value_kwargs={
                    "bins": bins,
                },
            )
            validation_dependencies.set_metric_configuration(
                metric_name="column.histogram",
                metric_configuration=hist_metric_configuration,
            )
            nonnull_configuration = MetricConfiguration(
                metric_name="column_values.nonnull.count",
                metric_domain_kwargs=domain_kwargs,
                metric_value_kwargs=None,
            )
            validation_dependencies.set_metric_configuration(
                metric_name="column_values.nonnull.count",
                metric_configuration=nonnull_configuration,
            )
            below_partition = MetricConfiguration(
                metric_name="column_values.between.count",
                metric_domain_kwargs=domain_kwargs,
                metric_value_kwargs={"max_value": bins[0], "strict_max": True},
            )
            validation_dependencies.set_metric_configuration(
                metric_name="below_partition", metric_configuration=below_partition
            )
            above_partition = MetricConfiguration(
                metric_name="column_values.between.count",
                metric_domain_kwargs=domain_kwargs,
                metric_value_kwargs={"min_value": bins[-1], "strict_min": True},
            )
            validation_dependencies.set_metric_configuration(
                metric_name="above_partition", metric_configuration=above_partition
            )

        return validation_dependencies

    def _validate(
        self,
        configuration: ExpectationConfiguration,
        metrics: Dict,
        runtime_configuration: Optional[dict] = None,
        execution_engine: Optional[ExecutionEngine] = None,
    ):
        bucketize_data = configuration.kwargs.get(
            "bucketize_data", self.default_kwarg_values["bucketize_data"]
        )
        partition_object = configuration.kwargs.get(
            "partition_object", self.default_kwarg_values["partition_object"]
        )
        threshold = configuration.kwargs.get(
            "threshold", self.default_kwarg_values["threshold"]
        )
        tail_weight_holdout = configuration.kwargs.get(
            "tail_weight_holdout", self.default_kwarg_values["tail_weight_holdout"]
        )
        internal_weight_holdout = configuration.kwargs.get(
            "internal_weight_holdout",
            self.default_kwarg_values["internal_weight_holdout"],
        )
        if partition_object is None:
            if bucketize_data:
                # in this case, we have requested a partition, histogram using said partition, and nonnull count
                bins = list(metrics["column.partition"])
                weights = list(
                    np.array(metrics["column.histogram"])
                    / metrics["column_values.nonnull.count"]
                )
                tail_weights = (1 - sum(weights)) / 2
                partition_object = {
                    "bins": bins,
                    "weights": weights,
                    "tail_weights": [tail_weights, tail_weights],
                }
            else:
                partition_object = {
                    "values": list(metrics["column.value_counts"].index),
                    "weights": list(
                        np.array(metrics["column.value_counts"])
                        / metrics["column_values.nonnull.count"]
                    ),
                }

        if not is_valid_partition_object(partition_object):
            raise ValueError("Invalid partition object.")

        if threshold is not None and (
            (not isinstance(threshold, (int, float))) or (threshold < 0)
        ):
            raise ValueError(
                "Threshold must be specified, greater than or equal to zero."
            )

        if (
            (not isinstance(tail_weight_holdout, (int, float)))
            or (tail_weight_holdout < 0)
            or (tail_weight_holdout > 1)
        ):
            raise ValueError("tail_weight_holdout must be between zero and one.")

        if (
            (not isinstance(internal_weight_holdout, (int, float)))
            or (internal_weight_holdout < 0)
            or (internal_weight_holdout > 1)
        ):
            raise ValueError("internal_weight_holdout must be between zero and one.")

        if tail_weight_holdout != 0 and "tail_weights" in partition_object:
            raise ValueError(
                "tail_weight_holdout must be 0 when using tail_weights in partition object"
            )

        # TODO: add checks for duplicate values in is_valid_categorical_partition_object
        if is_valid_categorical_partition_object(partition_object):
            if internal_weight_holdout > 0:
                raise ValueError(
                    "Internal weight holdout cannot be used for discrete data."
                )

            # Data are expected to be discrete, use value_counts
            observed_weights = (
                metrics["column.value_counts"] / metrics["column_values.nonnull.count"]
            )
            expected_weights = pd.Series(
                partition_object["weights"],
                index=partition_object["values"],
                name="expected",
            )
            # Sort not available before pandas 0.23.0
            # test_df = pd.concat([expected_weights, observed_weights], axis=1, sort=True)
            test_df = pd.concat([expected_weights, observed_weights], axis=1)

            na_counts = test_df.isnull().sum()

            # Handle NaN: if we expected something that's not there, it's just not there.
            pk = test_df["count"].fillna(0)
            # Handle NaN: if something's there that was not expected,
            # substitute the relevant value for tail_weight_holdout
            if na_counts["expected"] > 0:
                # Scale existing expected values
                test_df["expected"] *= 1 - tail_weight_holdout
                # Fill NAs with holdout.
                qk = test_df["expected"].fillna(
                    tail_weight_holdout / na_counts["expected"]
                )
            else:
                qk = test_df["expected"]

            kl_divergence = stats.entropy(pk, qk)

            if np.isinf(kl_divergence) or np.isnan(kl_divergence):
                observed_value = None
            else:
                observed_value = kl_divergence

            if threshold is None:
                success = True
            else:
                success = kl_divergence <= threshold

            return_obj = {
                "success": success,
                "result": {
                    "observed_value": observed_value,
                    "details": {
                        "observed_partition": {
                            "values": test_df.index.tolist(),
                            "weights": pk.tolist(),
                        },
                        "expected_partition": {
                            "values": test_df.index.tolist(),
                            "weights": qk.tolist(),
                        },
                    },
                },
            }

        else:
            # Data are expected to be continuous; discretize first
            if bucketize_data is False:
                raise ValueError(
                    "KL Divergence cannot be computed with a continuous partition object and the bucketize_data "
                    "parameter set to false."
                )
            # Build the histogram first using expected bins so that the largest bin is >=
            nonnull_count = metrics["column_values.nonnull.count"]
            hist = np.array(metrics["column.histogram"])

            # Add in the frequencies observed above or below the provided partition
            below_partition = metrics["below_partition"]
            above_partition = metrics["above_partition"]

            # Observed Weights is just the histogram values divided by the total number of observations
            observed_weights = hist / nonnull_count

            # Adjust expected_weights to account for tail_weight and internal_weight
            if "tail_weights" in partition_object:
                partition_tail_weight_holdout = np.sum(partition_object["tail_weights"])
            else:
                partition_tail_weight_holdout = 0

            expected_weights = np.array(partition_object["weights"]) * (
                1 - tail_weight_holdout - internal_weight_holdout
            )

            # Assign internal weight holdout values if applicable
            if internal_weight_holdout > 0:
                zero_count = len(expected_weights) - np.count_nonzero(expected_weights)
                if zero_count > 0:
                    for index, value in enumerate(expected_weights):
                        if value == 0:
                            expected_weights[index] = (
                                internal_weight_holdout / zero_count
                            )

            # Assign tail weight holdout if applicable
            # We need to check cases to only add tail weight holdout if it makes sense based on the provided partition.
            if (partition_object["bins"][0] == -np.inf) and (
                partition_object["bins"][-1]
            ) == np.inf:
                if tail_weight_holdout > 0:
                    raise ValueError(
                        "tail_weight_holdout cannot be used for partitions with infinite endpoints."
                    )
                if "tail_weights" in partition_object:
                    raise ValueError(
                        "There can be no tail weights for partitions with one or both endpoints at infinity"
                    )

                # Remove -inf and inf
                expected_bins = partition_object["bins"][1:-1]

                comb_expected_weights = expected_weights
                # Set aside tail weights
                expected_tail_weights = np.concatenate(
                    ([expected_weights[0]], [expected_weights[-1]])
                )
                # Remove tail weights
                expected_weights = expected_weights[1:-1]

                comb_observed_weights = observed_weights
                # Set aside tail weights
                observed_tail_weights = np.concatenate(
                    ([observed_weights[0]], [observed_weights[-1]])
                )
                # Remove tail weights
                observed_weights = observed_weights[1:-1]

            elif partition_object["bins"][0] == -np.inf:

                if "tail_weights" in partition_object:
                    raise ValueError(
                        "There can be no tail weights for partitions with one or both endpoints at infinity"
                    )

                # Remove -inf
                expected_bins = partition_object["bins"][1:]

                comb_expected_weights = np.concatenate(
                    (expected_weights, [tail_weight_holdout])
                )
                # Set aside left tail weight and holdout
                expected_tail_weights = np.concatenate(
                    ([expected_weights[0]], [tail_weight_holdout])
                )
                # Remove left tail weight from main expected_weights
                expected_weights = expected_weights[1:]

                comb_observed_weights = np.concatenate(
                    (
                        observed_weights,
                        [above_partition / nonnull_count],
                    )
                )
                # Set aside left tail weight and above partition weight
                observed_tail_weights = np.concatenate(
                    (
                        [observed_weights[0]],
                        [above_partition / nonnull_count],
                    )
                )
                # Remove left tail weight from main observed_weights
                observed_weights = observed_weights[1:]

            elif partition_object["bins"][-1] == np.inf:

                if "tail_weights" in partition_object:
                    raise ValueError(
                        "There can be no tail weights for partitions with one or both endpoints at infinity"
                    )

                # Remove inf
                expected_bins = partition_object["bins"][:-1]

                comb_expected_weights = np.concatenate(
                    ([tail_weight_holdout], expected_weights)
                )
                # Set aside right tail weight and holdout
                expected_tail_weights = np.concatenate(
                    ([tail_weight_holdout], [expected_weights[-1]])
                )
                # Remove right tail weight from main expected_weights
                expected_weights = expected_weights[:-1]

                comb_observed_weights = np.concatenate(
                    (
                        [below_partition / nonnull_count],
                        observed_weights,
                    )
                )
                # Set aside right tail weight and below partition weight
                observed_tail_weights = np.concatenate(
                    (
                        [below_partition / nonnull_count],
                        [observed_weights[-1]],
                    )
                )
                # Remove right tail weight from main observed_weights
                observed_weights = observed_weights[:-1]
            else:
                # No need to remove -inf or inf
                expected_bins = partition_object["bins"]

                if "tail_weights" in partition_object:
                    tail_weights = partition_object["tail_weights"]
                    # Tack on tail weights
                    comb_expected_weights = np.concatenate(
                        ([tail_weights[0]], expected_weights, [tail_weights[1]])
                    )
                    # Tail weights are just tail_weights
                    expected_tail_weights = np.array(tail_weights)
                else:
                    comb_expected_weights = np.concatenate(
                        (
                            [tail_weight_holdout / 2],
                            expected_weights,
                            [tail_weight_holdout / 2],
                        )
                    )
                    # Tail weights are just tail_weight holdout divided equally to both tails
                    expected_tail_weights = np.concatenate(
                        ([tail_weight_holdout / 2], [tail_weight_holdout / 2])
                    )

                comb_observed_weights = np.concatenate(
                    (
                        [below_partition / nonnull_count],
                        observed_weights,
                        [above_partition / nonnull_count],
                    )
                )
                # Tail weights are just the counts on either side of the partition
                observed_tail_weights = (
                    np.concatenate(([below_partition], [above_partition]))
                    / nonnull_count
                )

                # Main expected_weights and main observed weights had no tail_weights, so nothing needs to be removed.

            # TODO: VERIFY THAT THIS STILL WORKS BASED ON CHANGE TO HIST
            # comb_expected_weights = np.array(comb_expected_weights).astype(float)
            # comb_observed_weights = np.array(comb_observed_weights).astype(float)

            kl_divergence = stats.entropy(comb_observed_weights, comb_expected_weights)

            if np.isinf(kl_divergence) or np.isnan(kl_divergence):
                observed_value = None
            else:
                observed_value = kl_divergence

            if threshold is None:
                success = True
            else:
                success = kl_divergence <= threshold

            return_obj = {
                "success": success,
                "result": {
                    "observed_value": observed_value,
                    "details": {
                        "observed_partition": {
                            # return expected_bins, since we used those bins to compute the observed_weights
                            "bins": expected_bins,
                            "weights": observed_weights.tolist(),
                            "tail_weights": observed_tail_weights.tolist(),
                        },
                        "expected_partition": {
                            "bins": expected_bins,
                            "weights": expected_weights.tolist(),
                            "tail_weights": expected_tail_weights.tolist(),
                        },
                    },
                },
            }

        return return_obj

    @classmethod
    def _get_kl_divergence_chart(cls, partition_object, header=None):
        weights = partition_object["weights"]

        if len(weights) > 60:
            expected_distribution = cls._get_kl_divergence_partition_object_table(
                partition_object, header=header
            )
        else:
            chart_pixel_width = (len(weights) / 60.0) * 500
            if chart_pixel_width < 250:
                chart_pixel_width = 250
            chart_container_col_width = round((len(weights) / 60.0) * 6)
            if chart_container_col_width < 4:
                chart_container_col_width = 4
            elif chart_container_col_width >= 5:
                chart_container_col_width = 6
            elif chart_container_col_width >= 4:
                chart_container_col_width = 5

            mark_bar_args = {}
            if len(weights) == 1:
                mark_bar_args["size"] = 20

            if partition_object.get("bins"):
                bins = partition_object["bins"]
                bins_x1 = [round(value, 1) for value in bins[:-1]]
                bins_x2 = [round(value, 1) for value in bins[1:]]

                df = pd.DataFrame(
                    {
                        "bin_min": bins_x1,
                        "bin_max": bins_x2,
                        "fraction": weights,
                    }
                )

                bars = (
                    alt.Chart(df)
                    .mark_bar()
                    .encode(
                        x="bin_min:O",
                        x2="bin_max:O",
                        y="fraction:Q",
                        tooltip=["bin_min", "bin_max", "fraction"],
                    )
                    .properties(width=chart_pixel_width, height=400, autosize="fit")
                )

                chart = bars.to_dict()
            elif partition_object.get("values"):
                values = partition_object["values"]

                df = pd.DataFrame({"values": values, "fraction": weights})

                bars = (
                    alt.Chart(df)
                    .mark_bar()
                    .encode(
                        x="values:N", y="fraction:Q", tooltip=["values", "fraction"]
                    )
                    .properties(width=chart_pixel_width, height=400, autosize="fit")
                )
                chart = bars.to_dict()

            if header:
                expected_distribution = RenderedGraphContent(
                    **{
                        "content_block_type": "graph",
                        "graph": chart,
                        "header": header,
                        "styling": {
                            "classes": [
                                f"col-{str(chart_container_col_width)}",
                                "mt-2",
                                "pl-1",
                                "pr-1",
                            ],
                            "parent": {"styles": {"list-style-type": "none"}},
                        },
                    }
                )
            else:
                expected_distribution = RenderedGraphContent(
                    **{
                        "content_block_type": "graph",
                        "graph": chart,
                        "styling": {
                            "classes": [
                                f"col-{str(chart_container_col_width)}",
                                "mt-2",
                                "pl-1",
                                "pr-1",
                            ],
                            "parent": {"styles": {"list-style-type": "none"}},
                        },
                    }
                )
        return expected_distribution

    @classmethod
    def _atomic_kl_divergence_chart_template(cls, partition_object: dict) -> tuple:
        weights = partition_object.get("weights", [])

        chart_pixel_width = (len(weights) / 60.0) * 500
        if chart_pixel_width < 250:
            chart_pixel_width = 250
        chart_container_col_width = round((len(weights) / 60.0) * 6)
        if chart_container_col_width < 4:
            chart_container_col_width = 4
        elif chart_container_col_width >= 5:
            chart_container_col_width = 6
        elif chart_container_col_width >= 4:
            chart_container_col_width = 5

        mark_bar_args = {}
        if len(weights) == 1:
            mark_bar_args["size"] = 20

        chart = {}
        if partition_object.get("bins"):
            bins = partition_object["bins"]
            bins_x1 = [round(value, 1) for value in bins[:-1]]
            bins_x2 = [round(value, 1) for value in bins[1:]]

            df = pd.DataFrame(
                {
                    "bin_min": bins_x1,
                    "bin_max": bins_x2,
                    "fraction": weights,
                }
            )

            bars = (
                alt.Chart(df)
                .mark_bar()
                .encode(
                    x="bin_min:O",
                    x2="bin_max:O",
                    y="fraction:Q",
                    tooltip=["bin_min", "bin_max", "fraction"],
                )
                .properties(width=chart_pixel_width, height=400, autosize="fit")
            )

            chart = bars.to_dict()
        elif partition_object.get("values"):
            values = partition_object["values"]

            df = pd.DataFrame({"values": values, "fraction": weights})

            bars = (
                alt.Chart(df)
                .mark_bar()
                .encode(x="values:N", y="fraction:Q", tooltip=["values", "fraction"])
                .properties(width=chart_pixel_width, height=400, autosize="fit")
            )
            chart = bars.to_dict()

        return chart, chart_container_col_width

    @classmethod
    def _get_kl_divergence_partition_object_table(cls, partition_object, header=None):
        table_rows = []
        fractions = partition_object["weights"]

        if partition_object.get("bins"):
            bins = partition_object["bins"]

            for idx, fraction in enumerate(fractions):
                if idx == len(fractions) - 1:
                    table_rows.append(
                        [
                            f"[{num_to_str(bins[idx])} - {num_to_str(bins[idx + 1])}]",
                            num_to_str(fraction),
                        ]
                    )
                else:
                    table_rows.append(
                        [
                            f"[{num_to_str(bins[idx])} - {num_to_str(bins[idx + 1])})",
                            num_to_str(fraction),
                        ]
                    )
        else:
            values = partition_object["values"]
            table_rows = [
                [value, num_to_str(fractions[idx])] for idx, value in enumerate(values)
            ]

        if header:
            return {
                "content_block_type": "table",
                "header": header,
                "header_row": ["Interval", "Fraction"]
                if partition_object.get("bins")
                else ["Value", "Fraction"],
                "table": table_rows,
                "styling": {
                    "classes": ["table-responsive"],
                    "body": {
                        "classes": [
                            "table",
                            "table-sm",
                            "table-bordered",
                            "mt-2",
                            "mb-2",
                        ],
                    },
                    "parent": {
                        "classes": ["show-scrollbars", "p-2"],
                        "styles": {
                            "list-style-type": "none",
                            "overflow": "auto",
                            "max-height": "80vh",
                        },
                    },
                },
            }
        else:
            return {
                "content_block_type": "table",
                "header_row": ["Interval", "Fraction"]
                if partition_object.get("bins")
                else ["Value", "Fraction"],
                "table": table_rows,
                "styling": {
                    "classes": ["table-responsive"],
                    "body": {
                        "classes": [
                            "table",
                            "table-sm",
                            "table-bordered",
                            "mt-2",
                            "mb-2",
                        ],
                    },
                    "parent": {
                        "classes": ["show-scrollbars", "p-2"],
                        "styles": {
                            "list-style-type": "none",
                            "overflow": "auto",
                            "max-height": "80vh",
                        },
                    },
                },
            }

    @classmethod
    def _atomic_partition_object_table_template(cls, partition_object: dict):
        table_rows = []
        fractions = partition_object["weights"]

        if partition_object.get("bins"):
            bins = partition_object["bins"]

            for idx, fraction in enumerate(fractions):
                interval_start = num_to_str(bins[idx])
                interval_end = num_to_str(bins[idx + 1])
                interval_closing_symbol = "]" if idx == (len(fractions) - 1) else ")"
                table_rows.append(
                    [
                        {
                            "type": RendererSchemaType.STRING,
                            "value": f"[{interval_start} - {interval_end}{interval_closing_symbol}",
                        },
                        {
                            "type": RendererSchemaType.STRING,
                            "value": num_to_str(fraction),
                        },
                    ]
                )
        else:
            values = partition_object["values"]
            table_rows = [
                [
                    {
                        "schema": {"type": RendererSchemaType.STRING},
                        "value": str(value),
                    },
                    {
                        "schema": {"type": RendererSchemaType.STRING},
                        "value": num_to_str(fractions[idx]),
                    },
                ]
                for idx, value in enumerate(values)
            ]

        header_row = [
            {
                "schema": {"type": RendererSchemaType.STRING},
                "value": "Interval" if partition_object.get("bins") else "Value",
            },
            {"schema": {"type": RendererSchemaType.STRING}, "value": "Fraction"},
        ]

        return header_row, table_rows

    @classmethod
    def _prescriptive_template(
        cls,
        renderer_configuration: RendererConfiguration,
    ) -> RendererConfiguration:
        add_param_args = (
            ("column", RendererSchemaType.STRING),
            ("mostly", RendererSchemaType.NUMBER),
            ("threshold", RendererSchemaType.NUMBER),
            ("row_condition", RendererSchemaType.STRING),
            ("condition_parser", RendererSchemaType.STRING),
        )
        for name, schema_type in add_param_args:
            renderer_configuration.add_param(name=name, schema_type=schema_type)

        expected_partition_object = renderer_configuration.kwargs.get(
            "partition_object", {}
        )
        weights = expected_partition_object.get("weights", [])

        # generate template string for header
        if not expected_partition_object:
            template_str = "can match any distribution."
        else:
            template_str = (
                "Kullback-Leibler (KL) divergence with respect to the following distribution must be "
                "lower than $threshold."
            )

        # optionally, add column name
        if renderer_configuration.include_column_name:
            template_str = f"$column {template_str}"

        # generate table or chart depending on number of weights
        if len(weights) > 60:
            (
                renderer_configuration.header_row,
                renderer_configuration.table,
            ) = cls._atomic_partition_object_table_template(
                partition_object=expected_partition_object
            )
        else:
            renderer_configuration.graph, _ = cls._atomic_kl_divergence_chart_template(
                partition_object=expected_partition_object
            )

        params: RendererParams = renderer_configuration.params

        if params.row_condition:
            renderer_configuration = cls._add_row_condition_params(
                renderer_configuration=renderer_configuration
            )
            row_condition_str: str = cls._get_row_condition_string(
                renderer_configuration=renderer_configuration
            )
            template_str = f"{row_condition_str}, then {template_str}"

        renderer_configuration.template_str = template_str

        return renderer_configuration

    @classmethod
    @renderer(renderer_type=AtomicPrescriptiveRendererType.SUMMARY)
    @render_evaluation_parameter_string
    def _prescriptive_summary(
        cls,
        configuration: Optional[ExpectationConfiguration] = None,
        result: Optional[ExpectationValidationResult] = None,
        runtime_configuration: Optional[dict] = None,
    ) -> RenderedAtomicContent:
        renderer_configuration = RendererConfiguration(
            configuration=configuration,
            result=result,
            runtime_configuration=runtime_configuration,
        )
        renderer_configuration = cls._prescriptive_template(
            renderer_configuration=renderer_configuration
        )

        if renderer_configuration.graph:
            value_obj = renderedAtomicValueSchema.load(
                {
                    "header": {
                        "schema": {"type": "StringValueType"},
                        "value": {
                            "template": renderer_configuration.template_str,
                            "params": renderer_configuration.params.dict(),
                        },
                    },
                    "graph": renderer_configuration.graph,
                    "schema": {"type": "GraphType"},
                }
            )
            value_type = "GraphType"
        else:
            value_obj = renderedAtomicValueSchema.load(
                {
                    "header": {
                        "schema": {"type": "StringValueType"},
                        "value": {
                            "template": renderer_configuration.template_str,
                            "params": renderer_configuration.params.dict(),
                        },
                    },
                    "header_row": renderer_configuration.header_row,
                    "table": renderer_configuration.table,
                    "schema": {"type": "TableType"},
                }
            )
            value_type = "TableType"

        return RenderedAtomicContent(
            name="atomic.prescriptive.summary",
            value=value_obj,
            value_type=value_type,
        )

    @classmethod
    @renderer(renderer_type=LegacyRendererType.PRESCRIPTIVE)
    @render_evaluation_parameter_string
    def _prescriptive_renderer(
        cls,
        configuration: Optional[ExpectationConfiguration] = None,
        result: Optional[ExpectationValidationResult] = None,
        runtime_configuration: Optional[dict] = None,
        **kwargs,
    ):
        runtime_configuration = runtime_configuration or {}
        include_column_name = (
            False if runtime_configuration.get("include_column_name") is False else True
        )
        styling = runtime_configuration.get("styling")
        params = substitute_none_for_missing(
            configuration.kwargs,
            [
                "column",
                "partition_object",
                "threshold",
                "row_condition",
                "condition_parser",
            ],
        )

        expected_distribution = None
        if not params.get("partition_object"):
            template_str = "can match any distribution."
        else:
            template_str = (
                "Kullback-Leibler (KL) divergence with respect to the following distribution must be "
                "lower than $threshold."
            )
            expected_distribution = cls._get_kl_divergence_chart(
                params.get("partition_object")
            )

        if include_column_name:
            template_str = f"$column {template_str}"

        if params["row_condition"] is not None:
            (
                conditional_template_str,
                conditional_params,
            ) = parse_row_condition_string_pandas_engine(params["row_condition"])
            template_str = f"{conditional_template_str}, then {template_str}"
            params.update(conditional_params)

        expectation_string_obj = {
            "content_block_type": "string_template",
            "string_template": {"template": template_str, "params": params},
        }

        if expected_distribution:
            return [expectation_string_obj, expected_distribution]
        else:
            return [expectation_string_obj]

    @classmethod
    def _atomic_diagnostic_observed_value_template(
        cls,
        configuration: Optional[ExpectationConfiguration] = None,
        result: Optional[ExpectationValidationResult] = None,
        runtime_configuration: Optional[dict] = None,
        **kwargs,
    ):
        observed_partition_object = result.result.get("details", {}).get(
            "observed_partition", {}
        )
        weights = observed_partition_object.get("weights", [])

        observed_value = (
            num_to_str(result.result.get("observed_value"))
            if result.result.get("observed_value")
            else result.result.get("observed_value")
        )
        header_template_str = "KL Divergence: $observed_value"
        header_params_with_json_schema = {
            "observed_value": {
                "schema": {"type": "string"},
                "value": str(observed_value)
                if observed_value
                else "None (-infinity, infinity, or NaN)",
            }
        }

        chart = None
        chart_container_col_width = None
        distribution_table_header_row = None
        distribution_table_rows = None

        if len(weights) > 60:
            (
                distribution_table_header_row,
                distribution_table_rows,
            ) = cls._atomic_partition_object_table_template(
                partition_object=observed_partition_object
            )
        else:
            chart, chart_container_col_width = cls._atomic_kl_divergence_chart_template(
                partition_object=observed_partition_object
            )

        return (
            header_template_str,
            header_params_with_json_schema,
            chart,
            chart_container_col_width,
            distribution_table_header_row,
            distribution_table_rows,
        )

    @classmethod
    @renderer(renderer_type=AtomicDiagnosticRendererType.OBSERVED_VALUE)
    def _atomic_diagnostic_observed_value(
        cls,
        configuration: Optional[ExpectationConfiguration] = None,
        result: Optional[ExpectationValidationResult] = None,
        runtime_configuration: Optional[dict] = None,
        **kwargs,
    ):
        if not result.result.get("details"):
            value_obj = renderedAtomicValueSchema.load(
                {
                    "template": "--",
                    "params": {},
                    "schema": {"type": "StringValueType"},
                }
            )
            return RenderedAtomicContent(
                name="atomic.diagnostic.observed_value",
                value=value_obj,
                value_type="StringValueType",
            )

        (
            header_template_str,
            header_params_with_json_schema,
            chart,
            chart_container_col_width,
            distribution_table_header_row,
            distribution_table_rows,
        ) = cls._atomic_diagnostic_observed_value_template(
            configuration, result, runtime_configuration, **kwargs
        )

        if chart is not None:
            value_obj = renderedAtomicValueSchema.load(
                {
                    "header": {
                        "schema": {"type": "StringValueType"},
                        "value": {
                            "template": header_template_str,
                            "params": header_params_with_json_schema,
                        },
                    },
                    "graph": chart,
                    "schema": {"type": "GraphType"},
                }
            )
            value_type = "GraphType"
        else:
            value_obj = renderedAtomicValueSchema.load(
                {
                    "header": {
                        "schema": {"type": "StringValueType"},
                        "value": {
                            "template": header_template_str,
                            "params": header_params_with_json_schema,
                        },
                    },
                    "header_row": distribution_table_header_row,
                    "table": distribution_table_rows,
                    "schema": {"type": "TableType"},
                }
            )
            value_type = "TableType"

        return RenderedAtomicContent(
            name="atomic.diagnostic.observed_value",
            value=value_obj,
            value_type=value_type,
        )

    @classmethod
    @renderer(renderer_type=LegacyDiagnosticRendererType.OBSERVED_VALUE)
    def _diagnostic_observed_value_renderer(
        cls,
        configuration: Optional[ExpectationConfiguration] = None,
        result: Optional[ExpectationValidationResult] = None,
        runtime_configuration: Optional[dict] = None,
        **kwargs,
    ):
        if not result.result.get("details"):
            return "--"

        observed_partition_object = result.result["details"]["observed_partition"]
        observed_distribution = cls._get_kl_divergence_chart(observed_partition_object)

        observed_value = (
            num_to_str(result.result.get("observed_value"))
            if result.result.get("observed_value")
            else result.result.get("observed_value")
        )

        observed_value_content_block = RenderedStringTemplateContent(
            **{
                "content_block_type": "string_template",
                "string_template": {
                    "template": "KL Divergence: $observed_value",
                    "params": {
                        "observed_value": str(observed_value)
                        if observed_value
                        else "None (-infinity, infinity, or NaN)",
                    },
                    "styling": {"classes": ["mb-2"]},
                },
            }
        )

        return RenderedContentBlockContainer(
            **{
                "content_block_type": "content_block_container",
                "content_blocks": [observed_value_content_block, observed_distribution],
            }
        )

    @classmethod
    @renderer(renderer_type=LegacyDescriptiveRendererType.HISTOGRAM)
    def _descriptive_histogram_renderer(
        cls,
        configuration: Optional[ExpectationConfiguration] = None,
        result: Optional[ExpectationValidationResult] = None,
        runtime_configuration: Optional[dict] = None,
        **kwargs,
    ):
        assert result, "Must pass in result."
        observed_partition_object = result.result["details"]["observed_partition"]
        weights = observed_partition_object["weights"]
        if len(weights) > 60:
            return None

        header = RenderedStringTemplateContent(
            **{
                "content_block_type": "string_template",
                "string_template": {
                    "template": "Histogram",
                    "tooltip": {
                        "content": "expect_column_kl_divergence_to_be_less_than"
                    },
                    "tag": "h6",
                },
            }
        )

        return cls._get_kl_divergence_chart(observed_partition_object, header)<|MERGE_RESOLUTION|>--- conflicted
+++ resolved
@@ -1,9 +1,5 @@
 import logging
-<<<<<<< HEAD
 from typing import TYPE_CHECKING, Dict, Optional, Set, Tuple, Union
-=======
-from typing import Dict, Optional, Tuple
->>>>>>> f2628d8d
 
 import altair as alt
 import numpy as np
