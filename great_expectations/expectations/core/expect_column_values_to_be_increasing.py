--- conflicted
+++ resolved
@@ -83,17 +83,6 @@
 
     map_metric = "column_values.increasing"
     success_keys = ("strictly", "mostly")
-<<<<<<< HEAD
-=======
-    default_kwarg_values = {
-        "row_condition": None,
-        "condition_parser": None,
-        "strictly": None,
-        "mostly": 1,
-        "result_format": "BASIC",
-        "catch_exceptions": False,
-    }
->>>>>>> 44d307c8
     args_keys = ("column",)
 
     @classmethod
