from __future__ import annotations

from typing import TYPE_CHECKING, List, Optional, Union

from great_expectations.core.evaluation_parameters import (
    EvaluationParameterDict,  # noqa: TCH001
)
from great_expectations.expectations.expectation import (
    ColumnMapExpectation,
)
from great_expectations.render import RenderedStringTemplateContent
from great_expectations.render.components import LegacyRendererType
from great_expectations.render.renderer.renderer import renderer
from great_expectations.render.util import num_to_str, substitute_none_for_missing

if TYPE_CHECKING:
    from great_expectations.core import (
        ExpectationConfiguration,
    )
    from great_expectations.core.expectation_validation_result import (
        ExpectationValidationResult,
    )


class ExpectColumnValuesToNotMatchLikePattern(ColumnMapExpectation):
    """Expect the column entries to be strings that do NOT match a given like pattern expression.

    expect_column_values_to_not_match_like_pattern is a \
    [Column Map Expectation](https://docs.greatexpectations.io/docs/guides/expectations/creating_custom_expectations/how_to_create_custom_column_map_expectations).

    Column Map Expectations are one of the most common types of Expectation.
    They are evaluated for a single column and ask a yes/no question for every row in that column.
    Based on the result, they then calculate the percentage of rows that gave a positive answer. If the percentage is high enough, the Expectation considers that data valid.

    Args:
        column (str): \
            The column name.
        like_pattern (str): \
            The like pattern expression the column entries should NOT match.

    Other Parameters:
        mostly (None or a float between 0 and 1): \
            Successful if at least mostly fraction of values match the expectation. \
            For more detail, see [mostly](https://docs.greatexpectations.io/docs/reference/expectations/standard_arguments/#mostly). Default 1.
        result_format (str or None): \
            Which output mode to use: BOOLEAN_ONLY, BASIC, COMPLETE, or SUMMARY. \
            For more detail, see [result_format](https://docs.greatexpectations.io/docs/reference/expectations/result_format).
        catch_exceptions (boolean or None): \
            If True, then catch exceptions and include them as part of the result object. \
            For more detail, see [catch_exceptions](https://docs.greatexpectations.io/docs/reference/expectations/standard_arguments/#catch_exceptions).
        meta (dict or None): \
            A JSON-serializable dictionary (nesting allowed) that will be included in the output without \
            modification. For more detail, see [meta](https://docs.greatexpectations.io/docs/reference/expectations/standard_arguments/#meta).

    Returns:
        An [ExpectationSuiteValidationResult](https://docs.greatexpectations.io/docs/terms/validation_result)

        Exact fields vary depending on the values passed to result_format, catch_exceptions, and meta.

    See Also:
        [expect_column_values_to_match_regex](https://greatexpectations.io/expectations/expect_column_values_to_match_regex)
        [expect_column_values_to_match_regex_list](https://greatexpectations.io/expectations/expect_column_values_to_match_regex_list)
        [expect_column_values_to_not_match_regex](https://greatexpectations.io/expectations/expect_column_values_to_not_match_regex)
        [expect_column_values_to_not_match_regex_list](https://greatexpectations.io/expectations/expect_column_values_to_not_match_regex_list)
        [expect_column_values_to_match_like_pattern](https://greatexpectations.io/expectations/expect_column_values_to_match_like_pattern)
        [expect_column_values_to_match_like_pattern_list](https://greatexpectations.io/expectations/expect_column_values_to_match_like_pattern_list)
        [expect_column_values_to_not_match_like_pattern_list](https://greatexpectations.io/expectations/expect_column_values_to_not_match_like_pattern_list)
<<<<<<< HEAD

    Supported Datasources:
        [Snowflake](https://docs.greatexpectations.io/docs/application_integration_support/)
        [PostgreSQL](https://docs.greatexpectations.io/docs/application_integration_support/)

    Data Quality Category:
        Pattern Matching

    Example Data:
                test 	test2
            0 	"aaa"   "ade"
            1 	"abb"   "bee"
            2 	"acc"   "24601"

    Code Examples:
        Passing Case:
            Input:
                ExpectColumnValuesToNotMatchLikePattern(
                    column="test2",
                    like_pattern="[a]%",
                    mostly=.66
            )

            Output:
                {
                  "exception_info": {
                    "raised_exception": false,
                    "exception_traceback": null,
                    "exception_message": null
                  },
                  "result": {
                    "element_count": 3,
                    "unexpected_count": 1,
                    "unexpected_percent": 33.33333333333333,
                    "partial_unexpected_list": [
                        "ade",
                    ],
                    "missing_count": 0,
                    "missing_percent": 0.0,
                    "unexpected_percent_total": 33.33333333333333,
                    "unexpected_percent_nonmissing": 33.33333333333333
                  },
                  "meta": {},
                  "success": true
                }

        Failing Case:
            Input:
                ExpectColumnValuesToNotMatchLikePattern(
                    column="test",
                    like_pattern="[a]%"
            )

            Output:
                {
                  "exception_info": {
                    "raised_exception": false,
                    "exception_traceback": null,
                    "exception_message": null
                  },
                  "result": {
                    "element_count": 3,
                    "unexpected_count": 3,
                    "unexpected_percent": 100,
                    "partial_unexpected_list": [
                      "aaa",
                      "abb",
                      "acc"
                    ],
                    "missing_count": 0,
                    "missing_percent": 0.0,
                    "unexpected_percent_total": 100,
                    "unexpected_percent_nonmissing": 100
                  },
                  "meta": {},
                  "success": false
                }
    """
=======
    """  # noqa: E501
>>>>>>> eff37b83

    like_pattern: Union[str, EvaluationParameterDict]

    library_metadata = {
        "maturity": "production",
        "tags": ["core expectation", "column map expectation"],
        "contributors": [
            "@great_expectations",
        ],
        "requirements": [],
        "has_full_test_suite": True,
        "manually_reviewed_code": True,
    }

    map_metric = "column_values.not_match_like_pattern"
    success_keys = (
        "mostly",
        "like_pattern",
    )
    args_keys = (
        "column",
        "like_pattern",
    )

    @classmethod
    @renderer(renderer_type=LegacyRendererType.PRESCRIPTIVE)
    def _prescriptive_renderer(
        cls,
        configuration: Optional[ExpectationConfiguration] = None,
        result: Optional[ExpectationValidationResult] = None,
        runtime_configuration: Optional[dict] = None,
        **kwargs,
    ) -> List[RenderedStringTemplateContent]:
        runtime_configuration = runtime_configuration or {}
        _ = False if runtime_configuration.get("include_column_name") is False else True
        styling = runtime_configuration.get("styling")

        params = substitute_none_for_missing(
            configuration.kwargs,
            ["column", "like_pattern", "mostly"],
        )
        if params["mostly"] is not None:
            params["mostly_pct"] = num_to_str(params["mostly"] * 100, no_scientific=True)
        mostly_str = "" if params.get("mostly") is None else ", at least $mostly_pct % of the time"

        like_pattern = params.get("like_pattern")  # noqa: F841

        template_str = f"Values must not match like pattern : $like_pattern {mostly_str} "

        return [
            RenderedStringTemplateContent(
                **{
                    "content_block_type": "string_template",
                    "string_template": {
                        "template": template_str,
                        "params": params,
                        "styling": styling,
                    },
                }
            )
        ]<|MERGE_RESOLUTION|>--- conflicted
+++ resolved
@@ -65,7 +65,6 @@
         [expect_column_values_to_match_like_pattern](https://greatexpectations.io/expectations/expect_column_values_to_match_like_pattern)
         [expect_column_values_to_match_like_pattern_list](https://greatexpectations.io/expectations/expect_column_values_to_match_like_pattern_list)
         [expect_column_values_to_not_match_like_pattern_list](https://greatexpectations.io/expectations/expect_column_values_to_not_match_like_pattern_list)
-<<<<<<< HEAD
 
     Supported Datasources:
         [Snowflake](https://docs.greatexpectations.io/docs/application_integration_support/)
@@ -143,10 +142,7 @@
                   "meta": {},
                   "success": false
                 }
-    """
-=======
     """  # noqa: E501
->>>>>>> eff37b83
 
     like_pattern: Union[str, EvaluationParameterDict]
 
