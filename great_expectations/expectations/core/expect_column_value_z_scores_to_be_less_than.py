from typing import Union

from great_expectations.core.evaluation_parameters import (
    EvaluationParameterDict,
)
from great_expectations.expectations.expectation import (
    ColumnMapExpectation,
)


class ExpectColumnValueZScoresToBeLessThan(ColumnMapExpectation):
    """Expect the Z-scores of a column's values to be less than a given threshold.

    expect_column_values_to_be_of_type is a \
    [Column Map Expectation](https://docs.greatexpectations.io/docs/guides/expectations/creating_custom_expectations/how_to_create_custom_column_map_expectations) \
    for typed-column backends, and also for PandasExecutionEngine where the column \
    dtype and provided type_ are unambiguous constraints \
    (any dtype except 'object' or dtype of 'object' with type_ specified as 'object').

    Args:
        column (str): \
            The column name of a numerical column.
        threshold (number): \
            A maximum Z-score threshold. All column Z-scores that are lower than this threshold will evaluate \
            successfully.

    Keyword Args:
        mostly (None or a float between 0 and 1): \
            Successful if at least mostly fraction of values match the expectation. \
            For more detail, see [mostly](https://docs.greatexpectations.io/docs/reference/expectations/standard_arguments/#mostly).
        double_sided (boolean): \
            A True or False value indicating whether to evaluate double sidedly. Examples... \
            (double_sided = True, threshold = 2) -> Z scores in non-inclusive interval(-2,2) | \
            (double_sided = False, threshold = 2) -> Z scores in non-inclusive interval (-infinity,2)

    Other Parameters:
        result_format (str or None): \
            Which output mode to use: BOOLEAN_ONLY, BASIC, COMPLETE, or SUMMARY. \
            For more detail, see [result_format](https://docs.greatexpectations.io/docs/reference/expectations/result_format).
        catch_exceptions (boolean or None): \
            If True, then catch exceptions and include them as part of the result object. \
            For more detail, see [catch_exceptions](https://docs.greatexpectations.io/docs/reference/expectations/standard_arguments/#catch_exceptions).
        meta (dict or None): \
            A JSON-serializable dictionary (nesting allowed) that will be included in the output without \
            modification. For more detail, see [meta](https://docs.greatexpectations.io/docs/reference/expectations/standard_arguments/#meta).

    Returns:
        An [ExpectationSuiteValidationResult](https://docs.greatexpectations.io/docs/terms/validation_result)

        Exact fields vary depending on the values passed to result_format, catch_exceptions, and meta.
    """

    threshold: Union[float, EvaluationParameterDict]
    double_sided: Union[bool, EvaluationParameterDict]

    # This dictionary contains metadata for display in the public gallery
    library_metadata = {
        "maturity": "production",
        "tags": ["core expectation", "column map expectation"],
        "contributors": ["@great_expectations"],
        "requirements": [],
        "has_full_test_suite": True,
        "manually_reviewed_code": True,
    }

    # Setting necessary computation metric dependencies and defining kwargs, as well as assigning kwargs default values\
    map_metric = "column_values.z_score.under_threshold"
    success_keys = ("threshold", "double_sided", "mostly")

<<<<<<< HEAD
=======
    # Default values
    default_kwarg_values = {
        "row_condition": None,
        "condition_parser": None,
        "threshold": None,
        "double_sided": True,
        "mostly": 1,
        "result_format": "BASIC",
        "catch_exceptions": False,
    }
>>>>>>> 44d307c8
    args_keys = ("column", "threshold")<|MERGE_RESOLUTION|>--- conflicted
+++ resolved
@@ -66,18 +66,4 @@
     # Setting necessary computation metric dependencies and defining kwargs, as well as assigning kwargs default values\
     map_metric = "column_values.z_score.under_threshold"
     success_keys = ("threshold", "double_sided", "mostly")
-
-<<<<<<< HEAD
-=======
-    # Default values
-    default_kwarg_values = {
-        "row_condition": None,
-        "condition_parser": None,
-        "threshold": None,
-        "double_sided": True,
-        "mostly": 1,
-        "result_format": "BASIC",
-        "catch_exceptions": False,
-    }
->>>>>>> 44d307c8
     args_keys = ("column", "threshold")