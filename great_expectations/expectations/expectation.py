--- conflicted
+++ resolved
@@ -2581,7 +2581,6 @@
                     metric_value_kwargs=metric_kwargs["metric_value_kwargs"],
                 ),
             )
-<<<<<<< HEAD
             metric_kwargs = get_metric_kwargs(
                 f"{self.map_metric}.unexpected_index_query",
                 configuration=configuration,
@@ -2595,12 +2594,9 @@
                     metric_value_kwargs=metric_kwargs["metric_value_kwargs"],
                 ),
             )
-        if isinstance(execution_engine, SqlAlchemyExecutionEngine):
-=======
         if isinstance(
             execution_engine, (SparkDFExecutionEngine, SqlAlchemyExecutionEngine)
         ):
->>>>>>> ea583447
             if "unexpected_index_column_names" in validation_dependencies.result_format:
                 metric_kwargs = get_metric_kwargs(
                     f"{self.map_metric}.unexpected_index_list",
