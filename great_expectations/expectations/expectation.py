--- conflicted
+++ resolved
@@ -113,15 +113,6 @@
 
 logger = logging.getLogger(__name__)
 
-<<<<<<< HEAD
-COLUMN_DESCRIPTION = "The column name."
-COLUMN_A_DESCRIPTION = "The first column name."
-COLUMN_B_DESCRIPTION = "The second column name."
-MOSTLY_DESCRIPTION = "Successful if at least `mostly` fraction of values match the expectation."
-VALUE_SET_DESCRIPTION = "A set of objects used for comparison."
-
-=======
->>>>>>> 85a7906d
 P = ParamSpec("P")
 T = TypeVar("T", List[RenderedStringTemplateContent], RenderedAtomicContent)
 
