--- conflicted
+++ resolved
@@ -19,6 +19,7 @@
 from dateutil.parser import parse
 
 from great_expectations import __version__ as ge_version
+from great_expectations.core.domain import Domain
 from great_expectations.core.expectation_configuration import (
     ExpectationConfiguration,
     parse_result_format,
@@ -50,7 +51,11 @@
     ExpectationValidationResult,
 )
 from great_expectations.core.metric_domain_types import MetricDomainTypes
-from great_expectations.core.util import nested_update
+
+# TODO: <Alex>ALEX</Alex>
+from great_expectations.core.util import convert_to_json_serializable, nested_update
+
+# TODO: <Alex>ALEX</Alex>
 from great_expectations.exceptions import (
     ExpectationNotFoundError,
     GreatExpectationsError,
@@ -85,14 +90,13 @@
 )
 from great_expectations.render.renderer.renderer import renderer
 from great_expectations.render.util import num_to_str
-from great_expectations.rule_based_profiler.domain import Domain
 from great_expectations.rule_based_profiler.helpers.util import sanitize_parameter_name
 from great_expectations.rule_based_profiler.parameter_builder.parameter_builder import (
     MetricsComputationResultFormat,
 )
-from great_expectations.rule_based_profiler.parameter_container import (
-    FULLY_QUALIFIED_PARAMETER_NAME_VALUE_KEY,
-    PARAMETER_KEY,
+from great_expectations.rule_based_profiler.parameter_container import (  # TODO: <Alex>ALEX</Alex>; FULLY_QUALIFIED_PARAMETER_NAME_VALUE_KEY,
+    FULLY_QUALIFIED_PARAMETER_NAME_ATTRIBUTED_VALUE_KEY,
+    RAW_PARAMETER_KEY,
     ParameterNode,
 )
 from great_expectations.self_check.util import (
@@ -987,70 +991,62 @@
                 result_format=MetricsComputationResultFormat.RESOLVED_METRICS,
             )
             # TODO: <Alex>ALEX</Alex>
-            print(
-                f"\n[ALEX_TEST] [EXPECTATION.metrics_validate()] METRICS_BY_DOMAIN:\n{metrics_by_domain} ; TYPE: {str(type(metrics_by_domain))}"
-            )
+            # print(f"\n[ALEX_TEST] [EXPECTATION.metrics_validate()] METRICS_BY_DOMAIN:\n{metrics_by_domain} ; TYPE: {str(type(metrics_by_domain))}")
             # TODO: <Alex>ALEX</Alex>
             # TODO: <Alex>ALEX</Alex>
             a = len(metrics_by_domain.keys())
             b = len(metrics_by_domain.values())
-            print(
-                f"\n[ALEX_TEST] [EXPECTATION.metrics_validate()] METRICS_BY_DOMAIN.NUM_KEYS:\n{a} ; TYPE: {str(type(a))}"
-            )
-            print(
-                f"\n[ALEX_TEST] [EXPECTATION.metrics_validate()] METRICS_BY_DOMAIN.NUM_VALUES:\n{b} ; TYPE: {str(type(b))}"
-            )
+            # print(f"\n[ALEX_TEST] [EXPECTATION.metrics_validate()] METRICS_BY_DOMAIN.NUM_KEYS:\n{a} ; TYPE: {str(type(a))}")
+            # print(f"\n[ALEX_TEST] [EXPECTATION.metrics_validate()] METRICS_BY_DOMAIN.NUM_VALUES:\n{b} ; TYPE: {str(type(b))}")
             b = list(metrics_by_domain.values())[0]
-            print(
-                f"\n[ALEX_TEST] [EXPECTATION.metrics_validate()] METRICS_BY_DOMAIN.VALUE:\n{b} ; TYPE: {str(type(b))}"
-            )
+            # print(f"\n[ALEX_TEST] [EXPECTATION.metrics_validate()] METRICS_BY_DOMAIN.VALUE:\n{b} ; TYPE: {str(type(b))}")
             name: str = sanitize_parameter_name(name=metric_configuration.metric_name)
             # TODO: <Alex>ALEX</Alex>
             # TODO: <Alex>ALEX</Alex>
-            fully_qualified_parameter_name: str = f"{PARAMETER_KEY}{name}"
-            print(
-                f"\n[ALEX_TEST] [EXPECTATION.metrics_validate()] METRICS_BY_DOMAIN.FULLY_QUALIFIED_PARAMETER_NAME:\n{fully_qualified_parameter_name} ; TYPE: {str(type(fully_qualified_parameter_name))}"
-            )
+            fully_qualified_parameter_name: str = f"{RAW_PARAMETER_KEY}{name}"
+            # print(f"\n[ALEX_TEST] [EXPECTATION.metrics_validate()] METRICS_BY_DOMAIN.FULLY_QUALIFIED_PARAMETER_NAME:\n{fully_qualified_parameter_name} ; TYPE: {str(type(fully_qualified_parameter_name))}")
             c = b[fully_qualified_parameter_name]
-            print(
-                f"\n[ALEX_TEST] [EXPECTATION.metrics_validate()] METRICS_BY_DOMAIN.VALUE:\n{c} ; TYPE: {str(type(c))}"
-            )
+            # print(f"\n[ALEX_TEST] [EXPECTATION.metrics_validate()] METRICS_BY_DOMAIN.VALUE:\n{c} ; TYPE: {str(type(c))}")
             m: MetricValue = b[fully_qualified_parameter_name][
-                FULLY_QUALIFIED_PARAMETER_NAME_VALUE_KEY
+                FULLY_QUALIFIED_PARAMETER_NAME_ATTRIBUTED_VALUE_KEY
             ]
-            print(
-                f"\n[ALEX_TEST] [EXPECTATION.metrics_validate()] METRICS_BY_DOMAIN.MULTI_BATCH_METRIC_VALUE:\n{m} ; TYPE: {str(type(m))}"
-            )
+            # print(f"\n[ALEX_TEST] [EXPECTATION.metrics_validate()] METRICS_BY_DOMAIN.MULTI_BATCH_METRIC_VALUE:\n{m} ; TYPE: {str(type(m))}")
+            s = list(m.values())[-1][0]
+            # print(f"\n[ALEX_TEST] [EXPECTATION.metrics_validate()] METRICS_BY_DOMAIN.ACTIVE_BATCH_METRIC_VALUE:\n{s} ; TYPE: {str(type(s))}")
+            # j = convert_to_json_serializable(data=s)
+            # print(f"\n[ALEX_TEST] [EXPECTATION.metrics_validate()] METRICS_BY_DOMAIN.ACTIVE_BATCH_METRIC_VALUE_JSON_SERIALIZED:\n{j} ; TYPE: {str(type(j))}")
             # TODO: <Alex>ALEX</Alex>
         # TODO: <Alex>ALEX</Alex>
         # TODO: <Alex>ALEX</Alex>
+        # TODO: <Alex>ALEX</Alex>
+        # TODO: <Alex>ALEX</Alex>
         # provided_metrics: Dict[str, MetricValue] = {
-        #     metric_configuration.metric_name: metrics[metric_configuration.id]
-        #     for metric_configuration in validation_dependencies.get_metric_configurations()
+        #    metric_name: metrics[metric_configuration.id]
+        #    for metric_name, metric_configuration in validation_dependencies.metric_configurations.items()
         # }
         # TODO: <Alex>ALEX</Alex>
         # TODO: <Alex>ALEX</Alex>
         provided_metrics: Dict[str, MetricValue] = {
-<<<<<<< HEAD
-            metric_configuration.metric_name: list(
-                validator.compute_multi_batch_metric_for_domain(
-                    metric_configuration=metric_configuration,
-                    result_format=MetricsComputationResultFormat.RESOLVED_METRICS,
-                ).values()
-            )[0][
-                f"{PARAMETER_KEY}{sanitize_parameter_name(name=metric_configuration.metric_name)}"
-            ][
-                FULLY_QUALIFIED_PARAMETER_NAME_VALUE_KEY
-            ][
-                -1
-            ]
-            for metric_configuration in validation_dependencies.get_metric_configurations()
-=======
-            metric_name: metrics[metric_configuration.id]
+            metric_name: list(
+                list(
+                    validator.compute_multi_batch_metric_for_domain(
+                        metric_configuration=metric_configuration,
+                        result_format=MetricsComputationResultFormat.RESOLVED_METRICS,
+                    ).values()
+                )[0][
+                    f"{RAW_PARAMETER_KEY}{sanitize_parameter_name(name=metric_configuration.metric_name)}"
+                ][
+                    FULLY_QUALIFIED_PARAMETER_NAME_ATTRIBUTED_VALUE_KEY
+                ].values()
+            )[-1][0]
             for metric_name, metric_configuration in validation_dependencies.metric_configurations.items()
->>>>>>> 78cafd26
         }
         # TODO: <Alex>ALEX</Alex>
+        # print(f"\n[ALEX_TEST] [EXPECTATION.metrics_validate()] PROVIDED_METRICS-0:\n{provided_metrics} ; TYPE: {str(type(provided_metrics))}")
+        # TODO: <Alex>ALEX</Alex>
+        # provided_metrics = convert_to_json_serializable(data=provided_metrics)
+        # TODO: <Alex>ALEX</Alex>
+        # print(f"\n[ALEX_TEST] [EXPECTATION.metrics_validate()] PROVIDED_METRICS-1:\n{provided_metrics} ; TYPE: {str(type(provided_metrics))}")
 
         expectation_validation_result: Union[
             ExpectationValidationResult, dict
@@ -2516,6 +2512,10 @@
         runtime_configuration: Optional[dict] = None,
         execution_engine: Optional[ExecutionEngine] = None,
     ):
+        # TODO: <Alex>ALEX</Alex>
+        metrics = convert_to_json_serializable(data=metrics)
+        # TODO: <Alex>ALEX</Alex>
+        # print(f"\n[ALEX_TEST] [EXPECTATION.ColumnMapExpectation._validate()] AVAILABLE_METRICS:\n{metrics} ; TYPE: {str(type(metrics))}")
         result_format: Union[
             Dict[str, Union[str, int, bool]], str
         ] = self.get_result_format(
@@ -2745,6 +2745,10 @@
         runtime_configuration: Optional[dict] = None,
         execution_engine: Optional[ExecutionEngine] = None,
     ):
+        # TODO: <Alex>ALEX</Alex>
+        metrics = convert_to_json_serializable(data=metrics)
+        # TODO: <Alex>ALEX</Alex>
+        # print(f"\n[ALEX_TEST] [EXPECTATION.ColumnPairMapExpectation._validate()] AVAILABLE_METRICS:\n{metrics} ; TYPE: {str(type(metrics))}")
         result_format: Union[
             Dict[str, Union[str, int, bool]], str
         ] = self.get_result_format(
@@ -2964,6 +2968,10 @@
         runtime_configuration: Optional[dict] = None,
         execution_engine: Optional[ExecutionEngine] = None,
     ):
+        # TODO: <Alex>ALEX</Alex>
+        metrics = convert_to_json_serializable(data=metrics)
+        # TODO: <Alex>ALEX</Alex>
+        # print(f"\n[ALEX_TEST] [EXPECTATION.MultiColumnMapExpectation._validate()] AVAILABLE_METRICS:\n{metrics} ; TYPE: {str(type(metrics))}")
         result_format = self.get_result_format(
             configuration=configuration, runtime_configuration=runtime_configuration
         )
@@ -3068,6 +3076,7 @@
     }
 
     if unexpected_list is not None:
+        # print(f"\n[ALEX_TEST] [EXPECTATION::_FORMAT_MAP_OUTPUT()] UNEXPECTED_LIST:\n{unexpected_list} ; TYPE: {str(type(unexpected_list))}")
         return_obj["result"]["partial_unexpected_list"] = unexpected_list[
             : result_format["partial_unexpected_count"]
         ]
