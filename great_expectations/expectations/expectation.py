--- conflicted
+++ resolved
@@ -1375,19 +1375,13 @@
         "column_list",
         "row_condition",
         "condition_parser",
-<<<<<<< HEAD
         "ignore_row_if",
-=======
->>>>>>> d73c81d9
     )
     success_keys = tuple()
     default_kwarg_values = {
         "row_condition": None,
         "condition_parser": None,  # we expect this to be explicitly set whenever a row_condition is passed
-<<<<<<< HEAD
         "ignore_row_if": "all_value_are_missing",
-=======
->>>>>>> d73c81d9
         "result_format": "BASIC",
         "include_config": True,
         "catch_exceptions": True,
@@ -1537,16 +1531,6 @@
         unexpected_index_list = metrics.get(self.map_metric + ".unexpected_index_list")
         filtered_row_count = metrics.get(self.map_metric + ".filtered_row_count")
 
-<<<<<<< HEAD
-        success = None
-        if total_count is None:
-            # Vacuously true
-            success = True
-        elif total_count != 0:
-            success = unexpected_count == 0
-        elif total_count == 0:
-            success = True
-=======
         if (
             total_count is None
             or filtered_row_count is None
@@ -1557,7 +1541,6 @@
             success = True
         else:
             success = unexpected_count == 0
->>>>>>> d73c81d9
 
         return _format_map_output(
             result_format=parse_result_format(result_format),
