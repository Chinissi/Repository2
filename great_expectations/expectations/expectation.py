--- conflicted
+++ resolved
@@ -1295,14 +1295,9 @@
         )
         return parameterized_tests
 
-<<<<<<< HEAD
-    # NOTE: Abe 20201228: This method probably belong elsewhere. Putting it here for now.
-    def _get_rendered_result_as_string(self, rendered_result):
-=======
     def _get_rendered_result_as_string(self, rendered_result) -> str:
         """Convenience method to get rendered results as strings."""
 
->>>>>>> 953e152e
         if type(rendered_result) == str:
             return rendered_result
 
@@ -1366,11 +1361,6 @@
             "renderer.prescriptive",
             "renderer.question",
         ],
-<<<<<<< HEAD
-    ) -> Dict[str, str]:
-        supported_renderers = self._get_supported_renderers(expectation_name)
-        standard_renderer_dict = {}
-=======
     ) -> List[ExpectationRendererDiagnostics]:
         """Generate Renderer diagnostics for this Expectation, based primarily on a list of ExecutedExpectationTestCases."""
 
@@ -1378,7 +1368,6 @@
             expectation_type=expectation_type,
             registered_renderers=registered_renderers,
         )
->>>>>>> 953e152e
 
         renderer_diagnostic_list = []
         for renderer_name in set(standard_renderers).union(set(supported_renderers)):
