from __future__ import annotations

import datetime
import functools
import glob
import json
import logging
import os
import re
import time
import traceback
import warnings
from abc import ABC, ABCMeta, abstractmethod
from collections import Counter, defaultdict
from copy import deepcopy
from inspect import isabstract
from numbers import Number
from typing import TYPE_CHECKING, Any, Callable, Dict, List, Optional, Set, Tuple, Union

import pandas as pd
from dateutil.parser import parse

from great_expectations import __version__ as ge_version
from great_expectations.core.expectation_configuration import (
    ExpectationConfiguration,
    parse_result_format,
)
from great_expectations.core.expectation_diagnostics.expectation_diagnostics import (
    ExpectationDiagnostics,
)
from great_expectations.core.expectation_diagnostics.expectation_test_data_cases import (
    ExpectationLegacyTestCaseAdapter,
    ExpectationTestCase,
    ExpectationTestDataCases,
    TestBackend,
    TestData,
)
from great_expectations.core.expectation_diagnostics.supporting_types import (
    AugmentedLibraryMetadata,
    ExpectationBackendTestResultCounts,
    ExpectationDescriptionDiagnostics,
    ExpectationDiagnosticMaturityMessages,
    ExpectationErrorDiagnostics,
    ExpectationExecutionEngineDiagnostics,
    ExpectationMetricDiagnostics,
    ExpectationRendererDiagnostics,
    ExpectationTestDiagnostics,
    Maturity,
    RendererTestDiagnostics,
)
from great_expectations.core.expectation_validation_result import (
    ExpectationValidationResult,
)
from great_expectations.core.metric_domain_types import MetricDomainTypes
from great_expectations.core.util import nested_update
from great_expectations.exceptions import (
    ExpectationNotFoundError,
    GreatExpectationsError,
    InvalidExpectationConfigurationError,
    InvalidExpectationKwargsError,
)
from great_expectations.execution_engine import (
    ExecutionEngine,
    PandasExecutionEngine,
    SqlAlchemyExecutionEngine,
)
from great_expectations.expectations.registry import (
    _registered_metrics,
    _registered_renderers,
    get_expectation_impl,
    get_metric_kwargs,
    register_expectation,
    register_renderer,
)
from great_expectations.expectations.sql_tokens_and_types import (
    valid_sql_tokens_and_types,
)
from great_expectations.render import (
    AtomicDiagnosticRendererType,
    AtomicPrescriptiveRendererType,
    CollapseContent,
    LegacyDiagnosticRendererType,
    LegacyRendererType,
    RenderedAtomicContent,
    RenderedContentBlockContainer,
    RenderedGraphContent,
    RenderedStringTemplateContent,
    RenderedTableContent,
    ValueListContent,
    renderedAtomicValueSchema,
)
from great_expectations.render.renderer.renderer import renderer
from great_expectations.render.renderer_configuration import (
<<<<<<< HEAD
    RendererConfiguration,
    RendererSchemaType,
=======
    ParamSchemaType,
    RendererConfiguration,
>>>>>>> 58fca6f7
)
from great_expectations.render.util import num_to_str
from great_expectations.self_check.util import (
    evaluate_json_test_v3_api,
    generate_expectation_tests,
)
from great_expectations.util import camel_to_snake, is_parseable_date
from great_expectations.validator.computed_metric import MetricValue
from great_expectations.validator.metric_configuration import MetricConfiguration
from great_expectations.validator.validator import ValidationDependencies, Validator

if TYPE_CHECKING:
    from great_expectations.data_context import DataContext

logger = logging.getLogger(__name__)


_TEST_DEFS_DIR = os.path.join(
    os.path.dirname(__file__),
    "..",
    "..",
    "tests",
    "test_definitions",
)


def render_evaluation_parameter_string(render_func) -> Callable:
    def inner_func(
        *args: Tuple[MetaExpectation], **kwargs: dict
    ) -> Union[List[RenderedStringTemplateContent], RenderedAtomicContent]:
        rendered_string_template: Union[
            List[RenderedStringTemplateContent], RenderedAtomicContent
        ] = render_func(*args, **kwargs)
        current_expectation_params = list()
        app_template_str = (
            "\n - $eval_param = $eval_param_value (at time of validation)."
        )
        configuration: Optional[dict] = kwargs.get("configuration")
        if configuration:
            kwargs_dict: dict = configuration.get("kwargs", {})
            for key, value in kwargs_dict.items():
                if isinstance(value, dict) and "$PARAMETER" in value.keys():
                    current_expectation_params.append(value["$PARAMETER"])

        # if expectation configuration has no eval params, then don't look for the values in runtime_configuration
        # isinstance check should be removed upon implementation of RenderedAtomicContent evaluation parameter support
        if len(current_expectation_params) > 0 and not isinstance(
            rendered_string_template, RenderedAtomicContent
        ):
            runtime_configuration: Optional[dict] = kwargs.get("runtime_configuration")
            if runtime_configuration:
                eval_params = runtime_configuration.get("evaluation_parameters", {})
                styling = runtime_configuration.get("styling")
                for key, val in eval_params.items():
                    # this needs to be more complicated?
                    # the possibility that it is a substring?
                    for param in current_expectation_params:
                        # "key in param" condition allows for eval param values to be rendered if arithmetic is present
                        if key == param or key in param:
                            app_params = {}
                            app_params["eval_param"] = key
                            app_params["eval_param_value"] = val
                            rendered_content = RenderedStringTemplateContent(
                                **{
                                    "content_block_type": "string_template",
                                    "string_template": {
                                        "template": app_template_str,
                                        "params": app_params,
                                        "styling": styling,
                                    },
                                }
                            )
                            rendered_string_template.append(rendered_content)
            else:
                raise GreatExpectationsError(
                    f"""GX was not able to render the value of evaluation parameters.
                        Expectation {render_func} had evaluation parameters set, but they were not passed in."""
                )
        return rendered_string_template

    return inner_func


def param_method(param_name: str) -> Callable:
    """
    Decorator that wraps helper methods dealing with dynamic attributes on RendererConfiguration.params. Ensures a given
    param_name exists on RendererConfiguration.params before executing the helper method because params are defined by
    the renderer.
    """

    def _param_method(param_func: Callable) -> Callable:
        @functools.wraps(param_func)
        def wrapper(
            renderer_configuration: RendererConfiguration,
        ) -> RendererConfiguration:
            if hasattr(renderer_configuration.params, param_name):
                renderer_configuration = param_func(
                    renderer_configuration=renderer_configuration
                )
            else:
                raise AttributeError(
                    f"RendererConfiguration.param does not have a param called {param_name}. "
                    f'Use RendererConfiguration.add_param() with name="{param_name}" to add it.'
                )
            return renderer_configuration

        return wrapper

    return _param_method


# noinspection PyMethodParameters
class MetaExpectation(ABCMeta):
    """MetaExpectation registers Expectations as they are defined, adding them to the Expectation registry.

    Any class inheriting from Expectation will be registered based on the value of the "expectation_type" class
    attribute, or, if that is not set, by snake-casing the name of the class.
    """

    default_kwarg_values: Dict[str, object] = {}

    def __new__(cls, clsname, bases, attrs):
        newclass = super().__new__(cls, clsname, bases, attrs)
        # noinspection PyUnresolvedReferences
        if not newclass.is_abstract():
            newclass.expectation_type = camel_to_snake(clsname)
            register_expectation(newclass)
        else:
            newclass.expectation_type = ""

        # noinspection PyUnresolvedReferences
        newclass._register_renderer_functions()
        default_kwarg_values = {}
        for base in reversed(bases):
            default_kwargs = getattr(base, "default_kwarg_values", {})
            default_kwarg_values = nested_update(default_kwarg_values, default_kwargs)

        newclass.default_kwarg_values = nested_update(
            default_kwarg_values, attrs.get("default_kwarg_values", {})
        )
        return newclass


class Expectation(metaclass=MetaExpectation):
    """Base class for all Expectations.

    Expectation classes *must* have the following attributes set:
        1. `domain_keys`: a tuple of the *keys* used to determine the domain of the
           expectation
        2. `success_keys`: a tuple of the *keys* used to determine the success of
           the expectation.

    In some cases, subclasses of Expectation (such as TableExpectation) can
    inherit these properties from their parent class.

    They *may* optionally override `runtime_keys` and `default_kwarg_values`, and
    may optionally set an explicit value for expectation_type.
        1. runtime_keys lists the keys that can be used to control output but will
           not affect the actual success value of the expectation (such as result_format).
        2. default_kwarg_values is a dictionary that will be used to fill unspecified
           kwargs from the Expectation Configuration.

    Expectation classes *must* implement the following:
        1. `_validate`
        2. `get_validation_dependencies`

    In some cases, subclasses of Expectation, such as ColumnMapExpectation will already
    have correct implementations that may simply be inherited.

    Additionally, they *may* provide implementations of:
        1. `validate_configuration`, which should raise an error if the configuration
           will not be usable for the Expectation
        2. Data Docs rendering methods decorated with the @renderer decorator. See the
    """

    version = ge_version
    domain_keys: Tuple[str, ...] = ()
    success_keys: Tuple[str, ...] = ()
    runtime_keys: Tuple[str, ...] = (
        "include_config",
        "catch_exceptions",
        "result_format",
    )
    default_kwarg_values = {
        "include_config": True,
        "catch_exceptions": False,
        "result_format": "BASIC",
    }
    args_keys = None

    expectation_type: str
    examples: List[dict] = []

    def __init__(
        self, configuration: Optional[ExpectationConfiguration] = None
    ) -> None:
        if configuration:
            self.validate_configuration(configuration=configuration)

        self._configuration = configuration

    @classmethod
    def is_abstract(cls) -> bool:
        return isabstract(cls)

    @classmethod
    def _register_renderer_functions(cls) -> None:
        expectation_type: str = camel_to_snake(cls.__name__)

        for candidate_renderer_fn_name in dir(cls):
            attr_obj: Callable = getattr(cls, candidate_renderer_fn_name)
            if not hasattr(attr_obj, "_renderer_type"):
                continue
            register_renderer(
                object_name=expectation_type, parent_class=cls, renderer_fn=attr_obj
            )

    @abstractmethod
    def _validate(
        self,
        configuration: ExpectationConfiguration,
        metrics: dict,
        runtime_configuration: Optional[dict] = None,
        execution_engine: Optional[ExecutionEngine] = None,
    ) -> Union[ExpectationValidationResult, dict]:
        raise NotImplementedError

    @classmethod
    @renderer(renderer_type=AtomicPrescriptiveRendererType.FAILED)
    def _prescriptive_failed(
        cls,
        configuration: Optional[ExpectationConfiguration] = None,
        result: Optional[ExpectationValidationResult] = None,
        runtime_configuration: Optional[dict] = None,
    ) -> RenderedAtomicContent:
        """
        Default rendering function that is utilized by GX Cloud Front-end if an implemented atomic renderer fails
        """
        renderer_configuration: RendererConfiguration = RendererConfiguration(
            configuration=configuration,
            result=result,
            runtime_configuration=runtime_configuration,
        )

        template_str = "Rendering failed for Expectation: "

        if renderer_configuration.expectation_type and renderer_configuration.kwargs:
            template_str += "$expectation_type(**$kwargs)."
        elif renderer_configuration.expectation_type:
            template_str += "$expectation_type."
        else:
            template_str = f"{template_str[:-2]}."

        add_param_args = (
            (
                "expectation_type",
<<<<<<< HEAD
                RendererSchemaType.STRING,
                renderer_configuration.expectation_type,
            ),
            ("kwargs", RendererSchemaType.STRING, renderer_configuration.kwargs),
=======
                ParamSchemaType.STRING,
                renderer_configuration.expectation_type,
            ),
            ("kwargs", ParamSchemaType.STRING, renderer_configuration.kwargs),
>>>>>>> 58fca6f7
        )
        for name, schema_type, value in add_param_args:
            renderer_configuration.add_param(
                name=name, schema_type=schema_type, value=value
            )

        value_obj = renderedAtomicValueSchema.load(
            {
                "template": template_str,
                "params": renderer_configuration.params.dict(),
                "schema": {"type": "com.superconductive.rendered.string"},
            }
        )
        rendered = RenderedAtomicContent(
            name=AtomicPrescriptiveRendererType.FAILED,
            value=value_obj,
            value_type="StringValueType",
        )
        return rendered

    @classmethod
    def _prescriptive_template(
        cls,
        renderer_configuration: RendererConfiguration,
    ) -> RendererConfiguration:
        if renderer_configuration.expectation_type and renderer_configuration.kwargs:
            template_str = "$expectation_type(**$kwargs)"
        elif renderer_configuration.expectation_type:
            template_str = "$expectation_type"
        else:
            raise ValueError(
                "RendererConfiguration does not contain an expectation_type."
            )

        add_param_args = (
            (
                "expectation_type",
<<<<<<< HEAD
                RendererSchemaType.STRING,
                renderer_configuration.expectation_type,
            ),
            ("kwargs", RendererSchemaType.STRING, renderer_configuration.kwargs),
=======
                ParamSchemaType.STRING,
                renderer_configuration.expectation_type,
            ),
            ("kwargs", ParamSchemaType.STRING, renderer_configuration.kwargs),
>>>>>>> 58fca6f7
        )
        for name, schema_type, value in add_param_args:
            renderer_configuration.add_param(
                name=name, schema_type=schema_type, value=value
            )

        renderer_configuration.template_str = template_str
        return renderer_configuration

    @classmethod
    def _atomic_prescriptive_template(
        cls,
        configuration: Optional[ExpectationConfiguration] = None,
        result: Optional[ExpectationValidationResult] = None,
        runtime_configuration: Optional[dict] = None,
    ) -> Tuple[str, dict, Optional[dict]]:
        """
        Template function that contains the logic that is shared by AtomicPrescriptiveRendererType.SUMMARY and
        LegacyRendererType.PRESCRIPTIVE.
        """
        renderer_configuration: RendererConfiguration = RendererConfiguration(
            configuration=configuration,
            result=result,
            runtime_configuration=runtime_configuration,
        )
        renderer_configuration = cls._prescriptive_template(
            renderer_configuration=renderer_configuration,
        )
        return (
            renderer_configuration.template_str,
            renderer_configuration.params.dict(),
            renderer_configuration.styling,
        )

    @classmethod
    @renderer(renderer_type=AtomicPrescriptiveRendererType.SUMMARY)
    @render_evaluation_parameter_string
    def _prescriptive_summary(
        cls,
        configuration: Optional[ExpectationConfiguration] = None,
        result: Optional[ExpectationValidationResult] = None,
        runtime_configuration: Optional[dict] = None,
    ) -> RenderedAtomicContent:
<<<<<<< HEAD

=======
>>>>>>> 58fca6f7
        (template_str, params_with_json_schema, _) = cls._atomic_prescriptive_template(
            configuration=configuration,
            result=result,
            runtime_configuration=runtime_configuration,
        )
        value_obj = renderedAtomicValueSchema.load(
            {
                "template": template_str,
                "params": params_with_json_schema,
                "schema": {"type": "com.superconductive.rendered.string"},
            }
        )
        rendered = RenderedAtomicContent(
            name=AtomicPrescriptiveRendererType.SUMMARY,
            value=value_obj,
            value_type="StringValueType",
        )
        return rendered

    @classmethod
    @renderer(renderer_type=LegacyRendererType.PRESCRIPTIVE)
    def _prescriptive_renderer(
        cls,
        configuration: Optional[ExpectationConfiguration] = None,
        result: Optional[ExpectationValidationResult] = None,
        runtime_configuration: Optional[dict] = None,
    ) -> List[RenderedStringTemplateContent]:
        renderer_configuration: RendererConfiguration = RendererConfiguration(
            configuration=configuration,
            result=result,
            runtime_configuration=runtime_configuration,
        )
        return [
            RenderedStringTemplateContent(
                **{
                    "content_block_type": "string_template",
                    "styling": {"parent": {"classes": ["alert", "alert-warning"]}},
                    "string_template": {
                        "template": "$expectation_type(**$kwargs)",
                        "params": {
                            "expectation_type": renderer_configuration.expectation_type,
                            "kwargs": renderer_configuration.kwargs,
                        },
                        "styling": {
                            "params": {
                                "expectation_type": {
                                    "classes": ["badge", "badge-warning"],
                                }
                            }
                        },
                    },
                }
            )
        ]

    @classmethod
    @renderer(renderer_type=LegacyDiagnosticRendererType.META_PROPERTIES)
    def _diagnostic_meta_properties_renderer(
        cls,
        result: Optional[ExpectationValidationResult] = None,
    ) -> Union[list, List[str], List[list]]:
        """
            Render function used to add custom meta to Data Docs
            It gets a column set in the `properties_to_render` dictionary within `meta` and adds columns in Data Docs with the values that were set.
            example:
            meta = {
                "properties_to_render": {
                "Custom Column Header": "custom.value"
            },
                "custom": {
                "value": "1"
                }
            }
        data docs:
        ----------------------------------------------------------------
        | status|  Expectation                          | Observed value | Custom Column Header |
        ----------------------------------------------------------------
        |       | must be exactly 4 columns             |         4       |          1            |

        Here the custom column will be added in data docs.
        """

        if not result:
            return []
        custom_property_values = []
        meta_properties_to_render: Optional[dict] = None
        if result and result.expectation_config:
            meta_properties_to_render = result.expectation_config.kwargs.get(
                "meta_properties_to_render"
            )
        if meta_properties_to_render:
            for key in sorted(meta_properties_to_render.keys()):
                meta_property = meta_properties_to_render[key]
                if meta_property:
                    try:
                        # Allow complex structure with . usage
                        assert isinstance(
                            result.expectation_config, ExpectationConfiguration
                        )
                        obj = result.expectation_config.meta["attributes"]
                        keys = meta_property.split(".")
                        for i in range(0, len(keys)):
                            # Allow for keys with a . in the string like {"item.key": "1"}
                            remaining_key = "".join(keys[i:])
                            if remaining_key in obj:
                                obj = obj[remaining_key]
                                break
                            else:
                                obj = obj[keys[i]]

                        custom_property_values.append([obj])
                    except KeyError:
                        custom_property_values.append(["N/A"])
        return custom_property_values

    @classmethod
    @renderer(renderer_type=LegacyDiagnosticRendererType.STATUS_ICON)
    def _diagnostic_status_icon_renderer(
        cls,
        configuration: Optional[ExpectationConfiguration] = None,
        result: Optional[ExpectationValidationResult] = None,
        runtime_configuration: Optional[dict] = None,
    ) -> RenderedStringTemplateContent:
        assert result, "Must provide a result object."
        if result.exception_info["raised_exception"]:
            return RenderedStringTemplateContent(
                **{
                    "content_block_type": "string_template",
                    "string_template": {
                        "template": "$icon",
                        "params": {"icon": "", "markdown_status_icon": "❗"},
                        "styling": {
                            "params": {
                                "icon": {
                                    "classes": [
                                        "fas",
                                        "fa-exclamation-triangle",
                                        "text-warning",
                                    ],
                                    "tag": "i",
                                }
                            }
                        },
                    },
                }
            )

        if result.success:
            return RenderedStringTemplateContent(
                **{
                    "content_block_type": "string_template",
                    "string_template": {
                        "template": "$icon",
                        "params": {"icon": "", "markdown_status_icon": "✅"},
                        "styling": {
                            "params": {
                                "icon": {
                                    "classes": [
                                        "fas",
                                        "fa-check-circle",
                                        "text-success",
                                    ],
                                    "tag": "i",
                                }
                            }
                        },
                    },
                    "styling": {
                        "parent": {
                            "classes": ["hide-succeeded-validation-target-child"]
                        }
                    },
                }
            )
        else:
            return RenderedStringTemplateContent(
                **{
                    "content_block_type": "string_template",
                    "string_template": {
                        "template": "$icon",
                        "params": {"icon": "", "markdown_status_icon": "❌"},
                        "styling": {
                            "params": {
                                "icon": {
                                    "tag": "i",
                                    "classes": ["fas", "fa-times", "text-danger"],
                                }
                            }
                        },
                    },
                }
            )

    @classmethod
    @renderer(renderer_type=LegacyDiagnosticRendererType.UNEXPECTED_STATEMENT)
    def _diagnostic_unexpected_statement_renderer(
        cls,
        configuration: Optional[ExpectationConfiguration] = None,
        result: Optional[ExpectationValidationResult] = None,
        runtime_configuration: Optional[dict] = None,
    ) -> List[Union[RenderedStringTemplateContent, CollapseContent]]:
        assert result, "Must provide a result object."
        success: Optional[bool] = result.success
        result_dict: dict = result.result

        if result.exception_info["raised_exception"]:
            exception_message_template_str = (
                "\n\n$expectation_type raised an exception:\n$exception_message"
            )

            if result.expectation_config is not None:
                expectation_type = result.expectation_config.expectation_type
            else:
                expectation_type = None

            exception_message = RenderedStringTemplateContent(
                **{
                    "content_block_type": "string_template",
                    "string_template": {
                        "template": exception_message_template_str,
                        "params": {
                            "expectation_type": expectation_type,
                            "exception_message": result.exception_info[
                                "exception_message"
                            ],
                        },
                        "tag": "strong",
                        "styling": {
                            "classes": ["text-danger"],
                            "params": {
                                "exception_message": {"tag": "code"},
                                "expectation_type": {
                                    "classes": ["badge", "badge-danger", "mb-2"]
                                },
                            },
                        },
                    },
                }
            )

            exception_traceback_collapse = CollapseContent(
                **{
                    "collapse_toggle_link": "Show exception traceback...",
                    "collapse": [
                        RenderedStringTemplateContent(
                            **{
                                "content_block_type": "string_template",
                                "string_template": {
                                    "template": result.exception_info[
                                        "exception_traceback"
                                    ],
                                    "tag": "code",
                                },
                            }
                        )
                    ],
                }
            )

            return [exception_message, exception_traceback_collapse]

        if success or not result_dict.get("unexpected_count"):
            return []
        else:
            unexpected_count = num_to_str(
                result_dict["unexpected_count"], use_locale=True, precision=20
            )
            unexpected_percent = (
                f"{num_to_str(result_dict['unexpected_percent'], precision=4)}%"
            )
            element_count = num_to_str(
                result_dict["element_count"], use_locale=True, precision=20
            )

            template_str = (
                "\n\n$unexpected_count unexpected values found. "
                "$unexpected_percent of $element_count total rows."
            )

            return [
                RenderedStringTemplateContent(
                    **{
                        "content_block_type": "string_template",
                        "string_template": {
                            "template": template_str,
                            "params": {
                                "unexpected_count": unexpected_count,
                                "unexpected_percent": unexpected_percent,
                                "element_count": element_count,
                            },
                            "tag": "strong",
                            "styling": {"classes": ["text-danger"]},
                        },
                    }
                )
            ]

    @classmethod
    @renderer(renderer_type=LegacyDiagnosticRendererType.UNEXPECTED_TABLE)
    def _diagnostic_unexpected_table_renderer(
        cls,
        configuration: Optional[ExpectationConfiguration] = None,
        result: Optional[ExpectationValidationResult] = None,
        runtime_configuration: Optional[dict] = None,
    ) -> Optional[RenderedTableContent]:
        if result is None:
            return None

        result_dict: Optional[dict] = result.result

        if result_dict is None:
            return None

        if not result_dict.get("partial_unexpected_list") and not result_dict.get(
            "partial_unexpected_counts"
        ):
            return None

        table_rows = []

        if result_dict.get("partial_unexpected_counts"):
            # We will check to see whether we have *all* of the unexpected values
            # accounted for in our count, and include counts if we do. If we do not,
            # we will use this as simply a better (non-repeating) source of
            # "sampled" unexpected values
            total_count = 0
            partial_unexpected_counts: Optional[List[dict]] = result_dict.get(
                "partial_unexpected_counts"
            )
            if partial_unexpected_counts:
                for unexpected_count_dict in partial_unexpected_counts:
                    value: Optional[Any] = unexpected_count_dict.get("value")
                    count: Optional[int] = unexpected_count_dict.get("count")
                    if count:
                        total_count += count
                    if value is not None and value != "":
                        table_rows.append([value, count])
                    elif value == "":
                        table_rows.append(["EMPTY", count])
                    else:
                        table_rows.append(["null", count])

            # Check to see if we have *all* of the unexpected values accounted for. If so,
            # we show counts. If not, we only show "sampled" unexpected values.
            if total_count == result_dict.get("unexpected_count"):
                header_row = ["Unexpected Value", "Count"]
            else:
                header_row = ["Sampled Unexpected Values"]
                table_rows = [[row[0]] for row in table_rows]
        else:
            header_row = ["Sampled Unexpected Values"]
            sampled_values_set = set()
            partial_unexpected_list: Optional[List[Any]] = result_dict.get(
                "partial_unexpected_list"
            )
            if partial_unexpected_list:
                for unexpected_value in partial_unexpected_list:
                    if unexpected_value:
                        string_unexpected_value = str(unexpected_value)
                    elif unexpected_value == "":
                        string_unexpected_value = "EMPTY"
                    else:
                        string_unexpected_value = "null"
                    if string_unexpected_value not in sampled_values_set:
                        table_rows.append([unexpected_value])
                        sampled_values_set.add(string_unexpected_value)

        unexpected_table_content_block = RenderedTableContent(
            **{
                "content_block_type": "table",
                "table": table_rows,
                "header_row": header_row,
                "styling": {
                    "body": {"classes": ["table-bordered", "table-sm", "mt-3"]}
                },
            }
        )

        return unexpected_table_content_block

    @classmethod
    def _get_observed_value_from_evr(
        self, result: Optional[ExpectationValidationResult]
    ) -> str:
        result_dict: Optional[dict] = None
        if result:
            result_dict = result.result
        if result_dict is None:
            return "--"

        observed_value: Any = result_dict.get("observed_value")
        unexpected_percent: Optional[float] = result_dict.get("unexpected_percent")
        if observed_value is not None:
            if isinstance(observed_value, (int, float)) and not isinstance(
                observed_value, bool
            ):
                return num_to_str(observed_value, precision=10, use_locale=True)
            return str(observed_value)
        elif unexpected_percent is not None:
            return num_to_str(unexpected_percent, precision=5) + "% unexpected"
        else:
            return "--"

    @classmethod
    @renderer(renderer_type=AtomicDiagnosticRendererType.FAILED)
    def _diagnostic_failed(
        cls,
        configuration: Optional[ExpectationConfiguration] = None,
        result: Optional[ExpectationValidationResult] = None,
        runtime_configuration: Optional[dict] = None,
    ) -> RenderedAtomicContent:
        renderer_configuration: RendererConfiguration = RendererConfiguration(
            configuration=configuration,
            result=result,
            runtime_configuration=runtime_configuration,
        )

        template_str = "Rendering failed for Expectation: "

        if renderer_configuration.expectation_type and renderer_configuration.kwargs:
            template_str += "$expectation_type(**$kwargs)."
        elif renderer_configuration.expectation_type:
            template_str += "$expectation_type."
        else:
            template_str = f"{template_str[:-2]}."

        add_param_args = (
            (
                "expectation_type",
<<<<<<< HEAD
                RendererSchemaType.STRING,
                renderer_configuration.expectation_type,
            ),
            ("kwargs", RendererSchemaType.STRING, renderer_configuration.kwargs),
=======
                ParamSchemaType.STRING,
                renderer_configuration.expectation_type,
            ),
            ("kwargs", ParamSchemaType.STRING, renderer_configuration.kwargs),
>>>>>>> 58fca6f7
        )
        for name, schema_type, value in add_param_args:
            renderer_configuration.add_param(
                name=name, schema_type=schema_type, value=value
            )

        value_obj = renderedAtomicValueSchema.load(
            {
                "template": template_str,
                "params": renderer_configuration.params.dict(),
                "schema": {"type": "com.superconductive.rendered.string"},
            }
        )
        rendered = RenderedAtomicContent(
            name=AtomicDiagnosticRendererType.FAILED,
            value=value_obj,
            value_type="StringValueType",
        )
        return rendered

    @classmethod
    @renderer(renderer_type=AtomicDiagnosticRendererType.OBSERVED_VALUE)
    def _atomic_diagnostic_observed_value(
        cls,
        configuration: Optional[ExpectationConfiguration] = None,
        result: Optional[ExpectationValidationResult] = None,
        runtime_configuration: Optional[dict] = None,
    ) -> RenderedAtomicContent:
        observed_value: str = cls._get_observed_value_from_evr(result=result)
        value_obj = renderedAtomicValueSchema.load(
            {
                "template": observed_value,
                "params": {},
                "schema": {"type": "com.superconductive.rendered.string"},
            }
        )
        rendered = RenderedAtomicContent(
            name=AtomicDiagnosticRendererType.OBSERVED_VALUE,
            value=value_obj,
            value_type="StringValueType",
        )
        return rendered

    @classmethod
    @renderer(renderer_type=LegacyDiagnosticRendererType.OBSERVED_VALUE)
    def _diagnostic_observed_value_renderer(
        cls,
        configuration: Optional[ExpectationConfiguration] = None,
        result: Optional[ExpectationValidationResult] = None,
        runtime_configuration: Optional[dict] = None,
    ) -> str:
        return cls._get_observed_value_from_evr(result=result)

    @classmethod
    def get_allowed_config_keys(cls) -> Union[Tuple[str, ...], Tuple[str]]:
        key_list: Union[list, List[str]] = []
        if len(cls.domain_keys) > 0:
            key_list.extend(list(cls.domain_keys))
        if len(cls.success_keys) > 0:
            key_list.extend(list(cls.success_keys))
        if len(cls.runtime_keys) > 0:
            key_list.extend(list(cls.runtime_keys))
        return tuple(str(key) for key in key_list)

    # noinspection PyUnusedLocal
    def metrics_validate(
        self,
        metrics: dict,
        configuration: Optional[ExpectationConfiguration] = None,
        runtime_configuration: Optional[dict] = None,
        execution_engine: Optional[ExecutionEngine] = None,
        **kwargs: dict,
    ) -> ExpectationValidationResult:
        if not configuration:
            configuration = self.configuration

        if runtime_configuration is None:
            runtime_configuration = {}

        validation_dependencies: ValidationDependencies = (
            self.get_validation_dependencies(
                configuration=configuration,
                execution_engine=execution_engine,
                runtime_configuration=runtime_configuration,
            )
        )
        runtime_configuration["result_format"] = validation_dependencies.result_format

        metric_name: str
        metric_configuration: MetricConfiguration
        provided_metrics: Dict[str, MetricValue] = {
            metric_name: metrics[metric_configuration.id]
            for metric_name, metric_configuration in validation_dependencies.metric_configurations.items()
        }

        expectation_validation_result: Union[
            ExpectationValidationResult, dict
        ] = self._validate(
            configuration=configuration,
            metrics=provided_metrics,
            runtime_configuration=runtime_configuration,
            execution_engine=execution_engine,
        )
        evr: ExpectationValidationResult = self._build_evr(
            raw_response=expectation_validation_result,
            configuration=configuration,
        )
        return evr

    # noinspection PyUnusedLocal
    @staticmethod
    def _build_evr(
        raw_response: Union[ExpectationValidationResult, dict],
        configuration: ExpectationConfiguration,
        **kwargs: dict,
    ) -> ExpectationValidationResult:
        """_build_evr is a lightweight convenience wrapper handling cases where an Expectation implementor
        fails to return an EVR but returns the necessary components in a dictionary."""
        evr: ExpectationValidationResult
        if not isinstance(raw_response, ExpectationValidationResult):
            if isinstance(raw_response, dict):
                evr = ExpectationValidationResult(**raw_response)
                evr.expectation_config = configuration
            else:
                raise GreatExpectationsError("Unable to build EVR")
        else:
            raw_response_dict: dict = raw_response.to_json_dict()
            evr = ExpectationValidationResult(**raw_response_dict)
            evr.expectation_config = configuration
        return evr

    def get_validation_dependencies(
        self,
        configuration: Optional[ExpectationConfiguration] = None,
        execution_engine: Optional[ExecutionEngine] = None,
        runtime_configuration: Optional[dict] = None,
    ) -> ValidationDependencies:
        """Returns the result format and metrics required to validate this Expectation using the provided result format."""
        runtime_configuration = self.get_runtime_kwargs(
            configuration=configuration,
            runtime_configuration=runtime_configuration,
        )
        result_format: dict = runtime_configuration["result_format"]
        result_format = parse_result_format(result_format=result_format)
        return ValidationDependencies(
            metric_configurations={}, result_format=result_format
        )

    def get_domain_kwargs(
        self, configuration: ExpectationConfiguration
    ) -> Dict[str, Optional[str]]:
        domain_kwargs: Dict[str, Optional[str]] = {
            key: configuration.kwargs.get(key, self.default_kwarg_values.get(key))
            for key in self.domain_keys
        }
        missing_kwargs: Union[set, Set[str]] = set(self.domain_keys) - set(
            domain_kwargs.keys()
        )
        if missing_kwargs:
            raise InvalidExpectationKwargsError(
                f"Missing domain kwargs: {list(missing_kwargs)}"
            )
        return domain_kwargs

    def get_success_kwargs(
        self, configuration: Optional[ExpectationConfiguration] = None
    ) -> Dict[str, Any]:
        if not configuration:
            configuration = self.configuration

        domain_kwargs: Dict[str, Optional[str]] = self.get_domain_kwargs(
            configuration=configuration
        )
        success_kwargs: Dict[str, Any] = {
            key: configuration.kwargs.get(key, self.default_kwarg_values.get(key))
            for key in self.success_keys
        }
        success_kwargs.update(domain_kwargs)
        return success_kwargs

    def get_runtime_kwargs(
        self,
        configuration: Optional[ExpectationConfiguration] = None,
        runtime_configuration: Optional[dict] = None,
    ) -> dict:
        if not configuration:
            configuration = self.configuration

        configuration = deepcopy(configuration)

        if runtime_configuration:
            configuration.kwargs.update(runtime_configuration)

        success_kwargs = self.get_success_kwargs(configuration=configuration)
        runtime_kwargs = {
            key: configuration.kwargs.get(key, self.default_kwarg_values.get(key))
            for key in self.runtime_keys
        }
        runtime_kwargs.update(success_kwargs)

        runtime_kwargs["result_format"] = parse_result_format(
            runtime_kwargs["result_format"]
        )

        return runtime_kwargs

    def get_result_format(
        self,
        configuration: ExpectationConfiguration,
        runtime_configuration: Optional[dict] = None,
    ) -> Union[Dict[str, Union[str, int, bool]], str]:
        default_result_format: Optional[Any] = self.default_kwarg_values.get(
            "result_format"
        )
        configuration_result_format: Union[
            Dict[str, Union[str, int, bool]], str
        ] = configuration.kwargs.get("result_format", default_result_format)
        result_format: Union[Dict[str, Union[str, int, bool]], str]
        if runtime_configuration:
            result_format = runtime_configuration.get(
                "result_format",
                configuration_result_format,
            )
        else:
            result_format = configuration_result_format
        return result_format

    def validate_configuration(
        self, configuration: Optional[ExpectationConfiguration] = None
    ) -> None:
        if not configuration:
            configuration = self.configuration
        try:
            assert (
                configuration.expectation_type == self.expectation_type
            ), f"expectation configuration type {configuration.expectation_type} does not match expectation type {self.expectation_type}"
        except AssertionError as e:
            raise InvalidExpectationConfigurationError(str(e))

    def validate(
        self,
        validator: Validator,
        configuration: Optional[ExpectationConfiguration] = None,
        evaluation_parameters: Optional[dict] = None,
        interactive_evaluation: bool = True,
        data_context: Optional[DataContext] = None,
        runtime_configuration: Optional[dict] = None,
    ) -> ExpectationValidationResult:
        include_rendered_content: bool = validator._include_rendered_content or False

        if not configuration:
            configuration = deepcopy(self.configuration)

        configuration.process_evaluation_parameters(
            evaluation_parameters, interactive_evaluation, data_context
        )
        evr: ExpectationValidationResult = validator.graph_validate(
            configurations=[configuration],
            runtime_configuration=runtime_configuration,
        )[0]
        if include_rendered_content:
            evr.render()

        return evr

    @property
    def configuration(self) -> ExpectationConfiguration:
        if self._configuration is None:
            raise InvalidExpectationConfigurationError(
                "cannot access configuration: expectation has not yet been configured"
            )
        return self._configuration

    def run_diagnostics(
        self,
        raise_exceptions_for_backends: bool = False,
        ignore_suppress: bool = False,
        ignore_only_for: bool = False,
        debug_logger: Optional[logging.Logger] = None,
        only_consider_these_backends: Optional[List[str]] = None,
        context: Optional[DataContext] = None,
    ) -> ExpectationDiagnostics:
        """Produce a diagnostic report about this Expectation.

        The current uses for this method's output are
        using the JSON structure to populate the Public Expectation Gallery
        and enabling a fast dev loop for developing new Expectations where the
        contributors can quickly check the completeness of their expectations.

        The contents of the report are captured in the ExpectationDiagnostics dataclass.
        You can see some examples in test_expectation_diagnostics.py

        Some components (e.g. description, examples, library_metadata) of the diagnostic report can be introspected directly from the Exepctation class.
        Other components (e.g. metrics, renderers, executions) are at least partly dependent on instantiating, validating, and/or executing the Expectation class.
        For these kinds of components, at least one test case with include_in_gallery=True must be present in the examples to
        produce the metrics, renderers and execution engines parts of the report. This is due to
        a get_validation_dependencies requiring expectation_config as an argument.

        If errors are encountered in the process of running the diagnostics, they are assumed to be due to
        incompleteness of the Expectation's implementation (e.g., declaring a dependency on Metrics
        that do not exist). These errors are added under "errors" key in the report.
        """

        if debug_logger is not None:
            _debug = lambda x: debug_logger.debug(f"(run_diagnostics) {x}")
            _error = lambda x: debug_logger.error(f"(run_diagnostics) {x}")
        else:
            _debug = lambda x: x
            _error = lambda x: x

        library_metadata: AugmentedLibraryMetadata = (
            self._get_augmented_library_metadata()
        )
        examples: List[ExpectationTestDataCases] = self._get_examples(
            return_only_gallery_examples=False
        )
        gallery_examples: List[ExpectationTestDataCases] = []
        for example in examples:
            _tests_to_include = [
                test for test in example.tests if test.include_in_gallery
            ]
            example = deepcopy(example)
            if _tests_to_include:
                example.tests = _tests_to_include
                gallery_examples.append(example)

        description_diagnostics: ExpectationDescriptionDiagnostics = (
            self._get_description_diagnostics()
        )

        _expectation_config: Optional[
            ExpectationConfiguration
        ] = self._get_expectation_configuration_from_examples(examples)
        if not _expectation_config:
            _error(
                f"Was NOT able to get Expectation configuration for {self.expectation_type}. "
                "Is there at least one sample test where 'success' is True?"
            )
        metric_diagnostics_list: List[
            ExpectationMetricDiagnostics
        ] = self._get_metric_diagnostics_list(
            expectation_config=_expectation_config,
        )

        introspected_execution_engines: ExpectationExecutionEngineDiagnostics = (
            self._get_execution_engine_diagnostics(
                metric_diagnostics_list=metric_diagnostics_list,
                registered_metrics=_registered_metrics,
            )
        )

        _debug("Getting test results")
        test_results: List[ExpectationTestDiagnostics] = self._get_test_results(
            expectation_type=description_diagnostics.snake_name,
            test_data_cases=examples,
            execution_engine_diagnostics=introspected_execution_engines,
            raise_exceptions_for_backends=raise_exceptions_for_backends,
            ignore_suppress=ignore_suppress,
            ignore_only_for=ignore_only_for,
            debug_logger=debug_logger,
            only_consider_these_backends=only_consider_these_backends,
            context=context,
        )

        backend_test_result_counts: List[
            ExpectationBackendTestResultCounts
        ] = ExpectationDiagnostics._get_backends_from_test_results(test_results)

        renderers: List[
            ExpectationRendererDiagnostics
        ] = self._get_renderer_diagnostics(
            expectation_type=description_diagnostics.snake_name,
            test_diagnostics=test_results,
            registered_renderers=_registered_renderers,  # type: ignore[arg-type]
        )

        maturity_checklist: ExpectationDiagnosticMaturityMessages = (
            self._get_maturity_checklist(
                library_metadata=library_metadata,
                description=description_diagnostics,
                examples=examples,
                tests=test_results,
                backend_test_result_counts=backend_test_result_counts,
                execution_engines=introspected_execution_engines,
            )
        )

        # Set a coverage_score
        _total_passed = 0
        _total_failed = 0
        _num_backends = 0
        _num_engines = sum([x for x in introspected_execution_engines.values() if x])
        for result in backend_test_result_counts:
            _num_backends += 1
            _total_passed += result.num_passed
            _total_failed += result.num_failed
        coverage_score = (
            _num_backends + _num_engines + _total_passed - (1.5 * _total_failed)
        )
        _debug(
            f"coverage_score: {coverage_score} for {self.expectation_type} ... "
            f"engines: {_num_engines}, backends: {_num_backends}, "
            f"passing tests: {_total_passed}, failing tests:{_total_failed}"
        )

        # Set final maturity level based on status of all checks
        all_experimental = all(
            [check.passed for check in maturity_checklist.experimental]
        )
        all_beta = all([check.passed for check in maturity_checklist.beta])
        all_production = all([check.passed for check in maturity_checklist.production])
        if all_production and all_beta and all_experimental:
            library_metadata.maturity = Maturity.PRODUCTION
        elif all_beta and all_experimental:
            library_metadata.maturity = Maturity.BETA
        else:
            library_metadata.maturity = Maturity.EXPERIMENTAL

        # Set the errors found when running tests
        errors = [
            test_result.error_diagnostics
            for test_result in test_results
            if test_result.error_diagnostics
        ]

        return ExpectationDiagnostics(
            library_metadata=library_metadata,
            examples=examples,
            gallery_examples=gallery_examples,
            description=description_diagnostics,
            renderers=renderers,
            metrics=metric_diagnostics_list,
            execution_engines=introspected_execution_engines,
            tests=test_results,
            backend_test_result_counts=backend_test_result_counts,
            maturity_checklist=maturity_checklist,
            errors=errors,
            coverage_score=coverage_score,
        )

    def print_diagnostic_checklist(
        self,
        diagnostics: Optional[ExpectationDiagnostics] = None,
        show_failed_tests: bool = False,
    ) -> str:
        """Runs self.run_diagnostics and generates a diagnostic checklist.

        This output from this method is a thin wrapper for ExpectationDiagnostics.generate_checklist()
        This method is experimental.
        """

        if diagnostics is None:
            diagnostics = self.run_diagnostics()

        if show_failed_tests:
            for test in diagnostics.tests:
                if test.test_passed is False:
                    print(f"=== {test.test_title} ({test.backend}) ===\n")
                    print(test.stack_trace)  # type: ignore[attr-defined]
                    print(f"{80 * '='}\n")

        checklist: str = diagnostics.generate_checklist()
        print(checklist)

        return checklist

    def _get_examples_from_json(self):
        """Only meant to be called by self._get_examples"""
        results = []
        found = glob.glob(
            os.path.join(_TEST_DEFS_DIR, "**", f"{self.expectation_type}.json"),
            recursive=True,
        )
        if found:
            with open(found[0]) as fp:
                data = json.load(fp)
            results = data["datasets"]
        return results

    def _get_examples(
        self, return_only_gallery_examples: bool = True
    ) -> List[ExpectationTestDataCases]:
        """
        Get a list of examples from the object's `examples` member variable.

        For core expectations, the examples are found in tests/test_definitions/

        :param return_only_gallery_examples: if True, include only test examples where `include_in_gallery` is true
        :return: list of examples or [], if no examples exist
        """
        # Currently, only community contrib expectations have an examples attribute
        all_examples: List[dict] = self.examples or self._get_examples_from_json()

        included_examples = []
        for example in all_examples:

            included_test_cases = []
            # As of commit 7766bb5caa4e0 on 1/28/22, only_for does not need to be applied to individual tests
            # See:
            #   - https://github.com/great-expectations/great_expectations/blob/7766bb5caa4e0e5b22fa3b3a5e1f2ac18922fdeb/tests/test_definitions/column_map_expectations/expect_column_values_to_be_unique.json#L174
            #   - https://github.com/great-expectations/great_expectations/pull/4073
            top_level_only_for = example.get("only_for")
            top_level_suppress_test_for = example.get("suppress_test_for")
            for test in example["tests"]:
                if (
                    test.get("include_in_gallery") == True
                    or return_only_gallery_examples == False
                ):
                    copied_test = deepcopy(test)
                    if top_level_only_for:
                        if "only_for" not in copied_test:
                            copied_test["only_for"] = top_level_only_for
                        else:
                            copied_test["only_for"].extend(top_level_only_for)
                    if top_level_suppress_test_for:
                        if "suppress_test_for" not in copied_test:
                            copied_test[
                                "suppress_test_for"
                            ] = top_level_suppress_test_for
                        else:
                            copied_test["suppress_test_for"].extend(
                                top_level_suppress_test_for
                            )
                    included_test_cases.append(
                        ExpectationLegacyTestCaseAdapter(**copied_test)
                    )

            # If at least one ExpectationTestCase from the ExpectationTestDataCases was selected,
            # then keep a copy of the ExpectationTestDataCases including data and the selected ExpectationTestCases.
            if len(included_test_cases) > 0:
                copied_example = deepcopy(example)
                copied_example["tests"] = included_test_cases
                copied_example.pop("_notes", None)
                copied_example.pop("only_for", None)
                copied_example.pop("suppress_test_for", None)
                if "test_backends" in copied_example:
                    copied_example["test_backends"] = [
                        TestBackend(**tb) for tb in copied_example["test_backends"]
                    ]
                included_examples.append(ExpectationTestDataCases(**copied_example))

        return included_examples

    def _get_docstring_and_short_description(self) -> Tuple[str, str]:
        """Conveninence method to get the Exepctation's docstring and first line"""

        if self.__doc__ is not None:
            docstring = self.__doc__
            short_description = next(line for line in self.__doc__.split("\n") if line)
        else:
            docstring = ""
            short_description = ""

        return docstring, short_description

    def _get_description_diagnostics(self) -> ExpectationDescriptionDiagnostics:
        """Introspect the Expectation and create its ExpectationDescriptionDiagnostics object"""

        camel_name = self.__class__.__name__
        snake_name = camel_to_snake(self.__class__.__name__)
        docstring, short_description = self._get_docstring_and_short_description()

        return ExpectationDescriptionDiagnostics(
            **{
                "camel_name": camel_name,
                "snake_name": snake_name,
                "short_description": short_description,
                "docstring": docstring,
            }
        )

    def _get_expectation_configuration_from_examples(
        self,
        examples: List[ExpectationTestDataCases],
    ) -> Optional[ExpectationConfiguration]:
        """Return an ExpectationConfiguration instance using test input expected to succeed"""
        if examples:
            for example in examples:
                tests = example.tests
                if tests:
                    for test in tests:
                        if test.output.get("success"):
                            return ExpectationConfiguration(
                                expectation_type=self.expectation_type,
                                kwargs=test.input,
                            )

            # There is no sample test where `success` is True, or there are no tests
            for example in examples:
                tests = example.tests
                if tests:
                    for test in tests:
                        if test.input:
                            return ExpectationConfiguration(
                                expectation_type=self.expectation_type,
                                kwargs=test.input,
                            )
        return None

    @staticmethod
    def is_expectation_self_initializing(name: str) -> bool:
        """
        Given the name of an Expectation, returns a boolean that represents whether an Expectation can be auto-intialized.

        Args:
            name (str): name of Expectation

        Returns:
            boolean that represents whether an Expectation can be auto-initialized. Information also outputted to logger.
        """

        expectation_impl: MetaExpectation = get_expectation_impl(name)
        if not expectation_impl:
            raise ExpectationNotFoundError(
                f"Expectation {name} was not found in the list of registered Expectations. "
                f"Please check your configuration and try again"
            )
        if "auto" in expectation_impl.default_kwarg_values:
            print(
                f"The Expectation {name} is able to be self-initialized. Please run by using the auto=True parameter."
            )
            return True
        else:
            print(f"The Expectation {name} is not able to be self-initialized.")
            return False

    @staticmethod
    @param_method(param_name="value_set")
    def _add_value_set_params(
        renderer_configuration: RendererConfiguration,
    ) -> RendererConfiguration:
        value_set: List[Optional[Any]] = renderer_configuration.params.value_set.value
        if len(value_set) > 0:
            for idx, value in enumerate(value_set):
                if isinstance(value, Number):
<<<<<<< HEAD
                    schema_type = RendererSchemaType.NUMBER
                else:
                    schema_type = RendererSchemaType.STRING
=======
                    schema_type = ParamSchemaType.NUMBER
                else:
                    schema_type = ParamSchemaType.STRING
>>>>>>> 58fca6f7
                renderer_configuration.add_param(
                    name=f"v__{str(idx)}", schema_type=schema_type, value=value
                )
        return renderer_configuration

    @staticmethod
    @param_method(param_name="value_set")
    def _get_value_set_string(renderer_configuration: RendererConfiguration) -> str:
        value_set: List[Optional[Any]] = renderer_configuration.params.value_set.value
        if len(value_set) > 0:
            value_set_str = " ".join(
                [f"$v__{str(idx)}" for idx in range(len(value_set))]
            )
        else:
            value_set_str = "[ ]"
        return value_set_str

    @staticmethod
    def _get_row_conditions_list_from_row_condition_str(
        row_condition_str: str,
    ) -> List[str]:
        # divide the whole condition into smaller parts
        row_conditions_list = re.split(r"AND|OR|NOT(?! in)|\(|\)", row_condition_str)
        row_conditions_list = [
            condition.strip() for condition in row_conditions_list if condition.strip()
        ]
        return row_conditions_list

    @staticmethod
    def _parse_row_condition_str(row_condition_str: str) -> str:
        if not row_condition_str:
            row_condition_str = "True"

        row_condition_str = (
            row_condition_str.replace("&", " AND ")
            .replace(" and ", " AND ")
            .replace("|", " OR ")
            .replace(" or ", " OR ")
            .replace("~", " NOT ")
            .replace(" not ", " NOT ")
        )
        row_condition_str = " ".join(row_condition_str.split())

        # replace tuples of values by lists of values
        tuples_list = re.findall(r"\([^()]*,[^()]*\)", row_condition_str)
        for value_tuple in tuples_list:
            value_list = value_tuple.replace("(", "[").replace(")", "]")
            row_condition_str = row_condition_str.replace(value_tuple, value_list)

        return row_condition_str

    @staticmethod
    @param_method(param_name="row_condition")
    def _add_row_condition_params(
        renderer_configuration: RendererConfiguration,
    ) -> RendererConfiguration:
        row_condition_str: str = Expectation._parse_row_condition_str(
            row_condition_str=renderer_configuration.params.row_condition.value
        )
        row_conditions_list: List[
            str
        ] = Expectation._get_row_conditions_list_from_row_condition_str(
            row_condition_str=row_condition_str
        )
        for idx, condition in enumerate(row_conditions_list):
            name = f"row_condition__{str(idx)}"
            value = condition.replace(" NOT ", " not ")
            renderer_configuration.add_param(
<<<<<<< HEAD
                name=name, schema_type=RendererSchemaType.STRING, value=value
=======
                name=name, schema_type=ParamSchemaType.STRING, value=value
>>>>>>> 58fca6f7
            )

        return renderer_configuration

    @staticmethod
    @param_method(param_name="row_condition")
    def _get_row_condition_string(renderer_configuration: RendererConfiguration) -> str:
        row_condition_str: str = Expectation._parse_row_condition_str(
            row_condition_str=renderer_configuration.params.row_condition.value
        )
        row_conditions_list: List[
            str
        ] = Expectation._get_row_conditions_list_from_row_condition_str(
            row_condition_str=row_condition_str
        )
        for idx, condition in enumerate(row_conditions_list):
            row_condition_str = row_condition_str.replace(
                condition, f"$row_condition__{str(idx)}"
            )
        row_condition_str = row_condition_str.lower()
        return f"if {row_condition_str}"

    @staticmethod
    @param_method(param_name="mostly")
    def _add_mostly_pct_param(
        renderer_configuration: RendererConfiguration,
    ) -> RendererConfiguration:
        mostly_pct_value: str = num_to_str(
            renderer_configuration.params.mostly.value * 100,
            precision=15,
            no_scientific=True,
        )
        renderer_configuration.add_param(
            name="mostly_pct",
<<<<<<< HEAD
            schema_type=RendererSchemaType.STRING,
=======
            schema_type=ParamSchemaType.STRING,
>>>>>>> 58fca6f7
            value=mostly_pct_value,
        )
        return renderer_configuration

    @staticmethod
<<<<<<< HEAD
    @param_method(param_name="strict_min")
    def _get_strict_min_string(renderer_configuration: RendererConfiguration) -> str:
        return (
            "greater than"
            if renderer_configuration.params.strict_min.value is True
            else "greater than or equal to"
        )

    @staticmethod
    @param_method(param_name="strict_max")
    def _get_strict_max_string(renderer_configuration: RendererConfiguration) -> str:
        return (
            "less than"
            if renderer_configuration.params.strict_max.value is True
            else "less than or equal to"
        )

    @staticmethod
=======
>>>>>>> 58fca6f7
    def _choose_example(
        examples: List[ExpectationTestDataCases],
    ) -> Tuple[TestData, ExpectationTestCase]:
        """Choose examples to use for run_diagnostics.

        This implementation of this method is very naive---it just takes the first one.
        """
        example = examples[0]

        example_test_data = example["data"]
        example_test_case = example["tests"][0]

        return example_test_data, example_test_case

    @staticmethod
    def _get_registered_renderers(
        expectation_type: str,
        registered_renderers: dict,
    ) -> List[str]:
        """Get a list of supported renderers for this Expectation, in sorted order."""
        supported_renderers = list(registered_renderers[expectation_type].keys())
        supported_renderers.sort()
        return supported_renderers

    @classmethod
    def _get_test_results(
        cls,
        expectation_type: str,
        test_data_cases: List[ExpectationTestDataCases],
        execution_engine_diagnostics: ExpectationExecutionEngineDiagnostics,
        raise_exceptions_for_backends: bool = False,
        ignore_suppress: bool = False,
        ignore_only_for: bool = False,
        debug_logger: Optional[logging.Logger] = None,
        only_consider_these_backends: Optional[List[str]] = None,
        context: Optional[DataContext] = None,
    ) -> List[ExpectationTestDiagnostics]:
        """Generate test results. This is an internal method for run_diagnostics."""

        if debug_logger is not None:
            _debug = lambda x: debug_logger.debug(f"(_get_test_results) {x}")
            _error = lambda x: debug_logger.error(f"(_get_test_results) {x}")
        else:
            _debug = lambda x: x
            _error = lambda x: x
        _debug("Starting")

        test_results = []

        exp_tests = generate_expectation_tests(
            expectation_type=expectation_type,
            test_data_cases=test_data_cases,
            execution_engine_diagnostics=execution_engine_diagnostics,
            raise_exceptions_for_backends=raise_exceptions_for_backends,
            ignore_suppress=ignore_suppress,
            ignore_only_for=ignore_only_for,
            debug_logger=debug_logger,
            only_consider_these_backends=only_consider_these_backends,
            context=context,
        )

        error_diagnostics: Optional[ExpectationErrorDiagnostics]
        backend_test_times = defaultdict(list)
        for exp_test in exp_tests:
            if exp_test["test"] is None:
                _debug(
                    f"validator_with_data failure for {exp_test['backend']}--{expectation_type}"
                )

                error_diagnostics = ExpectationErrorDiagnostics(
                    error_msg=exp_test["error"],
                    stack_trace="",
                    test_title="all",
                    test_backend=exp_test["backend"],
                )

                test_results.append(
                    ExpectationTestDiagnostics(
                        test_title="all",
                        backend=exp_test["backend"],
                        test_passed=False,
                        include_in_gallery=False,
                        validation_result=None,
                        error_diagnostics=error_diagnostics,
                    )
                )
                continue

            exp_combined_test_name = f"{exp_test['backend']}--{exp_test['test']['title']}--{expectation_type}"
            _debug(f"Starting {exp_combined_test_name}")
            _start = time.time()
            validation_result, error_message, stack_trace = evaluate_json_test_v3_api(
                validator=exp_test["validator_with_data"],
                expectation_type=exp_test["expectation_type"],
                test=exp_test["test"],
                raise_exception=False,
            )
            _end = time.time()
            _duration = _end - _start
            backend_test_times[exp_test["backend"]].append(_duration)
            _debug(
                f"Took {_duration} seconds to evaluate_json_test_v3_api for {exp_combined_test_name}"
            )
            if error_message is None:
                _debug(f"PASSED {exp_combined_test_name}")
                test_passed = True
                error_diagnostics = None
            else:
                _error(f"{repr(error_message)} for {exp_combined_test_name}")
                print(f"{stack_trace[0]}")
                error_diagnostics = ExpectationErrorDiagnostics(
                    error_msg=error_message,
                    stack_trace=stack_trace,
                    test_title=exp_test["test"]["title"],
                    test_backend=exp_test["backend"],
                )
                test_passed = False

            if validation_result:
                # The ExpectationTestDiagnostics instance will error when calling it's to_dict()
                # method (AttributeError: 'ExpectationConfiguration' object has no attribute 'raw_kwargs')
                validation_result.expectation_config.raw_kwargs = (
                    validation_result.expectation_config._raw_kwargs
                )

            test_results.append(
                ExpectationTestDiagnostics(
                    test_title=exp_test["test"]["title"],
                    backend=exp_test["backend"],
                    test_passed=test_passed,
                    include_in_gallery=exp_test["test"]["include_in_gallery"],
                    validation_result=validation_result,
                    error_diagnostics=error_diagnostics,
                )
            )

        for backend_name, test_times in sorted(backend_test_times.items()):
            _debug(
                f"Took {sum(test_times)} seconds to run {len(test_times)} tests {backend_name}--{expectation_type}"
            )

        return test_results

    def _get_rendered_result_as_string(self, rendered_result) -> str:
        """Convenience method to get rendered results as strings."""

        result: str = ""

        if type(rendered_result) == str:
            result = rendered_result

        elif type(rendered_result) == list:
            sub_result_list = []
            for sub_result in rendered_result:
                res = self._get_rendered_result_as_string(sub_result)
                if res is not None:
                    sub_result_list.append(res)

            result = "\n".join(sub_result_list)

        elif isinstance(rendered_result, RenderedStringTemplateContent):
            result = rendered_result.__str__()

        elif isinstance(rendered_result, CollapseContent):
            result = rendered_result.__str__()

        elif isinstance(rendered_result, RenderedAtomicContent):
            result = f"(RenderedAtomicContent) {repr(rendered_result.to_json_dict())}"

        elif isinstance(rendered_result, RenderedContentBlockContainer):
            result = "(RenderedContentBlockContainer) " + repr(
                rendered_result.to_json_dict()
            )

        elif isinstance(rendered_result, RenderedTableContent):
            result = f"(RenderedTableContent) {repr(rendered_result.to_json_dict())}"

        elif isinstance(rendered_result, RenderedGraphContent):
            result = f"(RenderedGraphContent) {repr(rendered_result.to_json_dict())}"

        elif isinstance(rendered_result, ValueListContent):
            result = f"(ValueListContent) {repr(rendered_result.to_json_dict())}"

        elif isinstance(rendered_result, dict):
            result = f"(dict) {repr(rendered_result)}"

        elif isinstance(rendered_result, int):
            result = repr(rendered_result)

        elif rendered_result == None:
            result = ""

        else:
            raise TypeError(
                f"Expectation._get_rendered_result_as_string can't render type {type(rendered_result)} as a string."
            )

        if "inf" in result:
            result = ""
        return result

    def _get_renderer_diagnostics(
        self,
        expectation_type: str,
        test_diagnostics: List[ExpectationTestDiagnostics],
        registered_renderers: List[str],
        standard_renderers: Optional[
            List[Union[str, LegacyRendererType, LegacyDiagnosticRendererType]]
        ] = None,
    ) -> List[ExpectationRendererDiagnostics]:
        """Generate Renderer diagnostics for this Expectation, based primarily on a list of ExpectationTestDiagnostics."""

        if not standard_renderers:
            standard_renderers = [
                LegacyRendererType.ANSWER,
                LegacyDiagnosticRendererType.UNEXPECTED_STATEMENT,
                LegacyDiagnosticRendererType.OBSERVED_VALUE,
                LegacyDiagnosticRendererType.STATUS_ICON,
                LegacyDiagnosticRendererType.UNEXPECTED_TABLE,
                LegacyRendererType.PRESCRIPTIVE,
                LegacyRendererType.QUESTION,
            ]

        supported_renderers = self._get_registered_renderers(
            expectation_type=expectation_type,
            registered_renderers=registered_renderers,  # type: ignore[arg-type]
        )

        renderer_diagnostic_list = []
        for renderer_name in set(standard_renderers).union(set(supported_renderers)):
            samples = []
            if renderer_name in supported_renderers:
                _, renderer = registered_renderers[expectation_type][renderer_name]  # type: ignore[call-overload]

                for test_diagnostic in test_diagnostics:
                    test_title = test_diagnostic["test_title"]

                    try:
                        rendered_result = renderer(
                            configuration=test_diagnostic["validation_result"][
                                "expectation_config"
                            ],
                            result=test_diagnostic["validation_result"],
                        )
                        rendered_result_str = self._get_rendered_result_as_string(
                            rendered_result
                        )

                    except Exception as e:
                        new_sample = RendererTestDiagnostics(
                            test_title=test_title,
                            renderered_str=None,
                            rendered_successfully=False,
                            error_message=str(e),
                            stack_trace=traceback.format_exc(),
                        )

                    else:
                        new_sample = RendererTestDiagnostics(
                            test_title=test_title,
                            renderered_str=rendered_result_str,
                            rendered_successfully=True,
                        )

                    finally:
                        samples.append(new_sample)

            new_renderer_diagnostics = ExpectationRendererDiagnostics(
                name=renderer_name,
                is_supported=renderer_name in supported_renderers,
                is_standard=renderer_name in standard_renderers,
                samples=samples,
            )
            renderer_diagnostic_list.append(new_renderer_diagnostics)

        # Sort to enforce consistency for testing
        renderer_diagnostic_list.sort(key=lambda x: x.name)

        return renderer_diagnostic_list

    @staticmethod
    def _get_execution_engine_diagnostics(
        metric_diagnostics_list: List[ExpectationMetricDiagnostics],
        registered_metrics: dict,
        execution_engine_names: Optional[List[str]] = None,
    ) -> ExpectationExecutionEngineDiagnostics:
        """Check to see which execution_engines are fully supported for this Expectation.

        In order for a given execution engine to count, *every* metric must have support on that execution engines.
        """
        if not execution_engine_names:
            execution_engine_names = [
                "PandasExecutionEngine",
                "SqlAlchemyExecutionEngine",
                "SparkDFExecutionEngine",
            ]

        execution_engines = {}
        for provider in execution_engine_names:
            all_true = True
            if not metric_diagnostics_list:
                all_true = False
            for metric_diagnostics in metric_diagnostics_list:
                try:
                    has_provider = (
                        provider
                        in registered_metrics[metric_diagnostics.name]["providers"]
                    )
                    if not has_provider:
                        all_true = False
                        break
                except KeyError:
                    # https://github.com/great-expectations/great_expectations/blob/abd8f68a162eaf9c33839d2c412d8ba84f5d725b/great_expectations/expectations/core/expect_table_row_count_to_equal_other_table.py#L174-L181
                    # expect_table_row_count_to_equal_other_table does tricky things and replaces
                    # registered metric "table.row_count" with "table.row_count.self" and "table.row_count.other"
                    if "table.row_count" in metric_diagnostics.name:
                        continue

            execution_engines[provider] = all_true

        return ExpectationExecutionEngineDiagnostics(**execution_engines)

    def _get_metric_diagnostics_list(
        self,
        expectation_config: Optional[ExpectationConfiguration],
    ) -> List[ExpectationMetricDiagnostics]:
        """Check to see which Metrics are upstream validation_dependencies for this Expectation."""

        # NOTE: Abe 20210102: Strictly speaking, identifying upstream metrics shouldn't need to rely on an expectation config.
        # There's probably some part of get_validation_dependencies that can be factored out to remove the dependency.

        if not expectation_config:
            return []

        validation_dependencies: ValidationDependencies = (
            self.get_validation_dependencies(configuration=expectation_config)
        )

        metric_name: str
        metric_diagnostics_list: List[ExpectationMetricDiagnostics] = [
            ExpectationMetricDiagnostics(
                name=metric_name,
                has_question_renderer=False,
            )
            for metric_name in validation_dependencies.get_metric_names()
        ]

        return metric_diagnostics_list

    def _get_augmented_library_metadata(self):
        """Introspect the Expectation's library_metadata object (if it exists), and augment it with additional information."""

        augmented_library_metadata = {
            "maturity": Maturity.CONCEPT_ONLY,
            "tags": [],
            "contributors": [],
            "requirements": [],
            "library_metadata_passed_checks": False,
            "has_full_test_suite": False,
            "manually_reviewed_code": False,
        }
        required_keys = {"contributors", "tags"}
        allowed_keys = {
            "contributors",
            "has_full_test_suite",
            "manually_reviewed_code",
            "maturity",
            "requirements",
            "tags",
        }
        problems = []

        if hasattr(self, "library_metadata"):
            augmented_library_metadata.update(self.library_metadata)
            keys = set(self.library_metadata.keys())
            missing_required_keys = required_keys - keys
            forbidden_keys = keys - allowed_keys

            if missing_required_keys:
                problems.append(
                    f"Missing required key(s): {sorted(missing_required_keys)}"
                )
            if forbidden_keys:
                problems.append(f"Extra key(s) found: {sorted(forbidden_keys)}")
            if type(augmented_library_metadata["requirements"]) != list:
                problems.append("library_metadata['requirements'] is not a list ")
            if not problems:
                augmented_library_metadata["library_metadata_passed_checks"] = True
        else:
            problems.append("No library_metadata attribute found")

        augmented_library_metadata["problems"] = problems
        return AugmentedLibraryMetadata.from_legacy_dict(augmented_library_metadata)

    def _get_maturity_checklist(
        self,
        library_metadata: Union[
            AugmentedLibraryMetadata, ExpectationDescriptionDiagnostics
        ],
        description: ExpectationDescriptionDiagnostics,
        examples: List[ExpectationTestDataCases],
        tests: List[ExpectationTestDiagnostics],
        backend_test_result_counts: List[ExpectationBackendTestResultCounts],
        execution_engines: ExpectationExecutionEngineDiagnostics,
    ) -> ExpectationDiagnosticMaturityMessages:
        """Generate maturity checklist messages"""
        experimental_checks = []
        beta_checks = []
        production_checks = []

        experimental_checks.append(
            ExpectationDiagnostics._check_library_metadata(library_metadata)
        )
        experimental_checks.append(ExpectationDiagnostics._check_docstring(description))
        experimental_checks.append(
            ExpectationDiagnostics._check_example_cases(examples, tests)
        )
        experimental_checks.append(
            ExpectationDiagnostics._check_core_logic_for_at_least_one_execution_engine(
                backend_test_result_counts
            )
        )
        experimental_checks.append(ExpectationDiagnostics._check_linting(self))

        beta_checks.append(
            ExpectationDiagnostics._check_input_validation(self, examples)
        )
        beta_checks.append(ExpectationDiagnostics._check_renderer_methods(self))
        beta_checks.append(
            ExpectationDiagnostics._check_core_logic_for_all_applicable_execution_engines(
                backend_test_result_counts
            )
        )

        production_checks.append(
            ExpectationDiagnostics._check_full_test_suite(library_metadata)
        )
        production_checks.append(
            ExpectationDiagnostics._check_manual_code_review(library_metadata)
        )

        return ExpectationDiagnosticMaturityMessages(
            experimental=experimental_checks,
            beta=beta_checks,
            production=production_checks,
        )


class TableExpectation(Expectation, ABC):
    domain_keys: Tuple[str, ...] = (
        "batch_id",
        "table",
        "row_condition",
        "condition_parser",
    )
    metric_dependencies = ()
    domain_type = MetricDomainTypes.TABLE

    def get_validation_dependencies(
        self,
        configuration: Optional[ExpectationConfiguration] = None,
        execution_engine: Optional[ExecutionEngine] = None,
        runtime_configuration: Optional[dict] = None,
    ) -> ValidationDependencies:
        validation_dependencies: ValidationDependencies = (
            super().get_validation_dependencies(
                configuration=configuration,
                execution_engine=execution_engine,
                runtime_configuration=runtime_configuration,
            )
        )

        metric_name: str
        for metric_name in self.metric_dependencies:
            metric_kwargs = get_metric_kwargs(
                metric_name=metric_name,
                configuration=configuration,
                runtime_configuration=runtime_configuration,
            )
            validation_dependencies.set_metric_configuration(
                metric_name=metric_name,
                metric_configuration=MetricConfiguration(
                    metric_name=metric_name,
                    metric_domain_kwargs=metric_kwargs["metric_domain_kwargs"],
                    metric_value_kwargs=metric_kwargs["metric_value_kwargs"],
                ),
            )

        return validation_dependencies

    @staticmethod
    def validate_metric_value_between_configuration(
        configuration: Optional[ExpectationConfiguration] = None,
    ) -> bool:
        if not configuration:
            return True

        # Validating that Minimum and Maximum values are of the proper format and type
        min_val = None
        max_val = None

        if "min_value" in configuration.kwargs:
            min_val = configuration.kwargs["min_value"]

        if "max_value" in configuration.kwargs:
            max_val = configuration.kwargs["max_value"]

        try:
            assert (
                min_val is None
                or is_parseable_date(min_val)
                or isinstance(min_val, (float, int, dict))
            ), "Provided min threshold must be a datetime (for datetime columns) or number"
            if isinstance(min_val, dict):
                assert (
                    "$PARAMETER" in min_val
                ), 'Evaluation Parameter dict for min_value kwarg must have "$PARAMETER" key'

            assert (
                max_val is None
                or is_parseable_date(max_val)
                or isinstance(max_val, (float, int, dict))
            ), "Provided max threshold must be a datetime (for datetime columns) or number"
            if isinstance(max_val, dict):
                assert (
                    "$PARAMETER" in max_val
                ), 'Evaluation Parameter dict for max_value kwarg must have "$PARAMETER" key'

        except AssertionError as e:
            raise InvalidExpectationConfigurationError(str(e))

        return True

    def _validate_metric_value_between(
        self,
        metric_name,
        configuration: ExpectationConfiguration,
        metrics: Dict,
        runtime_configuration: Optional[dict] = None,
        execution_engine: Optional[ExecutionEngine] = None,
    ) -> Dict[str, Union[bool, Dict[str, Any]]]:
        metric_value: Optional[Any] = metrics.get(metric_name)

        if metric_value is None:
            return {"success": False, "result": {"observed_value": metric_value}}

        # Obtaining components needed for validation
        min_value: Optional[Any] = self.get_success_kwargs(
            configuration=configuration
        ).get("min_value")
        strict_min: Optional[bool] = self.get_success_kwargs(
            configuration=configuration
        ).get("strict_min")
        max_value: Optional[Any] = self.get_success_kwargs(
            configuration=configuration
        ).get("max_value")
        strict_max: Optional[bool] = self.get_success_kwargs(
            configuration=configuration
        ).get("strict_max")

        parse_strings_as_datetimes: Optional[bool] = self.get_success_kwargs(
            configuration=configuration
        ).get("parse_strings_as_datetimes")

        if parse_strings_as_datetimes:
            # deprecated-v0.13.41
            warnings.warn(
                """The parameter "parse_strings_as_datetimes" is deprecated as of v0.13.41 in \
v0.16. As part of the V3 API transition, we've moved away from input transformation. For more information, \
please see: https://greatexpectations.io/blog/why_we_dont_do_transformations_for_expectations/
""",
                DeprecationWarning,
            )

            if min_value is not None:
                try:
                    min_value = parse(min_value)
                except TypeError:
                    pass

            if max_value is not None:
                try:
                    max_value = parse(max_value)
                except TypeError:
                    pass

        if not isinstance(metric_value, datetime.datetime) and pd.isnull(metric_value):
            return {"success": False, "result": {"observed_value": None}}

        if isinstance(metric_value, datetime.datetime):
            if isinstance(min_value, str):
                try:
                    min_value = parse(min_value)
                except TypeError:
                    raise ValueError(
                        f"""Could not parse "min_value" of {min_value} (of type "{str(type(min_value))}) into datetime \
representation."""
                    )

            if isinstance(max_value, str):
                try:
                    max_value = parse(max_value)
                except TypeError:
                    raise ValueError(
                        f"""Could not parse "max_value" of {max_value} (of type "{str(type(max_value))}) into datetime \
representation."""
                    )

        # Checking if mean lies between thresholds
        if min_value is not None:
            if strict_min:
                above_min = metric_value > min_value
            else:
                above_min = metric_value >= min_value
        else:
            above_min = True

        if max_value is not None:
            if strict_max:
                below_max = metric_value < max_value
            else:
                below_max = metric_value <= max_value
        else:
            below_max = True

        success = above_min and below_max

        return {"success": success, "result": {"observed_value": metric_value}}


class QueryExpectation(TableExpectation, ABC):
    """Base class for QueryExpectations.

     QueryExpectations *must* have the following attributes set:
         1. `domain_keys`: a tuple of the *keys* used to determine the domain of the
            expectation
         2. `success_keys`: a tuple of the *keys* used to determine the success of
            the expectation.

    QueryExpectations *may* specify a `query` attribute, and specify that query in `default_kwarg_values`.
    Doing so precludes the need to pass a query into the Expectation, but will override the default query if a query
    is passed in.

     They *may* optionally override `runtime_keys` and `default_kwarg_values`;
         1. runtime_keys lists the keys that can be used to control output but will
            not affect the actual success value of the expectation (such as result_format).
         2. default_kwarg_values is a dictionary that will be used to fill unspecified
            kwargs from the Expectation Configuration.

     QueryExpectations *must* implement the following:
         1. `_validate`

     Additionally, they *may* provide implementations of:
         1. `validate_configuration`, which should raise an error if the configuration
            will not be usable for the Expectation
         2. Data Docs rendering methods decorated with the @renderer decorator. See the
    """

    default_kwarg_values = {
        "result_format": "BASIC",
        "include_config": True,
        "catch_exceptions": False,
        "meta": None,
        "row_condition": None,
        "condition_parser": None,
    }

    domain_keys = (
        "batch_id",
        "row_condition",
        "condition_parser",
    )

    def validate_configuration(
        self, configuration: Optional[ExpectationConfiguration] = None
    ) -> None:
        """Raises an exception if the configuration is not viable for an expectation.

        Args:
              configuration: An ExpectationConfiguration

        Raises:
              InvalidExpectationConfigurationError: If no `query` is specified
              UserWarning: If query is not parameterized, and/or row_condition is passed.
        """
        super().validate_configuration(configuration=configuration)
        if not configuration:
            configuration = self.configuration

        query: Optional[Any] = configuration.kwargs.get(
            "query"
        ) or self.default_kwarg_values.get("query")
        row_condition: Optional[Any] = configuration.kwargs.get(
            "row_condition"
        ) or self.default_kwarg_values.get("row_condition")

        try:
            assert (
                "query" in configuration.kwargs or query
            ), "'query' parameter is required for Query Expectations."
        except AssertionError as e:
            raise InvalidExpectationConfigurationError(str(e))
        try:
            if not isinstance(query, str):
                raise TypeError(
                    f"'query' must be a string, but your query is type: {type(query)}"
                )
            parsed_query: Set[str] = {
                x
                for x in re.split(", |\\(|\n|\\)| |/", query)
                if x.upper() != "" and x.upper() not in valid_sql_tokens_and_types
            }
            assert "{active_batch}" in parsed_query, (
                "Your query appears to not be parameterized for a data asset. "
                "By not parameterizing your query with `{active_batch}`, "
                "you may not be validating against your intended data asset, or the expectation may fail."
            )
            assert all([re.match("{.*?}", x) for x in parsed_query]), (
                "Your query appears to have hard-coded references to your data. "
                "By not parameterizing your query with `{active_batch}`, {col}, etc., "
                "you may not be validating against your intended data asset, or the expectation may fail."
            )
        except (TypeError, AssertionError) as e:
            warnings.warn(str(e), UserWarning)
        try:
            assert row_condition is None, (
                "`row_condition` is an experimental feature. "
                "Combining this functionality with QueryExpectations may result in unexpected behavior."
            )
        except AssertionError as e:
            warnings.warn(str(e), UserWarning)


class ColumnExpectation(TableExpectation, ABC):
    domain_keys = ("batch_id", "table", "column", "row_condition", "condition_parser")
    domain_type = MetricDomainTypes.COLUMN

    def validate_configuration(
        self, configuration: Optional[ExpectationConfiguration] = None
    ) -> None:
        super().validate_configuration(configuration=configuration)
        if not configuration:
            configuration = self.configuration
        # Ensuring basic configuration parameters are properly set
        try:
            assert (
                "column" in configuration.kwargs
            ), "'column' parameter is required for column expectations"
        except AssertionError as e:
            raise InvalidExpectationConfigurationError(str(e))


class ColumnMapExpectation(TableExpectation, ABC):
    map_metric = None
    domain_keys = ("batch_id", "table", "column", "row_condition", "condition_parser")
    domain_type = MetricDomainTypes.COLUMN
    success_keys = ("mostly",)
    default_kwarg_values = {
        "row_condition": None,
        "condition_parser": None,  # we expect this to be explicitly set whenever a row_condition is passed
        "mostly": 1,
        "result_format": "BASIC",
        "include_config": True,
        "catch_exceptions": True,
    }

    @classmethod
    def is_abstract(cls) -> bool:
        return cls.map_metric is None or super().is_abstract()

    def validate_configuration(
        self, configuration: Optional[ExpectationConfiguration] = None
    ) -> None:
        super().validate_configuration(configuration=configuration)
        if not configuration:
            configuration = self.configuration
        try:
            assert (
                "column" in configuration.kwargs
            ), "'column' parameter is required for column map expectations"
            _validate_mostly_config(configuration)
        except AssertionError as e:
            raise InvalidExpectationConfigurationError(str(e))

    def get_validation_dependencies(
        self,
        configuration: Optional[ExpectationConfiguration] = None,
        execution_engine: Optional[ExecutionEngine] = None,
        runtime_configuration: Optional[dict] = None,
        **kwargs: dict,
    ) -> ValidationDependencies:
        validation_dependencies: ValidationDependencies = (
            super().get_validation_dependencies(
                configuration=configuration,
                execution_engine=execution_engine,
                runtime_configuration=runtime_configuration,
            )
        )
        assert isinstance(
            self.map_metric, str
        ), "ColumnMapExpectation must override get_validation_dependencies or declare exactly one map_metric"
        assert (
            self.metric_dependencies == tuple()
        ), "ColumnMapExpectation must be configured using map_metric, and cannot have metric_dependencies declared."

        metric_kwargs: dict

        metric_kwargs = get_metric_kwargs(
            metric_name="column_values.nonnull.unexpected_count",
            configuration=configuration,
            runtime_configuration=runtime_configuration,
        )
        validation_dependencies.set_metric_configuration(
            metric_name="column_values.nonnull.unexpected_count",
            metric_configuration=MetricConfiguration(
                "column_values.nonnull.unexpected_count",
                metric_domain_kwargs=metric_kwargs["metric_domain_kwargs"],
                metric_value_kwargs=metric_kwargs["metric_value_kwargs"],
            ),
        )

        metric_kwargs = get_metric_kwargs(
            metric_name=f"{self.map_metric}.unexpected_count",
            configuration=configuration,
            runtime_configuration=runtime_configuration,
        )
        validation_dependencies.set_metric_configuration(
            metric_name=f"{self.map_metric}.unexpected_count",
            metric_configuration=MetricConfiguration(
                f"{self.map_metric}.unexpected_count",
                metric_domain_kwargs=metric_kwargs["metric_domain_kwargs"],
                metric_value_kwargs=metric_kwargs["metric_value_kwargs"],
            ),
        )

        metric_kwargs = get_metric_kwargs(
            metric_name="table.row_count",
            configuration=configuration,
            runtime_configuration=runtime_configuration,
        )
        validation_dependencies.set_metric_configuration(
            metric_name="table.row_count",
            metric_configuration=MetricConfiguration(
                metric_name="table.row_count",
                metric_domain_kwargs=metric_kwargs["metric_domain_kwargs"],
                metric_value_kwargs=metric_kwargs["metric_value_kwargs"],
            ),
        )

        result_format_str: Optional[str] = validation_dependencies.result_format.get(
            "result_format"
        )
        include_unexpected_rows: Optional[
            bool
        ] = validation_dependencies.result_format.get("include_unexpected_rows")

        if result_format_str == "BOOLEAN_ONLY":
            return validation_dependencies

        metric_kwargs = get_metric_kwargs(
            f"{self.map_metric}.unexpected_values",
            configuration=configuration,
            runtime_configuration=runtime_configuration,
        )
        validation_dependencies.set_metric_configuration(
            metric_name=f"{self.map_metric}.unexpected_values",
            metric_configuration=MetricConfiguration(
                metric_name=f"{self.map_metric}.unexpected_values",
                metric_domain_kwargs=metric_kwargs["metric_domain_kwargs"],
                metric_value_kwargs=metric_kwargs["metric_value_kwargs"],
            ),
        )

        if include_unexpected_rows:
            metric_kwargs = get_metric_kwargs(
                f"{self.map_metric}.unexpected_rows",
                configuration=configuration,
                runtime_configuration=runtime_configuration,
            )
            validation_dependencies.set_metric_configuration(
                metric_name=f"{self.map_metric}.unexpected_rows",
                metric_configuration=MetricConfiguration(
                    metric_name=f"{self.map_metric}.unexpected_rows",
                    metric_domain_kwargs=metric_kwargs["metric_domain_kwargs"],
                    metric_value_kwargs=metric_kwargs["metric_value_kwargs"],
                ),
            )

        if include_unexpected_rows:
            metric_kwargs = get_metric_kwargs(
                f"{self.map_metric}.unexpected_rows",
                configuration=configuration,
                runtime_configuration=runtime_configuration,
            )
            validation_dependencies.set_metric_configuration(
                metric_name=f"{self.map_metric}.unexpected_rows",
                metric_configuration=MetricConfiguration(
                    metric_name=f"{self.map_metric}.unexpected_rows",
                    metric_domain_kwargs=metric_kwargs["metric_domain_kwargs"],
                    metric_value_kwargs=metric_kwargs["metric_value_kwargs"],
                ),
            )

        if result_format_str in ["BASIC"]:
            return validation_dependencies

        # only for SUMMARY and COMPLETE
        if isinstance(execution_engine, PandasExecutionEngine):
            metric_kwargs = get_metric_kwargs(
                f"{self.map_metric}.unexpected_index_list",
                configuration=configuration,
                runtime_configuration=runtime_configuration,
            )
            validation_dependencies.set_metric_configuration(
                metric_name=f"{self.map_metric}.unexpected_index_list",
                metric_configuration=MetricConfiguration(
                    metric_name=f"{self.map_metric}.unexpected_index_list",
                    metric_domain_kwargs=metric_kwargs["metric_domain_kwargs"],
                    metric_value_kwargs=metric_kwargs["metric_value_kwargs"],
                ),
            )
        if isinstance(execution_engine, SqlAlchemyExecutionEngine):
            if "unexpected_index_column_names" in validation_dependencies.result_format:
                metric_kwargs = get_metric_kwargs(
                    f"{self.map_metric}.unexpected_index_list",
                    configuration=configuration,
                    runtime_configuration=runtime_configuration,
                )
                validation_dependencies.set_metric_configuration(
                    metric_name=f"{self.map_metric}.unexpected_index_list",
                    metric_configuration=MetricConfiguration(
                        metric_name=f"{self.map_metric}.unexpected_index_list",
                        metric_domain_kwargs=metric_kwargs["metric_domain_kwargs"],
                        metric_value_kwargs=metric_kwargs["metric_value_kwargs"],
                    ),
                )
                metric_kwargs = get_metric_kwargs(
                    f"{self.map_metric}.unexpected_index_query",
                    configuration=configuration,
                    runtime_configuration=runtime_configuration,
                )
                validation_dependencies.set_metric_configuration(
                    metric_name=f"{self.map_metric}.unexpected_index_query",
                    metric_configuration=MetricConfiguration(
                        metric_name=f"{self.map_metric}.unexpected_index_query",
                        metric_domain_kwargs=metric_kwargs["metric_domain_kwargs"],
                        metric_value_kwargs=metric_kwargs["metric_value_kwargs"],
                    ),
                )
        return validation_dependencies

    def _validate(
        self,
        configuration: ExpectationConfiguration,
        metrics: Dict,
        runtime_configuration: Optional[dict] = None,
        execution_engine: Optional[ExecutionEngine] = None,
    ):
        result_format: Union[
            Dict[str, Union[str, int, bool]], str
        ] = self.get_result_format(
            configuration=configuration, runtime_configuration=runtime_configuration
        )
        if isinstance(result_format, dict):
            include_unexpected_rows = result_format.get(
                "include_unexpected_rows", False
            )

        total_count: Optional[int] = metrics.get("table.row_count")
        null_count: Optional[int] = metrics.get(
            "column_values.nonnull.unexpected_count"
        )
        unexpected_count: Optional[int] = metrics.get(
            f"{self.map_metric}.unexpected_count"
        )
        unexpected_values: Optional[List[Any]] = metrics.get(
            f"{self.map_metric}.unexpected_values"
        )
        unexpected_index_list: Optional[List[int]] = metrics.get(
            f"{self.map_metric}.unexpected_index_list"
        )
        unexpected_index_query: Optional[str] = metrics.get(
            f"{self.map_metric}.unexpected_index_query"
        )
        unexpected_rows = None
        if include_unexpected_rows:
            unexpected_rows = metrics.get(f"{self.map_metric}.unexpected_rows")

        if total_count is None or null_count is None:
            total_count = nonnull_count = 0
        else:
            nonnull_count = total_count - null_count

        if unexpected_count is None or total_count == 0 or nonnull_count == 0:
            # Vacuously true
            success = True
        else:
            success = _mostly_success(
                nonnull_count,
                unexpected_count,
                self.get_success_kwargs().get(
                    "mostly", self.default_kwarg_values.get("mostly")
                ),
            )

        return _format_map_output(
            result_format=parse_result_format(result_format),
            success=success,
            element_count=total_count,
            nonnull_count=nonnull_count,
            unexpected_count=unexpected_count,
            unexpected_list=unexpected_values,
            unexpected_index_list=unexpected_index_list,
            unexpected_rows=unexpected_rows,
            unexpected_index_query=unexpected_index_query,
        )


class ColumnPairMapExpectation(TableExpectation, ABC):
    map_metric = None
    domain_keys = (
        "batch_id",
        "table",
        "column_A",
        "column_B",
        "row_condition",
        "condition_parser",
    )
    domain_type = MetricDomainTypes.COLUMN_PAIR
    success_keys = ("mostly",)
    default_kwarg_values = {
        "row_condition": None,
        "condition_parser": None,  # we expect this to be explicitly set whenever a row_condition is passed
        "mostly": 1,
        "result_format": "BASIC",
        "include_config": True,
        "catch_exceptions": True,
    }

    @classmethod
    def is_abstract(cls) -> bool:
        return cls.map_metric is None or super().is_abstract()

    def validate_configuration(
        self, configuration: Optional[ExpectationConfiguration] = None
    ) -> None:
        super().validate_configuration(configuration=configuration)
        if not configuration:
            configuration = self.configuration
        try:
            assert (
                "column_A" in configuration.kwargs
            ), "'column_A' parameter is required for column pair map expectations"
            assert (
                "column_B" in configuration.kwargs
            ), "'column_B' parameter is required for column pair map expectations"
            _validate_mostly_config(configuration)
        except AssertionError as e:
            raise InvalidExpectationConfigurationError(str(e))

    def get_validation_dependencies(
        self,
        configuration: Optional[ExpectationConfiguration] = None,
        execution_engine: Optional[ExecutionEngine] = None,
        runtime_configuration: Optional[dict] = None,
    ) -> ValidationDependencies:
        validation_dependencies: ValidationDependencies = (
            super().get_validation_dependencies(
                configuration=configuration,
                execution_engine=execution_engine,
                runtime_configuration=runtime_configuration,
            )
        )
        assert isinstance(
            self.map_metric, str
        ), "ColumnPairMapExpectation must override get_validation_dependencies or declare exactly one map_metric"
        assert (
            self.metric_dependencies == tuple()
        ), "ColumnPairMapExpectation must be configured using map_metric, and cannot have metric_dependencies declared."
        metric_kwargs: dict

        metric_kwargs = get_metric_kwargs(
            metric_name=f"{self.map_metric}.unexpected_count",
            configuration=configuration,
            runtime_configuration=runtime_configuration,
        )
        validation_dependencies.set_metric_configuration(
            metric_name=f"{self.map_metric}.unexpected_count",
            metric_configuration=MetricConfiguration(
                f"{self.map_metric}.unexpected_count",
                metric_domain_kwargs=metric_kwargs["metric_domain_kwargs"],
                metric_value_kwargs=metric_kwargs["metric_value_kwargs"],
            ),
        )

        metric_kwargs = get_metric_kwargs(
            metric_name="table.row_count",
            configuration=configuration,
            runtime_configuration=runtime_configuration,
        )
        validation_dependencies.set_metric_configuration(
            metric_name="table.row_count",
            metric_configuration=MetricConfiguration(
                metric_name="table.row_count",
                metric_domain_kwargs=metric_kwargs["metric_domain_kwargs"],
                metric_value_kwargs=metric_kwargs["metric_value_kwargs"],
            ),
        )

        metric_kwargs = get_metric_kwargs(
            f"{self.map_metric}.filtered_row_count",
            configuration=configuration,
            runtime_configuration=runtime_configuration,
        )
        validation_dependencies.set_metric_configuration(
            metric_name=f"{self.map_metric}.filtered_row_count",
            metric_configuration=MetricConfiguration(
                metric_name=f"{self.map_metric}.filtered_row_count",
                metric_domain_kwargs=metric_kwargs["metric_domain_kwargs"],
                metric_value_kwargs=metric_kwargs["metric_value_kwargs"],
            ),
        )

        result_format_str: Optional[str] = validation_dependencies.result_format.get(
            "result_format"
        )
        include_unexpected_rows: Optional[
            bool
        ] = validation_dependencies.result_format.get("include_unexpected_rows")

        if result_format_str == "BOOLEAN_ONLY":
            return validation_dependencies

        metric_kwargs = get_metric_kwargs(
            f"{self.map_metric}.unexpected_values",
            configuration=configuration,
            runtime_configuration=runtime_configuration,
        )
        validation_dependencies.set_metric_configuration(
            metric_name=f"{self.map_metric}.unexpected_values",
            metric_configuration=MetricConfiguration(
                metric_name=f"{self.map_metric}.unexpected_values",
                metric_domain_kwargs=metric_kwargs["metric_domain_kwargs"],
                metric_value_kwargs=metric_kwargs["metric_value_kwargs"],
            ),
        )

        if result_format_str in ["BASIC", "SUMMARY"]:
            return validation_dependencies

        if include_unexpected_rows:
            metric_kwargs = get_metric_kwargs(
                f"{self.map_metric}.unexpected_rows",
                configuration=configuration,
                runtime_configuration=runtime_configuration,
            )
            validation_dependencies.set_metric_configuration(
                metric_name=f"{self.map_metric}.unexpected_rows",
                metric_configuration=MetricConfiguration(
                    metric_name=f"{self.map_metric}.unexpected_rows",
                    metric_domain_kwargs=metric_kwargs["metric_domain_kwargs"],
                    metric_value_kwargs=metric_kwargs["metric_value_kwargs"],
                ),
            )

        if isinstance(execution_engine, PandasExecutionEngine):
            metric_kwargs = get_metric_kwargs(
                f"{self.map_metric}.unexpected_index_list",
                configuration=configuration,
                runtime_configuration=runtime_configuration,
            )
            validation_dependencies.set_metric_configuration(
                metric_name=f"{self.map_metric}.unexpected_index_list",
                metric_configuration=MetricConfiguration(
                    metric_name=f"{self.map_metric}.unexpected_index_list",
                    metric_domain_kwargs=metric_kwargs["metric_domain_kwargs"],
                    metric_value_kwargs=metric_kwargs["metric_value_kwargs"],
                ),
            )

        return validation_dependencies

    def _validate(
        self,
        configuration: ExpectationConfiguration,
        metrics: Dict,
        runtime_configuration: Optional[dict] = None,
        execution_engine: Optional[ExecutionEngine] = None,
    ):
        result_format: Union[
            Dict[str, Union[str, int, bool]], str
        ] = self.get_result_format(
            configuration=configuration, runtime_configuration=runtime_configuration
        )
        total_count: Optional[int] = metrics.get("table.row_count")
        unexpected_count: Optional[int] = metrics.get(
            f"{self.map_metric}.unexpected_count"
        )
        unexpected_values: Optional[Any] = metrics.get(
            f"{self.map_metric}.unexpected_values"
        )
        unexpected_index_list: Optional[List[int]] = metrics.get(
            f"{self.map_metric}.unexpected_index_list"
        )
        filtered_row_count: Optional[int] = metrics.get(
            f"{self.map_metric}.filtered_row_count"
        )

        if (
            total_count is None
            or unexpected_count is None
            or filtered_row_count is None
            or total_count == 0
            or filtered_row_count == 0
        ):
            # Vacuously true
            success = True
        else:
            success = _mostly_success(
                filtered_row_count,
                unexpected_count,
                self.get_success_kwargs().get(
                    "mostly", self.default_kwarg_values.get("mostly")
                ),
            )

        return _format_map_output(
            result_format=parse_result_format(result_format),
            success=success,
            element_count=total_count,
            nonnull_count=filtered_row_count,
            unexpected_count=unexpected_count,
            unexpected_list=unexpected_values,
            unexpected_index_list=unexpected_index_list,
        )


class MulticolumnMapExpectation(TableExpectation, ABC):
    map_metric = None
    domain_keys = (
        "batch_id",
        "table",
        "column_list",
        "row_condition",
        "condition_parser",
        "ignore_row_if",
    )
    domain_type = MetricDomainTypes.MULTICOLUMN
    success_keys = ("mostly",)
    default_kwarg_values = {
        "row_condition": None,
        "condition_parser": None,  # we expect this to be explicitly set whenever a row_condition is passed
        "mostly": 1,
        "ignore_row_if": "all_values_are_missing",
        "result_format": "BASIC",
        "include_config": True,
        "catch_exceptions": True,
    }

    @classmethod
    def is_abstract(cls) -> bool:
        return cls.map_metric is None or super().is_abstract()

    def validate_configuration(
        self, configuration: Optional[ExpectationConfiguration] = None
    ) -> None:
        super().validate_configuration(configuration=configuration)
        if not configuration:
            configuration = self.configuration
        try:
            assert (
                "column_list" in configuration.kwargs
            ), "'column_list' parameter is required for multicolumn map expectations"
            _validate_mostly_config(configuration)
        except AssertionError as e:
            raise InvalidExpectationConfigurationError(str(e))

    def get_validation_dependencies(
        self,
        configuration: Optional[ExpectationConfiguration] = None,
        execution_engine: Optional[ExecutionEngine] = None,
        runtime_configuration: Optional[dict] = None,
    ) -> ValidationDependencies:
        validation_dependencies: ValidationDependencies = (
            super().get_validation_dependencies(
                configuration=configuration,
                execution_engine=execution_engine,
                runtime_configuration=runtime_configuration,
            )
        )
        assert isinstance(
            self.map_metric, str
        ), "MulticolumnMapExpectation must override get_validation_dependencies or declare exactly one map_metric"
        assert (
            self.metric_dependencies == tuple()
        ), "MulticolumnMapExpectation must be configured using map_metric, and cannot have metric_dependencies declared."
        # convenient name for updates

        metric_kwargs: dict

        metric_kwargs = get_metric_kwargs(
            metric_name=f"{self.map_metric}.unexpected_count",
            configuration=configuration,
            runtime_configuration=runtime_configuration,
        )
        validation_dependencies.set_metric_configuration(
            metric_name=f"{self.map_metric}.unexpected_count",
            metric_configuration=MetricConfiguration(
                f"{self.map_metric}.unexpected_count",
                metric_domain_kwargs=metric_kwargs["metric_domain_kwargs"],
                metric_value_kwargs=metric_kwargs["metric_value_kwargs"],
            ),
        )

        metric_kwargs = get_metric_kwargs(
            metric_name="table.row_count",
            configuration=configuration,
            runtime_configuration=runtime_configuration,
        )
        validation_dependencies.set_metric_configuration(
            metric_name="table.row_count",
            metric_configuration=MetricConfiguration(
                metric_name="table.row_count",
                metric_domain_kwargs=metric_kwargs["metric_domain_kwargs"],
                metric_value_kwargs=metric_kwargs["metric_value_kwargs"],
            ),
        )

        metric_kwargs = get_metric_kwargs(
            f"{self.map_metric}.filtered_row_count",
            configuration=configuration,
            runtime_configuration=runtime_configuration,
        )
        validation_dependencies.set_metric_configuration(
            metric_name=f"{self.map_metric}.filtered_row_count",
            metric_configuration=MetricConfiguration(
                metric_name=f"{self.map_metric}.filtered_row_count",
                metric_domain_kwargs=metric_kwargs["metric_domain_kwargs"],
                metric_value_kwargs=metric_kwargs["metric_value_kwargs"],
            ),
        )

        result_format_str: Optional[str] = validation_dependencies.result_format.get(
            "result_format"
        )
        include_unexpected_rows: Optional[
            bool
        ] = validation_dependencies.result_format.get("include_unexpected_rows")

        if result_format_str == "BOOLEAN_ONLY":
            return validation_dependencies

        metric_kwargs = get_metric_kwargs(
            f"{self.map_metric}.unexpected_values",
            configuration=configuration,
            runtime_configuration=runtime_configuration,
        )
        validation_dependencies.set_metric_configuration(
            metric_name=f"{self.map_metric}.unexpected_values",
            metric_configuration=MetricConfiguration(
                metric_name=f"{self.map_metric}.unexpected_values",
                metric_domain_kwargs=metric_kwargs["metric_domain_kwargs"],
                metric_value_kwargs=metric_kwargs["metric_value_kwargs"],
            ),
        )

        if result_format_str in ["BASIC", "SUMMARY"]:
            return validation_dependencies

        if include_unexpected_rows:
            metric_kwargs = get_metric_kwargs(
                f"{self.map_metric}.unexpected_rows",
                configuration=configuration,
                runtime_configuration=runtime_configuration,
            )
            validation_dependencies.set_metric_configuration(
                metric_name=f"{self.map_metric}.unexpected_rows",
                metric_configuration=MetricConfiguration(
                    metric_name=f"{self.map_metric}.unexpected_rows",
                    metric_domain_kwargs=metric_kwargs["metric_domain_kwargs"],
                    metric_value_kwargs=metric_kwargs["metric_value_kwargs"],
                ),
            )

        if isinstance(execution_engine, PandasExecutionEngine):
            metric_kwargs = get_metric_kwargs(
                f"{self.map_metric}.unexpected_index_list",
                configuration=configuration,
                runtime_configuration=runtime_configuration,
            )
            validation_dependencies.set_metric_configuration(
                metric_name=f"{self.map_metric}.unexpected_index_list",
                metric_configuration=MetricConfiguration(
                    metric_name=f"{self.map_metric}.unexpected_index_list",
                    metric_domain_kwargs=metric_kwargs["metric_domain_kwargs"],
                    metric_value_kwargs=metric_kwargs["metric_value_kwargs"],
                ),
            )

        return validation_dependencies

    def _validate(
        self,
        configuration: ExpectationConfiguration,
        metrics: Dict,
        runtime_configuration: Optional[dict] = None,
        execution_engine: Optional[ExecutionEngine] = None,
    ):
        result_format = self.get_result_format(
            configuration=configuration, runtime_configuration=runtime_configuration
        )
        total_count: Optional[int] = metrics.get("table.row_count")
        unexpected_count: Optional[int] = metrics.get(
            f"{self.map_metric}.unexpected_count"
        )
        unexpected_values: Optional[Any] = metrics.get(
            f"{self.map_metric}.unexpected_values"
        )
        unexpected_index_list: Optional[List[int]] = metrics.get(
            f"{self.map_metric}.unexpected_index_list"
        )
        filtered_row_count: Optional[int] = metrics.get(
            f"{self.map_metric}.filtered_row_count"
        )

        if (
            total_count is None
            or unexpected_count is None
            or filtered_row_count is None
            or total_count == 0
            or filtered_row_count == 0
        ):
            # Vacuously true
            success = True
        else:
            success = _mostly_success(
                filtered_row_count,
                unexpected_count,
                self.get_success_kwargs().get(
                    "mostly", self.default_kwarg_values.get("mostly")
                ),
            )

        return _format_map_output(
            result_format=parse_result_format(result_format),
            success=success,
            element_count=total_count,
            nonnull_count=filtered_row_count,
            unexpected_count=unexpected_count,
            unexpected_list=unexpected_values,
            unexpected_index_list=unexpected_index_list,
        )


def _format_map_output(
    result_format: dict,
    success: bool,
    element_count: Optional[int] = None,
    nonnull_count: Optional[int] = None,
    unexpected_count: Optional[int] = None,
    unexpected_list: Optional[List[Any]] = None,
    unexpected_index_list: Optional[List[int]] = None,
    unexpected_index_query: Optional[str] = None,
    unexpected_rows=None,
) -> Dict:
    """Helper function to construct expectation result objects for map_expectations (such as column_map_expectation
    and file_lines_map_expectation).

    Expectations support four result_formats: BOOLEAN_ONLY, BASIC, SUMMARY, and COMPLETE.
    In each case, the object returned has a different set of populated fields.
    See :ref:`result_format` for more information.

    This function handles the logic for mapping those fields for column_map_expectations.
    """
    if element_count is None:
        element_count = 0

    # NB: unexpected_count parameter is explicit some implementing classes may limit the length of unexpected_list
    # Incrementally add to result and return when all values for the specified level are present
    return_obj: Dict[str, Any] = {"success": success}

    if result_format["result_format"] == "BOOLEAN_ONLY":
        return return_obj

    skip_missing = False
    missing_count: Optional[int] = None
    if nonnull_count is None:
        skip_missing = True
    else:
        missing_count = element_count - nonnull_count

    missing_percent: Optional[float] = None
    unexpected_percent_total: Optional[float] = None
    unexpected_percent_nonmissing: Optional[float] = None
    if unexpected_count is not None and element_count > 0:
        unexpected_percent_total = unexpected_count / element_count * 100

        if not skip_missing and missing_count is not None:
            missing_percent = missing_count / element_count * 100
            if nonnull_count is not None and nonnull_count > 0:
                unexpected_percent_nonmissing = unexpected_count / nonnull_count * 100
            else:
                unexpected_percent_nonmissing = None
        else:
            unexpected_percent_nonmissing = unexpected_percent_total

    return_obj["result"] = {
        "element_count": element_count,
        "unexpected_count": unexpected_count,
        "unexpected_percent": unexpected_percent_nonmissing,
    }

    if unexpected_list is not None:
        return_obj["result"]["partial_unexpected_list"] = unexpected_list[
            : result_format["partial_unexpected_count"]
        ]

    if not skip_missing:
        return_obj["result"]["missing_count"] = missing_count
        return_obj["result"]["missing_percent"] = missing_percent
        return_obj["result"]["unexpected_percent_total"] = unexpected_percent_total
        return_obj["result"][
            "unexpected_percent_nonmissing"
        ] = unexpected_percent_nonmissing

    if result_format["include_unexpected_rows"]:
        return_obj["result"].update(
            {
                "unexpected_rows": unexpected_rows,
            }
        )

    if result_format["result_format"] == "BASIC":
        return return_obj

    if unexpected_list is not None:
        if len(unexpected_list) and isinstance(unexpected_list[0], dict):
            # in the case of multicolumn map expectations `unexpected_list` contains dicts,
            # which will throw an exception when we hash it to count unique members.
            # As a workaround, we flatten the values out to tuples.
            immutable_unexpected_list = [
                tuple([val for val in item.values()]) for item in unexpected_list
            ]
        else:
            immutable_unexpected_list = unexpected_list

    # Try to return the most common values, if possible.
    partial_unexpected_count: Optional[int] = result_format.get(
        "partial_unexpected_count"
    )
    partial_unexpected_counts: Optional[List[Dict[str, Any]]] = None
    if partial_unexpected_count is not None and 0 < partial_unexpected_count:
        try:
            partial_unexpected_counts = [
                {"value": key, "count": value}
                for key, value in sorted(
                    Counter(immutable_unexpected_list).most_common(
                        result_format["partial_unexpected_count"]
                    ),
                    key=lambda x: (-x[1], x[0]),
                )
            ]
        except TypeError:
            partial_unexpected_counts = [
                {"error": "partial_exception_counts requires a hashable type"}
            ]
        finally:
            if unexpected_index_list is not None:
                return_obj["result"].update(
                    {
                        "partial_unexpected_index_list": unexpected_index_list[
                            : result_format["partial_unexpected_count"]
                        ],
                    }
                )
            return_obj["result"].update(
                {"partial_unexpected_counts": partial_unexpected_counts}
            )

    if result_format["result_format"] == "SUMMARY":
        return return_obj

    if unexpected_list is not None:
        return_obj["result"].update({"unexpected_list": unexpected_list})
    if unexpected_index_list is not None:
        return_obj["result"].update({"unexpected_index_list": unexpected_index_list})
    if unexpected_index_query is not None:
        return_obj["result"].update({"unexpected_index_query": unexpected_index_query})
    if result_format["result_format"] == "COMPLETE":
        return return_obj

    raise ValueError(f"Unknown result_format {result_format['result_format']}.")


def _validate_mostly_config(configuration: ExpectationConfiguration) -> None:
    """
    Validates "mostly" in ExpectationConfiguration is a number if it exists.

    Args:
        configuration: The ExpectationConfiguration to be validated

    Raises:
        AssertionError: An error is mostly exists in the configuration but is not between 0 and 1.
    """
    if "mostly" in configuration.kwargs:
        mostly = configuration.kwargs["mostly"]
        assert isinstance(
            mostly, (int, float)
        ), "'mostly' parameter must be an integer or float"
        assert 0 <= mostly <= 1, "'mostly' parameter must be between 0 and 1"


def _mostly_success(
    rows_considered_cnt: int,
    unexpected_cnt: int,
    mostly: float,
) -> bool:
    rows_considered_cnt_as_float: float = float(rows_considered_cnt)
    unexpected_cnt_as_float: float = float(unexpected_cnt)
    success_ratio: float = (
        rows_considered_cnt_as_float - unexpected_cnt_as_float
    ) / rows_considered_cnt_as_float
    return success_ratio >= mostly


def add_values_with_json_schema_from_list_in_params(
    params: dict,
    params_with_json_schema: dict,
    param_key_with_list: str,
    list_values_type: str = "string",
) -> dict:
    """
    Utility function used in _atomic_prescriptive_template() to take list values from a given params dict key,
    convert each value to a dict with JSON schema type info, then add it to params_with_json_schema (dict).
    """
    target_list = params.get(param_key_with_list)
    if target_list is not None and len(target_list) > 0:
        for i, v in enumerate(target_list):
            params_with_json_schema[f"v__{str(i)}"] = {
                "schema": {"type": list_values_type},
                "value": v,
            }
    return params_with_json_schema<|MERGE_RESOLUTION|>--- conflicted
+++ resolved
@@ -91,13 +91,8 @@
 )
 from great_expectations.render.renderer.renderer import renderer
 from great_expectations.render.renderer_configuration import (
-<<<<<<< HEAD
     RendererConfiguration,
     RendererSchemaType,
-=======
-    ParamSchemaType,
-    RendererConfiguration,
->>>>>>> 58fca6f7
 )
 from great_expectations.render.util import num_to_str
 from great_expectations.self_check.util import (
@@ -354,17 +349,10 @@
         add_param_args = (
             (
                 "expectation_type",
-<<<<<<< HEAD
                 RendererSchemaType.STRING,
                 renderer_configuration.expectation_type,
             ),
             ("kwargs", RendererSchemaType.STRING, renderer_configuration.kwargs),
-=======
-                ParamSchemaType.STRING,
-                renderer_configuration.expectation_type,
-            ),
-            ("kwargs", ParamSchemaType.STRING, renderer_configuration.kwargs),
->>>>>>> 58fca6f7
         )
         for name, schema_type, value in add_param_args:
             renderer_configuration.add_param(
@@ -402,17 +390,10 @@
         add_param_args = (
             (
                 "expectation_type",
-<<<<<<< HEAD
                 RendererSchemaType.STRING,
                 renderer_configuration.expectation_type,
             ),
             ("kwargs", RendererSchemaType.STRING, renderer_configuration.kwargs),
-=======
-                ParamSchemaType.STRING,
-                renderer_configuration.expectation_type,
-            ),
-            ("kwargs", ParamSchemaType.STRING, renderer_configuration.kwargs),
->>>>>>> 58fca6f7
         )
         for name, schema_type, value in add_param_args:
             renderer_configuration.add_param(
@@ -456,10 +437,6 @@
         result: Optional[ExpectationValidationResult] = None,
         runtime_configuration: Optional[dict] = None,
     ) -> RenderedAtomicContent:
-<<<<<<< HEAD
-
-=======
->>>>>>> 58fca6f7
         (template_str, params_with_json_schema, _) = cls._atomic_prescriptive_template(
             configuration=configuration,
             result=result,
@@ -889,17 +866,10 @@
         add_param_args = (
             (
                 "expectation_type",
-<<<<<<< HEAD
                 RendererSchemaType.STRING,
                 renderer_configuration.expectation_type,
             ),
             ("kwargs", RendererSchemaType.STRING, renderer_configuration.kwargs),
-=======
-                ParamSchemaType.STRING,
-                renderer_configuration.expectation_type,
-            ),
-            ("kwargs", ParamSchemaType.STRING, renderer_configuration.kwargs),
->>>>>>> 58fca6f7
         )
         for name, schema_type, value in add_param_args:
             renderer_configuration.add_param(
@@ -1535,15 +1505,9 @@
         if len(value_set) > 0:
             for idx, value in enumerate(value_set):
                 if isinstance(value, Number):
-<<<<<<< HEAD
                     schema_type = RendererSchemaType.NUMBER
                 else:
                     schema_type = RendererSchemaType.STRING
-=======
-                    schema_type = ParamSchemaType.NUMBER
-                else:
-                    schema_type = ParamSchemaType.STRING
->>>>>>> 58fca6f7
                 renderer_configuration.add_param(
                     name=f"v__{str(idx)}", schema_type=schema_type, value=value
                 )
@@ -1612,11 +1576,7 @@
             name = f"row_condition__{str(idx)}"
             value = condition.replace(" NOT ", " not ")
             renderer_configuration.add_param(
-<<<<<<< HEAD
                 name=name, schema_type=RendererSchemaType.STRING, value=value
-=======
-                name=name, schema_type=ParamSchemaType.STRING, value=value
->>>>>>> 58fca6f7
             )
 
         return renderer_configuration
@@ -1651,17 +1611,12 @@
         )
         renderer_configuration.add_param(
             name="mostly_pct",
-<<<<<<< HEAD
             schema_type=RendererSchemaType.STRING,
-=======
-            schema_type=ParamSchemaType.STRING,
->>>>>>> 58fca6f7
             value=mostly_pct_value,
         )
         return renderer_configuration
 
     @staticmethod
-<<<<<<< HEAD
     @param_method(param_name="strict_min")
     def _get_strict_min_string(renderer_configuration: RendererConfiguration) -> str:
         return (
@@ -1680,8 +1635,6 @@
         )
 
     @staticmethod
-=======
->>>>>>> 58fca6f7
     def _choose_example(
         examples: List[ExpectationTestDataCases],
     ) -> Tuple[TestData, ExpectationTestCase]:
