--- conflicted
+++ resolved
@@ -91,13 +91,8 @@
 )
 from great_expectations.render.renderer.renderer import renderer
 from great_expectations.render.renderer_configuration import (
-<<<<<<< HEAD
     RendererConfiguration,
     RendererSchemaType,
-=======
-    ParamSchemaType,
-    RendererConfiguration,
->>>>>>> 8bc2fa1c
 )
 from great_expectations.render.util import num_to_str
 from great_expectations.self_check.util import (
@@ -354,17 +349,10 @@
         add_param_args = (
             (
                 "expectation_type",
-<<<<<<< HEAD
                 RendererSchemaType.STRING,
                 renderer_configuration.expectation_type,
             ),
             ("kwargs", RendererSchemaType.STRING, renderer_configuration.kwargs),
-=======
-                ParamSchemaType.STRING,
-                renderer_configuration.expectation_type,
-            ),
-            ("kwargs", ParamSchemaType.STRING, renderer_configuration.kwargs),
->>>>>>> 8bc2fa1c
         )
         for name, schema_type, value in add_param_args:
             renderer_configuration.add_param(
@@ -402,17 +390,10 @@
         add_param_args = (
             (
                 "expectation_type",
-<<<<<<< HEAD
                 RendererSchemaType.STRING,
                 renderer_configuration.expectation_type,
             ),
             ("kwargs", RendererSchemaType.STRING, renderer_configuration.kwargs),
-=======
-                ParamSchemaType.STRING,
-                renderer_configuration.expectation_type,
-            ),
-            ("kwargs", ParamSchemaType.STRING, renderer_configuration.kwargs),
->>>>>>> 8bc2fa1c
         )
         for name, schema_type, value in add_param_args:
             renderer_configuration.add_param(
@@ -891,17 +872,10 @@
         add_param_args = (
             (
                 "expectation_type",
-<<<<<<< HEAD
                 RendererSchemaType.STRING,
                 renderer_configuration.expectation_type,
             ),
             ("kwargs", RendererSchemaType.STRING, renderer_configuration.kwargs),
-=======
-                ParamSchemaType.STRING,
-                renderer_configuration.expectation_type,
-            ),
-            ("kwargs", ParamSchemaType.STRING, renderer_configuration.kwargs),
->>>>>>> 8bc2fa1c
         )
         for name, schema_type, value in add_param_args:
             renderer_configuration.add_param(
@@ -1540,15 +1514,9 @@
         if len(value_set) > 0:
             for idx, value in enumerate(value_set):
                 if isinstance(value, Number):
-<<<<<<< HEAD
                     schema_type = RendererSchemaType.NUMBER
                 else:
                     schema_type = RendererSchemaType.STRING
-=======
-                    schema_type = ParamSchemaType.NUMBER
-                else:
-                    schema_type = ParamSchemaType.STRING
->>>>>>> 8bc2fa1c
                 renderer_configuration.add_param(
                     name=f"v__{str(idx)}", schema_type=schema_type, value=value
                 )
@@ -1617,11 +1585,7 @@
             name = f"row_condition__{str(idx)}"
             value = condition.replace(" NOT ", " not ")
             renderer_configuration.add_param(
-<<<<<<< HEAD
                 name=name, schema_type=RendererSchemaType.STRING, value=value
-=======
-                name=name, schema_type=ParamSchemaType.STRING, value=value
->>>>>>> 8bc2fa1c
             )
 
         return renderer_configuration
@@ -1656,17 +1620,12 @@
         )
         renderer_configuration.add_param(
             name="mostly_pct",
-<<<<<<< HEAD
             schema_type=RendererSchemaType.STRING,
-=======
-            schema_type=ParamSchemaType.STRING,
->>>>>>> 8bc2fa1c
             value=mostly_pct_value,
         )
         return renderer_configuration
 
     @staticmethod
-<<<<<<< HEAD
     @param_method(param_name="strict_min")
     def _get_strict_min_string(renderer_configuration: RendererConfiguration) -> str:
         return (
@@ -1685,8 +1644,6 @@
         )
 
     @staticmethod
-=======
->>>>>>> 8bc2fa1c
     def _choose_example(
         examples: List[ExpectationTestDataCases],
     ) -> Tuple[TestData, ExpectationTestCase]:
