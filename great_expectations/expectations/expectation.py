--- conflicted
+++ resolved
@@ -1411,502 +1411,6 @@
             else "less than or equal to"
         )
 
-<<<<<<< HEAD
-=======
-    @staticmethod
-    def _choose_example(
-        examples: List[ExpectationTestDataCases],
-    ) -> Tuple[TestData, ExpectationTestCase]:
-        """Choose examples to use for run_diagnostics.
-
-        This implementation of this method is very naive---it just takes the first one.
-        """
-        example = examples[0]
-
-        example_test_data = example["data"]
-        example_test_case = example["tests"][0]
-
-        return example_test_data, example_test_case
-
-    @staticmethod
-    def _get_registered_renderers(
-        expectation_type: str,
-        registered_renderers: dict,
-    ) -> List[str]:
-        """Get a list of supported renderers for this Expectation, in sorted order."""
-        supported_renderers = list(registered_renderers[expectation_type].keys())
-        supported_renderers.sort()
-        return supported_renderers
-
-    @classmethod
-    def _get_test_results(  # noqa: PLR0913
-        cls,
-        expectation_type: str,
-        test_data_cases: List[ExpectationTestDataCases],
-        execution_engine_diagnostics: ExpectationExecutionEngineDiagnostics,
-        raise_exceptions_for_backends: bool = False,
-        ignore_suppress: bool = False,
-        ignore_only_for: bool = False,
-        debug_logger: Optional[logging.Logger] = None,
-        only_consider_these_backends: Optional[List[str]] = None,
-        context: Optional[AbstractDataContext] = None,
-    ) -> List[ExpectationTestDiagnostics]:
-        """Generate test results. This is an internal method for run_diagnostics."""
-
-        if debug_logger is not None:
-            _debug = lambda x: debug_logger.debug(  # noqa: E731
-                f"(_get_test_results) {x}"
-            )
-            _error = lambda x: debug_logger.error(  # noqa: E731
-                f"(_get_test_results) {x}"
-            )
-        else:
-            _debug = lambda x: x  # noqa: E731
-            _error = lambda x: x  # noqa: E731
-        _debug("Starting")
-
-        test_results = []
-
-        exp_tests = generate_expectation_tests(
-            expectation_type=expectation_type,
-            test_data_cases=test_data_cases,
-            execution_engine_diagnostics=execution_engine_diagnostics,
-            raise_exceptions_for_backends=raise_exceptions_for_backends,
-            ignore_suppress=ignore_suppress,
-            ignore_only_for=ignore_only_for,
-            debug_logger=debug_logger,
-            only_consider_these_backends=only_consider_these_backends,
-            context=context,
-        )
-
-        error_diagnostics: Optional[ExpectationErrorDiagnostics]
-        backend_test_times = defaultdict(list)
-        for exp_test in exp_tests:
-            if exp_test["test"] is None:
-                _debug(
-                    f"validator_with_data failure for {exp_test['backend']}--{expectation_type}"
-                )
-
-                error_diagnostics = ExpectationErrorDiagnostics(
-                    error_msg=exp_test["error"],
-                    stack_trace="",
-                    test_title="all",
-                    test_backend=exp_test["backend"],
-                )
-
-                test_results.append(
-                    ExpectationTestDiagnostics(
-                        test_title="all",
-                        backend=exp_test["backend"],
-                        test_passed=False,
-                        include_in_gallery=False,
-                        validation_result=None,
-                        error_diagnostics=error_diagnostics,
-                    )
-                )
-                continue
-
-            exp_combined_test_name = f"{exp_test['backend']}--{exp_test['test']['title']}--{expectation_type}"
-            _debug(f"Starting {exp_combined_test_name}")
-            _start = time.time()
-            validation_result, error_message, stack_trace = evaluate_json_test_v3_api(
-                validator=exp_test["validator_with_data"],
-                expectation_type=exp_test["expectation_type"],
-                test=exp_test["test"],
-                raise_exception=False,
-                debug_logger=debug_logger,
-            )
-            _end = time.time()
-            _duration = _end - _start
-            backend_test_times[exp_test["backend"]].append(_duration)
-            _debug(
-                f"Took {_duration} seconds to evaluate_json_test_v3_api for {exp_combined_test_name}"
-            )
-            if error_message is None:
-                _debug(f"PASSED {exp_combined_test_name}")
-                test_passed = True
-                error_diagnostics = None
-            else:
-                _error(f"{error_message!r} for {exp_combined_test_name}")
-                print(f"{stack_trace[0]}")
-                error_diagnostics = ExpectationErrorDiagnostics(
-                    error_msg=error_message,
-                    stack_trace=stack_trace,
-                    test_title=exp_test["test"]["title"],
-                    test_backend=exp_test["backend"],
-                )
-                test_passed = False
-
-            if validation_result:
-                # The ExpectationTestDiagnostics instance will error when calling it's to_dict()
-                # method (AttributeError: 'ExpectationConfiguration' object has no attribute 'raw_kwargs')
-                validation_result.expectation_config.raw_kwargs = (
-                    validation_result.expectation_config._raw_kwargs
-                )
-
-            test_results.append(
-                ExpectationTestDiagnostics(
-                    test_title=exp_test["test"]["title"],
-                    backend=exp_test["backend"],
-                    test_passed=test_passed,
-                    include_in_gallery=exp_test["test"]["include_in_gallery"],
-                    validation_result=validation_result,
-                    error_diagnostics=error_diagnostics,
-                )
-            )
-
-        for backend_name, test_times in sorted(backend_test_times.items()):
-            _debug(
-                f"Took {sum(test_times)} seconds to run {len(test_times)} tests {backend_name}--{expectation_type}"
-            )
-
-        return test_results
-
-    def _get_rendered_result_as_string(  # noqa: C901, PLR0912
-        self, rendered_result
-    ) -> str:
-        """Convenience method to get rendered results as strings."""
-
-        result: str = ""
-
-        if isinstance(rendered_result, str):
-            result = rendered_result
-
-        elif isinstance(rendered_result, list):
-            sub_result_list = []
-            for sub_result in rendered_result:
-                res = self._get_rendered_result_as_string(sub_result)
-                if res is not None:
-                    sub_result_list.append(res)
-
-            result = "\n".join(sub_result_list)
-
-        elif isinstance(rendered_result, RenderedStringTemplateContent):
-            result = rendered_result.__str__()
-
-        elif isinstance(rendered_result, CollapseContent):
-            result = rendered_result.__str__()
-
-        elif isinstance(rendered_result, RenderedAtomicContent):
-            result = f"(RenderedAtomicContent) {rendered_result.to_json_dict()!r}"
-
-        elif isinstance(rendered_result, RenderedContentBlockContainer):
-            result = "(RenderedContentBlockContainer) " + repr(
-                rendered_result.to_json_dict()
-            )
-
-        elif isinstance(rendered_result, RenderedTableContent):
-            result = f"(RenderedTableContent) {rendered_result.to_json_dict()!r}"
-
-        elif isinstance(rendered_result, RenderedGraphContent):
-            result = f"(RenderedGraphContent) {rendered_result.to_json_dict()!r}"
-
-        elif isinstance(rendered_result, ValueListContent):
-            result = f"(ValueListContent) {rendered_result.to_json_dict()!r}"
-
-        elif isinstance(rendered_result, dict):
-            result = f"(dict) {rendered_result!r}"
-
-        elif isinstance(rendered_result, int):
-            result = repr(rendered_result)
-
-        elif rendered_result is None:
-            result = ""
-
-        else:
-            raise TypeError(
-                f"Expectation._get_rendered_result_as_string can't render type {type(rendered_result)} as a string."
-            )
-
-        if "inf" in result:
-            result = ""
-        return result
-
-    def _get_renderer_diagnostics(
-        self,
-        expectation_type: str,
-        test_diagnostics: List[ExpectationTestDiagnostics],
-        registered_renderers: List[str],
-        standard_renderers: Optional[
-            List[Union[str, LegacyRendererType, LegacyDiagnosticRendererType]]
-        ] = None,
-    ) -> List[ExpectationRendererDiagnostics]:
-        """Generate Renderer diagnostics for this Expectation, based primarily on a list of ExpectationTestDiagnostics."""
-
-        if not standard_renderers:
-            standard_renderers = [
-                LegacyRendererType.ANSWER,
-                LegacyDiagnosticRendererType.UNEXPECTED_STATEMENT,
-                LegacyDiagnosticRendererType.OBSERVED_VALUE,
-                LegacyDiagnosticRendererType.STATUS_ICON,
-                LegacyDiagnosticRendererType.UNEXPECTED_TABLE,
-                LegacyRendererType.PRESCRIPTIVE,
-                LegacyRendererType.QUESTION,
-            ]
-
-        supported_renderers = self._get_registered_renderers(
-            expectation_type=expectation_type,
-            registered_renderers=registered_renderers,  # type: ignore[arg-type]
-        )
-
-        renderer_diagnostic_list = []
-        for renderer_name in set(standard_renderers).union(set(supported_renderers)):
-            samples = []
-            if renderer_name in supported_renderers:
-                _, renderer = registered_renderers[expectation_type][renderer_name]  # type: ignore[call-overload]
-
-                for test_diagnostic in test_diagnostics:
-                    test_title = test_diagnostic["test_title"]
-
-                    try:
-                        rendered_result = renderer(
-                            configuration=test_diagnostic["validation_result"][
-                                "expectation_config"
-                            ],
-                            result=test_diagnostic["validation_result"],
-                        )
-                        rendered_result_str = self._get_rendered_result_as_string(
-                            rendered_result
-                        )
-
-                    except Exception as e:
-                        new_sample = RendererTestDiagnostics(
-                            test_title=test_title,
-                            renderered_str=None,
-                            rendered_successfully=False,
-                            error_message=str(e),
-                            stack_trace=traceback.format_exc(),
-                        )
-
-                    else:
-                        new_sample = RendererTestDiagnostics(
-                            test_title=test_title,
-                            renderered_str=rendered_result_str,
-                            rendered_successfully=True,
-                        )
-
-                    finally:
-                        samples.append(new_sample)
-
-            new_renderer_diagnostics = ExpectationRendererDiagnostics(
-                name=renderer_name,
-                is_supported=renderer_name in supported_renderers,
-                is_standard=renderer_name in standard_renderers,
-                samples=samples,
-            )
-            renderer_diagnostic_list.append(new_renderer_diagnostics)
-
-        # Sort to enforce consistency for testing
-        renderer_diagnostic_list.sort(key=lambda x: x.name)
-
-        return renderer_diagnostic_list
-
-    @staticmethod
-    def _get_execution_engine_diagnostics(
-        metric_diagnostics_list: List[ExpectationMetricDiagnostics],
-        registered_metrics: dict,
-        execution_engine_names: Optional[List[str]] = None,
-    ) -> ExpectationExecutionEngineDiagnostics:
-        """Check to see which execution_engines are fully supported for this Expectation.
-
-        In order for a given execution engine to count, *every* metric must have support on that execution engines.
-        """
-        if not execution_engine_names:
-            execution_engine_names = [
-                "PandasExecutionEngine",
-                "SqlAlchemyExecutionEngine",
-                "SparkDFExecutionEngine",
-            ]
-
-        execution_engines = {}
-        for provider in execution_engine_names:
-            all_true = True
-            if not metric_diagnostics_list:
-                all_true = False
-            for metric_diagnostics in metric_diagnostics_list:
-                try:
-                    has_provider = (
-                        provider
-                        in registered_metrics[metric_diagnostics.name]["providers"]
-                    )
-                    if not has_provider:
-                        all_true = False
-                        break
-                except KeyError:
-                    # https://github.com/great-expectations/great_expectations/blob/abd8f68a162eaf9c33839d2c412d8ba84f5d725b/great_expectations/expectations/core/expect_table_row_count_to_equal_other_table.py#L174-L181
-                    # expect_table_row_count_to_equal_other_table does tricky things and replaces
-                    # registered metric "table.row_count" with "table.row_count.self" and "table.row_count.other"
-                    if "table.row_count" in metric_diagnostics.name:
-                        continue
-
-            execution_engines[provider] = all_true
-
-        return ExpectationExecutionEngineDiagnostics(**execution_engines)
-
-    def _get_metric_diagnostics_list(
-        self,
-        expectation_config: Optional[ExpectationConfiguration],
-    ) -> List[ExpectationMetricDiagnostics]:
-        """Check to see which Metrics are upstream validation_dependencies for this Expectation."""
-
-        # NOTE: Abe 20210102: Strictly speaking, identifying upstream metrics shouldn't need to rely on an expectation config.
-        # There's probably some part of get_validation_dependencies that can be factored out to remove the dependency.
-
-        if not expectation_config:
-            return []
-
-        validation_dependencies: ValidationDependencies = (
-            self.get_validation_dependencies()
-        )
-
-        metric_name: str
-        metric_diagnostics_list: List[ExpectationMetricDiagnostics] = [
-            ExpectationMetricDiagnostics(
-                name=metric_name,
-                has_question_renderer=False,
-            )
-            for metric_name in validation_dependencies.get_metric_names()
-        ]
-
-        return metric_diagnostics_list
-
-    def _get_augmented_library_metadata(self):
-        """Introspect the Expectation's library_metadata object (if it exists), and augment it with additional information."""
-
-        augmented_library_metadata = {
-            "maturity": Maturity.CONCEPT_ONLY,
-            "tags": [],
-            "contributors": [],
-            "requirements": [],
-            "library_metadata_passed_checks": False,
-            "has_full_test_suite": False,
-            "manually_reviewed_code": False,
-        }
-        required_keys = {"contributors", "tags"}
-        allowed_keys = {
-            "contributors",
-            "has_full_test_suite",
-            "manually_reviewed_code",
-            "maturity",
-            "requirements",
-            "tags",
-        }
-        problems = []
-
-        if hasattr(self, "library_metadata"):
-            augmented_library_metadata.update(self.library_metadata)
-            keys = set(self.library_metadata.keys())
-            missing_required_keys = required_keys - keys
-            forbidden_keys = keys - allowed_keys
-
-            if missing_required_keys:
-                problems.append(
-                    f"Missing required key(s): {sorted(missing_required_keys)}"
-                )
-            if forbidden_keys:
-                problems.append(f"Extra key(s) found: {sorted(forbidden_keys)}")
-            if not isinstance(augmented_library_metadata["requirements"], list):
-                problems.append("library_metadata['requirements'] is not a list ")
-            if not problems:
-                augmented_library_metadata["library_metadata_passed_checks"] = True
-        else:
-            problems.append("No library_metadata attribute found")
-
-        augmented_library_metadata["problems"] = problems
-        return AugmentedLibraryMetadata.from_legacy_dict(augmented_library_metadata)
-
-    def _get_maturity_checklist(  # noqa: PLR0913
-        self,
-        library_metadata: Union[
-            AugmentedLibraryMetadata, ExpectationDescriptionDiagnostics
-        ],
-        description: ExpectationDescriptionDiagnostics,
-        examples: List[ExpectationTestDataCases],
-        tests: List[ExpectationTestDiagnostics],
-        backend_test_result_counts: List[ExpectationBackendTestResultCounts],
-    ) -> ExpectationDiagnosticMaturityMessages:
-        """Generate maturity checklist messages"""
-        experimental_checks = []
-        beta_checks = []
-        production_checks = []
-
-        experimental_checks.append(
-            ExpectationDiagnostics._check_library_metadata(library_metadata)
-        )
-        experimental_checks.append(ExpectationDiagnostics._check_docstring(description))
-        experimental_checks.append(
-            ExpectationDiagnostics._check_example_cases(examples, tests)
-        )
-        experimental_checks.append(
-            ExpectationDiagnostics._check_core_logic_for_at_least_one_execution_engine(
-                backend_test_result_counts
-            )
-        )
-        beta_checks.append(
-            ExpectationDiagnostics._check_input_validation(self, examples)
-        )
-        beta_checks.append(ExpectationDiagnostics._check_renderer_methods(self))
-        beta_checks.append(
-            ExpectationDiagnostics._check_core_logic_for_all_applicable_execution_engines(
-                backend_test_result_counts
-            )
-        )
-
-        production_checks.append(
-            ExpectationDiagnostics._check_full_test_suite(library_metadata)
-        )
-        production_checks.append(
-            ExpectationDiagnostics._check_manual_code_review(library_metadata)
-        )
-
-        return ExpectationDiagnosticMaturityMessages(
-            experimental=experimental_checks,
-            beta=beta_checks,
-            production=production_checks,
-        )
-
-    @staticmethod
-    def _get_coverage_score(
-        backend_test_result_counts: List[ExpectationBackendTestResultCounts],
-        execution_engines: ExpectationExecutionEngineDiagnostics,
-    ) -> float:
-        """Generate coverage score"""
-        _total_passed = 0
-        _total_failed = 0
-        _num_backends = 0
-        _num_engines = sum([x for x in execution_engines.values() if x])
-        for result in backend_test_result_counts:
-            _num_backends += 1
-            _total_passed += result.num_passed
-            _total_failed += result.num_failed
-
-        coverage_score = (
-            _num_backends + _num_engines + _total_passed - (1.5 * _total_failed)
-        )
-
-        return coverage_score
-
-    @staticmethod
-    def _get_final_maturity_level(
-        maturity_checklist: ExpectationDiagnosticMaturityMessages,
-    ) -> Maturity:
-        """Get final maturity level based on status of all checks"""
-        maturity = ""
-        all_experimental = all(
-            check.passed for check in maturity_checklist.experimental
-        )
-        all_beta = all(check.passed for check in maturity_checklist.beta)
-        all_production = all(check.passed for check in maturity_checklist.production)
-        if all_production and all_beta and all_experimental:
-            maturity = Maturity.PRODUCTION
-        elif all_beta and all_experimental:
-            maturity = Maturity.BETA
-        else:
-            maturity = Maturity.EXPERIMENTAL
-
-        return maturity
-
->>>>>>> 2a32c5ea
 
 @public_api
 class BatchExpectation(Expectation, ABC):
