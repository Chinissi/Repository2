import logging
import re
from abc import ABC, ABCMeta
from collections import Counter
from copy import deepcopy
from inspect import isabstract
from typing import Any, Callable, Dict, Iterable, List, Optional, Type, Union

import pandas as pd
from dateutil.parser import parse

from great_expectations import __version__ as ge_version
from great_expectations.core.expectation_configuration import ExpectationConfiguration
from great_expectations.core.expectation_validation_result import (
    ExpectationValidationResult,
)
from great_expectations.exceptions import (
    GreatExpectationsError,
    InvalidExpectationConfigurationError,
    InvalidExpectationKwargsError,
)
from great_expectations.expectations.registry import (
    get_metric_kwargs,
    register_expectation,
    register_renderer,
)
from great_expectations.expectations.util import legacy_method_parameters

from ..core.batch import Batch
from ..core.util import nested_update
from ..data_asset.util import (
    parse_result_format,
    recursively_convert_to_json_serializable,
)
from ..execution_engine import ExecutionEngine, PandasExecutionEngine
from ..render.renderer.renderer import renderer
from ..render.types import (
    CollapseContent,
    RenderedStringTemplateContent,
    RenderedTableContent,
)
from ..render.util import num_to_str
from ..validator.validation_graph import MetricConfiguration

logger = logging.getLogger(__name__)


p1 = re.compile(r"(.)([A-Z][a-z]+)")
p2 = re.compile(r"([a-z0-9])([A-Z])")


def camel_to_snake(name):
    name = p1.sub(r"\1_\2", name)
    return p2.sub(r"\1_\2", name).lower()


class MetaExpectation(ABCMeta):
    """MetaExpectation registers Expectations as they are defined."""

    def __new__(cls, clsname, bases, attrs):
        newclass = super().__new__(cls, clsname, bases, attrs)
        if not isabstract(newclass):
            newclass.expectation_type = camel_to_snake(clsname)
            register_expectation(newclass)
        newclass._register_renderer_functions()
        default_kwarg_values = dict()
        for base in reversed(bases):
            default_kwargs = getattr(base, "default_kwarg_values", dict())
            default_kwarg_values = nested_update(default_kwarg_values, default_kwargs)

        newclass.default_kwarg_values = nested_update(
            default_kwarg_values, attrs.get("default_kwarg_values", dict())
        )
        return newclass


class Expectation(ABC, metaclass=MetaExpectation):
    """Base class for all Expectations."""

    version = ge_version
    domain_keys = tuple()
    success_keys = tuple()
    runtime_keys = (
        "include_config",
        "catch_exceptions",
        "result_format",
    )
    default_kwarg_values = {
        "include_config": True,
        "catch_exceptions": False,
        "result_format": "BASIC",
    }
    legacy_method_parameters = legacy_method_parameters
    default_kwarg_values = {}

    def __init__(self, configuration: Optional[ExpectationConfiguration] = None):
        if configuration is not None:
            self.validate_configuration(configuration)
        self._configuration = configuration

    @classmethod
    def _register_renderer_functions(cls):
        expectation_type = camel_to_snake(cls.__name__)

        for candidate_renderer_fn_name in dir(cls):
            attr_obj = getattr(cls, candidate_renderer_fn_name)
            if not hasattr(attr_obj, "_renderer_type"):
                continue
            register_renderer(
                object_name=expectation_type, parent_class=cls, renderer_fn=attr_obj
            )

    @classmethod
    @renderer(renderer_type="renderer.prescriptive")
    def _prescriptive_renderer(
        cls,
        configuration=None,
        result=None,
        language=None,
        runtime_configuration=None,
        **kwargs,
    ):
        return [
            RenderedStringTemplateContent(
                **{
                    "content_block_type": "string_template",
                    "styling": {"parent": {"classes": ["alert", "alert-warning"]}},
                    "string_template": {
                        "template": "$expectation_type(**$kwargs)",
                        "params": {
                            "expectation_type": configuration.expectation_type,
                            "kwargs": configuration.kwargs,
                        },
                        "styling": {
                            "params": {
                                "expectation_type": {
                                    "classes": ["badge", "badge-warning"],
                                }
                            }
                        },
                    },
                }
            )
        ]

    @classmethod
    @renderer(renderer_type="renderer.diagnostic.status_icon")
    def _diagnostic_status_icon_renderer(
        cls,
        configuration=None,
        result=None,
        language=None,
        runtime_configuration=None,
        **kwargs,
    ):
        assert result, "Must provide a result object."
        if result.exception_info["raised_exception"]:
            return RenderedStringTemplateContent(
                **{
                    "content_block_type": "string_template",
                    "string_template": {
                        "template": "$icon",
                        "params": {"icon": "", "markdown_status_icon": "❗"},
                        "styling": {
                            "params": {
                                "icon": {
                                    "classes": [
                                        "fas",
                                        "fa-exclamation-triangle",
                                        "text-warning",
                                    ],
                                    "tag": "i",
                                }
                            }
                        },
                    },
                }
            )

        if result.success:
            return RenderedStringTemplateContent(
                **{
                    "content_block_type": "string_template",
                    "string_template": {
                        "template": "$icon",
                        "params": {"icon": "", "markdown_status_icon": "✅"},
                        "styling": {
                            "params": {
                                "icon": {
                                    "classes": [
                                        "fas",
                                        "fa-check-circle",
                                        "text-success",
                                    ],
                                    "tag": "i",
                                }
                            }
                        },
                    },
                    "styling": {
                        "parent": {
                            "classes": ["hide-succeeded-validation-target-child"]
                        }
                    },
                }
            )
        else:
            return RenderedStringTemplateContent(
                **{
                    "content_block_type": "string_template",
                    "string_template": {
                        "template": "$icon",
                        "params": {"icon": "", "markdown_status_icon": "❌"},
                        "styling": {
                            "params": {
                                "icon": {
                                    "tag": "i",
                                    "classes": ["fas", "fa-times", "text-danger"],
                                }
                            }
                        },
                    },
                }
            )

    @classmethod
    @renderer(renderer_type="renderer.diagnostic.unexpected_statement")
    def _diagnostic_unexpected_statement_renderer(
        cls,
        configuration=None,
        result=None,
        language=None,
        runtime_configuration=None,
        **kwargs,
    ):
        assert result, "Must provide a result object."
        success = result.success
        result_dict = result.result

        if result.exception_info["raised_exception"]:
            exception_message_template_str = (
                "\n\n$expectation_type raised an exception:\n$exception_message"
            )

            exception_message = RenderedStringTemplateContent(
                **{
                    "content_block_type": "string_template",
                    "string_template": {
                        "template": exception_message_template_str,
                        "params": {
                            "expectation_type": result.expectation_config.expectation_type,
                            "exception_message": result.exception_info[
                                "exception_message"
                            ],
                        },
                        "tag": "strong",
                        "styling": {
                            "classes": ["text-danger"],
                            "params": {
                                "exception_message": {"tag": "code"},
                                "expectation_type": {
                                    "classes": ["badge", "badge-danger", "mb-2"]
                                },
                            },
                        },
                    },
                }
            )

            exception_traceback_collapse = CollapseContent(
                **{
                    "collapse_toggle_link": "Show exception traceback...",
                    "collapse": [
                        RenderedStringTemplateContent(
                            **{
                                "content_block_type": "string_template",
                                "string_template": {
                                    "template": result.exception_info[
                                        "exception_traceback"
                                    ],
                                    "tag": "code",
                                },
                            }
                        )
                    ],
                }
            )

            return [exception_message, exception_traceback_collapse]

        if success or not result_dict.get("unexpected_count"):
            return []
        else:
            unexpected_count = num_to_str(
                result_dict["unexpected_count"], use_locale=True, precision=20
            )
            unexpected_percent = (
                num_to_str(result_dict["unexpected_percent"], precision=4) + "%"
            )
            element_count = num_to_str(
                result_dict["element_count"], use_locale=True, precision=20
            )

            template_str = (
                "\n\n$unexpected_count unexpected values found. "
                "$unexpected_percent of $element_count total rows."
            )

            return [
                RenderedStringTemplateContent(
                    **{
                        "content_block_type": "string_template",
                        "string_template": {
                            "template": template_str,
                            "params": {
                                "unexpected_count": unexpected_count,
                                "unexpected_percent": unexpected_percent,
                                "element_count": element_count,
                            },
                            "tag": "strong",
                            "styling": {"classes": ["text-danger"]},
                        },
                    }
                )
            ]

    @classmethod
    @renderer(renderer_type="renderer.diagnostic.unexpected_table")
    def _diagnostic_unexpected_table_renderer(
        cls,
        configuration=None,
        result=None,
        language=None,
        runtime_configuration=None,
        **kwargs,
    ):
        try:
            result_dict = result.result
        except KeyError:
            return None

        if result_dict is None:
            return None

        if not result_dict.get("partial_unexpected_list") and not result_dict.get(
            "partial_unexpected_counts"
        ):
            return None

        table_rows = []

        if result_dict.get("partial_unexpected_counts"):
            # We will check to see whether we have *all* of the unexpected values
            # accounted for in our count, and include counts if we do. If we do not,
            # we will use this as simply a better (non-repeating) source of
            # "sampled" unexpected values
            total_count = 0
            for unexpected_count_dict in result_dict.get("partial_unexpected_counts"):
                if not isinstance(unexpected_count_dict, dict):
                    # handles case: "partial_exception_counts requires a hashable type"
                    # this case is also now deprecated (because the error is moved to an errors key
                    # the error also *should have* been updated to "partial_unexpected_counts ..." long ago.
                    # NOTE: JPC 20200724 - Consequently, this codepath should be removed by approximately Q1 2021
                    continue
                value = unexpected_count_dict.get("value")
                count = unexpected_count_dict.get("count")
                total_count += count
                if value is not None and value != "":
                    table_rows.append([value, count])
                elif value == "":
                    table_rows.append(["EMPTY", count])
                else:
                    table_rows.append(["null", count])

            # Check to see if we have *all* of the unexpected values accounted for. If so,
            # we show counts. If not, we only show "sampled" unexpected values.
            if total_count == result_dict.get("unexpected_count"):
                header_row = ["Unexpected Value", "Count"]
            else:
                header_row = ["Sampled Unexpected Values"]
                table_rows = [[row[0]] for row in table_rows]
        else:
            header_row = ["Sampled Unexpected Values"]
            sampled_values_set = set()
            for unexpected_value in result_dict.get("partial_unexpected_list"):
                if unexpected_value:
                    string_unexpected_value = str(unexpected_value)
                elif unexpected_value == "":
                    string_unexpected_value = "EMPTY"
                else:
                    string_unexpected_value = "null"
                if string_unexpected_value not in sampled_values_set:
                    table_rows.append([unexpected_value])
                    sampled_values_set.add(string_unexpected_value)

        unexpected_table_content_block = RenderedTableContent(
            **{
                "content_block_type": "table",
                "table": table_rows,
                "header_row": header_row,
                "styling": {
                    "body": {"classes": ["table-bordered", "table-sm", "mt-3"]}
                },
            }
        )

        return unexpected_table_content_block

    @classmethod
    @renderer(renderer_type="renderer.diagnostic.observed_value")
    def _diagnostic_observed_value_renderer(
        cls,
        configuration=None,
        result=None,
        language=None,
        runtime_configuration=None,
        **kwargs,
    ):
        result_dict = result.result
        if result_dict is None:
            return "--"

        if result_dict.get("observed_value"):
            observed_value = result_dict.get("observed_value")
            if isinstance(observed_value, (int, float)) and not isinstance(
                observed_value, bool
            ):
                return num_to_str(observed_value, precision=10, use_locale=True)
            return str(observed_value)
        elif result_dict.get("unexpected_percent") is not None:
            return (
                num_to_str(result_dict.get("unexpected_percent"), precision=5)
                + "% unexpected"
            )
        else:
            return "--"

    @classmethod
    def get_allowed_config_keys(cls):
        return cls.domain_keys + cls.success_keys + cls.runtime_keys

    def _validate(
        self,
        configuration: ExpectationConfiguration,
        metrics: Dict[str, Any],
        runtime_configuration: Dict,
        execution_engine: ExecutionEngine,
    ):
        raise NotImplementedError

    def metrics_validate(
        self,
        metrics: Dict,
        configuration: Optional[ExpectationConfiguration] = None,
        runtime_configuration: dict = None,
        execution_engine: ExecutionEngine = None,
    ) -> "ExpectationValidationResult":
        if configuration is None:
            configuration = self.configuration
        provided_metrics = dict()
        requested_metrics = self.get_validation_dependencies(
            configuration,
            execution_engine=execution_engine,
            runtime_configuration=runtime_configuration,
        )["metrics"]
        for name, metric_edge_key in requested_metrics.items():
            provided_metrics[name] = metrics[metric_edge_key.id]

        return self._build_evr(
            self._validate(
                configuration=configuration,
                metrics=provided_metrics,
                runtime_configuration=runtime_configuration,
                execution_engine=execution_engine,
            )
        )

    def _build_evr(self, raw_response):
        """_build_evr is a lightweight convenience wrapper handling cases where an Expectation implementor
        fails to return an EVR but returns the necessary components in a dictionary."""
        if not isinstance(raw_response, ExpectationValidationResult):
            if isinstance(raw_response, dict):
                return ExpectationValidationResult(**raw_response)
            else:
                raise GreatExpectationsError("Unable to build EVR")
        else:
            return raw_response

    def get_validation_dependencies(
        self,
        configuration: Optional[ExpectationConfiguration] = None,
        execution_engine: Optional[ExecutionEngine] = None,
        runtime_configuration: Optional[dict] = None,
    ):
        """Returns the result format and metrics required to validate this Expectation using the provided result format."""
        return {
            "result_format": parse_result_format(
                self.get_runtime_kwargs(
                    configuration=configuration,
                    runtime_configuration=runtime_configuration,
                ).get("result_format")
            ),
            "metrics": dict(),
        }

    def get_domain_kwargs(
        self, configuration: Optional[ExpectationConfiguration] = None
    ):
        if not configuration:
            configuration = self.configuration

        domain_kwargs = {
            key: configuration.kwargs.get(key, self.default_kwarg_values.get(key))
            for key in self.domain_keys
        }
        # Process evaluation parameter dependencies

        missing_kwargs = set(self.domain_keys) - set(domain_kwargs.keys())
        if missing_kwargs:
            raise InvalidExpectationKwargsError(
                f"Missing domain kwargs: {list(missing_kwargs)}"
            )
        return domain_kwargs

    def get_success_kwargs(
        self, configuration: Optional[ExpectationConfiguration] = None
    ):
        if not configuration:
            configuration = self.configuration

        domain_kwargs = self.get_domain_kwargs(configuration)
        success_kwargs = {
            key: configuration.kwargs.get(key, self.default_kwarg_values.get(key))
            for key in self.success_keys
        }
        success_kwargs.update(domain_kwargs)
        return success_kwargs

    def get_runtime_kwargs(
        self,
        configuration: Optional[ExpectationConfiguration] = None,
        runtime_configuration: dict = None,
    ):
        if not configuration:
            configuration = self.configuration

        configuration = deepcopy(configuration)

        if runtime_configuration:
            configuration.kwargs.update(runtime_configuration)

        success_kwargs = self.get_success_kwargs(configuration)
        runtime_kwargs = {
            key: configuration.kwargs.get(key, self.default_kwarg_values.get(key))
            for key in self.runtime_keys
        }
        runtime_kwargs.update(success_kwargs)

        runtime_kwargs["result_format"] = parse_result_format(
            runtime_kwargs["result_format"]
        )

        return runtime_kwargs

    def validate_configuration(self, configuration: Optional[ExpectationConfiguration]):
        if configuration is None:
            configuration = self.configuration
        try:
            assert configuration.expectation_type == self.expectation_type, (
                "expectation configuration type does not match " "expectation type"
            )
        except AssertionError as e:
            raise InvalidExpectationConfigurationError(str(e))
        return True

    def validate(
        self,
        validator: "Validator",
        configuration: Optional[ExpectationConfiguration] = None,
        runtime_configuration=None,
    ):
        if configuration is None:
            configuration = self.configuration
<<<<<<< HEAD
        return validator.graph_validate(
=======
        return Validator(execution_engine=execution_engine).graph_validate(
>>>>>>> e99c7898
            configurations=[configuration], runtime_configuration=runtime_configuration,
        )[0]

    @property
    def configuration(self):
        if self._configuration is None:
            raise InvalidExpectationConfigurationError(
                "cannot access configuration: expectation has not yet been configured"
            )
        return self._configuration

    @classmethod
    def build_configuration(cls, *args, **kwargs):
        # Combine all arguments into a single new "all_args" dictionary to name positional parameters
        all_args = dict(zip(cls.validation_kwargs, args))
        all_args.update(kwargs)

        # Unpack display parameters; remove them from all_args if appropriate
        if "include_config" in kwargs:
            include_config = kwargs["include_config"]
            del all_args["include_config"]
        else:
            include_config = cls.default_expectation_args["include_config"]

        if "catch_exceptions" in kwargs:
            catch_exceptions = kwargs["catch_exceptions"]
            del all_args["catch_exceptions"]
        else:
            catch_exceptions = cls.default_expectation_args["catch_exceptions"]

        if "result_format" in kwargs:
            result_format = kwargs["result_format"]
        else:
            result_format = cls.default_expectation_args["result_format"]

        # Extract the meta object for use as a top-level expectation_config holder
        if "meta" in kwargs:
            meta = kwargs["meta"]
            del all_args["meta"]
        else:
            meta = None

        # all_args = recursively_convert_to_json_serializable(all_args)
        #
        # # Patch in PARAMETER args, and remove locally-supplied arguments
        # # This will become the stored config
        # expectation_args = copy.deepcopy(all_args)
        #
        # if self._expectation_suite.evaluation_parameters:
        #     evaluation_args = build_evaluation_parameters(
        #         expectation_args,
        #         self._expectation_suite.evaluation_parameters,
        #         self._config.get("interactive_evaluation", True)
        #     )
        # else:
        #     evaluation_args = build_evaluation_parameters(
        #         expectation_args, None, self._config.get("interactive_evaluation", True))

        # Construct the expectation_config object
        return ExpectationConfiguration(
            expectation_type=cls.expectation_type,
            kwargs=recursively_convert_to_json_serializable(deepcopy(all_args)),
            meta=meta,
        )


class TableExpectation(Expectation, ABC):
    domain_keys = (
        "batch_id",
        "table",
        "row_condition",
        "condition_parser",
    )
    metric_dependencies = tuple()

    def get_validation_dependencies(
        self,
        configuration: Optional[ExpectationConfiguration] = None,
        execution_engine: Optional[ExecutionEngine] = None,
        runtime_configuration: Optional[dict] = None,
    ):
        dependencies = super().get_validation_dependencies(
            configuration, execution_engine, runtime_configuration
        )
        for metric_name in self.metric_dependencies:
            metric_kwargs = get_metric_kwargs(
                metric_name=metric_name,
                configuration=configuration,
                runtime_configuration=runtime_configuration,
            )
            dependencies["metrics"][metric_name] = MetricConfiguration(
                metric_name=metric_name,
                metric_domain_kwargs=metric_kwargs["metric_domain_kwargs"],
                metric_value_kwargs=metric_kwargs["metric_value_kwargs"],
            )

        return dependencies


class ColumnExpectation(TableExpectation, ABC):
    domain_keys = ("batch_id", "table", "column", "row_condition", "condition_parser")


class ColumnMapExpectation(TableExpectation, ABC):
    map_metric = None
    domain_keys = ("batch_id", "table", "column", "row_condition", "condition_parser")
    success_keys = ("mostly",)
    default_kwarg_values = {
        "row_condition": None,
        "condition_parser": None,  # we expect this to be explicitly set whenever a row_condition is passed
        "mostly": 1,
        "result_format": "BASIC",
        "include_config": True,
        "catch_exceptions": True,
    }

    def validate_configuration(self, configuration: Optional[ExpectationConfiguration]):
        if not super().validate_configuration(configuration):
            return False
        try:
            assert (
                "column" in configuration.kwargs
            ), "'column' parameter is required for column map expectations"
            if "mostly" in configuration.kwargs:
                mostly = configuration.kwargs["mostly"]
                assert isinstance(
                    mostly, (int, float)
                ), "'mostly' parameter must be an integer or float"
                assert 0 <= mostly <= 1, "'mostly' parameter must be between 0 and 1"
        except AssertionError as e:
            raise InvalidExpectationConfigurationError(str(e))
        return True

    def get_validation_dependencies(
        self,
        configuration: Optional[ExpectationConfiguration] = None,
        execution_engine: Optional[ExecutionEngine] = None,
        runtime_configuration: Optional[dict] = None,
    ):
        dependencies = super().get_validation_dependencies(
            configuration, execution_engine, runtime_configuration
        )
        assert isinstance(
            self.map_metric, str
        ), "ColumnMapExpectation must override get_validation_dependencies or declare exactly one map_metric"
        assert (
            self.metric_dependencies == tuple()
        ), "ColumnMapExpectation must be configured using map_metric, and cannot have metric_dependencies declared."
        # convenient name for updates
        metric_dependencies = dependencies["metrics"]
        metric_kwargs = get_metric_kwargs(
            metric_name="column_values.nonnull.unexpected_count",
            configuration=configuration,
            runtime_configuration=runtime_configuration,
        )
        metric_dependencies[
            "column_values.nonnull.unexpected_count"
        ] = MetricConfiguration(
            "column_values.nonnull.unexpected_count",
            metric_domain_kwargs=metric_kwargs["metric_domain_kwargs"],
            metric_value_kwargs=metric_kwargs["metric_value_kwargs"],
        )
        metric_kwargs = get_metric_kwargs(
            metric_name=self.map_metric + ".unexpected_count",
            configuration=configuration,
            runtime_configuration=runtime_configuration,
        )
        metric_dependencies[
            self.map_metric + ".unexpected_count"
        ] = MetricConfiguration(
            self.map_metric + ".unexpected_count",
            metric_domain_kwargs=metric_kwargs["metric_domain_kwargs"],
            metric_value_kwargs=metric_kwargs["metric_value_kwargs"],
        )

        result_format_str = dependencies["result_format"].get("result_format")
        if result_format_str == "BOOLEAN_ONLY":
            return dependencies

        metric_kwargs = get_metric_kwargs(
            metric_name="table.row_count",
            configuration=configuration,
            runtime_configuration=runtime_configuration,
        )
        metric_dependencies["table.row_count"] = MetricConfiguration(
            metric_name="table.row_count",
            metric_domain_kwargs=metric_kwargs["metric_domain_kwargs"],
            metric_value_kwargs=metric_kwargs["metric_value_kwargs"],
        )

        metric_kwargs = get_metric_kwargs(
            self.map_metric + ".unexpected_values",
            configuration=configuration,
            runtime_configuration=runtime_configuration,
        )
        metric_dependencies[
            self.map_metric + ".unexpected_values"
        ] = MetricConfiguration(
            metric_name=self.map_metric + ".unexpected_values",
            metric_domain_kwargs=metric_kwargs["metric_domain_kwargs"],
            metric_value_kwargs=metric_kwargs["metric_value_kwargs"],
        )

        if result_format_str in ["BASIC", "SUMMARY"]:
            return dependencies

        metric_kwargs = get_metric_kwargs(
            self.map_metric + ".unexpected_rows",
            configuration=configuration,
            runtime_configuration=runtime_configuration,
        )
        metric_dependencies[self.map_metric + ".unexpected_rows"] = MetricConfiguration(
            metric_name=self.map_metric + ".unexpected_rows",
            metric_domain_kwargs=metric_kwargs["metric_domain_kwargs"],
            metric_value_kwargs=metric_kwargs["metric_value_kwargs"],
        )

        if isinstance(execution_engine, PandasExecutionEngine):
            metric_kwargs = get_metric_kwargs(
                self.map_metric + ".unexpected_index_list",
                configuration=configuration,
                runtime_configuration=runtime_configuration,
            )
            metric_dependencies[
                self.map_metric + ".unexpected_index_list"
            ] = MetricConfiguration(
                metric_name=self.map_metric + ".unexpected_index_list",
                metric_domain_kwargs=metric_kwargs["metric_domain_kwargs"],
                metric_value_kwargs=metric_kwargs["metric_value_kwargs"],
            )

        return dependencies

    def _validate(
        self,
        configuration: ExpectationConfiguration,
        metrics: Dict,
        runtime_configuration: dict = None,
        execution_engine: ExecutionEngine = None,
    ):

        if runtime_configuration:
            result_format = runtime_configuration.get(
                "result_format",
                configuration.kwargs.get(
                    "result_format", self.default_kwarg_values.get("result_format")
                ),
            )
        else:
            result_format = configuration.kwargs.get(
                "result_format", self.default_kwarg_values.get("result_format")
            )
        mostly = self.get_success_kwargs().get(
            "mostly", self.default_kwarg_values.get("mostly")
        )
        total_count = metrics.get("table.row_count")
        null_count = metrics.get("column_values.nonnull.unexpected_count")
        unexpected_count = metrics.get(self.map_metric + ".unexpected_count")

        success = None
        if (total_count - null_count) != 0:
            success_ratio = (total_count - unexpected_count - null_count) / (
                total_count - null_count
            )
            success = success_ratio >= mostly

        return _format_map_output(
            result_format=parse_result_format(result_format),
            success=success,
            element_count=metrics.get("table.row_count"),
            nonnull_count=metrics.get("table.row_count")
            - metrics.get("column_values.nonnull.unexpected_count"),
            unexpected_count=metrics.get(self.map_metric + ".unexpected_count"),
            unexpected_list=metrics.get(self.map_metric + ".unexpected_values"),
            unexpected_index_list=metrics.get(
                self.map_metric + ".unexpected_index_list"
            ),
        )


def _format_map_output(
    result_format,
    success,
    element_count,
    nonnull_count,
    unexpected_count,
    unexpected_list,
    unexpected_index_list,
):
    """Helper function to construct expectation result objects for map_expectations (such as column_map_expectation
    and file_lines_map_expectation).

    Expectations support four result_formats: BOOLEAN_ONLY, BASIC, SUMMARY, and COMPLETE.
    In each case, the object returned has a different set of populated fields.
    See :ref:`result_format` for more information.

    This function handles the logic for mapping those fields for column_map_expectations.
    """
    # NB: unexpected_count parameter is explicit some implementing classes may limit the length of unexpected_list
    # Incrementally add to result and return when all values for the specified level are present
    return_obj = {"success": success}

    if result_format["result_format"] == "BOOLEAN_ONLY":
        return return_obj

    skip_missing = False

    if nonnull_count is None:
        missing_count = None
        skip_missing: bool = True
    else:
        missing_count = element_count - nonnull_count

    if element_count > 0:
        unexpected_percent = unexpected_count / element_count * 100

        if not skip_missing:
            missing_percent = missing_count / element_count * 100
            if nonnull_count > 0:
                unexpected_percent_nonmissing = unexpected_count / nonnull_count * 100
            else:
                unexpected_percent_nonmissing = None

    else:
        missing_percent = None
        unexpected_percent = None
        unexpected_percent_nonmissing = None

    return_obj["result"] = {
        "element_count": element_count,
        "unexpected_count": unexpected_count,
        "unexpected_percent": unexpected_percent,
        "partial_unexpected_list": unexpected_list[
            : result_format["partial_unexpected_count"]
        ],
    }

    if not skip_missing:
        return_obj["result"]["missing_count"] = missing_count
        return_obj["result"]["missing_percent"] = missing_percent
        return_obj["result"][
            "unexpected_percent_nonmissing"
        ] = unexpected_percent_nonmissing

    if result_format["result_format"] == "BASIC":
        return return_obj

    # Try to return the most common values, if possible.
    if 0 < result_format.get("partial_unexpected_count"):
        try:
            partial_unexpected_counts = [
                {"value": key, "count": value}
                for key, value in sorted(
                    Counter(unexpected_list).most_common(
                        result_format["partial_unexpected_count"]
                    ),
                    key=lambda x: (-x[1], x[0]),
                )
            ]
        except TypeError:
            partial_unexpected_counts = [
                "partial_exception_counts requires a hashable type"
            ]
        finally:
            return_obj["result"].update(
                {
                    "partial_unexpected_index_list": unexpected_index_list[
                        : result_format["partial_unexpected_count"]
                    ]
                    if unexpected_index_list is not None
                    else None,
                    "partial_unexpected_counts": partial_unexpected_counts,
                }
            )

    if result_format["result_format"] == "SUMMARY":
        return return_obj

    return_obj["result"].update(
        {
            "unexpected_list": unexpected_list,
            "unexpected_index_list": unexpected_index_list,
        }
    )

    if result_format["result_format"] == "COMPLETE":
        return return_obj

    raise ValueError("Unknown result_format {}.".format(result_format["result_format"]))<|MERGE_RESOLUTION|>--- conflicted
+++ resolved
@@ -581,11 +581,7 @@
     ):
         if configuration is None:
             configuration = self.configuration
-<<<<<<< HEAD
         return validator.graph_validate(
-=======
-        return Validator(execution_engine=execution_engine).graph_validate(
->>>>>>> e99c7898
             configurations=[configuration], runtime_configuration=runtime_configuration,
         )[0]
 
