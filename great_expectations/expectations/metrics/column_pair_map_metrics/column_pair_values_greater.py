from dateutil.parser import parse

from great_expectations.execution_engine import PandasExecutionEngine
from great_expectations.expectations.metrics.map_metric_provider import (
    ColumnPairMapMetricProvider,
    column_pair_condition_partial,
)


class ColumnPairValuesAGreaterThanB(ColumnPairMapMetricProvider):
    condition_metric_name = "column_pair_values.a_greater_than_b"
    condition_value_keys = (
        "ignore_row_if",
        "or_equal",
        "parse_strings_as_datetimes",
        "allow_cross_type_comparisons",
    )
<<<<<<< HEAD
    domain_keys = ("batch_id", "table", "column_A", "column_B")
=======
    condition_domain_keys = ("batch_id", "table", "column_A", "column_B")
>>>>>>> 25ef100a

    # TODO: <Alex>ALEX -- temporarily only a Pandas implementation is provided (others to follow).</Alex>
    # noinspection PyPep8Naming
    @column_pair_condition_partial(engine=PandasExecutionEngine)
    def _pandas(cls, column_A, column_B, **kwargs):
        allow_cross_type_comparisons = kwargs.get("allow_cross_type_comparisons")
        if allow_cross_type_comparisons:
            raise NotImplementedError

        parse_strings_as_datetimes = kwargs.get("parse_strings_as_datetimes")
        if parse_strings_as_datetimes:
            # noinspection PyPep8Naming
            temp_column_A = column_A.map(parse)
            # noinspection PyPep8Naming
            temp_column_B = column_B.map(parse)
        else:
            temp_column_A = column_A
            temp_column_B = column_B

        or_equal = kwargs.get("or_equal")
        if or_equal:
            return temp_column_A >= temp_column_B
        else:
            return temp_column_A > temp_column_B<|MERGE_RESOLUTION|>--- conflicted
+++ resolved
@@ -15,11 +15,10 @@
         "parse_strings_as_datetimes",
         "allow_cross_type_comparisons",
     )
-<<<<<<< HEAD
-    domain_keys = ("batch_id", "table", "column_A", "column_B")
-=======
     condition_domain_keys = ("batch_id", "table", "column_A", "column_B")
->>>>>>> 25ef100a
+
+    # TODO: <Alex>ALEX -- temporarily only a Pandas implementation is provided (others to follow).</Alex>
+    # noinspection PyPep8Naming
 
     # TODO: <Alex>ALEX -- temporarily only a Pandas implementation is provided (others to follow).</Alex>
     # noinspection PyPep8Naming
