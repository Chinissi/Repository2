--- conflicted
+++ resolved
@@ -11,12 +11,9 @@
 from packaging import version
 from typing_extensions import reveal_type
 
-<<<<<<< HEAD
 import great_expectations.exceptions as ge_exceptions
 from great_expectations.core.batch import BatchData
-=======
 import great_expectations.exceptions as gx_exceptions
->>>>>>> cb4398a1
 from great_expectations.execution_engine import (
     ExecutionEngine,
     PandasExecutionEngine,
