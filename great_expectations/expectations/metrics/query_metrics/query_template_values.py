import numbers
from typing import TYPE_CHECKING, Any, Dict, List, Union

from great_expectations.compatibility.sqlalchemy import (
    sqlalchemy as sa,
)
from great_expectations.core.metric_domain_types import MetricDomainTypes
from great_expectations.execution_engine import (
    SparkDFExecutionEngine,
    SqlAlchemyExecutionEngine,
)
from great_expectations.expectations.metrics.metric_provider import metric_value
from great_expectations.expectations.metrics.query_metric_provider import (
    QueryMetricProvider,
)
from great_expectations.util import get_sqlalchemy_subquery_type

if TYPE_CHECKING:
    from great_expectations.compatibility import pyspark, sqlalchemy


class QueryTemplateValues(QueryMetricProvider):
    metric_name = "query.template_values"
    value_keys = (
        "template_dict",
        "query",
    )

    @classmethod
    def get_query(cls, query, template_dict, selectable) -> str:
        template_dict_reformatted = {
            k: str(v).format(active_batch=selectable)
            if isinstance(v, numbers.Number)
            else v.format(active_batch=selectable)
            for k, v in template_dict.items()
        }
        query_reformatted = query.format(
            **template_dict_reformatted, active_batch=selectable
        )
        return query_reformatted

    @metric_value(engine=SqlAlchemyExecutionEngine)
    def _sqlalchemy(  # noqa: PLR0913
        cls,
        execution_engine: SqlAlchemyExecutionEngine,
        metric_domain_kwargs: dict,
        metric_value_kwargs: dict,
        metrics: Dict[str, Any],
        runtime_configuration: dict,
    ) -> List[dict]:
        query = metric_value_kwargs.get("query") or cls.default_kwarg_values.get(
            "query"
        )

        selectable: Union[sa.sql.Selectable, str]
        selectable, _, _ = execution_engine.get_compute_domain(
            metric_domain_kwargs, domain_type=MetricDomainTypes.TABLE
        )

        if not isinstance(query, str):
            raise TypeError("Query must be supplied as a string")

        template_dict = metric_value_kwargs.get("template_dict")

        if not isinstance(template_dict, dict):
            raise TypeError("template_dict supplied by the expectation must be a dict")

        if isinstance(selectable, sa.Table):
            query = cls.get_query(query, template_dict, selectable)

        elif isinstance(
            selectable, get_sqlalchemy_subquery_type()
        ):  # Specifying a runtime query in a RuntimeBatchRequest returns the active batch as a Subquery; sectioning
            # the active batch off w/ parentheses ensures flow of operations doesn't break
            query = cls.get_query(query, template_dict, f"({selectable})")

        elif isinstance(
            selectable, sa.sql.Select
        ):  # Specifying a row_condition returns the active batch as a Select object, requiring compilation &
            # aliasing when formatting the parameterized query
            query = cls.get_query(
                query,
                template_dict,
                f'({selectable.compile(compile_kwargs={"literal_binds": True})}) AS subselect',
            )

        else:
            query = cls.get_query(query, template_dict, f"({selectable})")

<<<<<<< HEAD
        engine: sqlalchemy_engine_Engine = execution_engine.engine
        try:
            result: List[sqlalchemy_engine_Row] = engine.execute(sa.text(query)).fetchall()
        except Exception as e:
            if hasattr(e, "query_id"):
=======
        try:
            result: List[sqlalchemy.Row] = execution_engine.execute_query(
                sa.text(query)
            ).fetchall()
        except Exception as e:
            if hasattr(e, "_query_id"):
>>>>>>> 9ea78ecd
                # query_id removed because it duplicates the validation_results
                e._query_id = None
            raise e

        return [element._asdict() for element in result]

    @metric_value(engine=SparkDFExecutionEngine)
    def _spark(  # noqa: PLR0913
        cls,
        execution_engine: SparkDFExecutionEngine,
        metric_domain_kwargs: dict,
        metric_value_kwargs: dict,
        metrics: Dict[str, Any],
        runtime_configuration: dict,
    ) -> List[dict]:
        query = metric_value_kwargs.get("query") or cls.default_kwarg_values.get(
            "query"
        )

        df: pyspark.DataFrame
        df, _, _ = execution_engine.get_compute_domain(
            metric_domain_kwargs, domain_type=MetricDomainTypes.TABLE
        )

        df.createOrReplaceTempView("tmp_view")
        template_dict = metric_value_kwargs.get("template_dict")
        if not isinstance(query, str):
            raise TypeError("template_dict supplied by the expectation must be a dict")
        if not isinstance(template_dict, dict):
            raise TypeError("template_dict supplied by the expectation must be a dict")

        query = query.format(**template_dict, active_batch="tmp_view")

        engine: pyspark.SparkSession = execution_engine.spark
        result: List[pyspark.Row] = engine.sql(query).collect()

        return [element.asDict() for element in result]<|MERGE_RESOLUTION|>--- conflicted
+++ resolved
@@ -87,20 +87,12 @@
         else:
             query = cls.get_query(query, template_dict, f"({selectable})")
 
-<<<<<<< HEAD
-        engine: sqlalchemy_engine_Engine = execution_engine.engine
-        try:
-            result: List[sqlalchemy_engine_Row] = engine.execute(sa.text(query)).fetchall()
-        except Exception as e:
-            if hasattr(e, "query_id"):
-=======
         try:
             result: List[sqlalchemy.Row] = execution_engine.execute_query(
                 sa.text(query)
             ).fetchall()
         except Exception as e:
             if hasattr(e, "_query_id"):
->>>>>>> 9ea78ecd
                 # query_id removed because it duplicates the validation_results
                 e._query_id = None
             raise e
