--- conflicted
+++ resolved
@@ -584,11 +584,7 @@
 ):
     """Provides engine-specific support for authoring a metric_fn with a simplified signature. A
     multicolumn_condition_partial must provide a map function that evaluates to a boolean value; it will be used to
-<<<<<<< HEAD
-    provide supplemental metrics, such as the unexpected_value count and unexpected_rows.
-=======
     provide supplemental metrics, such as the unexpected_value count, unexpected_values, and unexpected_rows.
->>>>>>> 3e43f0e4
 
     A metric function that is decorated as a multicolumn_condition_partial will be called with the engine-specific
     column_list type and any value_kwargs associated with the Metric for which the provider function is being declared.
@@ -778,8 +774,6 @@
         )
 
 
-<<<<<<< HEAD
-=======
 def _pandas_multicolumn_map_condition_filtered_row_count(
     cls,
     execution_engine: PandasExecutionEngine,
@@ -811,7 +805,6 @@
     return df.shape[0]
 
 
->>>>>>> 3e43f0e4
 def _pandas_column_map_series_and_domain_values(
     cls,
     execution_engine: PandasExecutionEngine,
@@ -1572,8 +1565,6 @@
                             metric_provider=_pandas_multicolumn_map_condition_values,
                             metric_fn_type=MetricFunctionTypes.VALUE,
                         )
-<<<<<<< HEAD
-=======
                         register_metric(
                             metric_name=metric_name + ".filtered_row_count",
                             metric_domain_keys=metric_domain_keys,
@@ -1583,7 +1574,6 @@
                             metric_provider=_pandas_multicolumn_map_condition_filtered_row_count,
                             metric_fn_type=MetricFunctionTypes.VALUE,
                         )
->>>>>>> 3e43f0e4
                 elif issubclass(engine, SqlAlchemyExecutionEngine):
                     register_metric(
                         metric_name=metric_name + ".condition",
@@ -1868,10 +1858,7 @@
         "column_list",
         "row_condition",
         "condition_parser",
-<<<<<<< HEAD
-=======
         "ignore_row_if",
->>>>>>> 3e43f0e4
     )
     function_domain_keys = (
         "batch_id",
@@ -1879,10 +1866,7 @@
         "column_list",
         "row_condition",
         "condition_parser",
-<<<<<<< HEAD
-=======
         "ignore_row_if",
->>>>>>> 3e43f0e4
     )
     condition_value_keys = tuple()
     function_value_keys = tuple()
