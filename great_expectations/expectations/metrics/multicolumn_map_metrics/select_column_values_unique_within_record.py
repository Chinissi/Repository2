import logging
<<<<<<< HEAD

from great_expectations.execution_engine import (
    PandasExecutionEngine,
    SqlAlchemyExecutionEngine,
)
from great_expectations.expectations.metrics.import_manager import sa
=======
from functools import reduce

from great_expectations.execution_engine import (
    PandasExecutionEngine,
    SparkDFExecutionEngine,
    SqlAlchemyExecutionEngine,
)
from great_expectations.expectations.metrics.import_manager import F, sa
>>>>>>> 3a79ec29
from great_expectations.expectations.metrics.map_metric_provider import (
    MulticolumnMapMetricProvider,
    multicolumn_condition_partial,
)

logger = logging.getLogger(__name__)


class SelectColumnValuesUniqueWithinRecord(MulticolumnMapMetricProvider):
    condition_metric_name = "select_column_values.unique.within_record"
    condition_domain_keys = (
        "batch_id",
        "table",
        "column_list",
        "row_condition",
        "condition_parser",
        "ignore_row_if",
    )

<<<<<<< HEAD
    # TODO: <Alex>ALEX -- temporarily only Pandas and SQL Alchemy implementations are provided (Spark to follow).</Alex>
=======
>>>>>>> 3a79ec29
    @multicolumn_condition_partial(engine=PandasExecutionEngine)
    def _pandas(cls, column_list, **kwargs):
        num_columns = len(column_list.columns)
        row_wise_cond = column_list.nunique(dropna=False, axis=1) >= num_columns
        return row_wise_cond

    @multicolumn_condition_partial(engine=SqlAlchemyExecutionEngine)
    def _sqlalchemy(cls, column_list, **kwargs):
        """
        The present approach relies on an inefficient query condition construction implementation, whose computational
        cost is O(num_columns^2).  However, until a more efficient implementation compatible with SQLAlchemy is
        available, this is the only feasible mechanism under the current architecture, where map metric providers must
        return a condition.  Nevertheless, SQL query length limit is 1GB (sufficient for most practical scenarios).
        """
        num_columns = len(column_list)

        # An arbitrary "num_columns" value used for issuing an explanatory message as a warning.
        if num_columns > 100:
            logger.warning(
                f"""Batch data with {num_columns} columns is detected.  Computing the "{cls.condition_metric_name}" \
metric for wide tables using SQLAlchemy leads to long WHERE clauses for the underlying database engine to process.
"""
            )

<<<<<<< HEAD
        condition = sa.or_()
        for idx_src in range(num_columns - 1):
            for idx_dest in range(idx_src + 1, num_columns):
                condition = sa.or_(
                    condition, (column_list[idx_src] == column_list[idx_dest])
                )

        condition = sa.not_(condition)
        return sa.case((condition, True), else_=False)
=======
        conditions = sa.or_(
            *(
                sa.or_(
                    column_list[idx_src] == column_list[idx_dest],
                    sa.and_(
                        column_list[idx_src] == None, column_list[idx_dest] == None
                    ),
                )
                for idx_src in range(num_columns - 1)
                for idx_dest in range(idx_src + 1, num_columns)
            )
        )
        row_wise_cond = sa.not_(sa.or_(conditions))
        return row_wise_cond

    @multicolumn_condition_partial(engine=SparkDFExecutionEngine)
    def _spark(cls, column_list, **kwargs):
        column_names = column_list.columns
        num_columns = len(column_names)

        conditions = []
        for idx_src in range(num_columns - 1):
            for idx_dest in range(idx_src + 1, num_columns):
                conditions.append(
                    F.col(column_names[idx_src]).eqNullSafe(
                        F.col(column_names[idx_dest])
                    )
                )

        row_wise_cond = ~reduce(lambda a, b: a | b, conditions)
        return row_wise_cond
>>>>>>> 3a79ec29
<|MERGE_RESOLUTION|>--- conflicted
+++ resolved
@@ -1,12 +1,4 @@
 import logging
-<<<<<<< HEAD
-
-from great_expectations.execution_engine import (
-    PandasExecutionEngine,
-    SqlAlchemyExecutionEngine,
-)
-from great_expectations.expectations.metrics.import_manager import sa
-=======
 from functools import reduce
 
 from great_expectations.execution_engine import (
@@ -15,7 +7,6 @@
     SqlAlchemyExecutionEngine,
 )
 from great_expectations.expectations.metrics.import_manager import F, sa
->>>>>>> 3a79ec29
 from great_expectations.expectations.metrics.map_metric_provider import (
     MulticolumnMapMetricProvider,
     multicolumn_condition_partial,
@@ -35,10 +26,6 @@
         "ignore_row_if",
     )
 
-<<<<<<< HEAD
-    # TODO: <Alex>ALEX -- temporarily only Pandas and SQL Alchemy implementations are provided (Spark to follow).</Alex>
-=======
->>>>>>> 3a79ec29
     @multicolumn_condition_partial(engine=PandasExecutionEngine)
     def _pandas(cls, column_list, **kwargs):
         num_columns = len(column_list.columns)
@@ -63,17 +50,6 @@
 """
             )
 
-<<<<<<< HEAD
-        condition = sa.or_()
-        for idx_src in range(num_columns - 1):
-            for idx_dest in range(idx_src + 1, num_columns):
-                condition = sa.or_(
-                    condition, (column_list[idx_src] == column_list[idx_dest])
-                )
-
-        condition = sa.not_(condition)
-        return sa.case((condition, True), else_=False)
-=======
         conditions = sa.or_(
             *(
                 sa.or_(
@@ -104,5 +80,4 @@
                 )
 
         row_wise_cond = ~reduce(lambda a, b: a | b, conditions)
-        return row_wise_cond
->>>>>>> 3a79ec29
+        return row_wise_cond