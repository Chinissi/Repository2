from typing import Optional

from great_expectations.compatibility import pyspark
from great_expectations.compatibility.pyspark import functions as F
from great_expectations.compatibility.sqlalchemy import sqlalchemy as sa
from great_expectations.compatibility.typing_extensions import override
from great_expectations.core import ExpectationConfiguration
from great_expectations.core.metric_function_types import (
    MetricPartialFunctionTypeSuffixes,
)
from great_expectations.execution_engine import (
    ExecutionEngine,
    PandasExecutionEngine,
    SparkDFExecutionEngine,
    SqlAlchemyExecutionEngine,
)
from great_expectations.expectations.metrics.map_metric_provider import (
    MulticolumnMapMetricProvider,
)
from great_expectations.expectations.metrics.map_metric_provider.multicolumn_condition_partial import (
    multicolumn_condition_partial,
)
from great_expectations.expectations.metrics.map_metric_provider.multicolumn_function_partial import (
    multicolumn_function_partial,
)
from great_expectations.validator.validation_graph import MetricConfiguration


class CompoundColumnsUnique(MulticolumnMapMetricProvider):
    """
    While the support for "PandasExecutionEngine" and "SparkDFExecutionEngine" is accomplished using a compact
    implementation, which combines the "map" and "condition" parts in a single step, the support for
    "SqlAlchemyExecutionEngine" is more detailed.  Thus, the "map" and "condition" parts for "SqlAlchemyExecutionEngine"
    are handled separately, with the "condition" part relying on the "map" part as a metric dependency.
    """

    function_metric_name = "compound_columns.count"  # pre-requisite "map" style metric
    condition_metric_name = "compound_columns.unique"  # "condition" style metric required to be implemented by provider
    condition_domain_keys = (
        "batch_id",
        "table",
        "column_list",
        "row_condition",
        "condition_parser",
        "ignore_row_if",
    )

    @multicolumn_condition_partial(engine=PandasExecutionEngine)
    def _pandas(cls, column_list, **kwargs):
        row_wise_cond = ~column_list.duplicated(keep=False)
        return row_wise_cond

    @multicolumn_function_partial(engine=SqlAlchemyExecutionEngine)
    def _sqlalchemy_function(self, column_list, **kwargs):
        """
        Computes the "map" between the specified "column_list" (treated as a group so as to model the "compound" aspect)
        and the number of occurrences of every permutation of the values of "column_list" as the grouped subset of all
        rows of the table.  In the present context, the term "compound" refers to having to treat the specified columns
        as unique together (e.g., as a multi-column primary key).  For example, suppose that in the example below, all
        three columns ("A", "B", and "C") of the table are included as part of the "compound" columns list (i.e.,
        column_list = ["A", "B", "C"]):

            A B C _num_rows
            1 1 2 2
            1 2 3 1
            1 1 2 2
            2 2 2 1
            3 2 3 1

        The fourth column, "_num_rows", holds the value of the "map" function -- the number of rows the group occurs in.
        """

        # Needed as keys (hence, string valued) to access "ColumnElement" objects contained within the "FROM" clauses.
        column_names = kwargs.get("_column_names")

        # Need all columns of the table for the purposes of reporting entire rows satisfying unexpected condition logic.
        table_columns = kwargs.get("_table_columns")

        table = kwargs.get(
            "_table"
        )  # Note that here, "table" is of the "sqlalchemy.sql.selectable.Subquery" type.

        # Filipe - 20231114
        # This is a special case that needs to be handled for mysql, where you cannot refer to a temp_table
        # more than once in the same query. So instead of passing dup_query as-is, a second temp_table is created with
        # the column we will be performing the expectation on, and the query is performed against it.
        dialect = kwargs.get("_dialect")
        try:
            dialect_name = dialect.dialect.name
        except AttributeError:
            try:
                dialect_name = dialect.name
            except AttributeError:
                dialect_name = ""
        if dialect and dialect_name == "mysql":
            table_columns_selector = [
                sa.column(column_name) for column_name in table_columns
            ]
<<<<<<< HEAD
            partition_by_columns = sa.func.count().over(
                partition_by=[sa.column(column) for column in column_names]
            ).label('_num_rows')
=======
            partition_by_columns = (
                sa.func.rank()
                .over(partition_by=[table.c.get(column) for column in column_names])
                .label("_num_rows")
            )
>>>>>>> dbe678ee
            count_selector = table_columns_selector + [partition_by_columns]
            original_table_clause = (
                sa.select(*count_selector)
                .select_from(table)
                .alias("original_table_clause")
            )
            return original_table_clause

        # Step-1: Obtain the SQLAlchemy "FromClause" version of the original "table" for the purposes of gaining the
        # "FromClause.c" attribute, which is a namespace of all the columns contained within the "FROM" clause (these
        # elements are themselves subclasses of the SQLAlchemy "ColumnElement" class).
        table_columns_selector = [
            sa.column(column_name) for column_name in table_columns
        ]
        original_table_clause = (
            sa.select(*table_columns_selector)
            .select_from(table)
            .alias("original_table_clause")
        )

        # Step-2: "SELECT FROM" the original table, represented by the "FromClause" object, querying all columns of the
        # table and the count of occurrences of distinct "compound" (i.e., group, as specified by "column_list") values.
        # Give this aggregated group count a distinctive label.
        # Give the resulting sub-query a unique alias in order to disambiguate column names in subsequent queries.
        count_selector = column_list + [sa.func.count().label("_num_rows")]
        group_count_query = (
            sa.select(*count_selector)
            .group_by(*column_list)
            .select_from(original_table_clause)
            .alias("group_counts_subquery")
        )

        # The above "group_count_query", if executed, will produce the result set containing the number of rows that
        # equals the number of distinct values of the group -- unique grouping (e.g., as in a multi-column primary key).
        # Hence, in order for the "_num_rows" column values to provide an entry for each row of the original table, the
        # "SELECT FROM" of "group_count_query" must undergo an "INNER JOIN" operation with the "original_table_clause"
        # object, whereby all table columns in the two "FromClause" objects must match, respectively, as the conditions.
        conditions = sa.and_(
            *(
                group_count_query.c[name] == original_table_clause.c[name]
                for name in column_names
            )
        )
        # noinspection PyProtectedMember
        compound_columns_count_query = (
            sa.select(
                original_table_clause,
                group_count_query.c._num_rows.label("_num_rows"),
            )
            .select_from(
                original_table_clause.join(
                    right=group_count_query, onclause=conditions, isouter=False
                )
            )
            .alias("records_with_grouped_column_counts_subquery")
        )

        # The returned SQLAlchemy "FromClause" "compound_columns_count_query" object realizes the "map" metric function.
        return compound_columns_count_query

    @multicolumn_condition_partial(engine=SqlAlchemyExecutionEngine)
    def _sqlalchemy_condition(cls, column_list, **kwargs):
        """
        Retrieve the specified "map" metric dependency value as the "FromClause" "compound_columns_count_query" object
        and extract from it -- using the supported SQLAlchemy column access method -- the "_num_rows" columns.  The
        uniqueness of "compound" columns (as a group) is expressed by the "BinaryExpression" "row_wise_cond" returned.

        Importantly, since the "compound_columns_count_query" is the "FromClause" object that incorporates all columns
        of the original table, no additional "FromClause" objects ("select_from") must augment this "condition" metric.
        Other than boolean operations, column access, argument of filtering, and limiting the size of the result set,
        this "row_wise_cond", serving as the main component of the unexpected condition logic, carries along with it
        the entire object hierarchy, making any encapsulating query ready for execution against the database engine.
        """

        metrics = kwargs.get("_metrics")
        compound_columns_count_query, _, _ = metrics[
            f"compound_columns.count.{MetricPartialFunctionTypeSuffixes.MAP.value}"
        ]

        # noinspection PyProtectedMember
        row_wise_cond = compound_columns_count_query.c._num_rows < 2  # noqa: PLR2004

        return row_wise_cond

    @multicolumn_condition_partial(engine=SparkDFExecutionEngine)
    def _spark(cls, column_list, **kwargs):
        column_names = column_list.columns
        row_wise_cond = (
            F.count(F.lit(1)).over(pyspark.Window.partitionBy(F.struct(*column_names)))
            <= 1
        )
        return row_wise_cond

    @classmethod
    @override
    def _get_evaluation_dependencies(
        cls,
        metric: MetricConfiguration,
        configuration: Optional[ExpectationConfiguration] = None,
        execution_engine: Optional[ExecutionEngine] = None,
        runtime_configuration: Optional[dict] = None,
    ):
        """
        Returns a dictionary of given metric names and their corresponding configuration, specifying the metric types
        and their respective domains.
        """

        dependencies: dict = super()._get_evaluation_dependencies(
            metric=metric,
            configuration=configuration,
            execution_engine=execution_engine,
            runtime_configuration=runtime_configuration,
        )

        if isinstance(execution_engine, SqlAlchemyExecutionEngine):
            if (
                metric.metric_name
                == f"compound_columns.unique.{MetricPartialFunctionTypeSuffixes.CONDITION.value}"
            ):
                dependencies[
                    f"compound_columns.count.{MetricPartialFunctionTypeSuffixes.MAP.value}"
                ] = MetricConfiguration(
                    metric_name=f"compound_columns.count.{MetricPartialFunctionTypeSuffixes.MAP.value}",
                    metric_domain_kwargs=metric.metric_domain_kwargs,
                    metric_value_kwargs=None,
                )

        return dependencies<|MERGE_RESOLUTION|>--- conflicted
+++ resolved
@@ -96,17 +96,11 @@
             table_columns_selector = [
                 sa.column(column_name) for column_name in table_columns
             ]
-<<<<<<< HEAD
-            partition_by_columns = sa.func.count().over(
-                partition_by=[sa.column(column) for column in column_names]
-            ).label('_num_rows')
-=======
             partition_by_columns = (
-                sa.func.rank()
-                .over(partition_by=[table.c.get(column) for column in column_names])
+                sa.func.count()
+                .over(partition_by=[sa.column(column) for column in column_names])
                 .label("_num_rows")
             )
->>>>>>> dbe678ee
             count_selector = table_columns_selector + [partition_by_columns]
             original_table_clause = (
                 sa.select(*count_selector)
