--- conflicted
+++ resolved
@@ -23,17 +23,8 @@
     @column_condition_partial(engine=PandasExecutionEngine)
     def _pandas(cls, column, value_set, parse_strings_as_datetimes=None, **kwargs):
         if parse_strings_as_datetimes:
-<<<<<<< HEAD
-            warnings.warn(
-                """The parameter "parse_strings_as_datetimes" is no longer supported and \
-                will be deprecated in a future release. Please update code accordingly.
-                """,
-                DeprecationWarning,
-            )
-=======
             raise NotImplementedError
 
->>>>>>> e89cb563
         if value_set is None:
             # Vacuously true
             return np.ones(len(column), dtype=np.bool_)
@@ -42,17 +33,8 @@
     @column_condition_partial(engine=SqlAlchemyExecutionEngine)
     def _sqlalchemy(cls, column, value_set, parse_strings_as_datetimes=None, **kwargs):
         if parse_strings_as_datetimes:
-<<<<<<< HEAD
-            warnings.warn(
-                """The parameter "parse_strings_as_datetimes" is no longer supported and \
-                will be deprecated in a future release. Please update code accordingly.
-                """,
-                DeprecationWarning,
-            )
-=======
             raise NotImplementedError
 
->>>>>>> e89cb563
         if value_set is None:
             # vacuously true
             return True
@@ -63,17 +45,8 @@
     @column_condition_partial(engine=SparkDFExecutionEngine)
     def _spark(cls, column, value_set, parse_strings_as_datetimes=None, **kwargs):
         if parse_strings_as_datetimes:
-<<<<<<< HEAD
-            warnings.warn(
-                """The parameter "parse_strings_as_datetimes" is no longer supported and \
-                will be deprecated in a future release. Please update code accordingly.
-                """,
-                DeprecationWarning,
-            )
-=======
             raise NotImplementedError
 
->>>>>>> e89cb563
         if value_set is None:
             # vacuously true
             return F.lit(True)
