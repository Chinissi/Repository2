import inspect
import logging
import traceback
import uuid
import warnings
from datetime import datetime
from functools import wraps
from typing import Dict, Iterable, List

import numpy as np
import pandas as pd
from dateutil.parser import parse

from great_expectations.core.util import convert_to_json_serializable
from great_expectations.data_asset import DataAsset
from great_expectations.data_asset.util import DocInherit, parse_result_format
from great_expectations.dataset.util import (
    check_sql_engine_dialect,
    get_approximate_percentile_disc_sql,
    get_sql_dialect_floating_point_infinity_value,
)
from great_expectations.util import import_library_module

from .dataset import Dataset
from .pandas_dataset import PandasDataset

logger = logging.getLogger(__name__)

try:
    import sqlalchemy as sa
    from sqlalchemy.dialects import registry
    from sqlalchemy.engine import reflection
    from sqlalchemy.engine.default import DefaultDialect
    from sqlalchemy.engine.result import RowProxy
    from sqlalchemy.exc import ProgrammingError
    from sqlalchemy.sql.elements import Label, TextClause, WithinGroup, quoted_name
    from sqlalchemy.sql.expression import BinaryExpression, literal
    from sqlalchemy.sql.operators import custom_op
    from sqlalchemy.sql.selectable import CTE, Select
except ImportError:
    logger.debug(
        "Unable to load SqlAlchemy context; install optional sqlalchemy dependency for support"
    )
    sa = None
    registry = None
    reflection = None
    BinaryExpression = None
    literal = None
    Select = None
    CTE = None
    custom_op = None
    Label = None
    WithinGroup = None
    TextClause = None
    RowProxy = None
    DefaultDialect = None
    ProgrammingError = None

try:
    import psycopg2
    import sqlalchemy.dialects.postgresql.psycopg2 as sqlalchemy_psycopg2
except (ImportError, KeyError):
    sqlalchemy_psycopg2 = None

try:
    import sqlalchemy_redshift.dialect
except ImportError:
    sqlalchemy_redshift = None

try:
    import snowflake.sqlalchemy.snowdialect

    # Sometimes "snowflake-sqlalchemy" fails to self-register in certain environments, so we do it explicitly.
    # (see https://stackoverflow.com/questions/53284762/nosuchmoduleerror-cant-load-plugin-sqlalchemy-dialectssnowflake)
    registry.register("snowflake", "snowflake.sqlalchemy", "dialect")
except (ImportError, KeyError):
    snowflake = None

try:
    import pybigquery.sqlalchemy_bigquery

    # Sometimes "pybigquery.sqlalchemy_bigquery" fails to self-register in certain environments, so we do it explicitly.
    # (see https://stackoverflow.com/questions/53284762/nosuchmoduleerror-cant-load-plugin-sqlalchemy-dialectssnowflake)
    registry.register("bigquery", "pybigquery.sqlalchemy_bigquery", "BigQueryDialect")
    try:
        getattr(pybigquery.sqlalchemy_bigquery, "INTEGER")
        bigquery_types_tuple = None
    except AttributeError:
        # In older versions of the pybigquery driver, types were not exported, so we use a hack
        logger.warning(
            "Old pybigquery driver version detected. Consider upgrading to 0.4.14 or later."
        )
        from collections import namedtuple

        BigQueryTypes = namedtuple(
            "BigQueryTypes", sorted(pybigquery.sqlalchemy_bigquery._type_map)
        )
        bigquery_types_tuple = BigQueryTypes(**pybigquery.sqlalchemy_bigquery._type_map)
except ImportError:
    bigquery_types_tuple = None
    pybigquery = None


try:
    # SQLAlchemy does not export the "INT" type for the MS SQL Server dialect; however "INT" is supported by the engine.
    # Since SQLAlchemy exports the "INTEGER" type for the MS SQL Server dialect, alias "INT" to the "INTEGER" type.
    import sqlalchemy.dialects.mssql as mssqltypes

    try:
        getattr(mssqltypes, "INT")
    except AttributeError:
        mssqltypes.INT = mssqltypes.INTEGER
except ImportError:
    pass

try:
    import pyathena.sqlalchemy_athena
except ImportError:
    pyathena = None


class SqlAlchemyBatchReference:
    def __init__(self, engine, table_name=None, schema=None, query=None):
        self._engine = engine
        if table_name is None and query is None:
            raise ValueError("Table_name or query must be specified")

        self._table_name = table_name
        self._schema = schema
        self._query = query

    def get_init_kwargs(self):
        if self._table_name and self._query:
            # This is allowed in BigQuery where a temporary table name must be provided *with* the
            # custom sql to execute.
            kwargs = {
                "engine": self._engine,
                "table_name": self._table_name,
                "custom_sql": self._query,
            }
        elif self._table_name:
            kwargs = {"engine": self._engine, "table_name": self._table_name}
        else:
            kwargs = {"engine": self._engine, "custom_sql": self._query}
        if self._schema:
            kwargs["schema"] = self._schema

        return kwargs


class MetaSqlAlchemyDataset(Dataset):
    def __init__(self, *args, **kwargs):
        super().__init__(*args, **kwargs)

    @classmethod
    def column_map_expectation(cls, func):
        """For SqlAlchemy, this decorator allows individual column_map_expectations to simply return the filter
        that describes the expected condition on their data.

        The decorator will then use that filter to obtain unexpected elements, relevant counts, and return the formatted
        object.
        """
        argspec = inspect.getfullargspec(func)[0][1:]

        @cls.expectation(argspec)
        @wraps(func)
        def inner_wrapper(
            self, column, mostly=None, result_format=None, *args, **kwargs
        ):
            if self.batch_kwargs.get("use_quoted_name"):
                column = quoted_name(column, quote=True)
            if result_format is None:
                result_format = self.default_expectation_args["result_format"]

            result_format = parse_result_format(result_format)

            if result_format["result_format"] == "COMPLETE":
                warnings.warn(
                    "Setting result format to COMPLETE for a SqlAlchemyDataset can be dangerous because it will not limit the number of returned results."
                )
                unexpected_count_limit = None
            else:
                unexpected_count_limit = result_format["partial_unexpected_count"]

            expected_condition: BinaryExpression = func(self, column, *args, **kwargs)

            # Added to prepare for when an ignore_values argument is added to the expectation
            ignore_values: list = [None]
            if func.__name__ in [
                "expect_column_values_to_not_be_null",
                "expect_column_values_to_be_null",
            ]:
                ignore_values = []
                # Counting the number of unexpected values can be expensive when there is a large
                # number of np.nan values.
                # This only happens on expect_column_values_to_not_be_null expectations.
                # Since there is no reason to look for most common unexpected values in this case,
                # we will instruct the result formatting method to skip this step.
                result_format["partial_unexpected_count"] = 0

            ignore_values_conditions: List[BinaryExpression] = []
            if (
                len(ignore_values) > 0
                and None not in ignore_values
                or len(ignore_values) > 1
                and None in ignore_values
            ):
                ignore_values_conditions += [
                    sa.column(column).in_(
                        [val for val in ignore_values if val is not None]
                    )
                ]
            if None in ignore_values:
                ignore_values_conditions += [sa.column(column).is_(None)]

            ignore_values_condition: BinaryExpression
            if len(ignore_values_conditions) > 1:
                ignore_values_condition = sa.or_(*ignore_values_conditions)
            elif len(ignore_values_conditions) == 1:
                ignore_values_condition = ignore_values_conditions[0]
            else:
                ignore_values_condition = BinaryExpression(
                    sa.literal(False), sa.literal(True), custom_op("=")
                )

            count_query: Select
            if self.sql_engine_dialect.name.lower() == "mssql":
                count_query = self._get_count_query_mssql(
                    expected_condition=expected_condition,
                    ignore_values_condition=ignore_values_condition,
                )
            else:
                count_query = self._get_count_query_generic_sqlalchemy(
                    expected_condition=expected_condition,
                    ignore_values_condition=ignore_values_condition,
                )

            count_results: dict = dict(self.engine.execute(count_query).fetchone())

            # Handle case of empty table gracefully:
            if (
                "element_count" not in count_results
                or count_results["element_count"] is None
            ):
                count_results["element_count"] = 0
            if "null_count" not in count_results or count_results["null_count"] is None:
                count_results["null_count"] = 0
            if (
                "unexpected_count" not in count_results
                or count_results["unexpected_count"] is None
            ):
                count_results["unexpected_count"] = 0

            # Some engines may return Decimal from count queries (lookin' at you MSSQL)
            # Convert to integers
            count_results["element_count"] = int(count_results["element_count"])
            count_results["null_count"] = int(count_results["null_count"])
            count_results["unexpected_count"] = int(count_results["unexpected_count"])

            # Retrieve unexpected values
            unexpected_query_results = self.engine.execute(
                sa.select([sa.column(column)])
                .select_from(self._table)
                .where(
                    sa.and_(
                        sa.not_(expected_condition), sa.not_(ignore_values_condition)
                    )
                )
                .limit(unexpected_count_limit)
            )

            nonnull_count: int = (
                count_results["element_count"] - count_results["null_count"]
            )

            if "output_strftime_format" in kwargs:
                output_strftime_format = kwargs["output_strftime_format"]
                maybe_limited_unexpected_list = []
                for x in unexpected_query_results.fetchall():
                    if isinstance(x[column], str):
                        col = parse(x[column])
                    else:
                        col = x[column]
                    maybe_limited_unexpected_list.append(
                        datetime.strftime(col, output_strftime_format)
                    )
            else:
                maybe_limited_unexpected_list = [
                    x[column] for x in unexpected_query_results.fetchall()
                ]

            success_count = nonnull_count - count_results["unexpected_count"]
            success, percent_success = self._calc_map_expectation_success(
                success_count, nonnull_count, mostly
            )

            return_obj = self._format_map_output(
                result_format,
                success,
                count_results["element_count"],
                nonnull_count,
                count_results["unexpected_count"],
                maybe_limited_unexpected_list,
                None,
            )

            if func.__name__ in [
                "expect_column_values_to_not_be_null",
                "expect_column_values_to_be_null",
            ]:
                # These results are unnecessary for the above expectations
                del return_obj["result"]["unexpected_percent_nonmissing"]
                del return_obj["result"]["missing_count"]
                del return_obj["result"]["missing_percent"]
                try:
                    del return_obj["result"]["partial_unexpected_counts"]
                    del return_obj["result"]["partial_unexpected_list"]
                except KeyError:
                    pass

            return return_obj

        inner_wrapper.__name__ = func.__name__
        inner_wrapper.__doc__ = func.__doc__

        return inner_wrapper

    def _get_count_query_mssql(
        self,
        expected_condition: BinaryExpression,
        ignore_values_condition: BinaryExpression,
    ) -> Select:
        # mssql expects all temporary table names to have a prefix '#'
        temp_table_name: str = f"#ge_tmp_{str(uuid.uuid4())[:8]}"

        with self.engine.begin():
            metadata: sa.MetaData = sa.MetaData(self.engine)
            temp_table_obj: sa.Table = sa.Table(
                temp_table_name,
                metadata,
                sa.Column("condition", sa.Integer, primary_key=False, nullable=False),
            )
            temp_table_obj.create(self.engine, checkfirst=True)

            count_case_statement: List[sa.sql.elements.Label] = [
                sa.case(
                    [
                        (
                            sa.and_(
                                sa.not_(expected_condition),
                                sa.not_(ignore_values_condition),
                            ),
                            1,
                        )
                    ],
                    else_=0,
                ).label("condition")
            ]
            inner_case_query: sa.sql.dml.Insert = temp_table_obj.insert().from_select(
                count_case_statement,
                sa.select(count_case_statement).select_from(self._table),
            )
            self.engine.execute(inner_case_query)

        element_count_query: Select = (
            sa.select(
                [
                    sa.func.count().label("element_count"),
                    sa.func.sum(sa.case([(ignore_values_condition, 1)], else_=0)).label(
                        "null_count"
                    ),
                ]
            )
            .select_from(self._table)
            .alias("ElementAndNullCountsSubquery")
        )

        unexpected_count_query: Select = (
            sa.select(
                [
                    sa.func.sum(sa.column("condition")).label("unexpected_count"),
                ]
            )
            .select_from(temp_table_obj)
            .alias("UnexpectedCountSubquery")
        )

        count_query: Select = sa.select(
            [
                element_count_query.c.element_count,
                element_count_query.c.null_count,
                unexpected_count_query.c.unexpected_count,
            ]
        )

        return count_query

    def _get_count_query_generic_sqlalchemy(
        self,
        expected_condition: BinaryExpression,
        ignore_values_condition: BinaryExpression,
    ) -> Select:
        return sa.select(
            [
                sa.func.count().label("element_count"),
                sa.func.sum(sa.case([(ignore_values_condition, 1)], else_=0)).label(
                    "null_count"
                ),
                sa.func.sum(
                    sa.case(
                        [
                            (
                                sa.and_(
                                    sa.not_(expected_condition),
                                    sa.not_(ignore_values_condition),
                                ),
                                1,
                            )
                        ],
                        else_=0,
                    )
                ).label("unexpected_count"),
            ]
        ).select_from(self._table)


class SqlAlchemyDataset(MetaSqlAlchemyDataset):
    """

<<<<<<< HEAD
=======

>>>>>>> 9a011af9
    --ge-feature-maturity-info--

        id: validation_engine_sqlalchemy
        title: Validation Engine - SQLAlchemy
        icon:
        short_description: Use SQLAlchemy to validate data in a database
        description: Use SQLAlchemy to validate data in a database
        how_to_guide_url: https://docs.greatexpectations.io/en/latest/how_to_guides/creating_batches/how_to_load_a_database_table_or_a_query_result_as_a_batch.html
        maturity: Production
        maturity_details:
            api_stability: High
            implementation_completeness: Moderate (temp table handling/permissions not universal)
            unit_test_coverage: High
            integration_infrastructure_test_coverage: N/A
            documentation_completeness:  Minimal (none)
            bug_risk: Low

    --ge-feature-maturity-info--"""

    @classmethod
    def from_dataset(cls, dataset=None):
        if isinstance(dataset, SqlAlchemyDataset):
            return cls(table_name=str(dataset._table.name), engine=dataset.engine)
        else:
            raise ValueError("from_dataset requires a SqlAlchemy dataset")

    def __init__(
        self,
        table_name=None,
        engine=None,
        connection_string=None,
        custom_sql=None,
        schema=None,
        *args,
        **kwargs,
    ):
        if custom_sql and not table_name:
            # NOTE: Eugene 2020-01-31: @James, this is a not a proper fix, but without it the "public" schema
            # was used for a temp table and raising an error
            schema = None
            table_name = f"ge_tmp_{str(uuid.uuid4())[:8]}"
            # mssql expects all temporary table names to have a prefix '#'
            if engine.dialect.name.lower() == "mssql":
                table_name = f"#{table_name}"
            self.generated_table_name = table_name
        else:
            self.generated_table_name = None

        if table_name is None:
            raise ValueError("No table_name provided.")

        if engine is None and connection_string is None:
            raise ValueError("Engine or connection_string must be provided.")

        if engine is not None:
            self.engine = engine
        else:
            try:
                self.engine = sa.create_engine(connection_string)
            except Exception as err:
                # Currently we do no error handling if the engine doesn't work out of the box.
                raise err

        if self.engine.dialect.name.lower() == "bigquery":
            # In BigQuery the table name is already qualified with its schema name
            self._table = sa.Table(table_name, sa.MetaData(), schema=None)
            temp_table_schema_name = None
        else:
            try:
                # use the schema name configured for the datasource
                temp_table_schema_name = self.engine.url.query.get("schema")
            except AttributeError as err:
                # sqlite/mssql dialects use a Connection object instead of Engine and override self.engine
                # retrieve the schema from the Connection object i.e. self.engine
                conn_object = self.engine
                temp_table_schema_name = conn_object.engine.url.query.get("schema")

            self._table = sa.Table(table_name, sa.MetaData(), schema=schema)

        # Get the dialect **for purposes of identifying types**
        if self.engine.dialect.name.lower() in [
            "postgresql",
            "mysql",
            "sqlite",
            "oracle",
            "mssql",
            "oracle",
        ]:
            # These are the officially included and supported dialects by sqlalchemy
            self.dialect = import_library_module(
                module_name="sqlalchemy.dialects." + self.engine.dialect.name
            )

        elif self.engine.dialect.name.lower() == "snowflake":
            self.dialect = import_library_module(
                module_name="snowflake.sqlalchemy.snowdialect"
            )

        elif self.engine.dialect.name.lower() == "redshift":
            self.dialect = import_library_module(
                module_name="sqlalchemy_redshift.dialect"
            )
        elif self.engine.dialect.name.lower() == "bigquery":
            self.dialect = import_library_module(
                module_name="pybigquery.sqlalchemy_bigquery"
            )
        elif self.engine.dialect.name.lower() == "awsathena":
            self.dialect = import_library_module(
                module_name="pyathena.sqlalchemy_athena"
            )
        else:
            self.dialect = None

        if engine and engine.dialect.name.lower() in ["sqlite", "mssql", "snowflake"]:
            # sqlite/mssql/snowflake temp tables only persist within a connection so override the engine
            self.engine = engine.connect()

        if schema is not None and custom_sql is not None:
            # temporary table will be written to temp schema, so don't allow
            # a user-defined schema
            # NOTE: 20200306 - JPC - Previously, this would disallow both custom_sql (a query) and a schema, but
            # that is overly restrictive -- snowflake could have had a schema specified, for example, in which to create
            # a temporary table.
            # raise ValueError("Cannot specify both schema and custom_sql.")
            pass

        if custom_sql is not None and self.engine.dialect.name.lower() == "bigquery":
            if (
                self.generated_table_name is not None
                and self.engine.dialect.dataset_id is None
            ):
                raise ValueError(
                    "No BigQuery dataset specified. Use bigquery_temp_table batch_kwarg or a specify a "
                    "default dataset in engine url"
                )

        if custom_sql:
            self.create_temporary_table(
                table_name, custom_sql, schema_name=temp_table_schema_name
            )

            if self.generated_table_name is not None:
                if self.engine.dialect.name.lower() == "bigquery":
                    logger.warning(
                        "Created permanent table {table_name}".format(
                            table_name=table_name
                        )
                    )
                if self.engine.dialect.name.lower() == "awsathena":
                    logger.warning(
                        "Created permanent table default.{table_name}".format(
                            table_name=table_name
                        )
                    )

        try:
            insp = reflection.Inspector.from_engine(self.engine)
            self.columns = insp.get_columns(table_name, schema=schema)
        except KeyError:
            # we will get a KeyError for temporary tables, since
            # reflection will not find the temporary schema
            self.columns = self.column_reflection_fallback()

        # Use fallback because for mssql reflection doesn't throw an error but returns an empty list
        if len(self.columns) == 0:
            self.columns = self.column_reflection_fallback()

        # Only call super once connection is established and table_name and columns known to allow autoinspection
        super().__init__(*args, **kwargs)

    @property
    def sql_engine_dialect(self) -> DefaultDialect:
        return self.engine.dialect

    def attempt_allowing_relative_error(self):
        detected_redshift: bool = sqlalchemy_redshift is not None and check_sql_engine_dialect(
            actual_sql_engine_dialect=self.sql_engine_dialect,
            candidate_sql_engine_dialect=sqlalchemy_redshift.dialect.RedshiftDialect,
        )
        # noinspection PyTypeChecker
        detected_psycopg2: bool = (
            sqlalchemy_psycopg2 is not None
            and check_sql_engine_dialect(
                actual_sql_engine_dialect=self.sql_engine_dialect,
                candidate_sql_engine_dialect=sqlalchemy_psycopg2.PGDialect_psycopg2,
            )
        )
        return detected_redshift or detected_psycopg2

    def head(self, n=5):
        """Returns a *PandasDataset* with the first *n* rows of the given Dataset"""

        try:
            df = next(
                pd.read_sql_table(
                    table_name=self._table.name,
                    schema=self._table.schema,
                    con=self.engine,
                    chunksize=n,
                )
            )
        except (ValueError, NotImplementedError):
            # it looks like MetaData that is used by pd.read_sql_table
            # cannot work on a temp table.
            # If it fails, we are trying to get the data using read_sql
            head_sql_str = "select * from "
            if self._table.schema and self.engine.dialect.name.lower() != "bigquery":
                head_sql_str += self._table.schema + "." + self._table.name
            elif self.engine.dialect.name.lower() == "bigquery":
                head_sql_str += "`" + self._table.name + "`"
            else:
                head_sql_str += self._table.name
            head_sql_str += " limit {:d}".format(n)

            # Limit is unknown in mssql! Use top instead!
            if self.engine.dialect.name.lower() == "mssql":
                head_sql_str = "select top({n}) * from {table}".format(
                    n=n, table=self._table.name
                )

            df = pd.read_sql(head_sql_str, con=self.engine)
        except StopIteration:
            df = pd.DataFrame(columns=self.get_table_columns())

        return PandasDataset(
            df,
            expectation_suite=self.get_expectation_suite(
                discard_failed_expectations=False,
                discard_result_format_kwargs=False,
                discard_catch_exceptions_kwargs=False,
                discard_include_config_kwargs=False,
            ),
        )

    def get_row_count(self, table_name=None):
        if table_name is None:
            table_name = self._table
        else:
            table_name = sa.table(table_name)
        count_query = sa.select([sa.func.count()]).select_from(table_name)
        return int(self.engine.execute(count_query).scalar())

    def get_column_count(self):
        return len(self.columns)

    def get_table_columns(self) -> List[str]:
        return [col["name"] for col in self.columns]

    def get_column_nonnull_count(self, column):
        ignore_values = [None]
        count_query = sa.select(
            [
                sa.func.count().label("element_count"),
                sa.func.sum(
                    sa.case(
                        [
                            (
                                sa.or_(
                                    sa.column(column).in_(ignore_values),
                                    # Below is necessary b/c sa.in_() uses `==` but None != None
                                    # But we only consider this if None is actually in the list of ignore values
                                    sa.column(column).is_(None)
                                    if None in ignore_values
                                    else False,
                                ),
                                1,
                            )
                        ],
                        else_=0,
                    )
                ).label("null_count"),
            ]
        ).select_from(self._table)
        count_results = dict(self.engine.execute(count_query).fetchone())
        element_count = int(count_results.get("element_count") or 0)
        null_count = int(count_results.get("null_count") or 0)
        return element_count - null_count

    def get_column_sum(self, column):
        return convert_to_json_serializable(
            self.engine.execute(
                sa.select([sa.func.sum(sa.column(column))]).select_from(self._table)
            ).scalar()
        )

    def get_column_max(self, column, parse_strings_as_datetimes=False):
        if parse_strings_as_datetimes:
            raise NotImplementedError
        return convert_to_json_serializable(
            self.engine.execute(
                sa.select([sa.func.max(sa.column(column))]).select_from(self._table)
            ).scalar()
        )

    def get_column_min(self, column, parse_strings_as_datetimes=False):
        if parse_strings_as_datetimes:
            raise NotImplementedError
        return convert_to_json_serializable(
            self.engine.execute(
                sa.select([sa.func.min(sa.column(column))]).select_from(self._table)
            ).scalar()
        )

    def get_column_value_counts(self, column, sort="value", collate=None):
        if sort not in ["value", "count", "none"]:
            raise ValueError("sort must be either 'value', 'count', or 'none'")

        query = (
            sa.select(
                [
                    sa.column(column).label("value"),
                    sa.func.count(sa.column(column)).label("count"),
                ]
            )
            .where(sa.column(column) != None)
            .group_by(sa.column(column))
        )
        if sort == "value":
            # NOTE: depending on the way the underlying database collates columns,
            # ordering can vary. postgresql collate "C" matches default sort
            # for python and most other systems, but is not universally supported,
            # so we use the default sort for the system, unless specifically overridden
            if collate is not None:
                query = query.order_by(sa.column(column).collate(collate))
            else:
                query = query.order_by(sa.column(column))
        elif sort == "count":
            query = query.order_by(sa.column("count").desc())
        results = self.engine.execute(query.select_from(self._table)).fetchall()
        series = pd.Series(
            [row[1] for row in results],
            index=pd.Index(data=[row[0] for row in results], name="value"),
            name="count",
        )
        return series

    def get_column_mean(self, column):
        # column * 1.0 needed for correct calculation of avg in MSSQL
        return convert_to_json_serializable(
            self.engine.execute(
                sa.select([sa.func.avg(sa.column(column) * 1.0)]).select_from(
                    self._table
                )
            ).scalar()
        )

    def get_column_unique_count(self, column):
        return convert_to_json_serializable(
            self.engine.execute(
                sa.select(
                    [sa.func.count(sa.func.distinct(sa.column(column)))]
                ).select_from(self._table)
            ).scalar()
        )

    def get_column_median(self, column):
        # AWS Athena does not support offset
        if self.sql_engine_dialect.name.lower() == "awsathena":
            raise NotImplementedError("AWS Athena does not support OFFSET.")
        nonnull_count = self.get_column_nonnull_count(column)
        element_values = self.engine.execute(
            sa.select([sa.column(column)])
            .order_by(sa.column(column))
            .where(sa.column(column) != None)
            .offset(max(nonnull_count // 2 - 1, 0))
            .limit(2)
            .select_from(self._table)
        )

        column_values = list(element_values.fetchall())

        if len(column_values) == 0:
            column_median = None
        elif nonnull_count % 2 == 0:
            # An even number of column values: take the average of the two center values
            column_median = (
                float(
                    column_values[0][0]
                    + column_values[1][0]  # left center value  # right center value
                )
                / 2.0
            )  # Average center values
        else:
            # An odd number of column values, we can just take the center value
            column_median = column_values[1][0]  # True center value
        return convert_to_json_serializable(column_median)

    def get_column_quantiles(
        self, column: str, quantiles: Iterable, allow_relative_error: bool = False
    ) -> list:
        if self.sql_engine_dialect.name.lower() == "mssql":
            return self._get_column_quantiles_mssql(column=column, quantiles=quantiles)
        elif self.sql_engine_dialect.name.lower() == "bigquery":
            return self._get_column_quantiles_bigquery(
                column=column, quantiles=quantiles
            )
        elif self.sql_engine_dialect.name.lower() == "mysql":
            return self._get_column_quantiles_mysql(column=column, quantiles=quantiles)
        elif self.sql_engine_dialect.name.lower() == "snowflake":
            # NOTE: 20201216 - JPC - snowflake has a representation/precision limitation
            # in its percentile_disc implementation that causes an error when we do
            # not round. It is unclear to me *how* the call to round affects the behavior --
            # the binary representation should be identical before and after, and I do
            # not observe a type difference. However, the issue is replicable in the
            # snowflake console and directly observable in side-by-side comparisons with
            # and without the call to round()
            quantiles = [round(x, 10) for x in quantiles]
            return self._get_column_quantiles_generic_sqlalchemy(
                column=column,
                quantiles=quantiles,
                allow_relative_error=allow_relative_error,
            )
        else:
            return convert_to_json_serializable(
                self._get_column_quantiles_generic_sqlalchemy(
                    column=column,
                    quantiles=quantiles,
                    allow_relative_error=allow_relative_error,
                )
            )

    def _get_column_quantiles_mssql(self, column: str, quantiles: Iterable) -> list:
        # mssql requires over(), so we add an empty over() clause
        selects: List[WithinGroup] = [
            sa.func.percentile_disc(quantile)
            .within_group(sa.column(column).asc())
            .over()
            for quantile in quantiles
        ]
        quantiles_query: Select = sa.select(selects).select_from(self._table)

        try:
            quantiles_results: RowProxy = self.engine.execute(
                quantiles_query
            ).fetchone()
            return list(quantiles_results)
        except ProgrammingError as pe:
            exception_message: str = "An SQL syntax Exception occurred."
            exception_traceback: str = traceback.format_exc()
            exception_message += f'{type(pe).__name__}: "{str(pe)}".  Traceback: "{exception_traceback}".'
            logger.error(exception_message)
            raise pe

    def _get_column_quantiles_bigquery(self, column: str, quantiles: Iterable) -> list:
        # BigQuery does not support "WITHIN", so we need a special case for it
        selects: List[WithinGroup] = [
            sa.func.percentile_disc(sa.column(column), quantile).over()
            for quantile in quantiles
        ]
        quantiles_query: Select = sa.select(selects).select_from(self._table)

        try:
            quantiles_results: RowProxy = self.engine.execute(
                quantiles_query
            ).fetchone()
            return list(quantiles_results)
        except ProgrammingError as pe:
            exception_message: str = "An SQL syntax Exception occurred."
            exception_traceback: str = traceback.format_exc()
            exception_message += f'{type(pe).__name__}: "{str(pe)}".  Traceback: "{exception_traceback}".'
            logger.error(exception_message)
            raise pe

    def _get_column_quantiles_mysql(self, column: str, quantiles: Iterable) -> list:
        # MySQL does not support "percentile_disc", so we implement it as a compound query.
        # Please see https://stackoverflow.com/questions/19770026/calculate-percentile-value-using-mysql for reference.
        percent_rank_query: CTE = (
            sa.select(
                [
                    sa.column(column),
                    sa.cast(
                        sa.func.percent_rank().over(order_by=sa.column(column).asc()),
                        sa.dialects.mysql.DECIMAL(18, 15),
                    ).label("p"),
                ]
            )
            .order_by(sa.column("p").asc())
            .select_from(self._table)
            .cte("t")
        )

        selects: List[WithinGroup] = []
        for idx, quantile in enumerate(quantiles):
            # pymysql cannot handle conversion of numpy float64 to float; convert just in case
            if np.issubdtype(type(quantile), np.float_):
                quantile = float(quantile)
            quantile_column: Label = (
                sa.func.first_value(sa.column(column))
                .over(
                    order_by=sa.case(
                        [
                            (
                                percent_rank_query.c.p
                                <= sa.cast(quantile, sa.dialects.mysql.DECIMAL(18, 15)),
                                percent_rank_query.c.p,
                            )
                        ],
                        else_=None,
                    ).desc()
                )
                .label(f"q_{idx}")
            )
            selects.append(quantile_column)
        quantiles_query: Select = (
            sa.select(selects).distinct().order_by(percent_rank_query.c.p.desc())
        )

        try:
            quantiles_results: RowProxy = self.engine.execute(
                quantiles_query
            ).fetchone()
            return list(quantiles_results)
        except ProgrammingError as pe:
            exception_message: str = "An SQL syntax Exception occurred."
            exception_traceback: str = traceback.format_exc()
            exception_message += f'{type(pe).__name__}: "{str(pe)}".  Traceback: "{exception_traceback}".'
            logger.error(exception_message)
            raise pe

    # Support for computing the quantiles column for PostGreSQL and Redshift is included in the same method as that for
    # the generic sqlalchemy compatible DBMS engine, because users often use the postgresql driver to connect to Redshift
    # The key functional difference is that Redshift does not support the aggregate function
    # "percentile_disc", but does support the approximate percentile_disc or percentile_cont function version instead.```
    def _get_column_quantiles_generic_sqlalchemy(
        self, column: str, quantiles: Iterable, allow_relative_error: bool
    ) -> list:
        selects: List[WithinGroup] = [
            sa.func.percentile_disc(quantile).within_group(sa.column(column).asc())
            for quantile in quantiles
        ]
        quantiles_query: Select = sa.select(selects).select_from(self._table)

        try:
            quantiles_results: RowProxy = self.engine.execute(
                quantiles_query
            ).fetchone()
            return list(quantiles_results)
        except ProgrammingError:
            # ProgrammingError: (psycopg2.errors.SyntaxError) Aggregate function "percentile_disc" is not supported;
            # use approximate percentile_disc or percentile_cont instead.
            if self.attempt_allowing_relative_error():
                # Redshift does not have a percentile_disc method, but does support an approximate version.
                sql_approx: str = get_approximate_percentile_disc_sql(
                    selects=selects, sql_engine_dialect=self.sql_engine_dialect
                )
                selects_approx: List[TextClause] = [sa.text(sql_approx)]
                quantiles_query_approx: Select = sa.select(selects_approx).select_from(
                    self._table
                )
                if allow_relative_error:
                    try:
                        quantiles_results: RowProxy = self.engine.execute(
                            quantiles_query_approx
                        ).fetchone()
                        return list(quantiles_results)
                    except ProgrammingError as pe:
                        exception_message: str = "An SQL syntax Exception occurred."
                        exception_traceback: str = traceback.format_exc()
                        exception_message += f'{type(pe).__name__}: "{str(pe)}".  Traceback: "{exception_traceback}".'
                        logger.error(exception_message)
                        raise pe
                else:
                    raise ValueError(
                        f'The SQL engine dialect "{str(self.sql_engine_dialect)}" does not support computing quantiles '
                        "without approximation error; set allow_relative_error to True to allow approximate quantiles."
                    )
            else:
                raise ValueError(
                    f'The SQL engine dialect "{str(self.sql_engine_dialect)}" does not support computing quantiles with '
                    "approximation error; set allow_relative_error to False to disable approximate quantiles."
                )

    def get_column_stdev(self, column):
        if self.sql_engine_dialect.name.lower() == "mssql":
            # Note: "stdev_samp" is not a recognized built-in function name (but "stdev" does exist for "mssql").
            # This function is used to compute statistical standard deviation from sample data (per the reference in
            # https://sqlserverrider.wordpress.com/2013/03/06/standard-deviation-functions-stdev-and-stdevp-sql-server).
            res = self.engine.execute(
                sa.select([sa.func.stdev(sa.column(column))])
                .select_from(self._table)
                .where(sa.column(column) is not None)
            ).fetchone()
        else:
            res = self.engine.execute(
                sa.select([sa.func.stddev_samp(sa.column(column))])
                .select_from(self._table)
                .where(sa.column(column) is not None)
            ).fetchone()
        return float(res[0])

    def get_column_hist(self, column, bins):
        """return a list of counts corresponding to bins

        Args:
            column: the name of the column for which to get the histogram
            bins: tuple of bin edges for which to get histogram values; *must* be tuple to support caching
        """
        case_conditions = []
        idx = 0
        bins = list(bins)

        # If we have an infinte lower bound, don't express that in sql
        if (
            bins[0]
            == get_sql_dialect_floating_point_infinity_value(
                schema="api_np", negative=True
            )
        ) or (
            bins[0]
            == get_sql_dialect_floating_point_infinity_value(
                schema="api_cast", negative=True
            )
        ):
            case_conditions.append(
                sa.func.sum(
                    sa.case([(sa.column(column) < bins[idx + 1], 1)], else_=0)
                ).label("bin_" + str(idx))
            )
            idx += 1

        for idx in range(idx, len(bins) - 2):
            case_conditions.append(
                sa.func.sum(
                    sa.case(
                        [
                            (
                                sa.and_(
                                    bins[idx] <= sa.column(column),
                                    sa.column(column) < bins[idx + 1],
                                ),
                                1,
                            )
                        ],
                        else_=0,
                    )
                ).label("bin_" + str(idx))
            )

        if (
            bins[-1]
            == get_sql_dialect_floating_point_infinity_value(
                schema="api_np", negative=False
            )
        ) or (
            bins[-1]
            == get_sql_dialect_floating_point_infinity_value(
                schema="api_cast", negative=False
            )
        ):
            case_conditions.append(
                sa.func.sum(
                    sa.case([(bins[-2] <= sa.column(column), 1)], else_=0)
                ).label("bin_" + str(len(bins) - 1))
            )
        else:
            case_conditions.append(
                sa.func.sum(
                    sa.case(
                        [
                            (
                                sa.and_(
                                    bins[-2] <= sa.column(column),
                                    sa.column(column) <= bins[-1],
                                ),
                                1,
                            )
                        ],
                        else_=0,
                    )
                ).label("bin_" + str(len(bins) - 1))
            )

        query = (
            sa.select(case_conditions)
            .where(
                sa.column(column) != None,
            )
            .select_from(self._table)
        )

        # Run the data through convert_to_json_serializable to ensure we do not have Decimal types
        hist = convert_to_json_serializable(list(self.engine.execute(query).fetchone()))
        return hist

    def get_column_count_in_range(
        self, column, min_val=None, max_val=None, strict_min=False, strict_max=True
    ):
        if min_val is None and max_val is None:
            raise ValueError("Must specify either min or max value")
        if min_val is not None and max_val is not None and min_val > max_val:
            raise ValueError("Min value must be <= to max value")

        if (
            min_val
            == get_sql_dialect_floating_point_infinity_value(
                schema="api_np", negative=True
            )
        ) or (
            min_val
            == get_sql_dialect_floating_point_infinity_value(
                schema="api_cast", negative=True
            )
        ):
            min_val = get_sql_dialect_floating_point_infinity_value(
                schema=self.sql_engine_dialect.name.lower(), negative=True
            )

        if (
            min_val
            == get_sql_dialect_floating_point_infinity_value(
                schema="api_np", negative=False
            )
        ) or (
            min_val
            == get_sql_dialect_floating_point_infinity_value(
                schema="api_cast", negative=False
            )
        ):
            min_val = get_sql_dialect_floating_point_infinity_value(
                schema=self.sql_engine_dialect.name.lower(), negative=False
            )

        if (
            max_val
            == get_sql_dialect_floating_point_infinity_value(
                schema="api_np", negative=True
            )
        ) or (
            max_val
            == get_sql_dialect_floating_point_infinity_value(
                schema="api_cast", negative=True
            )
        ):
            max_val = get_sql_dialect_floating_point_infinity_value(
                schema=self.sql_engine_dialect.name.lower(), negative=True
            )

        if (
            max_val
            == get_sql_dialect_floating_point_infinity_value(
                schema="api_np", negative=False
            )
        ) or (
            max_val
            == get_sql_dialect_floating_point_infinity_value(
                schema="api_cast", negative=False
            )
        ):
            max_val = get_sql_dialect_floating_point_infinity_value(
                schema=self.sql_engine_dialect.name.lower(), negative=False
            )

        min_condition = None
        max_condition = None
        if min_val is not None:
            if strict_min:
                min_condition = sa.column(column) > min_val
            else:
                min_condition = sa.column(column) >= min_val
        if max_val is not None:
            if strict_max:
                max_condition = sa.column(column) < max_val
            else:
                max_condition = sa.column(column) <= max_val

        if min_condition is not None and max_condition is not None:
            condition = sa.and_(min_condition, max_condition)
        elif min_condition is not None:
            condition = min_condition
        else:
            condition = max_condition

        query = (
            sa.select([sa.func.count(sa.column(column))])
            .where(sa.and_(sa.column(column) != None, condition))
            .select_from(self._table)
        )

        return convert_to_json_serializable(self.engine.execute(query).scalar())

    def create_temporary_table(self, table_name, custom_sql, schema_name=None):
        """
        Create Temporary table based on sql query. This will be used as a basis for executing expectations.
        WARNING: this feature is new in v0.4.
        It hasn't been tested in all SQL dialects, and may change based on community feedback.
        :param custom_sql:
        """

        ###
        # NOTE: 20200310 - The update to support snowflake transient table creation revealed several
        # import cases that are not fully handled.
        # The snowflake-related change updated behavior to allow both custom_sql and schema to be specified. But
        # the underlying incomplete handling of schema remains.
        #
        # Several cases we need to consider:
        #
        # 1. Distributed backends (e.g. Snowflake and BigQuery) often use a `<database>.<schema>.<table>`
        # syntax, but currently we are biased towards only allowing schema.table
        #
        # 2. In the wild, we see people using several ways to declare the schema they want to use:
        # a. In the connection string, the original RFC only specifies database, but schema is supported by some
        # backends (Snowflake) as a query parameter.
        # b. As a default for a user (the equivalent of USE SCHEMA being provided at the beginning of a session)
        # c. As part of individual queries.
        #
        # 3. We currently don't make it possible to select from a table in one query, but create a temporary table in
        # another schema, except for with BigQuery and (now) snowflake, where you can specify the table name (and
        # potentially triple of database, schema, table) in the batch_kwargs.
        #
        # The SqlAlchemyDataset interface essentially predates the batch_kwargs concept and so part of what's going
        # on, I think, is a mismatch between those. I think we should rename custom_sql -> "temp_table_query" or
        # similar, for example.
        ###

        if self.sql_engine_dialect.name.lower() == "bigquery":
            stmt = "CREATE OR REPLACE VIEW `{table_name}` AS {custom_sql}".format(
                table_name=table_name, custom_sql=custom_sql
            )
        elif self.sql_engine_dialect.name.lower() == "snowflake":
            table_type = "TEMPORARY" if self.generated_table_name else "TRANSIENT"

            logger.info("Creating temporary table %s" % table_name)
            if schema_name is not None:
                table_name = schema_name + "." + table_name
<<<<<<< HEAD
            stmt = (
                "CREATE OR REPLACE TRANSIENT TABLE {table_name} AS {custom_sql}".format(
                    table_name=table_name, custom_sql=custom_sql
                )
=======
            stmt = "CREATE OR REPLACE {table_type} TABLE {table_name} AS {custom_sql}".format(
                table_type=table_type, table_name=table_name, custom_sql=custom_sql
>>>>>>> 9a011af9
            )
        elif self.sql_engine_dialect.name == "mysql":
            # Note: We can keep the "MySQL" clause separate for clarity, even though it is the same as the generic case.
            stmt = "CREATE TEMPORARY TABLE {table_name} AS {custom_sql}".format(
                table_name=table_name, custom_sql=custom_sql
            )
        elif self.sql_engine_dialect.name == "mssql":
            # Insert "into #{table_name}" in the custom sql query right before the "from" clause
            # Split is case sensitive so detect case.
            # Note: transforming custom_sql to uppercase/lowercase has uninteded consequences (i.e., changing column names), so this is not an option!
            if "from" in custom_sql:
                strsep = "from"
            else:
                strsep = "FROM"
            custom_sqlmod = custom_sql.split(strsep, maxsplit=1)
            stmt = (
                custom_sqlmod[0] + "into {table_name} from" + custom_sqlmod[1]
            ).format(table_name=table_name)
        elif self.sql_engine_dialect.name.lower() == "awsathena":
            stmt = "CREATE TABLE {table_name} AS {custom_sql}".format(
                table_name=table_name, custom_sql=custom_sql
            )
        else:
            stmt = 'CREATE TEMPORARY TABLE "{table_name}" AS {custom_sql}'.format(
                table_name=table_name, custom_sql=custom_sql
            )

        self.engine.execute(stmt)

    def column_reflection_fallback(self):
        """If we can't reflect the table, use a query to at least get column names."""
        col_info_dict_list: List[Dict]
        if self.sql_engine_dialect.name.lower() == "mssql":
            type_module = self._get_dialect_type_module()
            # Get column names and types from the database
            # StackOverflow to the rescue: https://stackoverflow.com/a/38634368
            col_info_query: TextClause = sa.text(
                f"""
SELECT
    cols.NAME, ty.NAME
FROM
    tempdb.sys.columns AS cols
JOIN
    sys.types AS ty
ON
    cols.user_type_id = ty.user_type_id
WHERE
    object_id = OBJECT_ID('tempdb..{self._table}')
                """
            )
            col_info_tuples_list = self.engine.execute(col_info_query).fetchall()
            col_info_dict_list = [
                {"name": col_name, "type": getattr(type_module, col_type.upper())()}
                for col_name, col_type in col_info_tuples_list
            ]
        else:
            query: Select = sa.select([sa.text("*")]).select_from(self._table).limit(1)
            col_names: list = self.engine.execute(query).keys()
            col_info_dict_list = [{"name": col_name} for col_name in col_names]
        return col_info_dict_list

    ###
    ###
    ###
    #
    # Table Expectation Implementations
    #
    ###
    ###
    ###

    # noinspection PyUnusedLocal
    @DocInherit
    @MetaSqlAlchemyDataset.expectation(["other_table_name"])
    def expect_table_row_count_to_equal_other_table(
        self,
        other_table_name,
        result_format=None,
        include_config=True,
        catch_exceptions=None,
        meta=None,
    ):
        """Expect the number of rows in this table to equal the number of rows in a different table.

        expect_table_row_count_to_equal is a :func:`expectation \
        <great_expectations.data_asset.data_asset.DataAsset.expectation>`, not a
        ``column_map_expectation`` or ``column_aggregate_expectation``.

        Args:
            other_table_name (str): \
                The name of the other table to which to compare.

        Other Parameters:
            result_format (string or None): \
                Which output mode to use: `BOOLEAN_ONLY`, `BASIC`, `COMPLETE`, or `SUMMARY`.
                For more detail, see :ref:`result_format <result_format>`.
            include_config (boolean): \
                If True, then include the expectation config as part of the result object. \
                For more detail, see :ref:`include_config`.
            catch_exceptions (boolean or None): \
                If True, then catch exceptions and include them as part of the result object. \
                For more detail, see :ref:`catch_exceptions`.
            meta (dict or None): \
                A JSON-serializable dictionary (nesting allowed) that will be included in the output without \
                modification. For more detail, see :ref:`meta`.

        Returns:
           An ExpectationSuiteValidationResult

            Exact fields vary depending on the values passed to :ref:`result_format <result_format>` and
            :ref:`include_config`, :ref:`catch_exceptions`, and :ref:`meta`.

        See Also:
            expect_table_row_count_to_be_between
        """
        row_count = self.get_row_count()
        other_table_row_count = self.get_row_count(table_name=other_table_name)

        return {
            "success": row_count == other_table_row_count,
            "result": {
                "observed_value": {
                    "self": row_count,
                    "other": other_table_row_count,
                }
            },
        }

    ###
    ###
    ###
    #
    # Compound Column Expectation Implementations
    #
    ###
    ###
    ###

    @DocInherit
    @MetaSqlAlchemyDataset.expectation(["column_list", "ignore_row_if"])
    def expect_compound_columns_to_be_unique(
        self,
        column_list,
        ignore_row_if="all_values_are_missing",
        result_format=None,
        row_condition=None,
        condition_parser=None,
        include_config=True,
        catch_exceptions=None,
        meta=None,
    ):
        columns = [
            sa.column(col["name"]) for col in self.columns if col["name"] in column_list
        ]
        query = (
            sa.select([sa.func.count()])
            .group_by(*columns)
            .having(sa.func.count() > 1)
            .select_from(self._table)
        )

        if ignore_row_if == "all_values_are_missing":
            query = query.where(sa.and_(*[col != None for col in columns]))
        elif ignore_row_if == "any_value_is_missing":
            query = query.where(sa.or_(*[col != None for col in columns]))
        elif ignore_row_if == "never":
            pass
        else:
            raise ValueError(
                "ignore_row_if was set to an unexpected value: %s" % ignore_row_if
            )

        unexpected_count = self.engine.execute(query).fetchone()

        if unexpected_count is None:
            # This can happen when the condition filters out all rows
            unexpected_count = 0
        else:
            unexpected_count = unexpected_count[0]

        total_count_query = sa.select([sa.func.count()]).select_from(self._table)
        total_count = self.engine.execute(total_count_query).fetchone()[0]

        return {
            "success": unexpected_count == 0,
            "result": {"unexpected_percent": 100.0 * unexpected_count / total_count},
        }

    ###
    ###
    ###
    #
    # Column Map Expectation Implementations
    #
    ###
    ###
    ###

    @DocInherit
    @MetaSqlAlchemyDataset.column_map_expectation
    def expect_column_values_to_be_null(
        self,
        column,
        mostly=None,
        result_format=None,
        include_config=True,
        catch_exceptions=None,
        meta=None,
    ):
        return sa.column(column) == None

    @DocInherit
    @MetaSqlAlchemyDataset.column_map_expectation
    def expect_column_values_to_not_be_null(
        self,
        column,
        mostly=None,
        result_format=None,
        include_config=True,
        catch_exceptions=None,
        meta=None,
    ):

        return sa.column(column) != None

    def _get_dialect_type_module(self):
        if self.dialect is None:
            logger.warning(
                "No sqlalchemy dialect found; relying in top-level sqlalchemy types."
            )
            return sa
        try:
            # Redshift does not (yet) export types to top level; only recognize base SA types
            if isinstance(
                self.sql_engine_dialect, sqlalchemy_redshift.dialect.RedshiftDialect
            ):
                return self.dialect.sa
        except (TypeError, AttributeError):
            pass

        # Bigquery works with newer versions, but use a patch if we had to define bigquery_types_tuple
        try:
            if (
                isinstance(
                    self.sql_engine_dialect,
                    pybigquery.sqlalchemy_bigquery.BigQueryDialect,
                )
                and bigquery_types_tuple is not None
            ):
                return bigquery_types_tuple
        except (TypeError, AttributeError):
            pass

        return self.dialect

    @DocInherit
    @DataAsset.expectation(["column", "type_", "mostly"])
    def expect_column_values_to_be_of_type(
        self,
        column,
        type_,
        mostly=None,
        result_format=None,
        include_config=True,
        catch_exceptions=None,
        meta=None,
    ):
        if mostly is not None:
            raise ValueError(
                "SqlAlchemyDataset does not support column map semantics for column types"
            )

        try:
            col_data = [col for col in self.columns if col["name"] == column][0]
            col_type = type(col_data["type"])
        except IndexError:
            raise ValueError("Unrecognized column: %s" % column)
        except KeyError:
            raise ValueError("No database type data available for column: %s" % column)

        try:
            # Our goal is to be as explicit as possible. We will match the dialect
            # if that is possible. If there is no dialect available, we *will*
            # match against a top-level SqlAlchemy type if that's possible.
            #
            # This is intended to be a conservative approach.
            #
            # In particular, we *exclude* types that would be valid under an ORM
            # such as "float" for postgresql with this approach

            if type_ is None:
                # vacuously true
                success = True
            else:
                type_module = self._get_dialect_type_module()
                success = issubclass(col_type, getattr(type_module, type_))

            return {"success": success, "result": {"observed_value": col_type.__name__}}

        except AttributeError:
            raise ValueError("Type not recognized by current driver: %s" % type_)

    @DocInherit
    @DataAsset.expectation(["column", "type_list", "mostly"])
    def expect_column_values_to_be_in_type_list(
        self,
        column,
        type_list,
        mostly=None,
        result_format=None,
        include_config=True,
        catch_exceptions=None,
        meta=None,
    ):
        if mostly is not None:
            raise ValueError(
                "SqlAlchemyDataset does not support column map semantics for column types"
            )

        try:
            col_data = [col for col in self.columns if col["name"] == column][0]
            col_type = type(col_data["type"])
        except IndexError:
            raise ValueError("Unrecognized column: %s" % column)
        except KeyError:
            raise ValueError("No database type data available for column: %s" % column)

        # Our goal is to be as explicit as possible. We will match the dialect
        # if that is possible. If there is no dialect available, we *will*
        # match against a top-level SqlAlchemy type.
        #
        # This is intended to be a conservative approach.
        #
        # In particular, we *exclude* types that would be valid under an ORM
        # such as "float" for postgresql with this approach

        if type_list is None:
            success = True
        else:
            types = []
            type_module = self._get_dialect_type_module()
            for type_ in type_list:
                try:
                    type_class = getattr(type_module, type_)
                    types.append(type_class)
                except AttributeError:
                    logger.debug("Unrecognized type: %s" % type_)
            if len(types) == 0:
                logger.warning(
                    "No recognized sqlalchemy types in type_list for current dialect."
                )
            types = tuple(types)
            success = issubclass(col_type, types)

        return {"success": success, "result": {"observed_value": col_type.__name__}}

    @DocInherit
    @MetaSqlAlchemyDataset.column_map_expectation
    def expect_column_values_to_be_in_set(
        self,
        column,
        value_set,
        mostly=None,
        parse_strings_as_datetimes=None,
        result_format=None,
        include_config=True,
        catch_exceptions=None,
        meta=None,
    ):
        if value_set is None:
            # vacuously true
            return True

        if parse_strings_as_datetimes:
            parsed_value_set = self._parse_value_set(value_set)
        else:
            parsed_value_set = value_set
        return sa.column(column).in_(tuple(parsed_value_set))

    @DocInherit
    @MetaSqlAlchemyDataset.column_map_expectation
    def expect_column_values_to_not_be_in_set(
        self,
        column,
        value_set,
        mostly=None,
        parse_strings_as_datetimes=None,
        result_format=None,
        include_config=True,
        catch_exceptions=None,
        meta=None,
    ):
        if parse_strings_as_datetimes:
            parsed_value_set = self._parse_value_set(value_set)
        else:
            parsed_value_set = value_set
        return sa.column(column).notin_(tuple(parsed_value_set))

    @DocInherit
    @MetaSqlAlchemyDataset.column_map_expectation
    def expect_column_values_to_be_between(
        self,
        column,
        min_value=None,
        max_value=None,
        strict_min=False,
        strict_max=False,
        allow_cross_type_comparisons=None,
        parse_strings_as_datetimes=None,
        output_strftime_format=None,
        mostly=None,
        result_format=None,
        include_config=True,
        catch_exceptions=None,
        meta=None,
    ):
        if parse_strings_as_datetimes:
            if min_value:
                min_value = parse(min_value)

            if max_value:
                max_value = parse(max_value)

        if min_value is not None and max_value is not None and min_value > max_value:
            raise ValueError("min_value cannot be greater than max_value")

        if min_value is None and max_value is None:
            raise ValueError("min_value and max_value cannot both be None")

        if min_value is None:
            if strict_max:
                return sa.column(column) < max_value
            else:
                return sa.column(column) <= max_value

        elif max_value is None:
            if strict_min:
                return min_value < sa.column(column)
            else:
                return min_value <= sa.column(column)

        else:
            if strict_min and strict_max:
                return sa.and_(
                    min_value < sa.column(column), sa.column(column) < max_value
                )
            elif strict_min:
                return sa.and_(
                    min_value < sa.column(column), sa.column(column) <= max_value
                )
            elif strict_max:
                return sa.and_(
                    min_value <= sa.column(column), sa.column(column) < max_value
                )
            else:
                return sa.and_(
                    min_value <= sa.column(column), sa.column(column) <= max_value
                )

    @DocInherit
    @MetaSqlAlchemyDataset.column_map_expectation
    def expect_column_value_lengths_to_equal(
        self,
        column,
        value,
        mostly=None,
        result_format=None,
        include_config=True,
        catch_exceptions=None,
        meta=None,
    ):
        return sa.func.length(sa.column(column)) == value

    @DocInherit
    @MetaSqlAlchemyDataset.column_map_expectation
    def expect_column_value_lengths_to_be_between(
        self,
        column,
        min_value=None,
        max_value=None,
        mostly=None,
        result_format=None,
        include_config=True,
        catch_exceptions=None,
        meta=None,
    ):

        if min_value is None and max_value is None:
            raise ValueError("min_value and max_value cannot both be None")

        # Assert that min_value and max_value are integers
        try:
            if min_value is not None and not float(min_value).is_integer():
                raise ValueError("min_value and max_value must be integers")

            if max_value is not None and not float(max_value).is_integer():
                raise ValueError("min_value and max_value must be integers")

        except ValueError:
            raise ValueError("min_value and max_value must be integers")

        if min_value is not None and max_value is not None:
            return sa.and_(
                sa.func.length(sa.column(column)) >= min_value,
                sa.func.length(sa.column(column)) <= max_value,
            )

        elif min_value is None and max_value is not None:
            return sa.func.length(sa.column(column)) <= max_value

        elif min_value is not None and max_value is None:
            return sa.func.length(sa.column(column)) >= min_value

    @MetaSqlAlchemyDataset.column_map_expectation
    def expect_column_values_to_be_unique(
        self,
        column,
        mostly=None,
        result_format=None,
        include_config=True,
        catch_exceptions=None,
        meta=None,
    ):
        # Duplicates are found by filtering a group by query
        dup_query = (
            sa.select([sa.column(column)])
            .select_from(self._table)
            .group_by(sa.column(column))
            .having(sa.func.count(sa.column(column)) > 1)
        )

        return sa.column(column).notin_(dup_query)

    def _get_dialect_regex_expression(self, column, regex, positive=True):
        try:
            # postgres
            if isinstance(self.sql_engine_dialect, sa.dialects.postgresql.dialect):
                if positive:
                    return BinaryExpression(
                        sa.column(column), literal(regex), custom_op("~")
                    )
                else:
                    return BinaryExpression(
                        sa.column(column), literal(regex), custom_op("!~")
                    )
        except AttributeError:
            pass

        try:
            # redshift
            if isinstance(
                self.sql_engine_dialect, sqlalchemy_redshift.dialect.RedshiftDialect
            ):
                if positive:
                    return BinaryExpression(
                        sa.column(column), literal(regex), custom_op("~")
                    )
                else:
                    return BinaryExpression(
                        sa.column(column), literal(regex), custom_op("!~")
                    )
        except (
            AttributeError,
            TypeError,
        ):  # TypeError can occur if the driver was not installed and so is None
            pass

        try:
            # MySQL
            if isinstance(self.sql_engine_dialect, sa.dialects.mysql.dialect):
                if positive:
                    return BinaryExpression(
                        sa.column(column), literal(regex), custom_op("REGEXP")
                    )
                else:
                    return BinaryExpression(
                        sa.column(column), literal(regex), custom_op("NOT REGEXP")
                    )
        except AttributeError:
            pass

        try:
            # Snowflake
            if isinstance(
                self.sql_engine_dialect,
                snowflake.sqlalchemy.snowdialect.SnowflakeDialect,
            ):
                if positive:
                    return BinaryExpression(
                        sa.column(column), literal(regex), custom_op("RLIKE")
                    )
                else:
                    return BinaryExpression(
                        sa.column(column), literal(regex), custom_op("NOT RLIKE")
                    )
        except (
            AttributeError,
            TypeError,
        ):  # TypeError can occur if the driver was not installed and so is None
            pass

        try:
            # Bigquery
            if isinstance(
                self.sql_engine_dialect, pybigquery.sqlalchemy_bigquery.BigQueryDialect
            ):
                if positive:
                    return sa.func.REGEXP_CONTAINS(sa.column(column), literal(regex))
                else:
                    return sa.not_(
                        sa.func.REGEXP_CONTAINS(sa.column(column), literal(regex))
                    )
        except (
            AttributeError,
            TypeError,
        ):  # TypeError can occur if the driver was not installed and so is None
            pass

        return None

    @MetaSqlAlchemyDataset.column_map_expectation
    def expect_column_values_to_match_regex(
        self,
        column,
        regex,
        mostly=None,
        result_format=None,
        include_config=True,
        catch_exceptions=None,
        meta=None,
    ):
        regex_expression = self._get_dialect_regex_expression(column, regex)
        if regex_expression is None:
            logger.warning(
                "Regex is not supported for dialect %s" % str(self.sql_engine_dialect)
            )
            raise NotImplementedError

        return regex_expression

    @MetaSqlAlchemyDataset.column_map_expectation
    def expect_column_values_to_not_match_regex(
        self,
        column,
        regex,
        mostly=None,
        result_format=None,
        include_config=True,
        catch_exceptions=None,
        meta=None,
    ):
        regex_expression = self._get_dialect_regex_expression(
            column, regex, positive=False
        )
        if regex_expression is None:
            logger.warning(
                "Regex is not supported for dialect %s" % str(self.sql_engine_dialect)
            )
            raise NotImplementedError

        return regex_expression

    @MetaSqlAlchemyDataset.column_map_expectation
    def expect_column_values_to_match_regex_list(
        self,
        column,
        regex_list,
        match_on="any",
        mostly=None,
        result_format=None,
        include_config=True,
        catch_exceptions=None,
        meta=None,
    ):

        if match_on not in ["any", "all"]:
            raise ValueError("match_on must be any or all")

        if len(regex_list) == 0:
            raise ValueError("At least one regex must be supplied in the regex_list.")

        regex_expression = self._get_dialect_regex_expression(column, regex_list[0])
        if regex_expression is None:
            logger.warning(
                "Regex is not supported for dialect %s" % str(self.sql_engine_dialect)
            )
            raise NotImplementedError

        if match_on == "any":
            condition = sa.or_(
                *[
                    self._get_dialect_regex_expression(column, regex)
                    for regex in regex_list
                ]
            )
        else:
            condition = sa.and_(
                *[
                    self._get_dialect_regex_expression(column, regex)
                    for regex in regex_list
                ]
            )
        return condition

    @MetaSqlAlchemyDataset.column_map_expectation
    def expect_column_values_to_not_match_regex_list(
        self,
        column,
        regex_list,
        mostly=None,
        result_format=None,
        include_config=True,
        catch_exceptions=None,
        meta=None,
    ):
        if len(regex_list) == 0:
            raise ValueError("At least one regex must be supplied in the regex_list.")

        regex_expression = self._get_dialect_regex_expression(
            column, regex_list[0], positive=False
        )
        if regex_expression is None:
            logger.warning(
                "Regex is not supported for dialect %s" % str(self.sql_engine_dialect)
            )
            raise NotImplementedError

        return sa.and_(
            *[
                self._get_dialect_regex_expression(column, regex, positive=False)
                for regex in regex_list
            ]
        )

    def _get_dialect_like_pattern_expression(self, column, like_pattern, positive=True):
        dialect_supported: bool = False

        try:
            # Bigquery
            if isinstance(
                self.sql_engine_dialect, pybigquery.sqlalchemy_bigquery.BigQueryDialect
            ):
                dialect_supported = True
        except (
            AttributeError,
            TypeError,
        ):  # TypeError can occur if the driver was not installed and so is None
            pass

        if isinstance(
            self.sql_engine_dialect,
            (
                sa.dialects.sqlite.dialect,
                sa.dialects.postgresql.dialect,
                sa.dialects.mysql.dialect,
                sa.dialects.mssql.dialect,
            ),
        ):
            dialect_supported = True

        try:
            if isinstance(
                self.sql_engine_dialect, sqlalchemy_redshift.dialect.RedshiftDialect
            ):
                dialect_supported = True
        except (AttributeError, TypeError):
            pass

        if dialect_supported:
            try:
                if positive:
                    return sa.column(column).like(literal(like_pattern))
                else:
                    return sa.not_(sa.column(column).like(literal(like_pattern)))
            except AttributeError:
                pass

        return None

    @MetaSqlAlchemyDataset.column_map_expectation
    def expect_column_values_to_match_like_pattern(
        self,
        column,
        like_pattern,
        mostly=None,
        result_format=None,
        include_config=True,
        catch_exceptions=None,
        meta=None,
    ):
        like_pattern_expression = self._get_dialect_like_pattern_expression(
            column, like_pattern
        )
        if like_pattern_expression is None:
            logger.warning(
                "Like patterns are not supported for dialect %s"
                % str(self.sql_engine_dialect)
            )
            raise NotImplementedError

        return like_pattern_expression

    @MetaSqlAlchemyDataset.column_map_expectation
    def expect_column_values_to_not_match_like_pattern(
        self,
        column,
        like_pattern,
        mostly=None,
        result_format=None,
        include_config=True,
        catch_exceptions=None,
        meta=None,
    ):
        like_pattern_expression = self._get_dialect_like_pattern_expression(
            column, like_pattern, positive=False
        )
        if like_pattern_expression is None:
            logger.warning(
                "Like patterns are not supported for dialect %s"
                % str(self.sql_engine_dialect)
            )
            raise NotImplementedError

        return like_pattern_expression

    @MetaSqlAlchemyDataset.column_map_expectation
    def expect_column_values_to_match_like_pattern_list(
        self,
        column,
        like_pattern_list,
        match_on="any",
        mostly=None,
        result_format=None,
        include_config=True,
        catch_exceptions=None,
        meta=None,
    ):

        if match_on not in ["any", "all"]:
            raise ValueError("match_on must be any or all")

        if len(like_pattern_list) == 0:
            raise ValueError(
                "At least one like_pattern must be supplied in the like_pattern_list."
            )

        like_pattern_expression = self._get_dialect_like_pattern_expression(
            column, like_pattern_list[0]
        )
        if like_pattern_expression is None:
            logger.warning(
                "Like patterns are not supported for dialect %s"
                % str(self.sql_engine_dialect)
            )
            raise NotImplementedError

        if match_on == "any":
            condition = sa.or_(
                *[
                    self._get_dialect_like_pattern_expression(column, like_pattern)
                    for like_pattern in like_pattern_list
                ]
            )
        else:
            condition = sa.and_(
                *[
                    self._get_dialect_like_pattern_expression(column, like_pattern)
                    for like_pattern in like_pattern_list
                ]
            )
        return condition

    @MetaSqlAlchemyDataset.column_map_expectation
    def expect_column_values_to_not_match_like_pattern_list(
        self,
        column,
        like_pattern_list,
        mostly=None,
        result_format=None,
        include_config=True,
        catch_exceptions=None,
        meta=None,
    ):
        if len(like_pattern_list) == 0:
            raise ValueError(
                "At least one like_pattern must be supplied in the like_pattern_list."
            )

        like_pattern_expression = self._get_dialect_like_pattern_expression(
            column, like_pattern_list[0], positive=False
        )
        if like_pattern_expression is None:
            logger.warning(
                "Like patterns are not supported for dialect %s"
                % str(self.sql_engine_dialect)
            )
            raise NotImplementedError

        return sa.and_(
            *[
                self._get_dialect_like_pattern_expression(
                    column, like_pattern, positive=False
                )
                for like_pattern in like_pattern_list
            ]
        )<|MERGE_RESOLUTION|>--- conflicted
+++ resolved
@@ -427,10 +427,7 @@
 class SqlAlchemyDataset(MetaSqlAlchemyDataset):
     """
 
-<<<<<<< HEAD
-=======
-
->>>>>>> 9a011af9
+
     --ge-feature-maturity-info--
 
         id: validation_engine_sqlalchemy
@@ -1255,15 +1252,8 @@
             logger.info("Creating temporary table %s" % table_name)
             if schema_name is not None:
                 table_name = schema_name + "." + table_name
-<<<<<<< HEAD
-            stmt = (
-                "CREATE OR REPLACE TRANSIENT TABLE {table_name} AS {custom_sql}".format(
-                    table_name=table_name, custom_sql=custom_sql
-                )
-=======
             stmt = "CREATE OR REPLACE {table_type} TABLE {table_name} AS {custom_sql}".format(
                 table_type=table_type, table_name=table_name, custom_sql=custom_sql
->>>>>>> 9a011af9
             )
         elif self.sql_engine_dialect.name == "mysql":
             # Note: We can keep the "MySQL" clause separate for clarity, even though it is the same as the generic case.
