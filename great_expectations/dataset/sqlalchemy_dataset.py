--- conflicted
+++ resolved
@@ -472,57 +472,30 @@
                 raise ValueError("Unknown value of ignore_row_if: %s", (ignore_row_if,))
 
             count_value_query = sa.select(
-<<<<<<< HEAD
                 sa.func.sum(
                     sa.case(
-                        [
-=======
-                [
-                    sa.func.sum(
-                        sa.case(
->>>>>>> 744c05aa
-                            (
-                                sa.or_(
-                                    sa.column(column_A) != (None),
-                                    sa.column(column_A) == (None),
-                                ),
-                                1,
-<<<<<<< HEAD
-                            )
-                        ],
+                        (
+                            sa.or_(
+                                sa.column(column_A) != (None),
+                                sa.column(column_A) == (None),
+                            ),
+                            1,
+                        ),
                         else_=0,
                     )
                 ).label("column_A_count"),
                 sa.func.sum(
                     sa.case(
-                        [
-=======
+                        (
+                            sa.or_(
+                                sa.column(column_B) != (None),
+                                sa.column(column_B) == (None),
                             ),
-                            else_=0,
-                        )
-                    ).label("column_A_count"),
-                    sa.func.sum(
-                        sa.case(
->>>>>>> 744c05aa
-                            (
-                                sa.or_(
-                                    sa.column(column_B) != (None),
-                                    sa.column(column_B) == (None),
-                                ),
-                                1,
-<<<<<<< HEAD
-                            )
-                        ],
+                            1,
+                        ),
                         else_=0,
                     )
                 ).label("column_B_count"),
-=======
-                            ),
-                            else_=0,
-                        )
-                    ).label("column_B_count"),
-                ]
->>>>>>> 744c05aa
             ).select_from(self._table)
             count_value_query_results = dict(
                 self.engine.execute(count_value_query).fetchone()
@@ -654,30 +627,16 @@
             )
             temp_table_obj.create(self.engine, checkfirst=True)
 
-<<<<<<< HEAD
             count_case_statement: List[sa.sql.elements.Label] = sa.case(
-                [
-=======
-            count_case_statement: List[sa.sql.elements.Label] = [
-                sa.case(
->>>>>>> 744c05aa
                     (
                         sa.and_(
                             sa.not_(expected_condition),
                             sa.not_(ignore_values_condition),
                         ),
                         1,
-<<<<<<< HEAD
-                    )
-                ],
-                else_=0,
-            ).label("condition")
-=======
                     ),
                     else_=0,
                 ).label("condition")
-            ]
->>>>>>> 744c05aa
             inner_case_query: sa.sql.dml.Insert = temp_table_obj.insert().from_select(
                 count_case_statement,
                 sa.select(count_case_statement).select_from(self._table),
@@ -686,19 +645,10 @@
 
         element_count_query: Select = (
             sa.select(
-<<<<<<< HEAD
                 sa.func.count().label("element_count"),
-                sa.func.sum(sa.case([(ignore_values_condition, 1)], else_=0)).label(
+                sa.func.sum(sa.case((ignore_values_condition, 1), else_=0)).label(
                     "null_count"
                 ),
-=======
-                [
-                    sa.func.count().label("element_count"),
-                    sa.func.sum(sa.case((ignore_values_condition, 1), else_=0)).label(
-                        "null_count"
-                    ),
-                ]
->>>>>>> 744c05aa
             )
             .select_from(self._table)
             .alias("ElementAndNullCountsSubquery")
@@ -726,42 +676,22 @@
         ignore_values_condition: BinaryExpression,
     ) -> Select:
         return sa.select(
-<<<<<<< HEAD
             sa.func.count().label("element_count"),
-            sa.func.sum(sa.case([(ignore_values_condition, 1)], else_=0)).label(
+            sa.func.sum(sa.case((ignore_values_condition, 1), else_=0)).label(
                 "null_count"
             ),
             sa.func.sum(
                 sa.case(
-                    [
-=======
-            [
-                sa.func.count().label("element_count"),
-                sa.func.sum(sa.case((ignore_values_condition, 1), else_=0)).label(
-                    "null_count"
-                ),
-                sa.func.sum(
-                    sa.case(
->>>>>>> 744c05aa
-                        (
-                            sa.and_(
-                                sa.not_(expected_condition),
-                                sa.not_(ignore_values_condition),
-                            ),
-                            1,
-<<<<<<< HEAD
-                        )
-                    ],
+                    (
+                        sa.and_(
+                            sa.not_(expected_condition),
+                            sa.not_(ignore_values_condition),
+                        ),
+                        1,
+                    ),
                     else_=0,
                 )
             ).label("unexpected_count"),
-=======
-                        ),
-                        else_=0,
-                    )
-                ).label("unexpected_count"),
-            ]
->>>>>>> 744c05aa
         ).select_from(self._table)
 
 
@@ -1051,44 +981,27 @@
     def get_column_nonnull_count(self, column):
         ignore_values = [None]
         count_query = sa.select(
-<<<<<<< HEAD
             sa.func.count().label("element_count"),
             sa.func.sum(
                 sa.case(
-                    [
-=======
-            [
-                sa.func.count().label("element_count"),
-                sa.func.sum(
-                    sa.case(
->>>>>>> 744c05aa
-                        (
-                            sa.or_(
-                                # first part of OR(IN (NULL)) gives error in teradata
-                                sa.column(column).in_(ignore_values)
-                                if self.engine.dialect.name.lower()
-                                != GXSqlDialect.TERADATASQL
-                                else False,
-                                # Below is necessary b/c sa.in_() uses `==` but None != None
-                                # But we only consider this if None is actually in the list of ignore values
-                                sa.column(column).is_(None)
-                                if None in ignore_values
-                                else False,
-                            ),
-                            1,
-<<<<<<< HEAD
-                        )
-                    ],
+                    (
+                        sa.or_(
+                            # first part of OR(IN (NULL)) gives error in teradata
+                            sa.column(column).in_(ignore_values)
+                            if self.engine.dialect.name.lower()
+                            != GXSqlDialect.TERADATASQL
+                            else False,
+                            # Below is necessary b/c sa.in_() uses `==` but None != None
+                            # But we only consider this if None is actually in the list of ignore values
+                            sa.column(column).is_(None)
+                            if None in ignore_values
+                            else False,
+                        ),
+                        1,
+                    ),
                     else_=0,
                 )
             ).label("null_count"),
-=======
-                        ),
-                        else_=0,
-                    )
-                ).label("null_count"),
-            ]
->>>>>>> 744c05aa
         ).select_from(self._table)
         count_results = dict(self.engine.execute(count_query).fetchone())
         element_count = int(count_results.get("element_count") or 0)
