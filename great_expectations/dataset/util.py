--- conflicted
+++ resolved
@@ -1,9 +1,6 @@
 # Utility methods for dealing with Dataset objects
 
-<<<<<<< HEAD
-=======
 import logging
->>>>>>> fb1b1ce7
 import warnings
 from typing import Any, List
 
@@ -19,10 +16,6 @@
     from sqlalchemy.sql.elements import WithinGroup
 except ImportError:
     logger.debug("Unable to load SqlAlchemy or one of its subclasses.")
-
-import numpy as np
-import pandas as pd
-from scipy import stats
 
 
 def is_valid_partition_object(partition_object):
@@ -577,12 +570,9 @@
 
     for column in columns:
         results.append(expectation(column, *args, **kwargs))
-<<<<<<< HEAD
-=======
 
     return results
 
->>>>>>> fb1b1ce7
 
 def get_approximate_percentile_disc_sql(selects: List, sql_engine_dialect: Any) -> str:
     return ", ".join(
