import inspect
import json
import logging
from datetime import datetime
from functools import wraps
from typing import List

import jsonschema
import numpy as np
import pandas as pd
from dateutil.parser import parse
from scipy import stats

from great_expectations.core import ExpectationConfiguration
from great_expectations.data_asset import DataAsset
from great_expectations.data_asset.util import DocInherit, parse_result_format
from great_expectations.dataset.util import (
    _scipy_distribution_positional_args_from_dict,
    is_valid_continuous_partition_object,
    validate_distribution_parameters,
)

from .dataset import Dataset

logger = logging.getLogger(__name__)


class MetaPandasDataset(Dataset):
    """MetaPandasDataset is a thin layer between Dataset and PandasDataset.

    This two-layer inheritance is required to make @classmethod decorators work.

    Practically speaking, that means that MetaPandasDataset implements \
    expectation decorators, like `column_map_expectation` and `column_aggregate_expectation`, \
    and PandasDataset implements the expectation methods themselves.
    """

    def __init__(self, *args, **kwargs):
        super().__init__(*args, **kwargs)

    @classmethod
    def column_map_expectation(cls, func):
        """Constructs an expectation using column-map semantics.


        The MetaPandasDataset implementation replaces the "column" parameter supplied by the user with a pandas Series
        object containing the actual column from the relevant pandas dataframe. This simplifies the implementing expectation
        logic while preserving the standard Dataset signature and expected behavior.

        See :func:`column_map_expectation <great_expectations.data_asset.dataset.Dataset.column_map_expectation>` \
        for full documentation of this function.
        """
        argspec = inspect.getfullargspec(func)[0][1:]

        @cls.expectation(argspec)
        @wraps(func)
        def inner_wrapper(
            self,
            column,
            mostly=None,
            result_format=None,
            row_condition=None,
            condition_parser=None,
            *args,
            **kwargs
        ):

            if result_format is None:
                result_format = self.default_expectation_args["result_format"]

            result_format = parse_result_format(result_format)
            if row_condition:
                if condition_parser not in ["python", "pandas"]:
                    raise ValueError(
                        "condition_parser is required when setting a row_condition,"
                        " and must be 'python' or 'pandas'"
                    )
                else:
                    data = self.query(
                        row_condition, parser=condition_parser
                    ).reset_index(drop=True)
            else:
                data = self

            series = data[column]
            if func.__name__ in [
                "expect_column_values_to_not_be_null",
                "expect_column_values_to_be_null",
            ]:
                # Counting the number of unexpected values can be expensive when there is a large
                # number of np.nan values.
                # This only happens on expect_column_values_to_not_be_null expectations.
                # Since there is no reason to look for most common unexpected values in this case,
                # we will instruct the result formatting method to skip this step.
                # FIXME rename to mapped_ignore_values?
                boolean_mapped_null_values = np.full(series.shape, False)
                result_format["partial_unexpected_count"] = 0
            else:
                boolean_mapped_null_values = series.isnull().values

            element_count = int(len(series))

            # FIXME rename nonnull to non_ignored?
            nonnull_values = series[boolean_mapped_null_values == False]
            nonnull_count = int((boolean_mapped_null_values == False).sum())

            boolean_mapped_success_values = func(self, nonnull_values, *args, **kwargs)
            success_count = np.count_nonzero(boolean_mapped_success_values)

            unexpected_list = list(
                nonnull_values[boolean_mapped_success_values == False]
            )
            unexpected_index_list = list(
                nonnull_values[boolean_mapped_success_values == False].index
            )

            if "output_strftime_format" in kwargs:
                output_strftime_format = kwargs["output_strftime_format"]
                parsed_unexpected_list = []
                for val in unexpected_list:
                    if val is None:
                        parsed_unexpected_list.append(val)
                    else:
                        if isinstance(val, str):
                            val = parse(val)
                        parsed_unexpected_list.append(
                            datetime.strftime(val, output_strftime_format)
                        )
                unexpected_list = parsed_unexpected_list

            success, percent_success = self._calc_map_expectation_success(
                success_count, nonnull_count, mostly
            )

            return_obj = self._format_map_output(
                result_format,
                success,
                element_count,
                nonnull_count,
                len(unexpected_list),
                unexpected_list,
                unexpected_index_list,
            )

            # FIXME Temp fix for result format
            if func.__name__ in [
                "expect_column_values_to_not_be_null",
                "expect_column_values_to_be_null",
            ]:
                del return_obj["result"]["unexpected_percent_nonmissing"]
                del return_obj["result"]["missing_count"]
                del return_obj["result"]["missing_percent"]
                try:
                    del return_obj["result"]["partial_unexpected_counts"]
                    del return_obj["result"]["partial_unexpected_list"]
                except KeyError:
                    pass

            return return_obj

        inner_wrapper.__name__ = func.__name__
        inner_wrapper.__doc__ = func.__doc__

        return inner_wrapper

    @classmethod
    def column_pair_map_expectation(cls, func):
        """
        The column_pair_map_expectation decorator handles boilerplate issues surrounding the common pattern of evaluating
        truthiness of some condition on a per row basis across a pair of columns.
        """
        argspec = inspect.getfullargspec(func)[0][1:]

        @cls.expectation(argspec)
        @wraps(func)
        def inner_wrapper(
            self,
            column_A,
            column_B,
            mostly=None,
            ignore_row_if="both_values_are_missing",
            result_format=None,
            row_condition=None,
            condition_parser=None,
            *args,
            **kwargs
        ):

            if result_format is None:
                result_format = self.default_expectation_args["result_format"]

            if row_condition:
                self = self.query(row_condition).reset_index(drop=True)

            series_A = self[column_A]
            series_B = self[column_B]

            if ignore_row_if == "both_values_are_missing":
                boolean_mapped_null_values = series_A.isnull() & series_B.isnull()
            elif ignore_row_if == "either_value_is_missing":
                boolean_mapped_null_values = series_A.isnull() | series_B.isnull()
            elif ignore_row_if == "never":
                boolean_mapped_null_values = series_A.map(lambda x: False)
            else:
                raise ValueError("Unknown value of ignore_row_if: %s", (ignore_row_if,))

            assert len(series_A) == len(
                series_B
            ), "Series A and B must be the same length"

            # This next bit only works if series_A and _B are the same length
            element_count = int(len(series_A))
            nonnull_count = (boolean_mapped_null_values == False).sum()

            nonnull_values_A = series_A[boolean_mapped_null_values == False]
            nonnull_values_B = series_B[boolean_mapped_null_values == False]
            nonnull_values = [
                value_pair
                for value_pair in zip(list(nonnull_values_A), list(nonnull_values_B))
            ]

            boolean_mapped_success_values = func(
                self, nonnull_values_A, nonnull_values_B, *args, **kwargs
            )
            success_count = boolean_mapped_success_values.sum()

            unexpected_list = [
                value_pair
                for value_pair in zip(
                    list(
                        series_A[
                            (boolean_mapped_success_values == False)
                            & (boolean_mapped_null_values == False)
                        ]
                    ),
                    list(
                        series_B[
                            (boolean_mapped_success_values == False)
                            & (boolean_mapped_null_values == False)
                        ]
                    ),
                )
            ]
            unexpected_index_list = list(
                series_A[
                    (boolean_mapped_success_values == False)
                    & (boolean_mapped_null_values == False)
                ].index
            )

            success, percent_success = self._calc_map_expectation_success(
                success_count, nonnull_count, mostly
            )

            return_obj = self._format_map_output(
                result_format,
                success,
                element_count,
                nonnull_count,
                len(unexpected_list),
                unexpected_list,
                unexpected_index_list,
            )

            return return_obj

        inner_wrapper.__name__ = func.__name__
        inner_wrapper.__doc__ = func.__doc__
        return inner_wrapper

    @classmethod
    def multicolumn_map_expectation(cls, func):
        """
        The multicolumn_map_expectation decorator handles boilerplate issues surrounding the common pattern of
        evaluating truthiness of some condition on a per row basis across a set of columns.
        """
        argspec = inspect.getfullargspec(func)[0][1:]

        @cls.expectation(argspec)
        @wraps(func)
        def inner_wrapper(
            self,
            column_list,
            mostly=None,
            ignore_row_if="all_values_are_missing",
            result_format=None,
            row_condition=None,
            condition_parser=None,
            *args,
            **kwargs
        ):

            if result_format is None:
                result_format = self.default_expectation_args["result_format"]

            if row_condition:
                self = self.query(row_condition).reset_index(drop=True)

            test_df = self[column_list]

            if ignore_row_if == "all_values_are_missing":
                boolean_mapped_skip_values = test_df.isnull().all(axis=1)
            elif ignore_row_if == "any_value_is_missing":
                boolean_mapped_skip_values = test_df.isnull().any(axis=1)
            elif ignore_row_if == "never":
                boolean_mapped_skip_values = pd.Series([False] * len(test_df))
            else:
                raise ValueError("Unknown value of ignore_row_if: %s", (ignore_row_if,))

            boolean_mapped_success_values = func(
                self, test_df[boolean_mapped_skip_values == False], *args, **kwargs
            )
            success_count = boolean_mapped_success_values.sum()
            nonnull_count = (~boolean_mapped_skip_values).sum()
            element_count = len(test_df)

            unexpected_list = test_df[
                (boolean_mapped_skip_values == False)
                & (boolean_mapped_success_values == False)
            ]
            unexpected_index_list = list(unexpected_list.index)

            success, percent_success = self._calc_map_expectation_success(
                success_count, nonnull_count, mostly
            )

            return_obj = self._format_map_output(
                result_format,
                success,
                element_count,
                nonnull_count,
                len(unexpected_list),
                unexpected_list.to_dict(orient="records"),
                unexpected_index_list,
            )

            return return_obj

        inner_wrapper.__name__ = func.__name__
        inner_wrapper.__doc__ = func.__doc__
        return inner_wrapper


class PandasDataset(MetaPandasDataset, pd.DataFrame):
    """
PandasDataset instantiates the great_expectations Expectations API as a subclass of a pandas.DataFrame.

For the full API reference, please see :func:`Dataset <great_expectations.data_asset.dataset.Dataset>`

Notes:
    1. Samples and Subsets of PandaDataSet have ALL the expectations of the original \
       data frame unless the user specifies the ``discard_subset_failing_expectations = True`` \
       property on the original data frame.
    2. Concatenations, joins, and merges of PandaDataSets contain NO expectations (since no autoinspection
       is performed by default).

--ge-feature-maturity-info--

    id: validation_engine_pandas
    title: Validation Engine - Pandas
    icon:
    short_description: Use Pandas DataFrame to validate data
    description: Use Pandas DataFrame to validate data
    how_to_guide_url:
    maturity: Production
    maturity_details:
        api_stability: Stable
        implementation_completeness: Complete
        unit_test_coverage: Complete
        integration_infrastructure_test_coverage: N/A -> see relevant Datasource evaluation
        documentation_completeness: Complete
        bug_risk: Low
        expectation_completeness: Complete

--ge-feature-maturity-info--
    """

    # this is necessary to subclass pandas in a proper way.
    # NOTE: specifying added properties in this way means that they will NOT be carried over when
    # the dataframe is manipulated, which we might want. To specify properties that are carried over
    # to manipulation results, we would just use `_metadata = ['row_count', ...]` here. The most likely
    # case is that we want the former, but also want to re-initialize these values to None so we don't
    # get an attribute error when trying to access them (I think this could be done in __finalize__?)
    _internal_names = pd.DataFrame._internal_names + [
        "_batch_kwargs",
        "_batch_markers",
        "_batch_parameters",
        "_batch_id",
        "_expectation_suite",
        "_config",
        "caching",
        "default_expectation_args",
        "discard_subset_failing_expectations",
    ]
    _internal_names_set = set(_internal_names)

    # We may want to expand or alter support for subclassing dataframes in the future:
    # See http://pandas.pydata.org/pandas-docs/stable/extending.html#extending-subclassing-pandas

    @property
    def _constructor(self):
        return self.__class__

    def __finalize__(self, other, method=None, **kwargs):
        if isinstance(other, PandasDataset):
            self._initialize_expectations(other._expectation_suite)
            # If other was coerced to be a PandasDataset (e.g. via _constructor call during self.copy() operation)
            # then it may not have discard_subset_failing_expectations set. Default to self value
            self.discard_subset_failing_expectations = getattr(
                other,
                "discard_subset_failing_expectations",
                self.discard_subset_failing_expectations,
            )
            if self.discard_subset_failing_expectations:
                self.discard_failing_expectations()
        super().__finalize__(other, method, **kwargs)
        return self

    def __init__(self, *args, **kwargs):
        super().__init__(*args, **kwargs)
        self.discard_subset_failing_expectations = kwargs.get(
            "discard_subset_failing_expectations", False
        )

    def get_row_count(self):
        return self.shape[0]

    def get_column_count(self):
        return self.shape[1]

    def get_table_columns(self) -> List[str]:
        return list(self.columns)

    def get_column_sum(self, column):
        return self[column].sum()

    def get_column_max(self, column, parse_strings_as_datetimes=False):
        temp_column = self[column].dropna()
        if parse_strings_as_datetimes:
            temp_column = temp_column.map(parse)
        return temp_column.max()

    def get_column_min(self, column, parse_strings_as_datetimes=False):
        temp_column = self[column].dropna()
        if parse_strings_as_datetimes:
            temp_column = temp_column.map(parse)
        return temp_column.min()

    def get_column_mean(self, column):
        return self[column].mean()

    def get_column_nonnull_count(self, column):
        series = self[column]
        null_indexes = series.isnull()
        nonnull_values = series[null_indexes == False]
        return len(nonnull_values)

    def get_column_value_counts(self, column, sort="value", collate=None):
        if sort not in ["value", "count", "none"]:
            raise ValueError("sort must be either 'value', 'count', or 'none'")
        if collate is not None:
            raise ValueError("collate parameter is not supported in PandasDataset")
        counts = self[column].value_counts()
        if sort == "value":
            try:
                counts.sort_index(inplace=True)
            except TypeError:
                # Having values of multiple types in a object dtype column (e.g., strings and floats)
                # raises a TypeError when the sorting method performs comparisons.
                if self[column].dtype == object:
                    counts.index = counts.index.astype(str)
                    counts.sort_index(inplace=True)
        elif sort == "counts":
            counts.sort_values(inplace=True)
        counts.name = "count"
        counts.index.name = "value"
        return counts

    def get_column_unique_count(self, column):
        return self.get_column_value_counts(column).shape[0]

    def get_column_modes(self, column):
        return list(self[column].mode().values)

    def get_column_median(self, column):
        return self[column].median()

    def get_column_quantiles(self, column, quantiles, allow_relative_error=False):
        if allow_relative_error is not False:
            raise ValueError(
                "PandasDataset does not support relative error in column quantiles."
            )
        return self[column].quantile(quantiles, interpolation="nearest").tolist()

    def get_column_stdev(self, column):
        return self[column].std()

    def get_column_hist(self, column, bins):
        hist, bin_edges = np.histogram(self[column], bins, density=False)
        return list(hist)

    def get_column_count_in_range(
        self, column, min_val=None, max_val=None, strict_min=False, strict_max=True
    ):
        # TODO this logic could probably go in the non-underscore version if we want to cache
        if min_val is None and max_val is None:
            raise ValueError("Must specify either min or max value")
        if min_val is not None and max_val is not None and min_val > max_val:
            raise ValueError("Min value must be <= to max value")

        result = self[column]
        if min_val is not None:
            if strict_min:
                result = result[result > min_val]
            else:
                result = result[result >= min_val]
        if max_val is not None:
            if strict_max:
                result = result[result < max_val]
            else:
                result = result[result <= max_val]
        return len(result)

    ### Expectation methods ###

    @DocInherit
    @MetaPandasDataset.column_map_expectation
    def expect_column_values_to_be_unique(
        self,
        column,
        mostly=None,
        result_format=None,
        row_condition=None,
        condition_parser=None,
        include_config=True,
        catch_exceptions=None,
        meta=None,
    ):

        return ~column.duplicated(keep=False)

    @DocInherit
    @MetaPandasDataset.column_map_expectation
    def expect_column_values_to_not_be_null(
        self,
        column,
        mostly=None,
        result_format=None,
        row_condition=None,
        condition_parser=None,
        include_config=True,
        catch_exceptions=None,
        meta=None,
        include_nulls=True,
    ):

        return ~column.isnull()

    @DocInherit
    @MetaPandasDataset.column_map_expectation
    def expect_column_values_to_be_null(
        self,
        column,
        mostly=None,
        result_format=None,
        row_condition=None,
        condition_parser=None,
        include_config=True,
        catch_exceptions=None,
        meta=None,
    ):

        return column.isnull()

    @DocInherit
    def expect_column_values_to_be_of_type(
        self,
        column,
        type_,
        **kwargs
        # Since we've now received the default arguments *before* the expectation decorator, we need to
        # ensure we only pass what we actually received. Hence, we'll use kwargs
        # mostly=None,
        # result_format=None,
        # row_condition=None, condition_parser=None, include_config=None, catch_exceptions=None, meta=None
    ):
        """
        The pandas implementation of this expectation takes kwargs mostly, result_format, include_config,
        catch_exceptions, and meta as other expectations, however it declares **kwargs because it needs to
        be able to fork into either aggregate or map semantics depending on the column type (see below).

        In Pandas, columns *may* be typed, or they may be of the generic "object" type which can include rows with
        different storage types in the same column.

        To respect that implementation, the expect_column_values_to_be_of_type expectations will first attempt to
        use the column dtype information to determine whether the column is restricted to the provided type. If that
        is possible, then expect_column_values_to_be_of_type will return aggregate information including an
        observed_value, similarly to other backends.

        If it is not possible (because the column dtype is "object" but a more specific type was specified), then
        PandasDataset will use column map semantics: it will return map expectation results and
        check each value individually, which can be substantially slower.

        Unfortunately, the "object" type is also used to contain any string-type columns (including 'str' and
        numpy 'string_' (bytes)); consequently, it is not possible to test for string columns using aggregate semantics.
        """
        # Short-circuit if the dtype tells us; in that case use column-aggregate (vs map) semantics
        if (
            self[column].dtype != "object"
            or type_ is None
            or type_ in ["object", "object_", "O"]
        ):
            res = self._expect_column_values_to_be_of_type__aggregate(
                column, type_, **kwargs
            )
            # Note: this logic is similar to the logic in _append_expectation for deciding when to overwrite an
            # existing expectation, but it should be definitely kept in sync

            # We do not need this bookkeeping if we are in an active validation:
            if self._active_validation:
                return res

            # First, if there is an existing expectation of this type, delete it. Then change the one we created to be
            # of the proper expectation_type
            existing_expectations = self._expectation_suite.find_expectation_indexes(
                ExpectationConfiguration(
                    expectation_type="expect_column_values_to_be_of_type",
                    kwargs={"column": column},
                )
            )
            if len(existing_expectations) == 1:
                self._expectation_suite.expectations.pop(existing_expectations[0])

            # Now, rename the expectation we just added
            new_expectations = self._expectation_suite.find_expectation_indexes(
                ExpectationConfiguration(
                    expectation_type="_expect_column_values_to_be_of_type__aggregate",
                    kwargs={"column": column},
                )
            )
            assert len(new_expectations) == 1
            old_config = self._expectation_suite.expectations[new_expectations[0]]
            new_config = ExpectationConfiguration(
                expectation_type="expect_column_values_to_be_of_type",
                kwargs=old_config.kwargs,
                meta=old_config.meta,
                success_on_last_run=old_config.success_on_last_run,
            )
            self._expectation_suite.expectations[new_expectations[0]] = new_config
        else:
            res = self._expect_column_values_to_be_of_type__map(column, type_, **kwargs)
            # Note: this logic is similar to the logic in _append_expectation for deciding when to overwrite an
            # existing expectation, but it should be definitely kept in sync

            # We do not need this bookkeeping if we are in an active validation:
            if self._active_validation:
                return res

            # First, if there is an existing expectation of this type, delete it. Then change the one we created to be
            # of the proper expectation_type
            existing_expectations = self._expectation_suite.find_expectation_indexes(
                ExpectationConfiguration(
                    expectation_type="expect_column_values_to_be_of_type",
                    kwargs={"column": column},
                )
            )
            if len(existing_expectations) == 1:
                self._expectation_suite.expectations.pop(existing_expectations[0])

            # Now, rename the expectation we just added
            new_expectations = self._expectation_suite.find_expectation_indexes(
                ExpectationConfiguration(
                    expectation_type="_expect_column_values_to_be_of_type__map",
                    kwargs={"column": column},
                )
            )
            assert len(new_expectations) == 1
            old_config = self._expectation_suite.expectations[new_expectations[0]]
            new_config = ExpectationConfiguration(
                expectation_type="expect_column_values_to_be_of_type",
                kwargs=old_config.kwargs,
                meta=old_config.meta,
                success_on_last_run=old_config.success_on_last_run,
            )
            self._expectation_suite.expectations[new_expectations[0]] = new_config

        return res

    @DataAsset.expectation(["column", "type_", "mostly"])
    def _expect_column_values_to_be_of_type__aggregate(
        self,
        column,
        type_,
        mostly=None,
        result_format=None,
        row_condition=None,
        condition_parser=None,
        include_config=True,
        catch_exceptions=None,
        meta=None,
    ):
        if mostly is not None:
            raise ValueError(
                "PandasDataset cannot support mostly for a column with a non-object dtype."
            )

        if type_ is None:
            success = True
        else:
            comp_types = []
            try:
                comp_types.append(np.dtype(type_).type)
            except TypeError:
                try:
                    pd_type = getattr(pd, type_)
                    if isinstance(pd_type, type):
                        comp_types.append(pd_type)
                except AttributeError:
                    pass

                try:
                    pd_type = getattr(pd.core.dtypes.dtypes, type_)
                    if isinstance(pd_type, type):
                        comp_types.append(pd_type)
                except AttributeError:
                    pass

            native_type = self._native_type_type_map(type_)
            if native_type is not None:
                comp_types.extend(native_type)
            success = self[column].dtype.type in comp_types

        return {
            "success": success,
            "result": {"observed_value": self[column].dtype.type.__name__},
        }

    @staticmethod
    def _native_type_type_map(type_):
        # We allow native python types in cases where the underlying type is "object":
        if type_.lower() == "none":
            return (type(None),)
        elif type_.lower() == "bool":
            return (bool,)
        elif type_.lower() in ["int", "long"]:
            return (int,)
        elif type_.lower() == "float":
            return (float,)
        elif type_.lower() == "bytes":
            return (bytes,)
        elif type_.lower() == "complex":
            return (complex,)
        elif type_.lower() in ["str", "string_types"]:
            return (str,)
        elif type_.lower() == "list":
            return (list,)
        elif type_.lower() == "dict":
            return (dict,)
        elif type_.lower() == "unicode":
            return None

    @MetaPandasDataset.column_map_expectation
    def _expect_column_values_to_be_of_type__map(
        self,
        column,
        type_,
        mostly=None,
        result_format=None,
        row_condition=None,
        condition_parser=None,
        include_config=True,
        catch_exceptions=None,
        meta=None,
    ):

        comp_types = []
        try:
            comp_types.append(np.dtype(type_).type)
        except TypeError:
            try:
                pd_type = getattr(pd, type_)
                if isinstance(pd_type, type):
                    comp_types.append(pd_type)
            except AttributeError:
                pass

            try:
                pd_type = getattr(pd.core.dtypes.dtypes, type_)
                if isinstance(pd_type, type):
                    comp_types.append(pd_type)
            except AttributeError:
                pass

        native_type = self._native_type_type_map(type_)
        if native_type is not None:
            comp_types.extend(native_type)

        if len(comp_types) < 1:
            raise ValueError("Unrecognized numpy/python type: %s" % type_)

        return column.map(lambda x: isinstance(x, tuple(comp_types)))

    @DocInherit
    def expect_column_values_to_be_in_type_list(
        self,
        column,
        type_list,
        **kwargs
        # Since we've now received the default arguments *before* the expectation decorator, we need to
        # ensure we only pass what we actually received. Hence, we'll use kwargs
        # mostly=None,
        # result_format = None,
        # row_condition=None, condition_parser=None, include_config=None, catch_exceptions=None, meta=None
    ):
        """
        The pandas implementation of this expectation takes kwargs mostly, result_format, include_config,
        catch_exceptions, and meta as other expectations, however it declares **kwargs because it needs to
        be able to fork into either aggregate or map semantics depending on the column type (see below).

        In Pandas, columns *may* be typed, or they may be of the generic "object" type which can include rows with
        different storage types in the same column.

        To respect that implementation, the expect_column_values_to_be_of_type expectations will first attempt to
        use the column dtype information to determine whether the column is restricted to the provided type. If that
        is possible, then expect_column_values_to_be_of_type will return aggregate information including an
        observed_value, similarly to other backends.

        If it is not possible (because the column dtype is "object" but a more specific type was specified), then
        PandasDataset will use column map semantics: it will return map expectation results and
        check each value individually, which can be substantially slower.

        Unfortunately, the "object" type is also used to contain any string-type columns (including 'str' and
        numpy 'string_' (bytes)); consequently, it is not possible to test for string columns using aggregate semantics.
        """
        # Short-circuit if the dtype tells us; in that case use column-aggregate (vs map) semantics
        if self[column].dtype != "object" or type_list is None:
            res = self._expect_column_values_to_be_in_type_list__aggregate(
                column, type_list, **kwargs
            )
            # Note: this logic is similar to the logic in _append_expectation for deciding when to overwrite an
            # existing expectation, but it should be definitely kept in sync

            # We do not need this bookkeeping if we are in an active validation:
            if self._active_validation:
                return res

            # First, if there is an existing expectation of this type, delete it. Then change the one we created to be
            # of the proper expectation_type
            existing_expectations = self._expectation_suite.find_expectation_indexes(
                ExpectationConfiguration(
                    expectation_type="expect_column_values_to_be_in_type_list",
                    kwargs={"column": column},
                )
            )
            if len(existing_expectations) == 1:
                self._expectation_suite.expectations.pop(existing_expectations[0])

            new_expectations = self._expectation_suite.find_expectation_indexes(
                ExpectationConfiguration(
                    expectation_type="_expect_column_values_to_be_in_type_list__aggregate",
                    kwargs={"column": column},
                )
            )
            assert len(new_expectations) == 1
            old_config = self._expectation_suite.expectations[new_expectations[0]]
            new_config = ExpectationConfiguration(
                expectation_type="expect_column_values_to_be_in_type_list",
                kwargs=old_config.kwargs,
                meta=old_config.meta,
                success_on_last_run=old_config.success_on_last_run,
            )
            self._expectation_suite.expectations[new_expectations[0]] = new_config
        else:
            res = self._expect_column_values_to_be_in_type_list__map(
                column, type_list, **kwargs
            )
            # Note: this logic is similar to the logic in _append_expectation for deciding when to overwrite an
            # existing expectation, but it should be definitely kept in sync

            # We do not need this bookkeeping if we are in an active validation:
            if self._active_validation:
                return res

            # First, if there is an existing expectation of this type, delete it. Then change the one we created to be
            # of the proper expectation_type
            existing_expectations = self._expectation_suite.find_expectation_indexes(
                ExpectationConfiguration(
                    expectation_type="expect_column_values_to_be_in_type_list",
                    kwargs={"column": column},
                )
            )
            if len(existing_expectations) == 1:
                self._expectation_suite.expectations.pop(existing_expectations[0])

            # Now, rename the expectation we just added
            new_expectations = self._expectation_suite.find_expectation_indexes(
                ExpectationConfiguration(
                    expectation_type="_expect_column_values_to_be_in_type_list__map",
                    kwargs={"column": column},
                )
            )
            assert len(new_expectations) == 1
            old_config = self._expectation_suite.expectations[new_expectations[0]]
            new_config = ExpectationConfiguration(
                expectation_type="expect_column_values_to_be_in_type_list",
                kwargs=old_config.kwargs,
                meta=old_config.meta,
                success_on_last_run=old_config.success_on_last_run,
            )
            self._expectation_suite.expectations[new_expectations[0]] = new_config

        return res

    @MetaPandasDataset.expectation(["column", "type_list", "mostly"])
    def _expect_column_values_to_be_in_type_list__aggregate(
        self,
        column,
        type_list,
        mostly=None,
        result_format=None,
        row_condition=None,
        condition_parser=None,
        include_config=True,
        catch_exceptions=None,
        meta=None,
    ):
        if mostly is not None:
            raise ValueError(
                "PandasDataset cannot support mostly for a column with a non-object dtype."
            )

        if type_list is None:
            success = True
        else:
            comp_types = []
            for type_ in type_list:
                try:
                    comp_types.append(np.dtype(type_).type)
                except TypeError:
                    try:
                        pd_type = getattr(pd, type_)
                        if isinstance(pd_type, type):
                            comp_types.append(pd_type)
                    except AttributeError:
                        pass

                    try:
                        pd_type = getattr(pd.core.dtypes.dtypes, type_)
                        if isinstance(pd_type, type):
                            comp_types.append(pd_type)
                    except AttributeError:
                        pass

                native_type = self._native_type_type_map(type_)
                if native_type is not None:
                    comp_types.extend(native_type)

            success = self[column].dtype.type in comp_types

        return {
            "success": success,
            "result": {"observed_value": self[column].dtype.type.__name__},
        }

    @MetaPandasDataset.column_map_expectation
    def _expect_column_values_to_be_in_type_list__map(
        self,
        column,
        type_list,
        mostly=None,
        result_format=None,
        row_condition=None,
        condition_parser=None,
        include_config=True,
        catch_exceptions=None,
        meta=None,
    ):

        comp_types = []
        for type_ in type_list:
            try:
                comp_types.append(np.dtype(type_).type)
            except TypeError:
                try:
                    pd_type = getattr(pd, type_)
                    if isinstance(pd_type, type):
                        comp_types.append(pd_type)
                except AttributeError:
                    pass

                try:
                    pd_type = getattr(pd.core.dtypes.dtypes, type_)
                    if isinstance(pd_type, type):
                        comp_types.append(pd_type)
                except AttributeError:
                    pass

            native_type = self._native_type_type_map(type_)
            if native_type is not None:
                comp_types.extend(native_type)

        if len(comp_types) < 1:
            raise ValueError("No recognized numpy/python type in list: %s" % type_list)

        return column.map(lambda x: isinstance(x, tuple(comp_types)))

    @DocInherit
    @MetaPandasDataset.column_map_expectation
    def expect_column_values_to_be_in_set(
        self,
        column,
        value_set,
        mostly=None,
        parse_strings_as_datetimes=None,
        result_format=None,
        row_condition=None,
        condition_parser=None,
        include_config=True,
        catch_exceptions=None,
        meta=None,
    ):
        if value_set is None:
            # Vacuously true
            return np.ones(len(column), dtype=np.bool_)

        if parse_strings_as_datetimes:
            parsed_value_set = self._parse_value_set(value_set)
        else:
            parsed_value_set = value_set

        return column.isin(parsed_value_set)

    @DocInherit
    @MetaPandasDataset.column_map_expectation
    def expect_column_values_to_not_be_in_set(
        self,
        column,
        value_set,
        mostly=None,
        parse_strings_as_datetimes=None,
        result_format=None,
        row_condition=None,
        condition_parser=None,
        include_config=True,
        catch_exceptions=None,
        meta=None,
    ):
        if parse_strings_as_datetimes:
            parsed_value_set = self._parse_value_set(value_set)
        else:
            parsed_value_set = value_set

        return ~column.isin(parsed_value_set)

    @DocInherit
    @MetaPandasDataset.column_map_expectation
    def expect_column_values_to_be_between(
        self,
        column,
        min_value=None,
        max_value=None,
        strict_min=False,
        strict_max=False,  # tolerance=1e-9,
        parse_strings_as_datetimes=None,
        output_strftime_format=None,
        allow_cross_type_comparisons=None,
        mostly=None,
        row_condition=None,
        condition_parser=None,
        result_format=None,
        include_config=True,
        catch_exceptions=None,
        meta=None,
    ):
        if min_value is None and max_value is None:
            raise ValueError("min_value and max_value cannot both be None")

        # if strict_min and min_value:
        #     min_value += tolerance
        #
        # if strict_max and max_value:
        #     max_value -= tolerance

        if parse_strings_as_datetimes:
            # tolerance = timedelta(days=tolerance)
            if min_value:
                min_value = parse(min_value)

            if max_value:
                max_value = parse(max_value)

            try:
                temp_column = column.map(parse)
            except TypeError:
                temp_column = column

        else:
            temp_column = column

        if min_value is not None and max_value is not None and min_value > max_value:
            raise ValueError("min_value cannot be greater than max_value")

        def is_between(val):
            # TODO Might be worth explicitly defining comparisons between types (for example, between strings and ints).
            # Ensure types can be compared since some types in Python 3 cannot be logically compared.
            # print type(val), type(min_value), type(max_value), val, min_value, max_value

            if type(val) is None:
                return False

            if min_value is not None and max_value is not None:
                if allow_cross_type_comparisons:
                    try:
                        if strict_min and strict_max:
                            return (min_value < val) and (val < max_value)
                        elif strict_min:
                            return (min_value < val) and (val <= max_value)
                        elif strict_max:
                            return (min_value <= val) and (val < max_value)
                        else:
                            return (min_value <= val) and (val <= max_value)
                    except TypeError:
                        return False

                else:
                    if (isinstance(val, str) != isinstance(min_value, str)) or (
                        isinstance(val, str) != isinstance(max_value, str)
                    ):
                        raise TypeError(
                            "Column values, min_value, and max_value must either be None or of the same type."
                        )

                    if strict_min and strict_max:
                        return (min_value < val) and (val < max_value)
                    elif strict_min:
                        return (min_value < val) and (val <= max_value)
                    elif strict_max:
                        return (min_value <= val) and (val < max_value)
                    else:
                        return (min_value <= val) and (val <= max_value)

            elif min_value is None and max_value is not None:
                if allow_cross_type_comparisons:
                    try:
                        if strict_max:
                            return val < max_value
                        else:
                            return val <= max_value
                    except TypeError:
                        return False

                else:
                    if isinstance(val, str) != isinstance(max_value, str):
                        raise TypeError(
                            "Column values, min_value, and max_value must either be None or of the same type."
                        )

                    if strict_max:
                        return val < max_value
                    else:
                        return val <= max_value

            elif min_value is not None and max_value is None:
                if allow_cross_type_comparisons:
                    try:
                        if strict_min:
                            return min_value < val
                        else:
                            return min_value <= val
                    except TypeError:
                        return False

                else:
                    if isinstance(val, str) != isinstance(min_value, str):
                        raise TypeError(
                            "Column values, min_value, and max_value must either be None or of the same type."
                        )

                    if strict_min:
                        return min_value < val
                    else:
                        return min_value <= val

            else:
                return False

        return temp_column.map(is_between)

    @DocInherit
    @MetaPandasDataset.column_map_expectation
    def expect_column_values_to_be_increasing(
        self,
        column,
        strictly=None,
        parse_strings_as_datetimes=None,
        output_strftime_format=None,
        mostly=None,
        row_condition=None,
        condition_parser=None,
        result_format=None,
        include_config=True,
        catch_exceptions=None,
        meta=None,
    ):
        if parse_strings_as_datetimes:
            temp_column = column.map(parse)

            col_diff = temp_column.diff()

            # The first element is null, so it gets a bye and is always treated as True
            col_diff[0] = pd.Timedelta(1)

            if strictly:
                return col_diff > pd.Timedelta(0)
            else:
                return col_diff >= pd.Timedelta(0)

        else:
            col_diff = column.diff()
            # The first element is null, so it gets a bye and is always treated as True
            col_diff[col_diff.isnull()] = 1

            if strictly:
                return col_diff > 0
            else:
                return col_diff >= 0

    @DocInherit
    @MetaPandasDataset.column_map_expectation
    def expect_column_values_to_be_decreasing(
        self,
        column,
        strictly=None,
        parse_strings_as_datetimes=None,
        output_strftime_format=None,
        mostly=None,
        row_condition=None,
        condition_parser=None,
        result_format=None,
        include_config=True,
        catch_exceptions=None,
        meta=None,
    ):
        if parse_strings_as_datetimes:
            temp_column = column.map(parse)

            col_diff = temp_column.diff()

            # The first element is null, so it gets a bye and is always treated as True
            col_diff[0] = pd.Timedelta(-1)

            if strictly:
                return col_diff < pd.Timedelta(0)
            else:
                return col_diff <= pd.Timedelta(0)

        else:
            col_diff = column.diff()
            # The first element is null, so it gets a bye and is always treated as True
            col_diff[col_diff.isnull()] = -1

            if strictly:
                return col_diff < 0
            else:
                return col_diff <= 0

    @DocInherit
    @MetaPandasDataset.column_map_expectation
    def expect_column_value_lengths_to_be_between(
        self,
        column,
        min_value=None,
        max_value=None,
        mostly=None,
        row_condition=None,
        condition_parser=None,
        result_format=None,
        include_config=True,
        catch_exceptions=None,
        meta=None,
    ):

        if min_value is None and max_value is None:
            raise ValueError("min_value and max_value cannot both be None")

        # Assert that min_value and max_value are integers
        try:
            if min_value is not None and not float(min_value).is_integer():
                raise ValueError("min_value and max_value must be integers")

            if max_value is not None and not float(max_value).is_integer():
                raise ValueError("min_value and max_value must be integers")

        except ValueError:
            raise ValueError("min_value and max_value must be integers")

        column_lengths = column.astype(str).str.len()

        if min_value is not None and max_value is not None:
            return column_lengths.between(min_value, max_value)

        elif min_value is None and max_value is not None:
            return column_lengths <= max_value

        elif min_value is not None and max_value is None:
            return column_lengths >= min_value

        else:
            return False

    @DocInherit
    @MetaPandasDataset.column_map_expectation
    def expect_column_value_lengths_to_equal(
        self,
        column,
        value,
        mostly=None,
        result_format=None,
        row_condition=None,
        condition_parser=None,
        include_config=True,
        catch_exceptions=None,
        meta=None,
    ):
        return column.str.len() == value

    @DocInherit
    @MetaPandasDataset.column_map_expectation
    def expect_column_values_to_match_regex(
        self,
        column,
        regex,
        mostly=None,
        result_format=None,
        row_condition=None,
        condition_parser=None,
        include_config=True,
        catch_exceptions=None,
        meta=None,
    ):
        return column.astype(str).str.contains(regex)

    @DocInherit
    @MetaPandasDataset.column_map_expectation
    def expect_column_values_to_not_match_regex(
        self,
        column,
        regex,
        mostly=None,
        result_format=None,
        row_condition=None,
        condition_parser=None,
        include_config=True,
        catch_exceptions=None,
        meta=None,
    ):
        return ~column.astype(str).str.contains(regex)

    @DocInherit
    @MetaPandasDataset.column_map_expectation
    def expect_column_values_to_match_regex_list(
        self,
        column,
        regex_list,
        match_on="any",
        mostly=None,
        result_format=None,
        row_condition=None,
        condition_parser=None,
        include_config=True,
        catch_exceptions=None,
        meta=None,
    ):

        regex_matches = []
        for regex in regex_list:
            regex_matches.append(column.astype(str).str.contains(regex))
        regex_match_df = pd.concat(regex_matches, axis=1, ignore_index=True)

        if match_on == "any":
            return regex_match_df.any(axis="columns")
        elif match_on == "all":
            return regex_match_df.all(axis="columns")
        else:
            raise ValueError("match_on must be either 'any' or 'all'")

    @DocInherit
    @MetaPandasDataset.column_map_expectation
    def expect_column_values_to_not_match_regex_list(
        self,
        column,
        regex_list,
        mostly=None,
        result_format=None,
        row_condition=None,
        condition_parser=None,
        include_config=True,
        catch_exceptions=None,
        meta=None,
    ):
        regex_matches = []
        for regex in regex_list:
            regex_matches.append(column.astype(str).str.contains(regex))
        regex_match_df = pd.concat(regex_matches, axis=1, ignore_index=True)

        return ~regex_match_df.any(axis="columns")

    @DocInherit
    @MetaPandasDataset.column_map_expectation
    def expect_column_values_to_match_strftime_format(
        self,
        column,
        strftime_format,
        mostly=None,
        result_format=None,
        row_condition=None,
        condition_parser=None,
        include_config=True,
        catch_exceptions=None,
        meta=None,
    ):
        # Below is a simple validation that the provided format can both format and parse a datetime object.
        # %D is an example of a format that can format but not parse, e.g.
        try:
            datetime.strptime(
                datetime.strftime(datetime.now(), strftime_format), strftime_format
            )
        except ValueError as e:
            raise ValueError("Unable to use provided strftime_format. " + str(e))

        def is_parseable_by_format(val):
            try:
                datetime.strptime(val, strftime_format)
                return True
            except TypeError:
                raise TypeError(
                    "Values passed to expect_column_values_to_match_strftime_format must be of type string.\nIf you want to validate a column of dates or timestamps, please call the expectation before converting from string format."
                )
            except ValueError:
                return False

        return column.map(is_parseable_by_format)

    @DocInherit
    @MetaPandasDataset.column_map_expectation
    def expect_column_values_to_be_dateutil_parseable(
        self,
        column,
        mostly=None,
        result_format=None,
        row_condition=None,
        condition_parser=None,
        include_config=True,
        catch_exceptions=None,
        meta=None,
    ):
        def is_parseable(val):
            try:
                if type(val) != str:
                    raise TypeError(
                        "Values passed to expect_column_values_to_be_dateutil_parseable must be of type string.\nIf you want to validate a column of dates or timestamps, please call the expectation before converting from string format."
                    )

                parse(val)
                return True

            except (ValueError, OverflowError):
                return False

        return column.map(is_parseable)

    @DocInherit
    @MetaPandasDataset.column_map_expectation
    def expect_column_values_to_be_json_parseable(
        self,
        column,
        mostly=None,
        result_format=None,
        row_condition=None,
        condition_parser=None,
        include_config=True,
        catch_exceptions=None,
        meta=None,
    ):
        def is_json(val):
            try:
                json.loads(val)
                return True
            except:
                return False

        return column.map(is_json)

    @DocInherit
    @MetaPandasDataset.column_map_expectation
    def expect_column_values_to_match_json_schema(
        self,
        column,
        json_schema,
        mostly=None,
        result_format=None,
        row_condition=None,
        condition_parser=None,
        include_config=True,
        catch_exceptions=None,
        meta=None,
    ):
        def matches_json_schema(val):
            try:
                val_json = json.loads(val)
                jsonschema.validate(val_json, json_schema)
                # jsonschema.validate raises an error if validation fails.
                # So if we make it this far, we know that the validation succeeded.
                return True
            except jsonschema.ValidationError:
                return False
            except jsonschema.SchemaError:
                raise
            except:
                raise

        return column.map(matches_json_schema)

    @DocInherit
    @MetaPandasDataset.column_aggregate_expectation
    def expect_column_parameterized_distribution_ks_test_p_value_to_be_greater_than(
        self,
        column,
        distribution,
        p_value=0.05,
        params=None,
        result_format=None,
        row_condition=None,
        condition_parser=None,
        include_config=True,
        catch_exceptions=None,
        meta=None,
    ):
        column = self[column]

        if p_value <= 0 or p_value >= 1:
            raise ValueError("p_value must be between 0 and 1 exclusive")

        # Validate params
        try:
            validate_distribution_parameters(distribution=distribution, params=params)
        except ValueError as e:
            raise e

        # Format arguments for scipy.kstest
        if isinstance(params, dict):
            positional_parameters = _scipy_distribution_positional_args_from_dict(
                distribution, params
            )
        else:
            positional_parameters = params

        # K-S Test
        ks_result = stats.kstest(column, distribution, args=positional_parameters)

        return {
            "success": ks_result[1] >= p_value,
            "result": {
                "observed_value": ks_result[1],
                "details": {
                    "expected_params": positional_parameters,
                    "observed_ks_result": ks_result,
                },
            },
        }

    @DocInherit
    @MetaPandasDataset.column_aggregate_expectation
    def expect_column_bootstrapped_ks_test_p_value_to_be_greater_than(
        self,
        column,
        partition_object=None,
        p=0.05,
        bootstrap_samples=None,
        bootstrap_sample_size=None,
        result_format=None,
        row_condition=None,
        condition_parser=None,
        include_config=True,
        catch_exceptions=None,
        meta=None,
    ):
        column = self[column]

        if not is_valid_continuous_partition_object(partition_object):
            raise ValueError("Invalid continuous partition object.")

        # TODO: consider changing this into a check that tail_weights does not exist exclusively, by moving this check into is_valid_continuous_partition_object
        if (partition_object["bins"][0] == -np.inf) or (
            partition_object["bins"][-1] == np.inf
        ):
            raise ValueError("Partition endpoints must be finite.")

        if (
            "tail_weights" in partition_object
            and np.sum(partition_object["tail_weights"]) > 0
        ):
            raise ValueError(
                "Partition cannot have tail weights -- endpoints must be finite."
            )

        test_cdf = np.append(np.array([0]), np.cumsum(partition_object["weights"]))

        def estimated_cdf(x):
            return np.interp(x, partition_object["bins"], test_cdf)

        if bootstrap_samples is None:
            bootstrap_samples = 1000

        if bootstrap_sample_size is None:
            # Sampling too many elements (or not bootstrapping) will make the test too sensitive to the fact that we've
            # compressed via a partition.

            # Sampling too few elements will make the test insensitive to significant differences, especially
            # for nonoverlapping ranges.
            bootstrap_sample_size = len(partition_object["weights"]) * 2

        results = [
            stats.kstest(
                np.random.choice(column, size=bootstrap_sample_size), estimated_cdf
            )[1]
            for _ in range(bootstrap_samples)
        ]

        test_result = (1 + sum(x >= p for x in results)) / (bootstrap_samples + 1)

        hist, bin_edges = np.histogram(column, partition_object["bins"])
        below_partition = len(np.where(column < partition_object["bins"][0])[0])
        above_partition = len(np.where(column > partition_object["bins"][-1])[0])

        # Expand observed partition to report, if necessary
        if below_partition > 0 and above_partition > 0:
            observed_bins = (
                [np.min(column)] + partition_object["bins"] + [np.max(column)]
            )
            observed_weights = np.concatenate(
                ([below_partition], hist, [above_partition])
            ) / len(column)
        elif below_partition > 0:
            observed_bins = [np.min(column)] + partition_object["bins"]
            observed_weights = np.concatenate(([below_partition], hist)) / len(column)
        elif above_partition > 0:
            observed_bins = partition_object["bins"] + [np.max(column)]
            observed_weights = np.concatenate((hist, [above_partition])) / len(column)
        else:
            observed_bins = partition_object["bins"]
            observed_weights = hist / len(column)

        observed_cdf_values = np.cumsum(observed_weights)

        return_obj = {
            "success": test_result > p,
            "result": {
                "observed_value": test_result,
                "details": {
                    "bootstrap_samples": bootstrap_samples,
                    "bootstrap_sample_size": bootstrap_sample_size,
                    "observed_partition": {
                        "bins": observed_bins,
                        "weights": observed_weights.tolist(),
                    },
                    "expected_partition": {
                        "bins": partition_object["bins"],
                        "weights": partition_object["weights"],
                    },
                    "observed_cdf": {
                        "x": observed_bins,
                        "cdf_values": [0] + observed_cdf_values.tolist(),
                    },
                    "expected_cdf": {
                        "x": partition_object["bins"],
                        "cdf_values": test_cdf.tolist(),
                    },
                },
            },
        }

        return return_obj

    @DocInherit
    @MetaPandasDataset.column_pair_map_expectation
    def expect_column_pair_values_to_be_equal(
        self,
        column_A,
        column_B,
        ignore_row_if="both_values_are_missing",
        result_format=None,
        row_condition=None,
        condition_parser=None,
        include_config=True,
        catch_exceptions=None,
        meta=None,
    ):
        return column_A == column_B

    @DocInherit
    @MetaPandasDataset.column_pair_map_expectation
    def expect_column_pair_values_A_to_be_greater_than_B(
        self,
        column_A,
        column_B,
        or_equal=None,
        parse_strings_as_datetimes=None,
        allow_cross_type_comparisons=None,
        ignore_row_if="both_values_are_missing",
        result_format=None,
        row_condition=None,
        condition_parser=None,
        include_config=True,
        catch_exceptions=None,
        meta=None,
    ):
        # FIXME
        if allow_cross_type_comparisons == True:
            raise NotImplementedError

        if parse_strings_as_datetimes:
            temp_column_A = column_A.map(parse)
            temp_column_B = column_B.map(parse)

        else:
            temp_column_A = column_A
            temp_column_B = column_B

        if or_equal == True:
            return temp_column_A >= temp_column_B
        else:
            return temp_column_A > temp_column_B

    @DocInherit
    @MetaPandasDataset.column_pair_map_expectation
    def expect_column_pair_values_to_be_in_set(
        self,
        column_A,
        column_B,
        value_pairs_set,
        ignore_row_if="both_values_are_missing",
        result_format=None,
        row_condition=None,
        condition_parser=None,
        include_config=True,
        catch_exceptions=None,
        meta=None,
    ):
        if value_pairs_set is None:
            # vacuously true
            return np.ones(len(column_A), dtype=np.bool_)

        temp_df = pd.DataFrame({"A": column_A, "B": column_B})
        value_pairs_set = {(x, y) for x, y in value_pairs_set}

        results = []
        for i, t in temp_df.iterrows():
            if pd.isnull(t["A"]):
                a = None
            else:
                a = t["A"]

            if pd.isnull(t["B"]):
                b = None
            else:
                b = t["B"]

            results.append((a, b) in value_pairs_set)

        return pd.Series(results, temp_df.index)

    @DocInherit
    @MetaPandasDataset.multicolumn_map_expectation
    def expect_multicolumn_values_to_be_unique(
        self,
        column_list,
        ignore_row_if="all_values_are_missing",
        result_format=None,
        row_condition=None,
        condition_parser=None,
        include_config=True,
        catch_exceptions=None,
        meta=None,
    ):
        threshold = len(column_list.columns)
        # Do not dropna here, since we have separately dealt with na in decorator
        return column_list.nunique(dropna=False, axis=1) >= threshold

    @DocInherit
    @MetaPandasDataset.multicolumn_map_expectation
<<<<<<< HEAD
    def expect_multicolumn_values_to_be_unique_together(
        self,
        column_list,
        ignore_row_if="all_values_are_missing",
        result_format=None,
        row_condition=None,
        condition_parser=None,
=======
    def expect_multicolumn_sum_to_equal(
        self,
        column_list,
        sum_total,
        result_format=None,
>>>>>>> b351560d
        include_config=True,
        catch_exceptions=None,
        meta=None,
    ):
<<<<<<< HEAD
        # Do not dropna here, since we have separately dealt with na in decorator
        # Invert boolean so that duplicates are False and non-duplicates are True
        return ~column_list.duplicated(keep=False)
=======
        """ Multi-Column Map Expectation

        Expects that sum of all rows for a set of columns is equal to a specific value

        Args:
            column_list (List[str]): \
                Set of columns to be checked
            sum_total (int): \
                expected sum of columns
        """
        return column_list.sum(axis=1) == sum_total
>>>>>>> b351560d
<|MERGE_RESOLUTION|>--- conflicted
+++ resolved
@@ -1789,30 +1789,15 @@
 
     @DocInherit
     @MetaPandasDataset.multicolumn_map_expectation
-<<<<<<< HEAD
-    def expect_multicolumn_values_to_be_unique_together(
-        self,
-        column_list,
-        ignore_row_if="all_values_are_missing",
-        result_format=None,
-        row_condition=None,
-        condition_parser=None,
-=======
     def expect_multicolumn_sum_to_equal(
         self,
         column_list,
         sum_total,
         result_format=None,
->>>>>>> b351560d
-        include_config=True,
-        catch_exceptions=None,
-        meta=None,
-    ):
-<<<<<<< HEAD
-        # Do not dropna here, since we have separately dealt with na in decorator
-        # Invert boolean so that duplicates are False and non-duplicates are True
-        return ~column_list.duplicated(keep=False)
-=======
+        include_config=True,
+        catch_exceptions=None,
+        meta=None,
+    ):
         """ Multi-Column Map Expectation
 
         Expects that sum of all rows for a set of columns is equal to a specific value
@@ -1824,4 +1809,29 @@
                 expected sum of columns
         """
         return column_list.sum(axis=1) == sum_total
->>>>>>> b351560d
+
+    @DocInherit
+    @MetaPandasDataset.multicolumn_map_expectation
+    def expect_multicolumn_values_to_be_unique_together(
+        self,
+        column_list,
+        ignore_row_if="all_values_are_missing",
+        result_format=None,
+        row_condition=None,
+        condition_parser=None,
+        include_config=True,
+        catch_exceptions=None,
+        meta=None,
+    ):
+        """ Multi-Column Map Expectation
+
+        Expect that the columns are unique together, e.g. a multi-column primary key
+
+        Args:
+            self:
+            column_list: (List[str]): \
+                Set of columns to be checked
+        """
+        # Do not dropna here, since we have separately dealt with na in decorator
+        # Invert boolean so that duplicates are False and non-duplicates are True
+        return ~column_list.duplicated(keep=False)