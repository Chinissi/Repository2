import pandas as pd
import numpy as np
from scipy import stats
import re
from dateutil.parser import parse
from datetime import datetime
import json
from functools import wraps
import inspect

from .base import DataSet
from .util import is_valid_partition_object, remove_empty_intervals

class MetaPandasDataSet(DataSet):

    def __init__(self, *args, **kwargs):
        super(MetaPandasDataSet, self).__init__(*args, **kwargs)

    @classmethod
    def column_map_expectation(cls, func):

        @cls.expectation(inspect.getargspec(func)[0][1:])
        @wraps(func)
        def inner_wrapper(self, column, mostly=None, output_format=None, *args, **kwargs):

            if output_format is None:
                output_format = self.default_expectation_args["output_format"]

            series = self[column]
            boolean_mapped_null_values = series.isnull()

            element_count = int(len(series))
            nonnull_values = series[boolean_mapped_null_values==False]
            nonnull_count = (boolean_mapped_null_values==False).sum()

            boolean_mapped_success_values = func(self, nonnull_values, *args, **kwargs)
            success_count = boolean_mapped_success_values.sum()

            exception_list = list(series[(boolean_mapped_success_values==False)&(boolean_mapped_null_values==False)])
            exception_index_list = list(series[(boolean_mapped_success_values==False)&(boolean_mapped_null_values==False)].index)
            exception_count = len(exception_list)

            success, percent_success = self.calc_map_expectation_success(success_count, nonnull_count, exception_count, mostly)
            # if nonnull_count > 0:
            #     percent_success = float(success_count)/nonnull_count

            #     if mostly:
            #         success = percent_success >= mostly

            #     else:
            #         success = len(exception_list) == 0

            # else:
            #     success = True
            #     percent_success = None

            # print nonnull_count, success_count, percent_success, success

            return_obj = self.format_column_map_output(
                output_format, success,
                element_count,
                nonnull_values, nonnull_count,
                boolean_mapped_success_values, success_count,
                exception_list, exception_index_list
            )

            return return_obj

            # if output_format=="BOOLEAN_ONLY":
            #     return_obj = success

            # elif output_format=="BASIC":
            #     exception_count = len(exception_list)

            #     return_obj = {
            #         "success" : success,
            #         "summary_obj" : {
            #             "exception_list" : exception_list[:20],
            #             "exception_count" : exception_count,
            #             "exception_percent" : float(exception_count) / nonnull_count,
            #         }
            #     }

            # elif output_format=="COMPLETE":
            #     return_obj = {
            #         "success" : success,
            #         "exception_list" : exception_list,
            #         "exception_index_list": exception_index_list,
            #     }

            # elif output_format=="SUMMARY":
            #     element_count = int(len(series))
            #     missing_count = int(null_indexes.sum())
            #     exception_count = len(exception_list)

            #     exception_value_series = pd.Series(exception_list).value_counts()
            #     exception_counts = dict(zip(
            #         list(exception_value_series.index),
            #         list(exception_value_series.values),
            #     ))

            #     if element_count > 0:
            #         missing_percent = float(missing_count) / element_count

            #         if nonnull_count > 0:
            #             exception_percent = float(exception_count) / element_count
            #             exception_percent_nonmissing = float(exception_count) / nonnull_count

            #     else:
            #         missing_percent = None
            #         nonmissing_count = None
            #         exception_percent = None
            #         exception_percent_nonmissing = None


            #     return_obj = {
            #         "success" : success,
            #         "exception_list" : exception_list,
            #         "exception_index_list": exception_index_list,
            #         "summary_obj" : {
            #             "element_count" : element_count,
            #             "missing_count" : missing_count,
            #             "missing_percent" : missing_percent,
            #             "exception_count" : exception_count,
            #             "exception_percent": exception_percent,
            #             "exception_percent_nonmissing": exception_percent_nonmissing,
            #             "exception_counts": exception_counts,
            #         }
            #     }

            # else:
            #     print ("Warning: Unknown output_format %s. Defaulting to BASIC." % (output_format,))
            #     return_obj = {
            #         "success" : success,
            #         "exception_list" : exception_list,
            #     }

            # return return_obj

        inner_wrapper.__name__ = func.__name__
        inner_wrapper.__doc__ = func.__doc__
        return inner_wrapper


    @classmethod
    def column_aggregate_expectation(cls, func):

        @cls.expectation(inspect.getargspec(func)[0][1:])
        @wraps(func)
        def inner_wrapper(self, column, output_format = None, *args, **kwargs):

            if output_format is None:
                output_format = self.default_expectation_args["output_format"]

            series = self[column]
            null_indexes = series.isnull()

            nonnull_values = series[null_indexes == False]
            nonnull_count = (null_indexes == False).sum()

            result_obj = func(self, nonnull_values, *args, **kwargs)

            #!!! This would be the right place to validate result_obj
            #!!! It should contain:
            #!!!    success: bool
            #!!!    true_value: int or float
            #!!!    summary_obj: json-serializable dict

            if output_format == "BASIC":
                return_obj = {
                    "success" : bool(result_obj["success"]),
                    "true_value" : result_obj["true_value"],
                }

            elif output_format == "SUMMARY":
                return_obj = {
                    "success" : bool(result_obj["success"]),
                    "true_value" : result_obj["true_value"],
                    "summary_obj" : result_obj["summary_obj"]
                }

            elif output_format=="BOOLEAN_ONLY":
                return_obj = bool(result_obj["success"])

            else:
                print ("Warning: Unknown output_format %s. Defaulting to BASIC." % (output_format,))
                return_obj = {
                    "success" : bool(result_obj["success"]),
                    "true_value" : result_obj["true_value"],
                }

            return return_obj

        return inner_wrapper

    ##### Output generation #####

    def format_column_map_output(self,
        output_format, success,
        element_count,
        nonnull_values, nonnull_count,
        boolean_mapped_success_values, success_count,
        exception_list, exception_index_list
    ):
        if output_format=="BOOLEAN_ONLY":
            return_obj = success

        elif output_format=="BASIC":
            exception_count = len(exception_list)

            return_obj = {
                "success" : success,
                "summary_obj" : {
                    "partial_exception_list" : exception_list[:20],
                    "exception_count" : exception_count,
                    "exception_percent" : float(exception_count) / nonnull_count,
                }
            }

        elif output_format=="COMPLETE":
            return_obj = {
                "success" : success,
                "exception_list" : exception_list,
                "exception_index_list": exception_index_list,
            }

        elif output_format=="SUMMARY":
            # element_count = int(len(series))
            missing_count = element_count-int(len(nonnull_values))#int(null_indexes.sum())
            exception_count = len(exception_list)

            exception_value_series = pd.Series(exception_list).value_counts()
            exception_counts = dict(zip(
                list(exception_value_series.index),
                list(exception_value_series.values),
            ))

            if element_count > 0:
                missing_percent = float(missing_count) / element_count

                if nonnull_count > 0:
                    exception_percent = float(exception_count) / element_count
                    exception_percent_nonmissing = float(exception_count) / nonnull_count

            else:
                missing_percent = None
                nonmissing_count = None
                exception_percent = None
                exception_percent_nonmissing = None


            return_obj = {
                "success" : success,
                "exception_list" : exception_list,
                "exception_index_list": exception_index_list,
                "summary_obj" : {
                    "element_count" : element_count,
                    "missing_count" : missing_count,
                    "missing_percent" : missing_percent,
                    "exception_count" : exception_count,
                    "exception_percent": exception_percent,
                    "exception_percent_nonmissing": exception_percent_nonmissing,
                    "exception_counts": exception_counts,
                }
            }

        else:
            print ("Warning: Unknown output_format %s. Defaulting to BASIC." % (output_format,))
            return_obj = {
                "success" : success,
                "exception_list" : exception_list,
            }

        return return_obj

    def calc_map_expectation_success(self, success_count, nonnull_count, exception_count, mostly):
        if nonnull_count > 0:
            percent_success = float(success_count)/nonnull_count

            if mostly:
                success = percent_success >= mostly

            else:
                success = exception_count == 0

        else:
            success = True
            percent_success = None

        return success, percent_success


class PandasDataSet(MetaPandasDataSet, pd.DataFrame):

    def __init__(self, *args, **kwargs):
        super(PandasDataSet, self).__init__(*args, **kwargs)

    ### Expectation methods ###

    # @DataSet.old_column_expectation
    # def expect_column_to_exist(self, column, suppress_exceptions=False):
    #
    #     if suppress_exceptions:
    #         column in self
    #     else:
    #         return {
    #             "success" : column in self
    #         }

    @DataSet.expectation(['column'])
    def expect_column_to_exist(self, column):
        if column in self:
            return {
                "success" : True
            }
        else:
            return {
                "success": False
            }

    @DataSet.expectation(['min_value', 'max_value'])
    def expect_table_row_count_to_be_between(self, min_value, max_value):

        outcome = False
        if self.shape[0] >= min_value and self.shape[0] <= max_value:
            outcome = True

        return {
            'success':outcome,
            'true_value': self.shape[0]
        }


    @DataSet.expectation(['value'])
    def expect_table_row_count_to_equal(self, value):

        outcome = False
        if self.shape[0] == value:
            outcome = True

        return {
            'success':outcome,
            'true_value':self.shape[0]
        }


    @MetaPandasDataSet.column_map_expectation
    def expect_column_values_to_be_unique(self, column):
        dupes = set(column[column.duplicated()])
        return column.map(lambda x: x not in dupes)


<<<<<<< HEAD
    @MetaPandasDataSet.column_map_expectation
    def expect_column_values_to_not_be_null(self, column):
        return column.map(pd.notnull)


    @MetaPandasDataSet.column_map_expectation
    def expect_column_values_to_be_null(self, column):
        return column.map(pd.isnull)
=======
    # @MetaPandasDataSet.column_map_expectation
    # def expect_column_values_to_not_be_null(self, series):
    #     return series.map(pd.notnull)


    # @MetaPandasDataSet.column_map_expectation
    # def expect_column_values_to_be_null(self, series):
    #     return series.map(pd.isnull)

    @DataSet.expectation
    def expect_column_values_to_not_be_null(self, column, mostly=None, output_format=None):
        if output_format == None:
            output_format = self.default_expectation_args["output_format"]

        series = self[column]
        boolean_mapped_null_values = series.isnull()

        element_count = int(len(series))
        nonnull_values = series[boolean_mapped_null_values==False]
        nonnull_count = (boolean_mapped_null_values==False).sum()

        boolean_mapped_success_values = boolean_mapped_null_values==False#func(self, nonnull_values, *args, **kwargs)
        success_count = boolean_mapped_success_values.sum()

        exception_list = list(series[(boolean_mapped_success_values==False)])
        exception_index_list = list(series[(boolean_mapped_success_values==False)].index)
        exception_count = len(exception_list)

        success, percent_success = self.calc_map_expectation_success(success_count, nonnull_count, exception_count, mostly)

        return_obj = self.format_column_map_output(
            output_format, success,
            element_count,
            nonnull_values, nonnull_count,
            boolean_mapped_success_values, success_count,
            exception_list, exception_index_list
        )

        return return_obj


    @DataSet.expectation
    def expect_column_values_to_be_null(self, column, mostly=None, output_format=None):
        if output_format == None:
            output_format = self.default_expectation_args["output_format"]

        series = self[column]
        boolean_mapped_null_values = series.isnull()

        element_count = int(len(series))
        nonnull_values = series[boolean_mapped_null_values==False]
        nonnull_count = (boolean_mapped_null_values==False).sum()

        boolean_mapped_success_values = boolean_mapped_null_values
        success_count = boolean_mapped_success_values.sum()

        exception_list = list(series[(boolean_mapped_success_values==False)])
        exception_index_list = list(series[(boolean_mapped_success_values==False)].index)
        exception_count = len(exception_list)

        success, percent_success = self.calc_map_expectation_success(success_count, nonnull_count, exception_count, mostly)

        return_obj = self.format_column_map_output(
            output_format, success,
            element_count,
            nonnull_values, nonnull_count,
            boolean_mapped_success_values, success_count,
            exception_list, exception_index_list
        )

        return return_obj
>>>>>>> 4e1fafa4

    @MetaPandasDataSet.column_map_expectation
    def expect_column_values_to_be_of_type(self, column, type_, target_datasource="numpy"):
        python_avro_types = {
                "null":type(None),
                "boolean":bool,
                "int":int,
                "long":int,
                "float":float,
                "double":float,
                "bytes":bytes,
                "string":str
                }

        numpy_avro_types = {
                "null":np.nan,
                "boolean":np.bool_,
                "int":np.int64,
                "long":np.longdouble,
                "float":np.float_,
                "double":np.longdouble,
                "bytes":np.bytes_,
                "string":np.string_
                }

        datasource = {"python":python_avro_types, "numpy":numpy_avro_types}

        target_type = datasource[target_datasource][type_]
        result = column.map(lambda x: type(x) == target_type)

        return result

    @MetaPandasDataSet.column_map_expectation
    def expect_column_values_to_be_in_type_list(self, column, type_list, target_datasource="numpy"):

        python_avro_types = {
                "null":type(None),
                "boolean":bool,
                "int":int,
                "long":int,
                "float":float,
                "double":float,
                "bytes":bytes,
                "string":str
                }

        numpy_avro_types = {
                "null":np.nan,
                "boolean":np.bool_,
                "int":np.int64,
                "long":np.longdouble,
                "float":np.float_,
                "double":np.longdouble,
                "bytes":np.bytes_,
                "string":np.string_
                }

        datasource = {"python":python_avro_types, "numpy":numpy_avro_types}

        target_type_list = [datasource[target_datasource][t] for t in type_]
        result = column.map(lambda x: type(x) in target_type_list)

        return result


    @MetaPandasDataSet.column_map_expectation
    def expect_column_values_to_be_in_set(self, column, value_set=None):
        return column.map(lambda x: x in value_set)

    @MetaPandasDataSet.column_map_expectation
    def expect_column_values_to_not_be_in_set(self, column, value_set=None):
        return column.map(lambda x: x not in value_set)

    @MetaPandasDataSet.column_map_expectation
    def expect_column_values_to_be_between(self, column, min_value=None, max_value=None):

        def is_between(val):
            # TODO Might be worth explicitly defining comparisons between types (for example, between strings and ints).
            # Ensure types can be compared since some types in Python 3 cannot be logically compared.
            if type(val) == None:
                return False
            else:
                try:

                    if min_value != None and max_value != None:
                        return (min_value <= val) and (val <= max_value)

                    elif min_value == None and max_value != None:
                        return (val <= max_value)

                    elif min_value != None and max_value == None:
                        return (min_value <= val)

                    else:
                        raise ValueError("min_value and max_value cannot both be None")
                except:
                    return False

        return column.map(is_between)

    @MetaPandasDataSet.column_map_expectation
    def expect_column_value_lengths_to_be_between(self, column, min_value=None, max_value=None):
        #TODO should the mapping function raise the error or should the decorator?
        def length_is_between(val):

            if min_value != None and max_value != None:
                try:
                    return len(val) >= min_value and len(val) <= max_value
                except:
                    return False

            elif min_value == None and max_value != None:
                return len(val) <= max_value

            elif min_value != None and max_value == None:
                return len(val) >= min_value

            else:
                raise ValueError("Undefined interval: min_value and max_value are both None")

        return column.map(length_is_between)

    @MetaPandasDataSet.column_map_expectation
    def expect_column_value_lengths_to_equal(self, column, value):
        return column.map(lambda x : len(x) == value)

    @MetaPandasDataSet.column_map_expectation
    def expect_column_values_to_match_regex(self, column, regex):
        return column.map(
            lambda x: re.findall(regex, str(x)) != []
        )

    @MetaPandasDataSet.column_map_expectation
    def expect_column_values_to_not_match_regex(self, column, regex):
        return column.map(lambda x: re.findall(regex, str(x)) == [])

    @MetaPandasDataSet.column_map_expectation
    def expect_column_values_to_match_regex_list(self, column, regex_list):

        def match_in_list(val):
            if any(re.match(regex, str(val)) for regex in regex_list):
                return True
            else:
                return False

        return column.map(match_in_list)

    @MetaPandasDataSet.column_map_expectation
    def expect_column_values_to_match_strftime_format(self, column, strftime_format):
        ## Below is a simple validation that the provided format can both format and parse a datetime object.
        ## %D is an example of a format that can format but not parse, e.g.
        try:
            datetime.strptime(datetime.strftime(datetime.now(), strftime_format), strftime_format)
        except ValueError as e:
            raise ValueError("Unable to use provided format. " + e.message)

        def is_parseable_by_format(val):
            try:
                # Note explicit cast of val to str type
                datetime.strptime(str(val), strftime_format)
                return True
            except ValueError as e:
                return False

        return column.map(is_parseable_by_format)

        #TODO Add the following to the decorator as a preliminary check.
        #if (not (column in self)):
        #    raise LookupError("The specified column does not exist.")

    @MetaPandasDataSet.column_map_expectation
    def expect_column_values_to_be_dateutil_parseable(self, column):
        def is_parseable(val):
            try:
                parse(val)
                return True
            except:
                return False

        return column.map(is_parseable)

    @MetaPandasDataSet.column_map_expectation
    def expect_column_values_to_be_json_parseable(self, column):
        def is_json(val):
            try:
                json.loads(val)
                return True
            except:
                return False

        return column.map(is_json)

    @MetaPandasDataSet.column_map_expectation
    def expect_column_values_to_match_json_schema(self):
        raise NotImplementedError("Under development")

    @MetaPandasDataSet.column_aggregate_expectation
    def expect_column_mean_to_be_between(self, column, min_value, max_value):

        #!!! Does not raise an error if both min_value and max_value are None.
        column_mean = column.mean()

        return {
            "success" : (
                ((min_value <= column_mean) | (min_value == None)) and
                ((column_mean <= max_value) | (max_value == None))
            ),
            "true_value" : column_mean,
            "summary_obj" : {}
        }

    @MetaPandasDataSet.column_aggregate_expectation
    def expect_column_median_to_be_between(self, column, min_value, max_value):

        #!!! Does not raise an error if both min_value and max_value are None.
        column_median = column.median()

        return {
            "success" : (
                ((min_value <= column_median) | (min_value == None)) and
                ((column_median <= max_value) | (max_value == None))
            ),
            "true_value" : column_median,
            "summary_obj" : {}
        }

    @MetaPandasDataSet.column_aggregate_expectation
    def expect_column_stdev_to_be_between(self, column, min_value, max_value):

        #!!! Does not raise an error if both min_value and max_value are None.
        column_stdev = column.std()

        return {
            "success" : (
                ((min_value <= column_stdev) | (min_value == None)) and
                ((column_stdev <= max_value) | (max_value == None))
            ),
            "true_value" : column_stdev,
            "summary_obj" : {}
        }

    @MetaPandasDataSet.column_aggregate_expectation
    def expect_column_unique_value_count_to_be_between(self, column, min_value=None, max_value=None):
        unique_value_count = column.value_counts().shape[0]

        return {
            "success" : (
                ((min_value <= unique_value_count) | (min_value == None)) and
                ((unique_value_count <= max_value) | (max_value ==None))
            ),
            "true_value" : unique_value_count,
            "summary_obj" : {}
        }

    @MetaPandasDataSet.column_aggregate_expectation
    def expect_column_proportion_of_unique_values_to_be_between(self, column, min_value=0, max_value=1):
        unique_value_count = column.value_counts().shape[0]
        total_value_count = column.notnull().sum()

        if denominator > 0:
            proportion_unique = (1. * unique_value_count) / total_value_count
        else:
            proportion_unique = None

        return {
            "success" : (
                ((min_value <= proportion_unique) | (min_value == None)) and
                ((proportion_unique <= max_value) | (max_value ==None))
            ),
            "true_value" : proportion_unique,
            "summary_obj" : {}
        }

    @MetaPandasDataSet.column_aggregate_expectation
    def expect_column_chisquare_test_p_value_greater_than(self, column, partition_object=None, p=0.05):
        if not is_valid_partition_object(partition_object):
            raise ValueError("Invalid partition object.")

        expected_column = pd.Series(partition_object['weights'], index=partition_object['partition'], name='expected') * len(column)
        observed_frequencies = column.value_counts()
        # Join along the indicies to ensure we have values
        test_df = pd.concat([expected_column, observed_frequencies], axis = 1).fillna(0)
        test_result = stats.chisquare(test_df[column.name], test_df['expected'])[1]

        result_obj = {
                "success" : test_result > p,
                "true_value": test_result,
                "summary_obj": {}
            }

        return result_obj

    @MetaPandasDataSet.column_aggregate_expectation
    def expect_column_bootstrapped_ks_test_p_value_greater_than(self, column, partition_object=None, bootstrap_samples=0, p=0.05):
        if not is_valid_partition_object(partition_object):
            raise ValueError("Invalid partition object.")

        estimated_cdf = lambda x: np.interp(x, partition_object['partition'], np.append(np.array([0]), np.cumsum(partition_object['weights'])))

        if (bootstrap_samples == 0):
            #bootstrap_samples = min(1000, int (len(not_null_values) / len(partition_object['weights'])))
            bootstrap_samples = 1000

        results = [ stats.kstest(
                        np.random.choice(column, size=len(partition_object['weights']), replace=True),
                        estimated_cdf)[1]
                    for k in range(bootstrap_samples)
                  ]

        test_result = np.mean(results)

        result_obj = {
                "success" : test_result > p,
                "true_value": test_result,
                "summary_obj": {
                    "bootstrap_samples": bootstrap_samples
                }
            }

        return result_obj

    @MetaPandasDataSet.column_aggregate_expectation
    def expect_column_kl_divergence_less_than(self, column, partition_object=None, threshold=None):
        if not is_valid_partition_object(partition_object):
            raise ValueError("Invalid partition object.")

        if not (isinstance(threshold, float) and (threshold >= 0)):
            raise ValueError("Threshold must be specified, greater than or equal to zero.")

        # If the data expected to be discrete, build a column
        if (len(partition_object['weights']) == len(partition_object['partition'])):
            observed_frequencies = column.value_counts()
            pk = observed_frequencies / (1.* len(column))
        else:
            partition_object = remove_empty_intervals(partition_object)
            hist, bin_edges = np.histogram(column, partition_object['partition'], density=False)
            pk = hist / (1.* len(column))

        kl_divergence = stats.entropy(pk, partition_object['weights'])

        result_obj = {
                "success" : kl_divergence <= threshold,
                "true_value" : kl_divergence,
                "summary_obj": {}
            }

        return result_obj<|MERGE_RESOLUTION|>--- conflicted
+++ resolved
@@ -349,27 +349,7 @@
         dupes = set(column[column.duplicated()])
         return column.map(lambda x: x not in dupes)
 
-
-<<<<<<< HEAD
-    @MetaPandasDataSet.column_map_expectation
-    def expect_column_values_to_not_be_null(self, column):
-        return column.map(pd.notnull)
-
-
-    @MetaPandasDataSet.column_map_expectation
-    def expect_column_values_to_be_null(self, column):
-        return column.map(pd.isnull)
-=======
-    # @MetaPandasDataSet.column_map_expectation
-    # def expect_column_values_to_not_be_null(self, series):
-    #     return series.map(pd.notnull)
-
-
-    # @MetaPandasDataSet.column_map_expectation
-    # def expect_column_values_to_be_null(self, series):
-    #     return series.map(pd.isnull)
-
-    @DataSet.expectation
+    @DataSet.expectation(['column', 'mostly', 'output_format'])
     def expect_column_values_to_not_be_null(self, column, mostly=None, output_format=None):
         if output_format == None:
             output_format = self.default_expectation_args["output_format"]
@@ -401,7 +381,7 @@
         return return_obj
 
 
-    @DataSet.expectation
+    @DataSet.expectation(['column', 'mostly', 'output_format'])
     def expect_column_values_to_be_null(self, column, mostly=None, output_format=None):
         if output_format == None:
             output_format = self.default_expectation_args["output_format"]
@@ -431,7 +411,6 @@
         )
 
         return return_obj
->>>>>>> 4e1fafa4
 
     @MetaPandasDataSet.column_map_expectation
     def expect_column_values_to_be_of_type(self, column, type_, target_datasource="numpy"):
