import inspect
import json
import logging
import warnings
from datetime import datetime
from functools import wraps
from typing import List

import jsonschema
import numpy as np
import pandas as pd
from dateutil.parser import parse
from scipy import stats

from great_expectations.core.expectation_configuration import ExpectationConfiguration
from great_expectations.data_asset import DataAsset
from great_expectations.data_asset.util import DocInherit, parse_result_format
from great_expectations.dataset.util import (
    _scipy_distribution_positional_args_from_dict,
    is_valid_continuous_partition_object,
    validate_distribution_parameters,
)

from .dataset import Dataset

logger = logging.getLogger(__name__)


class MetaPandasDataset(Dataset):
    """MetaPandasDataset is a thin layer between Dataset and PandasDataset.

    This two-layer inheritance is required to make @classmethod decorators work.

    Practically speaking, that means that MetaPandasDataset implements \
    expectation decorators, like `column_map_expectation` and `column_aggregate_expectation`, \
    and PandasDataset implements the expectation methods themselves.
    """

    def __init__(self, *args, **kwargs):
        super().__init__(*args, **kwargs)

    @classmethod
    def column_map_expectation(cls, func):
        """Constructs an expectation using column-map semantics.


        The MetaPandasDataset implementation replaces the "column" parameter supplied by the user with a pandas Series
        object containing the actual column from the relevant pandas dataframe. This simplifies the implementing expectation
        logic while preserving the standard Dataset signature and expected behavior.

        See :func:`column_map_expectation <great_expectations.data_asset.dataset.Dataset.column_map_expectation>` \
        for full documentation of this function.
        """
        argspec = inspect.getfullargspec(func)[0][1:]

        @cls.expectation(argspec)
        @wraps(func)
        def inner_wrapper(
            self,
            column,
            mostly=None,
            result_format=None,
            row_condition=None,
            condition_parser=None,
            *args,
            **kwargs,
        ):

            if result_format is None:
                result_format = self.default_expectation_args["result_format"]

            result_format = parse_result_format(result_format)
<<<<<<< HEAD
            series = self[column]

            func_args = inspect.getfullargspec(func)[0][1:]
            if "parse_strings_as_datetimes" in func_args and pd.api.types.is_datetime64_any_dtype(series):
                kwargs["parse_strings_as_datetimes"] = True

=======
            if row_condition and self._supports_row_condition:
                data = self._apply_row_condition(
                    row_condition=row_condition, condition_parser=condition_parser
                )
            else:
                data = self

            series = data[column]
>>>>>>> 0529ff92
            if func.__name__ in [
                "expect_column_values_to_not_be_null",
                "expect_column_values_to_be_null",
            ]:
                # Counting the number of unexpected values can be expensive when there is a large
                # number of np.nan values.
                # This only happens on expect_column_values_to_not_be_null expectations.
                # Since there is no reason to look for most common unexpected values in this case,
                # we will instruct the result formatting method to skip this step.
                # FIXME rename to mapped_ignore_values?
                boolean_mapped_null_values = np.full(series.shape, False)
                result_format["partial_unexpected_count"] = 0
            else:
                boolean_mapped_null_values = series.isnull().values

            element_count = int(len(series))

            # FIXME rename nonnull to non_ignored?
            nonnull_values = series[boolean_mapped_null_values == False]
            nonnull_count = int((boolean_mapped_null_values == False).sum())

            boolean_mapped_success_values = func(self, nonnull_values, *args, **kwargs)
            success_count = np.count_nonzero(boolean_mapped_success_values)

            unexpected_list = list(
                nonnull_values[boolean_mapped_success_values == False]
            )
            unexpected_index_list = list(
                nonnull_values[boolean_mapped_success_values == False].index
            )

            if "output_strftime_format" in kwargs:
                output_strftime_format = kwargs["output_strftime_format"]
                parsed_unexpected_list = []
                for val in unexpected_list:
                    if val is None:
                        parsed_unexpected_list.append(val)
                    else:
                        if isinstance(val, str):
                            val = parse(val)
                        parsed_unexpected_list.append(
                            datetime.strftime(val, output_strftime_format)
                        )
                unexpected_list = parsed_unexpected_list

            success, percent_success = self._calc_map_expectation_success(
                success_count, nonnull_count, mostly
            )

            return_obj = self._format_map_output(
                result_format,
                success,
                element_count,
                nonnull_count,
                len(unexpected_list),
                unexpected_list,
                unexpected_index_list,
            )

            # FIXME Temp fix for result format
            if func.__name__ in [
                "expect_column_values_to_not_be_null",
                "expect_column_values_to_be_null",
            ]:
                del return_obj["result"]["unexpected_percent_nonmissing"]
                del return_obj["result"]["missing_count"]
                del return_obj["result"]["missing_percent"]
                try:
                    del return_obj["result"]["partial_unexpected_counts"]
                    del return_obj["result"]["partial_unexpected_list"]
                except KeyError:
                    pass

            return return_obj

        inner_wrapper.__name__ = func.__name__
        inner_wrapper.__doc__ = func.__doc__

        return inner_wrapper

    @classmethod
    def column_pair_map_expectation(cls, func):
        """
        The column_pair_map_expectation decorator handles boilerplate issues surrounding the common pattern of evaluating
        truthiness of some condition on a per row basis across a pair of columns.
        """
        argspec = inspect.getfullargspec(func)[0][1:]

        @cls.expectation(argspec)
        @wraps(func)
        def inner_wrapper(
            self,
            column_A,
            column_B,
            mostly=None,
            ignore_row_if="both_values_are_missing",
            result_format=None,
            row_condition=None,
            condition_parser=None,
            *args,
            **kwargs,
        ):

            if result_format is None:
                result_format = self.default_expectation_args["result_format"]

            if row_condition:
                self = self.query(row_condition).reset_index(drop=True)

            series_A = self[column_A]
            series_B = self[column_B]

            if ignore_row_if == "both_values_are_missing":
                boolean_mapped_null_values = series_A.isnull() & series_B.isnull()
            elif ignore_row_if == "either_value_is_missing":
                boolean_mapped_null_values = series_A.isnull() | series_B.isnull()
            elif ignore_row_if == "never":
                boolean_mapped_null_values = series_A.map(lambda x: False)
            else:
                raise ValueError("Unknown value of ignore_row_if: %s", (ignore_row_if,))

            assert len(series_A) == len(
                series_B
            ), "Series A and B must be the same length"

            # This next bit only works if series_A and _B are the same length
            element_count = int(len(series_A))
            nonnull_count = (boolean_mapped_null_values == False).sum()

            nonnull_values_A = series_A[boolean_mapped_null_values == False]
            nonnull_values_B = series_B[boolean_mapped_null_values == False]
            nonnull_values = [
                value_pair
                for value_pair in zip(list(nonnull_values_A), list(nonnull_values_B))
            ]

            boolean_mapped_success_values = func(
                self, nonnull_values_A, nonnull_values_B, *args, **kwargs
            )
            success_count = boolean_mapped_success_values.sum()

            unexpected_list = [
                value_pair
                for value_pair in zip(
                    list(
                        series_A[
                            (boolean_mapped_success_values == False)
                            & (boolean_mapped_null_values == False)
                        ]
                    ),
                    list(
                        series_B[
                            (boolean_mapped_success_values == False)
                            & (boolean_mapped_null_values == False)
                        ]
                    ),
                )
            ]
            unexpected_index_list = list(
                series_A[
                    (boolean_mapped_success_values == False)
                    & (boolean_mapped_null_values == False)
                ].index
            )

            success, percent_success = self._calc_map_expectation_success(
                success_count, nonnull_count, mostly
            )

            return_obj = self._format_map_output(
                result_format,
                success,
                element_count,
                nonnull_count,
                len(unexpected_list),
                unexpected_list,
                unexpected_index_list,
            )

            return return_obj

        inner_wrapper.__name__ = func.__name__
        inner_wrapper.__doc__ = func.__doc__
        return inner_wrapper

    @classmethod
    def multicolumn_map_expectation(cls, func):
        """
        The multicolumn_map_expectation decorator handles boilerplate issues surrounding the common pattern of
        evaluating truthiness of some condition on a per row basis across a set of columns.
        """
        argspec = inspect.getfullargspec(func)[0][1:]

        @cls.expectation(argspec)
        @wraps(func)
        def inner_wrapper(
            self,
            column_list,
            mostly=None,
            ignore_row_if="all_values_are_missing",
            result_format=None,
            row_condition=None,
            condition_parser=None,
            *args,
            **kwargs,
        ):

            if result_format is None:
                result_format = self.default_expectation_args["result_format"]

            if row_condition:
                self = self.query(row_condition).reset_index(drop=True)

            test_df = self[column_list]

            if ignore_row_if == "all_values_are_missing":
                boolean_mapped_skip_values = test_df.isnull().all(axis=1)
            elif ignore_row_if == "any_value_is_missing":
                boolean_mapped_skip_values = test_df.isnull().any(axis=1)
            elif ignore_row_if == "never":
                boolean_mapped_skip_values = pd.Series([False] * len(test_df))
            else:
                raise ValueError("Unknown value of ignore_row_if: %s", (ignore_row_if,))

            boolean_mapped_success_values = func(
                self, test_df[boolean_mapped_skip_values == False], *args, **kwargs
            )
            success_count = boolean_mapped_success_values.sum()
            nonnull_count = (~boolean_mapped_skip_values).sum()
            element_count = len(test_df)

            unexpected_list = test_df[
                (boolean_mapped_skip_values == False)
                & (boolean_mapped_success_values == False)
            ]
            unexpected_index_list = list(unexpected_list.index)

            success, percent_success = self._calc_map_expectation_success(
                success_count, nonnull_count, mostly
            )

            return_obj = self._format_map_output(
                result_format,
                success,
                element_count,
                nonnull_count,
                len(unexpected_list),
                unexpected_list.to_dict(orient="records"),
                unexpected_index_list,
            )

            return return_obj

        inner_wrapper.__name__ = func.__name__
        inner_wrapper.__doc__ = func.__doc__
        return inner_wrapper


class PandasDataset(MetaPandasDataset, pd.DataFrame):
    """
PandasDataset instantiates the great_expectations Expectations API as a subclass of a pandas.DataFrame.

For the full API reference, please see :func:`Dataset <great_expectations.data_asset.dataset.Dataset>`

Notes:
    1. Samples and Subsets of PandaDataSet have ALL the expectations of the original \
       data frame unless the user specifies the ``discard_subset_failing_expectations = True`` \
       property on the original data frame.
    2. Concatenations, joins, and merges of PandaDataSets contain NO expectations (since no autoinspection
       is performed by default).

--ge-feature-maturity-info--

    id: validation_engine_pandas
    title: Validation Engine - Pandas
    icon:
    short_description: Use Pandas DataFrame to validate data
    description: Use Pandas DataFrame to validate data
    how_to_guide_url:
    maturity: Production
    maturity_details:
        api_stability: Stable
        implementation_completeness: Complete
        unit_test_coverage: Complete
        integration_infrastructure_test_coverage: N/A -> see relevant Datasource evaluation
        documentation_completeness: Complete
        bug_risk: Low
        expectation_completeness: Complete

--ge-feature-maturity-info--
    """

    # this is necessary to subclass pandas in a proper way.
    # NOTE: specifying added properties in this way means that they will NOT be carried over when
    # the dataframe is manipulated, which we might want. To specify properties that are carried over
    # to manipulation results, we would just use `_metadata = ['row_count', ...]` here. The most likely
    # case is that we want the former, but also want to re-initialize these values to None so we don't
    # get an attribute error when trying to access them (I think this could be done in __finalize__?)
    _internal_names = pd.DataFrame._internal_names + [
        "_batch_kwargs",
        "_batch_markers",
        "_batch_parameters",
        "_batch_id",
        "_expectation_suite",
        "_config",
        "caching",
        "default_expectation_args",
        "discard_subset_failing_expectations",
    ]
    _internal_names_set = set(_internal_names)
    _supports_row_condition = True

    # We may want to expand or alter support for subclassing dataframes in the future:
    # See http://pandas.pydata.org/pandas-docs/stable/extending.html#extending-subclassing-pandas

    def __init__(self, *args, **kwargs):
        super().__init__(*args, **kwargs)
        self.discard_subset_failing_expectations = kwargs.get(
            "discard_subset_failing_expectations", False
        )

    @property
    def _constructor(self):
        return self.__class__

    def __finalize__(self, other, method=None, **kwargs):
        if isinstance(other, PandasDataset):
            self._initialize_expectations(other._expectation_suite)
            # If other was coerced to be a PandasDataset (e.g. via _constructor call during self.copy() operation)
            # then it may not have discard_subset_failing_expectations set. Default to self value
            self.discard_subset_failing_expectations = getattr(
                other,
                "discard_subset_failing_expectations",
                self.discard_subset_failing_expectations,
            )
            if self.discard_subset_failing_expectations:
                self.discard_failing_expectations()
        super().__finalize__(other, method, **kwargs)
        return self

    def _apply_row_condition(self, row_condition, condition_parser):
        if condition_parser not in ["python", "pandas"]:
            raise ValueError(
                "condition_parser is required when setting a row_condition,"
                " and must be 'python' or 'pandas'"
            )
        else:
            return self.query(row_condition, parser=condition_parser).reset_index(
                drop=True
            )

    def get_row_count(self):
        return self.shape[0]

    def get_column_count(self):
        return self.shape[1]

    def get_table_columns(self) -> List[str]:
        return list(self.columns)

    def get_column_sum(self, column):
        return self[column].sum()

    def get_column_max(self, column, parse_strings_as_datetimes=False):
        temp_column = self[column].dropna()
        if parse_strings_as_datetimes:
            temp_column = temp_column.map(parse)
        return temp_column.max()

    def get_column_min(self, column, parse_strings_as_datetimes=False):
        temp_column = self[column].dropna()
        if parse_strings_as_datetimes:
            temp_column = temp_column.map(parse)
        return temp_column.min()

    def get_column_mean(self, column):
        return self[column].mean()

    def get_column_nonnull_count(self, column):
        series = self[column]
        null_indexes = series.isnull()
        nonnull_values = series[null_indexes == False]
        return len(nonnull_values)

    def get_column_value_counts(self, column, sort="value", collate=None):
        if sort not in ["value", "count", "none"]:
            raise ValueError("sort must be either 'value', 'count', or 'none'")
        if collate is not None:
            raise ValueError("collate parameter is not supported in PandasDataset")
        counts = self[column].value_counts()
        if sort == "value":
            try:
                counts.sort_index(inplace=True)
            except TypeError:
                # Having values of multiple types in a object dtype column (e.g., strings and floats)
                # raises a TypeError when the sorting method performs comparisons.
                if self[column].dtype == object:
                    counts.index = counts.index.astype(str)
                    counts.sort_index(inplace=True)
        elif sort == "counts":
            counts.sort_values(inplace=True)
        counts.name = "count"
        counts.index.name = "value"
        return counts

    def get_column_unique_count(self, column):
        return self.get_column_value_counts(column).shape[0]

    def get_column_modes(self, column):
        return list(self[column].mode().values)

    def get_column_median(self, column):
        return self[column].median()

    def get_column_quantiles(self, column, quantiles, allow_relative_error=False):
        interpolation_options = ("linear", "lower", "higher", "midpoint", "nearest")

        if not allow_relative_error:
            allow_relative_error = "nearest"

        if allow_relative_error not in interpolation_options:
            raise ValueError(
                f"If specified for pandas, allow_relative_error must be one an allowed value for the 'interpolation'"
                f"parameter of .quantile() (one of {interpolation_options})"
            )

        return (
            self[column]
            .quantile(quantiles, interpolation=allow_relative_error)
            .tolist()
        )

    def get_column_stdev(self, column):
        return self[column].std()

    def get_column_hist(self, column, bins):
        hist, bin_edges = np.histogram(self[column], bins, density=False)
        return list(hist)

    def get_column_count_in_range(
        self, column, min_val=None, max_val=None, strict_min=False, strict_max=True
    ):
        # TODO this logic could probably go in the non-underscore version if we want to cache
        if min_val is None and max_val is None:
            raise ValueError("Must specify either min or max value")
        if min_val is not None and max_val is not None and min_val > max_val:
            raise ValueError("Min value must be <= to max value")

        result = self[column]
        if min_val is not None:
            if strict_min:
                result = result[result > min_val]
            else:
                result = result[result >= min_val]
        if max_val is not None:
            if strict_max:
                result = result[result < max_val]
            else:
                result = result[result <= max_val]
        return len(result)

    def get_crosstab(
        self,
        column_A,
        column_B,
        bins_A=None,
        bins_B=None,
        n_bins_A=None,
        n_bins_B=None,
    ):
        """Get crosstab of column_A and column_B, binning values if necessary"""
        series_A = self.get_binned_values(self[column_A], bins_A, n_bins_A)
        series_B = self.get_binned_values(self[column_B], bins_B, n_bins_B)
        return pd.crosstab(series_A, columns=series_B)

    def get_binned_values(self, series, bins, n_bins):
        """
        Get binned values of series.

        Args:
            Series (pd.Series): Input series
            bins (list):
                Bins for the series. List of numeric if series is numeric or list of list
                of series values else.
            n_bins (int): Number of bins. Ignored if bins is not None.
        """
        if n_bins is None:
            n_bins = 10

        if series.dtype in ["int", "float"]:
            if bins is not None:
                bins = sorted(np.unique(bins))
                if np.min(series) < bins[0]:
                    bins = [np.min(series)] + bins
                if np.max(series) > bins[-1]:
                    bins = bins + [np.max(series)]

            if bins is None:
                bins = np.histogram_bin_edges(series[series.notnull()], bins=n_bins)

            # Make sure max of series is included in rightmost bin
            bins[-1] = np.nextafter(bins[-1], bins[-1] + 1)

            # Create labels for returned series
            # Used in e.g. crosstab that is printed as observed value in data docs.
            precision = int(np.log10(min(bins[1:] - bins[:-1]))) + 2
            labels = [
                f"[{round(lower, precision)}, {round(upper, precision)})"
                for lower, upper in zip(bins[:-1], bins[1:])
            ]
            if any(np.isnan(series)):
                # Missings get digitized into bin = n_bins+1
                labels += ["(missing)"]

            return pd.Categorical.from_codes(
                codes=np.digitize(series, bins=bins) - 1,
                categories=labels,
                ordered=True,
            )

        else:
            if bins is None:
                value_counts = series.value_counts(sort=True)
                if len(value_counts) < n_bins + 1:
                    return series.fillna("(missing)")
                else:
                    other_values = sorted(value_counts.index[n_bins:])
                    replace = {value: "(other)" for value in other_values}
            else:
                replace = dict()
                for x in bins:
                    replace.update({value: ", ".join(x) for value in x})
            return (
                series.replace(to_replace=replace)
                .fillna("(missing)")
                .astype("category")
            )

    ### Expectation methods ###

    @DocInherit
    @MetaPandasDataset.column_map_expectation
    def expect_column_values_to_be_unique(
        self,
        column,
        mostly=None,
        result_format=None,
        row_condition=None,
        condition_parser=None,
        include_config=True,
        catch_exceptions=None,
        meta=None,
    ):

        return ~column.duplicated(keep=False)

    @DocInherit
    @MetaPandasDataset.column_map_expectation
    def expect_column_values_to_not_be_null(
        self,
        column,
        mostly=None,
        result_format=None,
        row_condition=None,
        condition_parser=None,
        include_config=True,
        catch_exceptions=None,
        meta=None,
        include_nulls=True,
    ):

        return ~column.isnull()

    @DocInherit
    @MetaPandasDataset.column_map_expectation
    def expect_column_values_to_be_null(
        self,
        column,
        mostly=None,
        result_format=None,
        row_condition=None,
        condition_parser=None,
        include_config=True,
        catch_exceptions=None,
        meta=None,
    ):

        return column.isnull()

    @DocInherit
    def expect_column_values_to_be_of_type(
        self,
        column,
        type_,
        **kwargs
        # Since we've now received the default arguments *before* the expectation decorator, we need to
        # ensure we only pass what we actually received. Hence, we'll use kwargs
        # mostly=None,
        # result_format=None,
        # row_condition=None, condition_parser=None, include_config=None, catch_exceptions=None, meta=None
    ):
        """
        The pandas implementation of this expectation takes kwargs mostly, result_format, include_config,
        catch_exceptions, and meta as other expectations, however it declares **kwargs because it needs to
        be able to fork into either aggregate or map semantics depending on the column type (see below).

        In Pandas, columns *may* be typed, or they may be of the generic "object" type which can include rows with
        different storage types in the same column.

        To respect that implementation, the expect_column_values_to_be_of_type expectations will first attempt to
        use the column dtype information to determine whether the column is restricted to the provided type. If that
        is possible, then expect_column_values_to_be_of_type will return aggregate information including an
        observed_value, similarly to other backends.

        If it is not possible (because the column dtype is "object" but a more specific type was specified), then
        PandasDataset will use column map semantics: it will return map expectation results and
        check each value individually, which can be substantially slower.

        Unfortunately, the "object" type is also used to contain any string-type columns (including 'str' and
        numpy 'string_' (bytes)); consequently, it is not possible to test for string columns using aggregate semantics.
        """
        # Short-circuit if the dtype tells us; in that case use column-aggregate (vs map) semantics
        if (
            self[column].dtype != "object"
            or type_ is None
            or type_ in ["object", "object_", "O"]
        ):
            res = self._expect_column_values_to_be_of_type__aggregate(
                column, type_, **kwargs
            )
            # Note: this logic is similar to the logic in _append_expectation for deciding when to overwrite an
            # existing expectation, but it should be definitely kept in sync

            # We do not need this bookkeeping if we are in an active validation:
            if self._active_validation:
                return res

            # First, if there is an existing expectation of this type, delete it. Then change the one we created to be
            # of the proper expectation_type
            existing_expectations = self._expectation_suite.find_expectation_indexes(
                ExpectationConfiguration(
                    expectation_type="expect_column_values_to_be_of_type",
                    kwargs={"column": column},
                )
            )
            if len(existing_expectations) == 1:
                self._expectation_suite.expectations.pop(existing_expectations[0])

            # Now, rename the expectation we just added
            new_expectations = self._expectation_suite.find_expectation_indexes(
                ExpectationConfiguration(
                    expectation_type="_expect_column_values_to_be_of_type__aggregate",
                    kwargs={"column": column},
                )
            )
            assert len(new_expectations) == 1
            old_config = self._expectation_suite.expectations[new_expectations[0]]
            new_config = ExpectationConfiguration(
                expectation_type="expect_column_values_to_be_of_type",
                kwargs=old_config.kwargs,
                meta=old_config.meta,
                success_on_last_run=old_config.success_on_last_run,
            )
            self._expectation_suite.expectations[new_expectations[0]] = new_config
        else:
            res = self._expect_column_values_to_be_of_type__map(column, type_, **kwargs)
            # Note: this logic is similar to the logic in _append_expectation for deciding when to overwrite an
            # existing expectation, but it should be definitely kept in sync

            # We do not need this bookkeeping if we are in an active validation:
            if self._active_validation:
                return res

            # First, if there is an existing expectation of this type, delete it. Then change the one we created to be
            # of the proper expectation_type
            existing_expectations = self._expectation_suite.find_expectation_indexes(
                ExpectationConfiguration(
                    expectation_type="expect_column_values_to_be_of_type",
                    kwargs={"column": column},
                )
            )
            if len(existing_expectations) == 1:
                self._expectation_suite.expectations.pop(existing_expectations[0])

            # Now, rename the expectation we just added
            new_expectations = self._expectation_suite.find_expectation_indexes(
                ExpectationConfiguration(
                    expectation_type="_expect_column_values_to_be_of_type__map",
                    kwargs={"column": column},
                )
            )
            assert len(new_expectations) == 1
            old_config = self._expectation_suite.expectations[new_expectations[0]]
            new_config = ExpectationConfiguration(
                expectation_type="expect_column_values_to_be_of_type",
                kwargs=old_config.kwargs,
                meta=old_config.meta,
                success_on_last_run=old_config.success_on_last_run,
            )
            self._expectation_suite.expectations[new_expectations[0]] = new_config

        return res

    @DataAsset.expectation(["column", "type_", "mostly"])
    def _expect_column_values_to_be_of_type__aggregate(
        self,
        column,
        type_,
        mostly=None,
        result_format=None,
        row_condition=None,
        condition_parser=None,
        include_config=True,
        catch_exceptions=None,
        meta=None,
    ):
        if mostly is not None:
            raise ValueError(
                "PandasDataset cannot support mostly for a column with a non-object dtype."
            )

        if type_ is None:
            success = True
        else:
            comp_types = []
            try:
                comp_types.append(np.dtype(type_).type)
            except TypeError:
                try:
                    pd_type = getattr(pd, type_)
                    if isinstance(pd_type, type):
                        comp_types.append(pd_type)
                except AttributeError:
                    pass

                try:
                    pd_type = getattr(pd.core.dtypes.dtypes, type_)
                    if isinstance(pd_type, type):
                        comp_types.append(pd_type)
                except AttributeError:
                    pass

            native_type = self._native_type_type_map(type_)
            if native_type is not None:
                comp_types.extend(native_type)
            success = self[column].dtype.type in comp_types

        return {
            "success": success,
            "result": {"observed_value": self[column].dtype.type.__name__},
        }

    @staticmethod
    def _native_type_type_map(type_):
        # We allow native python types in cases where the underlying type is "object":
        if type_.lower() == "none":
            return (type(None),)
        elif type_.lower() == "bool":
            return (bool,)
        elif type_.lower() in ["int", "long"]:
            return (int,)
        elif type_.lower() == "float":
            return (float,)
        elif type_.lower() == "bytes":
            return (bytes,)
        elif type_.lower() == "complex":
            return (complex,)
        elif type_.lower() in ["str", "string_types"]:
            return (str,)
        elif type_.lower() == "list":
            return (list,)
        elif type_.lower() == "dict":
            return (dict,)
        elif type_.lower() == "unicode":
            return None

    @MetaPandasDataset.column_map_expectation
    def _expect_column_values_to_be_of_type__map(
        self,
        column,
        type_,
        mostly=None,
        result_format=None,
        row_condition=None,
        condition_parser=None,
        include_config=True,
        catch_exceptions=None,
        meta=None,
    ):

        comp_types = []
        try:
            comp_types.append(np.dtype(type_).type)
        except TypeError:
            try:
                pd_type = getattr(pd, type_)
                if isinstance(pd_type, type):
                    comp_types.append(pd_type)
            except AttributeError:
                pass

            try:
                pd_type = getattr(pd.core.dtypes.dtypes, type_)
                if isinstance(pd_type, type):
                    comp_types.append(pd_type)
            except AttributeError:
                pass

        native_type = self._native_type_type_map(type_)
        if native_type is not None:
            comp_types.extend(native_type)

        if len(comp_types) < 1:
            raise ValueError("Unrecognized numpy/python type: %s" % type_)

        return column.map(lambda x: isinstance(x, tuple(comp_types)))

    @DocInherit
    def expect_column_values_to_be_in_type_list(
        self,
        column,
        type_list,
        **kwargs
        # Since we've now received the default arguments *before* the expectation decorator, we need to
        # ensure we only pass what we actually received. Hence, we'll use kwargs
        # mostly=None,
        # result_format = None,
        # row_condition=None, condition_parser=None, include_config=None, catch_exceptions=None, meta=None
    ):
        """
        The pandas implementation of this expectation takes kwargs mostly, result_format, include_config,
        catch_exceptions, and meta as other expectations, however it declares **kwargs because it needs to
        be able to fork into either aggregate or map semantics depending on the column type (see below).

        In Pandas, columns *may* be typed, or they may be of the generic "object" type which can include rows with
        different storage types in the same column.

        To respect that implementation, the expect_column_values_to_be_of_type expectations will first attempt to
        use the column dtype information to determine whether the column is restricted to the provided type. If that
        is possible, then expect_column_values_to_be_of_type will return aggregate information including an
        observed_value, similarly to other backends.

        If it is not possible (because the column dtype is "object" but a more specific type was specified), then
        PandasDataset will use column map semantics: it will return map expectation results and
        check each value individually, which can be substantially slower.

        Unfortunately, the "object" type is also used to contain any string-type columns (including 'str' and
        numpy 'string_' (bytes)); consequently, it is not possible to test for string columns using aggregate semantics.
        """
        # Short-circuit if the dtype tells us; in that case use column-aggregate (vs map) semantics
        if self[column].dtype != "object" or type_list is None:
            res = self._expect_column_values_to_be_in_type_list__aggregate(
                column, type_list, **kwargs
            )
            # Note: this logic is similar to the logic in _append_expectation for deciding when to overwrite an
            # existing expectation, but it should be definitely kept in sync

            # We do not need this bookkeeping if we are in an active validation:
            if self._active_validation:
                return res

            # First, if there is an existing expectation of this type, delete it. Then change the one we created to be
            # of the proper expectation_type
            existing_expectations = self._expectation_suite.find_expectation_indexes(
                ExpectationConfiguration(
                    expectation_type="expect_column_values_to_be_in_type_list",
                    kwargs={"column": column},
                )
            )
            if len(existing_expectations) == 1:
                self._expectation_suite.expectations.pop(existing_expectations[0])

            new_expectations = self._expectation_suite.find_expectation_indexes(
                ExpectationConfiguration(
                    expectation_type="_expect_column_values_to_be_in_type_list__aggregate",
                    kwargs={"column": column},
                )
            )
            assert len(new_expectations) == 1
            old_config = self._expectation_suite.expectations[new_expectations[0]]
            new_config = ExpectationConfiguration(
                expectation_type="expect_column_values_to_be_in_type_list",
                kwargs=old_config.kwargs,
                meta=old_config.meta,
                success_on_last_run=old_config.success_on_last_run,
            )
            self._expectation_suite.expectations[new_expectations[0]] = new_config
        else:
            res = self._expect_column_values_to_be_in_type_list__map(
                column, type_list, **kwargs
            )
            # Note: this logic is similar to the logic in _append_expectation for deciding when to overwrite an
            # existing expectation, but it should be definitely kept in sync

            # We do not need this bookkeeping if we are in an active validation:
            if self._active_validation:
                return res

            # First, if there is an existing expectation of this type, delete it. Then change the one we created to be
            # of the proper expectation_type
            existing_expectations = self._expectation_suite.find_expectation_indexes(
                ExpectationConfiguration(
                    expectation_type="expect_column_values_to_be_in_type_list",
                    kwargs={"column": column},
                )
            )
            if len(existing_expectations) == 1:
                self._expectation_suite.expectations.pop(existing_expectations[0])

            # Now, rename the expectation we just added
            new_expectations = self._expectation_suite.find_expectation_indexes(
                ExpectationConfiguration(
                    expectation_type="_expect_column_values_to_be_in_type_list__map",
                    kwargs={"column": column},
                )
            )
            assert len(new_expectations) == 1
            old_config = self._expectation_suite.expectations[new_expectations[0]]
            new_config = ExpectationConfiguration(
                expectation_type="expect_column_values_to_be_in_type_list",
                kwargs=old_config.kwargs,
                meta=old_config.meta,
                success_on_last_run=old_config.success_on_last_run,
            )
            self._expectation_suite.expectations[new_expectations[0]] = new_config

        return res

    @MetaPandasDataset.expectation(["column", "type_list", "mostly"])
    def _expect_column_values_to_be_in_type_list__aggregate(
        self,
        column,
        type_list,
        mostly=None,
        result_format=None,
        row_condition=None,
        condition_parser=None,
        include_config=True,
        catch_exceptions=None,
        meta=None,
    ):
        if mostly is not None:
            raise ValueError(
                "PandasDataset cannot support mostly for a column with a non-object dtype."
            )

        if type_list is None:
            success = True
        else:
            comp_types = []
            for type_ in type_list:
                try:
                    comp_types.append(np.dtype(type_).type)
                except TypeError:
                    try:
                        pd_type = getattr(pd, type_)
                        if isinstance(pd_type, type):
                            comp_types.append(pd_type)
                    except AttributeError:
                        pass

                    try:
                        pd_type = getattr(pd.core.dtypes.dtypes, type_)
                        if isinstance(pd_type, type):
                            comp_types.append(pd_type)
                    except AttributeError:
                        pass

                native_type = self._native_type_type_map(type_)
                if native_type is not None:
                    comp_types.extend(native_type)

            success = self[column].dtype.type in comp_types

        return {
            "success": success,
            "result": {"observed_value": self[column].dtype.type.__name__},
        }

    @MetaPandasDataset.column_map_expectation
    def _expect_column_values_to_be_in_type_list__map(
        self,
        column,
        type_list,
        mostly=None,
        result_format=None,
        row_condition=None,
        condition_parser=None,
        include_config=True,
        catch_exceptions=None,
        meta=None,
    ):

        comp_types = []
        for type_ in type_list:
            try:
                comp_types.append(np.dtype(type_).type)
            except TypeError:
                try:
                    pd_type = getattr(pd, type_)
                    if isinstance(pd_type, type):
                        comp_types.append(pd_type)
                except AttributeError:
                    pass

                try:
                    pd_type = getattr(pd.core.dtypes.dtypes, type_)
                    if isinstance(pd_type, type):
                        comp_types.append(pd_type)
                except AttributeError:
                    pass

            native_type = self._native_type_type_map(type_)
            if native_type is not None:
                comp_types.extend(native_type)

        if len(comp_types) < 1:
            raise ValueError("No recognized numpy/python type in list: %s" % type_list)

        return column.map(lambda x: isinstance(x, tuple(comp_types)))

    @DocInherit
    @MetaPandasDataset.column_map_expectation
    def expect_column_values_to_be_in_set(
        self,
        column,
        value_set,
        mostly=None,
        parse_strings_as_datetimes=None,
        result_format=None,
        row_condition=None,
        condition_parser=None,
        include_config=True,
        catch_exceptions=None,
        meta=None,
    ):
        if value_set is None:
            # Vacuously true
            return np.ones(len(column), dtype=np.bool_)

        if parse_strings_as_datetimes:
            parsed_value_set = self._parse_value_set(value_set)
        else:
            parsed_value_set = value_set

        return column.isin(parsed_value_set)

    @DocInherit
    @MetaPandasDataset.column_map_expectation
    def expect_column_values_to_not_be_in_set(
        self,
        column,
        value_set,
        mostly=None,
        parse_strings_as_datetimes=None,
        result_format=None,
        row_condition=None,
        condition_parser=None,
        include_config=True,
        catch_exceptions=None,
        meta=None,
    ):
        if parse_strings_as_datetimes:
            parsed_value_set = self._parse_value_set(value_set)
        else:
            parsed_value_set = value_set

        return ~column.isin(parsed_value_set)

    @DocInherit
    @MetaPandasDataset.column_map_expectation
    def expect_column_values_to_be_between(
        self,
        column,
        min_value=None,
        max_value=None,
        strict_min=False,
        strict_max=False,  # tolerance=1e-9,
        parse_strings_as_datetimes=None,
        output_strftime_format=None,
        allow_cross_type_comparisons=None,
        mostly=None,
        row_condition=None,
        condition_parser=None,
        result_format=None,
        include_config=True,
        catch_exceptions=None,
        meta=None,
    ):
        if min_value is None and max_value is None:
            raise ValueError("min_value and max_value cannot both be None")

        # if strict_min and min_value:
        #     min_value += tolerance
        #
        # if strict_max and max_value:
        #     max_value -= tolerance

        if parse_strings_as_datetimes:
            # tolerance = timedelta(days=tolerance)
            if min_value:
                min_value = parse(min_value)

            if max_value:
                max_value = parse(max_value)

            try:
                temp_column = column.map(parse)
            except TypeError:
                temp_column = column

        else:
            temp_column = column

        if min_value is not None and max_value is not None and min_value > max_value:
            raise ValueError("min_value cannot be greater than max_value")

        def is_between(val):
            # TODO Might be worth explicitly defining comparisons between types (for example, between strings and ints).
            # Ensure types can be compared since some types in Python 3 cannot be logically compared.
            # print type(val), type(min_value), type(max_value), val, min_value, max_value

            if type(val) is None:
                return False

            if min_value is not None and max_value is not None:
                if allow_cross_type_comparisons:
                    try:
                        if strict_min and strict_max:
                            return (min_value < val) and (val < max_value)
                        elif strict_min:
                            return (min_value < val) and (val <= max_value)
                        elif strict_max:
                            return (min_value <= val) and (val < max_value)
                        else:
                            return (min_value <= val) and (val <= max_value)
                    except TypeError:
                        return False

                else:
                    if (isinstance(val, str) != isinstance(min_value, str)) or (
                        isinstance(val, str) != isinstance(max_value, str)
                    ):
                        raise TypeError(
                            "Column values, min_value, and max_value must either be None or of the same type."
                        )

                    if strict_min and strict_max:
                        return (min_value < val) and (val < max_value)
                    elif strict_min:
                        return (min_value < val) and (val <= max_value)
                    elif strict_max:
                        return (min_value <= val) and (val < max_value)
                    else:
                        return (min_value <= val) and (val <= max_value)

            elif min_value is None and max_value is not None:
                if allow_cross_type_comparisons:
                    try:
                        if strict_max:
                            return val < max_value
                        else:
                            return val <= max_value
                    except TypeError:
                        return False

                else:
                    if isinstance(val, str) != isinstance(max_value, str):
                        raise TypeError(
                            "Column values, min_value, and max_value must either be None or of the same type."
                        )

                    if strict_max:
                        return val < max_value
                    else:
                        return val <= max_value

            elif min_value is not None and max_value is None:
                if allow_cross_type_comparisons:
                    try:
                        if strict_min:
                            return min_value < val
                        else:
                            return min_value <= val
                    except TypeError:
                        return False

                else:
                    if isinstance(val, str) != isinstance(min_value, str):
                        raise TypeError(
                            "Column values, min_value, and max_value must either be None or of the same type."
                        )

                    if strict_min:
                        return min_value < val
                    else:
                        return min_value <= val

            else:
                return False

        return temp_column.map(is_between)

    @DocInherit
    @MetaPandasDataset.column_map_expectation
    def expect_column_values_to_be_increasing(
        self,
        column,
        strictly=None,
        parse_strings_as_datetimes=None,
        output_strftime_format=None,
        mostly=None,
        row_condition=None,
        condition_parser=None,
        result_format=None,
        include_config=True,
        catch_exceptions=None,
        meta=None,
    ):
        if parse_strings_as_datetimes:
            temp_column = column.map(parse)

            col_diff = temp_column.diff()

            # The first element is null, so it gets a bye and is always treated as True
            col_diff[0] = pd.Timedelta(1)

            if strictly:
                return col_diff > pd.Timedelta(0)
            else:
                return col_diff >= pd.Timedelta(0)

        else:
            col_diff = column.diff()
            # The first element is null, so it gets a bye and is always treated as True
            col_diff[col_diff.isnull()] = 1

            if strictly:
                return col_diff > 0
            else:
                return col_diff >= 0

    @DocInherit
    @MetaPandasDataset.column_map_expectation
    def expect_column_values_to_be_decreasing(
        self,
        column,
        strictly=None,
        parse_strings_as_datetimes=None,
        output_strftime_format=None,
        mostly=None,
        row_condition=None,
        condition_parser=None,
        result_format=None,
        include_config=True,
        catch_exceptions=None,
        meta=None,
    ):
        if parse_strings_as_datetimes:
            temp_column = column.map(parse)

            col_diff = temp_column.diff()

            # The first element is null, so it gets a bye and is always treated as True
            col_diff[0] = pd.Timedelta(-1)

            if strictly:
                return col_diff < pd.Timedelta(0)
            else:
                return col_diff <= pd.Timedelta(0)

        else:
            col_diff = column.diff()
            # The first element is null, so it gets a bye and is always treated as True
            col_diff[col_diff.isnull()] = -1

            if strictly:
                return col_diff < 0
            else:
                return col_diff <= 0

    @DocInherit
    @MetaPandasDataset.column_map_expectation
    def expect_column_value_lengths_to_be_between(
        self,
        column,
        min_value=None,
        max_value=None,
        mostly=None,
        row_condition=None,
        condition_parser=None,
        result_format=None,
        include_config=True,
        catch_exceptions=None,
        meta=None,
    ):

        if min_value is None and max_value is None:
            raise ValueError("min_value and max_value cannot both be None")

        # Assert that min_value and max_value are integers
        try:
            if min_value is not None and not float(min_value).is_integer():
                raise ValueError("min_value and max_value must be integers")

            if max_value is not None and not float(max_value).is_integer():
                raise ValueError("min_value and max_value must be integers")

        except ValueError:
            raise ValueError("min_value and max_value must be integers")

        column_lengths = column.astype(str).str.len()

        if min_value is not None and max_value is not None:
            return column_lengths.between(min_value, max_value)

        elif min_value is None and max_value is not None:
            return column_lengths <= max_value

        elif min_value is not None and max_value is None:
            return column_lengths >= min_value

        else:
            return False

    @DocInherit
    @MetaPandasDataset.column_map_expectation
    def expect_column_value_lengths_to_equal(
        self,
        column,
        value,
        mostly=None,
        result_format=None,
        row_condition=None,
        condition_parser=None,
        include_config=True,
        catch_exceptions=None,
        meta=None,
    ):
        return column.str.len() == value

    @DocInherit
    @MetaPandasDataset.column_map_expectation
    def expect_column_values_to_match_regex(
        self,
        column,
        regex,
        mostly=None,
        result_format=None,
        row_condition=None,
        condition_parser=None,
        include_config=True,
        catch_exceptions=None,
        meta=None,
    ):
        return column.astype(str).str.contains(regex)

    @DocInherit
    @MetaPandasDataset.column_map_expectation
    def expect_column_values_to_not_match_regex(
        self,
        column,
        regex,
        mostly=None,
        result_format=None,
        row_condition=None,
        condition_parser=None,
        include_config=True,
        catch_exceptions=None,
        meta=None,
    ):
        return ~column.astype(str).str.contains(regex)

    @DocInherit
    @MetaPandasDataset.column_map_expectation
    def expect_column_values_to_match_regex_list(
        self,
        column,
        regex_list,
        match_on="any",
        mostly=None,
        result_format=None,
        row_condition=None,
        condition_parser=None,
        include_config=True,
        catch_exceptions=None,
        meta=None,
    ):

        regex_matches = []
        for regex in regex_list:
            regex_matches.append(column.astype(str).str.contains(regex))
        regex_match_df = pd.concat(regex_matches, axis=1, ignore_index=True)

        if match_on == "any":
            return regex_match_df.any(axis="columns")
        elif match_on == "all":
            return regex_match_df.all(axis="columns")
        else:
            raise ValueError("match_on must be either 'any' or 'all'")

    @DocInherit
    @MetaPandasDataset.column_map_expectation
    def expect_column_values_to_not_match_regex_list(
        self,
        column,
        regex_list,
        mostly=None,
        result_format=None,
        row_condition=None,
        condition_parser=None,
        include_config=True,
        catch_exceptions=None,
        meta=None,
    ):
        regex_matches = []
        for regex in regex_list:
            regex_matches.append(column.astype(str).str.contains(regex))
        regex_match_df = pd.concat(regex_matches, axis=1, ignore_index=True)

        return ~regex_match_df.any(axis="columns")

    @DocInherit
    @MetaPandasDataset.column_map_expectation
    def expect_column_values_to_match_strftime_format(
        self,
        column,
        strftime_format,
        mostly=None,
        result_format=None,
        row_condition=None,
        condition_parser=None,
        include_config=True,
        catch_exceptions=None,
        meta=None,
    ):
        # Below is a simple validation that the provided format can both format and parse a datetime object.
        # %D is an example of a format that can format but not parse, e.g.
        try:
            datetime.strptime(
                datetime.strftime(datetime.now(), strftime_format), strftime_format
            )
        except ValueError as e:
            raise ValueError("Unable to use provided strftime_format. " + str(e))

        def is_parseable_by_format(val):
            try:
                datetime.strptime(val, strftime_format)
                return True
            except TypeError:
                raise TypeError(
                    "Values passed to expect_column_values_to_match_strftime_format must be of type string.\nIf you want to validate a column of dates or timestamps, please call the expectation before converting from string format."
                )
            except ValueError:
                return False

        return column.map(is_parseable_by_format)

    @DocInherit
    @MetaPandasDataset.column_map_expectation
    def expect_column_values_to_be_dateutil_parseable(
        self,
        column,
        mostly=None,
        result_format=None,
        row_condition=None,
        condition_parser=None,
        include_config=True,
        catch_exceptions=None,
        meta=None,
    ):
        def is_parseable(val):
            try:
                if type(val) != str:
                    raise TypeError(
                        "Values passed to expect_column_values_to_be_dateutil_parseable must be of type string.\nIf you want to validate a column of dates or timestamps, please call the expectation before converting from string format."
                    )

                parse(val)
                return True

            except (ValueError, OverflowError):
                return False

        return column.map(is_parseable)

    @DocInherit
    @MetaPandasDataset.column_map_expectation
    def expect_column_values_to_be_json_parseable(
        self,
        column,
        mostly=None,
        result_format=None,
        row_condition=None,
        condition_parser=None,
        include_config=True,
        catch_exceptions=None,
        meta=None,
    ):
        def is_json(val):
            try:
                json.loads(val)
                return True
            except:
                return False

        return column.map(is_json)

    @DocInherit
    @MetaPandasDataset.column_map_expectation
    def expect_column_values_to_match_json_schema(
        self,
        column,
        json_schema,
        mostly=None,
        result_format=None,
        row_condition=None,
        condition_parser=None,
        include_config=True,
        catch_exceptions=None,
        meta=None,
    ):
        def matches_json_schema(val):
            try:
                val_json = json.loads(val)
                jsonschema.validate(val_json, json_schema)
                # jsonschema.validate raises an error if validation fails.
                # So if we make it this far, we know that the validation succeeded.
                return True
            except jsonschema.ValidationError:
                return False
            except jsonschema.SchemaError:
                raise
            except:
                raise

        return column.map(matches_json_schema)

    @DocInherit
    @MetaPandasDataset.column_aggregate_expectation
    def expect_column_parameterized_distribution_ks_test_p_value_to_be_greater_than(
        self,
        column,
        distribution,
        p_value=0.05,
        params=None,
        result_format=None,
        row_condition=None,
        condition_parser=None,
        include_config=True,
        catch_exceptions=None,
        meta=None,
    ):
        column = self[column]

        if p_value <= 0 or p_value >= 1:
            raise ValueError("p_value must be between 0 and 1 exclusive")

        # Validate params
        try:
            validate_distribution_parameters(distribution=distribution, params=params)
        except ValueError as e:
            raise e

        # Format arguments for scipy.kstest
        if isinstance(params, dict):
            positional_parameters = _scipy_distribution_positional_args_from_dict(
                distribution, params
            )
        else:
            positional_parameters = params

        # K-S Test
        ks_result = stats.kstest(column, distribution, args=positional_parameters)

        return {
            "success": ks_result[1] >= p_value,
            "result": {
                "observed_value": ks_result[1],
                "details": {
                    "expected_params": positional_parameters,
                    "observed_ks_result": ks_result,
                },
            },
        }

    @DocInherit
    @MetaPandasDataset.column_aggregate_expectation
    def expect_column_bootstrapped_ks_test_p_value_to_be_greater_than(
        self,
        column,
        partition_object=None,
        p=0.05,
        bootstrap_samples=None,
        bootstrap_sample_size=None,
        result_format=None,
        row_condition=None,
        condition_parser=None,
        include_config=True,
        catch_exceptions=None,
        meta=None,
    ):
        column = self[column]

        if not is_valid_continuous_partition_object(partition_object):
            raise ValueError("Invalid continuous partition object.")

        # TODO: consider changing this into a check that tail_weights does not exist exclusively, by moving this check into is_valid_continuous_partition_object
        if (partition_object["bins"][0] == -np.inf) or (
            partition_object["bins"][-1] == np.inf
        ):
            raise ValueError("Partition endpoints must be finite.")

        if (
            "tail_weights" in partition_object
            and np.sum(partition_object["tail_weights"]) > 0
        ):
            raise ValueError(
                "Partition cannot have tail weights -- endpoints must be finite."
            )

        test_cdf = np.append(np.array([0]), np.cumsum(partition_object["weights"]))

        def estimated_cdf(x):
            return np.interp(x, partition_object["bins"], test_cdf)

        if bootstrap_samples is None:
            bootstrap_samples = 1000

        if bootstrap_sample_size is None:
            # Sampling too many elements (or not bootstrapping) will make the test too sensitive to the fact that we've
            # compressed via a partition.

            # Sampling too few elements will make the test insensitive to significant differences, especially
            # for nonoverlapping ranges.
            bootstrap_sample_size = len(partition_object["weights"]) * 2

        results = [
            stats.kstest(
                np.random.choice(column, size=bootstrap_sample_size), estimated_cdf
            )[1]
            for _ in range(bootstrap_samples)
        ]

        test_result = (1 + sum(x >= p for x in results)) / (bootstrap_samples + 1)

        hist, bin_edges = np.histogram(column, partition_object["bins"])
        below_partition = len(np.where(column < partition_object["bins"][0])[0])
        above_partition = len(np.where(column > partition_object["bins"][-1])[0])

        # Expand observed partition to report, if necessary
        if below_partition > 0 and above_partition > 0:
            observed_bins = (
                [np.min(column)] + partition_object["bins"] + [np.max(column)]
            )
            observed_weights = np.concatenate(
                ([below_partition], hist, [above_partition])
            ) / len(column)
        elif below_partition > 0:
            observed_bins = [np.min(column)] + partition_object["bins"]
            observed_weights = np.concatenate(([below_partition], hist)) / len(column)
        elif above_partition > 0:
            observed_bins = partition_object["bins"] + [np.max(column)]
            observed_weights = np.concatenate((hist, [above_partition])) / len(column)
        else:
            observed_bins = partition_object["bins"]
            observed_weights = hist / len(column)

        observed_cdf_values = np.cumsum(observed_weights)

        return_obj = {
            "success": test_result > p,
            "result": {
                "observed_value": test_result,
                "details": {
                    "bootstrap_samples": bootstrap_samples,
                    "bootstrap_sample_size": bootstrap_sample_size,
                    "observed_partition": {
                        "bins": observed_bins,
                        "weights": observed_weights.tolist(),
                    },
                    "expected_partition": {
                        "bins": partition_object["bins"],
                        "weights": partition_object["weights"],
                    },
                    "observed_cdf": {
                        "x": observed_bins,
                        "cdf_values": [0] + observed_cdf_values.tolist(),
                    },
                    "expected_cdf": {
                        "x": partition_object["bins"],
                        "cdf_values": test_cdf.tolist(),
                    },
                },
            },
        }

        return return_obj

    @DocInherit
    @MetaPandasDataset.column_pair_map_expectation
    def expect_column_pair_values_to_be_equal(
        self,
        column_A,
        column_B,
        ignore_row_if="both_values_are_missing",
        result_format=None,
        row_condition=None,
        condition_parser=None,
        include_config=True,
        catch_exceptions=None,
        meta=None,
    ):
        return column_A == column_B

    @DocInherit
    @MetaPandasDataset.column_pair_map_expectation
    def expect_column_pair_values_A_to_be_greater_than_B(
        self,
        column_A,
        column_B,
        or_equal=None,
        parse_strings_as_datetimes=None,
        allow_cross_type_comparisons=None,
        ignore_row_if="both_values_are_missing",
        result_format=None,
        row_condition=None,
        condition_parser=None,
        include_config=True,
        catch_exceptions=None,
        meta=None,
    ):
        # FIXME
        if allow_cross_type_comparisons == True:
            raise NotImplementedError

        if parse_strings_as_datetimes:
            temp_column_A = column_A.map(parse)
            temp_column_B = column_B.map(parse)

        else:
            temp_column_A = column_A
            temp_column_B = column_B

        if or_equal == True:
            return temp_column_A >= temp_column_B
        else:
            return temp_column_A > temp_column_B

    @DocInherit
    @MetaPandasDataset.column_pair_map_expectation
    def expect_column_pair_values_to_be_in_set(
        self,
        column_A,
        column_B,
        value_pairs_set,
        ignore_row_if="both_values_are_missing",
        result_format=None,
        row_condition=None,
        condition_parser=None,
        include_config=True,
        catch_exceptions=None,
        meta=None,
    ):
        if value_pairs_set is None:
            # vacuously true
            return np.ones(len(column_A), dtype=np.bool_)

        temp_df = pd.DataFrame({"A": column_A, "B": column_B})
        value_pairs_set = {(x, y) for x, y in value_pairs_set}

        results = []
        for i, t in temp_df.iterrows():
            if pd.isnull(t["A"]):
                a = None
            else:
                a = t["A"]

            if pd.isnull(t["B"]):
                b = None
            else:
                b = t["B"]

            results.append((a, b) in value_pairs_set)

        return pd.Series(results, temp_df.index)

    def expect_multicolumn_values_to_be_unique(
        self,
        column_list,
        mostly=None,
        ignore_row_if="all_values_are_missing",
        result_format=None,
        include_config=True,
        catch_exceptions=None,
        meta=None,
    ):
        deprecation_warning = (
            "expect_multicolumn_values_to_be_unique is being deprecated. Please use "
            "expect_select_column_values_to_be_unique_within_record instead."
        )
        warnings.warn(
            deprecation_warning,
            DeprecationWarning,
        )

        return self.expect_select_column_values_to_be_unique_within_record(
            column_list=column_list,
            mostly=mostly,
            ignore_row_if=ignore_row_if,
            result_format=result_format,
            include_config=include_config,
            catch_exceptions=catch_exceptions,
            meta=meta,
        )

    @DocInherit
    @MetaPandasDataset.multicolumn_map_expectation
    def expect_select_column_values_to_be_unique_within_record(
        self,
        column_list,
        mostly=None,
        ignore_row_if="all_values_are_missing",
        result_format=None,
        include_config=True,
        catch_exceptions=None,
        meta=None,
    ):
        threshold = len(column_list.columns)
        # Do not dropna here, since we have separately dealt with na in decorator
        return column_list.nunique(dropna=False, axis=1) >= threshold

    @DocInherit
    @MetaPandasDataset.multicolumn_map_expectation
    def expect_multicolumn_sum_to_equal(
        self,
        column_list,
        sum_total,
        result_format=None,
        include_config=True,
        catch_exceptions=None,
        meta=None,
    ):
        """ Multi-Column Map Expectation

        Expects that sum of all rows for a set of columns is equal to a specific value

        Args:
            column_list (List[str]): \
                Set of columns to be checked
            sum_total (int): \
                expected sum of columns
        """
        return column_list.sum(axis=1) == sum_total

    @DocInherit
    @MetaPandasDataset.multicolumn_map_expectation
    def expect_compound_columns_to_be_unique(
        self,
        column_list,
        mostly=None,
        ignore_row_if="all_values_are_missing",
        result_format=None,
        include_config=True,
        catch_exceptions=None,
        meta=None,
    ):
        # Do not dropna here, since we have separately dealt with na in decorator
        # Invert boolean so that duplicates are False and non-duplicates are True
        return ~column_list.duplicated(keep=False)<|MERGE_RESOLUTION|>--- conflicted
+++ resolved
@@ -70,14 +70,7 @@
                 result_format = self.default_expectation_args["result_format"]
 
             result_format = parse_result_format(result_format)
-<<<<<<< HEAD
-            series = self[column]
-
-            func_args = inspect.getfullargspec(func)[0][1:]
-            if "parse_strings_as_datetimes" in func_args and pd.api.types.is_datetime64_any_dtype(series):
-                kwargs["parse_strings_as_datetimes"] = True
-
-=======
+            
             if row_condition and self._supports_row_condition:
                 data = self._apply_row_condition(
                     row_condition=row_condition, condition_parser=condition_parser
@@ -86,7 +79,11 @@
                 data = self
 
             series = data[column]
->>>>>>> 0529ff92
+            
+            func_args = inspect.getfullargspec(func)[0][1:]
+            if "parse_strings_as_datetimes" in func_args and pd.api.types.is_datetime64_any_dtype(series):
+                kwargs["parse_strings_as_datetimes"] = True
+                
             if func.__name__ in [
                 "expect_column_values_to_not_be_null",
                 "expect_column_values_to_be_null",
