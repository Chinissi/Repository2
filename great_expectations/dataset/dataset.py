import inspect
from datetime import datetime
from functools import lru_cache, wraps
from itertools import zip_longest
from numbers import Number
from typing import Any, List, Union

import numpy as np
import pandas as pd
from dateutil.parser import parse
from scipy import stats

from great_expectations.data_asset.data_asset import DataAsset
from great_expectations.data_asset.util import DocInherit, parse_result_format
from great_expectations.dataset.util import (
    build_categorical_partition_object,
    build_continuous_partition_object,
    is_valid_categorical_partition_object,
    is_valid_partition_object,
)


class MetaDataset(DataAsset):
    """
    Holds expectation decorators.
    """

    @classmethod
    def column_map_expectation(cls, func):
        """Constructs an expectation using column-map semantics.

        The column_map_expectation decorator handles boilerplate issues surrounding the common pattern of evaluating
        truthiness of some condition on a per-row basis.

        Args:
            func (function): \
                The function implementing a row-wise expectation. The function should take a column of data and \
                return an equally-long column of boolean values corresponding to the truthiness of the \
                underlying expectation.

        Notes:
            column_map_expectation intercepts and takes action based on the following parameters:
            mostly (None or a float between 0 and 1): \
                Return `"success": True` if at least mostly fraction of values match the expectation. \
                For more detail, see :ref:`mostly`.

            column_map_expectation *excludes null values* from being passed to the function

            Depending on the `result_format` selected, column_map_expectation can additional data to a return object, \
            including `element_count`, `nonnull_values`, `nonnull_count`, `success_count`, `unexpected_list`, and \
            `unexpected_index_list`. \
            See :func:`_format_map_output <great_expectations.data_asset.dataset.Dataset._format_map_output>`

        See also:
            :func:`expect_column_values_to_be_in_set \
            <great_expectations.dataset.dataset.Dataset.expect_column_values_to_be_in_set>` \
            for an example of a column_map_expectation
        """
        raise NotImplementedError

    @classmethod
    def column_aggregate_expectation(cls, func):
        """Constructs an expectation using column-aggregate semantics.

        The column_aggregate_expectation decorator handles boilerplate issues surrounding the common pattern of \
        evaluating truthiness of some condition on an aggregated-column basis.

        Args:
            func (function): \
                The function implementing an expectation using an aggregate property of a column. \
                The function should take a column of data and return the aggregate value it computes.

        Notes:
            column_aggregate_expectation *excludes null values* from being passed to the function

        See also:
            :func:`expect_column_mean_to_be_between \
            <great_expectations.dataset.dataset.Dataset.expect_column_mean_to_be_between>` \
            for an example of a column_aggregate_expectation
        """
        argspec = inspect.getfullargspec(func)[0][1:]

        @cls.expectation(argspec)
        @wraps(func)
<<<<<<< HEAD
        def inner_wrapper(self, result_format=None, *args, **kwargs):
=======
        def inner_wrapper(
            self,
            column,
            result_format=None,
            row_condition=None,
            condition_parser=None,
            *args,
            **kwargs
        ):
>>>>>>> 26700108

            if result_format is None:
                result_format = self.default_expectation_args["result_format"]
            # Retain support for string-only output formats:
            result_format = parse_result_format(result_format)

            if row_condition:
                self = self.query(row_condition).reset_index(drop=True)

            element_count = self.get_row_count()

            if kwargs.get("column"):
                nonnull_count = self.get_column_nonnull_count(kwargs.get("column"))
            elif kwargs.get("column_A") and kwargs.get("column_B"):
                nonnull_count = (
                    self[kwargs.get("column_A")].notnull()
                    & self[kwargs.get("column_B")].notnull()
                ).sum()
            else:
                raise ValueError(
                    "The column_aggregate_expectation wrapper requires either column or "
                    "both column_A and column_B as input."
                )

            null_count = element_count - nonnull_count

            evaluation_result = func(self, *args, **kwargs)

            if "success" not in evaluation_result:
                raise ValueError(
                    "Column aggregate expectation failed to return required information: success"
                )

            if ("result" not in evaluation_result) or (
                "observed_value" not in evaluation_result["result"]
            ):
                raise ValueError(
                    "Column aggregate expectation failed to return required information: observed_value"
                )

            return_obj = {"success": bool(evaluation_result["success"])}

            if result_format["result_format"] == "BOOLEAN_ONLY":
                return return_obj

            return_obj["result"] = {
                "observed_value": evaluation_result["result"]["observed_value"],
                "element_count": element_count,
                "missing_count": null_count,
                "missing_percent": null_count * 100.0 / element_count
                if element_count > 0
                else None,
            }

            if result_format["result_format"] == "BASIC":
                return return_obj

            if "details" in evaluation_result["result"]:
                return_obj["result"]["details"] = evaluation_result["result"]["details"]

            if result_format["result_format"] in ["SUMMARY", "COMPLETE"]:
                return return_obj

            raise ValueError(
                "Unknown result_format %s." % result_format["result_format"]
            )

        return inner_wrapper


# noinspection PyIncorrectDocstring
class Dataset(MetaDataset):

    # This should in general only be changed when a subclass *adds expectations* or *changes expectation semantics*
    # That way, multiple backends can implement the same data_asset_type
    _data_asset_type = "Dataset"

    # getter functions with hashable arguments - can be cached
    hashable_getters = [
        "get_column_min",
        "get_column_max",
        "get_column_mean",
        "get_column_modes",
        "get_column_median",
        "get_column_quantiles",
        "get_column_nonnull_count",
        "get_column_stdev",
        "get_column_sum",
        "get_column_unique_count",
        "get_column_value_counts",
        "get_row_count",
        "get_column_count",
        "get_table_columns",
        "get_column_count_in_range",
    ]

    def __init__(self, *args, **kwargs):
        # NOTE: using caching makes the strong assumption that the user will not modify the core data store
        # (e.g. self.spark_df) over the lifetime of the dataset instance
        self.caching = kwargs.pop("caching", True)

        super().__init__(*args, **kwargs)

        if self.caching:
            for func in self.hashable_getters:
                caching_func = lru_cache(maxsize=None)(getattr(self, func))
                setattr(self, func, caching_func)

    @classmethod
    def from_dataset(cls, dataset=None):
        """This base implementation naively passes arguments on to the real constructor, which
        is suitable really when a constructor knows to take its own type. In general, this should be overridden"""
        return cls(dataset)

    def get_row_count(self):
        """Returns: int, table row count"""
        raise NotImplementedError

    def get_column_count(self):
        """Returns: int, table column count"""
        raise NotImplementedError

    def get_table_columns(self) -> List[str]:
        """Returns: List[str], list of column names"""
        raise NotImplementedError

    def get_column_nonnull_count(self, column):
        """Returns: int"""
        raise NotImplementedError

    def get_column_mean(self, column):
        """Returns: float"""
        raise NotImplementedError

    def get_column_value_counts(self, column, sort="value", collate=None):
        """Get a series containing the frequency counts of unique values from the named column.

        Args:
            column: the column for which to obtain value_counts
            sort (string): must be one of "value", "count", or "none".
                - if "value" then values in the resulting partition object will be sorted lexigraphically
                - if "count" then values will be sorted according to descending count (frequency)
                - if "none" then values will not be sorted
            collate (string): the collate (sort) method to be used on supported backends (SqlAlchemy only)


        Returns:
            pd.Series of value counts for a column, sorted according to the value requested in sort
        """
        raise NotImplementedError

    def get_column_sum(self, column):
        """Returns: float"""
        raise NotImplementedError

    def get_column_max(self, column, parse_strings_as_datetimes=False):
        """Returns: any"""
        raise NotImplementedError

    def get_column_min(self, column, parse_strings_as_datetimes=False):
        """Returns: any"""
        raise NotImplementedError

    def get_column_unique_count(self, column):
        """Returns: int"""
        raise NotImplementedError

    def get_column_modes(self, column):
        """Returns: List[any], list of modes (ties OK)"""
        raise NotImplementedError

    def get_column_median(self, column):
        """Returns: any"""
        raise NotImplementedError

    def get_column_quantiles(
        self, column, quantiles, allow_relative_error=False
    ) -> List[Any]:
        """Get the values in column closest to the requested quantiles
        Args:
            column (string): name of column
            quantiles (tuple of float): the quantiles to return. quantiles \
            *must* be a tuple to ensure caching is possible

        Returns:
            List[any]: the nearest values in the dataset to those quantiles
        """
        raise NotImplementedError

    def get_column_stdev(self, column):
        """Returns: float"""
        raise NotImplementedError

    def get_column_partition(
        self, column, bins="uniform", n_bins=10, allow_relative_error=False
    ):
        """Get a partition of the range of values in the specified column.

        Args:
            column: the name of the column
            bins: 'uniform' for evenly spaced bins or 'quantile' for bins spaced according to quantiles
            n_bins: the number of bins to produce
            allow_relative_error: passed to get_column_quantiles, set to False for only precise
                values, True to allow approximate values on systems with only binary choice (e.g. Redshift), and to a
                value between zero and one for systems that allow specification of relative error (e.g.
                SparkDFDataset).

        Returns:
            A list of bins
        """
        if bins == "uniform":
            # TODO: in the event that we shift the compute model for
            #  min and max to have a single pass, use that instead of
            #  quantiles for clarity
            # min_ = self.get_column_min(column)
            # max_ = self.get_column_max(column)
            min_, max_ = self.get_column_quantiles(
                column, (0.0, 1.0), allow_relative_error=allow_relative_error
            )
            # PRECISION NOTE: some implementations of quantiles could produce
            # varying levels of precision (e.g. a NUMERIC column producing
            # Decimal from a SQLAlchemy source, so we cast to float for numpy)
            bins = np.linspace(start=float(min_), stop=float(max_), num=n_bins + 1)
        elif bins in ["ntile", "quantile", "percentile"]:
            bins = self.get_column_quantiles(
                column,
                tuple(np.linspace(start=0, stop=1, num=n_bins + 1)),
                allow_relative_error=allow_relative_error,
            )
        elif bins == "auto":
            # Use the method from numpy histogram_bin_edges
            nonnull_count = self.get_column_nonnull_count(column)
            sturges = np.log2(nonnull_count + 1)
            min_, _25, _75, max_ = self.get_column_quantiles(
                column,
                (0.0, 0.25, 0.75, 1.0),
                allow_relative_error=allow_relative_error,
            )
            iqr = _75 - _25
            if iqr < 1e-10:  # Consider IQR 0 and do not use variance-based estimator
                n_bins = sturges
            else:
                fd = (2 * float(iqr)) / (nonnull_count ** (1 / 3))
                n_bins = max(
                    int(np.ceil(sturges)), int(np.ceil(float(max_ - min_) / fd))
                )
            bins = np.linspace(start=float(min_), stop=float(max_), num=n_bins + 1)
        else:
            raise ValueError("Invalid parameter for bins argument")
        return bins

    def get_column_hist(self, column, bins):
        """Get a histogram of column values
        Args:
            column: the column for which to generate the histogram
            bins (tuple): the bins to slice the histogram. bins *must* be a tuple to ensure caching is possible

        Returns: List[int], a list of counts corresponding to bins"""
        raise NotImplementedError

    def get_column_count_in_range(
        self, column, min_val=None, max_val=None, strict_min=False, strict_max=True
    ):
        """Returns: int"""
        raise NotImplementedError

    def test_column_map_expectation_function(self, function, *args, **kwargs):
        """Test a column map expectation function

        Args:
            function (func): The function to be tested. (Must be a valid column_map_expectation function.)
            *args          : Positional arguments to be passed the the function
            **kwargs       : Keyword arguments to be passed the the function

        Returns:
            An ExpectationSuiteValidationResult

        Notes:
            This function is a thin layer to allow quick testing of new expectation functions, without having to \
            define custom classes, etc. To use developed expectations from the command-line tool, you'll still need to \
            define custom classes, etc.

            Check out :ref:`how_to_guides__creating_and_editing_expectations__how_to_create_custom_expectations` for more information.
        """

        new_function = self.column_map_expectation(function)
        return new_function(self, *args, **kwargs)

    def test_column_aggregate_expectation_function(self, function, *args, **kwargs):
        """Test a column aggregate expectation function

        Args:
            function (func): The function to be tested. (Must be a valid column_aggregate_expectation function.)
            *args          : Positional arguments to be passed the the function
            **kwargs       : Keyword arguments to be passed the the function

        Returns:
            An ExpectationSuiteValidationResult

        Notes:
            This function is a thin layer to allow quick testing of new expectation functions, without having to \
            define custom classes, etc. To use developed expectations from the command-line tool, you'll still need to \
            define custom classes, etc.

            Check out :ref:`how_to_guides__creating_and_editing_expectations__how_to_create_custom_expectations` for more information.
        """

        new_function = self.column_aggregate_expectation(function)
        return new_function(self, *args, **kwargs)

    #####
    #
    # Table shape expectations
    #
    #####

    @DocInherit
    @DataAsset.expectation(["column"])
    def expect_column_to_exist(
        self,
        column,
        column_index=None,
        result_format=None,
        include_config=True,
        catch_exceptions=None,
        meta=None,
    ):
        """Expect the specified column to exist.

        expect_column_to_exist is a :func:`expectation \
        <great_expectations.data_asset.data_asset.DataAsset.expectation>`, not a
        ``column_map_expectation`` or ``column_aggregate_expectation``.

        Args:
            column (str): \
                The column name.

        Other Parameters:
            column_index (int or None): \
                If not None, checks the order of the columns. The expectation will fail if the \
                column is not in location column_index (zero-indexed).
            result_format (str or None): \
                Which output mode to use: `BOOLEAN_ONLY`, `BASIC`, `COMPLETE`, or `SUMMARY`.
                For more detail, see :ref:`result_format <result_format>`.
            include_config (boolean): \
                If True, then include the expectation config as part of the result object. \
                For more detail, see :ref:`include_config`.
            catch_exceptions (boolean or None): \
                If True, then catch exceptions and include them as part of the result object. \
                For more detail, see :ref:`catch_exceptions`.
            meta (dict or None): \
                A JSON-serializable dictionary (nesting allowed) that will be included in the output without modification. \
                For more detail, see :ref:`meta`.

        Returns:
            An ExpectationSuiteValidationResult

            Exact fields vary depending on the values passed to :ref:`result_format <result_format>` and
            :ref:`include_config`, :ref:`catch_exceptions`, and :ref:`meta`.

        """
        columns = self.get_table_columns()
        if column in columns:
            return {
                # FIXME: list.index does not check for duplicate values.
                "success": (column_index is None)
                or (columns.index(column) == column_index)
            }
        else:
            return {"success": False}

    @DocInherit
    @DataAsset.expectation(["column_list"])
    def expect_table_columns_to_match_ordered_list(
        self,
        column_list,
        result_format=None,
        include_config=True,
        catch_exceptions=None,
        meta=None,
    ):
        """Expect the columns to exactly match a specified list.

        expect_table_columns_to_match_ordered_list is a :func:`expectation \
        <great_expectations.data_asset.data_asset.DataAsset.expectation>`, not a
        ``column_map_expectation`` or ``column_aggregate_expectation``.

        Args:
            column_list (list of str): \
                The column names, in the correct order.

        Other Parameters:
            result_format (str or None): \
                Which output mode to use: `BOOLEAN_ONLY`, `BASIC`, `COMPLETE`, or `SUMMARY`.
                For more detail, see :ref:`result_format <result_format>`.
            include_config (boolean): \
                If True, then include the expectation config as part of the result object. \
                For more detail, see :ref:`include_config`.
            catch_exceptions (boolean or None): \
                If True, then catch exceptions and include them as part of the result object. \
                For more detail, see :ref:`catch_exceptions`.
            meta (dict or None): \
                A JSON-serializable dictionary (nesting allowed) that will be included in the output without \
                modification. For more detail, see :ref:`meta`.

        Returns:
            An ExpectationSuiteValidationResult

            Exact fields vary depending on the values passed to :ref:`result_format <result_format>` and
            :ref:`include_config`, :ref:`catch_exceptions`, and :ref:`meta`.

        """
        columns = self.get_table_columns()
        if column_list is None or list(columns) == list(column_list):
            return {"success": True, "result": {"observed_value": list(columns)}}
        else:
            # In the case of differing column lengths between the defined expectation and the observed column set, the
            # max is determined to generate the column_index.
            number_of_columns = max(len(column_list), len(columns))
            column_index = range(number_of_columns)

            # Create a list of the mismatched details
            compared_lists = list(
                zip_longest(column_index, list(column_list), list(columns))
            )
            mismatched = [
                {"Expected Column Position": i, "Expected": k, "Found": v}
                for i, k, v in compared_lists
                if k != v
            ]
            return {
                "success": False,
                "result": {
                    "observed_value": list(columns),
                    "details": {"mismatched": mismatched},
                },
            }

    # noinspection PyUnusedLocal
    @DocInherit
    @DataAsset.expectation(["min_value", "max_value"])
    def expect_table_column_count_to_be_between(
        self,
        min_value=None,
        max_value=None,
        result_format=None,
        include_config=True,
        catch_exceptions=None,
        meta=None,
    ):
        """Expect the number of columns to be between two values.

        expect_table_column_count_to_be_between is a :func:`expectation \
        <great_expectations.data_asset.data_asset.DataAsset.expectation>`, not a
        ``column_map_expectation`` or ``column_aggregate_expectation``.

        Keyword Args:
            min_value (int or None): \
                The minimum number of columns, inclusive.
            max_value (int or None): \
                The maximum number of columns, inclusive.

        Other Parameters:
            result_format (str or None): \
                Which output mode to use: `BOOLEAN_ONLY`, `BASIC`, `COMPLETE`, or `SUMMARY`.
                For more detail, see :ref:`result_format <result_format>`.
            include_config (boolean): \
                If True, then include the expectation config as part of the result object. \
                For more detail, see :ref:`include_config`.
            catch_exceptions (boolean or None): \
                If True, then catch exceptions and include them as part of the result object. \
                For more detail, see :ref:`catch_exceptions`.
            meta (dict or None): \
                A JSON-serializable dictionary (nesting allowed) that will be included in the output without \
                modification. For more detail, see :ref:`meta`.

        Returns:
            An ExpectationSuiteValidationResult

            Exact fields vary depending on the values passed to :ref:`result_format <result_format>` and
            :ref:`include_config`, :ref:`catch_exceptions`, and :ref:`meta`.

        Notes:
            * min_value and max_value are both inclusive.
            * If min_value is None, then max_value is treated as an upper bound, and the number of acceptable columns \
              has no minimum.
            * If max_value is None, then min_value is treated as a lower bound, and the number of acceptable columns \
              has no maximum.

        See Also:
            expect_table_column_count_to_equal
        """
        try:
            if min_value is not None:
                if not float(min_value).is_integer():
                    raise ValueError("min_value must be integer")
            if max_value is not None:
                if not float(max_value).is_integer():
                    raise ValueError("max_value must be integer")
        except ValueError:
            raise ValueError("min_value and max_value must be integers")

        # check that min_value or max_value is set
        # if min_value is None and max_value is None:
        #     raise Exception('Must specify either or both of min_value and max_value')

        column_count = self.get_column_count()

        if min_value is not None:
            above_min = column_count >= min_value
        else:
            above_min = True

        if max_value is not None:
            below_max = column_count <= max_value
        else:
            below_max = True

        outcome = above_min and below_max

        return {"success": outcome, "result": {"observed_value": column_count}}

    # noinspection PyUnusedLocal
    @DocInherit
    @DataAsset.expectation(["value"])
    def expect_table_column_count_to_equal(
        self,
        value,
        result_format=None,
        include_config=True,
        catch_exceptions=None,
        meta=None,
    ):
        """Expect the number of columns to equal a value.

        expect_table_column_count_to_equal is a :func:`expectation \
        <great_expectations.data_asset.data_asset.DataAsset.expectation>`, not a
        ``column_map_expectation`` or ``column_aggregate_expectation``.

        Args:
            value (int): \
                The expected number of columns.

        Other Parameters:
            result_format (string or None): \
                Which output mode to use: `BOOLEAN_ONLY`, `BASIC`, `COMPLETE`, or `SUMMARY`.
                For more detail, see :ref:`result_format <result_format>`.
            include_config (boolean): \
                If True, then include the expectation config as part of the result object. \
                For more detail, see :ref:`include_config`.
            catch_exceptions (boolean or None): \
                If True, then catch exceptions and include them as part of the result object. \
                For more detail, see :ref:`catch_exceptions`.
            meta (dict or None): \
                A JSON-serializable dictionary (nesting allowed) that will be included in the output without \
                modification. For more detail, see :ref:`meta`.

        Returns:
            An ExpectationSuiteValidationResult

            Exact fields vary depending on the values passed to :ref:`result_format <result_format>` and
            :ref:`include_config`, :ref:`catch_exceptions`, and :ref:`meta`.

        See Also:
            expect_table_column_count_to_be_between
        """
        try:
            if not float(value).is_integer():
                raise ValueError("value must be an integer")
        except ValueError:
            raise ValueError("value must be an integer")

        column_count = self.get_column_count()

        return {
            "success": column_count == value,
            "result": {"observed_value": column_count},
        }

    # noinspection PyUnusedLocal
    @DocInherit
    @DataAsset.expectation(["min_value", "max_value"])
    def expect_table_row_count_to_be_between(
        self,
        min_value=None,
        max_value=None,
        result_format=None,
        include_config=True,
        catch_exceptions=None,
        meta=None,
    ):
        """Expect the number of rows to be between two values.

        expect_table_row_count_to_be_between is a :func:`expectation \
        <great_expectations.data_asset.data_asset.DataAsset.expectation>`, not a
        ``column_map_expectation`` or ``column_aggregate_expectation``.

        Keyword Args:
            min_value (int or None): \
                The minimum number of rows, inclusive.
            max_value (int or None): \
                The maximum number of rows, inclusive.

        Other Parameters:
            result_format (str or None): \
                Which output mode to use: `BOOLEAN_ONLY`, `BASIC`, `COMPLETE`, or `SUMMARY`.
                For more detail, see :ref:`result_format <result_format>`.
            include_config (boolean): \
                If True, then include the expectation config as part of the result object. \
                For more detail, see :ref:`include_config`.
            catch_exceptions (boolean or None): \
                If True, then catch exceptions and include them as part of the result object. \
                For more detail, see :ref:`catch_exceptions`.
            meta (dict or None): \
                A JSON-serializable dictionary (nesting allowed) that will be included in the output without \
                modification. For more detail, see :ref:`meta`.

        Returns:
            An ExpectationSuiteValidationResult

            Exact fields vary depending on the values passed to :ref:`result_format <result_format>` and
            :ref:`include_config`, :ref:`catch_exceptions`, and :ref:`meta`.

        Notes:
            * min_value and max_value are both inclusive.
            * If min_value is None, then max_value is treated as an upper bound, and the number of acceptable rows has \
              no minimum.
            * If max_value is None, then min_value is treated as a lower bound, and the number of acceptable rows has \
              no maximum.

        See Also:
            expect_table_row_count_to_equal
        """
        try:
            if min_value is not None:
                if not float(min_value).is_integer():
                    raise ValueError("min_value must be integer")
            if max_value is not None:
                if not float(max_value).is_integer():
                    raise ValueError("max_value must be integer")
        except ValueError:
            raise ValueError("min_value and max_value must be integers")

        # check that min_value or max_value is set
        # if min_value is None and max_value is None:
        #     raise Exception('Must specify either or both of min_value and max_value')

        row_count = self.get_row_count()

        if min_value is not None:
            above_min = row_count >= min_value
        else:
            above_min = True

        if max_value is not None:
            below_max = row_count <= max_value
        else:
            below_max = True

        outcome = above_min and below_max

        return {"success": outcome, "result": {"observed_value": row_count}}

    # noinspection PyUnusedLocal
    @DocInherit
    @DataAsset.expectation(["value"])
    def expect_table_row_count_to_equal(
        self,
        value,
        result_format=None,
        include_config=True,
        catch_exceptions=None,
        meta=None,
    ):
        """Expect the number of rows to equal a value.

        expect_table_row_count_to_equal is a :func:`expectation \
        <great_expectations.data_asset.data_asset.DataAsset.expectation>`, not a
        ``column_map_expectation`` or ``column_aggregate_expectation``.

        Args:
            value (int): \
                The expected number of rows.

        Other Parameters:
            result_format (string or None): \
                Which output mode to use: `BOOLEAN_ONLY`, `BASIC`, `COMPLETE`, or `SUMMARY`.
                For more detail, see :ref:`result_format <result_format>`.
            include_config (boolean): \
                If True, then include the expectation config as part of the result object. \
                For more detail, see :ref:`include_config`.
            catch_exceptions (boolean or None): \
                If True, then catch exceptions and include them as part of the result object. \
                For more detail, see :ref:`catch_exceptions`.
            meta (dict or None): \
                A JSON-serializable dictionary (nesting allowed) that will be included in the output without \
                modification. For more detail, see :ref:`meta`.

        Returns:
            An ExpectationSuiteValidationResult

            Exact fields vary depending on the values passed to :ref:`result_format <result_format>` and
            :ref:`include_config`, :ref:`catch_exceptions`, and :ref:`meta`.

        See Also:
            expect_table_row_count_to_be_between
        """
        try:
            if not float(value).is_integer():
                raise ValueError("value must be an integer")
        except ValueError:
            raise ValueError("value must be an integer")

        row_count = self.get_row_count()

        return {"success": row_count == value, "result": {"observed_value": row_count}}

    ###
    #
    # Missing values, unique values, and types
    #
    ###

    def expect_column_values_to_be_unique(
        self,
        column,
        mostly=None,
        result_format=None,
        row_condition=None,
        condition_parser=None,
        include_config=True,
        catch_exceptions=None,
        meta=None,
    ):
        """Expect each column value to be unique.

        This expectation detects duplicates. All duplicated values are counted as exceptions.

        For example, `[1, 2, 3, 3, 3]` will return `[3, 3, 3]` in `result.exceptions_list`, with \
        `unexpected_percent = 60.0`.

        expect_column_values_to_be_unique is a \
        :func:`column_map_expectation <great_expectations.dataset.dataset.MetaDataset.column_map_expectation>`.

        Args:
            column (str): \
                The column name.

        Keyword Args:
            mostly (None or a float between 0 and 1): \
                Return `"success": True` if at least mostly fraction of values match the expectation. \
                For more detail, see :ref:`mostly`.

        Other Parameters:
            result_format (str or None): \
                Which output mode to use: `BOOLEAN_ONLY`, `BASIC`, `COMPLETE`, or `SUMMARY`.
                For more detail, see :ref:`result_format <result_format>`.
            include_config (boolean): \
                If True, then include the expectation config as part of the result object. \
                For more detail, see :ref:`include_config`.
            catch_exceptions (boolean or None): \
                If True, then catch exceptions and include them as part of the result object. \
                For more detail, see :ref:`catch_exceptions`.
            meta (dict or None): \
                A JSON-serializable dictionary (nesting allowed) that will be included in the output without \
                modification. For more detail, see :ref:`meta`.

        Returns:
            An ExpectationSuiteValidationResult

            Exact fields vary depending on the values passed to :ref:`result_format <result_format>` and
            :ref:`include_config`, :ref:`catch_exceptions`, and :ref:`meta`.
        """
        raise NotImplementedError

    def expect_column_values_to_not_be_null(
        self,
        column,
        mostly=None,
        result_format=None,
        row_condition=None,
        condition_parser=None,
        include_config=True,
        catch_exceptions=None,
        meta=None,
    ):
        """Expect column values to not be null.

        To be counted as an exception, values must be explicitly null or missing, such as a NULL in PostgreSQL or an
        np.NaN in pandas. Empty strings don't count as null unless they have been coerced to a null type.

        expect_column_values_to_not_be_null is a \
        :func:`column_map_expectation <great_expectations.dataset.dataset.MetaDataset.column_map_expectation>`.

        Args:
            column (str): \
                The column name.

        Keyword Args:
            mostly (None or a float between 0 and 1): \
                Return `"success": True` if at least mostly fraction of values match the expectation. \
                For more detail, see :ref:`mostly`.

        Other Parameters:
            result_format (str or None): \
                Which output mode to use: `BOOLEAN_ONLY`, `BASIC`, `COMPLETE`, or `SUMMARY`.
                For more detail, see :ref:`result_format <result_format>`.
            include_config (boolean): \
                If True, then include the expectation config as part of the result object. \
                For more detail, see :ref:`include_config`.
            catch_exceptions (boolean or None): \
                If True, then catch exceptions and include them as part of the result object. \
                For more detail, see :ref:`catch_exceptions`.
            meta (dict or None): \
                A JSON-serializable dictionary (nesting allowed) that will be included in the output without \
                modification. For more detail, see :ref:`meta`.

        Returns:
            An ExpectationSuiteValidationResult

            Exact fields vary depending on the values passed to :ref:`result_format <result_format>` and
            :ref:`include_config`, :ref:`catch_exceptions`, and :ref:`meta`.

        See Also:
            :func:`expect_column_values_to_be_null \
            <great_expectations.dataset.dataset.Dataset.expect_column_values_to_be_null>`

        """
        raise NotImplementedError

    def expect_column_values_to_be_null(
        self,
        column,
        mostly=None,
        result_format=None,
        row_condition=None,
        condition_parser=None,
        include_config=True,
        catch_exceptions=None,
        meta=None,
    ):
        """Expect column values to be null.

        expect_column_values_to_be_null is a \
        :func:`column_map_expectation <great_expectations.dataset.dataset.MetaDataset.column_map_expectation>`.

        Args:
            column (str): \
                The column name.

        Keyword Args:
            mostly (None or a float between 0 and 1): \
                Return `"success": True` if at least mostly fraction of values match the expectation. \
                For more detail, see :ref:`mostly`.

        Other Parameters:
            result_format (str or None): \
                Which output mode to use: `BOOLEAN_ONLY`, `BASIC`, `COMPLETE`, or `SUMMARY`.
                For more detail, see :ref:`result_format <result_format>`.
            include_config (boolean): \
                If True, then include the expectation config as part of the result object. \
                For more detail, see :ref:`include_config`.
            catch_exceptions (boolean or None): \
                If True, then catch exceptions and include them as part of the result object. \
                For more detail, see :ref:`catch_exceptions`.
            meta (dict or None): \
                A JSON-serializable dictionary (nesting allowed) that will be included in the output without \
                modification. For more detail, see :ref:`meta`.

        Returns:
            An ExpectationSuiteValidationResult

            Exact fields vary depending on the values passed to :ref:`result_format <result_format>` and
            :ref:`include_config`, :ref:`catch_exceptions`, and :ref:`meta`.

        See Also:
            :func:`expect_column_values_to_not_be_null \
            <great_expectations.dataset.dataset.Dataset.expect_column_values_to_not_be_null>`

        """
        raise NotImplementedError

    def expect_column_values_to_be_of_type(
        self,
        column,
        type_,
        mostly=None,
        result_format=None,
        row_condition=None,
        condition_parser=None,
        include_config=True,
        catch_exceptions=None,
        meta=None,
    ):
        """Expect a column to contain values of a specified data type.

        expect_column_values_to_be_of_type is a :func:`column_aggregate_expectation \
        <great_expectations.dataset.dataset.MetaDataset.column_aggregate_expectation>` for typed-column backends,
        and also for PandasDataset where the column dtype and provided type_ are unambiguous constraints (any dtype
        except 'object' or dtype of 'object' with type_ specified as 'object').

        For PandasDataset columns with dtype of 'object' expect_column_values_to_be_of_type is a
        :func:`column_map_expectation <great_expectations.dataset.dataset.MetaDataset.column_map_expectation>` and will
        independently check each row's type.

        Args:
            column (str): \
                The column name.
            type\_ (str): \
                A string representing the data type that each column should have as entries. Valid types are defined
                by the current backend implementation and are dynamically loaded. For example, valid types for
                PandasDataset include any numpy dtype values (such as 'int64') or native python types (such as 'int'),
                whereas valid types for a SqlAlchemyDataset include types named by the current driver such as 'INTEGER'
                in most SQL dialects and 'TEXT' in dialects such as postgresql. Valid types for SparkDFDataset include
                'StringType', 'BooleanType' and other pyspark-defined type names.


        Keyword Args:
            mostly (None or a float between 0 and 1): \
                Return `"success": True` if at least mostly fraction of values match the expectation. \
                For more detail, see :ref:`mostly`.

        Other Parameters:
            result_format (str or None): \
                Which output mode to use: `BOOLEAN_ONLY`, `BASIC`, `COMPLETE`, or `SUMMARY`.
                For more detail, see :ref:`result_format <result_format>`.
            include_config (boolean): \
                If True, then include the expectation config as part of the result object. \
                For more detail, see :ref:`include_config`.
            catch_exceptions (boolean or None): \
                If True, then catch exceptions and include them as part of the result object. \
                For more detail, see :ref:`catch_exceptions`.
            meta (dict or None): \
                A JSON-serializable dictionary (nesting allowed) that will be included in the output without \
                modification. For more detail, see :ref:`meta`.

        Returns:
            An ExpectationSuiteValidationResult

            Exact fields vary depending on the values passed to :ref:`result_format <result_format>` and
            :ref:`include_config`, :ref:`catch_exceptions`, and :ref:`meta`.

        See also:
            :func:`expect_column_values_to_be_in_type_list \
            <great_expectations.dataset.dataset.Dataset.expect_column_values_to_be_in_type_list>`

        """
        raise NotImplementedError

    def expect_column_values_to_be_in_type_list(
        self,
        column,
        type_list,
        mostly=None,
        result_format=None,
        row_condition=None,
        condition_parser=None,
        include_config=True,
        catch_exceptions=None,
        meta=None,
    ):
        """Expect a column to contain values from a specified type list.

        expect_column_values_to_be_in_type_list is a :func:`column_aggregate_expectation \
        <great_expectations.dataset.dataset.MetaDataset.column_aggregate_expectation>` for typed-column backends,
        and also for PandasDataset where the column dtype provides an unambiguous constraints (any dtype except
        'object'). For PandasDataset columns with dtype of 'object' expect_column_values_to_be_of_type is a
        :func:`column_map_expectation <great_expectations.dataset.dataset.MetaDataset.column_map_expectation>` and will
        independently check each row's type.

        Args:
            column (str): \
                The column name.
            type_list (str): \
                A list of strings representing the data type that each column should have as entries. Valid types are
                defined by the current backend implementation and are dynamically loaded. For example, valid types for
                PandasDataset include any numpy dtype values (such as 'int64') or native python types (such as 'int'),
                whereas valid types for a SqlAlchemyDataset include types named by the current driver such as 'INTEGER'
                in most SQL dialects and 'TEXT' in dialects such as postgresql. Valid types for SparkDFDataset include
                'StringType', 'BooleanType' and other pyspark-defined type names.

        Keyword Args:
            mostly (None or a float between 0 and 1): \
                Return `"success": True` if at least mostly fraction of values match the expectation. \
                For more detail, see :ref:`mostly`.

        Other Parameters:
            result_format (str or None): \
                Which output mode to use: `BOOLEAN_ONLY`, `BASIC`, `COMPLETE`, or `SUMMARY`.
                For more detail, see :ref:`result_format <result_format>`.
            include_config (boolean): \
                If True, then include the expectation config as part of the result object. \
                For more detail, see :ref:`include_config`.
            catch_exceptions (boolean or None): \
                If True, then catch exceptions and include them as part of the result object. \
                For more detail, see :ref:`catch_exceptions`.
            meta (dict or None): \
                A JSON-serializable dictionary (nesting allowed) that will be included in the output without \
                modification. For more detail, see :ref:`meta`.

        Returns:
            An ExpectationSuiteValidationResult

            Exact fields vary depending on the values passed to :ref:`result_format <result_format>` and
            :ref:`include_config`, :ref:`catch_exceptions`, and :ref:`meta`.

        See also:
            :func:`expect_column_values_to_be_of_type \
            <great_expectations.dataset.dataset.Dataset.expect_column_values_to_be_of_type>`

        """
        raise NotImplementedError

    ###
    #
    # Sets and ranges
    #
    ####

    def expect_column_values_to_be_in_set(
        self,
        column,
        value_set,
        mostly=None,
        parse_strings_as_datetimes=None,
        result_format=None,
        row_condition=None,
        condition_parser=None,
        include_config=True,
        catch_exceptions=None,
        meta=None,
    ):
        # noinspection PyUnresolvedReferences
        """Expect each column value to be in a given set.

        For example:
        ::

            # my_df.my_col = [1,2,2,3,3,3]
            >>> my_df.expect_column_values_to_be_in_set(
                "my_col",
                [2,3]
            )
            {
              "success": false
              "result": {
                "unexpected_count": 1
                "unexpected_percent": 16.66666666666666666,
                "unexpected_percent_nonmissing": 16.66666666666666666,
                "partial_unexpected_list": [
                  1
                ],
              },
            }

        expect_column_values_to_be_in_set is a \
        :func:`column_map_expectation <great_expectations.dataset.dataset.MetaDataset.column_map_expectation>`.

        Args:
            column (str): \
                The column name.
            value_set (set-like): \
                A set of objects used for comparison.

        Keyword Args:
            mostly (None or a float between 0 and 1): \
                Return `"success": True` if at least mostly fraction of values match the expectation. \
                For more detail, see :ref:`mostly`.
            parse_strings_as_datetimes (boolean or None) : If True values provided in value_set will be parsed as \
                datetimes before making comparisons.

        Other Parameters:
            result_format (str or None): \
                Which output mode to use: `BOOLEAN_ONLY`, `BASIC`, `COMPLETE`, or `SUMMARY`.
                For more detail, see :ref:`result_format <result_format>`.
            include_config (boolean): \
                If True, then include the expectation config as part of the result object. \
                For more detail, see :ref:`include_config`.
            catch_exceptions (boolean or None): \
                If True, then catch exceptions and include them as part of the result object. \
                For more detail, see :ref:`catch_exceptions`.
            meta (dict or None): \
                A JSON-serializable dictionary (nesting allowed) that will be included in the output without \
                modification. For more detail, see :ref:`meta`.

        Returns:
            An ExpectationSuiteValidationResult

            Exact fields vary depending on the values passed to :ref:`result_format <result_format>` and
            :ref:`include_config`, :ref:`catch_exceptions`, and :ref:`meta`.

        See Also:
            :func:`expect_column_values_to_not_be_in_set \
            <great_expectations.dataset.dataset.Dataset.expect_column_values_to_not_be_in_set>`

        """
        raise NotImplementedError

    def expect_column_values_to_not_be_in_set(
        self,
        column,
        value_set,
        mostly=None,
        parse_strings_as_datetimes=None,
        result_format=None,
        row_condition=None,
        condition_parser=None,
        include_config=True,
        catch_exceptions=None,
        meta=None,
    ):
        # noinspection PyUnresolvedReferences
        """Expect column entries to not be in the set.

        For example:
        ::

            # my_df.my_col = [1,2,2,3,3,3]
            >>> my_df.expect_column_values_to_not_be_in_set(
                "my_col",
                [1,2]
            )
            {
              "success": false
              "result": {
                "unexpected_count": 3
                "unexpected_percent": 50.0,
                "unexpected_percent_nonmissing": 50.0,
                "partial_unexpected_list": [
                  1, 2, 2
                ],
              },
            }

        expect_column_values_to_not_be_in_set is a \
        :func:`column_map_expectation <great_expectations.dataset.dataset.MetaDataset.column_map_expectation>`.

        Args:
            column (str): \
                The column name.
            value_set (set-like): \
                A set of objects used for comparison.

        Keyword Args:
            mostly (None or a float between 0 and 1): \
                Return `"success": True` if at least mostly fraction of values match the expectation. \
                For more detail, see :ref:`mostly`.

        Other Parameters:
            result_format (str or None): \
                Which output mode to use: `BOOLEAN_ONLY`, `BASIC`, `COMPLETE`, or `SUMMARY`.
                For more detail, see :ref:`result_format <result_format>`.
            include_config (boolean): \
                If True, then include the expectation config as part of the result object. \
                For more detail, see :ref:`include_config`.
            catch_exceptions (boolean or None): \
                If True, then catch exceptions and include them as part of the result object. \
                For more detail, see :ref:`catch_exceptions`.
            meta (dict or None): \
                A JSON-serializable dictionary (nesting allowed) that will be included in the output without \
                modification. For more detail, see :ref:`meta`.

        Returns:
            An ExpectationSuiteValidationResult

            Exact fields vary depending on the values passed to :ref:`result_format <result_format>` and
            :ref:`include_config`, :ref:`catch_exceptions`, and :ref:`meta`.

        See Also:
            :func:`expect_column_values_to_be_in_set \
            <great_expectations.dataset.dataset.Dataset.expect_column_values_to_be_in_set>`

        """
        raise NotImplementedError

    def expect_column_values_to_be_between(
        self,
        column,
        min_value=None,
        max_value=None,
        strict_min=False,
        strict_max=False,
        # tolerance=1e-9,
        allow_cross_type_comparisons=None,
        parse_strings_as_datetimes=False,
        output_strftime_format=None,
        mostly=None,
        row_condition=None,
        condition_parser=None,
        result_format=None,
        include_config=True,
        catch_exceptions=None,
        meta=None,
    ):
        """Expect column entries to be between a minimum value and a maximum value (inclusive).

        expect_column_values_to_be_between is a \
        :func:`column_map_expectation <great_expectations.dataset.dataset.MetaDataset.column_map_expectation>`.

        Args:
            column (str): \
                The column name.
            min_value (comparable type or None): The minimum value for a column entry.
            max_value (comparable type or None): The maximum value for a column entry.

        Keyword Args:
            strict_min (boolean):
                If True, values must be strictly larger than min_value, default=False
            strict_max (boolean):
                If True, values must be strictly smaller than max_value, default=False
             allow_cross_type_comparisons (boolean or None) : If True, allow comparisons between types (e.g. integer and\
                string). Otherwise, attempting such comparisons will raise an exception.
            parse_strings_as_datetimes (boolean or None) : If True, parse min_value, max_value, and all non-null column\
                values to datetimes before making comparisons.
            output_strftime_format (str or None): \
                A valid strfime format for datetime output. Only used if parse_strings_as_datetimes=True.

            mostly (None or a float between 0 and 1): \
                Return `"success": True` if at least mostly fraction of values match the expectation. \
                For more detail, see :ref:`mostly`.

        Other Parameters:
            result_format (str or None): \
                Which output mode to use: `BOOLEAN_ONLY`, `BASIC`, `COMPLETE`, or `SUMMARY`.
                For more detail, see :ref:`result_format <result_format>`.
            include_config (boolean): \
                If True, then include the expectation config as part of the result object. \
                For more detail, see :ref:`include_config`.
            catch_exceptions (boolean or None): \
                If True, then catch exceptions and include them as part of the result object. \
                For more detail, see :ref:`catch_exceptions`.
            meta (dict or None): \
                A JSON-serializable dictionary (nesting allowed) that will be included in the output without \
                modification. For more detail, see :ref:`meta`.

        Returns:
            An ExpectationSuiteValidationResult

            Exact fields vary depending on the values passed to :ref:`result_format <result_format>` and
            :ref:`include_config`, :ref:`catch_exceptions`, and :ref:`meta`.

        Notes:
            * min_value and max_value are both inclusive unless strict_min or strict_max are set to True.
            * If min_value is None, then max_value is treated as an upper bound, and there is no minimum value checked.
            * If max_value is None, then min_value is treated as a lower bound, and there is no maximum value checked.

        See Also:
            :func:`expect_column_value_lengths_to_be_between \
            <great_expectations.dataset.dataset.Dataset.expect_column_value_lengths_to_be_between>`

        """
        raise NotImplementedError

    def expect_column_values_to_be_increasing(
        self,
        column,
        strictly=None,
        parse_strings_as_datetimes=False,
        mostly=None,
        row_condition=None,
        condition_parser=None,
        result_format=None,
        include_config=True,
        catch_exceptions=None,
        meta=None,
    ):
        """Expect column values to be increasing.

        By default, this expectation only works for numeric or datetime data.
        When `parse_strings_as_datetimes=True`, it can also parse strings to datetimes.

        If `strictly=True`, then this expectation is only satisfied if each consecutive value
        is strictly increasing--equal values are treated as failures.

        expect_column_values_to_be_increasing is a \
        :func:`column_map_expectation <great_expectations.dataset.dataset.MetaDataset.column_map_expectation>`.

        Args:
            column (str): \
                The column name.

        Keyword Args:
            strictly (Boolean or None): \
                If True, values must be strictly greater than previous values
            parse_strings_as_datetimes (boolean or None) : \
                If True, all non-null column values to datetimes before making comparisons
            mostly (None or a float between 0 and 1): \
                Return `"success": True` if at least mostly fraction of values match the expectation. \
                For more detail, see :ref:`mostly`.

        Other Parameters:
            result_format (str or None): \
                Which output mode to use: `BOOLEAN_ONLY`, `BASIC`, `COMPLETE`, or `SUMMARY`.
                For more detail, see :ref:`result_format <result_format>`.
            include_config (boolean): \
                If True, then include the expectation config as part of the result object. \
                For more detail, see :ref:`include_config`.
            catch_exceptions (boolean or None): \
                If True, then catch exceptions and include them as part of the result object. \
                For more detail, see :ref:`catch_exceptions`.
            meta (dict or None): \
                A JSON-serializable dictionary (nesting allowed) that will be included in the output without
                modification. For more detail, see :ref:`meta`.

        Returns:
            An ExpectationSuiteValidationResult

            Exact fields vary depending on the values passed to :ref:`result_format <result_format>` and
            :ref:`include_config`, :ref:`catch_exceptions`, and :ref:`meta`.

        See Also:
            :func:`expect_column_values_to_be_decreasing \
            <great_expectations.dataset.dataset.Dataset.expect_column_values_to_be_decreasing>`

        """
        raise NotImplementedError

    def expect_column_values_to_be_decreasing(
        self,
        column,
        strictly=None,
        parse_strings_as_datetimes=False,
        mostly=None,
        row_condition=None,
        condition_parser=None,
        result_format=None,
        include_config=True,
        catch_exceptions=None,
        meta=None,
    ):
        """Expect column values to be decreasing.

        By default, this expectation only works for numeric or datetime data.
        When `parse_strings_as_datetimes=True`, it can also parse strings to datetimes.

        If `strictly=True`, then this expectation is only satisfied if each consecutive value
        is strictly decreasing--equal values are treated as failures.

        expect_column_values_to_be_decreasing is a \
        :func:`column_map_expectation <great_expectations.dataset.dataset.MetaDataset.column_map_expectation>`.

        Args:
            column (str): \
                The column name.

        Keyword Args:
            strictly (Boolean or None): \
                If True, values must be strictly greater than previous values
            parse_strings_as_datetimes (boolean or None) : \
                If True, all non-null column values to datetimes before making comparisons
            mostly (None or a float between 0 and 1): \
                Return `"success": True` if at least mostly fraction of values match the expectation. \
                For more detail, see :ref:`mostly`.

        Other Parameters:
            result_format (str or None): \
                Which output mode to use: `BOOLEAN_ONLY`, `BASIC`, `COMPLETE`, or `SUMMARY`.
                For more detail, see :ref:`result_format <result_format>`.
            include_config (boolean): \
                If True, then include the expectation config as part of the result object. \
                For more detail, see :ref:`include_config`.
            catch_exceptions (boolean or None): \
                If True, then catch exceptions and include them as part of the result object. \
                For more detail, see :ref:`catch_exceptions`.
            meta (dict or None): \
                A JSON-serializable dictionary (nesting allowed) that will be included in the output without \
                modification. For more detail, see :ref:`meta`.

        Returns:
            An ExpectationSuiteValidationResult

            Exact fields vary depending on the values passed to :ref:`result_format <result_format>` and
            :ref:`include_config`, :ref:`catch_exceptions`, and :ref:`meta`.

        See Also:
            :func:`expect_column_values_to_be_increasing \
            <great_expectations.dataset.dataset.Dataset.expect_column_values_to_be_increasing>`

        """
        raise NotImplementedError

    ###
    #
    # String matching
    #
    ###

    def expect_column_value_lengths_to_be_between(
        self,
        column,
        min_value=None,
        max_value=None,
        mostly=None,
        row_condition=None,
        condition_parser=None,
        result_format=None,
        include_config=True,
        catch_exceptions=None,
        meta=None,
    ):
        """Expect column entries to be strings with length between a minimum value and a maximum value (inclusive).

        This expectation only works for string-type values. Invoking it on ints or floats will raise a TypeError.

        expect_column_value_lengths_to_be_between is a \
        :func:`column_map_expectation <great_expectations.dataset.dataset.MetaDataset.column_map_expectation>`.

        Args:
            column (str): \
                The column name.

        Keyword Args:
            min_value (int or None): \
                The minimum value for a column entry length.
            max_value (int or None): \
                The maximum value for a column entry length.
            mostly (None or a float between 0 and 1): \
                Return `"success": True` if at least mostly fraction of values match the expectation. \
                For more detail, see :ref:`mostly`.

        Other Parameters:
            result_format (str or None): \
                Which output mode to use: `BOOLEAN_ONLY`, `BASIC`, `COMPLETE`, or `SUMMARY`.
                For more detail, see :ref:`result_format <result_format>`.
            include_config (boolean): \
                If True, then include the expectation config as part of the result object. \
                For more detail, see :ref:`include_config`.
            catch_exceptions (boolean or None): \
                If True, then catch exceptions and include them as part of the result object. \
                For more detail, see :ref:`catch_exceptions`.
            meta (dict or None): \
                A JSON-serializable dictionary (nesting allowed) that will be included in the output without \
                modification. For more detail, see :ref:`meta`.

        Returns:
            An ExpectationSuiteValidationResult

            Exact fields vary depending on the values passed to :ref:`result_format <result_format>` and
            :ref:`include_config`, :ref:`catch_exceptions`, and :ref:`meta`.

        Notes:
            * min_value and max_value are both inclusive.
            * If min_value is None, then max_value is treated as an upper bound, and the number of acceptable rows has \
              no minimum.
            * If max_value is None, then min_value is treated as a lower bound, and the number of acceptable rows has \
              no maximum.

        See Also:
            :func:`expect_column_value_lengths_to_equal \
            <great_expectations.dataset.dataset.Dataset.expect_column_value_lengths_to_equal>`

        """
        raise NotImplementedError

    def expect_column_value_lengths_to_equal(
        self,
        column,
        value,
        mostly=None,
        result_format=None,
        row_condition=None,
        condition_parser=None,
        include_config=True,
        catch_exceptions=None,
        meta=None,
    ):
        """Expect column entries to be strings with length equal to the provided value.

        This expectation only works for string-type values. Invoking it on ints or floats will raise a TypeError.

        expect_column_values_to_be_between is a \
        :func:`column_map_expectation <great_expectations.dataset.dataset.MetaDataset.column_map_expectation>`.

        Args:
            column (str): \
                The column name.
            value (int or None): \
                The expected value for a column entry length.

        Keyword Args:
            mostly (None or a float between 0 and 1): \
                Return `"success": True` if at least mostly fraction of values match the expectation. \
                For more detail, see :ref:`mostly`.

        Other Parameters:
            result_format (str or None): \
                Which output mode to use: `BOOLEAN_ONLY`, `BASIC`, `COMPLETE`, or `SUMMARY`.
                For more detail, see :ref:`result_format <result_format>`.
            include_config (boolean): \
                If True, then include the expectation config as part of the result object. \
                For more detail, see :ref:`include_config`.
            catch_exceptions (boolean or None): \
                If True, then catch exceptions and include them as part of the result object. \
                For more detail, see :ref:`catch_exceptions`.
            meta (dict or None): \
                A JSON-serializable dictionary (nesting allowed) that will be included in the output without \
                modification. For more detail, see :ref:`meta`.

        Returns:
            An ExpectationSuiteValidationResult

            Exact fields vary depending on the values passed to :ref:`result_format <result_format>` and
            :ref:`include_config`, :ref:`catch_exceptions`, and :ref:`meta`.

        See Also:
            :func:`expect_column_value_lengths_to_be_between \
            <great_expectations.dataset.dataset.Dataset.expect_column_value_lengths_to_be_between>`

        """
        raise NotImplementedError

    def expect_column_values_to_match_regex(
        self,
        column,
        regex,
        mostly=None,
        result_format=None,
        row_condition=None,
        condition_parser=None,
        include_config=True,
        catch_exceptions=None,
        meta=None,
    ):
        """Expect column entries to be strings that match a given regular expression. Valid matches can be found \
        anywhere in the string, for example "[at]+" will identify the following strings as expected: "cat", "hat", \
        "aa", "a", and "t", and the following strings as unexpected: "fish", "dog".

        expect_column_values_to_match_regex is a \
        :func:`column_map_expectation <great_expectations.dataset.dataset.MetaDataset.column_map_expectation>`.

        Args:
            column (str): \
                The column name.
            regex (str): \
                The regular expression the column entries should match.

        Keyword Args:
            mostly (None or a float between 0 and 1): \
                Return `"success": True` if at least mostly fraction of values match the expectation. \
                For more detail, see :ref:`mostly`.

        Other Parameters:
            result_format (str or None): \
                Which output mode to use: `BOOLEAN_ONLY`, `BASIC`, `COMPLETE`, or `SUMMARY`.
                For more detail, see :ref:`result_format <result_format>`.
            include_config (boolean): \
                If True, then include the expectation config as part of the result object. \
                For more detail, see :ref:`include_config`.
            catch_exceptions (boolean or None): \
                If True, then catch exceptions and include them as part of the result object. \
                For more detail, see :ref:`catch_exceptions`.
            meta (dict or None): \
                A JSON-serializable dictionary (nesting allowed) that will be included in the output without \
                modification. For more detail, see :ref:`meta`.

        Returns:
            An ExpectationSuiteValidationResult

            Exact fields vary depending on the values passed to :ref:`result_format <result_format>` and
            :ref:`include_config`, :ref:`catch_exceptions`, and :ref:`meta`.

        See Also:
            :func:`expect_column_values_to_not_match_regex \
            <great_expectations.dataset.dataset.Dataset.expect_column_values_to_not_match_regex>`

            :func:`expect_column_values_to_match_regex_list \
            <great_expectations.dataset.dataset.Dataset.expect_column_values_to_match_regex_list>`

        """
        raise NotImplementedError

    def expect_column_values_to_not_match_regex(
        self,
        column,
        regex,
        mostly=None,
        result_format=None,
        row_condition=None,
        condition_parser=None,
        include_config=True,
        catch_exceptions=None,
        meta=None,
    ):
        """Expect column entries to be strings that do NOT match a given regular expression. The regex must not match \
        any portion of the provided string. For example, "[at]+" would identify the following strings as expected: \
        "fish", "dog", and the following as unexpected: "cat", "hat".

        expect_column_values_to_not_match_regex is a \
        :func:`column_map_expectation <great_expectations.dataset.dataset.MetaDataset.column_map_expectation>`.

        Args:
            column (str): \
                The column name.
            regex (str): \
                The regular expression the column entries should NOT match.

        Keyword Args:
            mostly (None or a float between 0 and 1): \
                Return `"success": True` if at least mostly fraction of values match the expectation. \
                For more detail, see :ref:`mostly`.

        Other Parameters:
            result_format (str or None): \
                Which output mode to use: `BOOLEAN_ONLY`, `BASIC`, `COMPLETE`, or `SUMMARY`.
                For more detail, see :ref:`result_format <result_format>`.
            include_config (boolean): \
                If True, then include the expectation config as part of the result object. \
                For more detail, see :ref:`include_config`.
            catch_exceptions (boolean or None): \
                If True, then catch exceptions and include them as part of the result object. \
                For more detail, see :ref:`catch_exceptions`.
            meta (dict or None): \
                A JSON-serializable dictionary (nesting allowed) that will be included in the output without \
                modification. For more detail, see :ref:`meta`.

        Returns:
            An ExpectationSuiteValidationResult

            Exact fields vary depending on the values passed to :ref:`result_format <result_format>` and
            :ref:`include_config`, :ref:`catch_exceptions`, and :ref:`meta`.

        See Also:
            :func:`expect_column_values_to_match_regex \
            <great_expectations.dataset.dataset.Dataset.expect_column_values_to_match_regex>`

            :func:`expect_column_values_to_match_regex_list \
            <great_expectations.dataset.dataset.Dataset.expect_column_values_to_match_regex_list>`

        """
        raise NotImplementedError

    def expect_column_values_to_match_regex_list(
        self,
        column,
        regex_list,
        match_on="any",
        mostly=None,
        result_format=None,
        row_condition=None,
        condition_parser=None,
        include_config=True,
        catch_exceptions=None,
        meta=None,
    ):
        """Expect the column entries to be strings that can be matched to either any of or all of a list of regular
        expressions. Matches can be anywhere in the string.

        expect_column_values_to_match_regex_list is a \
        :func:`column_map_expectation <great_expectations.dataset.dataset.MetaDataset.column_map_expectation>`.

        Args:
            column (str): \
                The column name.
            regex_list (list): \
                The list of regular expressions which the column entries should match

        Keyword Args:
            match_on= (string): \
                "any" or "all".
                Use "any" if the value should match at least one regular expression in the list.
                Use "all" if it should match each regular expression in the list.
            mostly (None or a float between 0 and 1): \
                Return `"success": True` if at least mostly fraction of values match the expectation. \
                For more detail, see :ref:`mostly`.

        Other Parameters:
            result_format (str or None): \
                Which output mode to use: `BOOLEAN_ONLY`, `BASIC`, `COMPLETE`, or `SUMMARY`.
                For more detail, see :ref:`result_format <result_format>`.
            include_config (boolean): \
                If True, then include the expectation config as part of the result object. \
                For more detail, see :ref:`include_config`.
            catch_exceptions (boolean or None): \
                If True, then catch exceptions and include them as part of the result object. \
                For more detail, see :ref:`catch_exceptions`.
            meta (dict or None): \
                A JSON-serializable dictionary (nesting allowed) that will be included in the output without \
                modification. For more detail, see :ref:`meta`.

        Returns:
            An ExpectationSuiteValidationResult

            Exact fields vary depending on the values passed to :ref:`result_format <result_format>` and
            :ref:`include_config`, :ref:`catch_exceptions`, and :ref:`meta`.

        See Also:
            :func:`expect_column_values_to_match_regex \
            <great_expectations.dataset.dataset.Dataset.expect_column_values_to_match_regex>`

            :func:`expect_column_values_to_not_match_regex \
            <great_expectations.dataset.dataset.Dataset.expect_column_values_to_not_match_regex>`

        """
        raise NotImplementedError

    def expect_column_values_to_not_match_regex_list(
        self,
        column,
        regex_list,
        mostly=None,
        result_format=None,
        row_condition=None,
        condition_parser=None,
        include_config=True,
        catch_exceptions=None,
        meta=None,
    ):
        """Expect the column entries to be strings that do not match any of a list of regular expressions. Matches can
        be anywhere in the string.

        expect_column_values_to_not_match_regex_list is a \
        :func:`column_map_expectation <great_expectations.dataset.dataset.MetaDataset.column_map_expectation>`.

        Args:
            column (str): \
                The column name.
            regex_list (list): \
                The list of regular expressions which the column entries should not match

        Keyword Args:
            mostly (None or a float between 0 and 1): \
                Return `"success": True` if at least mostly fraction of values match the expectation. \
                For more detail, see :ref:`mostly`.

        Other Parameters:
            result_format (str or None): \
                Which output mode to use: `BOOLEAN_ONLY`, `BASIC`, `COMPLETE`, or `SUMMARY`. \
                For more detail, see :ref:`result_format <result_format>`.
            include_config (boolean): \
                If True, then include the expectation config as part of the result object. \
                For more detail, see :ref:`include_config`.
            catch_exceptions (boolean or None): \
                If True, then catch exceptions and include them as part of the result object. \
                For more detail, see :ref:`catch_exceptions`.
            meta (dict or None): \
                A JSON-serializable dictionary (nesting allowed) that will be included in the output without \
                modification. For more detail, see :ref:`meta`.

        Returns:
            An ExpectationSuiteValidationResult

            Exact fields vary depending on the values passed to :ref:`result_format <result_format>` and
            :ref:`include_config`, :ref:`catch_exceptions`, and :ref:`meta`.

        See Also:
            :func:`expect_column_values_to_match_regex_list \
            <great_expectations.dataset.dataset.Dataset.expect_column_values_to_match_regex_list>`

        """
        raise NotImplementedError

    ###
    #
    # Datetime and JSON parsing
    #
    ###

    def expect_column_values_to_match_strftime_format(
        self,
        column,
        strftime_format,
        mostly=None,
        result_format=None,
        row_condition=None,
        condition_parser=None,
        include_config=True,
        catch_exceptions=None,
        meta=None,
    ):
        """Expect column entries to be strings representing a date or time with a given format.

        expect_column_values_to_match_strftime_format is a \
        :func:`column_map_expectation <great_expectations.dataset.dataset.MetaDataset.column_map_expectation>`.

        Args:
            column (str): \
                The column name.
            strftime_format (str): \
                A strftime format string to use for matching

        Keyword Args:
            mostly (None or a float between 0 and 1): \
                Return `"success": True` if at least mostly fraction of values match the expectation. \
                For more detail, see :ref:`mostly`.

        Other Parameters:
            result_format (str or None): \
                Which output mode to use: `BOOLEAN_ONLY`, `BASIC`, `COMPLETE`, or `SUMMARY`.
                For more detail, see :ref:`result_format <result_format>`.
            include_config (boolean): \
                If True, then include the expectation config as part of the result object. \
                For more detail, see :ref:`include_config`.
            catch_exceptions (boolean or None): \
                If True, then catch exceptions and include them as part of the result object. \
                For more detail, see :ref:`catch_exceptions`.
            meta (dict or None): \
                A JSON-serializable dictionary (nesting allowed) that will be included in the output without \
                modification. For more detail, see :ref:`meta`.

        Returns:
            An ExpectationSuiteValidationResult

            Exact fields vary depending on the values passed to :ref:`result_format <result_format>` and
            :ref:`include_config`, :ref:`catch_exceptions`, and :ref:`meta`.

        """
        raise NotImplementedError

    def expect_column_values_to_be_dateutil_parseable(
        self,
        column,
        mostly=None,
        result_format=None,
        row_condition=None,
        condition_parser=None,
        include_config=True,
        catch_exceptions=None,
        meta=None,
    ):
        """Expect column entries to be parsable using dateutil.

        expect_column_values_to_be_dateutil_parseable is a \
        :func:`column_map_expectation <great_expectations.dataset.dataset.MetaDataset.column_map_expectation>`.

        Args:
            column (str): \
                The column name.

        Keyword Args:
            mostly (None or a float between 0 and 1): \
                Return `"success": True` if at least mostly fraction of values match the expectation. \
                For more detail, see :ref:`mostly`.

        Other Parameters:
            result_format (str or None): \
                Which output mode to use: `BOOLEAN_ONLY`, `BASIC`, `COMPLETE`, or `SUMMARY`.
                For more detail, see :ref:`result_format <result_format>`.
            include_config (boolean): \
                If True, then include the expectation config as part of the result object. \
                For more detail, see :ref:`include_config`.
            catch_exceptions (boolean or None): \
                If True, then catch exceptions and include them as part of the result object. \
                For more detail, see :ref:`catch_exceptions`.
            meta (dict or None): \
                A JSON-serializable dictionary (nesting allowed) that will be included in the output without \
                modification. For more detail, see :ref:`meta`.

        Returns:
            An ExpectationSuiteValidationResult

            Exact fields vary depending on the values passed to :ref:`result_format <result_format>` and
            :ref:`include_config`, :ref:`catch_exceptions`, and :ref:`meta`.

        """
        raise NotImplementedError

    def expect_column_values_to_be_json_parseable(
        self,
        column,
        mostly=None,
        result_format=None,
        row_condition=None,
        condition_parser=None,
        include_config=True,
        catch_exceptions=None,
        meta=None,
    ):
        """Expect column entries to be data written in JavaScript Object Notation.

        expect_column_values_to_be_json_parseable is a \
        :func:`column_map_expectation <great_expectations.dataset.dataset.MetaDataset.column_map_expectation>`.

        Args:
            column (str): \
                The column name.

        Keyword Args:
            mostly (None or a float between 0 and 1): \
                Return `"success": True` if at least mostly fraction of values match the expectation. \
                For more detail, see :ref:`mostly`.

        Other Parameters:
            result_format (str or None): \
                Which output mode to use: `BOOLEAN_ONLY`, `BASIC`, `COMPLETE`, or `SUMMARY`.
                For more detail, see :ref:`result_format <result_format>`.
            include_config (boolean): \
                If True, then include the expectation config as part of the result object. \
                For more detail, see :ref:`include_config`.
            catch_exceptions (boolean or None): \
                If True, then catch exceptions and include them as part of the result object. \
                For more detail, see :ref:`catch_exceptions`.
            meta (dict or None): \
                A JSON-serializable dictionary (nesting allowed) that will be included in the output without \
                modification. For more detail, see :ref:`meta`.

        Returns:
            An ExpectationSuiteValidationResult

            Exact fields vary depending on the values passed to :ref:`result_format <result_format>` and
            :ref:`include_config`, :ref:`catch_exceptions`, and :ref:`meta`.

        See Also:
            :func:`expect_column_values_to_match_json_schema \
            <great_expectations.dataset.dataset.Dataset.expect_column_values_to_match_json_schema>`

        """
        raise NotImplementedError

    def expect_column_values_to_match_json_schema(
        self,
        column,
        json_schema,
        mostly=None,
        result_format=None,
        row_condition=None,
        condition_parser=None,
        include_config=True,
        catch_exceptions=None,
        meta=None,
    ):
        """Expect column entries to be JSON objects matching a given JSON schema.

        expect_column_values_to_match_json_schema is a \
        :func:`column_map_expectation <great_expectations.dataset.dataset.MetaDataset.column_map_expectation>`.

        Args:
            column (str): \
                The column name.

        Keyword Args:
            mostly (None or a float between 0 and 1): \
                Return `"success": True` if at least mostly fraction of values match the expectation. \
                For more detail, see :ref:`mostly`.

        Other Parameters:
            result_format (str or None): \
                Which output mode to use: `BOOLEAN_ONLY`, `BASIC`, `COMPLETE`, or `SUMMARY`.
                For more detail, see :ref:`result_format <result_format>`.
            include_config (boolean): \
                If True, then include the expectation config as part of the result object. \
                For more detail, see :ref:`include_config`.
            catch_exceptions (boolean or None): \
                If True, then catch exceptions and include them as part of the result object. \
                For more detail, see :ref:`catch_exceptions`.
            meta (dict or None): \
                A JSON-serializable dictionary (nesting allowed) that will be included in the output without \
                modification. For more detail, see :ref:`meta`.

        Returns:
            An ExpectationSuiteValidationResult

            Exact fields vary depending on the values passed to :ref:`result_format <result_format>` and
            :ref:`include_config`, :ref:`catch_exceptions`, and :ref:`meta`.

        See Also:
            :func:`expect_column_values_to_be_json_parseable \
            <great_expectations.dataset.dataset.Dataset.expect_column_values_to_be_json_parseable>`


            The `JSON-schema docs <http://json-schema.org/>`_.
        """
        raise NotImplementedError

    ###
    #
    # Aggregate functions
    #
    ####

    def expect_column_parameterized_distribution_ks_test_p_value_to_be_greater_than(
        self,
        column,
        distribution,
        p_value=0.05,
        params=None,
        result_format=None,
        row_condition=None,
        condition_parser=None,
        include_config=True,
        catch_exceptions=None,
        meta=None,
    ):
        """
        Expect the column values to be distributed similarly to a scipy distribution. \

        This expectation compares the provided column to the specified continuous distribution with a parametric \
        Kolmogorov-Smirnov test. The K-S test compares the provided column to the cumulative density function (CDF) of \
        the specified scipy distribution. If you don't know the desired distribution shape parameters, use the \
        `ge.dataset.util.infer_distribution_parameters()` utility function to estimate them.

        It returns 'success'=True if the p-value from the K-S test is greater than or equal to the provided p-value.

        ``expect_column_parameterized_distribution_ks_test_p_value_to_be_greater_than`` is a \
        :func:`column_aggregate_expectation \
        <great_expectations.dataset.dataset.MetaDataset.column_aggregate_expectation>`.

        Args:
            column (str): \
                The column name.
            distribution (str): \
                The scipy distribution name. See: `<https://docs.scipy.org/doc/scipy/reference/stats.html>`_ Currently
                supported distributions are listed in the Notes section below.
            p_value (float): \
                The threshold p-value for a passing test. Default is 0.05.
            params (dict or list) : \
                A dictionary or positional list of shape parameters that describe the distribution you want to test the\
                data against. Include key values specific to the distribution from the appropriate scipy \
                distribution CDF function. 'loc' and 'scale' are used as translational parameters.\
                See `<https://docs.scipy.org/doc/scipy/reference/stats.html#continuous-distributions>`_

        Other Parameters:
            result_format (str or None): \
                Which output mode to use: `BOOLEAN_ONLY`, `BASIC`, `COMPLETE`, or `SUMMARY`.
                For more detail, see :ref:`result_format <result_format>`.
            include_config (boolean): \
                If True, then include the expectation config as part of the result object. \
                For more detail, see :ref:`include_config`.
            catch_exceptions (boolean or None): \
                If True, then catch exceptions and include them as part of the result object. \
                For more detail, see :ref:`catch_exceptions`.
            meta (dict or None): \
                A JSON-serializable dictionary (nesting allowed) that will be included in the output without \
                modification. For more detail, see :ref:`meta`.

        Returns:
            An ExpectationSuiteValidationResult

            Exact fields vary depending on the values passed to :ref:`result_format <result_format>` and
            :ref:`include_config`, :ref:`catch_exceptions`, and :ref:`meta`.

        Notes:
            These fields in the result object are customized for this expectation:
            ::

                {
                    "details":
                        "expected_params" (dict): The specified or inferred parameters of the distribution to test \
                        against
                        "ks_results" (dict): The raw result of stats.kstest()
                }

            * The Kolmogorov-Smirnov test's null hypothesis is that the column is similar to the provided distribution.
            * Supported scipy distributions:

              * norm
              * beta
              * gamma
              * uniform
              * chi2
              * expon

        """
        raise NotImplementedError

    # noinspection PyUnusedLocal
    @DocInherit
    @MetaDataset.column_aggregate_expectation
    def expect_column_distinct_values_to_be_in_set(
        self,
        column,
        value_set,
        parse_strings_as_datetimes=None,
        result_format=None,
        include_config=True,
        catch_exceptions=None,
        meta=None,
    ):
        # noinspection PyUnresolvedReferences
        """Expect the set of distinct column values to be contained by a given set.

        The success value for this expectation will match that of expect_column_values_to_be_in_set. However,
        expect_column_distinct_values_to_be_in_set is a \
        :func:`column_aggregate_expectation \
        <great_expectations.dataset.dataset.MetaDataset.column_aggregate_expectation>`.

        For example:
        ::

            # my_df.my_col = [1,2,2,3,3,3]
            >>> my_df.expect_column_distinct_values_to_be_in_set(
                "my_col",
                [2, 3, 4]
            )
            {
              "success": false
              "result": {
                "observed_value": [1,2,3],
                "details": {
                  "value_counts": [
                    {
                      "value": 1,
                      "count": 1
                    },
                    {
                      "value": 2,
                      "count": 1
                    },
                    {
                      "value": 3,
                      "count": 1
                    }
                  ]
                }
              }
            }

        Args:
            column (str): \
                The column name.
            value_set (set-like): \
                A set of objects used for comparison.

        Keyword Args:
            parse_strings_as_datetimes (boolean or None) : If True values provided in value_set will be parsed \
            as datetimes before making comparisons.

        Other Parameters:
            result_format (str or None): \
                Which output mode to use: `BOOLEAN_ONLY`, `BASIC`, `COMPLETE`, or `SUMMARY`. \
                For more detail, see :ref:`result_format <result_format>`.
            include_config (boolean): \
                If True, then include the expectation config as part of the result object. \
                For more detail, see :ref:`include_config`.
            catch_exceptions (boolean or None): \
                If True, then catch exceptions and include them as part of the result object. \
                For more detail, see :ref:`catch_exceptions`.
            meta (dict or None): \
                A JSON-serializable dictionary (nesting allowed) that will be included in the output without \
                modification. For more detail, see :ref:`meta`.

        Returns:
            An ExpectationSuiteValidationResult

            Exact fields vary depending on the values passed to :ref:`result_format <result_format>` and
            :ref:`include_config`, :ref:`catch_exceptions`, and :ref:`meta`.

        See Also:
            :func:`expect_column_distinct_values_to_contain_set \
            <great_expectations.dataset.dataset.Dataset.expect_column_distinct_values_to_contain_set>`

        """

        observed_value_counts = self.get_column_value_counts(column)

        if value_set is None:
            # Vacuously true
            success = True
            parsed_observed_value_set = set(observed_value_counts.index)
        else:
            if parse_strings_as_datetimes:
                parsed_value_set = self._parse_value_set(value_set)
                parsed_observed_value_set = set(
                    self._parse_value_set(observed_value_counts.index)
                )
            else:
                parsed_value_set = value_set
                parsed_observed_value_set = set(observed_value_counts.index)

            expected_value_set = set(parsed_value_set)
            success = parsed_observed_value_set.issubset(expected_value_set)

        return {
            "success": success,
            "result": {
                "observed_value": sorted(list(parsed_observed_value_set)),
                "details": {"value_counts": observed_value_counts},
            },
        }

    # noinspection PyUnusedLocal
    @DocInherit
    @MetaDataset.column_aggregate_expectation
    def expect_column_distinct_values_to_equal_set(
        self,
        column,
        value_set,
        parse_strings_as_datetimes=None,
        result_format=None,
        include_config=True,
        catch_exceptions=None,
        meta=None,
    ):
        # noinspection PyUnresolvedReferences
        """Expect the set of distinct column values to equal a given set.

        In contrast to expect_column_distinct_values_to_contain_set() this ensures not only that a certain set of \
        values are present in the column but that these *and only these* values are present.

        expect_column_distinct_values_to_equal_set is a \
        :func:`column_aggregate_expectation \
        <great_expectations.dataset.dataset.MetaDataset.column_aggregate_expectation>`.

        For example:
        ::

            # my_df.my_col = [1,2,2,3,3,3]
            >>> my_df.expect_column_distinct_values_to_equal_set(
                "my_col",
                [2,3]
            )
            {
              "success": false
              "result": {
                "observed_value": [1,2,3]
              },
            }

        Args:
            column (str): \
                The column name.
            value_set (set-like): \
                A set of objects used for comparison.

        Keyword Args:
            parse_strings_as_datetimes (boolean or None) : If True values provided in value_set will be parsed as \
                datetimes before making comparisons.

        Other Parameters:
            result_format (str or None): \
                Which output mode to use: `BOOLEAN_ONLY`, `BASIC`, `COMPLETE`, or `SUMMARY`.
                For more detail, see :ref:`result_format <result_format>`.
            include_config (boolean): \
                If True, then include the expectation config as part of the result object. \
                For more detail, see :ref:`include_config`.
            catch_exceptions (boolean or None): \
                If True, then catch exceptions and include them as part of the result object. \
                For more detail, see :ref:`catch_exceptions`.
            meta (dict or None): \
                A JSON-serializable dictionary (nesting allowed) that will be included in the output without \
                modification. For more detail, see :ref:`meta`.

        Returns:
            An ExpectationSuiteValidationResult

            Exact fields vary depending on the values passed to :ref:`result_format <result_format>` and
            :ref:`include_config`, :ref:`catch_exceptions`, and :ref:`meta`.

        See Also:
            :func:`expect_column_distinct_values_to_contain_set \
            <great_expectations.dataset.dataset.Dataset.expect_column_distinct_values_to_contain_set>`

        """
        if parse_strings_as_datetimes:
            parsed_value_set = self._parse_value_set(value_set)
        else:
            parsed_value_set = value_set

        observed_value_counts = self.get_column_value_counts(column)
        expected_value_set = set(parsed_value_set)
        observed_value_set = set(observed_value_counts.index)

        return {
            "success": observed_value_set == expected_value_set,
            "result": {
                "observed_value": sorted(list(observed_value_set)),
                "details": {"value_counts": observed_value_counts},
            },
        }

    # noinspection PyUnusedLocal
    @DocInherit
    @MetaDataset.column_aggregate_expectation
    def expect_column_distinct_values_to_contain_set(
        self,
        column,
        value_set,
        parse_strings_as_datetimes=None,
        result_format=None,
        include_config=True,
        catch_exceptions=None,
        meta=None,
    ):
        # noinspection PyUnresolvedReferences
        """Expect the set of distinct column values to contain a given set.

        In contrast to expect_column_values_to_be_in_set() this ensures not that all column values are members of the
        given set but that values from the set *must* be present in the column.

        expect_column_distinct_values_to_contain_set is a \
        :func:`column_aggregate_expectation \
        <great_expectations.dataset.dataset.MetaDataset.column_aggregate_expectation>`.

        For example:
        ::

            # my_df.my_col = [1,2,2,3,3,3]
            >>> my_df.expect_column_distinct_values_to_contain_set(
                "my_col",
                [2,3]
            )
            {
            "success": true
            "result": {
                "observed_value": [1,2,3]
            },
            }

        Args:
            column (str): \
                The column name.
            value_set (set-like): \
                A set of objects used for comparison.

        Keyword Args:
            parse_strings_as_datetimes (boolean or None) : If True values provided in value_set will be parsed as \
                datetimes before making comparisons.

        Other Parameters:
            result_format (str or None): \
                Which output mode to use: `BOOLEAN_ONLY`, `BASIC`, `COMPLETE`, or `SUMMARY`.
                For more detail, see :ref:`result_format <result_format>`.
            include_config (boolean): \
                If True, then include the expectation config as part of the result object. \
                For more detail, see :ref:`include_config`.
            catch_exceptions (boolean or None): \
                If True, then catch exceptions and include them as part of the result object. \
                For more detail, see :ref:`catch_exceptions`.
            meta (dict or None): \
                A JSON-serializable dictionary (nesting allowed) that will be included in the output without \
                modification. For more detail, see :ref:`meta`.

        Returns:
            An ExpectationSuiteValidationResult

            Exact fields vary depending on the values passed to :ref:`result_format <result_format>` and
            :ref:`include_config`, :ref:`catch_exceptions`, and :ref:`meta`.

        See Also:
            :func:`expect_column_distinct_values_to_equal_set \
            <great_expectations.dataset.dataset.Dataset.expect_column_distinct_values_to_equal_set>`

        """
        if parse_strings_as_datetimes:
            parsed_value_set = self._parse_value_set(value_set)
        else:
            parsed_value_set = value_set

        observed_value_counts = self.get_column_value_counts(column)
        expected_value_set = set(parsed_value_set)
        observed_value_set = set(observed_value_counts.index)

        return {
            "success": observed_value_set.issuperset(expected_value_set),
            "result": {
                "observed_value": sorted(list(observed_value_set)),
                "details": {"value_counts": observed_value_counts},
            },
        }

    # noinspection PyUnusedLocal
    @DocInherit
    @MetaDataset.column_aggregate_expectation
    def expect_column_mean_to_be_between(
        self,
        column,
        min_value=None,
        max_value=None,
        strict_min=False,
        strict_max=False,  # tolerance=1e-9,
        result_format=None,
        include_config=True,
        catch_exceptions=None,
        meta=None,
    ):
        """Expect the column mean to be between a minimum value and a maximum value (inclusive).

        expect_column_mean_to_be_between is a \
        :func:`column_aggregate_expectation \
        <great_expectations.dataset.dataset.MetaDataset.column_aggregate_expectation>`.

        Args:
            column (str): \
                The column name.
            min_value (float or None): \
                The minimum value for the column mean.
            max_value (float or None): \
                The maximum value for the column mean.
            strict_min (boolean):
                If True, the column mean must be strictly larger than min_value, default=False
            strict_max (boolean):
                If True, the column mean must be strictly smaller than max_value, default=False

        Other Parameters:
            result_format (str or None): \
                Which output mode to use: `BOOLEAN_ONLY`, `BASIC`, `COMPLETE`, or `SUMMARY`.
                For more detail, see :ref:`result_format <result_format>`.
            include_config (boolean): \
                If True, then include the expectation config as part of the result object. \
                For more detail, see :ref:`include_config`.
            catch_exceptions (boolean or None): \
                If True, then catch exceptions and include them as part of the result object. \
                For more detail, see :ref:`catch_exceptions`.
            meta (dict or None): \
                A JSON-serializable dictionary (nesting allowed) that will be included in the output without \
                modification. For more detail, see :ref:`meta`.

        Returns:
            An ExpectationSuiteValidationResult

            Exact fields vary depending on the values passed to :ref:`result_format <result_format>` and
            :ref:`include_config`, :ref:`catch_exceptions`, and :ref:`meta`.

        Notes:
            These fields in the result object are customized for this expectation:
            ::

                {
                    "observed_value": (float) The true mean for the column
                }

            * min_value and max_value are both inclusive unless strict_min or strict_max are set to True.
            * If min_value is None, then max_value is treated as an upper bound.
            * If max_value is None, then min_value is treated as a lower bound.

        See Also:
            :func:`expect_column_median_to_be_between \
            <great_expectations.dataset.dataset.Dataset.expect_column_median_to_be_between>`

            :func:`expect_column_stdev_to_be_between \
            <great_expectations.dataset.dataset.Dataset.expect_column_stdev_to_be_between>`

        """
        if min_value is not None and not isinstance(min_value, Number):
            raise ValueError("min_value must be a number")

        if max_value is not None and not isinstance(max_value, Number):
            raise ValueError("max_value must be a number")

        column_mean = self.get_column_mean(column)

        # if strict_min and min_value:
        #     min_value += tolerance
        #
        # if strict_max and max_value:
        #         max_value -= tolerance

        # Handle possible missing values
        if column_mean is None:
            return {"success": False, "result": {"observed_value": column_mean}}

        if min_value is not None:
            if strict_min:
                above_min = column_mean > min_value
            else:
                above_min = column_mean >= min_value
        else:
            above_min = True

        if max_value is not None:
            if strict_max:
                below_max = column_mean < max_value
            else:
                below_max = column_mean <= max_value
        else:
            below_max = True

        success = above_min and below_max

        return {"success": success, "result": {"observed_value": column_mean}}

    # noinspection PyUnusedLocal
    @DocInherit
    @MetaDataset.column_aggregate_expectation
    def expect_column_median_to_be_between(
        self,
        column,
        min_value=None,
        max_value=None,
        strict_min=False,
        strict_max=False,  # tolerance=1e-9,
        result_format=None,
        include_config=True,
        catch_exceptions=None,
        meta=None,
    ):
        """Expect the column median to be between a minimum value and a maximum value.

        expect_column_median_to_be_between is a \
        :func:`column_aggregate_expectation \
        <great_expectations.dataset.dataset.MetaDataset.column_aggregate_expectation>`.

        Args:
            column (str): \
                The column name.
            min_value (int or None): \
                The minimum value for the column median.
            max_value (int or None): \
                The maximum value for the column median.
            strict_min (boolean):
                If True, the column median must be strictly larger than min_value, default=False
            strict_max (boolean):
                If True, the column median must be strictly smaller than max_value, default=False

        Other Parameters:
            result_format (str or None): \
                Which output mode to use: `BOOLEAN_ONLY`, `BASIC`, `COMPLETE`, or `SUMMARY`.
                For more detail, see :ref:`result_format <result_format>`.
            include_config (boolean): \
                If True, then include the expectation config as part of the result object. \
                For more detail, see :ref:`include_config`.
            catch_exceptions (boolean or None): \
                If True, then catch exceptions and include them as part of the result object. \
                For more detail, see :ref:`catch_exceptions`.
            meta (dict or None): \
                A JSON-serializable dictionary (nesting allowed) that will be included in the output without \
                modification. For more detail, see :ref:`meta`.

        Returns:
            An ExpectationSuiteValidationResult

            Exact fields vary depending on the values passed to :ref:`result_format <result_format>` and
            :ref:`include_config`, :ref:`catch_exceptions`, and :ref:`meta`.

        Notes:
            These fields in the result object are customized for this expectation:
            ::

                {
                    "observed_value": (float) The true median for the column
                }

            * min_value and max_value are both inclusive unless strict_min or strict_max are set to True.
            * If min_value is None, then max_value is treated as an upper bound
            * If max_value is None, then min_value is treated as a lower bound

        See Also:
            :func:`expect_column_mean_to_be_between \
            <great_expectations.dataset.dataset.Dataset.expect_column_mean_to_be_between>`

            :func:`expect_column_stdev_to_be_between \
            <great_expectations.dataset.dataset.Dataset.expect_column_stdev_to_be_between>`

        """
        column_median = self.get_column_median(column)

        if column_median is None:
            return {"success": False, "result": {"observed_value": None}}

        # if strict_min and min_value:
        #     min_value += tolerance
        #
        # if strict_max and max_value:
        #     max_value -= tolerance

        if min_value is not None:
            if strict_min:
                above_min = column_median > min_value
            else:
                above_min = column_median >= min_value
        else:
            above_min = True

        if max_value is not None:
            if strict_max:
                below_max = column_median < max_value
            else:
                below_max = column_median <= max_value
        else:
            below_max = True

        success = above_min and below_max

        return {"success": success, "result": {"observed_value": column_median}}

    # noinspection PyUnusedLocal
    @DocInherit
    @MetaDataset.column_aggregate_expectation
    def expect_column_quantile_values_to_be_between(
        self,
        column,
        quantile_ranges,
        allow_relative_error=False,
        result_format=None,
        include_config=True,
        catch_exceptions=None,
        meta=None,
    ):
        # noinspection PyUnresolvedReferences
        """Expect specific provided column quantiles to be between provided minimum and maximum values.

        ``quantile_ranges`` must be a dictionary with two keys:

            * ``quantiles``: (list of float) increasing ordered list of desired quantile values

            * ``value_ranges``: (list of lists): Each element in this list consists of a list with two values, a lower \
              and upper bound (inclusive) for the corresponding quantile.


        For each provided range:

            * min_value and max_value are both inclusive.
            * If min_value is None, then max_value is treated as an upper bound only
            * If max_value is None, then min_value is treated as a lower bound only

        The length of the quantiles list and quantile_values list must be equal.

        For example:
        ::

            # my_df.my_col = [1,2,2,3,3,3,4]
            >>> my_df.expect_column_quantile_values_to_be_between(
                "my_col",
                {
                    "quantiles": [0., 0.333, 0.6667, 1.],
                    "value_ranges": [[0,1], [2,3], [3,4], [4,5]]
                }
            )
            {
              "success": True,
                "result": {
                  "observed_value": {
                    "quantiles: [0., 0.333, 0.6667, 1.],
                    "values": [1, 2, 3, 4],
                  }
                  "element_count": 7,
                  "missing_count": 0,
                  "missing_percent": 0.0,
                  "details": {
                    "success_details": [true, true, true, true]
                  }
                }
              }
            }

        `expect_column_quantile_values_to_be_between` can be computationally intensive for large datasets.

        expect_column_quantile_values_to_be_between is a \
        :func:`column_aggregate_expectation <great_expectations.dataset.MetaDataset.column_aggregate_expectation>`.

        Args:
            column (str): \
                The column name.
            quantile_ranges (dictionary): \
                Quantiles and associated value ranges for the column. See above for details.
            allow_relative_error (boolean): \
                Whether to allow relative error in quantile communications on backends that support or require it.

        Other Parameters:
            result_format (str or None): \
                Which output mode to use: `BOOLEAN_ONLY`, `BASIC`, `COMPLETE`, or `SUMMARY`.
                For more detail, see :ref:`result_format <result_format>`.
            include_config (boolean): \
                If True, then include the expectation config as part of the result object. \
                For more detail, see :ref:`include_config`.
            catch_exceptions (boolean or None): \
                If True, then catch exceptions and include them as part of the result object. \
                For more detail, see :ref:`catch_exceptions`.
            meta (dict or None): \
                A JSON-serializable dictionary (nesting allowed) that will be included in the output without \
                modification. For more detail, see :ref:`meta`.

        Returns:
            An ExpectationSuiteValidationResult

            Exact fields vary depending on the values passed to :ref:`result_format <result_format>` and
            :ref:`include_config`, :ref:`catch_exceptions`, and :ref:`meta`.

        Notes:
            These fields in the result object are customized for this expectation:
            ::
            details.success_details

        See Also:
            :func:`expect_column_min_to_be_between \
            <great_expectations.dataset.dataset.Dataset.expect_column_min_to_be_between>`

            :func:`expect_column_max_to_be_between \
            <great_expectations.dataset.dataset.Dataset.expect_column_max_to_be_between>`

            :func:`expect_column_median_to_be_between \
            <great_expectations.dataset.dataset.Dataset.expect_column_median_to_be_between>`

        """
        quantiles = quantile_ranges["quantiles"]
        quantile_value_ranges = quantile_ranges["value_ranges"]
        if len(quantiles) != len(quantile_value_ranges):
            raise ValueError(
                "quntile_values and quantiles must have the same number of elements"
            )

        quantile_vals = self.get_column_quantiles(
            column, tuple(quantiles), allow_relative_error=allow_relative_error
        )
        # We explicitly allow "None" to be interpreted as +/- infinity
        comparison_quantile_ranges = [
            [
                -np.inf if lower_bound is None else lower_bound,
                np.inf if upper_bound is None else upper_bound,
            ]
            for (lower_bound, upper_bound) in quantile_value_ranges
        ]
        success_details = [
            range_[0] <= quantile_vals[idx] <= range_[1]
            for idx, range_ in enumerate(comparison_quantile_ranges)
        ]

        return {
            "success": np.all(success_details),
            "result": {
                "observed_value": {"quantiles": quantiles, "values": quantile_vals},
                "details": {"success_details": success_details},
            },
        }

    # noinspection PyUnusedLocal
    @DocInherit
    @MetaDataset.column_aggregate_expectation
    def expect_column_stdev_to_be_between(
        self,
        column,
        min_value=None,
        max_value=None,
        strict_min=False,
        strict_max=False,  # tolerance=1e-9,
        result_format=None,
        include_config=True,
        catch_exceptions=None,
        meta=None,
    ):
        """Expect the column standard deviation to be between a minimum value and a maximum value.
        Uses sample standard deviation (normalized by N-1).

        expect_column_stdev_to_be_between is a \
        :func:`column_aggregate_expectation <great_expectations.dataset.MetaDataset.column_aggregate_expectation>`.

        Args:
            column (str): \
                The column name.
            min_value (float or None): \
                The minimum value for the column standard deviation.
            max_value (float or None): \
                The maximum value for the column standard deviation.
            strict_min (boolean):
                If True, the column standard deviation must be strictly larger than min_value, default=False
            strict_max (boolean):
                If True, the column standard deviation must be strictly smaller than max_value, default=False

        Other Parameters:
            result_format (str or None): \
                Which output mode to use: `BOOLEAN_ONLY`, `BASIC`, `COMPLETE`, or `SUMMARY`. \
                For more detail, see :ref:`result_format <result_format>`.
            include_config (boolean): \
                If True, then include the expectation config as part of the result object. \
                For more detail, see :ref:`include_config`.
            catch_exceptions (boolean or None): \
                If True, then catch exceptions and include them as part of the result object. \
                For more detail, see :ref:`catch_exceptions`.
            meta (dict or None): \
                A JSON-serializable dictionary (nesting allowed) that will be included in the output without \
                modification. For more detail, see :ref:`meta`.

        Returns:
            An ExpectationSuiteValidationResult

            Exact fields vary depending on the values passed to :ref:`result_format <result_format>` and
            :ref:`include_config`, :ref:`catch_exceptions`, and :ref:`meta`.

        Notes:
            These fields in the result object are customized for this expectation:
            ::

                {
                    "observed_value": (float) The true standard deviation for the column
                }

            * min_value and max_value are both inclusive unless strict_min or strict_max are set to True.
            * If min_value is None, then max_value is treated as an upper bound
            * If max_value is None, then min_value is treated as a lower bound

        See Also:
            :func:`expect_column_mean_to_be_between \
            <great_expectations.dataset.dataset.Dataset.expect_column_mean_to_be_between>`

            :func:`expect_column_median_to_be_between \
            <great_expectations.dataset.dataset.Dataset.expect_column_median_to_be_between>`

        """
        column_stdev = self.get_column_stdev(column)

        # if strict_min and min_value:
        #     min_value += tolerance
        #
        # if strict_max and max_value:
        #     max_value -= tolerance

        if min_value is not None:
            if strict_min:
                above_min = column_stdev > min_value
            else:
                above_min = column_stdev >= min_value
        else:
            above_min = True

        if max_value is not None:
            if strict_max:
                below_max = column_stdev < max_value
            else:
                below_max = column_stdev <= max_value
        else:
            below_max = True

        success = above_min and below_max

        return {"success": success, "result": {"observed_value": column_stdev}}

    # noinspection PyUnusedLocal
    @DocInherit
    @MetaDataset.column_aggregate_expectation
    def expect_column_unique_value_count_to_be_between(
        self,
        column,
        min_value=None,
        max_value=None,
        result_format=None,
        include_config=True,
        catch_exceptions=None,
        meta=None,
    ):
        """Expect the number of unique values to be between a minimum value and a maximum value.

        expect_column_unique_value_count_to_be_between is a \
        :func:`column_aggregate_expectation <great_expectations.dataset.MetaDataset.column_aggregate_expectation>`.

        Args:
            column (str): \
                The column name.
            min_value (int or None): \
                The minimum number of unique values allowed.
            max_value (int or None): \
                The maximum number of unique values allowed.

        Other Parameters:
            result_format (str or None): \
                Which output mode to use: `BOOLEAN_ONLY`, `BASIC`, `COMPLETE`, or `SUMMARY`.
                For more detail, see :ref:`result_format <result_format>`.
            include_config (boolean): \
                If True, then include the expectation config as part of the result object. \
                For more detail, see :ref:`include_config`.
            catch_exceptions (boolean or None): \
                If True, then catch exceptions and include them as part of the result object. \
                For more detail, see :ref:`catch_exceptions`.
            meta (dict or None): \
                A JSON-serializable dictionary (nesting allowed) that will be included in the output without \
                modification. For more detail, see :ref:`meta`.

        Returns:
            An ExpectationSuiteValidationResult

            Exact fields vary depending on the values passed to :ref:`result_format <result_format>` and
            :ref:`include_config`, :ref:`catch_exceptions`, and :ref:`meta`.

        Notes:
            These fields in the result object are customized for this expectation:
            ::

                {
                    "observed_value": (int) The number of unique values in the column
                }

            * min_value and max_value are both inclusive.
            * If min_value is None, then max_value is treated as an upper bound
            * If max_value is None, then min_value is treated as a lower bound

        See Also:
            :func:`expect_column_proportion_of_unique_values_to_be_between \
            <great_expectations.dataset.dataset.Dataset.expect_column_proportion_of_unique_values_to_be_between>`

        """
        unique_value_count = self.get_column_unique_count(column)

        if unique_value_count is None:
            return {"success": False, "result": {"observed_value": unique_value_count}}

        if min_value is not None:
            above_min = unique_value_count >= min_value
        else:
            above_min = True

        if max_value is not None:
            below_max = unique_value_count <= max_value
        else:
            below_max = True

        success = above_min and below_max

        return {"success": success, "result": {"observed_value": unique_value_count}}

    # noinspection PyUnusedLocal
    @DocInherit
    @MetaDataset.column_aggregate_expectation
    def expect_column_proportion_of_unique_values_to_be_between(
        self,
        column,
        min_value=0,
        max_value=1,
        strict_min=False,
        strict_max=False,  # tolerance=1e-9,
        result_format=None,
        include_config=True,
        catch_exceptions=None,
        meta=None,
    ):
        """Expect the proportion of unique values to be between a minimum value and a maximum value.

        For example, in a column containing [1, 2, 2, 3, 3, 3, 4, 4, 4, 4], there are 4 unique values and 10 total \
        values for a proportion of 0.4.

        expect_column_proportion_of_unique_values_to_be_between is a \
        :func:`column_aggregate_expectation <great_expectations.dataset.MetaDataset.column_aggregate_expectation>`.


        Args:
            column (str): \
                The column name.
            min_value (float or None): \
                The minimum proportion of unique values. (Proportions are on the range 0 to 1)
            max_value (float or None): \
                The maximum proportion of unique values. (Proportions are on the range 0 to 1)
            strict_min (boolean):
                If True, the minimum proportion of unique values must be strictly larger than min_value, default=False
            strict_max (boolean):
                If True, the maximum proportion of unique values must be strictly smaller than max_value, default=False

        Other Parameters:
            result_format (str or None): \
                Which output mode to use: `BOOLEAN_ONLY`, `BASIC`, `COMPLETE`, or `SUMMARY`. \
                For more detail, see :ref:`result_format <result_format>`.
            include_config (boolean): \
                If True, then include the expectation config as part of the result object. \
                For more detail, see :ref:`include_config`.
            catch_exceptions (boolean or None): \
                If True, then catch exceptions and include them as part of the result object. \
                For more detail, see :ref:`catch_exceptions`.
            meta (dict or None): \
                A JSON-serializable dictionary (nesting allowed) that will be included in the output without \
                modification. For more detail, see :ref:`meta`.

        Returns:
            An ExpectationSuiteValidationResult

            Exact fields vary depending on the values passed to :ref:`result_format <result_format>` and
            :ref:`include_config`, :ref:`catch_exceptions`, and :ref:`meta`.

        Notes:
            These fields in the result object are customized for this expectation:
            ::

                {
                    "observed_value": (float) The proportion of unique values in the column
                }

            * min_value and max_value are both inclusive unless strict_min or strict_max are set to True.
            * If min_value is None, then max_value is treated as an upper bound
            * If max_value is None, then min_value is treated as a lower bound

        See Also:
            :func:`expect_column_unique_value_count_to_be_between \
            <great_expectations.dataset.dataset.Dataset.expect_column_unique_value_count_to_be_between>`

        """

        # Tolerance docstring for later use:
        # tolerance (float):
        #     tolerance for strict_min, strict_max, default=1e-9
        unique_value_count = self.get_column_unique_count(column)
        total_value_count = self.get_column_nonnull_count(column)

        if total_value_count > 0:
            proportion_unique = float(unique_value_count) / total_value_count
        else:
            proportion_unique = None

        # if strict_min:
        #     if min_value:
        #         min_value += tolerance
        #
        # if strict_max:
        #     if max_value:
        #         max_value -= tolerance

        if min_value is not None:
            if strict_min:
                above_min = proportion_unique > min_value
            else:
                above_min = proportion_unique >= min_value
        else:
            above_min = True

        if max_value is not None:
            if strict_max:
                below_max = proportion_unique < max_value
            else:
                below_max = proportion_unique <= max_value
        else:
            below_max = True

        success = above_min and below_max

        return {"success": success, "result": {"observed_value": proportion_unique}}

    # noinspection PyUnusedLocal
    @DocInherit
    @MetaDataset.column_aggregate_expectation
    def expect_column_most_common_value_to_be_in_set(
        self,
        column,
        value_set,
        ties_okay=None,
        result_format=None,
        include_config=True,
        catch_exceptions=None,
        meta=None,
    ):
        """Expect the most common value to be within the designated value set

        expect_column_most_common_value_to_be_in_set is a \
        :func:`column_aggregate_expectation <great_expectations.dataset.MetaDataset.column_aggregate_expectation>`.

        Args:
            column (str): \
                The column name
            value_set (set-like): \
                A list of potential values to match

        Keyword Args:
            ties_okay (boolean or None): \
                If True, then the expectation will still succeed if values outside the designated set are as common \
                (but not more common) than designated values

        Other Parameters:
            result_format (str or None): \
                Which output mode to use: `BOOLEAN_ONLY`, `BASIC`, `COMPLETE`, or `SUMMARY`.
                For more detail, see :ref:`result_format <result_format>`.
            include_config (boolean): \
                If True, then include the expectation config as part of the result object. \
                For more detail, see :ref:`include_config`.
            catch_exceptions (boolean or None): \
                If True, then catch exceptions and include them as part of the result object. \
                For more detail, see :ref:`catch_exceptions`.
            meta (dict or None): \
                A JSON-serializable dictionary (nesting allowed) that will be included in the output without \
                modification. For more detail, see :ref:`meta`.

        Returns:
            An ExpectationSuiteValidationResult

            Exact fields vary depending on the values passed to :ref:`result_format <result_format>` and
            :ref:`include_config`, :ref:`catch_exceptions`, and :ref:`meta`.

        Notes:
            These fields in the result object are customized for this expectation:
            ::

                {
                    "observed_value": (list) The most common values in the column
                }

            `observed_value` contains a list of the most common values.
            Often, this will just be a single element. But if there's a tie for most common among multiple values,
            `observed_value` will contain a single copy of each most common value.

        """
        mode_list = self.get_column_modes(column)
        intersection_count = len(set(value_set).intersection(mode_list))

        if ties_okay:
            success = intersection_count > 0
        else:
            success = len(mode_list) == 1 and intersection_count == 1

        return {"success": success, "result": {"observed_value": mode_list}}

    # noinspection PyUnusedLocal
    @DocInherit
    @MetaDataset.column_aggregate_expectation
    def expect_column_sum_to_be_between(
        self,
        column,
        min_value=None,
        max_value=None,
        strict_min=False,
        strict_max=False,  # tolerance=1e-9,
        result_format=None,
        include_config=True,
        catch_exceptions=None,
        meta=None,
    ):
        """Expect the column to sum to be between an min and max value

        expect_column_sum_to_be_between is a \
        :func:`column_aggregate_expectation <great_expectations.dataset.MetaDataset.column_aggregate_expectation>`.

        Args:
            column (str): \
                The column name
            min_value (comparable type or None): \
                The minimal sum allowed.
            max_value (comparable type or None): \
                The maximal sum allowed.
            strict_min (boolean):
                If True, the minimal sum must be strictly larger than min_value, default=False
            strict_max (boolean):
                If True, the maximal sum must be strictly smaller than max_value, default=False

        Other Parameters:
            result_format (str or None): \
                Which output mode to use: `BOOLEAN_ONLY`, `BASIC`, `COMPLETE`, or `SUMMARY`.
                For more detail, see :ref:`result_format <result_format>`.
            include_config (boolean): \
                If True, then include the expectation config as part of the result object. \
                For more detail, see :ref:`include_config`.
            catch_exceptions (boolean or None): \
                If True, then catch exceptions and include them as part of the result object. \
                For more detail, see :ref:`catch_exceptions`.
            meta (dict or None): \
                A JSON-serializable dictionary (nesting allowed) that will be included in the output without \
                modification. For more detail, see :ref:`meta`.

        Returns:
            An ExpectationSuiteValidationResult

            Exact fields vary depending on the values passed to :ref:`result_format <result_format>` and
            :ref:`include_config`, :ref:`catch_exceptions`, and :ref:`meta`.

        Notes:
            These fields in the result object are customized for this expectation:
            ::

                {
                    "observed_value": (list) The actual column sum
                }


            * min_value and max_value are both inclusive unless strict_min or strict_max are set to True.
            * If min_value is None, then max_value is treated as an upper bound
            * If max_value is None, then min_value is treated as a lower bound

        """
        column_sum = self.get_column_sum(column)

        # Handle possible missing values
        if column_sum is None:
            return {"success": False, "result": {"observed_value": column_sum}}

        # if strict_min and min_value:
        #     min_value += tolerance
        #
        # if strict_max and max_value:
        #     max_value -= tolerance

        if min_value is not None:
            if strict_min:
                above_min = column_sum > min_value
            else:
                above_min = column_sum >= min_value
        else:
            above_min = True

        if max_value is not None:
            if strict_max:
                below_max = column_sum < max_value
            else:
                below_max = column_sum <= max_value
        else:
            below_max = True

        success = above_min and below_max

        return {"success": success, "result": {"observed_value": column_sum}}

    # noinspection PyUnusedLocal
    @DocInherit
    @MetaDataset.column_aggregate_expectation
    def expect_column_min_to_be_between(
        self,
        column,
        min_value=None,
        max_value=None,
        strict_min=False,
        strict_max=False,  # tolerance=1e-9,
        parse_strings_as_datetimes=False,
        output_strftime_format=None,
        result_format=None,
        include_config=True,
        catch_exceptions=None,
        meta=None,
    ):
        """Expect the column minimum to be between an min and max value

        expect_column_min_to_be_between is a \
        :func:`column_aggregate_expectation <great_expectations.dataset.MetaDataset.column_aggregate_expectation>`.

        Args:
            column (str): \
                The column name
            min_value (comparable type or None): \
                The minimal column minimum allowed.
            max_value (comparable type or None): \
                The maximal column minimum allowed.
            strict_min (boolean):
                If True, the minimal column minimum must be strictly larger than min_value, default=False
            strict_max (boolean):
                If True, the maximal column minimum must be strictly smaller than max_value, default=False

        Keyword Args:
            parse_strings_as_datetimes (Boolean or None): \
                If True, parse min_value, max_values, and all non-null column values to datetimes before making \
                comparisons.
            output_strftime_format (str or None): \
                A valid strfime format for datetime output. Only used if parse_strings_as_datetimes=True.

        Other Parameters:
            result_format (str or None): \
                Which output mode to use: `BOOLEAN_ONLY`, `BASIC`, `COMPLETE`, or `SUMMARY`. \
                For more detail, see :ref:`result_format <result_format>`.
            include_config (boolean): \
                If True, then include the expectation config as part of the result object. \
                For more detail, see :ref:`include_config`.
            catch_exceptions (boolean or None): \
                If True, then catch exceptions and include them as part of the result object. \
                For more detail, see :ref:`catch_exceptions`.
            meta (dict or None): \
                A JSON-serializable dictionary (nesting allowed) that will be included in the output without \
                modification. For more detail, see :ref:`meta`.

        Returns:
            An ExpectationSuiteValidationResult

            Exact fields vary depending on the values passed to :ref:`result_format <result_format>` and
            :ref:`include_config`, :ref:`catch_exceptions`, and :ref:`meta`.

        Notes:
            These fields in the result object are customized for this expectation:
            ::

                {
                    "observed_value": (list) The actual column min
                }


            * min_value and max_value are both inclusive unless strict_min or strict_max are set to True.
            * If min_value is None, then max_value is treated as an upper bound
            * If max_value is None, then min_value is treated as a lower bound

        """

        # Tolerance docstring for later implementation:
        # tolerance(float):
        # tolerance for strict_min, strict_max, default=1e-9.If parse_strings_as_datetimes is True, this tolerance is measured in number of days

        if parse_strings_as_datetimes:
            # tolerance = timedelta(days=tolerance)
            if min_value:
                min_value = parse(min_value)
            if max_value:
                max_value = parse(max_value)

        column_min = self.get_column_min(column, parse_strings_as_datetimes)

        # if strict_min and min_value:
        #     min_value += tolerance
        #
        # if strict_max and max_value:
        #     max_value -= tolerance

        if column_min is None:
            success = False
        else:

            if min_value is not None:
                if isinstance(column_min, datetime):
                    try:
                        min_value = parse(min_value)
                    except (ValueError, TypeError) as e:
                        pass

                if strict_min:
                    above_min = column_min > min_value
                else:
                    above_min = column_min >= min_value
            else:
                above_min = True

            if max_value is not None:
                if isinstance(column_min, datetime):
                    try:
                        max_value = parse(max_value)
                    except (ValueError, TypeError) as e:
                        pass

                if strict_max:
                    below_max = column_min < max_value
                else:
                    below_max = column_min <= max_value
            else:
                below_max = True

            success = above_min and below_max

        if parse_strings_as_datetimes:
            if output_strftime_format:
                column_min = datetime.strftime(column_min, output_strftime_format)
            else:
                column_min = str(column_min)
        return {"success": success, "result": {"observed_value": column_min}}

    # noinspection PyUnusedLocal
    @DocInherit
    @MetaDataset.column_aggregate_expectation
    def expect_column_max_to_be_between(
        self,
        column,
        min_value=None,
        max_value=None,
        strict_min=False,
        strict_max=False,
        # tolerance=1e-9,
        parse_strings_as_datetimes=False,
        output_strftime_format=None,
        result_format=None,
        include_config=True,
        catch_exceptions=None,
        meta=None,
    ):
        """Expect the column max to be between an min and max value

        expect_column_max_to_be_between is a \
        :func:`column_aggregate_expectation <great_expectations.dataset.MetaDataset.column_aggregate_expectation>`.

        Args:
            column (str): \
                The column name
            min_value (comparable type or None): \
                The minimum number of unique values allowed.
            max_value (comparable type or None): \
                The maximum number of unique values allowed.

        Keyword Args:
            parse_strings_as_datetimes (Boolean or None): \
                If True, parse min_value, max_values, and all non-null column values to datetimes before making \
                comparisons.
            output_strftime_format (str or None): \
                A valid strfime format for datetime output. Only used if parse_strings_as_datetimes=True.
            strict_min (boolean):
                If True, the minimal column minimum must be strictly larger than min_value, default=False
            strict_max (boolean):
                If True, the maximal column minimum must be strictly smaller than max_value, default=False

        Other Parameters:
            result_format (str or None): \
                Which output mode to use: `BOOLEAN_ONLY`, `BASIC`, `COMPLETE`, or `SUMMARY`.
                For more detail, see :ref:`result_format <result_format>`.
            include_config (boolean): \
                If True, then include the expectation config as part of the result object. \
                For more detail, see :ref:`include_config`.
            catch_exceptions (boolean or None): \
                If True, then catch exceptions and include them as part of the result object. \
                For more detail, see :ref:`catch_exceptions`.
            meta (dict or None): \
                A JSON-serializable dictionary (nesting allowed) that will be included in the output without \
                modification. For more detail, see :ref:`meta`.

        Returns:
            An ExpectationSuiteValidationResult

            Exact fields vary depending on the values passed to :ref:`result_format <result_format>` and
            :ref:`include_config`, :ref:`catch_exceptions`, and :ref:`meta`.

        Notes:
            These fields in the result object are customized for this expectation:
            ::

                {
                    "observed_value": (list) The actual column max
                }


            * min_value and max_value are both inclusive unless strict_min or strict_max are set to True.
            * If min_value is None, then max_value is treated as an upper bound
            * If max_value is None, then min_value is treated as a lower bound

        """
        if parse_strings_as_datetimes:
            # tolerance = timedelta(days=tolerance)
            if min_value:
                min_value = parse(min_value)
            if max_value:
                max_value = parse(max_value)
        # else:
        #     if strict_min and min_value:
        #         min_value += tolerance
        #
        #     if strict_max and max_value:
        #         max_value -= tolerance

        column_max = self.get_column_max(column, parse_strings_as_datetimes)

        if column_max is None:
            success = False
        else:
            if min_value is not None:
                if isinstance(column_max, datetime):
                    try:
                        min_value = parse(min_value)
                    except (ValueError, TypeError) as e:
                        pass

                if strict_min:
                    above_min = column_max > min_value
                else:
                    above_min = column_max >= min_value
            else:
                above_min = True

            if max_value is not None:
                if isinstance(column_max, datetime):
                    try:
                        max_value = parse(max_value)
                    except (ValueError, TypeError) as e:
                        pass

                if strict_max:
                    below_max = column_max < max_value
                else:
                    below_max = column_max <= max_value
            else:
                below_max = True

            success = above_min and below_max

        if parse_strings_as_datetimes:
            if output_strftime_format:
                column_max = datetime.strftime(column_max, output_strftime_format)
            else:
                column_max = str(column_max)

        return {"success": success, "result": {"observed_value": column_max}}

    ###
    #
    # Distributional expectations
    #
    ###

    # noinspection PyUnusedLocal
    @DocInherit
    @MetaDataset.column_aggregate_expectation
    def expect_column_chisquare_test_p_value_to_be_greater_than(
        self,
        column,
        partition_object=None,
        p=0.05,
        tail_weight_holdout=0,
        result_format=None,
        include_config=True,
        catch_exceptions=None,
        meta=None,
    ):
        """Expect column values to be distributed similarly to the provided categorical partition. \

        This expectation compares categorical distributions using a Chi-squared test. \
        It returns `success=True` if values in the column match the distribution of the provided partition.


        expect_column_chisquare_test_p_value_to_be_greater_than is a \
        :func:`column_aggregate_expectation <great_expectations.dataset.MetaDataset.column_aggregate_expectation>`.

        Args:
            column (str): \
                The column name.
            partition_object (dict): \
                The expected partition object (see :ref:`partition_object`).
            p (float): \
                The p-value threshold for rejecting the null hypothesis of the Chi-Squared test.\
                For values below the specified threshold, the expectation will return `success=False`,\
                rejecting the null hypothesis that the distributions are the same.\
                Defaults to 0.05.

        Keyword Args:
            tail_weight_holdout (float between 0 and 1 or None): \
                The amount of weight to split uniformly between values observed in the data but not present in the \
                provided partition. tail_weight_holdout provides a mechanism to make the test less strict by \
                assigning positive weights to unknown values observed in the data that are not present in the \
                partition.

        Other Parameters:
            result_format (str or None): \
                Which output mode to use: `BOOLEAN_ONLY`, `BASIC`, `COMPLETE`, or `SUMMARY`. \
                For more detail, see :ref:`result_format <result_format>`.
            include_config (boolean): \
                If True, then include the expectation config as part of the result object. \
                For more detail, see :ref:`include_config`.
            catch_exceptions (boolean or None): \
                If True, then catch exceptions and include them as part of the result object. \
                For more detail, see :ref:`catch_exceptions`.
            meta (dict or None): \
                A JSON-serializable dictionary (nesting allowed) that will be included in the output without \
                modification. For more detail, see :ref:`meta`.

        Returns:
            An ExpectationSuiteValidationResult

            Exact fields vary depending on the values passed to :ref:`result_format <result_format>` and
            :ref:`include_config`, :ref:`catch_exceptions`, and :ref:`meta`.

        Notes:
            These fields in the result object are customized for this expectation:
            ::

                {
                    "observed_value": (float) The true p-value of the Chi-squared test
                    "details": {
                        "observed_partition" (dict):
                            The partition observed in the data.
                        "expected_partition" (dict):
                            The partition expected from the data, after including tail_weight_holdout
                    }
                }
        """
        if not is_valid_categorical_partition_object(partition_object):
            raise ValueError("Invalid partition object.")

        element_count = self.get_column_nonnull_count(column)
        observed_frequencies = self.get_column_value_counts(column)
        # Convert to Series object to allow joining on index values
        expected_column = (
            pd.Series(
                partition_object["weights"],
                index=partition_object["values"],
                name="expected",
            )
            * element_count
        )
        # Join along the indices to allow proper comparison of both types of possible missing values
        # Sort parameter not available before pandas 0.23.0
        # test_df = pd.concat([expected_column, observed_frequencies], axis=1, sort=True)
        test_df = pd.concat([expected_column, observed_frequencies], axis=1)

        na_counts = test_df.isnull().sum()

        # Handle NaN: if we expected something that's not there, it's just not there.
        test_df["count"] = test_df["count"].fillna(0)
        # Handle NaN: if something's there that was not expected, substitute the relevant value for tail_weight_holdout
        if na_counts["expected"] > 0:
            # Scale existing expected values
            test_df["expected"] *= 1 - tail_weight_holdout
            # Fill NAs with holdout.
            test_df["expected"] = test_df["expected"].fillna(
                element_count * (tail_weight_holdout / na_counts["expected"])
            )

        test_result = stats.chisquare(test_df["count"], test_df["expected"])[1]

        # Normalize the ouputs so they can be used as partitions into other expectations
        # GH653
        expected_weights = (test_df["expected"] / test_df["expected"].sum()).tolist()
        observed_weights = (test_df["count"] / test_df["count"].sum()).tolist()

        return {
            "success": test_result > p,
            "result": {
                "observed_value": test_result,
                "details": {
                    "observed_partition": {
                        "values": test_df.index.tolist(),
                        "weights": observed_weights,
                    },
                    "expected_partition": {
                        "values": test_df.index.tolist(),
                        "weights": expected_weights,
                    },
                },
            },
        }

    def expect_column_bootstrapped_ks_test_p_value_to_be_greater_than(
        self,
        column,
        partition_object=None,
        p=0.05,
        bootstrap_samples=None,
        bootstrap_sample_size=None,
        result_format=None,
        include_config=True,
        catch_exceptions=None,
        meta=None,
    ):
        """Expect column values to be distributed similarly to the provided continuous partition. This expectation \
        compares continuous distributions using a bootstrapped Kolmogorov-Smirnov test. It returns `success=True` if \
        values in the column match the distribution of the provided partition.

        The expected cumulative density function (CDF) is constructed as a linear interpolation between the bins, \
        using the provided weights. Consequently the test expects a piecewise uniform distribution using the bins from \
        the provided partition object.

        ``expect_column_bootstrapped_ks_test_p_value_to_be_greater_than`` is a \
        :func:`column_aggregate_expectation <great_expectations.dataset.MetaDataset.column_aggregate_expectation>`.

        Args:
            column (str): \
                The column name.
            partition_object (dict): \
                The expected partition object (see :ref:`partition_object`).
            p (float): \
                The p-value threshold for the Kolmogorov-Smirnov test.
                For values below the specified threshold the expectation will return `success=False`, rejecting the \
                null hypothesis that the distributions are the same. \
                Defaults to 0.05.

        Keyword Args:
            bootstrap_samples (int): \
                The number bootstrap rounds. Defaults to 1000.
            bootstrap_sample_size (int): \
                The number of samples to take from the column for each bootstrap. A larger sample will increase the \
                specificity of the test. Defaults to 2 * len(partition_object['weights'])

        Other Parameters:
            result_format (str or None): \
                Which output mode to use: `BOOLEAN_ONLY`, `BASIC`, `COMPLETE`, or `SUMMARY`.
                For more detail, see :ref:`result_format <result_format>`.
            include_config (boolean): \
                If True, then include the expectation config as part of the result object. \
                For more detail, see :ref:`include_config`.
            catch_exceptions (boolean or None): \
                If True, then catch exceptions and include them as part of the result object. \
                For more detail, see :ref:`catch_exceptions`.
            meta (dict or None): \
                A JSON-serializable dictionary (nesting allowed) that will be included in the output without \
                modification. For more detail, see :ref:`meta`.

        Returns:
            An ExpectationSuiteValidationResult

            Exact fields vary depending on the values passed to :ref:`result_format <result_format>` and
            :ref:`include_config`, :ref:`catch_exceptions`, and :ref:`meta`.

        Notes:
            These fields in the result object are customized for this expectation:
            ::

                {
                    "observed_value": (float) The true p-value of the KS test
                    "details": {
                        "bootstrap_samples": The number of bootstrap rounds used
                        "bootstrap_sample_size": The number of samples taken from
                            the column in each bootstrap round
                        "observed_cdf": The cumulative density function observed
                            in the data, a dict containing 'x' values and cdf_values
                            (suitable for plotting)
                        "expected_cdf" (dict):
                            The cumulative density function expected based on the
                            partition object, a dict containing 'x' values and
                            cdf_values (suitable for plotting)
                        "observed_partition" (dict):
                            The partition observed on the data, using the provided
                            bins but also expanding from min(column) to max(column)
                        "expected_partition" (dict):
                            The partition expected from the data. For KS test,
                            this will always be the partition_object parameter
                    }
                }

        """
        raise NotImplementedError

    # noinspection PyUnusedLocal
    @DocInherit
    @MetaDataset.column_aggregate_expectation
    def expect_column_kl_divergence_to_be_less_than(
        self,
        column,
        partition_object=None,
        threshold=None,
        tail_weight_holdout=0,
        internal_weight_holdout=0,
        bucketize_data=True,
        result_format=None,
        include_config=True,
        catch_exceptions=None,
        meta=None,
    ):
        """Expect the Kulback-Leibler (KL) divergence (relative entropy) of the specified column with respect to the \
        partition object to be lower than the provided threshold.

        KL divergence compares two distributions. The higher the divergence value (relative entropy), the larger the \
        difference between the two distributions. A relative entropy of zero indicates that the data are \
        distributed identically, `when binned according to the provided partition`.

        In many practical contexts, choosing a value between 0.5 and 1 will provide a useful test.

        This expectation works on both categorical and continuous partitions. See notes below for details.

        ``expect_column_kl_divergence_to_be_less_than`` is a \
        :func:`column_aggregate_expectation <great_expectations.dataset.MetaDataset.column_aggregate_expectation>`.

        Args:
            column (str): \
                The column name.
            partition_object (dict): \
                The expected partition object (see :ref:`partition_object`).
            threshold (float): \
                The maximum KL divergence to for which to return `success=True`. If KL divergence is larger than the\
                provided threshold, the test will return `success=False`.

        Keyword Args:
            internal_weight_holdout (float between 0 and 1 or None): \
                The amount of weight to split uniformly among zero-weighted partition bins. internal_weight_holdout \
                provides a mechanisms to make the test less strict by assigning positive weights to values observed in \
                the data for which the partition explicitly expected zero weight. With no internal_weight_holdout, \
                any value observed in such a region will cause KL divergence to rise to +Infinity.\
                Defaults to 0.
            tail_weight_holdout (float between 0 and 1 or None): \
                The amount of weight to add to the tails of the histogram. Tail weight holdout is split evenly between\
                (-Infinity, min(partition_object['bins'])) and (max(partition_object['bins']), +Infinity). \
                tail_weight_holdout provides a mechanism to make the test less strict by assigning positive weights to \
                values observed in the data that are not present in the partition. With no tail_weight_holdout, \
                any value observed outside the provided partition_object will cause KL divergence to rise to +Infinity.\
                Defaults to 0.
            bucketize_data (boolean): If True, then continuous data will be bucketized before evaluation. Setting
                this parameter to false allows evaluation of KL divergence with a None partition object for profiling
                against discrete data.


        Other Parameters:
            result_format (str or None): \
                Which output mode to use: `BOOLEAN_ONLY`, `BASIC`, `COMPLETE`, or `SUMMARY`.
                For more detail, see :ref:`result_format <result_format>`.
            include_config (boolean): \
                If True, then include the expectation config as part of the result object. \
                For more detail, see :ref:`include_config`.
            catch_exceptions (boolean or None): \
                If True, then catch exceptions and include them as part of the result object. \
                For more detail, see :ref:`catch_exceptions`.
            meta (dict or None): \
                A JSON-serializable dictionary (nesting allowed) that will be included in the output without \
                modification. For more detail, see :ref:`meta`.

        Returns:
            An ExpectationSuiteValidationResult

            Exact fields vary depending on the values passed to :ref:`result_format <result_format>` and
            :ref:`include_config`, :ref:`catch_exceptions`, and :ref:`meta`.

        Notes:
            These fields in the result object are customized for this expectation:
            ::

                {
                  "observed_value": (float) The true KL divergence (relative entropy) or None if the value is \
                  calculated as infinity, -infinity, or NaN
                  "details": {
                    "observed_partition": (dict) The partition observed in the data
                    "expected_partition": (dict) The partition against which the data were compared,
                                            after applying specified weight holdouts.
                  }
                }

            If the partition_object is categorical, this expectation will expect the values in column to also be \
            categorical.

                * If the column includes values that are not present in the partition, the tail_weight_holdout will be \
                equally split among those values, providing a mechanism to weaken the strictness of the expectation \
                (otherwise, relative entropy would immediately go to infinity).
                * If the partition includes values that are not present in the column, the test will simply include \
                zero weight for that value.

            If the partition_object is continuous, this expectation will discretize the values in the column according \
            to the bins specified in the partition_object, and apply the test to the resulting distribution.

                * The internal_weight_holdout and tail_weight_holdout parameters provide a mechanism to weaken the \
                expectation, since an expected weight of zero would drive relative entropy to be infinite if any data \
                are observed in that interval.
                * If internal_weight_holdout is specified, that value will be distributed equally among any intervals \
                with weight zero in the partition_object.
                * If tail_weight_holdout is specified, that value will be appended to the tails of the bins \
                ((-Infinity, min(bins)) and (max(bins), Infinity).

          If relative entropy/kl divergence goes to infinity for any of the reasons mentioned above, the observed value\
          will be set to None. This is because inf, -inf, Nan, are not json serializable and cause some json parsers to\
          crash when encountered. The python None token will be serialized to null in json.

        See also:
            :func:`expect_column_chisquare_test_p_value_to_be_greater_than \
            <great_expectations.dataset.dataset.Dataset.expect_column_unique_value_count_to_be_between>`

            :func:`expect_column_bootstrapped_ks_test_p_value_to_be_greater_than \
            <great_expectations.dataset.dataset.Dataset.expect_column_unique_value_count_to_be_between>`

        """
        if partition_object is None:
            if bucketize_data:
                partition_object = build_continuous_partition_object(
                    dataset=self, column=column
                )
            else:
                partition_object = build_categorical_partition_object(
                    dataset=self, column=column
                )

        if not is_valid_partition_object(partition_object):
            raise ValueError("Invalid partition object.")

        if threshold is not None and (
            (not isinstance(threshold, (int, float))) or (threshold < 0)
        ):
            raise ValueError(
                "Threshold must be specified, greater than or equal to zero."
            )

        if (
            (not isinstance(tail_weight_holdout, (int, float)))
            or (tail_weight_holdout < 0)
            or (tail_weight_holdout > 1)
        ):
            raise ValueError("tail_weight_holdout must be between zero and one.")

        if (
            (not isinstance(internal_weight_holdout, (int, float)))
            or (internal_weight_holdout < 0)
            or (internal_weight_holdout > 1)
        ):
            raise ValueError("internal_weight_holdout must be between zero and one.")

        if tail_weight_holdout != 0 and "tail_weights" in partition_object:
            raise ValueError(
                "tail_weight_holdout must be 0 when using tail_weights in partition object"
            )

        # TODO: add checks for duplicate values in is_valid_categorical_partition_object
        if is_valid_categorical_partition_object(partition_object):
            if internal_weight_holdout > 0:
                raise ValueError(
                    "Internal weight holdout cannot be used for discrete data."
                )

            # Data are expected to be discrete, use value_counts
            observed_weights = self.get_column_value_counts(
                column
            ) / self.get_column_nonnull_count(column)
            expected_weights = pd.Series(
                partition_object["weights"],
                index=partition_object["values"],
                name="expected",
            )
            # Sort not available before pandas 0.23.0
            # test_df = pd.concat([expected_weights, observed_weights], axis=1, sort=True)
            test_df = pd.concat([expected_weights, observed_weights], axis=1)

            na_counts = test_df.isnull().sum()

            # Handle NaN: if we expected something that's not there, it's just not there.
            pk = test_df["count"].fillna(0)
            # Handle NaN: if something's there that was not expected,
            # substitute the relevant value for tail_weight_holdout
            if na_counts["expected"] > 0:
                # Scale existing expected values
                test_df["expected"] *= 1 - tail_weight_holdout
                # Fill NAs with holdout.
                qk = test_df["expected"].fillna(
                    tail_weight_holdout / na_counts["expected"]
                )
            else:
                qk = test_df["expected"]

            kl_divergence = stats.entropy(pk, qk)

            if np.isinf(kl_divergence) or np.isnan(kl_divergence):
                observed_value = None
            else:
                observed_value = kl_divergence

            if threshold is None:
                success = True
            else:
                success = kl_divergence <= threshold

            return_obj = {
                "success": success,
                "result": {
                    "observed_value": observed_value,
                    "details": {
                        "observed_partition": {
                            "values": test_df.index.tolist(),
                            "weights": pk.tolist(),
                        },
                        "expected_partition": {
                            "values": test_df.index.tolist(),
                            "weights": qk.tolist(),
                        },
                    },
                },
            }

        else:
            # Data are expected to be continuous; discretize first
            if bucketize_data is False:
                raise ValueError(
                    "KL Divergence cannot be computed with a continuous partition object and the bucketize_data "
                    "parameter set to false."
                )
            # Build the histogram first using expected bins so that the largest bin is >=
            hist = np.array(
                self.get_column_hist(column, tuple(partition_object["bins"]))
            )
            # np.histogram(column, partition_object['bins'], density=False)
            bin_edges = partition_object["bins"]
            # Add in the frequencies observed above or below the provided partition
            # below_partition = len(np.where(column < partition_object['bins'][0])[0])
            # above_partition = len(np.where(column > partition_object['bins'][-1])[0])
            below_partition = self.get_column_count_in_range(
                column, max_val=partition_object["bins"][0]
            )
            above_partition = self.get_column_count_in_range(
                column, min_val=partition_object["bins"][-1], strict_min=True
            )

            # Observed Weights is just the histogram values divided by the total number of observations
            observed_weights = np.array(hist) / self.get_column_nonnull_count(column)

            # Adjust expected_weights to account for tail_weight and internal_weight
            if "tail_weights" in partition_object:
                partition_tail_weight_holdout = np.sum(partition_object["tail_weights"])
            else:
                partition_tail_weight_holdout = 0

            expected_weights = np.array(partition_object["weights"]) * (
                1 - tail_weight_holdout - internal_weight_holdout
            )

            # Assign internal weight holdout values if applicable
            if internal_weight_holdout > 0:
                zero_count = len(expected_weights) - np.count_nonzero(expected_weights)
                if zero_count > 0:
                    for index, value in enumerate(expected_weights):
                        if value == 0:
                            expected_weights[index] = (
                                internal_weight_holdout / zero_count
                            )

            # Assign tail weight holdout if applicable
            # We need to check cases to only add tail weight holdout if it makes sense based on the provided partition.
            if (partition_object["bins"][0] == -np.inf) and (
                partition_object["bins"][-1]
            ) == np.inf:
                if tail_weight_holdout > 0:
                    raise ValueError(
                        "tail_weight_holdout cannot be used for partitions with infinite endpoints."
                    )
                if "tail_weights" in partition_object:
                    raise ValueError(
                        "There can be no tail weights for partitions with one or both endpoints at infinity"
                    )

                # Remove -inf and inf
                expected_bins = partition_object["bins"][1:-1]

                comb_expected_weights = expected_weights
                # Set aside tail weights
                expected_tail_weights = np.concatenate(
                    ([expected_weights[0]], [expected_weights[-1]])
                )
                # Remove tail weights
                expected_weights = expected_weights[1:-1]

                comb_observed_weights = observed_weights
                # Set aside tail weights
                observed_tail_weights = np.concatenate(
                    ([observed_weights[0]], [observed_weights[-1]])
                )
                # Remove tail weights
                observed_weights = observed_weights[1:-1]

            elif partition_object["bins"][0] == -np.inf:

                if "tail_weights" in partition_object:
                    raise ValueError(
                        "There can be no tail weights for partitions with one or both endpoints at infinity"
                    )

                # Remove -inf
                expected_bins = partition_object["bins"][1:]

                comb_expected_weights = np.concatenate(
                    (expected_weights, [tail_weight_holdout])
                )
                # Set aside left tail weight and holdout
                expected_tail_weights = np.concatenate(
                    ([expected_weights[0]], [tail_weight_holdout])
                )
                # Remove left tail weight from main expected_weights
                expected_weights = expected_weights[1:]

                comb_observed_weights = np.concatenate(
                    (
                        observed_weights,
                        [above_partition / self.get_column_nonnull_count(column)],
                    )
                )
                # Set aside left tail weight and above partition weight
                observed_tail_weights = np.concatenate(
                    (
                        [observed_weights[0]],
                        [above_partition / self.get_column_nonnull_count(column)],
                    )
                )
                # Remove left tail weight from main observed_weights
                observed_weights = observed_weights[1:]

            elif partition_object["bins"][-1] == np.inf:

                if "tail_weights" in partition_object:
                    raise ValueError(
                        "There can be no tail weights for partitions with one or both endpoints at infinity"
                    )

                # Remove inf
                expected_bins = partition_object["bins"][:-1]

                comb_expected_weights = np.concatenate(
                    ([tail_weight_holdout], expected_weights)
                )
                # Set aside right tail weight and holdout
                expected_tail_weights = np.concatenate(
                    ([tail_weight_holdout], [expected_weights[-1]])
                )
                # Remove right tail weight from main expected_weights
                expected_weights = expected_weights[:-1]

                comb_observed_weights = np.concatenate(
                    (
                        [below_partition / self.get_column_nonnull_count(column)],
                        observed_weights,
                    )
                )
                # Set aside right tail weight and below partition weight
                observed_tail_weights = np.concatenate(
                    (
                        [below_partition / self.get_column_nonnull_count(column)],
                        [observed_weights[-1]],
                    )
                )
                # Remove right tail weight from main observed_weights
                observed_weights = observed_weights[:-1]
            else:
                # No need to remove -inf or inf
                expected_bins = partition_object["bins"]

                if "tail_weights" in partition_object:
                    tail_weights = partition_object["tail_weights"]
                    # Tack on tail weights
                    comb_expected_weights = np.concatenate(
                        ([tail_weights[0]], expected_weights, [tail_weights[1]])
                    )
                    # Tail weights are just tail_weights
                    expected_tail_weights = np.array(tail_weights)
                else:
                    comb_expected_weights = np.concatenate(
                        (
                            [tail_weight_holdout / 2],
                            expected_weights,
                            [tail_weight_holdout / 2],
                        )
                    )
                    # Tail weights are just tail_weight holdout divided equally to both tails
                    expected_tail_weights = np.concatenate(
                        ([tail_weight_holdout / 2], [tail_weight_holdout / 2])
                    )

                comb_observed_weights = np.concatenate(
                    (
                        [below_partition / self.get_column_nonnull_count(column)],
                        observed_weights,
                        [above_partition / self.get_column_nonnull_count(column)],
                    )
                )
                # Tail weights are just the counts on either side of the partition
                observed_tail_weights = np.concatenate(
                    ([below_partition], [above_partition])
                ) / self.get_column_nonnull_count(column)

                # Main expected_weights and main observed weights had no tail_weights, so nothing needs to be removed.

            # TODO: VERIFY THAT THIS STILL WORKS BASED ON CHANGE TO HIST
            # comb_expected_weights = np.array(comb_expected_weights).astype(float)
            # comb_observed_weights = np.array(comb_observed_weights).astype(float)

            kl_divergence = stats.entropy(comb_observed_weights, comb_expected_weights)

            if np.isinf(kl_divergence) or np.isnan(kl_divergence):
                observed_value = None
            else:
                observed_value = kl_divergence

            if threshold is None:
                success = True
            else:
                success = kl_divergence <= threshold

            return_obj = {
                "success": success,
                "result": {
                    "observed_value": observed_value,
                    "details": {
                        "observed_partition": {
                            # return expected_bins, since we used those bins to compute the observed_weights
                            "bins": expected_bins,
                            "weights": observed_weights.tolist(),
                            "tail_weights": observed_tail_weights.tolist(),
                        },
                        "expected_partition": {
                            "bins": expected_bins,
                            "weights": expected_weights.tolist(),
                            "tail_weights": expected_tail_weights.tolist(),
                        },
                    },
                },
            }

        return return_obj

    @MetaDataset.column_aggregate_expectation
    def expect_column_pair_values_to_be_independent(
        self,
        column_A,
        column_B,
        bins_A=None,
        bins_B=None,
        n_bins_A=None,
        n_bins_B=None,
        threshold=0.05,
        ignore_missings=None,
        result_format=None,
        include_config=True,
        catch_exceptions=None,
        meta=None,
    ):
        """
        Expect the values in column_A to be independent of those in column_B.

        Args:
            column_A (str): The first column name
            column_B (str): The second column name
            threshold (float): Maximum allowed value of cramers V for expectation to pass.

        Keyword Args:
            bins_A (list of float): Bins for column_A if numeric.
            bins_B (list of float): Bins for column_B if numeric.
            n_bins_A (int): Number of bins for column_A if numeric. Ignored if bins_A is not None.
            n_bins_B (int): Number of bins for column_B if numeric. Ignored if bins_B is not None.
            ignore_missings (bool): \
                If True, ignore columns where either column has missing. If False, treat missing values as
                another category (only for methods ...).

        Other Parameters:
            result_format (str or None): \
                Which output mode to use: `BOOLEAN_ONLY`, `BASIC`, `COMPLETE`, or `SUMMARY`.
                For more detail, see :ref:`result_format <result_format>`.
            include_config (boolean): \
                If True, then include the expectation config as part of the result object. \
                For more detail, see :ref:`include_config`.
            catch_exceptions (boolean or None): \
                If True, then catch exceptions and include them as part of the result object. \
                For more detail, see :ref:`catch_exceptions`.
            meta (dict or None): \
                A JSON-serializable dictionary (nesting allowed) that will be included in the output without \
                modification. For more detail, see :ref:`meta`.

        Returns:
            A JSON-serializable expectation result object.

            Exact fields vary depending on the values passed to :ref:`result_format <result_format>` and
            :ref:`include_config`, :ref:`catch_exceptions`, and :ref:`meta`.

        """
        raise NotImplementedError

    ###
    #
    # Column pairs
    #
    ###

    def expect_column_pair_values_to_be_equal(
        self,
        column_A,
        column_B,
        ignore_row_if="both_values_are_missing",
        result_format=None,
        include_config=True,
        catch_exceptions=None,
        meta=None,
    ):
        """
        Expect the values in column A to be the same as column B.

        Args:
            column_A (str): The first column name
            column_B (str): The second column name

        Keyword Args:
            ignore_row_if (str): "both_values_are_missing", "either_value_is_missing", "neither"

        Other Parameters:
            result_format (str or None): \
                Which output mode to use: `BOOLEAN_ONLY`, `BASIC`, `COMPLETE`, or `SUMMARY`.
                For more detail, see :ref:`result_format <result_format>`.
            include_config (boolean): \
                If True, then include the expectation config as part of the result object. \
                For more detail, see :ref:`include_config`.
            catch_exceptions (boolean or None): \
                If True, then catch exceptions and include them as part of the result object. \
                For more detail, see :ref:`catch_exceptions`.
            meta (dict or None): \
                A JSON-serializable dictionary (nesting allowed) that will be included in the output without \
                modification. For more detail, see :ref:`meta`.

        Returns:
            An ExpectationSuiteValidationResult

            Exact fields vary depending on the values passed to :ref:`result_format <result_format>` and
            :ref:`include_config`, :ref:`catch_exceptions`, and :ref:`meta`.

        """
        raise NotImplementedError

    def expect_column_pair_values_A_to_be_greater_than_B(
        self,
        column_A,
        column_B,
        or_equal=None,
        parse_strings_as_datetimes=False,
        allow_cross_type_comparisons=None,
        ignore_row_if="both_values_are_missing",
        result_format=None,
        include_config=True,
        catch_exceptions=None,
        meta=None,
    ):
        """
        Expect values in column A to be greater than column B.

        Args:
            column_A (str): The first column name
            column_B (str): The second column name
            or_equal (boolean or None): If True, then values can be equal, not strictly greater

        Keyword Args:
            allow_cross_type_comparisons (boolean or None) : If True, allow comparisons between types (e.g. integer and\
                string). Otherwise, attempting such comparisons will raise an exception.

        Keyword Args:
            ignore_row_if (str): "both_values_are_missing", "either_value_is_missing", "neither

        Other Parameters:
            result_format (str or None): \
                Which output mode to use: `BOOLEAN_ONLY`, `BASIC`, `COMPLETE`, or `SUMMARY`.
                For more detail, see :ref:`result_format <result_format>`.
            include_config (boolean): \
                If True, then include the expectation config as part of the result object. \
                For more detail, see :ref:`include_config`.
            catch_exceptions (boolean or None): \
                If True, then catch exceptions and include them as part of the result object. \
                For more detail, see :ref:`catch_exceptions`.
            meta (dict or None): \
                A JSON-serializable dictionary (nesting allowed) that will be included in the output without \
                modification. For more detail, see :ref:`meta`.

        Returns:
            An ExpectationSuiteValidationResult

            Exact fields vary depending on the values passed to :ref:`result_format <result_format>` and
            :ref:`include_config`, :ref:`catch_exceptions`, and :ref:`meta`.

        """
        raise NotImplementedError

    def expect_column_pair_values_to_be_in_set(
        self,
        column_A,
        column_B,
        value_pairs_set,
        ignore_row_if="both_values_are_missing",
        result_format=None,
        include_config=True,
        catch_exceptions=None,
        meta=None,
    ):
        """
        Expect paired values from columns A and B to belong to a set of valid pairs.

        Args:
            column_A (str): The first column name
            column_B (str): The second column name
            value_pairs_set (list of tuples): All the valid pairs to be matched

        Keyword Args:
            ignore_row_if (str): "both_values_are_missing", "either_value_is_missing", "never"

        Other Parameters:
            result_format (str or None): \
                Which output mode to use: `BOOLEAN_ONLY`, `BASIC`, `COMPLETE`, or `SUMMARY`.
                For more detail, see :ref:`result_format <result_format>`.
            include_config (boolean): \
                If True, then include the expectation config as part of the result object. \
                For more detail, see :ref:`include_config`.
            catch_exceptions (boolean or None): \
                If True, then catch exceptions and include them as part of the result object. \
                For more detail, see :ref:`catch_exceptions`.
            meta (dict or None): \
                A JSON-serializable dictionary (nesting allowed) that will be included in the output without \
                modification. For more detail, see :ref:`meta`.

        Returns:
            An ExpectationSuiteValidationResult

            Exact fields vary depending on the values passed to :ref:`result_format <result_format>` and
            :ref:`include_config`, :ref:`catch_exceptions`, and :ref:`meta`.

        """
        raise NotImplementedError

    ###
    #
    # Multicolumn pairs
    #
    ###

    def expect_multicolumn_values_to_be_unique(
        self,
        column_list,
        ignore_row_if="all_values_are_missing",
        result_format=None,
        include_config=True,
        catch_exceptions=None,
        meta=None,
    ):
        """
        Expect the values for each row to be unique across the columns listed.

        Args:
            column_list (tuple or list): The first column name

        Keyword Args:
            ignore_row_if (str): "all_values_are_missing", "any_value_is_missing", "never"

        Other Parameters:
            result_format (str or None): \
                Which output mode to use: `BOOLEAN_ONLY`, `BASIC`, `COMPLETE`, or `SUMMARY`.
                For more detail, see :ref:`result_format <result_format>`.
            include_config (boolean): \
                If True, then include the expectation config as part of the result object. \
                For more detail, see :ref:`include_config`.
            catch_exceptions (boolean or None): \
                If True, then catch exceptions and include them as part of the result object. \
                For more detail, see :ref:`catch_exceptions`.
            meta (dict or None): \
                A JSON-serializable dictionary (nesting allowed) that will be included in the output without \
                modification. For more detail, see :ref:`meta`.

        Returns:
            An ExpectationSuiteValidationResult

            Exact fields vary depending on the values passed to :ref:`result_format <result_format>` and
            :ref:`include_config`, :ref:`catch_exceptions`, and :ref:`meta`.

        """
        raise NotImplementedError

    @staticmethod
    def _parse_value_set(value_set):
        parsed_value_set = [
            parse(value) if isinstance(value, str) else value for value in value_set
        ]
        return parsed_value_set

    def attempt_allowing_relative_error(self) -> Union[bool, float]:
        """
        Subclasses can override this method if the respective data source (e.g., Redshift) supports "approximate" mode.
        In certain cases (e.g., for SparkDFDataset), a fraction between 0 and 1 (i.e., not only a boolean) is allowed.
        """
        return False<|MERGE_RESOLUTION|>--- conflicted
+++ resolved
@@ -82,20 +82,14 @@
 
         @cls.expectation(argspec)
         @wraps(func)
-<<<<<<< HEAD
-        def inner_wrapper(self, result_format=None, *args, **kwargs):
-=======
         def inner_wrapper(
             self,
-            column,
             result_format=None,
             row_condition=None,
             condition_parser=None,
             *args,
             **kwargs
         ):
->>>>>>> 26700108
-
             if result_format is None:
                 result_format = self.default_expectation_args["result_format"]
             # Retain support for string-only output formats:
