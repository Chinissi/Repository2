--- conflicted
+++ resolved
@@ -64,15 +64,10 @@
             if column_type in type_filters:
                 domains.append(
                     {
-<<<<<<< HEAD
+                        # TODO: AJB 20210419 why is column just the column name string - will this be different based on execution engine versions?
+                        # "domain_kwargs": {"column": column.name},
                         "domain_kwargs": {"column": column.name},
                         "domain_type": column_type,
-=======
-                        # TODO: AJB 20210419 why is column just the column name string - will this be different based on execution engine versions?
-                        # "domain_kwargs": {"column": column.name},
-                        "domain_kwargs": {"column": column},
-                        "domain_type": str(column_type),
->>>>>>> c885b346
                     }
                 )
         return domains
