from typing import Any, Dict, List, Optional

import great_expectations.exceptions as ge_exceptions
from great_expectations import DataContext
from great_expectations.core.batch import BatchDefinition, BatchRequest
from great_expectations.profiler.domain_builder.domain import Domain
from great_expectations.profiler.parameter_builder.parameter_container import (
    DOMAIN_KWARGS_PARAMETER_FULLY_QUALIFIED_NAME,
    DOMAIN_KWARGS_PARAMETER_NAME,
    VARIABLES_KEY,
    ParameterContainer,
    ParameterNode,
    validate_fully_qualified_parameter_name,
)
<<<<<<< HEAD
from great_expectations.validator.validation_graph import MetricConfiguration
from great_expectations.validator.validator import Validator


def translate_table_column_type_to_semantic_domain_type(
    validator: Validator, column_name: str
) -> SemanticDomainTypes:
    # Note: As of Python 3.8, specifying argument type in Lambda functions is not supported by Lambda syntax.
    column_types_dict_list: List[Dict[str, Any]] = list(
        filter(
            lambda column_type_dict: column_name in column_type_dict,
            validator.get_metric(
                metric=MetricConfiguration(
                    metric_name="table.column_types",
                    metric_domain_kwargs={},
                    metric_value_kwargs={
                        "include_nested": True,
                    },
                    metric_dependencies=None,
                )
            ),
        )
    )
    if len(column_types_dict_list) != 1:
        raise ge_exceptions.ProfilerExecutionError(
            message=f"""Error: {len(column_types_dict_list)} columns were found while obtaining semantic type \
information.  Please ensure that the specified column name refers to exactly one column.
"""
        )

    column_type: str = cast(str, column_types_dict_list[0][column_name]).upper()

    semantic_column_type: SemanticDomainTypes
    if column_type in (
        {type_name.upper() for type_name in ProfilerTypeMapping.INT_TYPE_NAMES}
        | {type_name.upper() for type_name in ProfilerTypeMapping.FLOAT_TYPE_NAMES}
    ):
        semantic_column_type = SemanticDomainTypes.NUMERIC
    elif column_type in {
        type_name.upper() for type_name in ProfilerTypeMapping.STRING_TYPE_NAMES
    }:
        semantic_column_type = SemanticDomainTypes.TEXT
    elif column_type in {
        type_name.upper() for type_name in ProfilerTypeMapping.BOOLEAN_TYPE_NAMES
    }:
        semantic_column_type = SemanticDomainTypes.LOGIC
    elif column_type in {
        type_name.upper() for type_name in ProfilerTypeMapping.DATETIME_TYPE_NAMES
    }:
        semantic_column_type = SemanticDomainTypes.DATETIME
    elif column_type in {
        type_name.upper() for type_name in ProfilerTypeMapping.BINARY_TYPE_NAMES
    }:
        semantic_column_type = SemanticDomainTypes.BINARY
    elif column_type in {
        type_name.upper() for type_name in ProfilerTypeMapping.CURRENCY_TYPE_NAMES
    }:
        semantic_column_type = SemanticDomainTypes.CURRENCY
    elif column_type in {
        type_name.upper() for type_name in ProfilerTypeMapping.IDENTITY_TYPE_NAMES
    }:
        semantic_column_type = SemanticDomainTypes.IDENTITY
    elif column_type in (
        {
            type_name.upper()
            for type_name in ProfilerTypeMapping.MISCELLANEOUS_TYPE_NAMES
        }
        | {type_name.upper() for type_name in ProfilerTypeMapping.RECORD_TYPE_NAMES}
    ):
        semantic_column_type = SemanticDomainTypes.MISCELLANEOUS
    else:
        semantic_column_type = SemanticDomainTypes.UNKNOWN

    return semantic_column_type
=======
>>>>>>> 843d2db6


def get_parameter_value(
    fully_qualified_parameter_name: str,
    domain: Domain,
    rule_variables: Optional[ParameterContainer] = None,
    rule_domain_parameters: Optional[Dict[str, ParameterContainer]] = None,
) -> Optional[Any]:
    """
    Get the parameter value from the current rule state using the fully-qualified parameter name.
    A fully-qualified parameter name must be a dot-delimited string, or the name of a parameter (without the dots).
    Args
        :param fully_qualified_parameter_name: str -- A dot-separated string key starting with $ for fetching parameters
        :param domain: Domain -- current Domain of interest
        :param rule_variables
        :param rule_domain_parameters
    :return: value
    """
    validate_fully_qualified_parameter_name(
        fully_qualified_parameter_name=fully_qualified_parameter_name
    )

    if fully_qualified_parameter_name.startswith(
        DOMAIN_KWARGS_PARAMETER_FULLY_QUALIFIED_NAME
    ):
        # Using "__getitem__" (bracket) notation instead of "__getattr__" (dot) notation in order to insure the
        # compatibility of field names (e.g., "domain_kwargs") with user-facing syntax (as governed by the value of
        # the DOMAIN_KWARGS_PARAMETER_NAME constant, which may change, requiring the same change to the field name).
        if domain:
            return domain[DOMAIN_KWARGS_PARAMETER_NAME]
        else:
            return None

    fully_qualified_parameter_name_references_variable: bool = False
    if fully_qualified_parameter_name.startswith(VARIABLES_KEY):
        fully_qualified_parameter_name = fully_qualified_parameter_name[
            len(VARIABLES_KEY) :
        ]
        fully_qualified_parameter_name_references_variable = True
    else:
        fully_qualified_parameter_name = fully_qualified_parameter_name[1:]

    fully_qualified_parameter_as_list: List[str] = fully_qualified_parameter_name.split(
        "."
    )

    if len(fully_qualified_parameter_as_list) == 0:
        return None

    parameter_container: ParameterContainer
    if fully_qualified_parameter_name_references_variable:
        parameter_container = rule_variables
    else:
        parameter_container = rule_domain_parameters[domain.id]

    parameter_node: Optional[ParameterNode] = parameter_container.get_parameter_node(
        parameter_name_root=fully_qualified_parameter_as_list[0]
    )

    parameter_name_part: Optional[str] = None
    try:
        for parameter_name_part in fully_qualified_parameter_as_list:
            if (
                parameter_node.attributes
                and parameter_name_part in parameter_node.attributes
            ):
                return parameter_node.attributes[parameter_name_part]

            parameter_node = parameter_node.descendants[parameter_name_part]
    except KeyError:
        raise ge_exceptions.ProfilerExecutionError(
            message=f'Unable to find value for parameter name "{fully_qualified_parameter_name}": key "{parameter_name_part}" was missing.'
        )


def get_batch_ids(data_context: DataContext, batch_request: BatchRequest) -> List[str]:
    datasource_name: str = batch_request.datasource_name
    batch_definitions: List[BatchDefinition] = data_context.get_datasource(
        datasource_name=datasource_name
    ).get_batch_definition_list_from_batch_request(batch_request=batch_request)
    return [batch_definition.id for batch_definition in batch_definitions]<|MERGE_RESOLUTION|>--- conflicted
+++ resolved
@@ -12,83 +12,6 @@
     ParameterNode,
     validate_fully_qualified_parameter_name,
 )
-<<<<<<< HEAD
-from great_expectations.validator.validation_graph import MetricConfiguration
-from great_expectations.validator.validator import Validator
-
-
-def translate_table_column_type_to_semantic_domain_type(
-    validator: Validator, column_name: str
-) -> SemanticDomainTypes:
-    # Note: As of Python 3.8, specifying argument type in Lambda functions is not supported by Lambda syntax.
-    column_types_dict_list: List[Dict[str, Any]] = list(
-        filter(
-            lambda column_type_dict: column_name in column_type_dict,
-            validator.get_metric(
-                metric=MetricConfiguration(
-                    metric_name="table.column_types",
-                    metric_domain_kwargs={},
-                    metric_value_kwargs={
-                        "include_nested": True,
-                    },
-                    metric_dependencies=None,
-                )
-            ),
-        )
-    )
-    if len(column_types_dict_list) != 1:
-        raise ge_exceptions.ProfilerExecutionError(
-            message=f"""Error: {len(column_types_dict_list)} columns were found while obtaining semantic type \
-information.  Please ensure that the specified column name refers to exactly one column.
-"""
-        )
-
-    column_type: str = cast(str, column_types_dict_list[0][column_name]).upper()
-
-    semantic_column_type: SemanticDomainTypes
-    if column_type in (
-        {type_name.upper() for type_name in ProfilerTypeMapping.INT_TYPE_NAMES}
-        | {type_name.upper() for type_name in ProfilerTypeMapping.FLOAT_TYPE_NAMES}
-    ):
-        semantic_column_type = SemanticDomainTypes.NUMERIC
-    elif column_type in {
-        type_name.upper() for type_name in ProfilerTypeMapping.STRING_TYPE_NAMES
-    }:
-        semantic_column_type = SemanticDomainTypes.TEXT
-    elif column_type in {
-        type_name.upper() for type_name in ProfilerTypeMapping.BOOLEAN_TYPE_NAMES
-    }:
-        semantic_column_type = SemanticDomainTypes.LOGIC
-    elif column_type in {
-        type_name.upper() for type_name in ProfilerTypeMapping.DATETIME_TYPE_NAMES
-    }:
-        semantic_column_type = SemanticDomainTypes.DATETIME
-    elif column_type in {
-        type_name.upper() for type_name in ProfilerTypeMapping.BINARY_TYPE_NAMES
-    }:
-        semantic_column_type = SemanticDomainTypes.BINARY
-    elif column_type in {
-        type_name.upper() for type_name in ProfilerTypeMapping.CURRENCY_TYPE_NAMES
-    }:
-        semantic_column_type = SemanticDomainTypes.CURRENCY
-    elif column_type in {
-        type_name.upper() for type_name in ProfilerTypeMapping.IDENTITY_TYPE_NAMES
-    }:
-        semantic_column_type = SemanticDomainTypes.IDENTITY
-    elif column_type in (
-        {
-            type_name.upper()
-            for type_name in ProfilerTypeMapping.MISCELLANEOUS_TYPE_NAMES
-        }
-        | {type_name.upper() for type_name in ProfilerTypeMapping.RECORD_TYPE_NAMES}
-    ):
-        semantic_column_type = SemanticDomainTypes.MISCELLANEOUS
-    else:
-        semantic_column_type = SemanticDomainTypes.UNKNOWN
-
-    return semantic_column_type
-=======
->>>>>>> 843d2db6
 
 
 def get_parameter_value(
