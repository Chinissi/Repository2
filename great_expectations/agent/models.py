--- conflicted
+++ resolved
@@ -26,8 +26,8 @@
 
 
 Event = Annotated[
-<<<<<<< HEAD
-    Union[RunDataAssistantEvent, RunCheckpointEvent], Field(discriminator="type")
+    Union[RunOnboardingDataAssistantEvent, RunCheckpointEvent, UnknownEvent],
+    Field(discriminator="type"),
 ]
 
 
@@ -48,9 +48,4 @@
     # error_message: str | None = None
 
 
-JobStatus = Union[JobStarted, JobCompleted]
-=======
-    Union[RunOnboardingDataAssistantEvent, RunCheckpointEvent, UnknownEvent],
-    Field(discriminator="type"),
-]
->>>>>>> 7c6bb562
+JobStatus = Union[JobStarted, JobCompleted]