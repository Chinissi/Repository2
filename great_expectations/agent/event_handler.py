<<<<<<< HEAD
from __future__ import annotations

from typing import TYPE_CHECKING

from great_expectations.agent.actions import (
    ColumnDescriptiveMetricsAction,
=======
from great_expectations.agent.actions.agent_action import ActionResult, AgentAction
from great_expectations.agent.actions.data_assistants import (
    RunMissingnessDataAssistantAction,
>>>>>>> f8353261
    RunOnboardingDataAssistantAction,
)
from great_expectations.agent.models import (
    Event,
    RunCheckpointEvent,
<<<<<<< HEAD
    RunColumnDescriptiveMetricsEvent,
=======
    RunMissingnessDataAssistantEvent,
>>>>>>> f8353261
    RunOnboardingDataAssistantEvent,
)
from great_expectations.experimental.metric_repository.batch_inspector import (
    BatchInspector,
)
from great_expectations.experimental.metric_repository.cloud_data_store import (
    CloudDataStore,
)
from great_expectations.experimental.metric_repository.column_descriptive_metrics_metric_retriever import (
    ColumnDescriptiveMetricsMetricRetriever,
)
from great_expectations.experimental.metric_repository.metric_repository import (
    MetricRepository,
)

if TYPE_CHECKING:
    from great_expectations.agent.actions.agent_action import ActionResult
    from great_expectations.data_context import CloudDataContext
    from great_expectations.experimental.metric_repository.metric_retriever import (
        MetricRetriever,
    )


class EventHandler:
    """
    Core business logic mapping events to actions.
    """

    def __init__(self, context: CloudDataContext) -> None:
        self._context = context

    def get_event_action(self, event: Event) -> AgentAction:
        """Get the action that should be run for the given event."""
        if isinstance(event, RunOnboardingDataAssistantEvent):
<<<<<<< HEAD
            action = RunOnboardingDataAssistantAction(context=self._context)
        elif isinstance(event, RunColumnDescriptiveMetricsEvent):
            metric_retrievers: list[MetricRetriever] = [
                ColumnDescriptiveMetricsMetricRetriever(self._context)
            ]
            batch_inspector = BatchInspector(self._context, metric_retrievers)
            cloud_data_store = CloudDataStore(self._context)
            column_descriptive_metrics_repository = MetricRepository(
                data_store=cloud_data_store
            )
            action = ColumnDescriptiveMetricsAction(
                context=self._context,
                batch_inspector=batch_inspector,
                metric_repository=column_descriptive_metrics_repository,
            )
        elif isinstance(event, RunCheckpointEvent):
=======
            return RunOnboardingDataAssistantAction(context=self._context)

        if isinstance(event, RunMissingnessDataAssistantEvent):
            return RunMissingnessDataAssistantAction(context=self._context)

        if isinstance(event, RunCheckpointEvent):
>>>>>>> f8353261
            raise NotImplementedError

        # shouldn't get here
        raise UnknownEventError("Unknown message received - cannot process.")

    def handle_event(self, event: Event, id: str) -> ActionResult:
        """Transform an Event into an ActionResult."""
        action = self.get_event_action(event=event)
        action_result = action.run(event=event, id=id)
        return action_result


class UnknownEventError(Exception):
    ...<|MERGE_RESOLUTION|>--- conflicted
+++ resolved
@@ -1,25 +1,17 @@
-<<<<<<< HEAD
 from __future__ import annotations
 
 from typing import TYPE_CHECKING
 
-from great_expectations.agent.actions import (
-    ColumnDescriptiveMetricsAction,
-=======
-from great_expectations.agent.actions.agent_action import ActionResult, AgentAction
+from great_expectations.agent.actions import ColumnDescriptiveMetricsAction
 from great_expectations.agent.actions.data_assistants import (
     RunMissingnessDataAssistantAction,
->>>>>>> f8353261
     RunOnboardingDataAssistantAction,
 )
 from great_expectations.agent.models import (
     Event,
     RunCheckpointEvent,
-<<<<<<< HEAD
     RunColumnDescriptiveMetricsEvent,
-=======
     RunMissingnessDataAssistantEvent,
->>>>>>> f8353261
     RunOnboardingDataAssistantEvent,
 )
 from great_expectations.experimental.metric_repository.batch_inspector import (
@@ -36,7 +28,7 @@
 )
 
 if TYPE_CHECKING:
-    from great_expectations.agent.actions.agent_action import ActionResult
+    from great_expectations.agent.actions.agent_action import ActionResult, AgentAction
     from great_expectations.data_context import CloudDataContext
     from great_expectations.experimental.metric_repository.metric_retriever import (
         MetricRetriever,
@@ -54,9 +46,15 @@
     def get_event_action(self, event: Event) -> AgentAction:
         """Get the action that should be run for the given event."""
         if isinstance(event, RunOnboardingDataAssistantEvent):
-<<<<<<< HEAD
-            action = RunOnboardingDataAssistantAction(context=self._context)
-        elif isinstance(event, RunColumnDescriptiveMetricsEvent):
+            return RunOnboardingDataAssistantAction(context=self._context)
+
+        if isinstance(event, RunMissingnessDataAssistantEvent):
+            return RunMissingnessDataAssistantAction(context=self._context)
+
+        if isinstance(event, RunCheckpointEvent):
+            raise NotImplementedError
+
+        if isinstance(event, RunColumnDescriptiveMetricsEvent):
             metric_retrievers: list[MetricRetriever] = [
                 ColumnDescriptiveMetricsMetricRetriever(self._context)
             ]
@@ -65,21 +63,11 @@
             column_descriptive_metrics_repository = MetricRepository(
                 data_store=cloud_data_store
             )
-            action = ColumnDescriptiveMetricsAction(
+            return ColumnDescriptiveMetricsAction(
                 context=self._context,
                 batch_inspector=batch_inspector,
                 metric_repository=column_descriptive_metrics_repository,
             )
-        elif isinstance(event, RunCheckpointEvent):
-=======
-            return RunOnboardingDataAssistantAction(context=self._context)
-
-        if isinstance(event, RunMissingnessDataAssistantEvent):
-            return RunMissingnessDataAssistantAction(context=self._context)
-
-        if isinstance(event, RunCheckpointEvent):
->>>>>>> f8353261
-            raise NotImplementedError
 
         # shouldn't get here
         raise UnknownEventError("Unknown message received - cannot process.")
