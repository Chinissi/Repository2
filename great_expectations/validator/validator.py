--- conflicted
+++ resolved
@@ -141,16 +141,9 @@
         self._execution_engine = execution_engine
         self._expose_dataframe_methods = False
 
-<<<<<<< HEAD
-        self._metric_computation_handler = MetricComputationHandler(
-            execution_engine=execution_engine,
-            show_progress_bars=self._determine_progress_bars(),
-        )
-=======
         self._show_progress_bars = self._determine_progress_bars()
 
         self.load_batch_list(batch_list=batches)
->>>>>>> db1507f1
 
         self.interactive_evaluation = interactive_evaluation
         self._initialize_expectations(
@@ -1180,8 +1173,6 @@
             ge_cloud_id=ge_cloud_id,
         )
 
-<<<<<<< HEAD
-=======
     def load_batch_list(self, batch_list: List[Batch]) -> None:
         self._execution_engine.batch_cache.load_batch_list(batch_list=batch_list)
 
@@ -1220,7 +1211,6 @@
         """Getter for batch_definition of active Batch (convenience property)"""
         return self._execution_engine.batch_cache.active_batch_definition
 
->>>>>>> db1507f1
     def discard_failing_expectations(self) -> None:
         """Removes any expectations from the validator where the validation has failed"""
         res = self.validate(only_return_failures=True).results
@@ -1860,101 +1850,6 @@
         new_function = self.expectation(argspec)(function)
         return new_function(self, *args, **kwargs)
 
-<<<<<<< HEAD
-=======
-    def columns(self, domain_kwargs: Optional[Dict[str, Any]] = None) -> List[str]:
-        if domain_kwargs is None:
-            domain_kwargs = {
-                "batch_id": self._execution_engine.batch_cache.active_batch_id,
-            }
-
-        columns: List[str] = self.get_metric(
-            metric=MetricConfiguration(
-                metric_name="table.columns",
-                metric_domain_kwargs=domain_kwargs,
-            )
-        )
-
-        return columns
-
-    def head(
-        self,
-        n_rows: int = 5,
-        domain_kwargs: Optional[Dict[str, Any]] = None,
-        fetch_all: bool = False,
-    ) -> pd.DataFrame:
-        if domain_kwargs is None:
-            domain_kwargs = {
-                "batch_id": self._execution_engine.batch_cache.active_batch_id,
-            }
-
-        data: Any = self.get_metric(
-            metric=MetricConfiguration(
-                metric_name="table.head",
-                metric_domain_kwargs=domain_kwargs,
-                metric_value_kwargs={
-                    "n_rows": n_rows,
-                    "fetch_all": fetch_all,
-                },
-            )
-        )
-
-        df: pd.DataFrame
-        if isinstance(
-            self._execution_engine, (PandasExecutionEngine, SqlAlchemyExecutionEngine)
-        ):
-            df = pd.DataFrame(data=data)
-        elif isinstance(self._execution_engine, SparkDFExecutionEngine):
-            rows: List[Dict[str, Any]] = [datum.asDict() for datum in data]
-            df = pd.DataFrame(data=rows)
-        else:
-            raise GreatExpectationsError(
-                "Unsupported or unknown ExecutionEngine type encountered in Validator class."
-            )
-
-        return df.reset_index(drop=True, inplace=False)
-
-    @staticmethod
-    def _parse_validation_graph(
-        validation_graph: ValidationGraph,
-        metrics: Dict[Tuple[str, str, str], Any],
-    ) -> Tuple[Set[MetricConfiguration], Set[MetricConfiguration]]:
-        """Given validation graph, returns the ready and needed metrics necessary for validation using a traversal of
-        validation graph (a graph structure of metric ids) edges"""
-        unmet_dependency_ids = set()
-        unmet_dependency = set()
-        maybe_ready_ids = set()
-        maybe_ready = set()
-
-        for edge in validation_graph.edges:
-            if edge.left.id not in metrics:
-                if edge.right is None or edge.right.id in metrics:
-                    if edge.left.id not in maybe_ready_ids:
-                        maybe_ready_ids.add(edge.left.id)
-                        maybe_ready.add(edge.left)
-                else:
-                    if edge.left.id not in unmet_dependency_ids:
-                        unmet_dependency_ids.add(edge.left.id)
-                        unmet_dependency.add(edge.left)
-
-        return maybe_ready - unmet_dependency, unmet_dependency
-
-    @staticmethod
-    def _resolve_metrics(
-        execution_engine: ExecutionEngine,
-        metrics_to_resolve: Iterable[MetricConfiguration],
-        metrics: Dict[Tuple[str, str, str], Any] = None,
-        runtime_configuration: dict = None,
-    ) -> Dict[Tuple[str, str, str], MetricConfiguration]:
-        """A means of accessing the Execution Engine's resolve_metrics method, where missing metric configurations are
-        resolved"""
-        return execution_engine.resolve_metrics(
-            metrics_to_resolve=metrics_to_resolve,
-            metrics=metrics,
-            runtime_configuration=runtime_configuration,
-        )
-
->>>>>>> db1507f1
     def _initialize_expectations(
         self,
         expectation_suite: ExpectationSuite = None,
