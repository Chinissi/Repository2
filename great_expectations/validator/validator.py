from __future__ import annotations

import copy
import datetime
import inspect
import itertools
import json
import logging
import traceback
import warnings
from collections import defaultdict, namedtuple
from collections.abc import Hashable
from dataclasses import dataclass, field
from typing import (
    TYPE_CHECKING,
    Any,
    Callable,
    Dict,
    List,
    Optional,
    Sequence,
    Set,
    Tuple,
    Union,
)

import pandas as pd
from marshmallow import ValidationError

from great_expectations import __version__ as ge_version
from great_expectations.core._docs_decorators import deprecated_argument, public_api
<<<<<<< HEAD
from great_expectations.core.batch import (
    Batch,
    BatchData,
    BatchDefinition,
    BatchMarkers,
)
from great_expectations.core.domain import Domain
=======
>>>>>>> 2f04470d
from great_expectations.core.expectation_configuration import ExpectationConfiguration
from great_expectations.core.expectation_suite import (
    ExpectationSuite,
    expectationSuiteSchema,
)
from great_expectations.core.expectation_validation_result import (
    ExpectationSuiteValidationResult,
    ExpectationValidationResult,
)
from great_expectations.core.metric_domain_types import MetricDomainTypes
from great_expectations.core.run_identifier import RunIdentifier
from great_expectations.core.util import convert_to_json_serializable
from great_expectations.data_asset.util import recursively_convert_to_json_serializable
<<<<<<< HEAD
from great_expectations.dataset import PandasDataset
=======
from great_expectations.data_context.types.base import CheckpointValidationConfig
from great_expectations.dataset.pandas_dataset import PandasDataset
from great_expectations.dataset.sparkdf_dataset import SparkDFDataset
>>>>>>> 2f04470d
from great_expectations.exceptions import (
    GreatExpectationsError,
    InvalidExpectationConfigurationError,
)
from great_expectations.execution_engine.pandas_batch_data import PandasBatchData
from great_expectations.expectations.registry import (
    get_expectation_impl,
    list_registered_expectation_implementations,
)
from great_expectations.rule_based_profiler.config import RuleBasedProfilerConfig
from great_expectations.rule_based_profiler.helpers.configuration_reconciliation import (
    DEFAULT_RECONCILATION_DIRECTIVES,
    ReconciliationDirectives,
    ReconciliationStrategy,
)
<<<<<<< HEAD
from great_expectations.rule_based_profiler.parameter_builder import ParameterBuilder
from great_expectations.rule_based_profiler.parameter_container import (
    FULLY_QUALIFIED_PARAMETER_NAME_METADATA_KEY,
    RAW_PARAMETER_KEY,
    ParameterContainer,
    ParameterNode,
)
from great_expectations.rule_based_profiler.rule import Rule
=======
>>>>>>> 2f04470d
from great_expectations.rule_based_profiler.rule_based_profiler import (
    BaseRuleBasedProfiler,
)
from great_expectations.types import ClassConfig
from great_expectations.util import load_class, verify_dynamic_loading_support
from great_expectations.validator.exception_info import ExceptionInfo
<<<<<<< HEAD
from great_expectations.validator.metric_configuration import MetricConfiguration
from great_expectations.validator.metric_multi_batch_validation_graph_builder import (
    MetricMultiBatchValidationGraphBuilder,
)
=======
>>>>>>> 2f04470d
from great_expectations.validator.metrics_calculator import MetricsCalculator
from great_expectations.validator.validation_graph import (
    ExpectationValidationGraph,
    MetricEdge,
    ValidationGraph,
)

logger = logging.getLogger(__name__)
logging.captureWarnings(True)


try:
    from great_expectations.dataset import SqlAlchemyDataset
    from great_expectations.dataset.sqlalchemy_dataset import SqlAlchemyBatchReference
except ImportError:
    SqlAlchemyDataset = None
    SqlAlchemyBatchReference = None
    logger.debug(
        "Unable to load sqlalchemy dataset; install optional sqlalchemy dependency for support."
    )

try:
    from great_expectations.dataset import SparkDFDataset
except ImportError:
    SparkDFDataset = None
    logger.debug(
        "Unable to load spark dataset; install optional spark dependency for support."
    )

if TYPE_CHECKING:
    from great_expectations.core.batch import (
        Batch,
        BatchData,
        BatchDefinition,
        BatchMarkers,
    )
    from great_expectations.core.id_dict import BatchSpec
    from great_expectations.data_context.data_context import AbstractDataContext
    from great_expectations.datasource.fluent.interfaces import Batch as FluentBatch
    from great_expectations.execution_engine import ExecutionEngine
    from great_expectations.expectations.expectation import Expectation
    from great_expectations.rule_based_profiler import RuleBasedProfilerResult
    from great_expectations.rule_based_profiler.expectation_configuration_builder import (
        ExpectationConfigurationBuilder,
    )
    from great_expectations.rule_based_profiler.parameter_builder import (
        ParameterBuilder,
    )
    from great_expectations.rule_based_profiler.parameter_container import (
        ParameterContainer,
    )
    from great_expectations.rule_based_profiler.rule import Rule
    from great_expectations.validator.computed_metric import MetricValue
    from great_expectations.validator.metric_configuration import MetricConfiguration


@dataclass
class ValidationDependencies:
    # Note: Dependent "metric_name" (key) is different from "metric_name" in dependency "MetricConfiguration" (value).
    metric_configurations: Dict[str, MetricConfiguration] = field(default_factory=dict)
    result_format: Dict[str, Any] = field(default_factory=dict)

    def set_metric_configuration(
        self, metric_name: str, metric_configuration: MetricConfiguration
    ) -> None:
        """
        Sets specified "MetricConfiguration" for "metric_name" to "metric_configurations" dependencies dictionary.
        """
        self.metric_configurations[metric_name] = metric_configuration

    def get_metric_configuration(
        self, metric_name: str
    ) -> Optional[MetricConfiguration]:
        """
        Obtains "MetricConfiguration" for specified "metric_name" from "metric_configurations" dependencies dictionary.
        """
        return self.metric_configurations.get(metric_name)

    def remove_metric_configuration(self, metric_name: str) -> None:
        """
        Removes "MetricConfiguration" for specified "metric_name" from "metric_configurations" dependencies dictionary.
        """
        del self.metric_configurations[metric_name]

    def get_metric_names(self) -> List[str]:
        """
        Returns "metric_name" keys, for which "MetricConfiguration" dependency objects have been specified.
        """
        return list(self.metric_configurations.keys())

    def get_metric_configurations(self) -> List[MetricConfiguration]:
        """
        Returns "MetricConfiguration" dependency objects specified.
        """
        return list(self.metric_configurations.values())


ValidationStatistics = namedtuple(
    "ValidationStatistics",
    [
        "evaluated_expectations",
        "successful_expectations",
        "unsuccessful_expectations",
        "success_percent",
        "success",
    ],
)


@public_api
class Validator:
    """Validator is the key object used to create Expectations, validate Expectations, and get Metrics for Expectations.

    Validators are used by Checkpoints to validate Expectations.

    Args:
        execution_engine: The Execution Engine to be used to perform validation.
        interactive_evaluation: If True, the Validator will perform evaluation when Expectations are added.
        expectation_suite: The Expectation Suite to validate.
        expectation_suite_name: The name of the Expectation Suite to validate.
        data_context: The Data Context associated with this Validator.
        batches: The Batches for which to validate.
        include_rendered_content: If True, the Rendered Content will be included in the ExpectationValidationResult.
    """

    DEFAULT_RUNTIME_CONFIGURATION = {
        "include_config": True,
        "catch_exceptions": False,
        "result_format": "BASIC",
    }
    RUNTIME_KEYS = DEFAULT_RUNTIME_CONFIGURATION.keys()

    # noinspection PyUnusedLocal
    def __init__(  # noqa: PLR0913
        self,
        execution_engine: ExecutionEngine,
        interactive_evaluation: bool = True,
        expectation_suite: Optional[ExpectationSuite] = None,
        expectation_suite_name: Optional[str] = None,
        data_context: Optional[AbstractDataContext] = None,
        batches: Optional[
            Union[List[Batch], Sequence[Union[Batch, FluentBatch]]]
        ] = None,
        include_rendered_content: Optional[bool] = None,
        **kwargs,
    ) -> None:
        self._data_context: Optional[AbstractDataContext] = data_context

        self._metrics_calculator: MetricsCalculator = MetricsCalculator(
            execution_engine=execution_engine,
            show_progress_bars=self._determine_progress_bars(),
        )
        execution_engine.batch_manager.reset_batch_cache()
        self._execution_engine: ExecutionEngine = execution_engine

        if batches:
            self.load_batch_list(batch_list=batches)

        self._expose_dataframe_methods: bool = False

        self.interactive_evaluation: bool = interactive_evaluation
        self._initialize_expectations(
            expectation_suite=expectation_suite,
            expectation_suite_name=expectation_suite_name,
        )
        self._default_expectation_args: Dict[str, Union[bool, str]] = copy.deepcopy(
            Validator.DEFAULT_RUNTIME_CONFIGURATION
        )

        # This special state variable tracks whether a validation run is going on, which will disable
        # saving expectation config objects
        self._active_validation: bool = False
        if self._data_context and hasattr(
            self._data_context, "_expectation_explorer_manager"
        ):
            # TODO: verify flow of default expectation arguments
            self.set_default_expectation_argument("include_config", True)

        self._include_rendered_content: Optional[bool] = include_rendered_content

    @property
    def execution_engine(self) -> ExecutionEngine:
        """Returns the execution engine being used by the validator at the given time"""
        return self._execution_engine

    @property
    def metrics_calculator(self) -> MetricsCalculator:
        """Returns the "MetricsCalculator" object being used by the Validator to handle metrics computations."""
        return self._metrics_calculator

    @property
    def data_context(self) -> Optional[AbstractDataContext]:
        """Reference to DataContext object handle."""
        return self._data_context

    @property
    def expose_dataframe_methods(self) -> bool:
        """The "expose_dataframe_methods" getter property."""
        return self._expose_dataframe_methods

    @expose_dataframe_methods.setter
    def expose_dataframe_methods(self, value: bool) -> None:
        """The "expose_dataframe_methods" setter property."""
        self._expose_dataframe_methods = value

    @property
    def loaded_batch_ids(self) -> List[str]:
        """Getter for IDs of loaded Batch objects (convenience property)"""
        return self._execution_engine.batch_manager.loaded_batch_ids

    @property
    def active_batch_data(self) -> Optional[BatchData]:
        """Getter for BatchData object from the currently-active Batch object (convenience property)."""
        return self._execution_engine.batch_manager.active_batch_data

    @property
    def batch_cache(self) -> Dict[str, Batch]:
        """Getter for dictionary of Batch objects (convenience property)"""
        return self._execution_engine.batch_manager.batch_cache

    @property
    def batches(self) -> Dict[str, Union[Batch, FluentBatch]]:
        """Getter for dictionary of Batch objects (alias convenience property, to be deprecated)"""
        return self.batch_cache

    @property
    def active_batch_id(self) -> Optional[str]:
        """Getter for batch_id of active Batch (convenience property)"""
        return self._execution_engine.batch_manager.active_batch_id

    @property
    def active_batch(self) -> Optional[Batch]:
        """Getter for active Batch (convenience property)"""
        return self._execution_engine.batch_manager.active_batch

    @property
    def active_batch_spec(self) -> Optional[BatchSpec]:
        """Getter for batch_spec of active Batch (convenience property)"""
        return self._execution_engine.batch_manager.active_batch_spec

    @property
    def active_batch_markers(self) -> Optional[BatchMarkers]:
        """Getter for batch_markers of active Batch (convenience property)"""
        return self._execution_engine.batch_manager.active_batch_markers

    @property
    def active_batch_definition(self) -> Optional[BatchDefinition]:
        """Getter for batch_definition of active Batch (convenience property)"""
        return self._execution_engine.batch_manager.active_batch_definition

    @property
    def expectation_suite(self) -> ExpectationSuite:
        return self._expectation_suite

    @expectation_suite.setter
    def expectation_suite(self, value: ExpectationSuite) -> None:
        self._initialize_expectations(
            expectation_suite=value,
            expectation_suite_name=value.expectation_suite_name,
        )

    @property
    def expectation_suite_name(self) -> str:
        """Gets the current expectation_suite name of this data_asset as stored in the expectations configuration."""
        return self._expectation_suite.expectation_suite_name

    @expectation_suite_name.setter
    def expectation_suite_name(self, expectation_suite_name: str) -> None:
        """Sets the expectation_suite name of this data_asset as stored in the expectations configuration."""
        self._expectation_suite.expectation_suite_name = expectation_suite_name

    def load_batch_list(self, batch_list: List[Batch]) -> None:
        self._execution_engine.batch_manager.load_batch_list(batch_list=batch_list)

    @public_api
    def get_metric(
        self,
        metric: MetricConfiguration,
    ) -> Any:
        """Convenience method, return the value of the requested metric.

        Args:
            metric: MetricConfiguration

        Returns:
            The value of the requested metric.
        """
        return self._metrics_calculator.get_metric(metric=metric)

    def get_metrics(
        self,
        metrics: Dict[str, MetricConfiguration],
    ) -> Dict[str, Any]:
        """
        Convenience method that resolves requested metrics (specified as dictionary, keyed by MetricConfiguration ID).

        Args:
            metrics: Dictionary of desired metrics to be resolved; metric_name is key and MetricConfiguration is value.

        Returns:
            Return Dictionary with requested metrics resolved, with metric_name as key and computed metric as value.
        """
        return self._metrics_calculator.get_metrics(metrics=metrics)

    def compute_metrics(
        self,
        metric_configurations: List[MetricConfiguration],
        runtime_configuration: Optional[dict] = None,
        min_graph_edges_pbar_enable: int = 0,
        # Set to low number (e.g., 3) to suppress progress bar for small graphs.
    ) -> Dict[Tuple[str, str, str], MetricValue]:
        """
        Convenience method that computes requested metrics (specified as elements of "MetricConfiguration" list).

        Args:
            metric_configurations: List of desired MetricConfiguration objects to be resolved.
            runtime_configuration: Additional run-time settings (see "Validator.DEFAULT_RUNTIME_CONFIGURATION").
            min_graph_edges_pbar_enable: Minumum number of graph edges to warrant showing progress bars.

        Returns:
            Dictionary with requested metrics resolved, with unique metric ID as key and computed metric as value.
        """
        return self._metrics_calculator.compute_metrics(
            metric_configurations=metric_configurations,
            runtime_configuration=runtime_configuration,
            min_graph_edges_pbar_enable=min_graph_edges_pbar_enable,
        )

    @public_api
    def columns(self, domain_kwargs: Optional[Dict[str, Any]] = None) -> List[str]:
        """Convenience method to obtain Batch columns.

        Arguments:
            domain_kwargs: Optional dictionary of domain kwargs (e.g., containing "batch_id").

        Returns:
            The list of Batch columns.
        """
        return self._metrics_calculator.columns(domain_kwargs=domain_kwargs)

    @public_api
    def head(
        self,
        n_rows: int = 5,
        domain_kwargs: Optional[Dict[str, Any]] = None,
        fetch_all: bool = False,
    ) -> pd.DataFrame:
        """Convenience method to return the first several rows or records from a Batch of data.

        Args:
            n_rows: The number of rows to return.
            domain_kwargs: If provided, the domain for which to return records.
            fetch_all: If True, ignore n_rows and return the entire batch.

        Returns:
            A Pandas DataFrame containing the records' data.
        """
        return self._metrics_calculator.head(
            n_rows=n_rows, domain_kwargs=domain_kwargs, fetch_all=fetch_all
        )

    def __dir__(self) -> List[str]:
        """
        This custom magic method is used to enable expectation tab completion on Validator objects.
        It also allows users to call Pandas.DataFrame methods on Validator objects
        """
        validator_attrs = set(super().__dir__())
        class_expectation_impls = set(list_registered_expectation_implementations())
        # execution_engine_expectation_impls = (
        #     {
        #         attr_name
        #         for attr_name in self.execution_engine.__dir__()
        #         if attr_name.startswith("expect_")
        #     }
        #     if self.execution_engine
        #     else set()
        # )

        combined_dir = (
            validator_attrs
            | class_expectation_impls
            # | execution_engine_expectation_impls
        )

        if self._expose_dataframe_methods:
            combined_dir | set(dir(pd.DataFrame))

        return list(combined_dir)

    def _determine_progress_bars(self) -> bool:
        enable: bool = True
        if self._data_context:
            progress_bars = self._data_context.progress_bars
            # If progress_bars are not present, assume we want them enabled
            if progress_bars is not None:
                if "globally" in progress_bars:
                    enable = progress_bars["globally"]
                if "metric_calculations" in progress_bars:
                    enable = progress_bars["metric_calculations"]

        return enable

    def __getattr__(self, name):
        name = name.lower()
        if name.startswith("expect_") and get_expectation_impl(name):
            return self.validate_expectation(name)
        elif (
            self._expose_dataframe_methods
            and isinstance(self.active_batch.data, PandasBatchData)
            and hasattr(pd.DataFrame, name)
        ):
            return getattr(self.active_batch.data.dataframe, name)
        else:
            raise AttributeError(
                f"'{type(self).__name__}'  object has no attribute '{name}'"
            )

    def validate_expectation(self, name: str) -> Callable:  # noqa: C901, PLR0915
        """
        Given the name of an Expectation, obtains the Class-first Expectation implementation and utilizes the
                expectation's validate method to obtain a validation result. Also adds in the runtime configuration

                        Args:
                            name (str): The name of the Expectation being validated

                        Returns:
                            The Expectation's validation result
        """
        expectation_impl = get_expectation_impl(name)

        def inst_expectation(*args, **kwargs):  # noqa: PLR0912
            # this is used so that exceptions are caught appropriately when they occur in expectation config

            # TODO: JPC - THIS LOGIC DOES NOT RESPECT DEFAULTS SET BY USERS IN THE VALIDATOR VS IN THE EXPECTATION
            # DEVREL has action to develop a new plan in coordination with MarioPod

            expectation_kwargs: dict = recursively_convert_to_json_serializable(kwargs)

            meta: dict = expectation_kwargs.pop("meta", None)

            basic_default_expectation_args: dict = {
                k: v
                for k, v in self.default_expectation_args.items()
                if k in Validator.RUNTIME_KEYS
            }
            basic_runtime_configuration: dict = copy.deepcopy(
                basic_default_expectation_args
            )
            basic_runtime_configuration.update(
                {k: v for k, v in kwargs.items() if k in Validator.RUNTIME_KEYS}
            )

            allowed_config_keys: Tuple[str] = expectation_impl.get_allowed_config_keys()

            args_keys: Tuple[str] = expectation_impl.args_keys or tuple()

            arg_name: str

            idx: int
            arg: Any
            for idx, arg in enumerate(args):
                try:
                    arg_name = args_keys[idx]
                    if arg_name in allowed_config_keys:
                        expectation_kwargs[arg_name] = arg
                    if arg_name == "meta":
                        logger.warning(
                            "Setting meta via args could be ambiguous; please use a kwarg instead."
                        )
                        meta = arg
                except IndexError:
                    raise InvalidExpectationConfigurationError(
                        f"Invalid positional argument: {arg}"
                    )

            configuration: ExpectationConfiguration = (
                self._build_expectation_configuration(
                    expectation_type=name,
                    expectation_kwargs=expectation_kwargs,
                    meta=meta,
                    expectation_impl=expectation_impl,
                    runtime_configuration=basic_runtime_configuration,
                )
            )

            exception_info: ExceptionInfo

            if self.interactive_evaluation:
                configuration.process_evaluation_parameters(
                    self._expectation_suite.evaluation_parameters,
                    True,
                    self._data_context,
                )

            try:
                expectation = expectation_impl(configuration)
                """Given an implementation and a configuration for any Expectation, returns its validation result"""

                if not self.interactive_evaluation and not self._active_validation:
                    validation_result = ExpectationValidationResult(
                        expectation_config=copy.deepcopy(expectation.configuration)
                    )
                else:
                    validation_result = expectation.validate(
                        validator=self,
                        evaluation_parameters=self._expectation_suite.evaluation_parameters,
                        data_context=self._data_context,
                        runtime_configuration=basic_runtime_configuration,
                    )

                # If validate has set active_validation to true, then we do not save the config to avoid
                # saving updating expectation configs to the same suite during validation runs
                if self._active_validation is True:
                    stored_config = configuration.get_raw_configuration()
                else:
                    # Append the expectation to the config.
                    stored_config = self._expectation_suite._add_expectation(
                        expectation_configuration=configuration.get_raw_configuration(),
                        send_usage_event=False,
                    )

                # If there was no interactive evaluation, success will not have been computed.
                if validation_result.success is not None:
                    # Add a "success" object to the config
                    stored_config.success_on_last_run = validation_result.success

            except Exception as err:
                if basic_runtime_configuration.get("catch_exceptions"):
                    exception_traceback = traceback.format_exc()
                    exception_message = f"{type(err).__name__}: {str(err)}"
                    exception_info = ExceptionInfo(
                        exception_traceback=exception_traceback,
                        exception_message=exception_message,
                    )
                    validation_result = ExpectationValidationResult(
                        success=False,
                        exception_info=exception_info,
                        expectation_config=configuration,
                    )
                else:
                    raise err

            if self._include_rendered_content:
                validation_result.render()

            return validation_result

        inst_expectation.__name__ = name
        inst_expectation.__doc__ = expectation_impl.__doc__

        return inst_expectation

    def _build_expectation_configuration(  # noqa: PLR0913
        self,
        expectation_type: str,
        expectation_kwargs: dict,
        meta: dict,
        expectation_impl: Expectation,
        runtime_configuration: Optional[dict] = None,
    ) -> ExpectationConfiguration:
        auto: bool = expectation_kwargs.get("auto", False)
        profiler_config: Optional[RuleBasedProfilerConfig] = expectation_kwargs.get(
            "profiler_config"
        )
        default_profiler_config: Optional[
            RuleBasedProfilerConfig
        ] = expectation_impl.default_kwarg_values.get("profiler_config")

        if auto and profiler_config is None and default_profiler_config is None:
            raise ValueError(
                "Automatic Expectation argument estimation requires a Rule-Based Profiler to be provided."
            )

        configuration: ExpectationConfiguration

        profiler: Optional[
            BaseRuleBasedProfiler
        ] = self.build_rule_based_profiler_for_expectation(
            expectation_type=expectation_type
        )(
            *(), **expectation_kwargs
        )
        if profiler is not None:
            profiler_result: RuleBasedProfilerResult = profiler.run(
                variables=None,
                rules=None,
                batch_list=list(self.batch_cache.values()),
                batch_request=None,
                runtime_configuration=runtime_configuration,
                reconciliation_directives=DEFAULT_RECONCILATION_DIRECTIVES,
            )
            expectation_configurations: List[
                ExpectationConfiguration
            ] = profiler_result.expectation_configurations
            configuration = expectation_configurations[0]

            # Reconcile explicitly provided "ExpectationConfiguration" success_kwargs as overrides to generated values.
            success_keys: Tuple[str] = (
                expectation_impl.success_keys
                if hasattr(expectation_impl, "success_keys")
                else tuple()
            )
            arg_keys: Tuple[str] = (
                expectation_impl.arg_keys
                if hasattr(expectation_impl, "arg_keys")
                else tuple()
            )
            runtime_keys: Tuple[str] = (
                expectation_impl.runtime_keys
                if hasattr(expectation_impl, "runtime_keys")
                else None
            ) or tuple()
            # noinspection PyTypeChecker
            override_keys: Tuple[str] = success_keys + arg_keys + runtime_keys

            key: str
            value: Any
            expectation_kwargs_overrides: dict = {
                key: value
                for key, value in expectation_kwargs.items()
                if key in override_keys
            }
            expectation_kwargs_overrides = convert_to_json_serializable(
                data=expectation_kwargs_overrides
            )

            expectation_kwargs = configuration.kwargs
            expectation_kwargs.update(expectation_kwargs_overrides)

            if meta is None:
                meta = {}

            meta["profiler_config"] = profiler.to_json_dict()

        configuration = ExpectationConfiguration(
            expectation_type=expectation_type,
            kwargs=expectation_kwargs,
            meta=meta,
        )

        return configuration

    def build_rule_based_profiler_for_expectation(
        self, expectation_type: str
    ) -> Callable:
        """
        Given name of Expectation ("expectation_type"), builds effective RuleBasedProfiler object from configuration.
        Args:
            expectation_type (str): Name of Expectation for which Rule-Based Profiler may be configured.

        Returns:
            Function that builds effective RuleBasedProfiler object (for specified "expectation_type").
        """
        expectation_impl = get_expectation_impl(expectation_type)

        def inst_rule_based_profiler(
            *args, **kwargs
        ) -> Optional[BaseRuleBasedProfiler]:
            if args is None:
                args = tuple()

            if kwargs is None:
                kwargs = {}

            expectation_kwargs: dict = recursively_convert_to_json_serializable(kwargs)

            allowed_config_keys: Tuple[str] = expectation_impl.get_allowed_config_keys()

            args_keys: Tuple[str] = expectation_impl.args_keys or tuple()

            arg_name: str

            idx: int
            arg: Any
            for idx, arg in enumerate(args):
                try:
                    arg_name = args_keys[idx]
                    if arg_name in allowed_config_keys:
                        expectation_kwargs[arg_name] = arg
                    if arg_name == "meta":
                        logger.warning(
                            "Setting meta via args could be ambiguous; please use a kwarg instead."
                        )
                except IndexError:
                    raise InvalidExpectationConfigurationError(
                        f"Invalid positional argument: {arg}"
                    )

            success_keys: Tuple[str] = (
                expectation_impl.success_keys
                if hasattr(expectation_impl, "success_keys")
                else tuple()
            )

            auto: Optional[bool] = expectation_kwargs.get("auto")
            profiler_config: Optional[RuleBasedProfilerConfig] = expectation_kwargs.get(
                "profiler_config"
            )
            default_profiler_config: Optional[
                RuleBasedProfilerConfig
            ] = expectation_impl.default_kwarg_values.get("profiler_config")

            if auto and profiler_config is None and default_profiler_config is None:
                raise ValueError(
                    "Automatic Expectation argument estimation requires a Rule-Based Profiler to be provided."
                )

            profiler: Optional[BaseRuleBasedProfiler]

            if auto:
                # Save custom Rule-Based Profiler configuration for reconciling it with optionally-specified default
                # Rule-Based Profiler configuration as an override argument to "BaseRuleBasedProfiler.run()" method.
                override_profiler_config: Optional[RuleBasedProfilerConfig]
                if default_profiler_config:
                    override_profiler_config = copy.deepcopy(profiler_config)
                else:
                    override_profiler_config = None

                """
                If default Rule-Based Profiler configuration exists, use it as base with custom Rule-Based Profiler
                configuration as override; otherwise, use custom Rule-Based Profiler configuration with no override.
                """
                profiler_config = default_profiler_config or profiler_config

                profiler = self._build_rule_based_profiler_from_config_and_runtime_args(
                    expectation_type=expectation_type,
                    expectation_kwargs=expectation_kwargs,
                    success_keys=success_keys,
                    profiler_config=profiler_config,
                    override_profiler_config=override_profiler_config,
                )
            else:
                profiler = None

            return profiler

        return inst_rule_based_profiler

    def _build_rule_based_profiler_from_config_and_runtime_args(  # noqa: PLR0913
        self,
        expectation_type: str,
        expectation_kwargs: dict,
        success_keys: Tuple[str],
        profiler_config: RuleBasedProfilerConfig,
        override_profiler_config: Optional[RuleBasedProfilerConfig] = None,
    ) -> BaseRuleBasedProfiler:
        assert (
            profiler_config.name == expectation_type
        ), "The name of profiler used to build an ExpectationConfiguration must equal to expectation_type of the expectation being invoked."

        profiler = BaseRuleBasedProfiler(
            profiler_config=profiler_config,
            data_context=self.data_context,
        )

        rules: List[Rule] = profiler.rules

        assert (
            len(rules) == 1
        ), "A Rule-Based Profiler for an Expectation can have exactly one rule."

        domain_type: MetricDomainTypes

        if override_profiler_config is None:
            override_profiler_config = {}

        if isinstance(override_profiler_config, RuleBasedProfilerConfig):
            override_profiler_config = override_profiler_config.to_json_dict()

        override_profiler_config.pop("name", None)
        override_profiler_config.pop("config_version", None)

        override_variables: Dict[str, Any] = override_profiler_config.get(
            "variables", {}
        )
        effective_variables: Optional[
            ParameterContainer
        ] = profiler.reconcile_profiler_variables(
            variables=override_variables,
            reconciliation_strategy=ReconciliationStrategy.UPDATE,
        )
        profiler.variables = effective_variables

        override_rules: Dict[str, Dict[str, Any]] = override_profiler_config.get(
            "rules", {}
        )

        assert (
            len(override_rules) <= 1
        ), "An override Rule-Based Profiler for an Expectation can have exactly one rule."

        if override_rules:
            profiler.rules[0].name = list(override_rules.keys())[0]
            effective_rules: List[Rule] = profiler.reconcile_profiler_rules(
                rules=override_rules,
                reconciliation_directives=ReconciliationDirectives(
                    domain_builder=ReconciliationStrategy.UPDATE,
                    parameter_builder=ReconciliationStrategy.REPLACE,
                    expectation_configuration_builder=ReconciliationStrategy.REPLACE,
                ),
            )
            profiler.rules = effective_rules

        self._validate_profiler_and_update_rules_properties(
            profiler=profiler,
            expectation_type=expectation_type,
            expectation_kwargs=expectation_kwargs,
            success_keys=success_keys,
        )

        return profiler

    def _validate_profiler_and_update_rules_properties(
        self,
        profiler: BaseRuleBasedProfiler,
        expectation_type: str,
        expectation_kwargs: dict,
        success_keys: Tuple[str],
    ) -> None:
        rule: Rule = profiler.rules[0]
        assert (
            rule.expectation_configuration_builders[0].expectation_type
            == expectation_type
        ), "ExpectationConfigurationBuilder in profiler used to build an ExpectationConfiguration must have the same expectation_type as the expectation being invoked."

        # TODO: <Alex>Add "metric_domain_kwargs_override" when "Expectation" defines "domain_keys" separately.</Alex>
        key: str
        value: Any
        metric_value_kwargs_override: dict = {
            key: value
            for key, value in expectation_kwargs.items()
            if key in success_keys
            and key not in BaseRuleBasedProfiler.EXPECTATION_SUCCESS_KEYS
        }

        domain_type: MetricDomainTypes = rule.domain_builder.domain_type
        if domain_type not in MetricDomainTypes:
            raise ValueError(
                f'Domain type declaration "{domain_type}" in "MetricDomainTypes" does not exist.'
            )

        # TODO: <Alex>Handle future domain_type cases as they are defined.</Alex>
        if domain_type == MetricDomainTypes.COLUMN:
            column_name = expectation_kwargs.get("column")
            rule.domain_builder.include_column_names = (
                [column_name] if column_name else None
            )

        parameter_builders: List[ParameterBuilder] = rule.parameter_builders or []

        parameter_builder: ParameterBuilder

        for parameter_builder in parameter_builders:
            self._update_metric_value_kwargs_for_success_keys(
                parameter_builder=parameter_builder,
                metric_value_kwargs=metric_value_kwargs_override,
            )

        expectation_configuration_builders: List[ExpectationConfigurationBuilder] = (
            rule.expectation_configuration_builders or []
        )

        expectation_configuration_builder: ExpectationConfigurationBuilder
        for expectation_configuration_builder in expectation_configuration_builders:
            validation_parameter_builders: List[ParameterBuilder] = (
                expectation_configuration_builder.validation_parameter_builders or []
            )
            for parameter_builder in validation_parameter_builders:
                self._update_metric_value_kwargs_for_success_keys(
                    parameter_builder=parameter_builder,
                    metric_value_kwargs=metric_value_kwargs_override,
                )

    def _update_metric_value_kwargs_for_success_keys(
        self,
        parameter_builder: ParameterBuilder,
        metric_value_kwargs: Optional[dict] = None,
    ) -> None:
        if metric_value_kwargs is None:
            metric_value_kwargs = {}

        if hasattr(parameter_builder, "metric_name") and hasattr(
            parameter_builder, "metric_value_kwargs"
        ):
            parameter_builder_metric_value_kwargs: dict = (
                parameter_builder.metric_value_kwargs or {}
            )

            parameter_builder_metric_value_kwargs = {
                key: metric_value_kwargs.get(key) or value
                for key, value in parameter_builder_metric_value_kwargs.items()
            }
            parameter_builder.metric_value_kwargs = (
                parameter_builder_metric_value_kwargs
            )

        evaluation_parameter_builders: List[ParameterBuilder] = (
            parameter_builder.evaluation_parameter_builders or []
        )

        evaluation_parameter_builder: ParameterBuilder
        for evaluation_parameter_builder in evaluation_parameter_builders:
            self._update_metric_value_kwargs_for_success_keys(
                parameter_builder=evaluation_parameter_builder,
                metric_value_kwargs=metric_value_kwargs,
            )

    def list_available_expectation_types(self) -> List[str]:
        """Returns a list of all expectations available to the validator"""
        keys = dir(self)
        return [
            expectation for expectation in keys if expectation.startswith("expect_")
        ]

    def graph_validate(
        self,
        configurations: List[ExpectationConfiguration],
        runtime_configuration: Optional[dict] = None,
    ) -> List[ExpectationValidationResult]:
        """Obtains validation dependencies for each metric using the implementation of their associated expectation,
        then proceeds to add these dependencies to the validation graph, supply readily available metric implementations
        to fulfill current metric requirements, and validate these metrics.

        Args:
            configurations(List[ExpectationConfiguration]): A list of needed Expectation Configurations that will be
            used to supply domain and values for metrics.
            runtime_configuration (dict): A dictionary of runtime keyword arguments, controlling semantics, such as the
            result_format.

        Returns:
            A list of Validations, validating that all necessary metrics are available.
        """
        if runtime_configuration is None:
            runtime_configuration = {}

        if runtime_configuration.get("catch_exceptions", True):
            catch_exceptions = True
        else:
            catch_exceptions = False

        expectation_validation_graphs: List[ExpectationValidationGraph]

        evrs: List[ExpectationValidationResult]

        processed_configurations: List[ExpectationConfiguration] = []

        (
            expectation_validation_graphs,
            evrs,
            processed_configurations,
        ) = self._generate_metric_dependency_subgraphs_for_each_expectation_configuration(
            expectation_configurations=configurations,
            processed_configurations=processed_configurations,
            catch_exceptions=catch_exceptions,
            runtime_configuration=runtime_configuration,
        )

        graph: ValidationGraph = (
            self._generate_suite_level_graph_from_expectation_level_sub_graphs(
                expectation_validation_graphs=expectation_validation_graphs
            )
        )

        resolved_metrics: Dict[Tuple[str, str, str], MetricValue]

        try:
            (
                resolved_metrics,
                evrs,
                processed_configurations,
            ) = self._resolve_suite_level_graph_and_process_metric_evaluation_errors(
                graph=graph,
                runtime_configuration=runtime_configuration,
                expectation_validation_graphs=expectation_validation_graphs,
                evrs=evrs,
                processed_configurations=processed_configurations,
                show_progress_bars=self._determine_progress_bars(),
            )
        except Exception as err:
            # If a general Exception occurs during the execution of "ValidationGraph.resolve()", then
            # all expectations in the suite are impacted, because it is impossible to attribute the failure to a metric.
            if catch_exceptions:
                exception_traceback: str = traceback.format_exc()
                evrs = self._catch_exceptions_in_failing_expectation_validations(
                    exception_traceback=exception_traceback,
                    exception=err,
                    failing_expectation_configurations=processed_configurations,
                    evrs=evrs,
                )
                return evrs
            else:
                raise err

        configuration: ExpectationConfiguration
        result: ExpectationValidationResult
        for configuration in processed_configurations:
            try:
                runtime_configuration_default = copy.deepcopy(runtime_configuration)

                result = configuration.metrics_validate(
                    metrics=resolved_metrics,
                    execution_engine=self._execution_engine,
                    runtime_configuration=runtime_configuration_default,
                    validator=self,
                )
                evrs.append(result)
            except Exception as err:
                if catch_exceptions:
                    exception_traceback: str = traceback.format_exc()
                    evrs = self._catch_exceptions_in_failing_expectation_validations(
                        exception_traceback=exception_traceback,
                        exception=err,
                        failing_expectation_configurations=[configuration],
                        evrs=evrs,
                    )
                else:
                    raise err

        return evrs

    def _generate_metric_dependency_subgraphs_for_each_expectation_configuration(
        self,
        expectation_configurations: List[ExpectationConfiguration],
        processed_configurations: List[ExpectationConfiguration],
        catch_exceptions: bool,
        runtime_configuration: Optional[dict] = None,
    ) -> Tuple[
        List[ExpectationValidationGraph],
        List[ExpectationValidationResult],
        List[ExpectationConfiguration],
    ]:
        # While evaluating expectation configurations, create sub-graph for every metric dependency and incorporate
        # these sub-graphs under corresponding expectation-level sub-graph (state of ExpectationValidationGraph object).
        expectation_validation_graphs: List[ExpectationValidationGraph] = []
        evrs: List[ExpectationValidationResult] = []
        configuration: ExpectationConfiguration
        evaluated_config: ExpectationConfiguration
        metric_configuration: MetricConfiguration
        expectation_validation_graph: ExpectationValidationGraph
        metrics_by_domain: Optional[Dict[Domain, Dict[str, ParameterNode]]]
        domain: Domain
        parameter_values_for_fully_qualified_parameter_names: Dict[str, ParameterNode]
        fully_qualified_parameter_name: str
        parameter_node: ParameterNode
        graph: ValidationGraph
        for configuration in expectation_configurations:
            # Validating
            try:
                assert (
                    configuration.expectation_type is not None
                ), "Given configuration should include expectation type"
            except AssertionError as e:
                raise InvalidExpectationConfigurationError(str(e))

            evaluated_config = copy.deepcopy(configuration)
            evaluated_config.kwargs.update({"batch_id": self.active_batch_id})

            expectation_impl = get_expectation_impl(evaluated_config.expectation_type)
            validation_dependencies: ValidationDependencies = (
                expectation_impl().get_validation_dependencies(
                    configuration=evaluated_config,
                    execution_engine=self._execution_engine,
                    runtime_configuration=runtime_configuration,
                )
            )

            try:
                if self._data_context is None:
                    # TODO: <Alex>ALEX</Alex>
                    # Support for GX-V2 (to be deprecated soon).
                    expectation_validation_graph = ExpectationValidationGraph(
                        configuration=evaluated_config,
                        graph=self._metrics_calculator.build_metric_dependency_graph(
                            metric_configurations=validation_dependencies.get_metric_configurations(),
                            runtime_configuration=runtime_configuration,
                        ),
                    )
                    # TODO: <Alex>ALEX</Alex>
                else:
                    # Support for GX-V4 (multi-Batch).
                    expectation_validation_graph = ExpectationValidationGraph(
                        configuration=evaluated_config,
                        graph=ValidationGraph(execution_engine=self._execution_engine),
                    )
                    metrics_by_domain = MetricMultiBatchValidationGraphBuilder(
                        validator=self,
                        metric_configurations=validation_dependencies.get_metric_configurations(),
                    ).run(runtime_configuration=runtime_configuration)
                    for (
                        domain,
                        parameter_values_for_fully_qualified_parameter_names,
                    ) in metrics_by_domain.items():
                        # TODO: <Alex>ALEX -- This access/lookup can be simplified.</Alex>
                        for (
                            fully_qualified_parameter_name,
                            parameter_node,
                        ) in (
                            parameter_values_for_fully_qualified_parameter_names.items()
                        ):
                            if fully_qualified_parameter_name.find(
                                RAW_PARAMETER_KEY
                            ) != (-1):
                                graph = parameter_node[
                                    FULLY_QUALIFIED_PARAMETER_NAME_METADATA_KEY
                                ]["graph"]
                                expectation_validation_graph.update(graph=graph)

                expectation_validation_graphs.append(expectation_validation_graph)
                processed_configurations.append(evaluated_config)
            except Exception as err:
                if catch_exceptions:
                    exception_traceback: str = traceback.format_exc()
                    exception_message: str = str(err)
                    exception_info = ExceptionInfo(
                        exception_traceback=exception_traceback,
                        exception_message=exception_message,
                    )
                    result = ExpectationValidationResult(
                        success=False,
                        exception_info=exception_info,
                        expectation_config=evaluated_config,
                    )
                    evrs.append(result)
                else:
                    raise err

        return expectation_validation_graphs, evrs, processed_configurations

    def _generate_suite_level_graph_from_expectation_level_sub_graphs(
        self,
        expectation_validation_graphs: List[ExpectationValidationGraph],
    ) -> ValidationGraph:
        # Collect edges from all expectation-level sub-graphs and incorporate them under common suite-level graph.
        expectation_validation_graph: ExpectationValidationGraph
        edges: List[MetricEdge] = list(
            itertools.chain.from_iterable(
                [
                    expectation_validation_graph.graph.edges
                    for expectation_validation_graph in expectation_validation_graphs
                ]
            )
        )
        validation_graph = ValidationGraph(
            execution_engine=self._execution_engine, edges=edges
        )
        return validation_graph

    def _resolve_suite_level_graph_and_process_metric_evaluation_errors(  # noqa: PLR0913
        self,
        graph: ValidationGraph,
        runtime_configuration: dict,
        expectation_validation_graphs: List[ExpectationValidationGraph],
        evrs: List[ExpectationValidationResult],
        processed_configurations: List[ExpectationConfiguration],
        show_progress_bars: bool,
    ) -> Tuple[
        Dict[Tuple[str, str, str], MetricValue],
        List[ExpectationValidationResult],
        List[ExpectationConfiguration],
    ]:
        # Resolve overall suite-level graph and process any MetricResolutionError type exceptions that might occur.
        resolved_metrics: Dict[Tuple[str, str, str], MetricValue]
        aborted_metrics_info: Dict[
            Tuple[str, str, str],
            Dict[str, Union[MetricConfiguration, Set[ExceptionInfo], int]],
        ]
        (
            resolved_metrics,
            aborted_metrics_info,
        ) = self._metrics_calculator.resolve_validation_graph(
            graph=graph,
            runtime_configuration=runtime_configuration,
            min_graph_edges_pbar_enable=0,
        )

        # Trace MetricResolutionError occurrences to expectations relying on corresponding malfunctioning metrics.
        rejected_configurations: List[ExpectationConfiguration] = []
        for expectation_validation_graph in expectation_validation_graphs:
            metric_exception_info: Set[
                ExceptionInfo
            ] = expectation_validation_graph.get_exception_info(
                metric_info=aborted_metrics_info
            )
            # Report all MetricResolutionError occurrences impacting expectation and append it to rejected list.
            if len(metric_exception_info) > 0:
                configuration = expectation_validation_graph.configuration
                for exception_info in metric_exception_info:
                    result = ExpectationValidationResult(
                        success=False,
                        exception_info=exception_info,
                        expectation_config=configuration,
                    )
                    evrs.append(result)

                if configuration not in rejected_configurations:
                    rejected_configurations.append(configuration)

        # Exclude all rejected expectations from list of expectations cleared for validation.
        for configuration in rejected_configurations:
            processed_configurations.remove(configuration)

        return resolved_metrics, evrs, processed_configurations

    @staticmethod
    def _catch_exceptions_in_failing_expectation_validations(
        exception_traceback: str,
        exception: Exception,
        failing_expectation_configurations: List[ExpectationConfiguration],
        evrs: List[ExpectationValidationResult],
    ) -> List[ExpectationValidationResult]:
        """
        Catch exceptions in failing Expectation validations and convert to unsuccessful ExpectationValidationResult
        Args:
            exception_traceback: Traceback related to raised Exception
            exception: Exception raised
            failing_expectation_configurations: ExpectationConfigurations that failed
            evrs: List of ExpectationValidationResult objects to append failures to

        Returns:
            List of ExpectationValidationResult objects with unsuccessful ExpectationValidationResult objects appended
        """
        exception_message: str = str(exception)
        exception_info = ExceptionInfo(
            exception_traceback=exception_traceback,
            exception_message=exception_message,
        )

        configuration: ExpectationConfiguration
        result: ExpectationValidationResult
        for configuration in failing_expectation_configurations:
            result = ExpectationValidationResult(
                success=False,
                exception_info=exception_info,
                expectation_config=configuration,
            )
            evrs.append(result)

        return evrs

    @public_api
    def remove_expectation(
        self,
        expectation_configuration: ExpectationConfiguration,
        match_type: str = "domain",
        remove_multiple_matches: bool = False,
        ge_cloud_id: Optional[str] = None,
    ) -> List[ExpectationConfiguration]:
        """Remove an ExpectationConfiguration from the ExpectationSuite associated with the Validator.

        Args:
            expectation_configuration: A potentially incomplete (partial) Expectation Configuration to match against.
            match_type: This determines what kwargs to use when matching. Options are:
                - 'domain' to match based on the data evaluated by that expectation
                - 'success' to match based on all configuration parameters that influence whether an expectation succeeds on a given batch of data
                - 'runtime' to match based on all configuration parameters.
            remove_multiple_matches: If True, will remove multiple matching expectations.
            ge_cloud_id: Great Expectations Cloud id for an Expectation.

        Returns:
            The list of deleted ExpectationConfigurations.

        Raises:
            TypeError: Must provide either expectation_configuration or ge_cloud_id.
            ValueError: No match or multiple matches found (and remove_multiple_matches=False).
        """

        return self._expectation_suite.remove_expectation(
            expectation_configuration=expectation_configuration,
            match_type=match_type,
            remove_multiple_matches=remove_multiple_matches,
            ge_cloud_id=ge_cloud_id,
        )

    def discard_failing_expectations(self) -> None:
        """Removes any expectations from the validator where the validation has failed"""
        res = self.validate(only_return_failures=True).results
        if any(res):
            for item in res:
                self.remove_expectation(
                    expectation_configuration=item.expectation_config,
                    match_type="runtime",
                )
            warnings.warn(f"Removed {len(res)} expectations that were 'False'")

    def get_default_expectation_arguments(self) -> dict:
        """Fetch default expectation arguments for this data_asset

        Returns:
            A dictionary containing all the current default expectation arguments for a data_asset

            Ex::

                {
                    "include_config" : True,
                    "catch_exceptions" : False,
                    "result_format" : 'BASIC'
                }

        See also:
            set_default_expectation_arguments
        """
        return self.default_expectation_args

    @property
    def cloud_mode(self) -> bool:
        """
        Wrapper around cloud_mode property of associated Data Context
        """
        from great_expectations.data_context.data_context.cloud_data_context import (
            CloudDataContext,
        )

        return isinstance(self._data_context, CloudDataContext)

    @property
    def ge_cloud_mode(self) -> bool:
        # <GE_RENAME> Deprecated 0.15.37
        return self.cloud_mode

    @property
    def default_expectation_args(self) -> dict:
        """A getter for default Expectation arguments"""
        return self._default_expectation_args

    def set_default_expectation_argument(self, argument: str, value) -> None:
        """
        Set a default expectation argument for this data_asset

        Args:
            argument (string): The argument to be replaced
            value : The New argument to use for replacement

        Returns:
            None

        See also:
            get_default_expectation_arguments
        """

        self._default_expectation_args[argument] = value

    @public_api
    def get_expectation_suite(  # noqa: C901, PLR0912, PLR0913
        self,
        discard_failed_expectations: bool = True,
        discard_result_format_kwargs: bool = True,
        discard_include_config_kwargs: bool = True,
        discard_catch_exceptions_kwargs: bool = True,
        suppress_warnings: bool = False,
        suppress_logging: bool = False,
    ) -> ExpectationSuite:
        """Get a copy of the Expectation Suite from the Validator object.

        Args:
            discard_failed_expectations: Omit Expectations which failed on their last run.
            discard_result_format_kwargs: Omit `result_format` from each Expectation.
            discard_include_config_kwargs: Omit `include_config` from each Expectation.
            discard_catch_exceptions_kwargs: Omit `catch_exceptions` from each Expectation.
            suppress_warnings: Do not log warnings.
            suppress_logging: Do not log anything.

        Returns:
            ExpectationSuite object.
        """

        expectation_suite = copy.deepcopy(self.expectation_suite)
        expectations = expectation_suite.expectations

        discards = defaultdict(int)

        if discard_failed_expectations:
            new_expectations = []

            for expectation in expectations:
                # Note: This is conservative logic.
                # Instead of retaining expectations IFF success==True, it discard expectations IFF success==False.
                # In cases where expectation.success is missing or None, expectations are *retained*.
                # Such a case could occur if expectations were loaded from a config file and never run.
                if expectation.success_on_last_run is False:
                    discards["failed_expectations"] += 1
                else:
                    new_expectations.append(expectation)

            expectations = new_expectations

        message = f"\t{len(expectations)} expectation(s) included in expectation_suite."

        if discards["failed_expectations"] > 0 and not suppress_warnings:
            message += (
                f" Omitting {discards['failed_expectations']} expectation(s) that failed when last run; set "
                "discard_failed_expectations=False to include them."
            )

        for expectation in expectations:
            # FIXME: Factor this out into a new function. The logic is duplicated in remove_expectation,
            #  which calls _copy_and_clean_up_expectation
            expectation.success_on_last_run = None

            if discard_result_format_kwargs:
                if "result_format" in expectation.kwargs:
                    del expectation.kwargs["result_format"]
                    discards["result_format"] += 1

            if discard_include_config_kwargs:
                if "include_config" in expectation.kwargs:
                    del expectation.kwargs["include_config"]
                    discards["include_config"] += 1

            if discard_catch_exceptions_kwargs:
                if "catch_exceptions" in expectation.kwargs:
                    del expectation.kwargs["catch_exceptions"]
                    discards["catch_exceptions"] += 1

        settings_message = ""

        if discards["result_format"] > 0 and not suppress_warnings:
            settings_message += " result_format"

        if discards["include_config"] > 0 and not suppress_warnings:
            settings_message += " include_config"

        if discards["catch_exceptions"] > 0 and not suppress_warnings:
            settings_message += " catch_exceptions"

        if (
            len(settings_message) > 1
        ):  # Only add this if we added one of the settings above.
            settings_message += " settings filtered."

        expectation_suite.expectations = expectations
        if not suppress_logging:
            logger.info(message + settings_message)
        return expectation_suite

    @public_api
    def save_expectation_suite(  # noqa: PLR0913
        self,
        filepath: Optional[str] = None,
        discard_failed_expectations: bool = True,
        discard_result_format_kwargs: bool = True,
        discard_include_config_kwargs: bool = True,
        discard_catch_exceptions_kwargs: bool = True,
        suppress_warnings: bool = False,
    ) -> None:
        """Write the Expectation Suite (e.g. from interactive evaluation) to the Expectation Store associated with the Validator's Data Context.

        If `filepath` is provided, the Data Context configuration will be ignored and the configuration will be written, as JSON, to the specified file.

        Args:
            filepath: The location and name to write the JSON config file to. This parameter overrides the Data Context configuration.
            discard_failed_expectations: If True, excludes expectations that do not return `success = True`. If False, all expectations are saved.
            discard_result_format_kwargs: If True, the `result_format` attribute for each expectation is not included in the saved configuration.
            discard_include_config_kwargs: If True, the `include_config` attribute for each expectation is not included in the saved configuration.
            discard_catch_exceptions_kwargs: If True, the `catch_exceptions` attribute for each expectation is not included in the saved configuration.
            suppress_warnings: If True, all warnings raised by Great Expectations, as a result of dropped expectations, are suppressed.

        Raises:
            ValueError: Must configure a Data Context when instantiating the Validator or pass in `filepath`.
        """
        expectation_suite = self.get_expectation_suite(
            discard_failed_expectations,
            discard_result_format_kwargs,
            discard_include_config_kwargs,
            discard_catch_exceptions_kwargs,
            suppress_warnings,
        )
        if filepath is None and self._data_context is not None:
            self._data_context.add_or_update_expectation_suite(
                expectation_suite=expectation_suite
            )
            if self.cloud_mode:
                updated_suite = self._data_context.get_expectation_suite(
                    ge_cloud_id=expectation_suite.ge_cloud_id
                )
                self._initialize_expectations(expectation_suite=updated_suite)
        elif filepath is not None:
            with open(filepath, "w") as outfile:
                json.dump(
                    expectationSuiteSchema.dump(expectation_suite),
                    outfile,
                    indent=2,
                    sort_keys=True,
                )
        else:
            raise ValueError(
                "Unable to save config: filepath or data_context must be available."
            )

    # TODO: <Alex>Should "include_config" also be an argument of this method?</Alex>
    @public_api
    @deprecated_argument(
        argument_name="run_id",
        message="Only the str version of this argument is deprecated. run_id should be a RunIdentifier or dict. Support will be removed in 0.16.0.",
        version="0.13.0",
    )
    def validate(  # noqa: C901, PLR0912, PLR0913, PLR0915
        self,
        expectation_suite: str | ExpectationSuite | None = None,
        run_id: str | RunIdentifier | Dict[str, str] | None = None,
        data_context: Optional[
            Any
        ] = None,  # Cannot type DataContext due to circular import
        evaluation_parameters: Optional[dict] = None,
        catch_exceptions: bool = True,
        result_format: Optional[str] = None,
        only_return_failures: bool = False,
        run_name: Optional[str] = None,
        run_time: Optional[str] = None,
        checkpoint_name: Optional[str] = None,
    ) -> Union[ExpectationValidationResult, ExpectationSuiteValidationResult]:
        # noinspection SpellCheckingInspection
        """Run all expectations and return the outcome of the run.

        Args:
            expectation_suite: If None, uses the Expectation Suite configuration generated during the current Validator session. If an `ExpectationSuite` object, uses it as the configuration. If a string, assumes it is a path to a JSON file, and loads it as the Expectation Sutie configuration.
            run_id: Used to identify this validation result as part of a collection of validations.
            run_name: Used to identify this validation result as part of a collection of validations. Only used if a `run_id` is not passed. See DataContext for more information.
            run_time: Used to identify this validation result as part of a collection of validations. Only used if a `run_id` is not passed. See DataContext for more information.
            data_context: A datacontext object to use as part of validation for binding evaluation parameters and registering validation results. Overrides the Data Context configured when the Validator is instantiated.
            evaluation_parameters: If None, uses the evaluation_paramters from the Expectation Suite provided or as part of the Data Asset. If a dict, uses the evaluation parameters in the dictionary.
            catch_exceptions: If True, exceptions raised by tests will not end validation and will be described in the returned report.
            result_format: If None, uses the default value ('BASIC' or as specified). If string, the returned expectation output follows the specified format ('BOOLEAN_ONLY','BASIC', etc.).
            only_return_failures: If True, expectation results are only returned when `success = False`.
            checkpoint_name: Name of the Checkpoint which invoked this Validator.validate() call against an Expectation Suite. It will be added to `meta` field of the returned ExpectationSuiteValidationResult.

        Returns:
            Object containg the results.

        Raises:
            Exception: Depending on the Data Context configuration and arguments, there are numerous possible exceptions that may be raised.
            GreatExpectationsError: If `expectation_suite` is a string it must point to an existing and readable file.
            ValidationError: If `expectation_suite` is a string, the file it points to must be valid JSON.

        """
        # noinspection PyUnusedLocal
        try:
            validation_time = datetime.datetime.now(datetime.timezone.utc).strftime(
                "%Y%m%dT%H%M%S.%fZ"
            )
            assert not (run_id and run_name) and not (
                run_id and run_time
            ), "Please provide either a run_id or run_name and/or run_time."
            if isinstance(run_id, dict):
                run_id = RunIdentifier(**run_id)
            elif not isinstance(run_id, RunIdentifier):
                run_id = RunIdentifier(run_name=run_name, run_time=run_time)

            self._active_validation = True

            # If a different validation data context was provided, override
            validation_data_context = self._data_context
            if data_context is None and self._data_context is not None:
                data_context = self._data_context
            elif data_context is not None:
                # temporarily set self._data_context so it is used inside the expectation decorator
                self._data_context = data_context

            if expectation_suite is None:
                expectation_suite = self.get_expectation_suite(
                    discard_failed_expectations=False,
                    discard_result_format_kwargs=False,
                    discard_include_config_kwargs=False,
                    discard_catch_exceptions_kwargs=False,
                )
            elif isinstance(expectation_suite, str):
                try:
                    with open(expectation_suite) as infile:
                        expectation_suite = expectationSuiteSchema.loads(infile.read())
                except ValidationError:
                    raise
                except OSError:
                    raise GreatExpectationsError(
                        f"Unable to load expectation suite: IO error while reading {expectation_suite}"
                    )
            elif not isinstance(expectation_suite, ExpectationSuite):
                logger.error(
                    "Unable to validate using the provided value for expectation suite; does it need to be "
                    "loaded from a dictionary?"
                )
                if getattr(data_context, "_usage_statistics_handler", None):
                    # noinspection PyProtectedMember
                    handler = data_context._usage_statistics_handler
                    # noinspection PyProtectedMember
                    handler.send_usage_message(
                        event="data_asset.validate",
                        event_payload=handler.anonymizer.anonymize(obj=self),
                        success=False,
                    )
                return ExpectationValidationResult(success=False)

            # Evaluation parameter priority is
            # 1. from provided parameters
            # 2. from expectation configuration
            # 3. from data context
            # So, we load them in reverse order

            if data_context is not None:
                runtime_evaluation_parameters = (
                    data_context.evaluation_parameter_store.get_bind_params(run_id)
                )
            else:
                runtime_evaluation_parameters = {}

            if expectation_suite.evaluation_parameters:
                runtime_evaluation_parameters.update(
                    expectation_suite.evaluation_parameters
                )

            if evaluation_parameters is not None:
                runtime_evaluation_parameters.update(evaluation_parameters)

            # Convert evaluation parameters to be json-serializable
            runtime_evaluation_parameters = recursively_convert_to_json_serializable(
                runtime_evaluation_parameters
            )

            # Warn if our version is different from the version in the configuration
            # TODO: Deprecate "great_expectations.__version__"

            # Group expectations by column
            columns = {}

            for expectation in expectation_suite.expectations:
                expectation.process_evaluation_parameters(
                    evaluation_parameters=runtime_evaluation_parameters,
                    interactive_evaluation=self.interactive_evaluation,
                    data_context=self._data_context,
                )
                if "column" in expectation.kwargs and isinstance(
                    expectation.kwargs["column"], Hashable
                ):
                    column = expectation.kwargs["column"]
                else:
                    # noinspection SpellCheckingInspection
                    column = "_nocolumn"
                if column not in columns:
                    columns[column] = []
                columns[column].append(expectation)

            expectations_to_evaluate = []
            for col in columns:
                expectations_to_evaluate.extend(columns[col])

            runtime_configuration = self._get_runtime_configuration(
                catch_exceptions=catch_exceptions, result_format=result_format
            )

            results = self.graph_validate(
                configurations=expectations_to_evaluate,
                runtime_configuration=runtime_configuration,
            )

            if self._include_rendered_content:
                for validation_result in results:
                    validation_result.render()
            statistics = self._calc_validation_statistics(results)

            if only_return_failures:
                abbrev_results = []
                for exp in results:
                    if not exp.success:
                        abbrev_results.append(exp)
                results = abbrev_results

            expectation_suite_name = expectation_suite.expectation_suite_name

            result = ExpectationSuiteValidationResult(
                results=results,
                success=statistics.success,
                statistics={
                    "evaluated_expectations": statistics.evaluated_expectations,
                    "successful_expectations": statistics.successful_expectations,
                    "unsuccessful_expectations": statistics.unsuccessful_expectations,
                    "success_percent": statistics.success_percent,
                },
                evaluation_parameters=runtime_evaluation_parameters,
                meta={
                    "great_expectations_version": ge_version,
                    "expectation_suite_name": expectation_suite_name,
                    "run_id": run_id,
                    "batch_spec": convert_to_json_serializable(self.active_batch_spec),
                    "batch_markers": self.active_batch_markers,
                    "active_batch_definition": self.active_batch_definition,
                    "validation_time": validation_time,
                    "checkpoint_name": checkpoint_name,
                },
            )

            self._data_context = validation_data_context
        except Exception:
            if getattr(data_context, "_usage_statistics_handler", None):
                # noinspection PyProtectedMember
                handler = data_context._usage_statistics_handler
                # noinspection PyProtectedMember
                handler.send_usage_message(
                    event="data_asset.validate",
                    event_payload=handler.anonymizer.anonymize(obj=self),
                    success=False,
                )
            raise
        finally:
            self._active_validation = False

        if getattr(data_context, "_usage_statistics_handler", None):
            # noinspection PyProtectedMember
            handler = data_context._usage_statistics_handler
            # noinspection PyProtectedMember
            handler.send_usage_message(
                event="data_asset.validate",
                event_payload=handler.anonymizer.anonymize(obj=self),
                success=True,
            )
        return result

    def get_evaluation_parameter(self, parameter_name, default_value=None):
        """
        Get an evaluation parameter value that has been stored in meta.

        Args:
            parameter_name (string): The name of the parameter to store.
            default_value (any): The default value to be returned if the parameter is not found.

        Returns:
            The current value of the evaluation parameter.
        """
        if parameter_name in self._expectation_suite.evaluation_parameters:
            return self._expectation_suite.evaluation_parameters[parameter_name]
        else:
            return default_value

    def set_evaluation_parameter(self, parameter_name, parameter_value) -> None:
        """
        Provide a value to be stored in the data_asset evaluation_parameters object and used to evaluate
        parameterized expectations.

        Args:
            parameter_name (string): The name of the kwarg to be replaced at evaluation time
            parameter_value (any): The value to be used
        """
        self._expectation_suite.evaluation_parameters.update(
            {parameter_name: convert_to_json_serializable(parameter_value)}
        )

    def add_citation(  # noqa: PLR0913
        self,
        comment: str,
        batch_spec: Optional[dict] = None,
        batch_markers: Optional[dict] = None,
        batch_definition: Optional[dict] = None,
        citation_date: Optional[str] = None,
    ) -> None:
        """Adds a citation to an existing Expectation Suite within the validator"""
        if batch_spec is None:
            batch_spec = self.batch_spec
        if batch_markers is None:
            batch_markers = self.active_batch_markers
        if batch_definition is None:
            batch_definition = self.active_batch_definition
        self._expectation_suite.add_citation(
            comment,
            batch_spec=batch_spec,
            batch_markers=batch_markers,
            batch_definition=batch_definition,
            citation_date=citation_date,
        )

    def test_expectation_function(
        self, function: Callable, *args, **kwargs
    ) -> Callable:
        """Test a generic expectation function

        Args:
            function (func): The function to be tested. (Must be a valid expectation function.)
            *args          : Positional arguments to be passed the function
            **kwargs       : Keyword arguments to be passed the function

        Returns:
            A JSON-serializable expectation result object.

        Notes:
            This function is a thin layer to allow quick testing of new expectation functions, without having to \
            define custom classes, etc. To use developed expectations from the command-line tool, you will still need \
            to define custom classes, etc.

            Check out :ref:`how_to_guides__creating_and_editing_expectations__how_to_create_custom_expectations` for
            more information.
        """

        # noinspection SpellCheckingInspection
        argspec = inspect.getfullargspec(function)[0][1:]

        new_function = self.expectation(argspec)(function)
        return new_function(self, *args, **kwargs)

    @staticmethod
    def _parse_validation_graph(
        validation_graph: ValidationGraph,
        metrics: Dict[Tuple[str, str, str], MetricValue],
    ) -> Tuple[Set[MetricConfiguration], Set[MetricConfiguration]]:
        """Given validation graph, returns the ready and needed metrics necessary for validation using a traversal of
        validation graph (a graph structure of metric ids) edges"""
        unmet_dependency_ids = set()
        unmet_dependency = set()
        maybe_ready_ids = set()
        maybe_ready = set()

        for edge in validation_graph.edges:
            if edge.left.id not in metrics:
                if edge.right is None or edge.right.id in metrics:
                    if edge.left.id not in maybe_ready_ids:
                        maybe_ready_ids.add(edge.left.id)
                        maybe_ready.add(edge.left)
                else:
                    if edge.left.id not in unmet_dependency_ids:  # noqa: PLR5501
                        unmet_dependency_ids.add(edge.left.id)
                        unmet_dependency.add(edge.left)

        return maybe_ready - unmet_dependency, unmet_dependency

    def _initialize_expectations(
        self,
        expectation_suite: Optional[ExpectationSuite] = None,
        expectation_suite_name: Optional[str] = None,
    ) -> None:
        """Instantiates `_expectation_suite` as empty by default or with a specified expectation `config`.
        In addition, this always sets the `default_expectation_args` to:
            `include_config`: False,
            `catch_exceptions`: False,
            `output_format`: 'BASIC'

        By default, initializes data_asset_type to the name of the implementing class, but subclasses
        that have interoperable semantics (e.g. Dataset) may override that parameter to clarify their
        interoperability.

        Args:
            expectation_suite (json): \
                A json-serializable expectation config. \
                If None, creates default `_expectation_suite` with an empty list of expectations and \
                key value `data_asset_name` as `data_asset_name`.

            expectation_suite_name (string): \
                The name to assign to the `expectation_suite.expectation_suite_name`

        Returns:
            None
        """
        # Checking type of expectation_suite.
        # Check for expectation_suite_name is already done by ExpectationSuiteIdentifier
        if expectation_suite and not isinstance(expectation_suite, ExpectationSuite):
            raise TypeError(
                "expectation_suite must be of type ExpectationSuite, not {}".format(
                    type(expectation_suite)
                )
            )
        if expectation_suite is not None:
            if isinstance(expectation_suite, dict):
                expectation_suite_dict: dict = expectationSuiteSchema.load(
                    expectation_suite
                )
                expectation_suite = ExpectationSuite(
                    **expectation_suite_dict, data_context=self._data_context
                )
            else:
                expectation_suite = copy.deepcopy(expectation_suite)
            self._expectation_suite = expectation_suite

            if expectation_suite_name is not None:
                if (
                    self._expectation_suite.expectation_suite_name
                    != expectation_suite_name
                ):
                    logger.warning(
                        "Overriding existing expectation_suite_name {n1} with new name {n2}".format(
                            n1=self._expectation_suite.expectation_suite_name,
                            n2=expectation_suite_name,
                        )
                    )
                self._expectation_suite.expectation_suite_name = expectation_suite_name

        else:
            if expectation_suite_name is None:
                expectation_suite_name = "default"
            self._expectation_suite = ExpectationSuite(
                expectation_suite_name=expectation_suite_name,
                data_context=self._data_context,
            )

        self._expectation_suite.execution_engine_type = type(
            self._execution_engine
        ).__name__

    def _get_runtime_configuration(
        self,
        catch_exceptions: Optional[bool] = None,
        result_format: Optional[Union[dict, str]] = None,
    ) -> dict:
        runtime_configuration = copy.deepcopy(self.default_expectation_args)

        if catch_exceptions is not None:
            runtime_configuration.update({"catch_exceptions": catch_exceptions})

        if (
            self.default_expectation_args["result_format"]
            == Validator.DEFAULT_RUNTIME_CONFIGURATION["result_format"]
        ):
            if result_format is None:
                runtime_configuration.pop("result_format")
            else:
                runtime_configuration.update({"result_format": result_format})
        else:
            if result_format is not None:  # noqa: PLR5501
                runtime_configuration.update({"result_format": result_format})

        return runtime_configuration

    @staticmethod
    def _calc_validation_statistics(
        validation_results: List[ExpectationValidationResult],
    ) -> ValidationStatistics:
        """
        Calculate summary statistics for the validation results and
        return ``ExpectationStatistics``.
        """
        # calc stats
        evaluated_expectations = len(validation_results)
        successful_expectations = sum(exp.success for exp in validation_results)
        unsuccessful_expectations = evaluated_expectations - successful_expectations
        success = successful_expectations == evaluated_expectations
        try:
            success_percent = successful_expectations / evaluated_expectations * 100
        except ZeroDivisionError:
            success_percent = None

        return ValidationStatistics(
            successful_expectations=successful_expectations,
            evaluated_expectations=evaluated_expectations,
            unsuccessful_expectations=unsuccessful_expectations,
            success=success,
            success_percent=success_percent,
        )

    def convert_to_checkpoint_validations_list(
        self,
    ) -> list[CheckpointValidationConfig]:
        """
        Generates a list of validations to be used in the construction of a Checkpoint.

        Returns:
            A list of CheckpointValidationConfigs (one for each batch in the Validator).
        """
        validations = []
        for batch in self.batch_cache.values():
            validation = CheckpointValidationConfig(
                expectation_suite_name=self.expectation_suite_name,
                expectation_suite_ge_cloud_id=self.expectation_suite.ge_cloud_id,
                batch_request=batch.batch_request,
            )
            validations.append(validation)

        return validations


class BridgeValidator:
    """This is currently helping bridge APIs"""

    def __init__(
        self, batch, expectation_suite, expectation_engine=None, **kwargs
    ) -> None:
        """Builds an expectation_engine object using an expectation suite and a batch, with the expectation engine being
        determined either by the user or by the type of batch data (pandas dataframe, SqlAlchemy table, etc.)

        Args:
            batch (Batch): A Batch in Pandas, Spark, or SQL format
            expectation_suite (ExpectationSuite): The Expectation Suite available to the validator within the current
            Data Context
            expectation_engine (ExecutionEngine): The current Execution Engine being utilized. If this is not set, it is
            determined by the type of data within the given batch
        """
        self.batch = batch
        self._expectation_suite = expectation_suite

        if isinstance(expectation_engine, dict):
            expectation_engine = ClassConfig(**expectation_engine)

        if isinstance(expectation_engine, ClassConfig):
            module_name = expectation_engine.module_name or "great_expectations.dataset"
            verify_dynamic_loading_support(module_name=module_name)
            expectation_engine = load_class(
                class_name=expectation_engine.class_name, module_name=module_name
            )

        self.expectation_engine = expectation_engine

        if self.expectation_engine is None:
            # Guess the engine
            if pd is not None:
                if isinstance(batch.data, pd.DataFrame):
                    self.expectation_engine = PandasDataset

        if self.expectation_engine is None:
            from great_expectations.compatibility import pyspark

            if pyspark.DataFrame and isinstance(batch.data, pyspark.DataFrame):
                self.expectation_engine = SparkDFDataset

        if self.expectation_engine is None:
            raise ValueError(
                "Unable to identify expectation_engine. It must be a subclass of DataAsset."
            )

        self.init_kwargs = kwargs

    def get_dataset(self):
        """
        Bridges between Execution Engines in providing access to the batch data. Validates that Dataset classes
        contain proper type of data (i.e. a Pandas Dataset does not contain SqlAlchemy data)
        """
        if issubclass(self.expectation_engine, PandasDataset):
            if not isinstance(self.batch["data"], pd.DataFrame):
                raise ValueError(
                    "PandasDataset expectation_engine requires a Pandas Dataframe for its batch"
                )

            return self.expectation_engine(
                self.batch.data,
                expectation_suite=self._expectation_suite,
                batch_kwargs=self.batch.batch_kwargs,
                batch_parameters=self.batch.batch_parameters,
                batch_markers=self.batch.batch_markers,
                data_context=self.batch.data_context,
                **self.init_kwargs,
                **self.batch.batch_kwargs.get("dataset_options", {}),
            )

        elif issubclass(self.expectation_engine, SparkDFDataset):
            from great_expectations.compatibility import pyspark

            if not (
                pyspark.DataFrame and isinstance(self.batch.data, pyspark.DataFrame)
            ):
                raise ValueError(
                    "SparkDFDataset expectation_engine requires a spark DataFrame for its batch"
                )

            return self.expectation_engine(
                spark_df=self.batch.data,
                expectation_suite=self._expectation_suite,
                batch_kwargs=self.batch.batch_kwargs,
                batch_parameters=self.batch.batch_parameters,
                batch_markers=self.batch.batch_markers,
                data_context=self.batch.data_context,
                **self.init_kwargs,
                **self.batch.batch_kwargs.get("dataset_options", {}),
            )<|MERGE_RESOLUTION|>--- conflicted
+++ resolved
@@ -29,16 +29,6 @@
 
 from great_expectations import __version__ as ge_version
 from great_expectations.core._docs_decorators import deprecated_argument, public_api
-<<<<<<< HEAD
-from great_expectations.core.batch import (
-    Batch,
-    BatchData,
-    BatchDefinition,
-    BatchMarkers,
-)
-from great_expectations.core.domain import Domain
-=======
->>>>>>> 2f04470d
 from great_expectations.core.expectation_configuration import ExpectationConfiguration
 from great_expectations.core.expectation_suite import (
     ExpectationSuite,
@@ -52,13 +42,8 @@
 from great_expectations.core.run_identifier import RunIdentifier
 from great_expectations.core.util import convert_to_json_serializable
 from great_expectations.data_asset.util import recursively_convert_to_json_serializable
-<<<<<<< HEAD
-from great_expectations.dataset import PandasDataset
-=======
 from great_expectations.data_context.types.base import CheckpointValidationConfig
 from great_expectations.dataset.pandas_dataset import PandasDataset
-from great_expectations.dataset.sparkdf_dataset import SparkDFDataset
->>>>>>> 2f04470d
 from great_expectations.exceptions import (
     GreatExpectationsError,
     InvalidExpectationConfigurationError,
@@ -74,30 +59,20 @@
     ReconciliationDirectives,
     ReconciliationStrategy,
 )
-<<<<<<< HEAD
-from great_expectations.rule_based_profiler.parameter_builder import ParameterBuilder
 from great_expectations.rule_based_profiler.parameter_container import (
     FULLY_QUALIFIED_PARAMETER_NAME_METADATA_KEY,
     RAW_PARAMETER_KEY,
-    ParameterContainer,
     ParameterNode,
 )
-from great_expectations.rule_based_profiler.rule import Rule
-=======
->>>>>>> 2f04470d
 from great_expectations.rule_based_profiler.rule_based_profiler import (
     BaseRuleBasedProfiler,
 )
 from great_expectations.types import ClassConfig
 from great_expectations.util import load_class, verify_dynamic_loading_support
 from great_expectations.validator.exception_info import ExceptionInfo
-<<<<<<< HEAD
-from great_expectations.validator.metric_configuration import MetricConfiguration
 from great_expectations.validator.metric_multi_batch_validation_graph_builder import (
     MetricMultiBatchValidationGraphBuilder,
 )
-=======
->>>>>>> 2f04470d
 from great_expectations.validator.metrics_calculator import MetricsCalculator
 from great_expectations.validator.validation_graph import (
     ExpectationValidationGraph,
@@ -134,6 +109,7 @@
         BatchDefinition,
         BatchMarkers,
     )
+    from great_expectations.core.domain import Domain
     from great_expectations.core.id_dict import BatchSpec
     from great_expectations.data_context.data_context import AbstractDataContext
     from great_expectations.datasource.fluent.interfaces import Batch as FluentBatch
