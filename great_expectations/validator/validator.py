from __future__ import annotations

import copy
import datetime
import inspect
import itertools
import json
import logging
import traceback
import warnings
from collections import defaultdict, namedtuple
from collections.abc import Hashable
from dataclasses import dataclass, field
from typing import (
    TYPE_CHECKING,
    Any,
    Callable,
    Dict,
    List,
    Optional,
    Sequence,
    Set,
    Tuple,
    Union,
)

from dateutil.parser import parse
from marshmallow import ValidationError

from great_expectations import __version__ as ge_version
from great_expectations.core._docs_decorators import deprecated_argument, public_api
from great_expectations.core.batch import (
    Batch,
    BatchData,
    BatchDefinition,
    BatchMarkers,
)
from great_expectations.core.expectation_configuration import ExpectationConfiguration
from great_expectations.core.expectation_suite import (
    ExpectationSuite,
    expectationSuiteSchema,
)
from great_expectations.core.expectation_validation_result import (
    ExpectationSuiteValidationResult,
    ExpectationValidationResult,
)
from great_expectations.core.id_dict import BatchSpec
from great_expectations.core.metric_domain_types import MetricDomainTypes
from great_expectations.core.run_identifier import RunIdentifier
from great_expectations.core.util import convert_to_json_serializable
from great_expectations.data_asset.util import recursively_convert_to_json_serializable
from great_expectations.dataset import PandasDataset, SparkDFDataset, SqlAlchemyDataset
from great_expectations.dataset.sqlalchemy_dataset import SqlAlchemyBatchReference
from great_expectations.exceptions import (
    GreatExpectationsError,
    InvalidExpectationConfigurationError,
)
from great_expectations.execution_engine import ExecutionEngine
from great_expectations.execution_engine.pandas_batch_data import PandasBatchData
from great_expectations.expectations.registry import (
    get_expectation_impl,
    list_registered_expectation_implementations,
)
from great_expectations.experimental.datasources.interfaces import Batch as XBatch
from great_expectations.rule_based_profiler import RuleBasedProfilerResult
from great_expectations.rule_based_profiler.config import RuleBasedProfilerConfig
from great_expectations.rule_based_profiler.expectation_configuration_builder import (
    ExpectationConfigurationBuilder,
)
from great_expectations.rule_based_profiler.helpers.configuration_reconciliation import (
    DEFAULT_RECONCILATION_DIRECTIVES,
    ReconciliationDirectives,
    ReconciliationStrategy,
)
from great_expectations.rule_based_profiler.parameter_builder import ParameterBuilder
from great_expectations.rule_based_profiler.parameter_container import (
    ParameterContainer,
)
from great_expectations.rule_based_profiler.rule import Rule
from great_expectations.rule_based_profiler.rule_based_profiler import (
    BaseRuleBasedProfiler,
)
from great_expectations.types import ClassConfig
from great_expectations.util import load_class, verify_dynamic_loading_support
from great_expectations.validator.computed_metric import MetricValue
from great_expectations.validator.exception_info import ExceptionInfo
from great_expectations.validator.metric_configuration import MetricConfiguration
from great_expectations.validator.metrics_calculator import MetricsCalculator
from great_expectations.validator.validation_graph import (
    ExpectationValidationGraph,
    MetricEdge,
    ValidationGraph,
)

logger = logging.getLogger(__name__)
logging.captureWarnings(True)

try:
    import pandas as pd
except ImportError:
    pd = None

    logger.debug(
        "Unable to load pandas; install optional pandas dependency for support."
    )

if TYPE_CHECKING:
    from great_expectations.data_context.data_context import AbstractDataContext


@dataclass
class ValidationDependencies:
    # Note: Dependent "metric_name" (key) is different from "metric_name" in dependency "MetricConfiguration" (value).
    metric_configurations: Dict[str, MetricConfiguration] = field(default_factory=dict)
    result_format: Dict[str, Any] = field(default_factory=dict)

    def set_metric_configuration(
        self, metric_name: str, metric_configuration: MetricConfiguration
    ) -> None:
        """
        Sets specified "MetricConfiguration" for "metric_name" to "metric_configurations" dependencies dictionary.
        """
        self.metric_configurations[metric_name] = metric_configuration

    def get_metric_configuration(
        self, metric_name: str
    ) -> Optional[MetricConfiguration]:
        """
        Obtains "MetricConfiguration" for specified "metric_name" from "metric_configurations" dependencies dictionary.
        """
        return self.metric_configurations.get(metric_name)

    def remove_metric_configuration(self, metric_name: str) -> None:
        """
        Removes "MetricConfiguration" for specified "metric_name" from "metric_configurations" dependencies dictionary.
        """
        del self.metric_configurations[metric_name]

    def get_metric_names(self) -> List[str]:
        """
        Returns "metric_name" keys, for which "MetricConfiguration" dependency objects have been specified.
        """
        return list(self.metric_configurations.keys())

    def get_metric_configurations(self) -> List[MetricConfiguration]:
        """
        Returns "MetricConfiguration" dependency objects specified.
        """
        return list(self.metric_configurations.values())


ValidationStatistics = namedtuple(
    "ValidationStatistics",
    [
        "evaluated_expectations",
        "successful_expectations",
        "unsuccessful_expectations",
        "success_percent",
        "success",
    ],
)


@public_api
class Validator:
    """Validator is the key object used to create Expectations, validate Expectations, and get Metrics for Expectations.

    Validators are used by Checkpoints to validate Expectations.

    Args:
        execution_engine: The Execution Engine to be used to perform validation.
        interactive_evaluation: If True, the Validator will perform evaluation when Expectations are added.
        expectation_suite: The Expectation Suite to validate.
        expectation_suite_name: The name of the Expectation Suite to validate.
        data_context: The Data Context associated with this Validator.
        batches: The Batches for which to validate.
        include_rendered_content: If True, the Rendered Content will be included in the ExpectationValidationResult.
    """

    DEFAULT_RUNTIME_CONFIGURATION = {
        "include_config": True,
        "catch_exceptions": False,
        "result_format": "BASIC",
    }
    RUNTIME_KEYS = DEFAULT_RUNTIME_CONFIGURATION.keys()

    # noinspection PyUnusedLocal
    def __init__(
        self,
        execution_engine: ExecutionEngine,
        interactive_evaluation: bool = True,
        expectation_suite: Optional[ExpectationSuite] = None,
        expectation_suite_name: Optional[str] = None,
        data_context: Optional[AbstractDataContext] = None,
        batches: Optional[Union[List[Batch], Sequence[Union[Batch, XBatch]]]] = None,
        include_rendered_content: Optional[bool] = None,
        **kwargs,
    ) -> None:
        self._data_context: Optional[AbstractDataContext] = data_context

        self._metrics_calculator: MetricsCalculator = MetricsCalculator(
            execution_engine=execution_engine,
            show_progress_bars=self._determine_progress_bars(),
        )
        execution_engine.batch_manager.reset_batch_cache()
        self._execution_engine: ExecutionEngine = execution_engine

        if batches:
            self.load_batch_list(batch_list=batches)

        self._expose_dataframe_methods: bool = False

        self.interactive_evaluation: bool = interactive_evaluation
        self._initialize_expectations(
            expectation_suite=expectation_suite,
            expectation_suite_name=expectation_suite_name,
        )
        self._default_expectation_args: Dict[str, Union[bool, str]] = copy.deepcopy(
            Validator.DEFAULT_RUNTIME_CONFIGURATION
        )

        # This special state variable tracks whether a validation run is going on, which will disable
        # saving expectation config objects
        self._active_validation: bool = False
        if self._data_context and hasattr(
            self._data_context, "_expectation_explorer_manager"
        ):
            # TODO: verify flow of default expectation arguments
            self.set_default_expectation_argument("include_config", True)

        self._include_rendered_content: Optional[bool] = include_rendered_content

    @property
    def execution_engine(self) -> ExecutionEngine:
        """Returns the execution engine being used by the validator at the given time"""
        return self._execution_engine

    @property
    def metrics_calculator(self) -> MetricsCalculator:
        """Returns the "MetricsCalculator" object being used by the Validator to handle metrics computations."""
        return self._metrics_calculator

    @property
    def data_context(self) -> Optional[AbstractDataContext]:
        """Reference to DataContext object handle."""
        return self._data_context

    @property
    def expose_dataframe_methods(self) -> bool:
        """The "expose_dataframe_methods" getter property."""
        return self._expose_dataframe_methods

    @expose_dataframe_methods.setter
    def expose_dataframe_methods(self, value: bool) -> None:
        """The "expose_dataframe_methods" setter property."""
        self._expose_dataframe_methods = value

    @property
    def loaded_batch_ids(self) -> List[str]:
        """Getter for IDs of loaded Batch objects (convenience property)"""
        return self._execution_engine.batch_manager.loaded_batch_ids

    @property
    def active_batch_data(self) -> Optional[BatchData]:
        """Getter for BatchData object from the currently-active Batch object (convenience property)."""
        return self._execution_engine.batch_manager.active_batch_data

    @property
    def batch_cache(self) -> Dict[str, Batch]:
        """Getter for dictionary of Batch objects (convenience property)"""
        return self._execution_engine.batch_manager.batch_cache

    @property
    def batches(self) -> Dict[str, Union[Batch, XBatch]]:
        """Getter for dictionary of Batch objects (alias convenience property, to be deprecated)"""
        return self.batch_cache

    @property
    def active_batch_id(self) -> Optional[str]:
        """Getter for batch_id of active Batch (convenience property)"""
        return self._execution_engine.batch_manager.active_batch_id

    @property
    def active_batch(self) -> Optional[Batch]:
        """Getter for active Batch (convenience property)"""
        return self._execution_engine.batch_manager.active_batch

    @property
    def active_batch_spec(self) -> Optional[BatchSpec]:
        """Getter for batch_spec of active Batch (convenience property)"""
        return self._execution_engine.batch_manager.active_batch_spec

    @property
    def active_batch_markers(self) -> Optional[BatchMarkers]:
        """Getter for batch_markers of active Batch (convenience property)"""
        return self._execution_engine.batch_manager.active_batch_markers

    @property
    def active_batch_definition(self) -> Optional[BatchDefinition]:
        """Getter for batch_definition of active Batch (convenience property)"""
        return self._execution_engine.batch_manager.active_batch_definition

    @property
    def expectation_suite(self) -> ExpectationSuite:
        return self._expectation_suite

    @expectation_suite.setter
    def expectation_suite(self, value: ExpectationSuite) -> None:
        self._initialize_expectations(
            expectation_suite=value,
            expectation_suite_name=value.expectation_suite_name,
        )

    @property
    def expectation_suite_name(self) -> str:
        """Gets the current expectation_suite name of this data_asset as stored in the expectations configuration."""
        return self._expectation_suite.expectation_suite_name

    @expectation_suite_name.setter
    def expectation_suite_name(self, expectation_suite_name: str) -> None:
        """Sets the expectation_suite name of this data_asset as stored in the expectations configuration."""
        self._expectation_suite.expectation_suite_name = expectation_suite_name

    def load_batch_list(self, batch_list: List[Batch]) -> None:
        self._execution_engine.batch_manager.load_batch_list(batch_list=batch_list)

    @public_api
    def get_metric(
        self,
        metric: MetricConfiguration,
    ) -> Any:
        """Convenience method, return the value of the requested metric.

        (To be deprecated in favor of using methods in "MetricsCalculator" class.)

        Args:
            metric: MetricConfiguration

        Returns:
            The value of the requested metric.
        """
        return self._metrics_calculator.get_metric(metric=metric)

    def get_metrics(
        self,
        metrics: Dict[str, MetricConfiguration],
    ) -> Dict[str, Any]:
        """
        Convenience method that resolves requested metrics (specified as dictionary, keyed by MetricConfiguration ID).

        (To be deprecated in favor of using methods in "MetricsCalculator" class.)

        Args:
            metrics: Dictionary of desired metrics to be resolved; metric_name is key and MetricConfiguration is value.

        Returns:
            Return Dictionary with requested metrics resolved, with metric_name as key and computed metric as value.
        """
        return self._metrics_calculator.get_metrics(metrics=metrics)

    def compute_metrics(
        self,
        metric_configurations: List[MetricConfiguration],
        runtime_configuration: Optional[dict] = None,
        min_graph_edges_pbar_enable: int = 0,
        # Set to low number (e.g., 3) to suppress progress bar for small graphs.
    ) -> Dict[Tuple[str, str, str], MetricValue]:
        """
        Convenience method that computes requested metrics (specified as elements of "MetricConfiguration" list).

        (To be deprecated in favor of using methods in "MetricsCalculator" class.)

        Args:
            metric_configurations: List of desired MetricConfiguration objects to be resolved.
            runtime_configuration: Additional run-time settings (see "Validator.DEFAULT_RUNTIME_CONFIGURATION").
            min_graph_edges_pbar_enable: Minumum number of graph edges to warrant showing progress bars.

        Returns:
            Dictionary with requested metrics resolved, with unique metric ID as key and computed metric as value.
        """
        return self._metrics_calculator.compute_metrics(
            metric_configurations=metric_configurations,
            runtime_configuration=runtime_configuration,
            min_graph_edges_pbar_enable=min_graph_edges_pbar_enable,
        )

    def columns(self, domain_kwargs: Optional[Dict[str, Any]] = None) -> List[str]:
        """
        Convenience method to obtain Batch columns.

        (To be deprecated in favor of using methods in "MetricsCalculator" class.)
        """
        return self._metrics_calculator.columns(domain_kwargs=domain_kwargs)

    @public_api
    def head(
        self,
        n_rows: int = 5,
        domain_kwargs: Optional[Dict[str, Any]] = None,
        fetch_all: bool = False,
    ) -> pd.DataFrame:
        """Return the first several rows or records from a Batch of data.

        Args:
            n_rows: The number of rows to return.
            domain_kwargs: If provided, the domain for which to return records.
            fetch_all: If True, ignore n_rows and return the entire batch.

        Returns:
            A Pandas DataFrame containing the records' data.
        """
        return self._metrics_calculator.head(
            n_rows=n_rows, domain_kwargs=domain_kwargs, fetch_all=fetch_all
        )

    def __dir__(self) -> List[str]:
        """
        This custom magic method is used to enable expectation tab completion on Validator objects.
        It also allows users to call Pandas.DataFrame methods on Validator objects
        """
        validator_attrs = set(super().__dir__())
        class_expectation_impls = set(list_registered_expectation_implementations())
        # execution_engine_expectation_impls = (
        #     {
        #         attr_name
        #         for attr_name in self.execution_engine.__dir__()
        #         if attr_name.startswith("expect_")
        #     }
        #     if self.execution_engine
        #     else set()
        # )

        combined_dir = (
            validator_attrs
            | class_expectation_impls
            # | execution_engine_expectation_impls
        )

        if self._expose_dataframe_methods:
            combined_dir | set(dir(pd.DataFrame))

        return list(combined_dir)

    def _determine_progress_bars(self) -> bool:
        enable: bool = True
        if self._data_context:
            progress_bars = self._data_context.progress_bars
            # If progress_bars are not present, assume we want them enabled
            if progress_bars is not None:
                if "globally" in progress_bars:
                    enable = progress_bars["globally"]
                if "metric_calculations" in progress_bars:
                    enable = progress_bars["metric_calculations"]

        return enable

    def __getattr__(self, name):
        name = name.lower()
        if name.startswith("expect_") and get_expectation_impl(name):
            return self.validate_expectation(name)
        elif (
            self._expose_dataframe_methods
            and isinstance(self.active_batch.data, PandasBatchData)
            and hasattr(pd.DataFrame, name)
        ):
            return getattr(self.active_batch.data.dataframe, name)
        else:
            raise AttributeError(
                f"'{type(self).__name__}'  object has no attribute '{name}'"
            )

    def validate_expectation(self, name: str) -> Callable:  # noqa: C901 - complexity 16
        """
        Given the name of an Expectation, obtains the Class-first Expectation implementation and utilizes the
                expectation's validate method to obtain a validation result. Also adds in the runtime configuration

                        Args:
                            name (str): The name of the Expectation being validated

                        Returns:
                            The Expectation's validation result
        """
        expectation_impl = get_expectation_impl(name)

        def inst_expectation(*args, **kwargs):
            # this is used so that exceptions are caught appropriately when they occur in expectation config

            # TODO: JPC - THIS LOGIC DOES NOT RESPECT DEFAULTS SET BY USERS IN THE VALIDATOR VS IN THE EXPECTATION
            # DEVREL has action to develop a new plan in coordination with MarioPod

            expectation_kwargs: dict = recursively_convert_to_json_serializable(kwargs)

            meta: dict = expectation_kwargs.pop("meta", None)

            basic_default_expectation_args: dict = {
                k: v
                for k, v in self.default_expectation_args.items()
                if k in Validator.RUNTIME_KEYS
            }
            basic_runtime_configuration: dict = copy.deepcopy(
                basic_default_expectation_args
            )
            basic_runtime_configuration.update(
                {k: v for k, v in kwargs.items() if k in Validator.RUNTIME_KEYS}
            )

            allowed_config_keys: Tuple[str] = expectation_impl.get_allowed_config_keys()

            args_keys: Tuple[str] = expectation_impl.args_keys or tuple()

            arg_name: str

            idx: int
            arg: Any
            for idx, arg in enumerate(args):
                try:
                    arg_name = args_keys[idx]
                    if arg_name in allowed_config_keys:
                        expectation_kwargs[arg_name] = arg
                    if arg_name == "meta":
                        logger.warning(
                            "Setting meta via args could be ambiguous; please use a kwarg instead."
                        )
                        meta = arg
                except IndexError:
                    raise InvalidExpectationConfigurationError(
                        f"Invalid positional argument: {arg}"
                    )

            configuration: ExpectationConfiguration = (
                self._build_expectation_configuration(
                    expectation_type=name,
                    expectation_kwargs=expectation_kwargs,
                    meta=meta,
                    expectation_impl=expectation_impl,
                    runtime_configuration=basic_runtime_configuration,
                )
            )

            exception_info: ExceptionInfo

            if self.interactive_evaluation:
                configuration.process_evaluation_parameters(
                    self._expectation_suite.evaluation_parameters,
                    True,
                    self._data_context,
                )

            try:
                expectation = expectation_impl(configuration)
                """Given an implementation and a configuration for any Expectation, returns its validation result"""

                if not self.interactive_evaluation and not self._active_validation:
                    validation_result = ExpectationValidationResult(
                        expectation_config=copy.deepcopy(expectation.configuration)
                    )
                else:
                    validation_result = expectation.validate(
                        validator=self,
                        evaluation_parameters=self._expectation_suite.evaluation_parameters,
                        data_context=self._data_context,
                        runtime_configuration=basic_runtime_configuration,
                    )

                # If validate has set active_validation to true, then we do not save the config to avoid
                # saving updating expectation configs to the same suite during validation runs
                if self._active_validation is True:
                    stored_config = configuration.get_raw_configuration()
                else:
                    # Append the expectation to the config.
                    stored_config = self._expectation_suite._add_expectation(
                        expectation_configuration=configuration.get_raw_configuration(),
                        send_usage_event=False,
                    )

                # If there was no interactive evaluation, success will not have been computed.
                if validation_result.success is not None:
                    # Add a "success" object to the config
                    stored_config.success_on_last_run = validation_result.success

            except Exception as err:
                if basic_runtime_configuration.get("catch_exceptions"):
                    exception_traceback = traceback.format_exc()
                    exception_message = f"{type(err).__name__}: {str(err)}"
                    exception_info = ExceptionInfo(
                        exception_traceback=exception_traceback,
                        exception_message=exception_message,
                    )
                    validation_result = ExpectationValidationResult(
                        success=False,
                        exception_info=exception_info,
                        expectation_config=configuration,
                    )
                else:
                    raise err

            if self._include_rendered_content:
                validation_result.render()

            return validation_result

        inst_expectation.__name__ = name
        inst_expectation.__doc__ = expectation_impl.__doc__

        return inst_expectation

    def _build_expectation_configuration(
        self,
        expectation_type: str,
        expectation_kwargs: dict,
        meta: dict,
        expectation_impl: "Expectation",  # noqa: F821
        runtime_configuration: Optional[dict] = None,
    ) -> ExpectationConfiguration:
        auto: bool = expectation_kwargs.get("auto", False)
        profiler_config: Optional[RuleBasedProfilerConfig] = expectation_kwargs.get(
            "profiler_config"
        )
        default_profiler_config: Optional[
            RuleBasedProfilerConfig
        ] = expectation_impl.default_kwarg_values.get("profiler_config")

        if auto and profiler_config is None and default_profiler_config is None:
            raise ValueError(
                "Automatic Expectation argument estimation requires a Rule-Based Profiler to be provided."
            )

        configuration: ExpectationConfiguration

        profiler: Optional[
            BaseRuleBasedProfiler
        ] = self.build_rule_based_profiler_for_expectation(
            expectation_type=expectation_type
        )(
            *(), **expectation_kwargs
        )
        if profiler is not None:
            profiler_result: RuleBasedProfilerResult = profiler.run(
                variables=None,
                rules=None,
                batch_list=list(self.batch_cache.values()),
                batch_request=None,
                runtime_configuration=runtime_configuration,
                reconciliation_directives=DEFAULT_RECONCILATION_DIRECTIVES,
            )
            expectation_configurations: List[
                ExpectationConfiguration
            ] = profiler_result.expectation_configurations
            configuration = expectation_configurations[0]

            # Reconcile explicitly provided "ExpectationConfiguration" success_kwargs as overrides to generated values.
            success_keys: Tuple[str] = (
                expectation_impl.success_keys
                if hasattr(expectation_impl, "success_keys")
                else tuple()
            )
            arg_keys: Tuple[str] = (
                expectation_impl.arg_keys
                if hasattr(expectation_impl, "arg_keys")
                else tuple()
            )
            runtime_keys: Tuple[str] = (
                expectation_impl.runtime_keys
                if hasattr(expectation_impl, "runtime_keys")
                else None
            ) or tuple()
            # noinspection PyTypeChecker
            override_keys: Tuple[str] = success_keys + arg_keys + runtime_keys

            key: str
            value: Any
            expectation_kwargs_overrides: dict = {
                key: value
                for key, value in expectation_kwargs.items()
                if key in override_keys
            }
            expectation_kwargs_overrides = convert_to_json_serializable(
                data=expectation_kwargs_overrides
            )

            expectation_kwargs = configuration.kwargs
            expectation_kwargs.update(expectation_kwargs_overrides)

            if meta is None:
                meta = {}

            meta["profiler_config"] = profiler.to_json_dict()

        configuration = ExpectationConfiguration(
            expectation_type=expectation_type,
            kwargs=expectation_kwargs,
            meta=meta,
        )

        return configuration

    def build_rule_based_profiler_for_expectation(
        self, expectation_type: str
    ) -> Callable:
        """
        Given name of Expectation ("expectation_type"), builds effective RuleBasedProfiler object from configuration.
        Args:
            expectation_type (str): Name of Expectation for which Rule-Based Profiler may be configured.

        Returns:
            Function that builds effective RuleBasedProfiler object (for specified "expectation_type").
        """
        expectation_impl = get_expectation_impl(expectation_type)

        def inst_rule_based_profiler(
            *args, **kwargs
        ) -> Optional[BaseRuleBasedProfiler]:
            if args is None:
                args = tuple()

            if kwargs is None:
                kwargs = {}

            expectation_kwargs: dict = recursively_convert_to_json_serializable(kwargs)

            allowed_config_keys: Tuple[str] = expectation_impl.get_allowed_config_keys()

            args_keys: Tuple[str] = expectation_impl.args_keys or tuple()

            arg_name: str

            idx: int
            arg: Any
            for idx, arg in enumerate(args):
                try:
                    arg_name = args_keys[idx]
                    if arg_name in allowed_config_keys:
                        expectation_kwargs[arg_name] = arg
                    if arg_name == "meta":
                        logger.warning(
                            "Setting meta via args could be ambiguous; please use a kwarg instead."
                        )
                except IndexError:
                    raise InvalidExpectationConfigurationError(
                        f"Invalid positional argument: {arg}"
                    )

            success_keys: Tuple[str] = (
                expectation_impl.success_keys
                if hasattr(expectation_impl, "success_keys")
                else tuple()
            )

            auto: Optional[bool] = expectation_kwargs.get("auto")
            profiler_config: Optional[RuleBasedProfilerConfig] = expectation_kwargs.get(
                "profiler_config"
            )
            default_profiler_config: Optional[
                RuleBasedProfilerConfig
            ] = expectation_impl.default_kwarg_values.get("profiler_config")

            if auto and profiler_config is None and default_profiler_config is None:
                raise ValueError(
                    "Automatic Expectation argument estimation requires a Rule-Based Profiler to be provided."
                )

            profiler: Optional[BaseRuleBasedProfiler]

            if auto:
                # Save custom Rule-Based Profiler configuration for reconciling it with optionally-specified default
                # Rule-Based Profiler configuration as an override argument to "BaseRuleBasedProfiler.run()" method.
                override_profiler_config: Optional[RuleBasedProfilerConfig]
                if default_profiler_config:
                    override_profiler_config = copy.deepcopy(profiler_config)
                else:
                    override_profiler_config = None

                """
                If default Rule-Based Profiler configuration exists, use it as base with custom Rule-Based Profiler
                configuration as override; otherwise, use custom Rule-Based Profiler configuration with no override.
                """
                profiler_config = default_profiler_config or profiler_config

                profiler = self._build_rule_based_profiler_from_config_and_runtime_args(
                    expectation_type=expectation_type,
                    expectation_kwargs=expectation_kwargs,
                    success_keys=success_keys,
                    profiler_config=profiler_config,
                    override_profiler_config=override_profiler_config,
                )
            else:
                profiler = None

            return profiler

        return inst_rule_based_profiler

    def _build_rule_based_profiler_from_config_and_runtime_args(
        self,
        expectation_type: str,
        expectation_kwargs: dict,
        success_keys: Tuple[str],
        profiler_config: RuleBasedProfilerConfig,
        override_profiler_config: Optional[RuleBasedProfilerConfig] = None,
    ) -> BaseRuleBasedProfiler:
        assert (
            profiler_config.name == expectation_type
        ), "The name of profiler used to build an ExpectationConfiguration must equal to expectation_type of the expectation being invoked."

        profiler = BaseRuleBasedProfiler(
            profiler_config=profiler_config,
            data_context=self.data_context,
        )

        rules: List[Rule] = profiler.rules

        assert (
            len(rules) == 1
        ), "A Rule-Based Profiler for an Expectation can have exactly one rule."

        domain_type: MetricDomainTypes

        if override_profiler_config is None:
            override_profiler_config = {}

        if isinstance(override_profiler_config, RuleBasedProfilerConfig):
            override_profiler_config = override_profiler_config.to_json_dict()

        override_profiler_config.pop("name", None)
        override_profiler_config.pop("config_version", None)

        override_variables: Dict[str, Any] = override_profiler_config.get(
            "variables", {}
        )
        effective_variables: Optional[
            ParameterContainer
        ] = profiler.reconcile_profiler_variables(
            variables=override_variables,
            reconciliation_strategy=ReconciliationStrategy.UPDATE,
        )
        profiler.variables = effective_variables

        override_rules: Dict[str, Dict[str, Any]] = override_profiler_config.get(
            "rules", {}
        )

        assert (
            len(override_rules) <= 1
        ), "An override Rule-Based Profiler for an Expectation can have exactly one rule."

        if override_rules:
            profiler.rules[0].name = list(override_rules.keys())[0]
            effective_rules: List[Rule] = profiler.reconcile_profiler_rules(
                rules=override_rules,
                reconciliation_directives=ReconciliationDirectives(
                    domain_builder=ReconciliationStrategy.UPDATE,
                    parameter_builder=ReconciliationStrategy.REPLACE,
                    expectation_configuration_builder=ReconciliationStrategy.REPLACE,
                ),
            )
            profiler.rules = effective_rules

        self._validate_profiler_and_update_rules_properties(
            profiler=profiler,
            expectation_type=expectation_type,
            expectation_kwargs=expectation_kwargs,
            success_keys=success_keys,
        )

        return profiler

    def _validate_profiler_and_update_rules_properties(
        self,
        profiler: BaseRuleBasedProfiler,
        expectation_type: str,
        expectation_kwargs: dict,
        success_keys: Tuple[str],
    ) -> None:
        rule: Rule = profiler.rules[0]
        assert (
            rule.expectation_configuration_builders[0].expectation_type
            == expectation_type
        ), "ExpectationConfigurationBuilder in profiler used to build an ExpectationConfiguration must have the same expectation_type as the expectation being invoked."

        # TODO: <Alex>Add "metric_domain_kwargs_override" when "Expectation" defines "domain_keys" separately.</Alex>
        key: str
        value: Any
        metric_value_kwargs_override: dict = {
            key: value
            for key, value in expectation_kwargs.items()
            if key in success_keys
            and key not in BaseRuleBasedProfiler.EXPECTATION_SUCCESS_KEYS
        }

        domain_type: MetricDomainTypes = rule.domain_builder.domain_type
        if domain_type not in MetricDomainTypes:
            raise ValueError(
                f'Domain type declaration "{domain_type}" in "MetricDomainTypes" does not exist.'
            )

        # TODO: <Alex>Handle future domain_type cases as they are defined.</Alex>
        if domain_type == MetricDomainTypes.COLUMN:
            column_name = expectation_kwargs.get("column")
            rule.domain_builder.include_column_names = (
                [column_name] if column_name else None
            )

        parameter_builders: List[ParameterBuilder] = rule.parameter_builders or []

        parameter_builder: ParameterBuilder

        for parameter_builder in parameter_builders:
            self._update_metric_value_kwargs_for_success_keys(
                parameter_builder=parameter_builder,
                metric_value_kwargs=metric_value_kwargs_override,
            )

        expectation_configuration_builders: List[ExpectationConfigurationBuilder] = (
            rule.expectation_configuration_builders or []
        )

        expectation_configuration_builder: ExpectationConfigurationBuilder
        for expectation_configuration_builder in expectation_configuration_builders:
            validation_parameter_builders: List[ParameterBuilder] = (
                expectation_configuration_builder.validation_parameter_builders or []
            )
            for parameter_builder in validation_parameter_builders:
                self._update_metric_value_kwargs_for_success_keys(
                    parameter_builder=parameter_builder,
                    metric_value_kwargs=metric_value_kwargs_override,
                )

    def _update_metric_value_kwargs_for_success_keys(
        self,
        parameter_builder: ParameterBuilder,
        metric_value_kwargs: Optional[dict] = None,
    ) -> None:
        if metric_value_kwargs is None:
            metric_value_kwargs = {}

        if hasattr(parameter_builder, "metric_name") and hasattr(
            parameter_builder, "metric_value_kwargs"
        ):
            parameter_builder_metric_value_kwargs: dict = (
                parameter_builder.metric_value_kwargs or {}
            )

            parameter_builder_metric_value_kwargs = {
                key: metric_value_kwargs.get(key) or value
                for key, value in parameter_builder_metric_value_kwargs.items()
            }
            parameter_builder.metric_value_kwargs = (
                parameter_builder_metric_value_kwargs
            )

        evaluation_parameter_builders: List[ParameterBuilder] = (
            parameter_builder.evaluation_parameter_builders or []
        )

        evaluation_parameter_builder: ParameterBuilder
        for evaluation_parameter_builder in evaluation_parameter_builders:
            self._update_metric_value_kwargs_for_success_keys(
                parameter_builder=evaluation_parameter_builder,
                metric_value_kwargs=metric_value_kwargs,
            )

    def list_available_expectation_types(self) -> List[str]:
        """Returns a list of all expectations available to the validator"""
        keys = dir(self)
        return [
            expectation for expectation in keys if expectation.startswith("expect_")
        ]

    def graph_validate(
        self,
        configurations: List[ExpectationConfiguration],
        runtime_configuration: Optional[dict] = None,
    ) -> List[ExpectationValidationResult]:
        """Obtains validation dependencies for each metric using the implementation of their associated expectation,
        then proceeds to add these dependencies to the validation graph, supply readily available metric implementations
        to fulfill current metric requirements, and validate these metrics.

        Args:
            configurations(List[ExpectationConfiguration]): A list of needed Expectation Configurations that will be
            used to supply domain and values for metrics.
            runtime_configuration (dict): A dictionary of runtime keyword arguments, controlling semantics, such as the
            result_format.

        Returns:
            A list of Validations, validating that all necessary metrics are available.
        """
        if runtime_configuration is None:
            runtime_configuration = {}

        if runtime_configuration.get("catch_exceptions", True):
            catch_exceptions = True
        else:
            catch_exceptions = False

        expectation_validation_graphs: List[ExpectationValidationGraph]

        evrs: List[ExpectationValidationResult]

        processed_configurations: List[ExpectationConfiguration] = []

        (
            expectation_validation_graphs,
            evrs,
            processed_configurations,
        ) = self._generate_metric_dependency_subgraphs_for_each_expectation_configuration(
            expectation_configurations=configurations,
            processed_configurations=processed_configurations,
            catch_exceptions=catch_exceptions,
            runtime_configuration=runtime_configuration,
        )

        graph: ValidationGraph = (
            self._generate_suite_level_graph_from_expectation_level_sub_graphs(
                expectation_validation_graphs=expectation_validation_graphs
            )
        )

        resolved_metrics: Dict[Tuple[str, str, str], MetricValue]

        try:
            (
                resolved_metrics,
                evrs,
                processed_configurations,
            ) = self._resolve_suite_level_graph_and_process_metric_evaluation_errors(
                graph=graph,
                runtime_configuration=runtime_configuration,
                expectation_validation_graphs=expectation_validation_graphs,
                evrs=evrs,
                processed_configurations=processed_configurations,
                show_progress_bars=self._determine_progress_bars(),
            )
        except Exception as err:
            # If a general Exception occurs during the execution of "ValidationGraph.resolve()", then
            # all expectations in the suite are impacted, because it is impossible to attribute the failure to a metric.
            if catch_exceptions:
                exception_traceback: str = traceback.format_exc()
                evrs = self._catch_exceptions_in_failing_expectation_validations(
                    exception_traceback=exception_traceback,
                    exception=err,
                    failing_expectation_configurations=processed_configurations,
                    evrs=evrs,
                )
                return evrs
            else:
                raise err

        configuration: ExpectationConfiguration
        result: ExpectationValidationResult
        for configuration in processed_configurations:
            try:
                runtime_configuration_default = copy.deepcopy(runtime_configuration)

                result = configuration.metrics_validate(
                    metrics=resolved_metrics,
                    execution_engine=self._execution_engine,
                    runtime_configuration=runtime_configuration_default,
                )
                evrs.append(result)
            except Exception as err:
                if catch_exceptions:
                    exception_traceback: str = traceback.format_exc()
                    evrs = self._catch_exceptions_in_failing_expectation_validations(
                        exception_traceback=exception_traceback,
                        exception=err,
                        failing_expectation_configurations=[configuration],
                        evrs=evrs,
                    )
                else:
                    raise err

        return evrs

    def _generate_metric_dependency_subgraphs_for_each_expectation_configuration(
        self,
        expectation_configurations: List[ExpectationConfiguration],
        processed_configurations: List[ExpectationConfiguration],
        catch_exceptions: bool,
        runtime_configuration: Optional[dict] = None,
    ) -> Tuple[
        List[ExpectationValidationGraph],
        List[ExpectationValidationResult],
        List[ExpectationConfiguration],
    ]:
        # While evaluating expectation configurations, create sub-graph for every metric dependency and incorporate
        # these sub-graphs under corresponding expectation-level sub-graph (state of ExpectationValidationGraph object).
        expectation_validation_graphs: List[ExpectationValidationGraph] = []
        evrs: List[ExpectationValidationResult] = []
        configuration: ExpectationConfiguration
        evaluated_config: ExpectationConfiguration
        metric_configuration: MetricConfiguration
        graph: ValidationGraph
        for configuration in expectation_configurations:
            # Validating
            try:
                assert (
                    configuration.expectation_type is not None
                ), "Given configuration should include expectation type"
            except AssertionError as e:
                raise InvalidExpectationConfigurationError(str(e))

            evaluated_config = copy.deepcopy(configuration)
            evaluated_config.kwargs.update({"batch_id": self.active_batch_id})

            expectation_impl = get_expectation_impl(evaluated_config.expectation_type)
            validation_dependencies: ValidationDependencies = (
                expectation_impl().get_validation_dependencies(
                    configuration=evaluated_config,
                    execution_engine=self._execution_engine,
                    runtime_configuration=runtime_configuration,
                )
            )

            try:
                expectation_validation_graph: ExpectationValidationGraph = ExpectationValidationGraph(
                    configuration=evaluated_config,
                    graph=self._metrics_calculator.build_metric_dependency_graph(
                        metric_configurations=validation_dependencies.get_metric_configurations(),
                        runtime_configuration=runtime_configuration,
                    ),
                )
                expectation_validation_graphs.append(expectation_validation_graph)
                processed_configurations.append(evaluated_config)
            except Exception as err:
                if catch_exceptions:
                    exception_traceback: str = traceback.format_exc()
                    exception_message: str = str(err)
                    exception_info = ExceptionInfo(
                        exception_traceback=exception_traceback,
                        exception_message=exception_message,
                    )
                    result = ExpectationValidationResult(
                        success=False,
                        exception_info=exception_info,
                        expectation_config=evaluated_config,
                    )
                    evrs.append(result)
                else:
                    raise err

        return expectation_validation_graphs, evrs, processed_configurations

    def _generate_suite_level_graph_from_expectation_level_sub_graphs(
        self,
        expectation_validation_graphs: List[ExpectationValidationGraph],
    ) -> ValidationGraph:
        # Collect edges from all expectation-level sub-graphs and incorporate them under common suite-level graph.
        expectation_validation_graph: ExpectationValidationGraph
        edges: List[MetricEdge] = list(
            itertools.chain.from_iterable(
                [
                    expectation_validation_graph.graph.edges
                    for expectation_validation_graph in expectation_validation_graphs
                ]
            )
        )
        validation_graph = ValidationGraph(
            execution_engine=self._execution_engine, edges=edges
        )
        return validation_graph

    def _resolve_suite_level_graph_and_process_metric_evaluation_errors(
        self,
        graph: ValidationGraph,
        runtime_configuration: dict,
        expectation_validation_graphs: List[ExpectationValidationGraph],
        evrs: List[ExpectationValidationResult],
        processed_configurations: List[ExpectationConfiguration],
        show_progress_bars: bool,
    ) -> Tuple[
        Dict[Tuple[str, str, str], MetricValue],
        List[ExpectationValidationResult],
        List[ExpectationConfiguration],
    ]:
        # Resolve overall suite-level graph and process any MetricResolutionError type exceptions that might occur.
        resolved_metrics: Dict[Tuple[str, str, str], MetricValue]
        aborted_metrics_info: Dict[
            Tuple[str, str, str],
            Dict[str, Union[MetricConfiguration, Set[ExceptionInfo], int]],
        ]
        (
            resolved_metrics,
            aborted_metrics_info,
        ) = self._metrics_calculator.resolve_validation_graph(
            graph=graph,
            runtime_configuration=runtime_configuration,
            min_graph_edges_pbar_enable=0,
        )

        # Trace MetricResolutionError occurrences to expectations relying on corresponding malfunctioning metrics.
        rejected_configurations: List[ExpectationConfiguration] = []
        for expectation_validation_graph in expectation_validation_graphs:
            metric_exception_info: Set[
                ExceptionInfo
            ] = expectation_validation_graph.get_exception_info(
                metric_info=aborted_metrics_info
            )
            # Report all MetricResolutionError occurrences impacting expectation and append it to rejected list.
            if len(metric_exception_info) > 0:
                configuration = expectation_validation_graph.configuration
                for exception_info in metric_exception_info:
                    result = ExpectationValidationResult(
                        success=False,
                        exception_info=exception_info,
                        expectation_config=configuration,
                    )
                    evrs.append(result)

                if configuration not in rejected_configurations:
                    rejected_configurations.append(configuration)

        # Exclude all rejected expectations from list of expectations cleared for validation.
        for configuration in rejected_configurations:
            processed_configurations.remove(configuration)

        return resolved_metrics, evrs, processed_configurations

    @staticmethod
    def _catch_exceptions_in_failing_expectation_validations(
        exception_traceback: str,
        exception: Exception,
        failing_expectation_configurations: List[ExpectationConfiguration],
        evrs: List[ExpectationValidationResult],
    ) -> List[ExpectationValidationResult]:
        """
        Catch exceptions in failing Expectation validations and convert to unsuccessful ExpectationValidationResult
        Args:
            exception_traceback: Traceback related to raised Exception
            exception: Exception raised
            failing_expectation_configurations: ExpectationConfigurations that failed
            evrs: List of ExpectationValidationResult objects to append failures to

        Returns:
            List of ExpectationValidationResult objects with unsuccessful ExpectationValidationResult objects appended
        """
        exception_message: str = str(exception)
        exception_info = ExceptionInfo(
            exception_traceback=exception_traceback,
            exception_message=exception_message,
        )

        configuration: ExpectationConfiguration
        result: ExpectationValidationResult
        for configuration in failing_expectation_configurations:
            result = ExpectationValidationResult(
                success=False,
                exception_info=exception_info,
                expectation_config=configuration,
            )
            evrs.append(result)

        return evrs

    def append_expectation(self, expectation_config: ExpectationConfiguration) -> None:
        """This method is a thin wrapper for ExpectationSuite.append_expectation"""
        # deprecated-v0.13.0
        warnings.warn(
            "append_expectation is deprecated as of v0.13.0 and will be removed in v0.16. "
            + "Please use ExpectationSuite.add_expectation instead.",
            DeprecationWarning,
        )
        self._expectation_suite.append_expectation(expectation_config)

    def find_expectation_indexes(
        self,
        expectation_configuration: ExpectationConfiguration,
        match_type: str = "domain",
    ) -> List[int]:
        """This method is a thin wrapper for ExpectationSuite.find_expectation_indexes"""
        # deprecated-v0.13.0
        warnings.warn(
            "find_expectation_indexes is deprecated as of v0.13.0 and will be removed in v0.16. "
            + "Please use ExpectationSuite.find_expectation_indexes instead.",
            DeprecationWarning,
        )
        return self._expectation_suite.find_expectation_indexes(
            expectation_configuration=expectation_configuration, match_type=match_type
        )

    def find_expectations(
        self,
        expectation_configuration: ExpectationConfiguration,
        match_type: str = "domain",
        ge_cloud_id: Optional[str] = None,
    ) -> List[ExpectationConfiguration]:
        """This method is a thin wrapper for ExpectationSuite.find_expectations()"""
        # deprecated-v0.13.0
        warnings.warn(
            "find_expectations is deprecated as of v0.13.0 and will be removed in v0.16. "
            + "Please use ExpectationSuite.find_expectation_indexes instead.",
            DeprecationWarning,
        )
        return self._expectation_suite.find_expectations(
            expectation_configuration=expectation_configuration,
            match_type=match_type,
            ge_cloud_id=ge_cloud_id,
        )

    def remove_expectation(
        self,
        expectation_configuration: ExpectationConfiguration,
        match_type: str = "domain",
        remove_multiple_matches: bool = False,
        ge_cloud_id: Optional[str] = None,
    ) -> List[ExpectationConfiguration]:

        return self._expectation_suite.remove_expectation(
            expectation_configuration=expectation_configuration,
            match_type=match_type,
            remove_multiple_matches=remove_multiple_matches,
            ge_cloud_id=ge_cloud_id,
        )

    def discard_failing_expectations(self) -> None:
        """Removes any expectations from the validator where the validation has failed"""
        res = self.validate(only_return_failures=True).results
        if any(res):
            for item in res:
                self.remove_expectation(
                    expectation_configuration=item.expectation_config,
                    match_type="runtime",
                )
            warnings.warn(f"Removed {len(res)} expectations that were 'False'")

    def get_default_expectation_arguments(self) -> dict:
        """Fetch default expectation arguments for this data_asset

        Returns:
            A dictionary containing all the current default expectation arguments for a data_asset

            Ex::

                {
                    "include_config" : True,
                    "catch_exceptions" : False,
                    "result_format" : 'BASIC'
                }

        See also:
            set_default_expectation_arguments
        """
        return self.default_expectation_args

    @property
    def cloud_mode(self) -> bool:
        """
        Wrapper around cloud_mode property of associated Data Context
        """
        from great_expectations.data_context.data_context.cloud_data_context import (
            CloudDataContext,
        )

        return isinstance(self._data_context, CloudDataContext)

    @property
    def ge_cloud_mode(self) -> bool:
        # <GE_RENAME> Deprecated 0.15.37
        return self.cloud_mode

    @property
    def default_expectation_args(self) -> dict:
        """A getter for default Expectation arguments"""
        return self._default_expectation_args

    def set_default_expectation_argument(self, argument: str, value) -> None:
        """
        Set a default expectation argument for this data_asset

        Args:
            argument (string): The argument to be replaced
            value : The New argument to use for replacement

        Returns:
            None

        See also:
            get_default_expectation_arguments
        """

        self._default_expectation_args[argument] = value

    def get_expectations_config(
        self,
        discard_failed_expectations: bool = True,
        discard_result_format_kwargs: bool = True,
        discard_include_config_kwargs: bool = True,
        discard_catch_exceptions_kwargs: bool = True,
        suppress_warnings: bool = False,
    ) -> ExpectationSuite:
        """
        Returns an expectation configuration, providing an option to discard failed expectation and discard/ include'
        different result aspects, such as exceptions and result format.
        """
        # deprecated-v0.13.0
        warnings.warn(
            "get_expectations_config is deprecated as of v0.13.0 and will be removed in v0.16. "
            + "Please use get_expectation_suite instead.",
            DeprecationWarning,
        )
        return self.get_expectation_suite(
            discard_failed_expectations,
            discard_result_format_kwargs,
            discard_include_config_kwargs,
            discard_catch_exceptions_kwargs,
            suppress_warnings,
        )

    @public_api
    def get_expectation_suite(  # noqa: C901 - complexity 17
        self,
        discard_failed_expectations: bool = True,
        discard_result_format_kwargs: bool = True,
        discard_include_config_kwargs: bool = True,
        discard_catch_exceptions_kwargs: bool = True,
        suppress_warnings: bool = False,
        suppress_logging: bool = False,
    ) -> ExpectationSuite:
        """Get a copy of the Expectation Suite from the Validator object.

        Args:
            discard_failed_expectations: Omit Expectations which failed on their last run.
            discard_result_format_kwargs: Omit `result_format` from each Expectation.
            discard_include_config_kwargs: Omit `include_config` from each Expectation.
            discard_catch_exceptions_kwargs: Omit `catch_exceptions` from each Expectation.
            suppress_warnings: Do not log warnings.
            suppress_logging: Do not log anything.

        Returns:
            ExpectationSuite object.
        """

        expectation_suite = copy.deepcopy(self.expectation_suite)
        expectations = expectation_suite.expectations

        discards = defaultdict(int)

        if discard_failed_expectations:
            new_expectations = []

            for expectation in expectations:
                # Note: This is conservative logic.
                # Instead of retaining expectations IFF success==True, it discard expectations IFF success==False.
                # In cases where expectation.success is missing or None, expectations are *retained*.
                # Such a case could occur if expectations were loaded from a config file and never run.
                if expectation.success_on_last_run is False:
                    discards["failed_expectations"] += 1
                else:
                    new_expectations.append(expectation)

            expectations = new_expectations

        message = f"\t{len(expectations)} expectation(s) included in expectation_suite."

        if discards["failed_expectations"] > 0 and not suppress_warnings:
            message += (
                f" Omitting {discards['failed_expectations']} expectation(s) that failed when last run; set "
                "discard_failed_expectations=False to include them."
            )

        for expectation in expectations:
            # FIXME: Factor this out into a new function. The logic is duplicated in remove_expectation,
            #  which calls _copy_and_clean_up_expectation
            expectation.success_on_last_run = None

            if discard_result_format_kwargs:
                if "result_format" in expectation.kwargs:
                    del expectation.kwargs["result_format"]
                    discards["result_format"] += 1

            if discard_include_config_kwargs:
                if "include_config" in expectation.kwargs:
                    del expectation.kwargs["include_config"]
                    discards["include_config"] += 1

            if discard_catch_exceptions_kwargs:
                if "catch_exceptions" in expectation.kwargs:
                    del expectation.kwargs["catch_exceptions"]
                    discards["catch_exceptions"] += 1

        settings_message = ""

        if discards["result_format"] > 0 and not suppress_warnings:
            settings_message += " result_format"

        if discards["include_config"] > 0 and not suppress_warnings:
            settings_message += " include_config"

        if discards["catch_exceptions"] > 0 and not suppress_warnings:
            settings_message += " catch_exceptions"

        if (
            len(settings_message) > 1
        ):  # Only add this if we added one of the settings above.
            settings_message += " settings filtered."

        expectation_suite.expectations = expectations
        if not suppress_logging:
            logger.info(message + settings_message)
        return expectation_suite

    @public_api
    def save_expectation_suite(
        self,
        filepath: Optional[str] = None,
        discard_failed_expectations: bool = True,
        discard_result_format_kwargs: bool = True,
        discard_include_config_kwargs: bool = True,
        discard_catch_exceptions_kwargs: bool = True,
        suppress_warnings: bool = False,
    ) -> None:
        """Write the Expectation Suite (e.g. from interactive evaluation) to the Expectation Store associated with the Validator's Data Context.

        If `filepath` is provided, the Data Context configuration will be ignored and the configuration will be written, as JSON, to the specified file.

        Args:
            filepath: The location and name to write the JSON config file to. This parameter overrides the Data Context configuration.
            discard_failed_expectations: If True, excludes expectations that do not return `success = True`. If False, all expectations are saved.
            discard_result_format_kwargs: If True, the `result_format` attribute for each expectation is not included in the saved configuration.
            discard_include_config_kwargs: If True, the `include_config` attribute for each expectation is not included in the saved configuration.
            discard_catch_exceptions_kwargs: If True, the `catch_exceptions` attribute for each expectation is not included in the saved configuration.
            suppress_warnings: If True, all warnings raised by Great Expectations, as a result of dropped expectations, are suppressed.

        Raises:
            ValueError: Must configure a Data Context when instantiating the Validator or pass in `filepath`.
        """
        expectation_suite = self.get_expectation_suite(
            discard_failed_expectations,
            discard_result_format_kwargs,
            discard_include_config_kwargs,
            discard_catch_exceptions_kwargs,
            suppress_warnings,
        )
        if filepath is None and self._data_context is not None:
            self._data_context.save_expectation_suite(expectation_suite)
            if self.cloud_mode:
                updated_suite = self._data_context.get_expectation_suite(
                    ge_cloud_id=str(expectation_suite.ge_cloud_id)
                )
                self._initialize_expectations(expectation_suite=updated_suite)
        elif filepath is not None:
            with open(filepath, "w") as outfile:
                json.dump(
                    expectationSuiteSchema.dump(expectation_suite),
                    outfile,
                    indent=2,
                    sort_keys=True,
                )
        else:
            raise ValueError(
                "Unable to save config: filepath or data_context must be available."
            )

    # TODO: <Alex>Should "include_config" also be an argument of this method?</Alex>
    @public_api
    @deprecated_argument(
        argument_name="run_id",
        message="Only the str version of this argument is deprecated. run_id should be a RunIdentifier or dict. Support will be removed in 0.16.0.",
        version="0.13.0",
    )
<<<<<<< HEAD
    def validate(  # noqa: C901 - complexity 31
=======
    def validate(  # noqa: C901 - Complexity 31
>>>>>>> 67a12a04
        self,
        expectation_suite: str | ExpectationSuite | None = None,
        run_id: str | RunIdentifier | Dict[str, str] | None = None,
        data_context: Optional[
            Any
        ] = None,  # Cannot type DataContext due to circular import
        evaluation_parameters: Optional[dict] = None,
        catch_exceptions: bool = True,
        result_format: Optional[str] = None,
        only_return_failures: bool = False,
        run_name: Optional[str] = None,
        run_time: Optional[str] = None,
        checkpoint_name: Optional[str] = None,
    ) -> Union[ExpectationValidationResult, ExpectationSuiteValidationResult]:
        # noinspection SpellCheckingInspection
        """Run all expectations and return the outcome of the run.

        Args:
            expectation_suite: If None, uses the Expectation Suite configuration generated during the current Validator session. If an `ExpectationSuite` object, uses it as the configuration. If a string, assumes it is a path to a JSON file, and loads it as the Expectation Sutie configuration.
            run_id: Used to identify this validation result as part of a collection of validations.
            run_name: Used to identify this validation result as part of a collection of validations. Only used if a `run_id` is not passed. See DataContext for more information.
            run_time: Used to identify this validation result as part of a collection of validations. Only used if a `run_id` is not passed. See DataContext for more information.
            data_context: A datacontext object to use as part of validation for binding evaluation parameters and registering validation results. Overrides the Data Context configured when the Validator is instantiated.
            evaluation_parameters: If None, uses the evaluation_paramters from the Expectation Suite provided or as part of the Data Asset. If a dict, uses the evaluation parameters in the dictionary.
            catch_exceptions: If True, exceptions raised by tests will not end validation and will be described in the returned report.
            result_format: If None, uses the default value ('BASIC' or as specified). If string, the returned expectation output follows the specified format ('BOOLEAN_ONLY','BASIC', etc.).
            only_return_failures: If True, expectation results are only returned when `success = False`.
            checkpoint_name: Name of the Checkpoint which invoked this Validator.validate() call against an Expectation Suite. It will be added to `meta` field of the returned ExpectationSuiteValidationResult.

        Returns:
            Object containg the results.

        Raises:
            Exception: Depending on the Data Context configuration and arguments, there are numerous possible exceptions that may be raised.
            GreatExpectationsError: If `expectation_suite` is a string it must point to an existing and readable file.
            ValidationError: If `expectation_suite` is a string, the file it points to must be valid JSON.

        """
        # noinspection PyUnusedLocal
        try:
            validation_time = datetime.datetime.now(datetime.timezone.utc).strftime(
                "%Y%m%dT%H%M%S.%fZ"
            )
            assert not (run_id and run_name) and not (
                run_id and run_time
            ), "Please provide either a run_id or run_name and/or run_time."
            if isinstance(run_id, str) and not run_name:
                # deprecated-v0.13.0
                warnings.warn(
                    "String run_ids are deprecated as of v0.13.0 and support will be removed in v0.16. Please provide a run_id of type "
                    "RunIdentifier(run_name=None, run_time=None), or a dictionary containing run_name "
                    "and run_time (both optional). Instead of providing a run_id, you may also provide"
                    "run_name and run_time separately.",
                    DeprecationWarning,
                )
                try:
                    run_time = parse(run_id)
                except (ValueError, TypeError):
                    pass
                run_id = RunIdentifier(run_name=run_id, run_time=run_time)
            elif isinstance(run_id, dict):
                run_id = RunIdentifier(**run_id)
            elif not isinstance(run_id, RunIdentifier):
                run_id = RunIdentifier(run_name=run_name, run_time=run_time)

            self._active_validation = True

            # If a different validation data context was provided, override
            validation_data_context = self._data_context
            if data_context is None and self._data_context is not None:
                data_context = self._data_context
            elif data_context is not None:
                # temporarily set self._data_context so it is used inside the expectation decorator
                self._data_context = data_context

            if expectation_suite is None:
                expectation_suite = self.get_expectation_suite(
                    discard_failed_expectations=False,
                    discard_result_format_kwargs=False,
                    discard_include_config_kwargs=False,
                    discard_catch_exceptions_kwargs=False,
                )
            elif isinstance(expectation_suite, str):
                try:
                    with open(expectation_suite) as infile:
                        expectation_suite = expectationSuiteSchema.loads(infile.read())
                except ValidationError:
                    raise
                except OSError:
                    raise GreatExpectationsError(
                        f"Unable to load expectation suite: IO error while reading {expectation_suite}"
                    )
            elif not isinstance(expectation_suite, ExpectationSuite):
                logger.error(
                    "Unable to validate using the provided value for expectation suite; does it need to be "
                    "loaded from a dictionary?"
                )
                if getattr(data_context, "_usage_statistics_handler", None):
                    # noinspection PyProtectedMember
                    handler = data_context._usage_statistics_handler
                    # noinspection PyProtectedMember
                    handler.send_usage_message(
                        event="data_asset.validate",
                        event_payload=handler.anonymizer.anonymize(obj=self),
                        success=False,
                    )
                return ExpectationValidationResult(success=False)

            # Evaluation parameter priority is
            # 1. from provided parameters
            # 2. from expectation configuration
            # 3. from data context
            # So, we load them in reverse order

            if data_context is not None:
                runtime_evaluation_parameters = (
                    data_context.evaluation_parameter_store.get_bind_params(run_id)
                )
            else:
                runtime_evaluation_parameters = {}

            if expectation_suite.evaluation_parameters:
                runtime_evaluation_parameters.update(
                    expectation_suite.evaluation_parameters
                )

            if evaluation_parameters is not None:
                runtime_evaluation_parameters.update(evaluation_parameters)

            # Convert evaluation parameters to be json-serializable
            runtime_evaluation_parameters = recursively_convert_to_json_serializable(
                runtime_evaluation_parameters
            )

            # Warn if our version is different from the version in the configuration
            # TODO: Deprecate "great_expectations.__version__"

            # Group expectations by column
            columns = {}

            for expectation in expectation_suite.expectations:
                expectation.process_evaluation_parameters(
                    evaluation_parameters=runtime_evaluation_parameters,
                    interactive_evaluation=self.interactive_evaluation,
                    data_context=self._data_context,
                )
                if "column" in expectation.kwargs and isinstance(
                    expectation.kwargs["column"], Hashable
                ):
                    column = expectation.kwargs["column"]
                else:
                    # noinspection SpellCheckingInspection
                    column = "_nocolumn"
                if column not in columns:
                    columns[column] = []
                columns[column].append(expectation)

            expectations_to_evaluate = []
            for col in columns:
                expectations_to_evaluate.extend(columns[col])

            runtime_configuration = self._get_runtime_configuration(
                catch_exceptions=catch_exceptions, result_format=result_format
            )

            results = self.graph_validate(
                configurations=expectations_to_evaluate,
                runtime_configuration=runtime_configuration,
            )

            if self._include_rendered_content:
                for validation_result in results:
                    validation_result.render()
            statistics = self._calc_validation_statistics(results)

            if only_return_failures:
                abbrev_results = []
                for exp in results:
                    if not exp.success:
                        abbrev_results.append(exp)
                results = abbrev_results

            expectation_suite_name = expectation_suite.expectation_suite_name

            result = ExpectationSuiteValidationResult(
                results=results,
                success=statistics.success,
                statistics={
                    "evaluated_expectations": statistics.evaluated_expectations,
                    "successful_expectations": statistics.successful_expectations,
                    "unsuccessful_expectations": statistics.unsuccessful_expectations,
                    "success_percent": statistics.success_percent,
                },
                evaluation_parameters=runtime_evaluation_parameters,
                meta={
                    "great_expectations_version": ge_version,
                    "expectation_suite_name": expectation_suite_name,
                    "run_id": run_id,
                    "batch_spec": self.active_batch_spec,
                    "batch_markers": self.active_batch_markers,
                    "active_batch_definition": self.active_batch_definition,
                    "validation_time": validation_time,
                    "checkpoint_name": checkpoint_name,
                },
            )

            self._data_context = validation_data_context
        except Exception:
            if getattr(data_context, "_usage_statistics_handler", None):
                # noinspection PyProtectedMember
                handler = data_context._usage_statistics_handler
                # noinspection PyProtectedMember
                handler.send_usage_message(
                    event="data_asset.validate",
                    event_payload=handler.anonymizer.anonymize(obj=self),
                    success=False,
                )
            raise
        finally:
            self._active_validation = False

        if getattr(data_context, "_usage_statistics_handler", None):
            # noinspection PyProtectedMember
            handler = data_context._usage_statistics_handler
            # noinspection PyProtectedMember
            handler.send_usage_message(
                event="data_asset.validate",
                event_payload=handler.anonymizer.anonymize(obj=self),
                success=True,
            )
        return result

    def get_evaluation_parameter(self, parameter_name, default_value=None):
        """
        Get an evaluation parameter value that has been stored in meta.

        Args:
            parameter_name (string): The name of the parameter to store.
            default_value (any): The default value to be returned if the parameter is not found.

        Returns:
            The current value of the evaluation parameter.
        """
        if parameter_name in self._expectation_suite.evaluation_parameters:
            return self._expectation_suite.evaluation_parameters[parameter_name]
        else:
            return default_value

    def set_evaluation_parameter(self, parameter_name, parameter_value) -> None:
        """
        Provide a value to be stored in the data_asset evaluation_parameters object and used to evaluate
        parameterized expectations.

        Args:
            parameter_name (string): The name of the kwarg to be replaced at evaluation time
            parameter_value (any): The value to be used
        """
        self._expectation_suite.evaluation_parameters.update(
            {parameter_name: convert_to_json_serializable(parameter_value)}
        )

    def add_citation(
        self,
        comment: str,
        batch_spec: Optional[dict] = None,
        batch_markers: Optional[dict] = None,
        batch_definition: Optional[dict] = None,
        citation_date: Optional[str] = None,
    ) -> None:
        """Adds a citation to an existing Expectation Suite within the validator"""
        if batch_spec is None:
            batch_spec = self.batch_spec
        if batch_markers is None:
            batch_markers = self.active_batch_markers
        if batch_definition is None:
            batch_definition = self.active_batch_definition
        self._expectation_suite.add_citation(
            comment,
            batch_spec=batch_spec,
            batch_markers=batch_markers,
            batch_definition=batch_definition,
            citation_date=citation_date,
        )

    def test_expectation_function(
        self, function: Callable, *args, **kwargs
    ) -> Callable:
        """Test a generic expectation function

        Args:
            function (func): The function to be tested. (Must be a valid expectation function.)
            *args          : Positional arguments to be passed the the function
            **kwargs       : Keyword arguments to be passed the the function

        Returns:
            A JSON-serializable expectation result object.

        Notes:
            This function is a thin layer to allow quick testing of new expectation functions, without having to \
            define custom classes, etc. To use developed expectations from the command-line tool, you will still need \
            to define custom classes, etc.

            Check out :ref:`how_to_guides__creating_and_editing_expectations__how_to_create_custom_expectations` for
            more information.
        """

        # noinspection SpellCheckingInspection
        argspec = inspect.getfullargspec(function)[0][1:]

        new_function = self.expectation(argspec)(function)
        return new_function(self, *args, **kwargs)

    @staticmethod
    def _parse_validation_graph(
        validation_graph: ValidationGraph,
        metrics: Dict[Tuple[str, str, str], MetricValue],
    ) -> Tuple[Set[MetricConfiguration], Set[MetricConfiguration]]:
        """Given validation graph, returns the ready and needed metrics necessary for validation using a traversal of
        validation graph (a graph structure of metric ids) edges"""
        unmet_dependency_ids = set()
        unmet_dependency = set()
        maybe_ready_ids = set()
        maybe_ready = set()

        for edge in validation_graph.edges:
            if edge.left.id not in metrics:
                if edge.right is None or edge.right.id in metrics:
                    if edge.left.id not in maybe_ready_ids:
                        maybe_ready_ids.add(edge.left.id)
                        maybe_ready.add(edge.left)
                else:
                    if edge.left.id not in unmet_dependency_ids:
                        unmet_dependency_ids.add(edge.left.id)
                        unmet_dependency.add(edge.left)

        return maybe_ready - unmet_dependency, unmet_dependency

    def _initialize_expectations(
        self,
        expectation_suite: Optional[ExpectationSuite] = None,
        expectation_suite_name: Optional[str] = None,
    ) -> None:
        """Instantiates `_expectation_suite` as empty by default or with a specified expectation `config`.
        In addition, this always sets the `default_expectation_args` to:
            `include_config`: False,
            `catch_exceptions`: False,
            `output_format`: 'BASIC'

        By default, initializes data_asset_type to the name of the implementing class, but subclasses
        that have interoperable semantics (e.g. Dataset) may override that parameter to clarify their
        interoperability.

        Args:
            expectation_suite (json): \
                A json-serializable expectation config. \
                If None, creates default `_expectation_suite` with an empty list of expectations and \
                key value `data_asset_name` as `data_asset_name`.

            expectation_suite_name (string): \
                The name to assign to the `expectation_suite.expectation_suite_name`

        Returns:
            None
        """
        # Checking type of expectation_suite.
        # Check for expectation_suite_name is already done by ExpectationSuiteIdentifier
        if expectation_suite and not isinstance(expectation_suite, ExpectationSuite):
            raise TypeError(
                "expectation_suite must be of type ExpectationSuite, not {}".format(
                    type(expectation_suite)
                )
            )
        if expectation_suite is not None:
            if isinstance(expectation_suite, dict):
                expectation_suite_dict: dict = expectationSuiteSchema.load(
                    expectation_suite
                )
                expectation_suite = ExpectationSuite(
                    **expectation_suite_dict, data_context=self._data_context
                )
            else:
                expectation_suite = copy.deepcopy(expectation_suite)
            self._expectation_suite = expectation_suite

            if expectation_suite_name is not None:
                if (
                    self._expectation_suite.expectation_suite_name
                    != expectation_suite_name
                ):
                    logger.warning(
                        "Overriding existing expectation_suite_name {n1} with new name {n2}".format(
                            n1=self._expectation_suite.expectation_suite_name,
                            n2=expectation_suite_name,
                        )
                    )
                self._expectation_suite.expectation_suite_name = expectation_suite_name

        else:
            if expectation_suite_name is None:
                expectation_suite_name = "default"
            self._expectation_suite = ExpectationSuite(
                expectation_suite_name=expectation_suite_name,
                data_context=self._data_context,
            )

        self._expectation_suite.execution_engine_type = type(
            self._execution_engine
        ).__name__

    def _get_runtime_configuration(
        self,
        catch_exceptions: Optional[bool] = None,
        result_format: Optional[Union[dict, str]] = None,
    ) -> dict:
        runtime_configuration = copy.deepcopy(self.default_expectation_args)

        if catch_exceptions is not None:
            runtime_configuration.update({"catch_exceptions": catch_exceptions})

        if (
            self.default_expectation_args["result_format"]
            == Validator.DEFAULT_RUNTIME_CONFIGURATION["result_format"]
        ):
            if result_format is None:
                runtime_configuration.pop("result_format")
            else:
                runtime_configuration.update({"result_format": result_format})
        else:
            if result_format is not None:
                runtime_configuration.update({"result_format": result_format})

        return runtime_configuration

    @staticmethod
    def _calc_validation_statistics(
        validation_results: List[ExpectationValidationResult],
    ) -> ValidationStatistics:
        """
        Calculate summary statistics for the validation results and
        return ``ExpectationStatistics``.
        """
        # calc stats
        evaluated_expectations = len(validation_results)
        successful_expectations = sum(exp.success for exp in validation_results)
        unsuccessful_expectations = evaluated_expectations - successful_expectations
        success = successful_expectations == evaluated_expectations
        try:
            success_percent = successful_expectations / evaluated_expectations * 100
        except ZeroDivisionError:
            success_percent = None

        return ValidationStatistics(
            successful_expectations=successful_expectations,
            evaluated_expectations=evaluated_expectations,
            unsuccessful_expectations=unsuccessful_expectations,
            success=success,
            success_percent=success_percent,
        )


class BridgeValidator:
    """This is currently helping bridge APIs"""

    def __init__(
        self, batch, expectation_suite, expectation_engine=None, **kwargs
    ) -> None:
        """Builds an expectation_engine object using an expectation suite and a batch, with the expectation engine being
        determined either by the user or by the type of batch data (pandas dataframe, SqlAlchemy table, etc.)

        Args:
            batch (Batch): A Batch in Pandas, Spark, or SQL format
            expectation_suite (ExpectationSuite): The Expectation Suite available to the validator within the current
            Data Context
            expectation_engine (ExecutionEngine): The current Execution Engine being utilized. If this is not set, it is
            determined by the type of data within the given batch
        """
        self.batch = batch
        self._expectation_suite = expectation_suite

        if isinstance(expectation_engine, dict):
            expectation_engine = ClassConfig(**expectation_engine)

        if isinstance(expectation_engine, ClassConfig):
            module_name = expectation_engine.module_name or "great_expectations.dataset"
            verify_dynamic_loading_support(module_name=module_name)
            expectation_engine = load_class(
                class_name=expectation_engine.class_name, module_name=module_name
            )

        self.expectation_engine = expectation_engine

        if self.expectation_engine is None:
            # Guess the engine
            if pd is not None:
                if isinstance(batch.data, pd.DataFrame):
                    self.expectation_engine = PandasDataset

        if self.expectation_engine is None:
            if isinstance(batch.data, SqlAlchemyBatchReference):
                self.expectation_engine = SqlAlchemyDataset

        if self.expectation_engine is None:
            try:
                import pyspark

                if isinstance(batch.data, pyspark.sql.DataFrame):
                    self.expectation_engine = SparkDFDataset
            except ImportError:
                # noinspection PyUnusedLocal
                pyspark = None

        if self.expectation_engine is None:
            raise ValueError(
                "Unable to identify expectation_engine. It must be a subclass of DataAsset."
            )

        self.init_kwargs = kwargs

    def get_dataset(self):
        """
        Bridges between Execution Engines in providing access to the batch data. Validates that Dataset classes
        contain proper type of data (i.e. a Pandas Dataset does not contain SqlAlchemy data)
        """
        if issubclass(self.expectation_engine, PandasDataset):
            if not isinstance(self.batch["data"], pd.DataFrame):
                raise ValueError(
                    "PandasDataset expectation_engine requires a Pandas Dataframe for its batch"
                )

            return self.expectation_engine(
                self.batch.data,
                expectation_suite=self._expectation_suite,
                batch_kwargs=self.batch.batch_kwargs,
                batch_parameters=self.batch.batch_parameters,
                batch_markers=self.batch.batch_markers,
                data_context=self.batch.data_context,
                **self.init_kwargs,
                **self.batch.batch_kwargs.get("dataset_options", {}),
            )

        elif issubclass(self.expectation_engine, SqlAlchemyDataset):
            if not isinstance(self.batch.data, SqlAlchemyBatchReference):
                raise ValueError(
                    "SqlAlchemyDataset expectation_engine requires a SqlAlchemyBatchReference for its batch"
                )

            init_kwargs = self.batch.data.get_init_kwargs()
            init_kwargs.update(self.init_kwargs)
            return self.expectation_engine(
                batch_kwargs=self.batch.batch_kwargs,
                batch_parameters=self.batch.batch_parameters,
                batch_markers=self.batch.batch_markers,
                data_context=self.batch.data_context,
                expectation_suite=self._expectation_suite,
                **init_kwargs,
                **self.batch.batch_kwargs.get("dataset_options", {}),
            )

        elif issubclass(self.expectation_engine, SparkDFDataset):
            import pyspark

            if not isinstance(self.batch.data, pyspark.sql.DataFrame):
                raise ValueError(
                    "SparkDFDataset expectation_engine requires a spark DataFrame for its batch"
                )

            return self.expectation_engine(
                spark_df=self.batch.data,
                expectation_suite=self._expectation_suite,
                batch_kwargs=self.batch.batch_kwargs,
                batch_parameters=self.batch.batch_parameters,
                batch_markers=self.batch.batch_markers,
                data_context=self.batch.data_context,
                **self.init_kwargs,
                **self.batch.batch_kwargs.get("dataset_options", {}),
            )<|MERGE_RESOLUTION|>--- conflicted
+++ resolved
@@ -1557,11 +1557,8 @@
         message="Only the str version of this argument is deprecated. run_id should be a RunIdentifier or dict. Support will be removed in 0.16.0.",
         version="0.13.0",
     )
-<<<<<<< HEAD
-    def validate(  # noqa: C901 - complexity 31
-=======
+
     def validate(  # noqa: C901 - Complexity 31
->>>>>>> 67a12a04
         self,
         expectation_suite: str | ExpectationSuite | None = None,
         run_id: str | RunIdentifier | Dict[str, str] | None = None,
