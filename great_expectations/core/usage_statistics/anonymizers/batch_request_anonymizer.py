import copy
from typing import Any, Dict, List, Optional, Set, Union

from great_expectations.core.batch import (
    BatchRequest,
    RuntimeBatchRequest,
    get_batch_request_from_acceptable_arguments,
    standardize_batch_request_display_ordering,
)
from great_expectations.core.usage_statistics.anonymizers.anonymizer import Anonymizer
from great_expectations.util import deep_filter_properties_iterable

from great_expectations.core.usage_statistics.anonymizers.types.base import (  # isort:skip
    GETTING_STARTED_DATASOURCE_NAME,
    GETTING_STARTED_EXPECTATION_SUITE_NAME,
    GETTING_STARTED_CHECKPOINT_NAME,
    BATCH_REQUEST_REQUIRED_TOP_LEVEL_KEYS,
    BATCH_REQUEST_OPTIONAL_TOP_LEVEL_KEYS,
    DATA_CONNECTOR_QUERY_KEYS,
    RUNTIME_PARAMETERS_KEYS,
    BATCH_SPEC_PASSTHROUGH_KEYS,
    BATCH_REQUEST_FLATTENED_KEYS,
)


class BatchRequestAnonymizer(Anonymizer):
    def __init__(self, salt=None):
        super().__init__(salt=salt)

        self._anonymized_batch_request_required_top_level_properties = {}
        self._batch_request_optional_top_level_keys = []
        self._data_connector_query_keys = []
        self._runtime_parameters_keys = []
        self._batch_spec_passthrough_keys = []

    def anonymize_batch_request(self, *args, **kwargs) -> Dict[str, List[str]]:
        batch_request: Union[
            BatchRequest, RuntimeBatchRequest
        ] = get_batch_request_from_acceptable_arguments(*args, **kwargs)
        batch_request_dict: dict = batch_request.to_json_dict()
        anonymized_batch_request_dict: Optional[
            Union[str, dict]
        ] = self._anonymize_batch_request_properties(source=batch_request_dict)
        anonymized_batch_request_dict = standardize_batch_request_display_ordering(
            batch_request=anonymized_batch_request_dict
        )
<<<<<<< HEAD
<<<<<<< HEAD
        deep_filter_properties_iterable(
=======
        deep_filter_properties_dict(
>>>>>>> develop
=======
        deep_filter_properties_iterable(
>>>>>>> 21885b72
            properties=anonymized_batch_request_dict,
            clean_falsy=True,
            inplace=True,
        )
        anonymized_batch_request_properties_dict: Dict[str, List[str]] = {
            "anonymized_batch_request_required_top_level_properties": self._anonymized_batch_request_required_top_level_properties,
            "batch_request_optional_top_level_keys": self._batch_request_optional_top_level_keys,
            "data_connector_query_keys": self._data_connector_query_keys,
            "runtime_parameters_keys": self._runtime_parameters_keys,
            "batch_spec_passthrough_keys": self._batch_spec_passthrough_keys,
        }
        self._build_anonymized_batch_request(source=anonymized_batch_request_dict)
        deep_filter_properties_iterable(
<<<<<<< HEAD
            properties=anonymized_batch_request_properties_dict,
=======
            properties=anonymized_batch_request_keys_dict,
>>>>>>> 21885b72
            clean_falsy=True,
            inplace=True,
        )
        self._batch_request_optional_top_level_keys.sort()
        self._data_connector_query_keys.sort()
        self._runtime_parameters_keys.sort()
        self._batch_spec_passthrough_keys.sort()
<<<<<<< HEAD
        return anonymized_batch_request_properties_dict
=======
        return anonymized_batch_request_keys_dict
>>>>>>> develop

    def _anonymize_batch_request_properties(
        self, source: Optional[Any] = None
    ) -> Optional[Union[str, dict]]:
        if source is None:
            return None

        if isinstance(source, str) and source in BATCH_REQUEST_FLATTENED_KEYS:
            return source

        if isinstance(source, dict):
            source_copy: dict = copy.deepcopy(source)
            anonymized_keys: Set[str] = set()

            key: str
            value: Any
            for key, value in source.items():
                if key in BATCH_REQUEST_FLATTENED_KEYS:
                    if self._is_getting_started_keyword(value=value):
                        source_copy[key] = value
                    else:
                        source_copy[key] = self._anonymize_batch_request_properties(
                            source=value
                        )
                else:
                    anonymized_key: str = self.anonymize(key)
                    source_copy[
                        anonymized_key
                    ] = self._anonymize_batch_request_properties(source=value)
                    anonymized_keys.add(key)

            for key in anonymized_keys:
                source_copy.pop(key)

            return source_copy

        return self.anonymize(str(source))

    def _build_anonymized_batch_request(self, source: Optional[Any] = None):
        if isinstance(source, dict):
            key: str
            value: Any
            for key, value in source.items():
                if key in BATCH_REQUEST_REQUIRED_TOP_LEVEL_KEYS:
                    self._anonymized_batch_request_required_top_level_properties[
                        f"anonymized_{key}"
                    ] = value
                elif key in BATCH_REQUEST_OPTIONAL_TOP_LEVEL_KEYS:
                    self._batch_request_optional_top_level_keys.append(key)
                elif key in DATA_CONNECTOR_QUERY_KEYS:
                    self._data_connector_query_keys.append(key)
                elif key in RUNTIME_PARAMETERS_KEYS:
                    self._runtime_parameters_keys.append(key)
                elif key in BATCH_SPEC_PASSTHROUGH_KEYS:
                    self._batch_spec_passthrough_keys.append(key)
                else:
                    pass

                self._build_anonymized_batch_request(source=value)

    @staticmethod
    def _is_getting_started_keyword(value: str):
        return value in [
            GETTING_STARTED_DATASOURCE_NAME,
            GETTING_STARTED_EXPECTATION_SUITE_NAME,
            GETTING_STARTED_CHECKPOINT_NAME,
        ]<|MERGE_RESOLUTION|>--- conflicted
+++ resolved
@@ -44,15 +44,7 @@
         anonymized_batch_request_dict = standardize_batch_request_display_ordering(
             batch_request=anonymized_batch_request_dict
         )
-<<<<<<< HEAD
-<<<<<<< HEAD
         deep_filter_properties_iterable(
-=======
-        deep_filter_properties_dict(
->>>>>>> develop
-=======
-        deep_filter_properties_iterable(
->>>>>>> 21885b72
             properties=anonymized_batch_request_dict,
             clean_falsy=True,
             inplace=True,
@@ -66,11 +58,7 @@
         }
         self._build_anonymized_batch_request(source=anonymized_batch_request_dict)
         deep_filter_properties_iterable(
-<<<<<<< HEAD
             properties=anonymized_batch_request_properties_dict,
-=======
-            properties=anonymized_batch_request_keys_dict,
->>>>>>> 21885b72
             clean_falsy=True,
             inplace=True,
         )
@@ -78,11 +66,7 @@
         self._data_connector_query_keys.sort()
         self._runtime_parameters_keys.sort()
         self._batch_spec_passthrough_keys.sort()
-<<<<<<< HEAD
         return anonymized_batch_request_properties_dict
-=======
-        return anonymized_batch_request_keys_dict
->>>>>>> develop
 
     def _anonymize_batch_request_properties(
         self, source: Optional[Any] = None
