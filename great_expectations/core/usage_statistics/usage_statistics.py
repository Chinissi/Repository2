import atexit
import copy
import datetime
import enum
import json
import logging
import platform
import signal
import sys
import threading
import time
from functools import wraps
from queue import Queue
from types import FrameType
from typing import Callable, Optional

import jsonschema
import requests

from great_expectations import __version__ as ge_version
from great_expectations.core import ExpectationSuite
from great_expectations.core.usage_statistics.anonymizers.anonymizer import Anonymizer
from great_expectations.core.usage_statistics.anonymizers.types.base import (
    CLISuiteInteractiveFlagCombinations,
)
from great_expectations.core.usage_statistics.schemas import (
    anonymized_usage_statistics_record_schema,
)
from great_expectations.core.util import nested_update

STOP_SIGNAL = object()

logger = logging.getLogger(__name__)

_anonymizers = {}


class UsageStatsExceptionPrefix(enum.Enum):
    EMIT_EXCEPTION = "UsageStatsException"
    INVALID_MESSAGE = "UsageStatsInvalidMessage"


class UsageStatisticsHandler:
    def __init__(
        self,
        data_context: "DataContext",  # noqa: F821
        data_context_id: str,
        usage_statistics_url: str,
    ):
        self._url = usage_statistics_url

        self._data_context_id = data_context_id
        self._data_context_instance_id = data_context.instance_id
        self._data_context = data_context
        self._ge_version = ge_version

        self._message_queue = Queue()
        self._worker = threading.Thread(target=self._requests_worker, daemon=True)
        self._worker.start()

        # As usage stats are central to many core GE features, dynamically importing at runtime reduces
        # the risk of cyclic import issues. If these anonymizers have been imported at any earlier point
        # in the program's lifetime, retrieval of the import will be O(1) and not impact performance.
<<<<<<< HEAD

        from great_expectations.core.usage_statistics.anonymizers.datasource_anonymizer import (
            DatasourceAnonymizer,
=======
        from great_expectations.core.usage_statistics.anonymizers import (
            BatchAnonymizer,
            BatchRequestAnonymizer,
            CheckpointRunAnonymizer,
            DataDocsSiteAnonymizer,
            DatasourceAnonymizer,
            ExecutionEngineAnonymizer,
            ExpectationSuiteAnonymizer,
            StoreAnonymizer,
            ValidationOperatorAnonymizer,
>>>>>>> b8530f10
        )

        self._datasource_anonymizer = DatasourceAnonymizer(data_context_id)

        from great_expectations.core.usage_statistics.anonymizers.execution_engine_anonymizer import (
            ExecutionEngineAnonymizer,
        )

        self._execution_engine_anonymizer = ExecutionEngineAnonymizer(data_context_id)

        from great_expectations.core.usage_statistics.anonymizers.store_anonymizer import (
            StoreAnonymizer,
        )

        self._store_anonymizer = StoreAnonymizer(data_context_id)

        from great_expectations.core.usage_statistics.anonymizers.validation_operator_anonymizer import (
            ValidationOperatorAnonymizer,
        )

        self._validation_operator_anonymizer = ValidationOperatorAnonymizer(
            data_context_id
        )

        from great_expectations.core.usage_statistics.anonymizers.data_docs_site_anonymizer import (
            DataDocsSiteAnonymizer,
        )

        self._data_docs_sites_anonymizer = DataDocsSiteAnonymizer(data_context_id)

        from great_expectations.core.usage_statistics.anonymizers.batch_request_anonymizer import (
            BatchRequestAnonymizer,
        )

        self._batch_request_anonymizer = BatchRequestAnonymizer(data_context_id)

        from great_expectations.core.usage_statistics.anonymizers.batch_anonymizer import (
            BatchAnonymizer,
        )

        self._batch_anonymizer = BatchAnonymizer(data_context_id)

        from great_expectations.core.usage_statistics.anonymizers.expectation_suite_anonymizer import (
            ExpectationSuiteAnonymizer,
        )

        self._expectation_suite_anonymizer = ExpectationSuiteAnonymizer(data_context_id)

        from great_expectations.core.usage_statistics.anonymizers.checkpoint_run_anonymizer import (
            CheckpointRunAnonymizer,
        )

        self._checkpoint_run_anonymizer = CheckpointRunAnonymizer(data_context_id)

        try:
            self._sigterm_handler = signal.signal(signal.SIGTERM, self._teardown)
        except ValueError:
            # if we are not the main thread, we don't get to ask for signal handling.
            self._sigterm_handler = None
        try:
            self._sigint_handler = signal.signal(signal.SIGINT, self._teardown)
        except ValueError:
            # if we are not the main thread, we don't get to ask for signal handling.
            self._sigint_handler = None

        atexit.register(self._close_worker)

    def _teardown(self, signum: int, frame: Optional[FrameType]) -> None:
        self._close_worker()
        if signum == signal.SIGTERM and self._sigterm_handler:
            self._sigterm_handler(signum, frame)
        if signum == signal.SIGINT and self._sigint_handler:
            self._sigint_handler(signum, frame)

    def _close_worker(self) -> None:
        self._message_queue.put(STOP_SIGNAL)
        self._worker.join()

    def _requests_worker(self) -> None:
        session = requests.Session()
        while True:
            message = self._message_queue.get()
            if message == STOP_SIGNAL:
                self._message_queue.task_done()
                return
            try:
                res = session.post(self._url, json=message, timeout=2)
                logger.debug(
                    "Posted usage stats: message status " + str(res.status_code)
                )
                if res.status_code != 201:
                    logger.debug(
                        "Server rejected message: ", json.dumps(message, indent=2)
                    )
            except requests.exceptions.Timeout:
                logger.debug("Timeout while sending usage stats message.")
            except Exception as e:
                logger.debug("Unexpected error posting message: " + str(e))
            finally:
                self._message_queue.task_done()

    def build_init_payload(self) -> dict:
        """Adds information that may be available only after full data context construction, but is useful to
        calculate only one time (for example, anonymization)."""
        expectation_suites = [
            self._data_context.get_expectation_suite(expectation_suite_name)
            for expectation_suite_name in self._data_context.list_expectation_suite_names()
        ]
        return {
            "platform.system": platform.system(),
            "platform.release": platform.release(),
            "version_info": str(sys.version_info),
            "anonymized_datasources": [
                self._datasource_anonymizer.anonymize_datasource_info(
                    datasource_name, datasource_config
                )
                for datasource_name, datasource_config in self._data_context.project_config_with_variables_substituted.datasources.items()
            ],
            "anonymized_stores": [
                self._store_anonymizer.anonymize_store_info(store_name, store_obj)
                for store_name, store_obj in self._data_context.stores.items()
            ],
            "anonymized_validation_operators": [
                self._validation_operator_anonymizer.anonymize_validation_operator_info(
                    validation_operator_name=validation_operator_name,
                    validation_operator_obj=validation_operator_obj,
                )
                for validation_operator_name, validation_operator_obj in self._data_context.validation_operators.items()
            ],
            "anonymized_data_docs_sites": [
                self._data_docs_sites_anonymizer.anonymize_data_docs_site_info(
                    site_name=site_name, site_config=site_config
                )
                for site_name, site_config in self._data_context.project_config_with_variables_substituted.data_docs_sites.items()
            ],
            "anonymized_expectation_suites": [
                self._expectation_suite_anonymizer.anonymize_expectation_suite_info(
                    expectation_suite
                )
                for expectation_suite in expectation_suites
            ],
        }

    def build_envelope(self, message: dict) -> dict:
        message["version"] = "1.0.0"
        message["ge_version"] = self._ge_version

        message["data_context_id"] = self._data_context_id
        message["data_context_instance_id"] = self._data_context_instance_id

        message["event_time"] = (
            datetime.datetime.now(datetime.timezone.utc).strftime(
                "%Y-%m-%dT%H:%M:%S.%f"
            )[:-3]
            + "Z"
        )

        event_duration_property_name: str = f'{message["event"]}.duration'.replace(
            ".", "_"
        )
        if hasattr(self, event_duration_property_name):
            delta_t: int = getattr(self, event_duration_property_name)
            message["event_duration"] = delta_t

        return message

    @staticmethod
    def validate_message(message: dict, schema: dict) -> bool:
        try:
            jsonschema.validate(message, schema=schema)
            return True
        except jsonschema.ValidationError as e:
            logger.debug(
                f"{UsageStatsExceptionPrefix.INVALID_MESSAGE.value} invalid message: "
                + str(e)
            )
            return False

    def send_usage_message(
        self,
        event: str,
        event_payload: Optional[dict] = None,
        success: Optional[bool] = None,
    ) -> None:
        """send a usage statistics message."""
        # noinspection PyBroadException
        try:
            message: dict = {
                "event": event,
                "event_payload": event_payload or {},
                "success": success,
            }
            self.emit(message)
        except Exception:
            pass

    def emit(self, message: dict) -> None:
        """
        Emit a message.
        """
        try:
            if message["event"] == "data_context.__init__":
                message["event_payload"] = self.build_init_payload()
            message = self.build_envelope(message=message)
            if not self.validate_message(
                message, schema=anonymized_usage_statistics_record_schema
            ):
                return
            self._message_queue.put(message)
        # noinspection PyBroadException
        except Exception as e:
            # We *always* tolerate *any* error in usage statistics
            log_message: str = (
                f"{UsageStatsExceptionPrefix.EMIT_EXCEPTION.value}: {e} type: {type(e)}"
            )
            logger.debug(log_message)


def get_usage_statistics_handler(args_array: list) -> Optional[UsageStatisticsHandler]:
    try:
        # If the object is usage_statistics-capable, then it will have a usage_statistics_handler
        handler = getattr(args_array[0], "_usage_statistics_handler", None)
        if handler is not None and not isinstance(handler, UsageStatisticsHandler):
            logger.debug("Invalid UsageStatisticsHandler found on object.")
            handler = None
    except IndexError:
        # A wrapped method that is not an object; this would be erroneous usage
        logger.debug(
            "usage_statistics enabled decorator should only be used on data context methods"
        )
        handler = None
    except AttributeError:
        # A wrapped method that is not usage_statistics capable
        handler = None
    except Exception as e:
        # An unknown error -- but we still fail silently
        logger.debug(
            "Unrecognized error when trying to find usage_statistics_handler: " + str(e)
        )
        handler = None
    return handler


def usage_statistics_enabled_method(
    func: Optional[Callable] = None,
    event_name: Optional[str] = None,
    args_payload_fn: Optional[Callable] = None,
    result_payload_fn: Optional[Callable] = None,
) -> Callable:
    """
    A decorator for usage statistics which defaults to the less detailed payload schema.
    """
    if callable(func):
        if event_name is None:
            event_name = func.__name__

        @wraps(func)
        def usage_statistics_wrapped_method(*args, **kwargs):
            # if a function like `build_data_docs()` is being called as a `dry_run`
            # then we dont want to emit usage_statistics. We just return the function without sending a usage_stats message
            if "dry_run" in kwargs and kwargs["dry_run"]:
                return func(*args, **kwargs)
            # Set event_payload now so it can be updated below
            event_payload = {}
            message = {"event_payload": event_payload, "event": event_name}
            result = None
            time_begin: int = int(round(time.time() * 1000))
            try:
                if args_payload_fn is not None:
                    nested_update(event_payload, args_payload_fn(*args, **kwargs))

                result = func(*args, **kwargs)
                message["success"] = True
            except Exception:
                message["success"] = False
                raise
            finally:
                if not ((result is None) or (result_payload_fn is None)):
                    nested_update(event_payload, result_payload_fn(result))

                time_end: int = int(round(time.time() * 1000))
                delta_t: int = time_end - time_begin

                handler = get_usage_statistics_handler(args)
                if handler:
                    event_duration_property_name: str = (
                        f"{event_name}.duration".replace(".", "_")
                    )
                    setattr(handler, event_duration_property_name, delta_t)
                    handler.emit(message)
                    delattr(handler, event_duration_property_name)

            return result

        return usage_statistics_wrapped_method
    else:

        # noinspection PyShadowingNames
        def usage_statistics_wrapped_method_partial(func):
            return usage_statistics_enabled_method(
                func,
                event_name=event_name,
                args_payload_fn=args_payload_fn,
                result_payload_fn=result_payload_fn,
            )

        return usage_statistics_wrapped_method_partial


# noinspection PyUnusedLocal
def run_validation_operator_usage_statistics(
    data_context: "DataContext",  # noqa: F821
    validation_operator_name: str,
    assets_to_validate: list,
    **kwargs,
) -> dict:
    try:
        data_context_id = data_context.data_context_id
    except AttributeError:
        data_context_id = None
    anonymizer = _anonymizers.get(data_context_id, None)
    if anonymizer is None:
        anonymizer = Anonymizer(data_context_id)
        _anonymizers[data_context_id] = anonymizer
    payload = {}
    try:
        payload["anonymized_operator_name"] = anonymizer.anonymize(
            validation_operator_name
        )
    except TypeError as e:
        logger.debug(
            f"{UsageStatsExceptionPrefix.EMIT_EXCEPTION.value}: {e} type: {type(e)}, run_validation_operator_usage_statistics: Unable to create validation_operator_name hash"
        )
    if data_context._usage_statistics_handler:
        # noinspection PyBroadException
        try:
            batch_anonymizer = data_context._usage_statistics_handler._batch_anonymizer
            payload["anonymized_batches"] = [
                batch_anonymizer.anonymize_batch_info(batch)
                for batch in assets_to_validate
            ]
        except Exception as e:
            logger.debug(
                f"{UsageStatsExceptionPrefix.EMIT_EXCEPTION.value}: {e} type: {type(e)}, run_validation_operator_usage_statistics: Unable to create anonymized_batches payload field"
            )

    return payload


# noinspection SpellCheckingInspection
# noinspection PyUnusedLocal
def save_expectation_suite_usage_statistics(
    data_context: "DataContext",  # noqa: F821
    expectation_suite: ExpectationSuite,
    expectation_suite_name: Optional[str] = None,
    **kwargs,
) -> dict:
    try:
        data_context_id = data_context.data_context_id
    except AttributeError:
        data_context_id = None
    anonymizer = _anonymizers.get(data_context_id, None)
    if anonymizer is None:
        anonymizer = Anonymizer(data_context_id)
        _anonymizers[data_context_id] = anonymizer
    payload = {}

    if expectation_suite_name is None:
        if isinstance(expectation_suite, ExpectationSuite):
            expectation_suite_name = expectation_suite.expectation_suite_name
        elif isinstance(expectation_suite, dict):
            expectation_suite_name = expectation_suite.get("expectation_suite_name")

    # noinspection PyBroadException
    try:
        payload["anonymized_expectation_suite_name"] = anonymizer.anonymize(
            expectation_suite_name
        )
    except Exception as e:
        logger.debug(
            f"{UsageStatsExceptionPrefix.EMIT_EXCEPTION.value}: {e} type: {type(e)}, save_expectation_suite_usage_statistics: Unable to create anonymized_expectation_suite_name payload field"
        )

    return payload


def edit_expectation_suite_usage_statistics(
    data_context: "DataContext",  # noqa: F821
    expectation_suite_name: str,
    interactive_mode: Optional[CLISuiteInteractiveFlagCombinations] = None,
) -> dict:
    try:
        data_context_id = data_context.data_context_id
    except AttributeError:
        data_context_id = None
    anonymizer = _anonymizers.get(data_context_id, None)
    if anonymizer is None:
        anonymizer = Anonymizer(data_context_id)
        _anonymizers[data_context_id] = anonymizer

    if interactive_mode is None:
        payload = {}
    else:
        payload = copy.deepcopy(interactive_mode.value)

    # noinspection PyBroadException
    try:
        payload["anonymized_expectation_suite_name"] = anonymizer.anonymize(
            expectation_suite_name
        )
    except Exception as e:
        logger.debug(
            f"{UsageStatsExceptionPrefix.EMIT_EXCEPTION.value}: {e} type: {type(e)}, edit_expectation_suite_usage_statistics: Unable to create anonymized_expectation_suite_name payload field"
        )

    return payload


def add_datasource_usage_statistics(
    data_context: "DataContext", name: str, **kwargs  # noqa: F821
) -> dict:
    if not data_context._usage_statistics_handler:
        return {}
    try:
        data_context_id = data_context.data_context_id
    except AttributeError:
        data_context_id = None

    # noinspection PyBroadException
    try:
        datasource_anonymizer = (
            data_context._usage_statistics_handler._datasource_anonymizer
        )
    except Exception:
        from great_expectations.core.usage_statistics.anonymizers.datasource_anonymizer import (
            DatasourceAnonymizer,
        )

        datasource_anonymizer = DatasourceAnonymizer(data_context_id)

    payload = {}
    # noinspection PyBroadException
    try:
        payload = datasource_anonymizer.anonymize_datasource_info(name, kwargs)
    except Exception as e:
        logger.debug(
            f"{UsageStatsExceptionPrefix.EMIT_EXCEPTION.value}: {e} type: {type(e)}, add_datasource_usage_statistics: Unable to create add_datasource_usage_statistics payload field"
        )

    return payload


# noinspection SpellCheckingInspection
def get_batch_list_usage_statistics(
    data_context: "DataContext", *args, **kwargs  # noqa: F821
) -> dict:
    try:
        data_context_id = data_context.data_context_id
    except AttributeError:
        data_context_id = None
    anonymizer = _anonymizers.get(data_context_id, None)
    if anonymizer is None:
        anonymizer = Anonymizer(data_context_id)
        _anonymizers[data_context_id] = anonymizer
    payload = {}

    if data_context._usage_statistics_handler:
        # noinspection PyBroadException
        try:
            batch_request_anonymizer: "BatchRequestAnonymizer" = (  # noqa: F821
                data_context._usage_statistics_handler._batch_request_anonymizer
            )
            payload = batch_request_anonymizer.anonymize_batch_request(*args, **kwargs)
        except Exception as e:
            logger.debug(
                f"{UsageStatsExceptionPrefix.EMIT_EXCEPTION.value}: {e} type: {type(e)}, get_batch_list_usage_statistics: Unable to create anonymized_batch_request payload field"
            )

    return payload


# noinspection PyUnusedLocal
def get_checkpoint_run_usage_statistics(
    checkpoint: "Checkpoint",  # noqa: F821
    *args,
    **kwargs,
) -> dict:
    data_context_id: Optional[str] = None
    try:
        data_context_id = checkpoint.data_context.data_context_id
    except AttributeError:
        data_context_id = None

    anonymizer: Anonymizer = _anonymizers.get(data_context_id, None)
    if anonymizer is None:
        anonymizer = Anonymizer(data_context_id)
        _anonymizers[data_context_id] = anonymizer

    payload: dict = {}

    if checkpoint._usage_statistics_handler:
        # noinspection PyBroadException
        try:
            checkpoint_run_anonymizer: "CheckpointRunAnonymizer" = (  # noqa: F821
                checkpoint._usage_statistics_handler._checkpoint_run_anonymizer
            )

            resolved_runtime_kwargs: dict = (
                checkpoint_run_anonymizer.resolve_config_using_acceptable_arguments(
                    *(checkpoint,), **kwargs
                )
            )

            payload = checkpoint_run_anonymizer.anonymize_checkpoint_run(
                *(checkpoint,), **resolved_runtime_kwargs
            )
        except Exception as e:
            logger.debug(
                f"{UsageStatsExceptionPrefix.EMIT_EXCEPTION.value}: {e} type: {type(e)}, get_batch_list_usage_statistics: Unable to create anonymized_checkpoint_run payload field"
            )

    return payload


def send_usage_message(
    data_context: "DataContext",  # noqa: F821
    event: str,
    event_payload: Optional[dict] = None,
    success: Optional[bool] = None,
) -> None:
    """send a usage statistics message."""
    # noinspection PyBroadException
    try:
        handler: UsageStatisticsHandler = getattr(
            data_context, "_usage_statistics_handler", None
        )
        message: dict = {
            "event": event,
            "event_payload": event_payload,
            "success": success,
        }
        if handler is not None:
            handler.emit(message)
    except Exception:
        pass<|MERGE_RESOLUTION|>--- conflicted
+++ resolved
@@ -61,74 +61,45 @@
         # As usage stats are central to many core GE features, dynamically importing at runtime reduces
         # the risk of cyclic import issues. If these anonymizers have been imported at any earlier point
         # in the program's lifetime, retrieval of the import will be O(1) and not impact performance.
-<<<<<<< HEAD
-
+
+        from great_expectations.core.usage_statistics.anonymizers.batch_anonymizer import (
+            BatchAnonymizer,
+        )
+        from great_expectations.core.usage_statistics.anonymizers.batch_request_anonymizer import (
+            BatchRequestAnonymizer,
+        )
+        from great_expectations.core.usage_statistics.anonymizers.checkpoint_run_anonymizer import (
+            CheckpointRunAnonymizer,
+        )
+        from great_expectations.core.usage_statistics.anonymizers.data_docs_site_anonymizer import (
+            DataDocsSiteAnonymizer,
+        )
         from great_expectations.core.usage_statistics.anonymizers.datasource_anonymizer import (
             DatasourceAnonymizer,
-=======
-        from great_expectations.core.usage_statistics.anonymizers import (
-            BatchAnonymizer,
-            BatchRequestAnonymizer,
-            CheckpointRunAnonymizer,
-            DataDocsSiteAnonymizer,
-            DatasourceAnonymizer,
-            ExecutionEngineAnonymizer,
-            ExpectationSuiteAnonymizer,
-            StoreAnonymizer,
-            ValidationOperatorAnonymizer,
->>>>>>> b8530f10
-        )
-
-        self._datasource_anonymizer = DatasourceAnonymizer(data_context_id)
-
+        )
         from great_expectations.core.usage_statistics.anonymizers.execution_engine_anonymizer import (
             ExecutionEngineAnonymizer,
         )
-
-        self._execution_engine_anonymizer = ExecutionEngineAnonymizer(data_context_id)
-
+        from great_expectations.core.usage_statistics.anonymizers.expectation_suite_anonymizer import (
+            ExpectationSuiteAnonymizer,
+        )
         from great_expectations.core.usage_statistics.anonymizers.store_anonymizer import (
             StoreAnonymizer,
         )
-
-        self._store_anonymizer = StoreAnonymizer(data_context_id)
-
         from great_expectations.core.usage_statistics.anonymizers.validation_operator_anonymizer import (
             ValidationOperatorAnonymizer,
         )
 
+        self._datasource_anonymizer = DatasourceAnonymizer(data_context_id)
+        self._execution_engine_anonymizer = ExecutionEngineAnonymizer(data_context_id)
+        self._store_anonymizer = StoreAnonymizer(data_context_id)
         self._validation_operator_anonymizer = ValidationOperatorAnonymizer(
             data_context_id
         )
-
-        from great_expectations.core.usage_statistics.anonymizers.data_docs_site_anonymizer import (
-            DataDocsSiteAnonymizer,
-        )
-
         self._data_docs_sites_anonymizer = DataDocsSiteAnonymizer(data_context_id)
-
-        from great_expectations.core.usage_statistics.anonymizers.batch_request_anonymizer import (
-            BatchRequestAnonymizer,
-        )
-
         self._batch_request_anonymizer = BatchRequestAnonymizer(data_context_id)
-
-        from great_expectations.core.usage_statistics.anonymizers.batch_anonymizer import (
-            BatchAnonymizer,
-        )
-
         self._batch_anonymizer = BatchAnonymizer(data_context_id)
-
-        from great_expectations.core.usage_statistics.anonymizers.expectation_suite_anonymizer import (
-            ExpectationSuiteAnonymizer,
-        )
-
         self._expectation_suite_anonymizer = ExpectationSuiteAnonymizer(data_context_id)
-
-        from great_expectations.core.usage_statistics.anonymizers.checkpoint_run_anonymizer import (
-            CheckpointRunAnonymizer,
-        )
-
         self._checkpoint_run_anonymizer = CheckpointRunAnonymizer(data_context_id)
 
         try:
