import datetime
import decimal
import logging
import sys
from collections.abc import Mapping

<<<<<<< HEAD
# Updated from the stack overflow version below to concatenate lists
# https://stackoverflow.com/questions/3232943/update-value-of-a-nested-dictionary-of-varying-depth
from datetime import datetime
from decimal import Context
from typing import Any, Optional, OrderedDict, Union

=======
import numpy as np
import pandas as pd
>>>>>>> 0d31915a
from IPython import get_ipython

from great_expectations.core.run_identifier import RunIdentifier
from great_expectations.exceptions import InvalidExpectationConfigurationError
from great_expectations.types import SerializableDictDot

# Updated from the stack overflow version below to concatenate lists
# https://stackoverflow.com/questions/3232943/update-value-of-a-nested-dictionary-of-varying-depth


logger = logging.getLogger(__name__)

try:
    import pyspark
except ImportError:
    pyspark = None
    logger.debug(
        "Unable to load pyspark; install optional spark dependency if you will be working with Spark dataframes"
    )


def nested_update(d, u):
    """update d with items from u, recursively and joining elements"""
    for k, v in u.items():
        if isinstance(v, Mapping):
            d[k] = nested_update(d.get(k, {}), v)
        elif isinstance(v, set) or (k in d and isinstance(d[k], set)):
            s1 = d.get(k, set())
            s2 = v or set()
            d[k] = s1 | s2
        elif isinstance(v, list) or (k in d and isinstance(d[k], list)):
            l1 = d.get(k, [])
            l2 = v or []
            d[k] = l1 + l2
        else:
            d[k] = v
    return d


def in_jupyter_notebook():
    try:
        shell = get_ipython().__class__.__name__
        if shell == "ZMQInteractiveShell":
            return True  # Jupyter notebook or qtconsole
        elif shell == "TerminalInteractiveShell":
            return False  # Terminal running IPython
        else:
            return False  # Other type (?)
    except NameError:
        return False  # Probably standard Python interpreter


def convert_to_json_serializable(data):
    """
    Helper function to convert an object to one that is json serializable
    Args:
        data: an object to attempt to convert a corresponding json-serializable object
    Returns:
        (dict) A converted test_object
    Warning:
        test_obj may also be converted in place.
    """

    # If it's one of our types, we use our own conversion; this can move to full schema
    # once nesting goes all the way down
    if isinstance(data, SerializableDictDot):
        return data.to_json_dict()

    try:
        if not isinstance(data, list) and pd.isna(data):
            # pd.isna is functionally vectorized, but we only want to apply this to single objects
            # Hence, why we test for `not isinstance(list))`
            return None
    except TypeError:
        pass
    except ValueError:
        pass

    if isinstance(data, (str, int, float, bool)):
        # No problem to encode json
        return data

    elif isinstance(data, dict):
        new_dict = {}
        for key in data:
            # A pandas index can be numeric, and a dict key can be numeric, but a json key must be a string
            new_dict[str(key)] = convert_to_json_serializable(data[key])

        return new_dict

    elif isinstance(data, (list, tuple, set)):
        new_list = []
        for val in data:
            new_list.append(convert_to_json_serializable(val))

        return new_list

    elif isinstance(data, (np.ndarray, pd.Index)):
        # test_obj[key] = test_obj[key].tolist()
        # If we have an array or index, convert it first to a list--causing coercion to float--and then round
        # to the number of digits for which the string representation will equal the float representation
        return [convert_to_json_serializable(x) for x in data.tolist()]

    # Note: This clause has to come after checking for np.ndarray or we get:
    #      `ValueError: The truth value of an array with more than one element is ambiguous. Use a.any() or a.all()`
    elif data is None:
        # No problem to encode json
        return data

    elif isinstance(data, (datetime.datetime, datetime.date)):
        return data.isoformat()

    # Use built in base type from numpy, https://docs.scipy.org/doc/numpy-1.13.0/user/basics.types.html
    # https://github.com/numpy/numpy/pull/9505
    elif np.issubdtype(type(data), np.bool_):
        return bool(data)

    elif np.issubdtype(type(data), np.integer) or np.issubdtype(type(data), np.uint):
        return int(data)

    elif np.issubdtype(type(data), np.floating):
        # Note: Use np.floating to avoid FutureWarning from numpy
        return float(round(data, sys.float_info.dig))

    elif isinstance(data, pd.Series):
        # Converting a series is tricky since the index may not be a string, but all json
        # keys must be strings. So, we use a very ugly serialization strategy
        index_name = data.index.name or "index"
        value_name = data.name or "value"
        return [
            {
                index_name: convert_to_json_serializable(idx),
                value_name: convert_to_json_serializable(val),
            }
            for idx, val in data.iteritems()
        ]

    elif isinstance(data, pd.DataFrame):
        return convert_to_json_serializable(data.to_dict(orient="records"))

    elif pyspark and isinstance(data, pyspark.sql.DataFrame):
        # using StackOverflow suggestion for converting pyspark df into dictionary
        # https://stackoverflow.com/questions/43679880/pyspark-dataframe-to-dictionary-columns-as-keys-and-list-of-column-values-ad-di
        return convert_to_json_serializable(
            dict(zip(data.schema.names, zip(*data.collect())))
        )

    elif isinstance(data, decimal.Decimal):
        if requires_lossy_conversion(data):
            logger.warning(
                f"Using lossy conversion for decimal {data} to float object to support serialization."
            )
        return float(data)

    elif isinstance(data, RunIdentifier):
        return data.to_json_dict()

    else:
        raise TypeError(
            "%s is of type %s which cannot be serialized."
            % (str(data), type(data).__name__)
        )


def ensure_json_serializable(data):
    """
    Helper function to convert an object to one that is json serializable
    Args:
        data: an object to attempt to convert a corresponding json-serializable object
    Returns:
        (dict) A converted test_object
    Warning:
        test_obj may also be converted in place.
    """

    if isinstance(data, SerializableDictDot):
        return

    try:
        if not isinstance(data, list) and pd.isna(data):
            # pd.isna is functionally vectorized, but we only want to apply this to single objects
            # Hence, why we test for `not isinstance(list))`
            return
    except TypeError:
        pass
    except ValueError:
        pass

    if isinstance(data, ((str,), (int,), float, bool)):
        # No problem to encode json
        return

    elif isinstance(data, dict):
        for key in data:
            str(key)  # key must be cast-able to string
            ensure_json_serializable(data[key])

        return

    elif isinstance(data, (list, tuple, set)):
        for val in data:
            ensure_json_serializable(val)
        return

    elif isinstance(data, (np.ndarray, pd.Index)):
        # test_obj[key] = test_obj[key].tolist()
        # If we have an array or index, convert it first to a list--causing coercion to float--and then round
        # to the number of digits for which the string representation will equal the float representation
        _ = [ensure_json_serializable(x) for x in data.tolist()]
        return

    # Note: This clause has to come after checking for np.ndarray or we get:
    #      `ValueError: The truth value of an array with more than one element is ambiguous. Use a.any() or a.all()`
    elif data is None:
        # No problem to encode json
        return

    elif isinstance(data, (datetime.datetime, datetime.date)):
        return

    # Use built in base type from numpy, https://docs.scipy.org/doc/numpy-1.13.0/user/basics.types.html
    # https://github.com/numpy/numpy/pull/9505
    elif np.issubdtype(type(data), np.bool_):
        return

    elif np.issubdtype(type(data), np.integer) or np.issubdtype(type(data), np.uint):
        return

    elif np.issubdtype(type(data), np.floating):
        # Note: Use np.floating to avoid FutureWarning from numpy
        return

    elif isinstance(data, pd.Series):
        # Converting a series is tricky since the index may not be a string, but all json
        # keys must be strings. So, we use a very ugly serialization strategy
        index_name = data.index.name or "index"
        value_name = data.name or "value"
        _ = [
            {
                index_name: ensure_json_serializable(idx),
                value_name: ensure_json_serializable(val),
            }
            for idx, val in data.iteritems()
        ]
        return

    elif pyspark and isinstance(data, pyspark.sql.DataFrame):
        # using StackOverflow suggestion for converting pyspark df into dictionary
        # https://stackoverflow.com/questions/43679880/pyspark-dataframe-to-dictionary-columns-as-keys-and-list-of-column-values-ad-di
        return ensure_json_serializable(
            dict(zip(data.schema.names, zip(*data.collect())))
        )

    elif isinstance(data, pd.DataFrame):
        return ensure_json_serializable(data.to_dict(orient="records"))

    elif isinstance(data, decimal.Decimal):
        return

    elif isinstance(data, RunIdentifier):
        return

    else:
        raise InvalidExpectationConfigurationError(
            "%s is of type %s which cannot be serialized to json"
            % (str(data), type(data).__name__)
        )


def requires_lossy_conversion(d):
<<<<<<< HEAD
    return d - Context(prec=sys.float_info.dig).create_decimal(d) != 0


def substitute_all_strftime_format_strings(
    data: Union[dict, list, str, Any], datetime_obj: Optional[datetime] = None
) -> Union[str, Any]:
    """
    This utility function will iterate over input data and for all strings, replace any strftime format
    elements using either the provided datetime_obj or the current datetime
    """

    datetime_obj: datetime = datetime_obj or datetime.now()
    if isinstance(data, dict) or isinstance(data, OrderedDict):
        return {
            k: substitute_all_strftime_format_strings(v, datetime_obj=datetime_obj)
            for k, v in data.items()
        }
    elif isinstance(data, list):
        return [
            substitute_all_strftime_format_strings(el, datetime_obj=datetime_obj)
            for el in data
        ]
    elif isinstance(data, str):
        return get_datetime_string_from_strftime_format(data, datetime_obj=datetime_obj)
    else:
        return data


def get_datetime_string_from_strftime_format(
    format_str: str, datetime_obj: Optional[datetime] = None
) -> str:
    """
    This utility function takes a string with strftime format elements and substitutes those elements using
    either the provided datetime_obj or current datetime
    """
    datetime_obj: datetime = datetime_obj or datetime.now()
    return datetime_obj.strftime(format_str)
=======
    return d - decimal.Context(prec=sys.float_info.dig).create_decimal(d) != 0
>>>>>>> 0d31915a
<|MERGE_RESOLUTION|>--- conflicted
+++ resolved
@@ -4,17 +4,11 @@
 import sys
 from collections.abc import Mapping
 
-<<<<<<< HEAD
-# Updated from the stack overflow version below to concatenate lists
-# https://stackoverflow.com/questions/3232943/update-value-of-a-nested-dictionary-of-varying-depth
-from datetime import datetime
-from decimal import Context
-from typing import Any, Optional, OrderedDict, Union
-
-=======
 import numpy as np
 import pandas as pd
->>>>>>> 0d31915a
+from datetime import datetime
+from typing import Any, Optional, OrderedDict, Union
+
 from IPython import get_ipython
 
 from great_expectations.core.run_identifier import RunIdentifier
@@ -285,8 +279,7 @@
 
 
 def requires_lossy_conversion(d):
-<<<<<<< HEAD
-    return d - Context(prec=sys.float_info.dig).create_decimal(d) != 0
+    return d - decimal.Context(prec=sys.float_info.dig).create_decimal(d) != 0
 
 
 def substitute_all_strftime_format_strings(
@@ -322,7 +315,4 @@
     either the provided datetime_obj or current datetime
     """
     datetime_obj: datetime = datetime_obj or datetime.now()
-    return datetime_obj.strftime(format_str)
-=======
-    return d - decimal.Context(prec=sys.float_info.dig).create_decimal(d) != 0
->>>>>>> 0d31915a
+    return datetime_obj.strftime(format_str)