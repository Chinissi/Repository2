import copy
import datetime
import decimal
import logging
import os
import re
import sys
import uuid
from collections import OrderedDict
from collections.abc import Mapping
from typing import Any, Dict, Iterable, List, Optional, Union
from urllib.parse import urlparse

import dateutil.parser
import numpy as np
import pandas as pd
from IPython import get_ipython

from great_expectations import exceptions as ge_exceptions
from great_expectations.core.run_identifier import RunIdentifier
from great_expectations.exceptions import InvalidExpectationConfigurationError
from great_expectations.types import SerializableDictDot
from great_expectations.types.base import SerializableDotDict

# Updated from the stack overflow version below to concatenate lists
# https://stackoverflow.com/questions/3232943/update-value-of-a-nested-dictionary-of-varying-depth


logger = logging.getLogger(__name__)


try:
    import sqlalchemy
except ImportError:
    sqlalchemy = None
    logger.debug("Unable to load SqlAlchemy or one of its subclasses.")


SCHEMAS = {
    "api_np": {
        "NegativeInfinity": -np.inf,
        "PositiveInfinity": np.inf,
    },
    "api_cast": {
        "NegativeInfinity": -float("inf"),
        "PositiveInfinity": float("inf"),
    },
    "mysql": {
        "NegativeInfinity": -1.79e308,
        "PositiveInfinity": 1.79e308,
    },
    "mssql": {
        "NegativeInfinity": -1.79e308,
        "PositiveInfinity": 1.79e308,
    },
}


try:
    import pyspark
except ImportError:
    pyspark = None
    logger.debug(
        "Unable to load pyspark; install optional spark dependency if you will be working with Spark dataframes"
    )


_SUFFIX_TO_PD_KWARG = {"gz": "gzip", "zip": "zip", "bz2": "bz2", "xz": "xz"}


def nested_update(
    d: Union[Iterable, dict], u: Union[Iterable, dict], dedup: bool = False
):
    """update d with items from u, recursively and joining elements"""
    for k, v in u.items():
        if isinstance(v, Mapping):
            d[k] = nested_update(d.get(k, {}), v, dedup=dedup)
        elif isinstance(v, set) or (k in d and isinstance(d[k], set)):
            s1 = d.get(k, set())
            s2 = v or set()
            d[k] = s1 | s2
        elif isinstance(v, list) or (k in d and isinstance(d[k], list)):
            l1 = d.get(k, [])
            l2 = v or []
            if dedup:
                d[k] = list(set(l1 + l2))
            else:
                d[k] = l1 + l2
        else:
            d[k] = v
    return d


def in_jupyter_notebook():
    try:
        shell = get_ipython().__class__.__name__
        if shell == "ZMQInteractiveShell":
            return True  # Jupyter notebook or qtconsole
        elif shell == "TerminalInteractiveShell":
            return False  # Terminal running IPython
        else:
            return False  # Other type (?)
    except NameError:
        return False  # Probably standard Python interpreter


def in_databricks() -> bool:
    """
    Tests whether we are in a Databricks environment.

    Returns:
        bool
    """
    return "DATABRICKS_RUNTIME_VERSION" in os.environ


def convert_to_json_serializable(data):
    """
    Helper function to convert an object to one that is json serializable
    Args:
        data: an object to attempt to convert a corresponding json-serializable object
    Returns:
        (dict) A converted test_object
    Warning:
        test_obj may also be converted in place.
    """

    # If it's one of our types, we use our own conversion; this can move to full schema
    # once nesting goes all the way down
    if isinstance(data, (SerializableDictDot, SerializableDotDict)):
        return data.to_json_dict()

    # Handling "float(nan)" separately is required by Python-3.6 and Pandas-0.23 versions.
    if isinstance(data, float) and np.isnan(data):
        return None

    if isinstance(data, (str, int, float, bool)):
        # No problem to encode json
        return data

    if isinstance(data, dict):
        new_dict = {}
        for key in data:
            # A pandas index can be numeric, and a dict key can be numeric, but a json key must be a string
            new_dict[str(key)] = convert_to_json_serializable(data[key])

        return new_dict

    if isinstance(data, (list, tuple, set)):
        new_list = []
        for val in data:
            new_list.append(convert_to_json_serializable(val))

        return new_list

    if isinstance(data, (np.ndarray, pd.Index)):
        # test_obj[key] = test_obj[key].tolist()
        # If we have an array or index, convert it first to a list--causing coercion to float--and then round
        # to the number of digits for which the string representation will equal the float representation
        return [convert_to_json_serializable(x) for x in data.tolist()]

    if isinstance(data, (datetime.datetime, datetime.date)):
        return data.isoformat()

    if isinstance(data, uuid.UUID):
        return str(data)

    # Use built in base type from numpy, https://docs.scipy.org/doc/numpy-1.13.0/user/basics.types.html
    # https://github.com/numpy/numpy/pull/9505
    if np.issubdtype(type(data), np.bool_):
        return bool(data)

    if np.issubdtype(type(data), np.integer) or np.issubdtype(type(data), np.uint):
        return int(data)

    if np.issubdtype(type(data), np.floating):
        # Note: Use np.floating to avoid FutureWarning from numpy
        return float(round(data, sys.float_info.dig))

    # Note: This clause has to come after checking for np.ndarray or we get:
    #      `ValueError: The truth value of an array with more than one element is ambiguous. Use a.any() or a.all()`
    if data is None:
        # No problem to encode json
        return data

    try:
        if not isinstance(data, list) and pd.isna(data):
            # pd.isna is functionally vectorized, but we only want to apply this to single objects
            # Hence, why we test for `not isinstance(list))`
            return None
    except TypeError:
        pass
    except ValueError:
        pass

    if isinstance(data, pd.Series):
        # Converting a series is tricky since the index may not be a string, but all json
        # keys must be strings. So, we use a very ugly serialization strategy
        index_name = data.index.name or "index"
        value_name = data.name or "value"
        return [
            {
                index_name: convert_to_json_serializable(idx),
                value_name: convert_to_json_serializable(val),
            }
            for idx, val in data.iteritems()
        ]

    if isinstance(data, pd.DataFrame):
        return convert_to_json_serializable(data.to_dict(orient="records"))

    if pyspark and isinstance(data, pyspark.sql.DataFrame):
        # using StackOverflow suggestion for converting pyspark df into dictionary
        # https://stackoverflow.com/questions/43679880/pyspark-dataframe-to-dictionary-columns-as-keys-and-list-of-column-values-ad-di
        return convert_to_json_serializable(
            dict(zip(data.schema.names, zip(*data.collect())))
        )

    if isinstance(data, decimal.Decimal):
        if requires_lossy_conversion(data):
            logger.warning(
                f"Using lossy conversion for decimal {data} to float object to support serialization."
            )
        return float(data)

    if isinstance(data, RunIdentifier):
        return data.to_json_dict()

    else:
        raise TypeError(
            "%s is of type %s which cannot be serialized."
            % (str(data), type(data).__name__)
        )


def ensure_json_serializable(data):
    """
    Helper function to convert an object to one that is json serializable
    Args:
        data: an object to attempt to convert a corresponding json-serializable object
    Returns:
        (dict) A converted test_object
    Warning:
        test_obj may also be converted in place.
    """

    if isinstance(data, (SerializableDictDot, SerializableDotDict)):
        return

    if isinstance(data, ((str,), (int,), float, bool)):
        # No problem to encode json
        return

    if isinstance(data, dict):
        for key in data:
            str(key)  # key must be cast-able to string
            ensure_json_serializable(data[key])

        return

    if isinstance(data, (list, tuple, set)):
        for val in data:
            ensure_json_serializable(val)
        return

    if isinstance(data, (np.ndarray, pd.Index)):
        # test_obj[key] = test_obj[key].tolist()
        # If we have an array or index, convert it first to a list--causing coercion to float--and then round
        # to the number of digits for which the string representation will equal the float representation
        _ = [ensure_json_serializable(x) for x in data.tolist()]
        return

    if isinstance(data, (datetime.datetime, datetime.date)):
        return

    # Use built in base type from numpy, https://docs.scipy.org/doc/numpy-1.13.0/user/basics.types.html
    # https://github.com/numpy/numpy/pull/9505
    if np.issubdtype(type(data), np.bool_):
        return

    if np.issubdtype(type(data), np.integer) or np.issubdtype(type(data), np.uint):
        return

    if np.issubdtype(type(data), np.floating):
        # Note: Use np.floating to avoid FutureWarning from numpy
        return

    # Note: This clause has to come after checking for np.ndarray or we get:
    #      `ValueError: The truth value of an array with more than one element is ambiguous. Use a.any() or a.all()`
    if data is None:
        # No problem to encode json
        return

    try:
        if not isinstance(data, list) and pd.isna(data):
            # pd.isna is functionally vectorized, but we only want to apply this to single objects
            # Hence, why we test for `not isinstance(list))`
            return
    except TypeError:
        pass
    except ValueError:
        pass

    if isinstance(data, pd.Series):
        # Converting a series is tricky since the index may not be a string, but all json
        # keys must be strings. So, we use a very ugly serialization strategy
        index_name = data.index.name or "index"
        value_name = data.name or "value"
        _ = [
            {
                index_name: ensure_json_serializable(idx),
                value_name: ensure_json_serializable(val),
            }
            for idx, val in data.iteritems()
        ]
        return

    if pyspark and isinstance(data, pyspark.sql.DataFrame):
        # using StackOverflow suggestion for converting pyspark df into dictionary
        # https://stackoverflow.com/questions/43679880/pyspark-dataframe-to-dictionary-columns-as-keys-and-list-of-column-values-ad-di
        return ensure_json_serializable(
            dict(zip(data.schema.names, zip(*data.collect())))
        )

    if isinstance(data, pd.DataFrame):
        return ensure_json_serializable(data.to_dict(orient="records"))

    if isinstance(data, decimal.Decimal):
        return

    if isinstance(data, RunIdentifier):
        return

    else:
        raise InvalidExpectationConfigurationError(
            "%s is of type %s which cannot be serialized to json"
            % (str(data), type(data).__name__)
        )


def requires_lossy_conversion(d):
    return d - decimal.Context(prec=sys.float_info.dig).create_decimal(d) != 0


def substitute_all_strftime_format_strings(
    data: Union[dict, list, str, Any], datetime_obj: Optional[datetime.datetime] = None
) -> Union[str, Any]:
    """
    This utility function will iterate over input data and for all strings, replace any strftime format
    elements using either the provided datetime_obj or the current datetime
    """

    datetime_obj: datetime.datetime = datetime_obj or datetime.datetime.now()
    if isinstance(data, dict) or isinstance(data, OrderedDict):
        return {
            k: substitute_all_strftime_format_strings(v, datetime_obj=datetime_obj)
            for k, v in data.items()
        }
    elif isinstance(data, list):
        return [
            substitute_all_strftime_format_strings(el, datetime_obj=datetime_obj)
            for el in data
        ]
    elif isinstance(data, str):
        return get_datetime_string_from_strftime_format(data, datetime_obj=datetime_obj)
    else:
        return data


def get_datetime_string_from_strftime_format(
    format_str: str, datetime_obj: Optional[datetime.datetime] = None
) -> str:
    """
    This utility function takes a string with strftime format elements and substitutes those elements using
    either the provided datetime_obj or current datetime
    """
    datetime_obj: datetime.datetime = datetime_obj or datetime.datetime.now()
    return datetime_obj.strftime(format_str)


def parse_string_to_datetime(
    datetime_string: str, datetime_format_string: Optional[str] = None
) -> datetime.date:
    if not isinstance(datetime_string, str):
        raise ge_exceptions.SorterError(
            f"""Source "datetime_string" must have string type (actual type is "{str(type(datetime_string))}").
            """
        )

    if not datetime_format_string:
        return dateutil.parser.parse(timestr=datetime_string)

    if datetime_format_string and not isinstance(datetime_format_string, str):
        raise ge_exceptions.SorterError(
            f"""DateTime parsing formatter "datetime_format_string" must have string type (actual type is
"{str(type(datetime_format_string))}").
            """
        )

    return datetime.datetime.strptime(datetime_string, datetime_format_string)


def datetime_to_int(dt: datetime.date) -> int:
    return int(dt.strftime("%Y%m%d%H%M%S"))


class AzureUrl:
    """
    Parses an Azure Blob Storage URL into its separate components
<<<<<<< HEAD
    Format: <ACCOUNT_NAME>.blob.core.windows.net/<CONTAINER>/<BLOB>
=======
>>>>>>> 58ca3f53
    """

    def __init__(self, url: str):
        search = re.search(
            r"^(?:https?://)?(.+?).blob.core.windows.net/([^/]+)/(.+)$", url
        )
        self._account_name = search.group(1)
        self._container = search.group(2)
        self._blob = search.group(3)

    @property
    def account_name(self):
        return self._account_name

    @property
    def container(self):
        return self._container

    @property
    def blob(self):
        return self._blob


<<<<<<< HEAD
class GCSUrl:
    """
    Parses an Azure Blob Storage URL into its separate components
    Format: gs://<BUCKET_OR_NAME>/<BLOB>
    """

    def __init__(self, url: str):
        search = re.search(r"^gs://([^/]+)/(.+)$", url)
        self._bucket = search.group(1)
        self._blob = search.group(2)

    @property
    def bucket(self):
        return self._bucket

    @property
    def blob(self):
        return self._blob


=======
>>>>>>> 58ca3f53
# S3Url class courtesy: https://stackoverflow.com/questions/42641315/s3-urls-get-bucket-name-and-path
class S3Url:
    """
    >>> s = S3Url("s3://bucket/hello/world")
    >>> s.bucket
    'bucket'
    >>> s.key
    'hello/world'
    >>> s.url
    's3://bucket/hello/world'

    >>> s = S3Url("s3://bucket/hello/world?qwe1=3#ddd")
    >>> s.bucket
    'bucket'
    >>> s.key
    'hello/world?qwe1=3#ddd'
    >>> s.url
    's3://bucket/hello/world?qwe1=3#ddd'

    >>> s = S3Url("s3://bucket/hello/world#foo?bar=2")
    >>> s.key
    'hello/world#foo?bar=2'
    >>> s.url
    's3://bucket/hello/world#foo?bar=2'
    """

    def __init__(self, url):
        self._parsed = urlparse(url, allow_fragments=False)

    @property
    def bucket(self):
        return self._parsed.netloc

    @property
    def key(self):
        if self._parsed.query:
            return self._parsed.path.lstrip("/") + "?" + self._parsed.query
        else:
            return self._parsed.path.lstrip("/")

    @property
    def suffix(self) -> Optional[str]:
        """
        Attempts to get a file suffix from the S3 key.
        If can't find one returns `None`.
        """
        splits = self._parsed.path.rsplit(".", 1)
        _suffix = splits[-1]
        if len(_suffix) > 0 and len(splits) > 1:
            return str(_suffix)
        return None

    @property
    def url(self):
        return self._parsed.geturl()


def sniff_s3_compression(s3_url: S3Url) -> str:
    """Attempts to get read_csv compression from s3_url"""
    return _SUFFIX_TO_PD_KWARG.get(s3_url.suffix)


# noinspection PyPep8Naming
def get_or_create_spark_application(
    spark_config: Optional[Dict[str, str]] = None,
    force_reuse_spark_context: Optional[bool] = False,
):
    # Due to the uniqueness of SparkContext per JVM, it is impossible to change SparkSession configuration dynamically.
    # Attempts to circumvent this constraint cause "ValueError: Cannot run multiple SparkContexts at once" to be thrown.
    # Hence, SparkSession with SparkConf acceptable for all tests must be established at "pytest" collection time.
    # This is preferred to calling "return SparkSession.builder.getOrCreate()", which will result in the setting
    # ("spark.app.name", "pyspark-shell") remaining in SparkConf statically for the entire duration of the "pytest" run.
    try:
        from pyspark.sql import SparkSession
    except ImportError:
        SparkSession = None
        # TODO: review logging more detail here
        logger.debug(
            "Unable to load pyspark; install optional spark dependency for support."
        )

    if spark_config is None:
        spark_config = {}
    else:
        spark_config = copy.deepcopy(spark_config)
    name: Optional[str] = spark_config.get("spark.app.name")
    if not name:
        name = "default_great_expectations_spark_application"
    spark_config.update({"spark.app.name": name})

    spark_session: Optional[SparkSession] = get_or_create_spark_session(
        spark_config=spark_config
    )
    if spark_session is None:
        raise ValueError("SparkContext could not be started.")

    # noinspection PyProtectedMember
    sc_stopped: bool = spark_session.sparkContext._jsc.sc().isStopped()
    if not force_reuse_spark_context and spark_restart_required(
        current_spark_config=spark_session.sparkContext.getConf().getAll(),
        desired_spark_config=spark_config,
    ):
        if not sc_stopped:
            try:
                # We need to stop the old/default Spark session in order to reconfigure it with the desired options.
                logger.info("Stopping existing spark context to reconfigure.")
                spark_session.sparkContext.stop()
            except AttributeError:
                logger.error(
                    "Unable to load spark context; install optional spark dependency for support."
                )
        spark_session = get_or_create_spark_session(spark_config=spark_config)
        if spark_session is None:
            raise ValueError("SparkContext could not be started.")
        # noinspection PyProtectedMember
        sc_stopped = spark_session.sparkContext._jsc.sc().isStopped()

    if sc_stopped:
        raise ValueError("SparkContext stopped unexpectedly.")

    return spark_session


# noinspection PyPep8Naming
def get_or_create_spark_session(
    spark_config: Optional[Dict[str, str]] = None,
):
    # Due to the uniqueness of SparkContext per JVM, it is impossible to change SparkSession configuration dynamically.
    # Attempts to circumvent this constraint cause "ValueError: Cannot run multiple SparkContexts at once" to be thrown.
    # Hence, SparkSession with SparkConf acceptable for all tests must be established at "pytest" collection time.
    # This is preferred to calling "return SparkSession.builder.getOrCreate()", which will result in the setting
    # ("spark.app.name", "pyspark-shell") remaining in SparkConf statically for the entire duration of the "pytest" run.
    try:
        from pyspark.sql import SparkSession
    except ImportError:
        SparkSession = None
        # TODO: review logging more detail here
        logger.debug(
            "Unable to load pyspark; install optional spark dependency for support."
        )

    spark_session: Optional[SparkSession]
    try:
        if spark_config is None:
            spark_config = {}
        else:
            spark_config = copy.deepcopy(spark_config)

        builder = SparkSession.builder

        app_name: Optional[str] = spark_config.get("spark.app.name")
        if app_name:
            builder.appName(app_name)
        for k, v in spark_config.items():
            if k != "spark.app.name":
                builder.config(k, v)
        spark_session = builder.getOrCreate()
        # noinspection PyProtectedMember
        if spark_session.sparkContext._jsc.sc().isStopped():
            raise ValueError("SparkContext stopped unexpectedly.")
    except AttributeError:
        logger.error(
            "Unable to load spark context; install optional spark dependency for support."
        )
        spark_session = None

    return spark_session


def spark_restart_required(
    current_spark_config: List[tuple], desired_spark_config: dict
) -> bool:

    # we can't change spark context config values within databricks runtimes
    if in_databricks():
        return False

    current_spark_config_dict: dict = {k: v for (k, v) in current_spark_config}
    if desired_spark_config.get("spark.app.name") != current_spark_config_dict.get(
        "spark.app.name"
    ):
        return True

    if not {(k, v) for k, v in desired_spark_config.items()}.issubset(
        current_spark_config
    ):
        return True

    return False


def get_sql_dialect_floating_point_infinity_value(
    schema: str, negative: bool = False
) -> float:
    res: Optional[dict] = SCHEMAS.get(schema)
    if res is None:
        if negative:
            return -np.inf
        else:
            return np.inf
    else:
        if negative:
            return res["NegativeInfinity"]
        else:
            return res["PositiveInfinity"]<|MERGE_RESOLUTION|>--- conflicted
+++ resolved
@@ -407,10 +407,6 @@
 class AzureUrl:
     """
     Parses an Azure Blob Storage URL into its separate components
-<<<<<<< HEAD
-    Format: <ACCOUNT_NAME>.blob.core.windows.net/<CONTAINER>/<BLOB>
-=======
->>>>>>> 58ca3f53
     """
 
     def __init__(self, url: str):
@@ -434,29 +430,6 @@
         return self._blob
 
 
-<<<<<<< HEAD
-class GCSUrl:
-    """
-    Parses an Azure Blob Storage URL into its separate components
-    Format: gs://<BUCKET_OR_NAME>/<BLOB>
-    """
-
-    def __init__(self, url: str):
-        search = re.search(r"^gs://([^/]+)/(.+)$", url)
-        self._bucket = search.group(1)
-        self._blob = search.group(2)
-
-    @property
-    def bucket(self):
-        return self._bucket
-
-    @property
-    def blob(self):
-        return self._blob
-
-
-=======
->>>>>>> 58ca3f53
 # S3Url class courtesy: https://stackoverflow.com/questions/42641315/s3-urls-get-bucket-name-and-path
 class S3Url:
     """
