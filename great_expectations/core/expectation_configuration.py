from __future__ import annotations

import copy
import json
import logging
from copy import deepcopy
from typing import (
    TYPE_CHECKING,
    Any,
    ClassVar,
    Dict,
    List,
    Mapping,
    Optional,
    Type,
    Union,
)

import jsonpatch
from marshmallow import Schema, ValidationError, fields, post_dump, post_load
from pyparsing import ParseResults
from typing_extensions import TypedDict

<<<<<<< HEAD
from great_expectations.core._docs_decorators import (
    deprecated_argument,
    new_argument,
    public_api,
)
=======
from great_expectations.alias_types import JSONValues
from great_expectations.core._docs_decorators import public_api
>>>>>>> 53268270
from great_expectations.core.evaluation_parameters import (
    _deduplicate_evaluation_parameter_dependencies,
    build_evaluation_parameters,
    find_evaluation_parameter_dependencies,
)
from great_expectations.core.metric_domain_types import MetricDomainTypes
from great_expectations.core.urn import ge_urn
from great_expectations.core.util import (
    convert_to_json_serializable,
    ensure_json_serializable,
    nested_update,
)
from great_expectations.data_context.util import instantiate_class_from_config
from great_expectations.exceptions import (
    ClassInstantiationError,
    ExpectationNotFoundError,
    InvalidExpectationConfigurationError,
    InvalidExpectationKwargsError,
    ParserError,
)
from great_expectations.expectations.registry import get_expectation_impl
from great_expectations.render import RenderedAtomicContent, RenderedAtomicContentSchema
from great_expectations.types import SerializableDictDot

if TYPE_CHECKING:
    from great_expectations.core import ExpectationValidationResult
    from great_expectations.data_context import AbstractDataContext
    from great_expectations.execution_engine import ExecutionEngine
    from great_expectations.expectations.expectation import Expectation
    from great_expectations.render.renderer.inline_renderer import InlineRendererConfig
    from great_expectations.rule_based_profiler.config import RuleBasedProfilerConfig
    from great_expectations.validator.validator import Validator
logger = logging.getLogger(__name__)


def parse_result_format(result_format: Union[str, dict]) -> dict:
    """This is a simple helper utility that can be used to parse a string result_format into the dict format used
    internally by great_expectations. It is not necessary but allows shorthand for result_format in cases where
    there is no need to specify a custom partial_unexpected_count."""
    if isinstance(result_format, str):
        result_format = {
            "result_format": result_format,
            "partial_unexpected_count": 20,
            "include_unexpected_rows": False,
        }
    else:
        if (
            "include_unexpected_rows" in result_format
            and "result_format" not in result_format
        ):
            raise ValueError(
                "When using `include_unexpected_rows`, `result_format` must be explicitly specified"
            )

        if "partial_unexpected_count" not in result_format:
            result_format["partial_unexpected_count"] = 20

        if "include_unexpected_rows" not in result_format:
            result_format["include_unexpected_rows"] = False

    return result_format


class ExpectationContext(SerializableDictDot):
    def __init__(self, description: Optional[str] = None) -> None:
        self._description = description

    @property
    def description(self):
        return self._description

    @description.setter
    def description(self, value) -> None:
        self._description = value


class ExpectationContextSchema(Schema):
    description = fields.String(required=False, allow_none=True)

    @post_load
    def make_expectation_context(self, data, **kwargs):
        return ExpectationContext(**data)


class KWargDetailsDict(TypedDict):
    domain_kwargs: tuple[str, ...]
    success_kwargs: tuple[str, ...]
    default_kwarg_values: dict[str, str | bool | float | RuleBasedProfilerConfig | None]


@public_api
@deprecated_argument(
    argument_name="include_rendered_content",
    version="0.15.14",
)
@new_argument(
    argument_name="rendered_content",
    version="0.15.14",
    message="Used to include rendered content dictionary in expectation configuration.",
)
@new_argument(
    argument_name="ge_cloud_id",
    version="0.13.36",
    message="Used in GX Cloud deployments.",
)
@new_argument(
    argument_name="expectation_context",
    version="0.13.44",
    message="Used to support column descriptions in GX Cloud.",
)
class ExpectationConfiguration(SerializableDictDot):
    """Denies the parameters and name of a specific expectation.

    Args:
        expectation_type: The name of the expectation class to use.
        kwargs: The keyword arguments to pass to the expectation class.
        meta: A dictionary of metadata to attach to the expectation.
        success_on_last_run: Whether the expectation succeeded on the last run.
        ge_cloud_id: The corresponding GX Cloud ID for the expectation.
        expectation_context: The context for the expectation.
        rendered_content: Rendered content for the expectation.
    Raises:
        InvalidExpectationConfigurationError: If `expectation_type` arg is not a str.
        InvalidExpectationConfigurationError: If `kwargs` arg is not a dict.
        InvalidExpectationKwargsError: If domain kwargs are missing.
        ValueError: If a `domain_type` cannot be determined.
    """

    kwarg_lookup_dict: ClassVar[Mapping[str, KWargDetailsDict]] = {
        "expect_column_to_exist": {
            "domain_kwargs": ("column", "row_condition", "condition_parser"),
            "success_kwargs": ("column_index",),
            "default_kwarg_values": {
                "row_condition": None,
                "condition_parser": "pandas",
                "column_index": None,
                "result_format": "BASIC",
                "include_config": True,
                "catch_exceptions": False,
            },
        },
        "expect_table_columns_to_match_ordered_list": {
            "domain_kwargs": (),
            "success_kwargs": ("column_list",),
            "default_kwarg_values": {
                "result_format": "BASIC",
                "include_config": True,
                "catch_exceptions": False,
            },
        },
        "expect_table_columns_to_match_set": {
            "domain_kwargs": (),
            "success_kwargs": ("column_set", "exact_match"),
            "default_kwarg_values": {
                "result_format": "BASIC",
                "include_config": True,
                "catch_exceptions": False,
                "exact_match": True,
            },
        },
        "expect_table_column_count_to_be_between": {
            "domain_kwargs": (),
            "success_kwargs": ("min_value", "max_value"),
            "default_kwarg_values": {
                "min_value": None,
                "max_value": None,
                "result_format": "BASIC",
                "include_config": True,
                "catch_exceptions": False,
            },
        },
        "expect_table_column_count_to_equal": {
            "domain_kwargs": (),
            "success_kwargs": ("value",),
            "default_kwarg_values": {
                "result_format": "BASIC",
                "include_config": True,
                "catch_exceptions": False,
            },
        },
        "expect_table_row_count_to_be_between": {
            "domain_kwargs": (),
            "success_kwargs": ("min_value", "max_value"),
            "default_kwarg_values": {
                "min_value": None,
                "max_value": None,
                "result_format": "BASIC",
                "include_config": True,
                "catch_exceptions": False,
            },
        },
        "expect_table_row_count_to_equal": {
            "domain_kwargs": (),
            "success_kwargs": ("value",),
            "default_kwarg_values": {
                "result_format": "BASIC",
                "include_config": True,
                "catch_exceptions": False,
            },
        },
        "expect_column_values_to_be_unique": {
            "domain_kwargs": ("column", "row_condition", "condition_parser"),
            "success_kwargs": ("mostly",),
            "default_kwarg_values": {
                "row_condition": None,
                "condition_parser": "pandas",
                "mostly": None,
                "result_format": "BASIC",
                "include_config": True,
                "catch_exceptions": False,
            },
        },
        "expect_column_values_to_not_be_null": {
            "domain_kwargs": ("column", "row_condition", "condition_parser"),
            "success_kwargs": ("mostly",),
            "default_kwarg_values": {
                "row_condition": None,
                "condition_parser": "pandas",
                "mostly": None,
                "result_format": "BASIC",
                "include_config": True,
                "catch_exceptions": False,
            },
        },
        "expect_compound_columns_to_be_unique": {
            "domain_kwargs": ("column_list", "row_condition", "condition_parser"),
            "success_kwargs": ("ignore_row_if",),
            "default_kwarg_values": {
                "row_condition": None,
                "condition_parser": "pandas",
                "ignore_row_if": "all_values_are_missing",
                "result_format": "BASIC",
                "include_config": True,
                "catch_exceptions": False,
            },
        },
        "expect_column_values_to_be_null": {
            "domain_kwargs": ("column", "row_condition", "condition_parser"),
            "success_kwargs": ("mostly",),
            "default_kwarg_values": {
                "row_condition": None,
                "condition_parser": "pandas",
                "mostly": None,
                "result_format": "BASIC",
                "include_config": True,
                "catch_exceptions": False,
            },
        },
        "expect_column_values_to_be_of_type": {
            "domain_kwargs": ("column", "row_condition", "condition_parser"),
            "success_kwargs": ("type_", "mostly"),
            "default_kwarg_values": {
                "row_condition": None,
                "condition_parser": "pandas",
                "mostly": None,
                "result_format": "BASIC",
                "include_config": True,
                "catch_exceptions": False,
            },
        },
        "expect_column_values_to_be_in_type_list": {
            "domain_kwargs": ("column", "row_condition", "condition_parser"),
            "success_kwargs": ("type_list", "mostly"),
            "default_kwarg_values": {
                "row_condition": None,
                "condition_parser": "pandas",
                "mostly": None,
                "result_format": "BASIC",
                "include_config": True,
                "catch_exceptions": False,
            },
        },
        "expect_column_values_to_be_in_set": {
            "domain_kwargs": ("column", "row_condition", "condition_parser"),
            "success_kwargs": ("value_set", "mostly", "parse_strings_as_datetimes"),
            "default_kwarg_values": {
                "row_condition": None,
                "condition_parser": "pandas",
                "mostly": None,
                "parse_strings_as_datetimes": None,
                "result_format": "BASIC",
                "include_config": True,
                "catch_exceptions": False,
            },
        },
        "expect_column_values_to_not_be_in_set": {
            "domain_kwargs": ("column", "row_condition", "condition_parser"),
            "success_kwargs": ("value_set", "mostly", "parse_strings_as_datetimes"),
            "default_kwarg_values": {
                "row_condition": None,
                "condition_parser": "pandas",
                "mostly": None,
                "parse_strings_as_datetimes": None,
                "result_format": "BASIC",
                "include_config": True,
                "catch_exceptions": False,
            },
        },
        "expect_column_values_to_be_between": {
            "domain_kwargs": ("column", "row_condition", "condition_parser"),
            "success_kwargs": (
                "min_value",
                "max_value",
                "strict_min",
                "strict_max",
                "allow_cross_type_comparisons",
                "parse_strings_as_datetimes",
                "output_strftime_format",
                "mostly",
            ),
            "default_kwarg_values": {
                "row_condition": None,
                "condition_parser": "pandas",
                "min_value": None,
                "max_value": None,
                "strict_min": False,
                "strict_max": False,
                "allow_cross_type_comparisons": None,
                "parse_strings_as_datetimes": None,
                "output_strftime_format": None,
                "mostly": None,
                "result_format": "BASIC",
                "include_config": True,
                "catch_exceptions": False,
            },
        },
        "expect_column_values_to_be_increasing": {
            "domain_kwargs": ("column", "row_condition", "condition_parser"),
            "success_kwargs": ("strictly", "parse_strings_as_datetimes", "mostly"),
            "default_kwarg_values": {
                "row_condition": None,
                "condition_parser": "pandas",
                "strictly": None,
                "parse_strings_as_datetimes": None,
                "mostly": None,
                "result_format": "BASIC",
                "include_config": True,
                "catch_exceptions": False,
            },
        },
        "expect_column_values_to_be_decreasing": {
            "domain_kwargs": ("column", "row_condition", "condition_parser"),
            "success_kwargs": ("strictly", "parse_strings_as_datetimes", "mostly"),
            "default_kwarg_values": {
                "row_condition": None,
                "condition_parser": "pandas",
                "strictly": None,
                "parse_strings_as_datetimes": None,
                "mostly": None,
                "result_format": "BASIC",
                "include_config": True,
                "catch_exceptions": False,
            },
        },
        "expect_column_value_lengths_to_be_between": {
            "domain_kwargs": ("column", "row_condition", "condition_parser"),
            "success_kwargs": ("min_value", "max_value", "mostly"),
            "default_kwarg_values": {
                "row_condition": None,
                "condition_parser": "pandas",
                "min_value": None,
                "max_value": None,
                "mostly": None,
                "result_format": "BASIC",
                "include_config": True,
                "catch_exceptions": False,
            },
        },
        "expect_column_value_lengths_to_equal": {
            "domain_kwargs": ("column", "row_condition", "condition_parser"),
            "success_kwargs": ("value", "mostly"),
            "default_kwarg_values": {
                "row_condition": None,
                "condition_parser": "pandas",
                "mostly": None,
                "result_format": "BASIC",
                "include_config": True,
                "catch_exceptions": False,
            },
        },
        "expect_column_values_to_match_regex": {
            "domain_kwargs": ("column", "row_condition", "condition_parser"),
            "success_kwargs": ("regex", "mostly"),
            "default_kwarg_values": {
                "row_condition": None,
                "condition_parser": "pandas",
                "mostly": None,
                "result_format": "BASIC",
                "include_config": True,
                "catch_exceptions": False,
            },
        },
        "expect_column_values_to_not_match_regex": {
            "domain_kwargs": ("column", "row_condition", "condition_parser"),
            "success_kwargs": ("regex", "mostly"),
            "default_kwarg_values": {
                "row_condition": None,
                "condition_parser": "pandas",
                "mostly": None,
                "result_format": "BASIC",
                "include_config": True,
                "catch_exceptions": False,
            },
        },
        "expect_column_values_to_match_regex_list": {
            "domain_kwargs": ("column", "row_condition", "condition_parser"),
            "success_kwargs": ("regex_list", "match_on", "mostly"),
            "default_kwarg_values": {
                "row_condition": None,
                "condition_parser": "pandas",
                "match_on": "any",
                "mostly": None,
                "result_format": "BASIC",
                "include_config": True,
                "catch_exceptions": False,
            },
        },
        "expect_column_values_to_not_match_regex_list": {
            "domain_kwargs": ("column", "row_condition", "condition_parser"),
            "success_kwargs": ("regex_list", "mostly"),
            "default_kwarg_values": {
                "row_condition": None,
                "condition_parser": "pandas",
                "mostly": None,
                "result_format": "BASIC",
                "include_config": True,
                "catch_exceptions": False,
            },
        },
        "expect_column_values_to_match_strftime_format": {
            "domain_kwargs": ("column", "row_condition", "condition_parser"),
            "success_kwargs": ("strftime_format", "mostly"),
            "default_kwarg_values": {
                "row_condition": None,
                "condition_parser": "pandas",
                "mostly": None,
                "result_format": "BASIC",
                "include_config": True,
                "catch_exceptions": False,
            },
        },
        "expect_column_values_to_be_dateutil_parseable": {
            "domain_kwargs": ("column", "row_condition", "condition_parser"),
            "success_kwargs": ("mostly",),
            "default_kwarg_values": {
                "row_condition": None,
                "condition_parser": "pandas",
                "mostly": None,
                "result_format": "BASIC",
                "include_config": True,
                "catch_exceptions": False,
            },
        },
        "expect_column_values_to_be_json_parseable": {
            "domain_kwargs": ("column", "row_condition", "condition_parser"),
            "success_kwargs": ("mostly",),
            "default_kwarg_values": {
                "row_condition": None,
                "condition_parser": "pandas",
                "mostly": None,
                "result_format": "BASIC",
                "include_config": True,
                "catch_exceptions": False,
            },
        },
        "expect_column_values_to_match_json_schema": {
            "domain_kwargs": ("column", "row_condition", "condition_parser"),
            "success_kwargs": ("json_schema", "mostly"),
            "default_kwarg_values": {
                "row_condition": None,
                "condition_parser": "pandas",
                "mostly": None,
                "result_format": "BASIC",
                "include_config": True,
                "catch_exceptions": False,
            },
        },
        "expect_column_parameterized_distribution_ks_test_p_value_to_be_greater_than": {
            "domain_kwargs": ("column", "row_condition", "condition_parser"),
            "success_kwargs": ("distribution", "p_value", "params"),
            "default_kwarg_values": {
                "row_condition": None,
                "condition_parser": "pandas",
                "p_value": 0.05,
                "params": None,
                "result_format": "BASIC",
                "include_config": True,
                "catch_exceptions": False,
            },
        },
        "expect_column_distinct_values_to_be_in_set": {
            "domain_kwargs": ("column", "row_condition", "condition_parser"),
            "success_kwargs": ("value_set", "parse_strings_as_datetimes"),
            "default_kwarg_values": {
                "row_condition": None,
                "condition_parser": "pandas",
                "parse_strings_as_datetimes": None,
                "result_format": "BASIC",
                "include_config": True,
                "catch_exceptions": False,
            },
        },
        "expect_column_distinct_values_to_equal_set": {
            "domain_kwargs": ("column", "row_condition", "condition_parser"),
            "success_kwargs": ("value_set", "parse_strings_as_datetimes"),
            "default_kwarg_values": {
                "row_condition": None,
                "condition_parser": "pandas",
                "parse_strings_as_datetimes": None,
                "result_format": "BASIC",
                "include_config": True,
                "catch_exceptions": False,
            },
        },
        "expect_column_distinct_values_to_contain_set": {
            "domain_kwargs": ("column", "row_condition", "condition_parser"),
            "success_kwargs": ("value_set", "parse_strings_as_datetimes"),
            "default_kwarg_values": {
                "row_condition": None,
                "condition_parser": "pandas",
                "parse_strings_as_datetimes": None,
                "result_format": "BASIC",
                "include_config": True,
                "catch_exceptions": False,
            },
        },
        "expect_column_mean_to_be_between": {
            "domain_kwargs": ("column", "row_condition", "condition_parser"),
            "success_kwargs": ("min_value", "max_value", "strict_min", "strict_max"),
            "default_kwarg_values": {
                "row_condition": None,
                "condition_parser": "pandas",
                "min_value": None,
                "max_value": None,
                "strict_min": False,
                "strict_max": False,
                "result_format": "BASIC",
                "include_config": True,
                "catch_exceptions": False,
            },
        },
        "expect_column_median_to_be_between": {
            "domain_kwargs": ("column", "row_condition", "condition_parser"),
            "success_kwargs": ("min_value", "max_value", "strict_min", "strict_max"),
            "default_kwarg_values": {
                "row_condition": None,
                "condition_parser": "pandas",
                "min_value": None,
                "max_value": None,
                "strict_min": False,
                "strict_max": False,
                "result_format": "BASIC",
                "include_config": True,
                "catch_exceptions": False,
            },
        },
        "expect_column_quantile_values_to_be_between": {
            "domain_kwargs": ("column", "row_condition", "condition_parser"),
            "success_kwargs": ("quantile_ranges", "allow_relative_error"),
            "default_kwarg_values": {
                "row_condition": None,
                "condition_parser": "pandas",
                "allow_relative_error": False,
                "result_format": "BASIC",
                "include_config": True,
                "catch_exceptions": False,
            },
        },
        "expect_column_stdev_to_be_between": {
            "domain_kwargs": ("column", "row_condition", "condition_parser"),
            "success_kwargs": ("min_value", "max_value", "strict_min", "strict_max"),
            "default_kwarg_values": {
                "row_condition": None,
                "condition_parser": "pandas",
                "min_value": None,
                "max_value": None,
                "strict_min": False,
                "strict_max": False,
                "result_format": "BASIC",
                "include_config": True,
                "catch_exceptions": False,
            },
        },
        "expect_column_unique_value_count_to_be_between": {
            "domain_kwargs": ("column", "row_condition", "condition_parser"),
            "success_kwargs": ("min_value", "max_value"),
            "default_kwarg_values": {
                "row_condition": None,
                "condition_parser": "pandas",
                "min_value": None,
                "max_value": None,
                "result_format": "BASIC",
                "include_config": True,
                "catch_exceptions": False,
            },
        },
        "expect_column_proportion_of_unique_values_to_be_between": {
            "domain_kwargs": ("column", "row_condition", "condition_parser"),
            "success_kwargs": ("min_value", "max_value", "strict_min", "strict_max"),
            "default_kwarg_values": {
                "row_condition": None,
                "condition_parser": "pandas",
                "min_value": None,
                "max_value": None,
                "strict_min": False,
                "strict_max": False,
                "result_format": "BASIC",
                "include_config": True,
                "catch_exceptions": False,
            },
        },
        "expect_column_most_common_value_to_be_in_set": {
            "domain_kwargs": ("column", "row_condition", "condition_parser"),
            "success_kwargs": ("value_set", "ties_okay"),
            "default_kwarg_values": {
                "row_condition": None,
                "condition_parser": "pandas",
                "ties_okay": None,
                "result_format": "BASIC",
                "include_config": True,
                "catch_exceptions": False,
            },
        },
        "expect_column_sum_to_be_between": {
            "domain_kwargs": ("column", "row_condition", "condition_parser"),
            "success_kwargs": ("min_value", "max_value", "strict_min", "strict_max"),
            "default_kwarg_values": {
                "row_condition": None,
                "condition_parser": "pandas",
                "min_value": None,
                "max_value": None,
                "strict_min": False,
                "strict_max": False,
                "result_format": "BASIC",
                "include_config": True,
                "catch_exceptions": False,
            },
        },
        "expect_column_min_to_be_between": {
            "domain_kwargs": ("column", "row_condition", "condition_parser"),
            "success_kwargs": (
                "min_value",
                "max_value",
                "strict_min",
                "strict_max",
                "parse_strings_as_datetimes",
                "output_strftime_format",
            ),
            "default_kwarg_values": {
                "row_condition": None,
                "condition_parser": "pandas",
                "min_value": None,
                "max_value": None,
                "strict_min": False,
                "strict_max": False,
                "parse_strings_as_datetimes": None,
                "output_strftime_format": None,
                "result_format": "BASIC",
                "include_config": True,
                "catch_exceptions": False,
            },
        },
        "expect_column_max_to_be_between": {
            "domain_kwargs": ("column", "row_condition", "condition_parser"),
            "success_kwargs": (
                "min_value",
                "max_value",
                "strict_min",
                "strict_max",
                "parse_strings_as_datetimes",
                "output_strftime_format",
            ),
            "default_kwarg_values": {
                "row_condition": None,
                "condition_parser": "pandas",
                "min_value": None,
                "max_value": None,
                "strict_min": False,
                "strict_max": False,
                "parse_strings_as_datetimes": None,
                "output_strftime_format": None,
                "result_format": "BASIC",
                "include_config": True,
                "catch_exceptions": False,
            },
        },
        "expect_column_chisquare_test_p_value_to_be_greater_than": {
            "domain_kwargs": ("column", "row_condition", "condition_parser"),
            "success_kwargs": ("partition_object", "p", "tail_weight_holdout"),
            "default_kwarg_values": {
                "row_condition": None,
                "condition_parser": "pandas",
                "partition_object": None,
                "p": 0.05,
                "tail_weight_holdout": 0,
                "result_format": "BASIC",
                "include_config": True,
                "catch_exceptions": False,
            },
        },
        "expect_column_bootstrapped_ks_test_p_value_to_be_greater_than": {
            "domain_kwargs": ("column", "row_condition", "condition_parser"),
            "success_kwargs": (
                "partition_object",
                "p",
                "bootstrap_samples",
                "bootstrap_sample_size",
            ),
            "default_kwarg_values": {
                "row_condition": None,
                "condition_parser": "pandas",
                "partition_object": None,
                "p": 0.05,
                "bootstrap_samples": None,
                "bootstrap_sample_size": None,
                "result_format": "BASIC",
                "include_config": True,
                "catch_exceptions": False,
            },
        },
        "expect_column_kl_divergence_to_be_less_than": {
            "domain_kwargs": ("column", "row_condition", "condition_parser"),
            "success_kwargs": (
                "partition_object",
                "threshold",
                "tail_weight_holdout",
                "internal_weight_holdout",
                "bucketize_data",
            ),
            "default_kwarg_values": {
                "row_condition": None,
                "condition_parser": "pandas",
                "partition_object": None,
                "threshold": None,
                "tail_weight_holdout": 0,
                "internal_weight_holdout": 0,
                "bucketize_data": True,
                "result_format": "BASIC",
                "include_config": True,
                "catch_exceptions": False,
            },
        },
        "expect_column_pair_values_to_be_equal": {
            "domain_kwargs": (
                "column_A",
                "column_B",
                "row_condition",
                "condition_parser",
            ),
            "success_kwargs": ("ignore_row_if",),
            "default_kwarg_values": {
                "row_condition": None,
                "condition_parser": "pandas",
                "ignore_row_if": "both_values_are_missing",
                "result_format": "BASIC",
                "include_config": True,
                "catch_exceptions": False,
            },
        },
        "expect_column_pair_values_A_to_be_greater_than_B": {
            "domain_kwargs": (
                "column_A",
                "column_B",
                "row_condition",
                "condition_parser",
            ),
            "success_kwargs": (
                "or_equal",
                "parse_strings_as_datetimes",
                "allow_cross_type_comparisons",
                "ignore_row_if",
            ),
            "default_kwarg_values": {
                "row_condition": None,
                "condition_parser": "pandas",
                "or_equal": None,
                "parse_strings_as_datetimes": None,
                "allow_cross_type_comparisons": None,
                "ignore_row_if": "both_values_are_missing",
                "result_format": "BASIC",
                "include_config": True,
                "catch_exceptions": False,
            },
        },
        "expect_column_pair_values_to_be_in_set": {
            "domain_kwargs": (
                "column_A",
                "column_B",
                "row_condition",
                "condition_parser",
            ),
            "success_kwargs": ("value_pairs_set", "ignore_row_if", "mostly"),
            "default_kwarg_values": {
                "row_condition": None,
                "condition_parser": "pandas",
                "ignore_row_if": "both_values_are_missing",
                "mostly": None,
                "result_format": "BASIC",
                "include_config": True,
                "catch_exceptions": False,
            },
        },
        "expect_multicolumn_values_to_be_unique": {
            "domain_kwargs": ("column_list", "row_condition", "condition_parser"),
            "success_kwargs": ("ignore_row_if",),
            "default_kwarg_values": {
                "row_condition": None,
                "condition_parser": "pandas",
                "ignore_row_if": "all_values_are_missing",
                "result_format": "BASIC",
                "include_config": True,
                "catch_exceptions": False,
            },
        },
        "expect_multicolumn_sum_to_equal": {
            "domain_kwargs": ("column_list", "row_condition", "condition_parser"),
            "success_kwargs": ("sum_total", "ignore_row_if"),
            "default_kwarg_values": {
                "row_condition": None,
                "condition_parser": "pandas",
                "ignore_row_if": "all_values_are_missing",
                "result_format": "BASIC",
                "include_config": True,
                "catch_exceptions": False,
            },
        },
        "_expect_column_values_to_be_of_type__aggregate": {
            "domain_kwargs": ("column", "row_condition", "condition_parser"),
            "success_kwargs": ("type_", "mostly"),
            "default_kwarg_values": {
                "row_condition": None,
                "condition_parser": "pandas",
                "mostly": None,
                "result_format": "BASIC",
                "include_config": True,
                "catch_exceptions": False,
            },
        },
        "_expect_column_values_to_be_of_type__map": {
            "domain_kwargs": ("column", "row_condition", "condition_parser"),
            "success_kwargs": ("type_", "mostly"),
            "default_kwarg_values": {
                "row_condition": None,
                "condition_parser": "pandas",
                "mostly": None,
                "result_format": "BASIC",
                "include_config": True,
                "catch_exceptions": False,
            },
        },
        "_expect_column_values_to_be_in_type_list__aggregate": {
            "domain_kwargs": ("column", "row_condition", "condition_parser"),
            "success_kwargs": ("type_list", "mostly"),
            "default_kwarg_values": {
                "row_condition": None,
                "condition_parser": "pandas",
                "mostly": None,
                "result_format": "BASIC",
                "include_config": True,
                "catch_exceptions": False,
            },
        },
        "_expect_column_values_to_be_in_type_list__map": {
            "domain_kwargs": ("column", "row_condition", "condition_parser"),
            "success_kwargs": ("type_list", "mostly"),
            "default_kwarg_values": {
                "row_condition": None,
                "condition_parser": "pandas",
                "mostly": None,
                "result_format": "BASIC",
                "include_config": True,
                "catch_exceptions": False,
            },
        },
        "expect_column_value_z_scores_to_be_less_than": {
            "domain_kwargs": ("column", "row_condition", "condition_parser"),
            "success_kwargs": ("threshold", "mostly", "double_sided"),
            "default_kwarg_values": {
                "row_condition": None,
                "condition_parser": "pandas",
                "mostly": 1,
                "result_format": "BASIC",
                "include_config": True,
                "catch_exceptions": False,
            },
        },
        "expect_file_line_regex_match_count_to_be_between": {
            "domain_kwargs": (),
            "success_kwargs": (
                "regex",
                "expected_min_count",
                "expected_max_count",
                "skip",
            ),
            "default_kwarg_values": {
                "expected_min_count": 0,
                "expected_max_count": None,
                "skip": None,
                "mostly": 1,
                "nonnull_lines_regex": r"^\s*$",
                "result_format": "BASIC",
                "include_config": True,
                "catch_exceptions": False,
                "meta": None,
                "_lines": None,
            },
        },
        "expect_file_line_regex_match_count_to_equal": {
            "domain_kwargs": (),
            "success_kwargs": ("regex", "expected_count", "skip"),
            "default_kwarg_values": {
                "expected_count": 0,
                "skip": None,
                "mostly": 1,
                "nonnull_lines_regex": r"^\s*$",
                "result_format": "BASIC",
                "include_config": True,
                "catch_exceptions": False,
                "meta": None,
                "_lines": None,
            },
        },
        "expect_file_hash_to_equal": {
            "domain_kwargs": (),
            "success_kwargs": ("value", "hash_alg"),
            "default_kwarg_values": {
                "hash_alg": "md5",
                "result_format": "BASIC",
                "include_config": True,
                "catch_exceptions": False,
                "meta": None,
            },
        },
        "expect_file_size_to_be_between": {
            "domain_kwargs": (),
            "success_kwargs": ("minsize", "maxsize"),
            "default_kwarg_values": {
                "minsize": 0,
                "maxsize": None,
                "result_format": "BASIC",
                "include_config": True,
                "catch_exceptions": False,
                "meta": None,
            },
        },
        "expect_file_to_exist": {
            "domain_kwargs": (),
            "success_kwargs": ("filepath",),
            "default_kwarg_values": {
                "filepath": None,
                "result_format": "BASIC",
                "include_config": True,
                "catch_exceptions": False,
                "meta": None,
            },
        },
        "expect_file_to_have_valid_table_header": {
            "domain_kwargs": (),
            "success_kwargs": ("regex", "skip"),
            "default_kwarg_values": {
                "skip": None,
                "result_format": "BASIC",
                "include_config": True,
                "catch_exceptions": False,
                "meta": None,
            },
        },
        "expect_file_to_be_valid_json": {
            "domain_kwargs": (),
            "success_kwargs": ("schema",),
            "default_kwarg_values": {
                "schema": None,
                "result_format": "BASIC",
                "include_config": True,
                "catch_exceptions": False,
                "meta": None,
            },
        },
    }

    runtime_kwargs: ClassVar[tuple[str, ...]] = (
        "result_format",
        "include_config",
        "catch_exceptions",
    )

    def __init__(
        self,
        expectation_type: str,
        kwargs: dict,
        meta: Optional[dict] = None,
        success_on_last_run: Optional[bool] = None,
        ge_cloud_id: Optional[str] = None,
        expectation_context: Optional[ExpectationContext] = None,
        rendered_content: Optional[List[RenderedAtomicContent]] = None,
    ) -> None:
        if not isinstance(expectation_type, str):
            raise InvalidExpectationConfigurationError(
                "expectation_type must be a string"
            )
        self._expectation_type = expectation_type
        if not isinstance(kwargs, dict):
            raise InvalidExpectationConfigurationError(
                "expectation configuration kwargs must be a dict."
            )
        self._kwargs = kwargs
        # the kwargs before evaluation parameters are evaluated
        self._raw_kwargs: dict[str, Any] | None = None
        if meta is None:
            meta = {}
        # We require meta information to be serializable, but do not convert until necessary
        ensure_json_serializable(meta)
        self.meta = meta
        self.success_on_last_run = success_on_last_run
        self._ge_cloud_id = ge_cloud_id
        self._expectation_context = expectation_context
        self._rendered_content = rendered_content

    def process_evaluation_parameters(
        self,
        evaluation_parameters,
        interactive_evaluation: bool = True,
        data_context: Optional[AbstractDataContext] = None,
    ) -> None:
        if not self._raw_kwargs:
            evaluation_args, _ = build_evaluation_parameters(
                expectation_args=self._kwargs,
                evaluation_parameters=evaluation_parameters,
                interactive_evaluation=interactive_evaluation,
                data_context=data_context,
            )

            self._raw_kwargs = self._kwargs
            self._kwargs = evaluation_args
        else:
            logger.debug(
                "evaluation_parameters have already been built on this expectation"
            )

    def get_raw_configuration(self) -> ExpectationConfiguration:
        # return configuration without substituted evaluation parameters
        raw_config = deepcopy(self)
        if raw_config._raw_kwargs is not None:
            raw_config._kwargs = raw_config._raw_kwargs
            raw_config._raw_kwargs = None

        return raw_config

    def patch(self, op: str, path: str, value: Any) -> ExpectationConfiguration:
        """

        Args:
            op: A jsonpatch operation. One of 'add', 'replace', or 'remove'
            path: A jsonpatch path for the patch operation
            value: The value to patch

        Returns:
            The patched ExpectationConfiguration object
        """
        if op not in ["add", "replace", "remove"]:
            raise ValueError("Op must be either 'add', 'replace', or 'remove'")

        try:
            valid_path = path.split("/")[1]
        except IndexError:
            raise IndexError(
                "Ensure you have a valid jsonpatch path of the form '/path/foo' "
                "(see http://jsonpatch.com/)"
            )

        if valid_path not in self.get_runtime_kwargs().keys():
            raise ValueError("Path not available in kwargs (see http://jsonpatch.com/)")

        # TODO: Call validate_kwargs when implemented
        patch = jsonpatch.JsonPatch([{"op": op, "path": path, "value": value}])

        patch.apply(self.kwargs, in_place=True)
        return self

    @property
    def ge_cloud_id(self) -> Optional[str]:
        return self._ge_cloud_id

    @ge_cloud_id.setter
    def ge_cloud_id(self, value: str) -> None:
        self._ge_cloud_id = value

    @property
    def expectation_context(self) -> Optional[ExpectationContext]:
        return self._expectation_context

    @expectation_context.setter
    def expectation_context(self, value: ExpectationContext) -> None:
        self._expectation_context = value

    @property
    def expectation_type(self) -> str:
        return self._expectation_type

    @property
    def kwargs(self) -> dict:
        return self._kwargs

    @kwargs.setter
    def kwargs(self, value: dict) -> None:
        self._kwargs = value

    @property
    def rendered_content(self) -> Optional[List[RenderedAtomicContent]]:
        return self._rendered_content

    @rendered_content.setter
    def rendered_content(self, value: Optional[List[RenderedAtomicContent]]) -> None:
        self._rendered_content = value

    def _get_default_custom_kwargs(self) -> KWargDetailsDict:
        # NOTE: this is a holdover until class-first expectations control their
        # defaults, and so defaults are inherited.
        if self.expectation_type.startswith("expect_column_pair"):
            return {
                "domain_kwargs": (
                    "column_A",
                    "column_B",
                    "row_condition",
                    "condition_parser",
                ),
                # NOTE: this is almost certainly incomplete; subclasses should override
                "success_kwargs": (),
                "default_kwarg_values": {
                    "column_A": None,
                    "column_B": None,
                    "row_condition": None,
                    "condition_parser": None,
                },
            }
        elif self.expectation_type.startswith("expect_column"):
            return {
                "domain_kwargs": ("column", "row_condition", "condition_parser"),
                # NOTE: this is almost certainly incomplete; subclasses should override
                "success_kwargs": (),
                "default_kwarg_values": {
                    "column": None,
                    "row_condition": None,
                    "condition_parser": None,
                },
            }

        logger.warning("Requested kwargs for an unrecognized expectation.")
        return {
            "domain_kwargs": (),
            # NOTE: this is almost certainly incomplete; subclasses should override
            "success_kwargs": (),
            "default_kwarg_values": {},
        }

    def get_domain_kwargs(self) -> dict:
        expectation_kwargs_dict: KWargDetailsDict | None = self.kwarg_lookup_dict.get(
            self.expectation_type, None
        )
        if expectation_kwargs_dict is None:
            try:
                impl = get_expectation_impl(self.expectation_type)
            except ExpectationNotFoundError:
                expectation_kwargs_dict = self._get_default_custom_kwargs()
                default_kwarg_values: dict[str, Any] = expectation_kwargs_dict.get(
                    "default_kwarg_values", {}
                )
                domain_keys = expectation_kwargs_dict["domain_kwargs"]
            else:
                domain_keys = impl.domain_keys
                default_kwarg_values = impl.default_kwarg_values
        else:
            default_kwarg_values = expectation_kwargs_dict.get(
                "default_kwarg_values", {}
            )
            domain_keys = expectation_kwargs_dict["domain_kwargs"]

        domain_kwargs = {
            key: self.kwargs.get(key, default_kwarg_values.get(key))
            for key in domain_keys
        }
        missing_kwargs = set(domain_keys) - set(domain_kwargs.keys())
        if missing_kwargs:
            raise InvalidExpectationKwargsError(
                f"Missing domain kwargs: {list(missing_kwargs)}"
            )

        return domain_kwargs

    @public_api
    def get_success_kwargs(self) -> dict:
        """Gets the success and domain kwargs for this ExpectationConfiguration.

        Raises:
            ExpectationNotFoundError: If the expectation implementation is not found.

        Returns:
            A dictionary with the success and domain kwargs of an expectation.
        """
        expectation_kwargs_dict = self.kwarg_lookup_dict.get(
            self.expectation_type, None
        )
        if expectation_kwargs_dict is None:
            try:
                impl = get_expectation_impl(self.expectation_type)
            except ExpectationNotFoundError:
                expectation_kwargs_dict = self._get_default_custom_kwargs()
                default_kwarg_values = expectation_kwargs_dict.get(
                    "default_kwarg_values", {}
                )
                success_keys = expectation_kwargs_dict["success_kwargs"]
            else:
                success_keys = impl.success_keys
                default_kwarg_values = impl.default_kwarg_values
        else:
            default_kwarg_values = expectation_kwargs_dict.get(
                "default_kwarg_values", {}
            )
            success_keys = expectation_kwargs_dict["success_kwargs"]

        domain_kwargs = self.get_domain_kwargs()
        success_kwargs = {
            key: self.kwargs.get(key, default_kwarg_values.get(key))
            for key in success_keys
        }
        success_kwargs.update(domain_kwargs)

        return success_kwargs

    def get_runtime_kwargs(self, runtime_configuration: Optional[dict] = None) -> dict:
        expectation_kwargs_dict = self.kwarg_lookup_dict.get(
            self.expectation_type, None
        )
        runtime_keys: tuple[str, ...]
        if expectation_kwargs_dict is None:
            try:
                impl = get_expectation_impl(self.expectation_type)
            except ExpectationNotFoundError:
                expectation_kwargs_dict = self._get_default_custom_kwargs()
                default_kwarg_values = expectation_kwargs_dict.get(
                    "default_kwarg_values", {}
                )
                runtime_keys = self.runtime_kwargs
            else:
                runtime_keys = impl.runtime_keys
                default_kwarg_values = impl.default_kwarg_values
        else:
            default_kwarg_values = expectation_kwargs_dict.get(
                "default_kwarg_values", {}
            )
            runtime_keys = self.runtime_kwargs

        success_kwargs = self.get_success_kwargs()
        lookup_kwargs = deepcopy(self.kwargs)
        if runtime_configuration:
            lookup_kwargs.update(runtime_configuration)

        runtime_kwargs = {
            key: lookup_kwargs.get(key, default_kwarg_values.get(key))
            for key in runtime_keys
        }
        runtime_kwargs["result_format"] = parse_result_format(
            runtime_kwargs["result_format"]
        )
        runtime_kwargs.update(success_kwargs)

        return runtime_kwargs

    def applies_to_same_domain(
        self, other_expectation_configuration: ExpectationConfiguration
    ) -> bool:
        if (
            not self.expectation_type
            == other_expectation_configuration.expectation_type
        ):
            return False
        return (
            self.get_domain_kwargs()
            == other_expectation_configuration.get_domain_kwargs()
        )

    # noinspection PyPep8Naming
    def isEquivalentTo(
        self,
        other: Union[dict, ExpectationConfiguration],
        match_type: str = "success",
    ) -> bool:
        """ExpectationConfiguration equivalence does not include meta, and relies on *equivalence* of kwargs."""
        if not isinstance(other, self.__class__):
            if isinstance(other, dict):
                try:
                    # noinspection PyNoneFunctionAssignment
                    other = expectationConfigurationSchema.load(other)
                except ValidationError:
                    logger.debug(
                        "Unable to evaluate equivalence of ExpectationConfiguration object with dict because "
                        "dict other could not be instantiated as an ExpectationConfiguration"
                    )
                    return NotImplemented
            else:
                # Delegate comparison to the other instance
                return NotImplemented

        if match_type == "domain":
            return all(
                (
                    self.expectation_type == other.expectation_type,  # type: ignore[union-attr] # could be dict
                    self.get_domain_kwargs() == other.get_domain_kwargs(),  # type: ignore[union-attr] # could be dict
                )
            )

        if match_type == "success":
            return all(
                (
                    self.expectation_type == other.expectation_type,  # type: ignore[union-attr] # could be dict
                    self.get_success_kwargs() == other.get_success_kwargs(),  # type: ignore[union-attr] # could be dict
                )
            )

        if match_type == "runtime":
            return all(
                (
                    self.expectation_type == other.expectation_type,  # type: ignore[union-attr] # could be dict
                    self.kwargs == other.kwargs,  # type: ignore[union-attr] # could be dict
                )
            )

        return False

    def __eq__(self, other):
        """ExpectationConfiguration equality does include meta, but ignores instance identity."""
        if not isinstance(other, self.__class__):
            # Delegate comparison to the other instance's __eq__.
            return NotImplemented
        this_kwargs: dict = convert_to_json_serializable(self.kwargs)
        other_kwargs: dict = convert_to_json_serializable(other.kwargs)
        this_meta: dict = convert_to_json_serializable(self.meta)
        other_meta: dict = convert_to_json_serializable(other.meta)
        return all(
            (
                self.expectation_type == other.expectation_type,
                this_kwargs == other_kwargs,
                this_meta == other_meta,
            )
        )

    def __ne__(self, other):
        # By using the == operator, the returned NotImplemented is handled correctly.
        return not self == other

    def __repr__(self):
        return json.dumps(self.to_json_dict())

    def __str__(self):
        return json.dumps(self.to_json_dict(), indent=2)

    @public_api
    def to_json_dict(self) -> Dict[str, JSONValues]:
        """Returns a JSON-serializable dict representation of this ExpectationConfiguration.

        Returns:
            A JSON-serializable dict representation of this ExpectationConfiguration.
        """
        myself = expectationConfigurationSchema.dump(self)
        # NOTE - JPC - 20191031: migrate to expectation-specific schemas that subclass result with properly-typed
        # schemas to get serialization all-the-way down via dump
        myself["kwargs"] = convert_to_json_serializable(myself["kwargs"])

        # Post dump hook removes this value if null so we need to ensure applicability before conversion
        if "expectation_context" in myself:
            myself["expectation_context"] = convert_to_json_serializable(
                myself["expectation_context"]
            )
        if "rendered_content" in myself:
            myself["rendered_content"] = convert_to_json_serializable(
                myself["rendered_content"]
            )
        return myself

    def get_evaluation_parameter_dependencies(self) -> dict:
        parsed_dependencies: dict = {}
        for value in self.kwargs.values():
            if isinstance(value, dict) and "$PARAMETER" in value:
                param_string_dependencies = find_evaluation_parameter_dependencies(
                    value["$PARAMETER"]
                )
                nested_update(parsed_dependencies, param_string_dependencies)

        dependencies: dict = {}
        urns = parsed_dependencies.get("urns", [])
        for string_urn in urns:
            try:
                urn = ge_urn.parseString(string_urn)
            except ParserError:
                logger.warning("Unable to parse great_expectations urn['$PARAMETER']")
                continue

            # Query stores do not have "expectation_suite_name"
            if urn["urn_type"] == "stores" and "expectation_suite_name" not in urn:
                pass
            else:
                self._update_dependencies_with_expectation_suite_urn(dependencies, urn)

        dependencies = _deduplicate_evaluation_parameter_dependencies(dependencies)

        return dependencies

    @staticmethod
    def _update_dependencies_with_expectation_suite_urn(
        dependencies: dict, urn: ParseResults
    ) -> None:
        if not urn.get("metric_kwargs"):
            nested_update(
                dependencies,
                {urn["expectation_suite_name"]: [urn["metric_name"]]},
            )
        else:
            nested_update(
                dependencies,
                {
                    urn["expectation_suite_name"]: [
                        {
                            "metric_kwargs_id": {
                                urn["metric_kwargs"]: [urn["metric_name"]]
                            }
                        }
                    ]
                },
            )

    def _get_expectation_impl(self) -> Type[Expectation]:
        return get_expectation_impl(self.expectation_type)

    @public_api
    def validate(
        self,
        validator: Validator,
        runtime_configuration: Optional[dict] = None,
    ) -> ExpectationValidationResult:
        """Runs the expectation against a `Validator`.
        Args:
            validator: Object responsible for running an Expectation against data.
            runtime_configuration: A dictionary of configuration arguments to be used by the expectation.
        Raises:
            ExpectationNotFoundError: If the expectation implementation is not found.

        Returns:
            ExpectationValidationResult: The validation result generated by running the expectation against the data.
        """
        expectation_impl: Type[Expectation] = self._get_expectation_impl()
        # noinspection PyCallingNonCallable
        return expectation_impl(self).validate(
            validator=validator,
            runtime_configuration=runtime_configuration,
        )

    def metrics_validate(
        self,
        metrics: Dict,
        runtime_configuration: Optional[dict] = None,
        execution_engine: Optional[ExecutionEngine] = None,
        **kwargs: dict,
    ):
        expectation_impl: Type[Expectation] = self._get_expectation_impl()
        # noinspection PyCallingNonCallable
        return expectation_impl(self).metrics_validate(
            metrics=metrics,
            runtime_configuration=runtime_configuration,
            execution_engine=execution_engine,
        )

    def get_domain_type(self) -> MetricDomainTypes:
        """Return "domain_type" of this expectation."""
        if self.expectation_type.startswith("expect_table_"):
            return MetricDomainTypes.TABLE

        if "column" in self.kwargs:
            return MetricDomainTypes.COLUMN

        if "column_A" in self.kwargs and "column_B" in self.kwargs:
            return MetricDomainTypes.COLUMN_PAIR

        if "column_list" in self.kwargs:
            return MetricDomainTypes.MULTICOLUMN

        raise ValueError(
            'Unable to determine "domain_type" of this "ExpectationConfiguration" object from "kwargs" and heuristics.'
        )

    def render(self) -> None:
        """
        Renders content using the atomic prescriptive renderer for this Expectation Configuration to
            ExpectationConfiguration.rendered_content.
        """
        inline_renderer_config: InlineRendererConfig = {
            "class_name": "InlineRenderer",
            "render_object": self,
        }
        module_name = "great_expectations.render.renderer.inline_renderer"
        inline_renderer = instantiate_class_from_config(
            config=inline_renderer_config,
            runtime_environment={},
            config_defaults={"module_name": module_name},
        )
        if not inline_renderer:
            raise ClassInstantiationError(
                module_name=module_name,
                package_name=None,
                class_name=inline_renderer_config["class_name"],
            )

        self.rendered_content = inline_renderer.get_rendered_content()


class ExpectationConfigurationSchema(Schema):
    expectation_type = fields.Str(
        required=True,
        error_messages={
            "required": "expectation_type missing in expectation configuration"
        },
    )
    kwargs = fields.Dict(
        required=False,
        allow_none=True,
    )
    meta = fields.Dict(
        required=False,
        allow_none=True,
    )
    ge_cloud_id = fields.UUID(required=False, allow_none=True)
    expectation_context = fields.Nested(
        lambda: ExpectationContextSchema, required=False, allow_none=True  # type: ignore[arg-type,return-value]
    )
    rendered_content = fields.List(
        fields.Nested(
            lambda: RenderedAtomicContentSchema, required=False, allow_none=True  # type: ignore[arg-type,return-value]
        )
    )

    REMOVE_KEYS_IF_NONE = ["ge_cloud_id", "expectation_context", "rendered_content"]

    @post_dump
    def clean_null_attrs(self, data: dict, **kwargs: dict) -> dict:
        """Removes the attributes in ExpectationConfigurationSchema.REMOVE_KEYS_IF_NONE during serialization if
        their values are None."""
        data = copy.deepcopy(data)
        for key in ExpectationConfigurationSchema.REMOVE_KEYS_IF_NONE:
            if key in data and data[key] is None:
                data.pop(key)
        return data

    # noinspection PyUnusedLocal
    @post_load
    def make_expectation_configuration(self, data: dict, **kwargs):
        return ExpectationConfiguration(**data)


expectationConfigurationSchema = ExpectationConfigurationSchema()
expectationContextSchema = ExpectationContextSchema()<|MERGE_RESOLUTION|>--- conflicted
+++ resolved
@@ -21,16 +21,12 @@
 from pyparsing import ParseResults
 from typing_extensions import TypedDict
 
-<<<<<<< HEAD
+from great_expectations.alias_types import JSONValues
 from great_expectations.core._docs_decorators import (
     deprecated_argument,
     new_argument,
     public_api,
 )
-=======
-from great_expectations.alias_types import JSONValues
-from great_expectations.core._docs_decorators import public_api
->>>>>>> 53268270
 from great_expectations.core.evaluation_parameters import (
     _deduplicate_evaluation_parameter_dependencies,
     build_evaluation_parameters,
