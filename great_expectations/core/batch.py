import datetime
import json
import logging
from typing import Any, Callable, Dict, Optional, Set, Union

import great_expectations.exceptions as ge_exceptions
from great_expectations.core.id_dict import BatchKwargs, BatchSpec, IDDict
from great_expectations.core.util import convert_to_json_serializable
from great_expectations.exceptions import InvalidBatchIdError
from great_expectations.types import DictDot, SerializableDictDot, safe_deep_copy
from great_expectations.util import deep_filter_properties_iterable
from great_expectations.validator.metric_configuration import MetricConfiguration

logger = logging.getLogger(__name__)

try:
    import pandas as pd
except ImportError:
    pd = None

    logger.debug(
        "Unable to load pandas; install optional pandas dependency for support."
    )

try:
    import pyspark
    from pyspark.sql import DataFrame as SparkDataFrame
except ImportError:
    pyspark = None
    SparkDataFrame = None
    logger.debug(
        "Unable to load pyspark; install optional spark dependency if you will be working with Spark dataframes"
    )


class BatchDefinition(SerializableDictDot):
    def __init__(
        self,
        datasource_name: str,
        data_connector_name: str,
        data_asset_name: str,
        batch_identifiers: IDDict,
        batch_spec_passthrough: Optional[dict] = None,
    ) -> None:
        self._validate_batch_definition(
            datasource_name=datasource_name,
            data_connector_name=data_connector_name,
            data_asset_name=data_asset_name,
            batch_identifiers=batch_identifiers,
        )

        assert type(batch_identifiers) == IDDict

        self._datasource_name = datasource_name
        self._data_connector_name = data_connector_name
        self._data_asset_name = data_asset_name
        self._batch_identifiers = batch_identifiers
        self._batch_spec_passthrough = batch_spec_passthrough

    def to_json_dict(self) -> dict:
        return convert_to_json_serializable(
            {
                "datasource_name": self.datasource_name,
                "data_connector_name": self.data_connector_name,
                "data_asset_name": self.data_asset_name,
                "batch_identifiers": self.batch_identifiers,
            }
        )

    def __repr__(self) -> str:
        doc_fields_dict: dict = {
            "datasource_name": self._datasource_name,
            "data_connector_name": self._data_connector_name,
            "data_asset_name": self.data_asset_name,
            "batch_identifiers": self._batch_identifiers,
        }
        return str(doc_fields_dict)

    @staticmethod
    def _validate_batch_definition(
        datasource_name: str,
        data_connector_name: str,
        data_asset_name: str,
        batch_identifiers: IDDict,
    ) -> None:
        if datasource_name is None:
            raise ValueError("A valid datasource must be specified.")
        if datasource_name and not isinstance(datasource_name, str):
            raise TypeError(
                f"""The type of an datasource name must be a string (Python "str").  The type given is
"{str(type(datasource_name))}", which is illegal.
            """
            )
        if data_connector_name is None:
            raise ValueError("A valid data_connector must be specified.")
        if data_connector_name and not isinstance(data_connector_name, str):
            raise TypeError(
                f"""The type of a data_connector name must be a string (Python "str").  The type given is
"{str(type(data_connector_name))}", which is illegal.
                """
            )
        if data_asset_name is None:
            raise ValueError("A valid data_asset_name must be specified.")
        if data_asset_name and not isinstance(data_asset_name, str):
            raise TypeError(
                f"""The type of a data_asset name must be a string (Python "str").  The type given is
"{str(type(data_asset_name))}", which is illegal.
                """
            )
        if batch_identifiers and not isinstance(batch_identifiers, IDDict):
            raise TypeError(
                f"""The type of batch_identifiers must be an IDDict object.  The type given is \
"{str(type(batch_identifiers))}", which is illegal.
"""
            )

    @property
    def datasource_name(self) -> str:
        return self._datasource_name

    @property
    def data_connector_name(self) -> str:
        return self._data_connector_name

    @property
    def data_asset_name(self) -> str:
        return self._data_asset_name

    @property
    def batch_identifiers(self) -> IDDict:
        return self._batch_identifiers

    @property
    def batch_spec_passthrough(self) -> dict:
        return self._batch_spec_passthrough

    @batch_spec_passthrough.setter
    def batch_spec_passthrough(self, batch_spec_passthrough: Optional[dict]) -> None:
        self._batch_spec_passthrough = batch_spec_passthrough

    @property
    def id(self) -> str:
        return IDDict(self.to_json_dict()).to_id()

    def __eq__(self, other):
        if not isinstance(other, self.__class__):
            # Delegate comparison to the other instance's __eq__.
            return NotImplemented
        return self.id == other.id

    def __str__(self):
        return json.dumps(self.to_json_dict(), indent=2)

    def __hash__(self) -> int:
        """Overrides the default implementation"""
        _result_hash: int = hash(self.id)
        return _result_hash


class BatchRequestBase(SerializableDictDot):
    """
    This class is for internal inter-object protocol purposes only.
    As such, it contains all attributes of a batch_request, but does not validate them.
    See the BatchRequest class, which extends BatchRequestBase and validates the attributes.

    BatchRequestBase is used for the internal protocol purposes exclusively, not part of API for the developer users.

    Previously, the very same BatchRequest was used for both the internal protocol purposes and as part of the API
    exposed to developers.  However, while convenient for internal data interchange, using the same BatchRequest class
    as arguments to the externally-exported DataContext.get_batch(), DataContext.get_batch_list(), and
    DataContext.get_validator() API calls for obtaining batches and/or validators was insufficiently expressive to
    fulfill the needs of both. In the user-accessible API, BatchRequest, must enforce that all members of the triple,
    consisting of data_source_name, data_connector_name, and data_asset_name, are not NULL.  Whereas for the internal
    protocol, BatchRequest is used as a flexible bag of attributes, in which any fields are allowed to be NULL.  Hence,
    now, BatchRequestBase is dedicated for the use as the bag oof attributes for the internal protocol use, whereby NULL
    values are allowed as per the internal needs.  The BatchRequest class extends BatchRequestBase and adds to it strong
    validation (described above plus additional attribute validation) so as to formally validate user specified fields.
    """

    def __init__(
        self,
        datasource_name: str,
        data_connector_name: str,
        data_asset_name: str,
        data_connector_query: Optional[dict] = None,
        limit: Optional[int] = None,
        runtime_parameters: Optional[dict] = None,
        batch_identifiers: Optional[dict] = None,
        batch_spec_passthrough: Optional[dict] = None,
    ) -> None:
        self._datasource_name = datasource_name
        self._data_connector_name = data_connector_name
        self._data_asset_name = data_asset_name
        self._data_connector_query = data_connector_query
        self._limit = limit

        self._runtime_parameters = runtime_parameters
        self._batch_identifiers = batch_identifiers
        self._batch_spec_passthrough = batch_spec_passthrough

    @property
    def datasource_name(self) -> str:
        return self._datasource_name

    @datasource_name.setter
    def datasource_name(self, value: str) -> None:
        self._datasource_name = value

    @property
    def data_connector_name(self) -> str:
        return self._data_connector_name

    @data_connector_name.setter
    def data_connector_name(self, value: str) -> None:
        self._data_connector_name = value

    @property
    def data_asset_name(self) -> str:
        return self._data_asset_name

    @data_asset_name.setter
    def data_asset_name(self, data_asset_name) -> None:
        self._data_asset_name = data_asset_name

    @property
    def data_connector_query(self) -> dict:
        return self._data_connector_query

    @data_connector_query.setter
    def data_connector_query(self, value: dict) -> None:
        self._data_connector_query = value

    @property
    def limit(self) -> int:
        return self._limit

    @limit.setter
    def limit(self, value: int) -> None:
        self._limit = value

    @property
    def runtime_parameters(self) -> dict:
        return self._runtime_parameters

    @runtime_parameters.setter
    def runtime_parameters(self, value: dict) -> None:
        self._runtime_parameters = value

    @property
    def batch_identifiers(self) -> dict:
        return self._batch_identifiers

    @batch_identifiers.setter
    def batch_identifiers(self, value: dict) -> None:
        self._batch_identifiers = value

    @property
    def batch_spec_passthrough(self) -> dict:
        return self._batch_spec_passthrough

    @batch_spec_passthrough.setter
    def batch_spec_passthrough(self, value: dict) -> None:
        self._batch_spec_passthrough = value

    @property
    def id(self) -> str:
        return IDDict(self.to_json_dict()).to_id()

    def to_dict(self) -> dict:
        return standardize_batch_request_display_ordering(
            batch_request=super().to_dict()
        )

    def to_json_dict(self) -> dict:
        """
        # TODO: <Alex>2/4/2022</Alex>
        This implementation of "SerializableDictDot.to_json_dict() occurs frequently and should ideally serve as the
        reference implementation in the "SerializableDictDot" class itself.  However, the circular import dependencies,
        due to the location of the "great_expectations/types/__init__.py" and "great_expectations/core/util.py" modules
        make this refactoring infeasible at the present time.
        """

        # if batch_data appears in BatchRequest, temporarily replace it with
        # str placeholder before calling convert_to_json_serializable so that
        # batch_data is not serialized
        if batch_request_contains_batch_data(batch_request=self):
            batch_data: Union[BatchRequestBase, dict] = self.runtime_parameters[
                "batch_data"
            ]
            self.runtime_parameters["batch_data"]: str = str(type(batch_data))
            serializeable_dict: dict = convert_to_json_serializable(data=self.to_dict())
            # after getting serializable_dict, restore original batch_data
            self.runtime_parameters["batch_data"]: Union[
                BatchRequestBase, dict
            ] = batch_data
        else:
            serializeable_dict: dict = convert_to_json_serializable(data=self.to_dict())

        return serializeable_dict

    def __deepcopy__(self, memo):
        cls = self.__class__
        result = cls.__new__(cls)

        memo[id(self)] = result

        for key, value in self.to_raw_dict().items():
            value_copy = safe_deep_copy(data=value, memo=memo)
            setattr(result, key, value_copy)

        return result

    def __eq__(self, other):
        if not isinstance(other, self.__class__):
            # Delegate comparison to the other instance's __eq__.
            return NotImplemented

        return self.id == other.id

    def __repr__(self) -> str:
        """
        # TODO: <Alex>2/4/2022</Alex>
        This implementation of a custom "__repr__()" occurs frequently and should ideally serve as the reference
        implementation in the "SerializableDictDot" class.  However, the circular import dependencies, due to the
        location of the "great_expectations/types/__init__.py" and "great_expectations/core/util.py" modules make this
        refactoring infeasible at the present time.
        """
        json_dict: dict = self.to_json_dict()
        deep_filter_properties_iterable(
            properties=json_dict,
            inplace=True,
        )
        return json.dumps(json_dict, indent=2)

    def __str__(self) -> str:
        """
        # TODO: <Alex>2/4/2022</Alex>
        This implementation of a custom "__str__()" occurs frequently and should ideally serve as the reference
        implementation in the "SerializableDictDot" class.  However, the circular import dependencies, due to the
        location of the "great_expectations/types/__init__.py" and "great_expectations/core/util.py" modules make this
        refactoring infeasible at the present time.
        """
        return self.__repr__()

    @staticmethod
    def _validate_init_parameters(
        datasource_name: str,
        data_connector_name: str,
        data_asset_name: str,
        data_connector_query: Optional[dict] = None,
        limit: Optional[int] = None,
    ) -> None:
        # TODO test and check all logic in this validator!
        if not (datasource_name and isinstance(datasource_name, str)):
            raise TypeError(
                f"""The type of an datasource name must be a string (Python "str").  The type given is
"{str(type(datasource_name))}", which is illegal.
            """
            )
        if not (data_connector_name and isinstance(data_connector_name, str)):
            raise TypeError(
                f"""The type of data_connector name must be a string (Python "str").  The type given is
"{str(type(data_connector_name))}", which is illegal.
                """
            )
        if not (data_asset_name and isinstance(data_asset_name, str)):
            raise TypeError(
                f"""The type of data_asset name must be a string (Python "str").  The type given is
        "{str(type(data_asset_name))}", which is illegal.
                        """
            )
        # TODO Abe 20201015: Switch this to DataConnectorQuery.
        if data_connector_query and not isinstance(data_connector_query, dict):
            raise TypeError(
                f"""The type of data_connector_query must be a dict object.  The type given is
"{str(type(data_connector_query))}", which is illegal.
                """
            )
        if limit and not isinstance(limit, int):
            raise TypeError(
                f"""The type of limit must be an integer (Python "int").  The type given is "{str(type(limit))}", which
is illegal.
                """
            )


class BatchRequest(BatchRequestBase):
    """
    This class contains all attributes of a batch_request.  See the comments in BatchRequestBase for design specifics.
    limit: refers to the number of batches requested (not rows per batch)
    """

    include_field_names: Set[str] = {
        "datasource_name",
        "data_connector_name",
        "data_asset_name",
        "data_connector_query",
        "limit",
        "batch_spec_passthrough",
    }

    def __init__(
        self,
        datasource_name: str,
        data_connector_name: str,
        data_asset_name: str,
        data_connector_query: Optional[dict] = None,
        limit: Optional[int] = None,
        batch_spec_passthrough: Optional[dict] = None,
    ) -> None:
        self._validate_init_parameters(
            datasource_name=datasource_name,
            data_connector_name=data_connector_name,
            data_asset_name=data_asset_name,
            data_connector_query=data_connector_query,
            limit=limit,
        )
        super().__init__(
            datasource_name=datasource_name,
            data_connector_name=data_connector_name,
            data_asset_name=data_asset_name,
            data_connector_query=data_connector_query,
            limit=limit,
            batch_spec_passthrough=batch_spec_passthrough,
        )


class RuntimeBatchRequest(BatchRequestBase):
    include_field_names: Set[str] = {
        "datasource_name",
        "data_connector_name",
        "data_asset_name",
        "runtime_parameters",
        "batch_identifiers",
        "batch_spec_passthrough",
    }

    def __init__(
        self,
        datasource_name: str,
        data_connector_name: str,
        data_asset_name: str,
        runtime_parameters: dict,
        batch_identifiers: dict,
        batch_spec_passthrough: Optional[dict] = None,
    ) -> None:
        self._validate_init_parameters(
            datasource_name=datasource_name,
            data_connector_name=data_connector_name,
            data_asset_name=data_asset_name,
        )
        self._validate_runtime_batch_request_specific_init_parameters(
            runtime_parameters=runtime_parameters,
            batch_identifiers=batch_identifiers,
            batch_spec_passthrough=batch_spec_passthrough,
        )
        super().__init__(
            datasource_name=datasource_name,
            data_connector_name=data_connector_name,
            data_asset_name=data_asset_name,
            runtime_parameters=runtime_parameters,
            batch_identifiers=batch_identifiers,
            batch_spec_passthrough=batch_spec_passthrough,
        )

    @staticmethod
    def _validate_runtime_batch_request_specific_init_parameters(
        runtime_parameters: dict,
        batch_identifiers: dict,
        batch_spec_passthrough: Optional[dict] = None,
    ) -> None:
        if not (runtime_parameters and (isinstance(runtime_parameters, dict))):
            raise TypeError(
                f"""The runtime_parameters must be a non-empty dict object.
                The type given is "{str(type(runtime_parameters))}", which is an illegal type or an empty dictionary."""
            )

        if not (batch_identifiers and isinstance(batch_identifiers, dict)):
            raise TypeError(
                f"""The type for batch_identifiers must be a dict object, with keys being identifiers defined in the
                data connector configuration.  The type given is "{str(type(batch_identifiers))}", which is illegal."""
            )

        if batch_spec_passthrough and not (isinstance(batch_spec_passthrough, dict)):
            raise TypeError(
                f"""The type for batch_spec_passthrough must be a dict object. The type given is \
"{str(type(batch_spec_passthrough))}", which is illegal.
"""
            )


# TODO: <Alex>The following class is to support the backward compatibility with the legacy design.</Alex>
class BatchMarkers(BatchKwargs):
    """A BatchMarkers is a special type of BatchKwargs (so that it has a batch_fingerprint) but it generally does
    NOT require specific keys and instead captures information about the OUTPUT of a datasource's fetch
    process, such as the timestamp at which a query was executed."""

    def __init__(self, *args, **kwargs) -> None:
        super().__init__(*args, **kwargs)
        if "ge_load_time" not in self:
            raise InvalidBatchIdError("BatchMarkers requires a ge_load_time")

    @property
    def ge_load_time(self):
        return self.get("ge_load_time")


class BatchData:
    def __init__(self, execution_engine) -> None:
        self._execution_engine = execution_engine

    @property
    def execution_engine(self):
        return self._execution_engine

    # noinspection PyMethodMayBeStatic
    def head(self, *args, **kwargs):
        # CONFLICT ON PURPOSE. REMOVE.
        return pd.DataFrame({})


<<<<<<< HEAD
=======
BatchDataType = Union[BatchData, pd.DataFrame, SparkDataFrame]


>>>>>>> de521401
# TODO: <Alex>This module needs to be cleaned up.
#  We have Batch used for the legacy design, and we also need Batch for the new design.
#  However, right now, the Batch from the legacy design is imported into execution engines of the new design.
#  As a result, we have multiple, inconsistent versions of BatchMarkers, extending legacy/new classes.</Alex>
# TODO: <Alex>See also "great_expectations/datasource/types/batch_spec.py".</Alex>
class Batch(SerializableDictDot):
    def __init__(
        self,
<<<<<<< HEAD
        data: Union[BatchData, pd.DataFrame, SparkDataFrame],
=======
        data: BatchDataType,
>>>>>>> de521401
        batch_request: Optional[Union[BatchRequestBase, dict]] = None,
        batch_definition: BatchDefinition = None,
        batch_spec: BatchSpec = None,
        batch_markers: BatchMarkers = None,
        # The remaining parameters are for backward compatibility.
        data_context=None,
        datasource_name=None,
        batch_parameters=None,
        batch_kwargs=None,
    ) -> None:
        self._data = data
        if batch_request is None:
            batch_request = {}
        self._batch_request = batch_request
        if batch_definition is None:
            batch_definition = IDDict()
        self._batch_definition = batch_definition
        if batch_spec is None:
            batch_spec = BatchSpec()
        self._batch_spec = batch_spec

        if batch_markers is None:
            batch_markers = BatchMarkers(
                {
                    "ge_load_time": datetime.datetime.now(
                        datetime.timezone.utc
                    ).strftime("%Y%m%dT%H%M%S.%fZ")
                }
            )
        self._batch_markers = batch_markers

        # The remaining parameters are for backward compatibility.
        self._data_context = data_context
        self._datasource_name = datasource_name
        self._batch_parameters = batch_parameters
        self._batch_kwargs = batch_kwargs or BatchKwargs()

    @property
    def data(self) -> BatchDataType:
        """Getter for Batch data"""
        return self._data

    @data.setter
    def data(self, value: BatchDataType) -> None:
        """Setter for Batch data"""
        self._data = value

    @property
    def batch_request(self):
        return self._batch_request

    @batch_request.setter
    def batch_request(self, batch_request) -> None:
        self._batch_request = batch_request

    @property
    def batch_definition(self):
        return self._batch_definition

    @batch_definition.setter
    def batch_definition(self, batch_definition) -> None:
        self._batch_definition = batch_definition

    @property
    def batch_spec(self):
        return self._batch_spec

    @property
    def batch_markers(self):
        return self._batch_markers

    # The remaining properties are for backward compatibility.
    @property
    def data_context(self):
        return self._data_context

    @property
    def datasource_name(self):
        return self._datasource_name

    @property
    def batch_parameters(self):
        return self._batch_parameters

    @property
    def batch_kwargs(self):
        return self._batch_kwargs

    def to_dict(self) -> dict:
        dict_obj: dict = {
            "data": str(self.data),
            "batch_request": self.batch_request.to_dict(),
            "batch_definition": self.batch_definition.to_json_dict()
            if isinstance(self.batch_definition, BatchDefinition)
            else {},
            "batch_spec": self.batch_spec,
            "batch_markers": self.batch_markers,
        }
        return dict_obj

    def to_json_dict(self) -> dict:
        json_dict: dict = self.to_dict()
        deep_filter_properties_iterable(
            properties=json_dict["batch_request"],
            inplace=True,
        )
        return json_dict

    @property
    def id(self):
        batch_definition = self._batch_definition
        return (
            batch_definition.id
            if isinstance(batch_definition, BatchDefinition)
            else batch_definition.to_id()
        )

    def __str__(self):
        return json.dumps(self.to_json_dict(), indent=2)

    def head(self, n_rows=5, fetch_all=False):
        # FIXME - we should use a Validator after resolving circularity
        # Validator(self._data.execution_engine, batches=(self,)).get_metric(MetricConfiguration("table.head", {"batch_id": self.id}, {"n_rows": n_rows, "fetch_all": fetch_all}))
        metric = MetricConfiguration(
            "table.head",
            {"batch_id": self.id},
            {"n_rows": n_rows, "fetch_all": fetch_all},
        )
        return self._data.execution_engine.resolve_metrics((metric,))[metric.id]


def materialize_batch_request(
    batch_request: Optional[Union[BatchRequestBase, dict]] = None,
) -> Optional[BatchRequestBase]:
    effective_batch_request: dict = get_batch_request_as_dict(
        batch_request=batch_request
    )

    if not effective_batch_request:
        return None

    batch_request_class: type
    if batch_request_contains_runtime_parameters(batch_request=effective_batch_request):
        batch_request_class = RuntimeBatchRequest
    else:
        batch_request_class = BatchRequest

    return batch_request_class(**effective_batch_request)


def batch_request_contains_batch_data(
    batch_request: Optional[Union[BatchRequestBase, dict]] = None
) -> bool:
    return (
        batch_request_contains_runtime_parameters(batch_request=batch_request)
        and batch_request["runtime_parameters"].get("batch_data") is not None
    )


def batch_request_contains_runtime_parameters(
    batch_request: Optional[Union[BatchRequestBase, dict]] = None
) -> bool:
    return (
        batch_request is not None
        and isinstance(batch_request, (dict, DictDot))
        and batch_request.get("runtime_parameters") is not None
    )


def get_batch_request_as_dict(
    batch_request: Optional[Union[BatchRequestBase, dict]] = None
) -> Optional[dict]:
    if batch_request is None:
        return None

    if isinstance(batch_request, (BatchRequest, RuntimeBatchRequest)):
        batch_request = batch_request.to_dict()

    return batch_request


def get_batch_request_from_acceptable_arguments(  # noqa: C901 - complexity 21
    datasource_name: Optional[str] = None,
    data_connector_name: Optional[str] = None,
    data_asset_name: Optional[str] = None,
    *,
    batch_request: Optional[BatchRequestBase] = None,
    batch_data: Optional[Any] = None,
    data_connector_query: Optional[dict] = None,
    batch_identifiers: Optional[dict] = None,
    limit: Optional[int] = None,
    index: Optional[Union[int, list, tuple, slice, str]] = None,
    custom_filter_function: Optional[Callable] = None,
    batch_spec_passthrough: Optional[dict] = None,
    sampling_method: Optional[str] = None,
    sampling_kwargs: Optional[dict] = None,
    splitter_method: Optional[str] = None,
    splitter_kwargs: Optional[dict] = None,
    runtime_parameters: Optional[dict] = None,
    query: Optional[str] = None,
    path: Optional[str] = None,
    batch_filter_parameters: Optional[dict] = None,
    **kwargs,
) -> Union[BatchRequest, RuntimeBatchRequest]:
    """Obtain formal BatchRequest typed object from allowed attributes (supplied as arguments).
    This method applies only to the new (V3) Datasource schema.

    Args:
        datasource_name
        data_connector_name
        data_asset_name

        batch_request
        batch_data
        query
        path
        runtime_parameters
        data_connector_query
        batch_identifiers
        batch_filter_parameters

        limit
        index
        custom_filter_function

        sampling_method
        sampling_kwargs

        splitter_method
        splitter_kwargs

        batch_spec_passthrough

        **kwargs

    Returns:
        (BatchRequest or RuntimeBatchRequest) The formal BatchRequest or RuntimeBatchRequest object
    """

    if batch_request:
        if not isinstance(batch_request, (BatchRequest, RuntimeBatchRequest)):
            raise TypeError(
                f"""batch_request must be an instance of BatchRequest or RuntimeBatchRequest object, not \
{type(batch_request)}"""
            )
        datasource_name = batch_request.datasource_name

    # ensure that the first parameter is datasource_name, which should be a str. This check prevents users
    # from passing in batch_request as an unnamed parameter.
    if not isinstance(datasource_name, str):
        raise ge_exceptions.GreatExpectationsTypeError(
            f"the first parameter, datasource_name, must be a str, not {type(datasource_name)}"
        )

    if len([arg for arg in [batch_data, query, path] if arg is not None]) > 1:
        raise ValueError("Must provide only one of batch_data, query, or path.")

    if any(
        [
            batch_data is not None
            and runtime_parameters
            and "batch_data" in runtime_parameters,
            query and runtime_parameters and "query" in runtime_parameters,
            path and runtime_parameters and "path" in runtime_parameters,
        ]
    ):
        raise ValueError(
            "If batch_data, query, or path arguments are provided, the same keys cannot appear in the "
            "runtime_parameters argument."
        )

    if batch_request:
        # TODO: Raise a warning if any parameters besides batch_requests are specified
        return batch_request

    batch_request_class: type
    batch_request_as_dict: dict

    if any([batch_data is not None, query, path, runtime_parameters]):
        batch_request_class = RuntimeBatchRequest

        runtime_parameters = runtime_parameters or {}
        if batch_data is not None:
            runtime_parameters["batch_data"] = batch_data
        elif query is not None:
            runtime_parameters["query"] = query
        elif path is not None:
            runtime_parameters["path"] = path

        if batch_identifiers is None:
            batch_identifiers = kwargs
        else:
            # Raise a warning if kwargs exist
            pass

        batch_request_as_dict = {
            "datasource_name": datasource_name,
            "data_connector_name": data_connector_name,
            "data_asset_name": data_asset_name,
            "runtime_parameters": runtime_parameters,
            "batch_identifiers": batch_identifiers,
            "batch_spec_passthrough": batch_spec_passthrough,
        }
    else:
        batch_request_class = BatchRequest

        if data_connector_query is None:
            if batch_filter_parameters is not None and batch_identifiers is not None:
                raise ValueError(
                    'Must provide either "batch_filter_parameters" or "batch_identifiers", not both.'
                )

            if batch_filter_parameters is None and batch_identifiers is not None:
                logger.warning(
                    'Attempting to build data_connector_query but "batch_identifiers" was provided '
                    'instead of "batch_filter_parameters". The "batch_identifiers" key on '
                    'data_connector_query has been renamed to "batch_filter_parameters". Please update '
                    'your code. Falling back on provided "batch_identifiers".'
                )
                batch_filter_parameters = batch_identifiers
            elif batch_filter_parameters is None and batch_identifiers is None:
                batch_filter_parameters = kwargs
            else:
                # Raise a warning if kwargs exist
                pass

            data_connector_query_params: dict = {
                "batch_filter_parameters": batch_filter_parameters,
                "limit": limit,
                "index": index,
                "custom_filter_function": custom_filter_function,
            }
            data_connector_query = IDDict(data_connector_query_params)
        else:
            # Raise a warning if batch_filter_parameters or kwargs exist
            data_connector_query = IDDict(data_connector_query)

        if batch_spec_passthrough is None:
            batch_spec_passthrough = {}
            if sampling_method is not None:
                sampling_params: dict = {
                    "sampling_method": sampling_method,
                }
                if sampling_kwargs is not None:
                    sampling_params["sampling_kwargs"] = sampling_kwargs
                batch_spec_passthrough.update(sampling_params)
            if splitter_method is not None:
                splitter_params: dict = {
                    "splitter_method": splitter_method,
                }
                if splitter_kwargs is not None:
                    splitter_params["splitter_kwargs"] = splitter_kwargs
                batch_spec_passthrough.update(splitter_params)

        batch_request_as_dict: dict = {
            "datasource_name": datasource_name,
            "data_connector_name": data_connector_name,
            "data_asset_name": data_asset_name,
            "data_connector_query": data_connector_query,
            "batch_spec_passthrough": batch_spec_passthrough,
        }

    deep_filter_properties_iterable(
        properties=batch_request_as_dict,
        inplace=True,
    )

    batch_request = batch_request_class(**batch_request_as_dict)

    return batch_request


def standardize_batch_request_display_ordering(
    batch_request: Dict[str, Union[str, int, Dict[str, Any]]]
) -> Dict[str, Union[str, Dict[str, Any]]]:
    batch_request_as_dict: Union[str, Dict[str, Any]] = safe_deep_copy(
        data=batch_request
    )
    datasource_name: str = batch_request_as_dict["datasource_name"]
    data_connector_name: str = batch_request_as_dict["data_connector_name"]
    data_asset_name: str = batch_request_as_dict["data_asset_name"]
    runtime_parameters: str = batch_request_as_dict.get("runtime_parameters")
    batch_identifiers: str = batch_request_as_dict.get("batch_identifiers")
    batch_request_as_dict.pop("datasource_name")
    batch_request_as_dict.pop("data_connector_name")
    batch_request_as_dict.pop("data_asset_name")
    # NOTE: AJB 20211217 The below conditionals should be refactored
    if runtime_parameters is not None:
        batch_request_as_dict.pop("runtime_parameters")
    if batch_identifiers is not None:
        batch_request_as_dict.pop("batch_identifiers")
    if runtime_parameters is not None and batch_identifiers is not None:
        batch_request_as_dict = {
            "datasource_name": datasource_name,
            "data_connector_name": data_connector_name,
            "data_asset_name": data_asset_name,
            "runtime_parameters": runtime_parameters,
            "batch_identifiers": batch_identifiers,
            **batch_request_as_dict,
        }
    elif runtime_parameters is not None and batch_identifiers is None:
        batch_request_as_dict = {
            "datasource_name": datasource_name,
            "data_connector_name": data_connector_name,
            "data_asset_name": data_asset_name,
            "runtime_parameters": runtime_parameters,
            **batch_request_as_dict,
        }
    elif runtime_parameters is None and batch_identifiers is not None:
        batch_request_as_dict = {
            "datasource_name": datasource_name,
            "data_connector_name": data_connector_name,
            "data_asset_name": data_asset_name,
            "batch_identifiers": batch_identifiers,
            **batch_request_as_dict,
        }
    else:
        batch_request_as_dict = {
            "datasource_name": datasource_name,
            "data_connector_name": data_connector_name,
            "data_asset_name": data_asset_name,
            **batch_request_as_dict,
        }

    return batch_request_as_dict<|MERGE_RESOLUTION|>--- conflicted
+++ resolved
@@ -519,12 +519,9 @@
         return pd.DataFrame({})
 
 
-<<<<<<< HEAD
-=======
 BatchDataType = Union[BatchData, pd.DataFrame, SparkDataFrame]
 
 
->>>>>>> de521401
 # TODO: <Alex>This module needs to be cleaned up.
 #  We have Batch used for the legacy design, and we also need Batch for the new design.
 #  However, right now, the Batch from the legacy design is imported into execution engines of the new design.
@@ -533,11 +530,7 @@
 class Batch(SerializableDictDot):
     def __init__(
         self,
-<<<<<<< HEAD
-        data: Union[BatchData, pd.DataFrame, SparkDataFrame],
-=======
         data: BatchDataType,
->>>>>>> de521401
         batch_request: Optional[Union[BatchRequestBase, dict]] = None,
         batch_definition: BatchDefinition = None,
         batch_spec: BatchSpec = None,
