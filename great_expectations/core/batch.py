from __future__ import annotations

import dataclasses
import datetime
import json
import logging
from typing import TYPE_CHECKING, Any, Callable, Dict, Optional, Set, Type, Union

import great_expectations.exceptions as gx_exceptions
from great_expectations.alias_types import JSONValues  # noqa: TCH001
from great_expectations.core._docs_decorators import deprecated_argument, public_api
from great_expectations.core.id_dict import BatchKwargs, BatchSpec, IDDict
from great_expectations.core.util import convert_to_json_serializable
from great_expectations.exceptions import InvalidBatchIdError
from great_expectations.types import DictDot, SerializableDictDot, safe_deep_copy
from great_expectations.util import deep_filter_properties_iterable, load_class
<<<<<<< HEAD
from great_expectations.validator.metric_configuration import MetricConfiguration
=======

if TYPE_CHECKING:
    from great_expectations.experimental.datasources.interfaces import (
        BatchRequest as XBatchRequest,
    )
    from great_expectations.validator.metrics_calculator import MetricsCalculator
>>>>>>> b629eb56

if TYPE_CHECKING:
    from great_expectations.experimental.datasources.interfaces import (
        BatchRequest as XBatchRequest,
    )

logger = logging.getLogger(__name__)

try:
    import pandas as pd
except ImportError:
    pd = None

    logger.debug(
        "Unable to load pandas; install optional pandas dependency for support."
    )

try:
    import pyspark
    from pyspark.sql import DataFrame as SparkDataFrame
except ImportError:
    pyspark = None
    SparkDataFrame = None
    logger.debug(
        "Unable to load pyspark; install optional spark dependency if you will be working with Spark dataframes"
    )


def _get_x_batch_request_class() -> Type[XBatchRequest]:
    """Using this function helps work around circular import dependncies."""
    module_name = "great_expectations.experimental.datasources.interfaces"
    class_name = "BatchRequest"
    return load_class(class_name=class_name, module_name=module_name)


<<<<<<< HEAD
=======
def _get_metrics_calculator_class() -> Type[MetricsCalculator]:
    """Using this function helps work around circular import dependncies."""
    module_name = "great_expectations.validator.metrics_calculator"
    class_name = "MetricsCalculator"
    return load_class(class_name=class_name, module_name=module_name)


>>>>>>> b629eb56
@public_api
class BatchDefinition(SerializableDictDot):
    """Precisely identifies a set of data from a data source.

    More concretely, a BatchDefinition includes all the information required to precisely
    identify a set of data from the external data source that should be
    translated into a Batch. One or more BatchDefinitions should always be
    *returned* from the Datasource, as a result of processing the Batch Request.

    ---Documentation---
            - https://docs.greatexpectations.io/docs/terms/batch/#batches-and-batch-requests-design-motivation

    Args:
        datasource_name: name of the Datasource used to connect to the data
        data_connector_name: name of the DataConnector used to connect to the data
        data_asset_name: name of the DataAsset used to connect to the data
        batch_identifiers: key-value pairs that the DataConnector
            will use to obtain a specific set of data
        batch_spec_passthrough: a dictionary of additional parameters that
            the ExecutionEngine will use to obtain a specific set of data

    Returns:
        BatchDefinition
    """

    def __init__(
        self,
        datasource_name: str,
        data_connector_name: str,
        data_asset_name: str,
        batch_identifiers: IDDict,
        batch_spec_passthrough: Optional[dict] = None,
    ) -> None:
        self._validate_batch_definition(
            datasource_name=datasource_name,
            data_connector_name=data_connector_name,
            data_asset_name=data_asset_name,
            batch_identifiers=batch_identifiers,
        )

        assert type(batch_identifiers) == IDDict

        self._datasource_name = datasource_name
        self._data_connector_name = data_connector_name
        self._data_asset_name = data_asset_name
        self._batch_identifiers = batch_identifiers
        self._batch_spec_passthrough = batch_spec_passthrough

    @public_api
    def to_json_dict(self) -> Dict[str, JSONValues]:
        """Returns a JSON-serializable dict representation of this BatchDefinition.

        Returns:
            A JSON-serializable dict representation of this BatchDefinition.
        """
        fields_dict: dict = {
            "datasource_name": self._datasource_name,
            "data_connector_name": self._data_connector_name,
            "data_asset_name": self._data_asset_name,
            "batch_identifiers": self._batch_identifiers,
        }
        if self._batch_spec_passthrough:
            fields_dict["batch_spec_passthrough"] = self._batch_spec_passthrough

        return convert_to_json_serializable(data=fields_dict)

    def __repr__(self) -> str:
        doc_fields_dict: dict = {
            "datasource_name": self._datasource_name,
            "data_connector_name": self._data_connector_name,
            "data_asset_name": self._data_asset_name,
            "batch_identifiers": self._batch_identifiers,
        }
        return str(doc_fields_dict)

    @staticmethod
    def _validate_batch_definition(
        datasource_name: str,
        data_connector_name: str,
        data_asset_name: str,
        batch_identifiers: IDDict,
    ) -> None:
        if datasource_name is None:
            raise ValueError("A valid datasource must be specified.")
        if datasource_name and not isinstance(datasource_name, str):
            raise TypeError(
                f"""The type of an datasource name must be a string (Python "str").  The type given is
"{str(type(datasource_name))}", which is illegal.
            """
            )
        if data_connector_name is None:
            raise ValueError("A valid data_connector must be specified.")
        if data_connector_name and not isinstance(data_connector_name, str):
            raise TypeError(
                f"""The type of a data_connector name must be a string (Python "str").  The type given is
"{str(type(data_connector_name))}", which is illegal.
                """
            )
        if data_asset_name is None:
            raise ValueError("A valid data_asset_name must be specified.")
        if data_asset_name and not isinstance(data_asset_name, str):
            raise TypeError(
                f"""The type of a data_asset name must be a string (Python "str").  The type given is
"{str(type(data_asset_name))}", which is illegal.
                """
            )
        if batch_identifiers and not isinstance(batch_identifiers, IDDict):
            raise TypeError(
                f"""The type of batch_identifiers must be an IDDict object.  The type given is \
"{str(type(batch_identifiers))}", which is illegal.
"""
            )

    @property
    def datasource_name(self) -> str:
        return self._datasource_name

    @property
    def data_connector_name(self) -> str:
        return self._data_connector_name

    @property
    def data_asset_name(self) -> str:
        return self._data_asset_name

    @property
    def batch_identifiers(self) -> IDDict:
        return self._batch_identifiers

    @property
    def batch_spec_passthrough(self) -> dict:
        return self._batch_spec_passthrough

    @batch_spec_passthrough.setter
    def batch_spec_passthrough(self, batch_spec_passthrough: Optional[dict]) -> None:
        self._batch_spec_passthrough = batch_spec_passthrough

    @property
    def id(self) -> str:
        return IDDict(self.to_json_dict()).to_id()

    def __eq__(self, other):
        if not isinstance(other, self.__class__):
            # Delegate comparison to the other instance's __eq__.
            return NotImplemented
        return self.id == other.id

    def __str__(self):
        return json.dumps(self.to_json_dict(), indent=2)

    def __hash__(self) -> int:
        """Overrides the default implementation"""
        _result_hash: int = hash(self.id)
        return _result_hash


class BatchRequestBase(SerializableDictDot):
    """
    This class is for internal inter-object protocol purposes only.
    As such, it contains all attributes of a batch_request, but does not validate them.
    See the BatchRequest class, which extends BatchRequestBase and validates the attributes.

    BatchRequestBase is used for the internal protocol purposes exclusively, not part of API for the developer users.

    Previously, the very same BatchRequest was used for both the internal protocol purposes and as part of the API
    exposed to developers.  However, while convenient for internal data interchange, using the same BatchRequest class
    as arguments to the externally-exported DataContext.get_batch(), DataContext.get_batch_list(), and
    DataContext.get_validator() API calls for obtaining batches and/or validators was insufficiently expressive to
    fulfill the needs of both. In the user-accessible API, BatchRequest, must enforce that all members of the triple,
    consisting of data_source_name, data_connector_name, and data_asset_name, are not NULL.  Whereas for the internal
    protocol, BatchRequest is used as a flexible bag of attributes, in which any fields are allowed to be NULL.  Hence,
    now, BatchRequestBase is dedicated for the use as the bag oof attributes for the internal protocol use, whereby NULL
    values are allowed as per the internal needs.  The BatchRequest class extends BatchRequestBase and adds to it strong
    validation (described above plus additional attribute validation) so as to formally validate user specified fields.
    """

    def __init__(
        self,
        datasource_name: str,
        data_connector_name: str,
        data_asset_name: str,
        data_connector_query: Optional[dict] = None,
        limit: Optional[int] = None,
        runtime_parameters: Optional[dict] = None,
        batch_identifiers: Optional[dict] = None,
        batch_spec_passthrough: Optional[dict] = None,
    ) -> None:
        self._datasource_name = datasource_name
        self._data_connector_name = data_connector_name
        self._data_asset_name = data_asset_name
        self._data_connector_query = data_connector_query
        self._limit = limit

        self._runtime_parameters = runtime_parameters
        self._batch_identifiers = batch_identifiers
        self._batch_spec_passthrough = batch_spec_passthrough

    @property
    def datasource_name(self) -> str:
        return self._datasource_name

    @datasource_name.setter
    def datasource_name(self, value: str) -> None:
        self._datasource_name = value

    @property
    def data_connector_name(self) -> str:
        return self._data_connector_name

    @data_connector_name.setter
    def data_connector_name(self, value: str) -> None:
        self._data_connector_name = value

    @property
    def data_asset_name(self) -> str:
        return self._data_asset_name

    @data_asset_name.setter
    def data_asset_name(self, data_asset_name) -> None:
        self._data_asset_name = data_asset_name

    @property
    def data_connector_query(self) -> dict:
        return self._data_connector_query

    @data_connector_query.setter
    def data_connector_query(self, value: dict) -> None:
        self._data_connector_query = value

    @property
    def limit(self) -> int:
        return self._limit

    @limit.setter
    def limit(self, value: int) -> None:
        self._limit = value

    @property
    def runtime_parameters(self) -> dict:
        return self._runtime_parameters

    @runtime_parameters.setter
    def runtime_parameters(self, value: dict) -> None:
        self._runtime_parameters = value

    @property
    def batch_identifiers(self) -> dict:
        return self._batch_identifiers

    @batch_identifiers.setter
    def batch_identifiers(self, value: dict) -> None:
        self._batch_identifiers = value

    @property
    def batch_spec_passthrough(self) -> dict:
        return self._batch_spec_passthrough

    @batch_spec_passthrough.setter
    def batch_spec_passthrough(self, value: dict) -> None:
        self._batch_spec_passthrough = value

    @property
    def id(self) -> str:
        return IDDict(self.to_json_dict()).to_id()

    def to_dict(self) -> dict:
        return standardize_batch_request_display_ordering(
            batch_request=super().to_dict()
        )

    # While this class is private, it is inherited from and this method is part
    # of the public api on the child.
    @public_api
    def to_json_dict(self) -> Dict[str, JSONValues]:
        """Returns a JSON-serializable dict representation of this BatchRequestBase.

        Returns:
            A JSON-serializable dict representation of this BatchRequestBase.
        """
        # TODO: <Alex>2/4/2022</Alex>
        # This implementation of "SerializableDictDot.to_json_dict() occurs frequently and should ideally serve as the
        # reference implementation in the "SerializableDictDot" class itself.  However, the circular import dependencies,
        # due to the location of the "great_expectations/types/__init__.py" and "great_expectations/core/util.py" modules
        # make this refactoring infeasible at the present time.

        # if batch_data appears in BatchRequest, temporarily replace it with
        # str placeholder before calling convert_to_json_serializable so that
        # batch_data is not serialized
        if batch_request_contains_batch_data(batch_request=self):
            batch_data: Union[BatchRequestBase, dict] = self.runtime_parameters[
                "batch_data"
            ]
            self.runtime_parameters["batch_data"]: str = str(type(batch_data))
            serializeable_dict: dict = convert_to_json_serializable(data=self.to_dict())
            # after getting serializable_dict, restore original batch_data
            self.runtime_parameters["batch_data"]: Union[
                BatchRequestBase, dict
            ] = batch_data
        else:
            serializeable_dict: dict = convert_to_json_serializable(data=self.to_dict())

        return serializeable_dict

    def __deepcopy__(self, memo):
        cls = self.__class__
        result = cls.__new__(cls)

        memo[id(self)] = result

        for key, value in self.to_raw_dict().items():
            value_copy = safe_deep_copy(data=value, memo=memo)
            setattr(result, key, value_copy)

        return result

    def __eq__(self, other):
        if not isinstance(other, self.__class__):
            # Delegate comparison to the other instance's __eq__.
            return NotImplemented

        return self.id == other.id

    def __repr__(self) -> str:
        """
        # TODO: <Alex>2/4/2022</Alex>
        This implementation of a custom "__repr__()" occurs frequently and should ideally serve as the reference
        implementation in the "SerializableDictDot" class.  However, the circular import dependencies, due to the
        location of the "great_expectations/types/__init__.py" and "great_expectations/core/util.py" modules make this
        refactoring infeasible at the present time.
        """
        json_dict: dict = self.to_json_dict()
        deep_filter_properties_iterable(
            properties=json_dict,
            inplace=True,
        )
        return json.dumps(json_dict, indent=2)

    def __str__(self) -> str:
        """
        # TODO: <Alex>2/4/2022</Alex>
        This implementation of a custom "__str__()" occurs frequently and should ideally serve as the reference
        implementation in the "SerializableDictDot" class.  However, the circular import dependencies, due to the
        location of the "great_expectations/types/__init__.py" and "great_expectations/core/util.py" modules make this
        refactoring infeasible at the present time.
        """
        return self.__repr__()

    @staticmethod
    def _validate_init_parameters(
        datasource_name: str,
        data_connector_name: str,
        data_asset_name: str,
        data_connector_query: Optional[dict] = None,
        limit: Optional[int] = None,
    ) -> None:
        # TODO test and check all logic in this validator!
        if not (datasource_name and isinstance(datasource_name, str)):
            raise TypeError(
                f"""The type of an datasource name must be a string (Python "str").  The type given is
"{str(type(datasource_name))}", which is illegal.
            """
            )
        if not (data_connector_name and isinstance(data_connector_name, str)):
            raise TypeError(
                f"""The type of data_connector name must be a string (Python "str").  The type given is
"{str(type(data_connector_name))}", which is illegal.
                """
            )
        if not (data_asset_name and isinstance(data_asset_name, str)):
            raise TypeError(
                f"""The type of data_asset name must be a string (Python "str").  The type given is
        "{str(type(data_asset_name))}", which is illegal.
                        """
            )
        # TODO Abe 20201015: Switch this to DataConnectorQuery.
        if data_connector_query and not isinstance(data_connector_query, dict):
            raise TypeError(
                f"""The type of data_connector_query must be a dict object.  The type given is
"{str(type(data_connector_query))}", which is illegal.
                """
            )
        if limit and not isinstance(limit, int):
            raise TypeError(
                f"""The type of limit must be an integer (Python "int").  The type given is "{str(type(limit))}", which
is illegal.
                """
            )


@public_api
class BatchRequest(BatchRequestBase):
    """A BatchRequest is the way to specify which data Great Expectations will validate.

    A Batch Request is provided to a Datasource in order to create a Batch.

    ---Documentation---
        - https://docs.greatexpectations.io/docs/guides/connecting_to_your_data/how_to_get_one_or_more_batches_of_data_from_a_configured_datasource/#1-construct-a-batchrequest
        - https://docs.greatexpectations.io/docs/terms/batch_request

    The `data_connector_query` parameter can include an index slice:

    ```python
    {
        "index": "-3:"
    }
    ```

    or it can include a filter:

    ```python
    {
        "batch_filter_parameters": {"year": "2020"}
    }
    ```

    Args:
        datasource_name: name of the Datasource used to connect to the data
        data_connector_name: name of the DataConnector used to connect to the data
        data_asset_name: name of the DataAsset used to connect to the data
        data_connector_query: a dictionary of query parameters the DataConnector
            should use to filter the batches returned from a BatchRequest
        limit: if specified, the maximum number of *batches* to be returned
            (limit does not affect the number of records in each batch)
        batch_spec_passthrough: a dictionary of additional parameters that
            the ExecutionEngine will use to obtain a specific set of data

    Returns:
        BatchRequest
    """

    include_field_names: Set[str] = {
        "datasource_name",
        "data_connector_name",
        "data_asset_name",
        "data_connector_query",
        "limit",
        "batch_spec_passthrough",
    }

    def __init__(
        self,
        datasource_name: str,
        data_connector_name: str,
        data_asset_name: str,
        data_connector_query: Optional[dict] = None,
        limit: Optional[int] = None,
        batch_spec_passthrough: Optional[dict] = None,
    ) -> None:
        self._validate_init_parameters(
            datasource_name=datasource_name,
            data_connector_name=data_connector_name,
            data_asset_name=data_asset_name,
            data_connector_query=data_connector_query,
            limit=limit,
        )
        super().__init__(
            datasource_name=datasource_name,
            data_connector_name=data_connector_name,
            data_asset_name=data_asset_name,
            data_connector_query=data_connector_query,
            limit=limit,
            batch_spec_passthrough=batch_spec_passthrough,
        )


@public_api
class RuntimeBatchRequest(BatchRequestBase):
    """A RuntimeBatchRequest creates a Batch for a RuntimeDataConnector.

    Instead of serving as a description of what data Great Expectations should
    fetch, a RuntimeBatchRequest serves as a wrapper for data that is passed in
    at runtime (as an in-memory dataframe, file/S3 path, or SQL query), with
    user-provided identifiers for uniquely identifying the data.

    ---Documentation---
        - https://docs.greatexpectations.io/docs/terms/batch_request/#runtimedataconnector-and-runtimebatchrequest
        - https://docs.greatexpectations.io/docs/guides/connecting_to_your_data/how_to_configure_a_runtimedataconnector/

    runtime_parameters will vary depending on the Datasource used with the data.

    For a dataframe:

    ```python
    {"batch_data": df}
    ```

    For a path on a filesystem:

    ```python
        {"path": "/path/to/data/file.csv"}
    ```

    Args:
        datasource_name: name of the Datasource used to connect to the data
        data_connector_name: name of the DataConnector used to connect to the data
        data_asset_name: name of the DataAsset used to connect to the data
        runtime_parameters: a dictionary containing the data to process,
            a path to the data, or a query, depending on the associated Datasource
        batch_identifiers: a dictionary to serve as a persistent, unique
            identifier for the data included in the Batch
        batch_spec_passthrough: a dictionary of additional parameters that
            the ExecutionEngine will use to obtain a specific set of data
    Returns:
        BatchRequest
    """

    include_field_names: Set[str] = {
        "datasource_name",
        "data_connector_name",
        "data_asset_name",
        "runtime_parameters",
        "batch_identifiers",
        "batch_spec_passthrough",
    }

    def __init__(
        self,
        datasource_name: str,
        data_connector_name: str,
        data_asset_name: str,
        runtime_parameters: dict,
        batch_identifiers: dict,
        batch_spec_passthrough: Optional[dict] = None,
    ) -> None:
        self._validate_init_parameters(
            datasource_name=datasource_name,
            data_connector_name=data_connector_name,
            data_asset_name=data_asset_name,
        )
        self._validate_runtime_batch_request_specific_init_parameters(
            runtime_parameters=runtime_parameters,
            batch_identifiers=batch_identifiers,
            batch_spec_passthrough=batch_spec_passthrough,
        )
        super().__init__(
            datasource_name=datasource_name,
            data_connector_name=data_connector_name,
            data_asset_name=data_asset_name,
            runtime_parameters=runtime_parameters,
            batch_identifiers=batch_identifiers,
            batch_spec_passthrough=batch_spec_passthrough,
        )

    @staticmethod
    def _validate_runtime_batch_request_specific_init_parameters(
        runtime_parameters: dict,
        batch_identifiers: dict,
        batch_spec_passthrough: Optional[dict] = None,
    ) -> None:
        if not (runtime_parameters and (isinstance(runtime_parameters, dict))):
            raise TypeError(
                f"""The runtime_parameters must be a non-empty dict object.
                The type given is "{str(type(runtime_parameters))}", which is an illegal type or an empty dictionary."""
            )

        if not (batch_identifiers and isinstance(batch_identifiers, dict)):
            raise TypeError(
                f"""The type for batch_identifiers must be a dict object, with keys being identifiers defined in the
                data connector configuration.  The type given is "{str(type(batch_identifiers))}", which is illegal."""
            )

        if batch_spec_passthrough and not (isinstance(batch_spec_passthrough, dict)):
            raise TypeError(
                f"""The type for batch_spec_passthrough must be a dict object. The type given is \
"{str(type(batch_spec_passthrough))}", which is illegal.
"""
            )


# TODO: <Alex>The following class is to support the backward compatibility with the legacy design.</Alex>
class BatchMarkers(BatchKwargs):
    """A BatchMarkers is a special type of BatchKwargs (so that it has a batch_fingerprint) but it generally does
    NOT require specific keys and instead captures information about the OUTPUT of a datasource's fetch
    process, such as the timestamp at which a query was executed."""

    def __init__(self, *args, **kwargs) -> None:
        super().__init__(*args, **kwargs)
        if "ge_load_time" not in self:
            raise InvalidBatchIdError("BatchMarkers requires a ge_load_time")

    @property
    def ge_load_time(self):
        return self.get("ge_load_time")


class BatchData:
    def __init__(self, execution_engine) -> None:
        self._execution_engine = execution_engine

    @property
    def execution_engine(self):
        return self._execution_engine

    # noinspection PyMethodMayBeStatic
    def head(self, *args, **kwargs):
        # CONFLICT ON PURPOSE. REMOVE.
        return pd.DataFrame({})


BatchDataType = Union[BatchData, pd.DataFrame, SparkDataFrame]


# TODO: <Alex>This module needs to be cleaned up.
#  We have Batch used for the legacy design, and we also need Batch for the new design.
#  However, right now, the Batch from the legacy design is imported into execution engines of the new design.
#  As a result, we have multiple, inconsistent versions of BatchMarkers, extending legacy/new classes.</Alex>
# TODO: <Alex>See also "great_expectations/datasource/types/batch_spec.py".</Alex>
@public_api
@deprecated_argument(argument_name="data_context", version="0.14.0")
@deprecated_argument(argument_name="datasource_name", version="0.14.0")
@deprecated_argument(argument_name="batch_parameters", version="0.14.0")
@deprecated_argument(argument_name="batch_kwargs", version="0.14.0")
class Batch(SerializableDictDot):
    """A Batch is a selection of records from a Data Asset.

    A Datasource produces Batch objects to interact directly with data. Creating
    a Batch does NOT require moving data; the Batch facilitates access to the
    data and maintains metadata.

    ---Documentation---
            - https://docs.greatexpectations.io/docs/terms/batch/

    Args:
        data: A BatchDataType object which interacts directly with the
            ExecutionEngine.
        batch_request: BatchRequest that was used to obtain the data.
        batch_definition: Complete BatchDefinition that describes the data.
        batch_spec: Complete BatchSpec that describes the data.
        batch_markers: Additional metadata that may be useful to understand
            batch.
        data_context: DataContext connected to the
        datasource_name: name of datasource used to obtain the batch
        batch_parameters: keyword arguments describing the batch data
        batch_kwargs: keyword arguments used to request a batch from a Datasource

    Returns:
        Batch instance created.
    """

    def __init__(
        self,
        data: Optional[BatchDataType] = None,
        batch_request: Optional[Union[BatchRequestBase, dict]] = None,
        batch_definition: Optional[BatchDefinition] = None,
        batch_spec: Optional[BatchSpec] = None,
        batch_markers: Optional[BatchMarkers] = None,
        # The remaining parameters are for backward compatibility.
        data_context=None,
        datasource_name=None,
        batch_parameters=None,
        batch_kwargs=None,
    ) -> None:
        self._data = data
        if batch_request is None:
            batch_request = {}

        self._batch_request = batch_request

        if batch_definition is None:
            batch_definition = IDDict()

        self._batch_definition = batch_definition

        if batch_spec is None:
            batch_spec = BatchSpec()

        self._batch_spec = batch_spec

        if batch_markers is None:
            batch_markers = BatchMarkers(
                {
                    "ge_load_time": datetime.datetime.now(
                        datetime.timezone.utc
                    ).strftime("%Y%m%dT%H%M%S.%fZ")
                }
            )

        self._batch_markers = batch_markers

        # The remaining parameters are for backward compatibility.
        self._data_context = data_context
        self._datasource_name = datasource_name
        self._batch_parameters = batch_parameters
        self._batch_kwargs = batch_kwargs or BatchKwargs()

    @property
    def data(self) -> BatchDataType:
        """Getter for Batch data"""
        return self._data

    @data.setter
    def data(self, value: BatchDataType) -> None:
        """Setter for Batch data"""
        self._data = value

    @property
    def batch_request(self):
        return self._batch_request

    @batch_request.setter
    def batch_request(self, batch_request) -> None:
        self._batch_request = batch_request

    @property
    def batch_definition(self):
        return self._batch_definition

    @batch_definition.setter
    def batch_definition(self, batch_definition) -> None:
        self._batch_definition = batch_definition

    @property
    def batch_spec(self):
        return self._batch_spec

    @property
    def batch_markers(self):
        return self._batch_markers

    # The remaining properties are for backward compatibility.
    @property
    def data_context(self):
        return self._data_context

    @property
    def datasource_name(self):
        return self._datasource_name

    @property
    def batch_parameters(self):
        return self._batch_parameters

    @property
    def batch_kwargs(self):
        return self._batch_kwargs

    def to_dict(self) -> dict:
        dict_obj: dict = {
            "data": str(self.data),
            "batch_request": self.batch_request.to_dict(),
            "batch_definition": self.batch_definition.to_json_dict()
            if isinstance(self.batch_definition, BatchDefinition)
            else {},
            "batch_spec": self.batch_spec,
            "batch_markers": self.batch_markers,
        }
        return dict_obj

    @public_api
    def to_json_dict(self) -> Dict[str, JSONValues]:
        """Returns a JSON-serializable dict representation of this Batch.

        Returns:
            A JSON-serializable dict representation of this Batch.
        """
        json_dict: dict = self.to_dict()
        deep_filter_properties_iterable(
            properties=json_dict["batch_request"],
            inplace=True,
        )
        return json_dict

    @property
    def id(self):
        batch_definition = self._batch_definition
        if isinstance(batch_definition, BatchDefinition):
            return batch_definition.id

        if isinstance(batch_definition, IDDict):
            return batch_definition.to_id()

        if isinstance(batch_definition, dict):
            return IDDict(batch_definition).to_id()

        return IDDict({}).to_id()

    def __str__(self):
        return json.dumps(self.to_json_dict(), indent=2)

    @public_api
    def head(self, n_rows=5, fetch_all=False):
        """Return the first n rows from the Batch.

        This function returns the first n_rows rows. It is useful for quickly testing
        if your object has the data you expected.

        It will always obtain data from the Datasource and return a Pandas
        DataFrame available locally.

        Args:
             n_rows: the number of rows to return
             fetch_all: whether to fetch all rows; overrides n_rows if set to True

        Returns:
            A Pandas DataFrame
        """
        self._data.execution_engine.batch_manager.load_batch_list(batch_list=[self])
        metrics_calculator = _get_metrics_calculator_class()(
            execution_engine=self._data.execution_engine,
            show_progress_bars=True,
        )
        table_head_df: pd.DataFrame = metrics_calculator.head(
            n_rows=n_rows,
            domain_kwargs={"batch_id": self.id},
            fetch_all=fetch_all,
        )
        return table_head_df


def materialize_batch_request(
    batch_request: Optional[Union[BatchRequestBase, dict]] = None,
) -> Optional[BatchRequestBase]:
    effective_batch_request: dict = get_batch_request_as_dict(
        batch_request=batch_request
    )

    if not effective_batch_request:
        return None

    batch_request_class: type
    if "options" in effective_batch_request:
        batch_request_class = _get_x_batch_request_class()
    elif batch_request_contains_runtime_parameters(
        batch_request=effective_batch_request
    ):
        batch_request_class = RuntimeBatchRequest
    else:
        batch_request_class = BatchRequest

    return batch_request_class(**effective_batch_request)


def batch_request_contains_batch_data(
    batch_request: Optional[Union[BatchRequestBase, dict]] = None
) -> bool:
    return (
        batch_request_contains_runtime_parameters(batch_request=batch_request)
        and batch_request["runtime_parameters"].get("batch_data") is not None
    )


def batch_request_contains_runtime_parameters(
    batch_request: Optional[Union[BatchRequestBase, dict]] = None
) -> bool:
    return (
        batch_request is not None
        and isinstance(batch_request, (dict, DictDot))
        and batch_request.get("runtime_parameters") is not None
    )


def get_batch_request_as_dict(
    batch_request: Optional[Union[BatchRequestBase, XBatchRequest, dict]] = None
) -> Optional[dict]:
    if batch_request is None:
        return None

    if isinstance(batch_request, (BatchRequest, RuntimeBatchRequest)):
        batch_request = batch_request.to_dict()

    if isinstance(batch_request, _get_x_batch_request_class()):
        batch_request = dataclasses.asdict(batch_request)

    return batch_request


def get_batch_request_from_acceptable_arguments(  # noqa: C901 - complexity 21
    datasource_name: Optional[str] = None,
    data_connector_name: Optional[str] = None,
    data_asset_name: Optional[str] = None,
    *,
    batch_request: Optional[BatchRequestBase] = None,
    batch_data: Optional[Any] = None,
    data_connector_query: Optional[dict] = None,
    batch_identifiers: Optional[dict] = None,
    limit: Optional[int] = None,
    index: Optional[Union[int, list, tuple, slice, str]] = None,
    custom_filter_function: Optional[Callable] = None,
    batch_spec_passthrough: Optional[dict] = None,
    sampling_method: Optional[str] = None,
    sampling_kwargs: Optional[dict] = None,
    splitter_method: Optional[str] = None,
    splitter_kwargs: Optional[dict] = None,
    runtime_parameters: Optional[dict] = None,
    query: Optional[str] = None,
    path: Optional[str] = None,
    batch_filter_parameters: Optional[dict] = None,
    **kwargs,
) -> Union[BatchRequest, RuntimeBatchRequest]:
    """Obtain formal BatchRequest typed object from allowed attributes (supplied as arguments).
    This method applies only to the new (V3) Datasource schema.

    Args:
        datasource_name
        data_connector_name
        data_asset_name

        batch_request
        batch_data
        query
        path
        runtime_parameters
        data_connector_query
        batch_identifiers
        batch_filter_parameters

        limit
        index
        custom_filter_function

        sampling_method
        sampling_kwargs

        splitter_method
        splitter_kwargs

        batch_spec_passthrough

        **kwargs

    Returns:
        (BatchRequest or RuntimeBatchRequest) The formal BatchRequest or RuntimeBatchRequest object
    """

    if batch_request:
        if not isinstance(
            batch_request,
            (BatchRequest, RuntimeBatchRequest, _get_x_batch_request_class()),
        ):
            raise TypeError(
                "batch_request must be a BatchRequest, RuntimeBatchRequest, or a "
                f"experimental.datasources.interfaces.BatchRequest object, not {type(batch_request)}"
            )

        datasource_name = batch_request.datasource_name

    # ensure that the first parameter is datasource_name, which should be a str. This check prevents users
    # from passing in batch_request as an unnamed parameter.
    if not isinstance(datasource_name, str):
        raise gx_exceptions.GreatExpectationsTypeError(
            f"the first parameter, datasource_name, must be a str, not {type(datasource_name)}"
        )

    if len([arg for arg in [batch_data, query, path] if arg is not None]) > 1:
        raise ValueError("Must provide only one of batch_data, query, or path.")

    if any(
        [
            batch_data is not None
            and runtime_parameters
            and "batch_data" in runtime_parameters,
            query and runtime_parameters and "query" in runtime_parameters,
            path and runtime_parameters and "path" in runtime_parameters,
        ]
    ):
        raise ValueError(
            "If batch_data, query, or path arguments are provided, the same keys cannot appear in the "
            "runtime_parameters argument."
        )

    if batch_request:
        # TODO: Raise a warning if any parameters besides batch_requests are specified
        return batch_request

    batch_request_class: type
    batch_request_as_dict: dict

    if any([batch_data is not None, query, path, runtime_parameters]):
        batch_request_class = RuntimeBatchRequest

        runtime_parameters = runtime_parameters or {}
        if batch_data is not None:
            runtime_parameters["batch_data"] = batch_data
        elif query is not None:
            runtime_parameters["query"] = query
        elif path is not None:
            runtime_parameters["path"] = path

        if batch_identifiers is None:
            batch_identifiers = kwargs
        else:
            # Raise a warning if kwargs exist
            pass

        batch_request_as_dict = {
            "datasource_name": datasource_name,
            "data_connector_name": data_connector_name,
            "data_asset_name": data_asset_name,
            "runtime_parameters": runtime_parameters,
            "batch_identifiers": batch_identifiers,
            "batch_spec_passthrough": batch_spec_passthrough,
        }
    else:
        batch_request_class = BatchRequest

        if data_connector_query is None:
            if batch_filter_parameters is not None and batch_identifiers is not None:
                raise ValueError(
                    'Must provide either "batch_filter_parameters" or "batch_identifiers", not both.'
                )

            if batch_filter_parameters is None and batch_identifiers is not None:
                logger.warning(
                    'Attempting to build data_connector_query but "batch_identifiers" was provided '
                    'instead of "batch_filter_parameters". The "batch_identifiers" key on '
                    'data_connector_query has been renamed to "batch_filter_parameters". Please update '
                    'your code. Falling back on provided "batch_identifiers".'
                )
                batch_filter_parameters = batch_identifiers
            elif batch_filter_parameters is None and batch_identifiers is None:
                batch_filter_parameters = kwargs
            else:
                # Raise a warning if kwargs exist
                pass

            data_connector_query_params: dict = {
                "batch_filter_parameters": batch_filter_parameters,
                "limit": limit,
                "index": index,
                "custom_filter_function": custom_filter_function,
            }
            data_connector_query = IDDict(data_connector_query_params)
        else:
            # Raise a warning if batch_filter_parameters or kwargs exist
            data_connector_query = IDDict(data_connector_query)

        if batch_spec_passthrough is None:
            batch_spec_passthrough = {}
            if sampling_method is not None:
                sampling_params: dict = {
                    "sampling_method": sampling_method,
                }
                if sampling_kwargs is not None:
                    sampling_params["sampling_kwargs"] = sampling_kwargs
                batch_spec_passthrough.update(sampling_params)
            if splitter_method is not None:
                splitter_params: dict = {
                    "splitter_method": splitter_method,
                }
                if splitter_kwargs is not None:
                    splitter_params["splitter_kwargs"] = splitter_kwargs
                batch_spec_passthrough.update(splitter_params)

        batch_request_as_dict: dict = {
            "datasource_name": datasource_name,
            "data_connector_name": data_connector_name,
            "data_asset_name": data_asset_name,
            "data_connector_query": data_connector_query,
            "batch_spec_passthrough": batch_spec_passthrough,
        }

    deep_filter_properties_iterable(
        properties=batch_request_as_dict,
        inplace=True,
    )

    batch_request = batch_request_class(**batch_request_as_dict)

    return batch_request


def standardize_batch_request_display_ordering(
    batch_request: Dict[str, Union[str, int, Dict[str, Any]]]
) -> Dict[str, Union[str, Dict[str, Any]]]:
    batch_request_as_dict: Union[str, Dict[str, Any]] = safe_deep_copy(
        data=batch_request
    )
    datasource_name: str = batch_request_as_dict["datasource_name"]
    data_connector_name: str = batch_request_as_dict["data_connector_name"]
    data_asset_name: str = batch_request_as_dict["data_asset_name"]
    runtime_parameters: str = batch_request_as_dict.get("runtime_parameters")
    batch_identifiers: str = batch_request_as_dict.get("batch_identifiers")
    batch_request_as_dict.pop("datasource_name")
    batch_request_as_dict.pop("data_connector_name")
    batch_request_as_dict.pop("data_asset_name")
    # NOTE: AJB 20211217 The below conditionals should be refactored
    if runtime_parameters is not None:
        batch_request_as_dict.pop("runtime_parameters")
    if batch_identifiers is not None:
        batch_request_as_dict.pop("batch_identifiers")
    if runtime_parameters is not None and batch_identifiers is not None:
        batch_request_as_dict = {
            "datasource_name": datasource_name,
            "data_connector_name": data_connector_name,
            "data_asset_name": data_asset_name,
            "runtime_parameters": runtime_parameters,
            "batch_identifiers": batch_identifiers,
            **batch_request_as_dict,
        }
    elif runtime_parameters is not None and batch_identifiers is None:
        batch_request_as_dict = {
            "datasource_name": datasource_name,
            "data_connector_name": data_connector_name,
            "data_asset_name": data_asset_name,
            "runtime_parameters": runtime_parameters,
            **batch_request_as_dict,
        }
    elif runtime_parameters is None and batch_identifiers is not None:
        batch_request_as_dict = {
            "datasource_name": datasource_name,
            "data_connector_name": data_connector_name,
            "data_asset_name": data_asset_name,
            "batch_identifiers": batch_identifiers,
            **batch_request_as_dict,
        }
    else:
        batch_request_as_dict = {
            "datasource_name": datasource_name,
            "data_connector_name": data_connector_name,
            "data_asset_name": data_asset_name,
            **batch_request_as_dict,
        }

    return batch_request_as_dict<|MERGE_RESOLUTION|>--- conflicted
+++ resolved
@@ -14,21 +14,13 @@
 from great_expectations.exceptions import InvalidBatchIdError
 from great_expectations.types import DictDot, SerializableDictDot, safe_deep_copy
 from great_expectations.util import deep_filter_properties_iterable, load_class
-<<<<<<< HEAD
-from great_expectations.validator.metric_configuration import MetricConfiguration
-=======
 
 if TYPE_CHECKING:
     from great_expectations.experimental.datasources.interfaces import (
         BatchRequest as XBatchRequest,
     )
     from great_expectations.validator.metrics_calculator import MetricsCalculator
->>>>>>> b629eb56
-
-if TYPE_CHECKING:
-    from great_expectations.experimental.datasources.interfaces import (
-        BatchRequest as XBatchRequest,
-    )
+
 
 logger = logging.getLogger(__name__)
 
@@ -59,8 +51,6 @@
     return load_class(class_name=class_name, module_name=module_name)
 
 
-<<<<<<< HEAD
-=======
 def _get_metrics_calculator_class() -> Type[MetricsCalculator]:
     """Using this function helps work around circular import dependncies."""
     module_name = "great_expectations.validator.metrics_calculator"
@@ -68,7 +58,6 @@
     return load_class(class_name=class_name, module_name=module_name)
 
 
->>>>>>> b629eb56
 @public_api
 class BatchDefinition(SerializableDictDot):
     """Precisely identifies a set of data from a data source.
