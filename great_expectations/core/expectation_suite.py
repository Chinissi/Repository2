from __future__ import annotations

import datetime
import json
import logging
import pprint
import uuid
from copy import deepcopy
from typing import (
    TYPE_CHECKING,
    Any,
    Callable,
    Dict,
    List,
    Optional,
    Sequence,
    Tuple,
    Type,
    Union,
)

from marshmallow import Schema, ValidationError, fields, post_dump, post_load, pre_dump

import great_expectations as gx
import great_expectations.exceptions as gx_exceptions
from great_expectations import __version__ as ge_version
from great_expectations.compatibility.typing_extensions import override
from great_expectations.core._docs_decorators import (
    deprecated_argument,
    new_argument,
    public_api,
)
from great_expectations.core.evaluation_parameters import (
    _deduplicate_evaluation_parameter_dependencies,
)
from great_expectations.core.expectation_configuration import (
    ExpectationConfiguration,
    ExpectationConfigurationSchema,
    expectationConfigurationSchema,
)
from great_expectations.core.metric_domain_types import MetricDomainTypes
from great_expectations.core.usage_statistics.events import UsageStatsEvents
from great_expectations.core.util import (
    convert_to_json_serializable,
    ensure_json_serializable,
    nested_update,
    parse_string_to_datetime,
)
from great_expectations.data_context.util import instantiate_class_from_config
from great_expectations.expectations.registry import get_expectation_impl
from great_expectations.render import (
    AtomicPrescriptiveRendererType,
    RenderedAtomicContent,
)
from great_expectations.types import SerializableDictDot
from great_expectations.util import deep_filter_properties_iterable

if TYPE_CHECKING:
    from great_expectations.alias_types import JSONValues
    from great_expectations.data_context import AbstractDataContext
    from great_expectations.execution_engine import ExecutionEngine
    from great_expectations.expectations.expectation import Expectation
    from great_expectations.render.renderer.inline_renderer import InlineRendererConfig

logger = logging.getLogger(__name__)


@public_api
@deprecated_argument(argument_name="data_asset_type", version="0.14.0")
@new_argument(
    argument_name="ge_cloud_id",
    version="0.13.33",
    message="Used in GX Cloud deployments.",
)
class ExpectationSuite(SerializableDictDot):
    """Suite of expectations plus create, read, update, and delete functionality.

    - create: add_expectation(), append_expectation()
    - read: find_expectation_indexes(), find_expectations(), show_expectations_by_domain_type(), show_expectations_by_expectation_type()
    - update: add_expectation(), append_expectation(), patch_expectation(), replace_expectation(), add_expectation_configurations()
    - delete: remove_expectation(), remove_all_expectations_of_type()

    Args:
        expectation_suite_name: Name of the Expectation Suite.
        data_context: Data Context associated with this Expectation Suite.
        expectations: Expectation Configurations to associate with this Expectation Suite.
        evaluation_parameters: Evaluation parameters to be substituted when evaluating Expectations.
        data_asset_type: Type of data asset to associate with this suite.
        execution_engine_type: Name of the execution engine type.
        meta: Metadata related to the suite.
        ge_cloud_id: Great Expectations Cloud id for this Expectation Suite.
    """

    def __init__(  # noqa: PLR0913
        self,
        expectation_suite_name: str,
        data_context: Optional[AbstractDataContext] = None,
        expectations: Optional[Sequence[Union[dict, ExpectationConfiguration]]] = None,
        evaluation_parameters: Optional[dict] = None,
        data_asset_type: Optional[str] = None,
        execution_engine_type: Optional[Type[ExecutionEngine]] = None,
        meta: Optional[dict] = None,
        ge_cloud_id: Optional[str] = None,
    ) -> None:
        self.expectation_suite_name = expectation_suite_name
        self.ge_cloud_id = ge_cloud_id
        self._data_context = data_context

        if expectations is None:
            expectations = []
        self.expectation_configurations = [
            ExpectationConfiguration(**expectation)
            if isinstance(expectation, dict)
            else expectation
            for expectation in expectations
        ]
        if evaluation_parameters is None:
            evaluation_parameters = {}
        self.evaluation_parameters = evaluation_parameters
        self.data_asset_type = data_asset_type
        self.execution_engine_type = execution_engine_type
        if meta is None:
            meta = {"great_expectations_version": ge_version}
        if (
            "great_expectations.__version__" not in meta.keys()
            and "great_expectations_version" not in meta.keys()
        ):
            meta["great_expectations_version"] = ge_version
        # We require meta information to be serializable, but do not convert until necessary
        ensure_json_serializable(meta)
        self.meta = meta

    @property
    def name(self) -> str:
        return self.expectation_suite_name

    @property
    def expectations(self) -> list[Expectation]:
        return [
            self._build_expectation(expectation_configuration=expectation_configuration)
            for expectation_configuration in self.expectation_configurations
        ]

<<<<<<< HEAD
    def add(self, expectation: Expectation) -> Expectation:
        """Add an Expectation to the collection.

        Raises:
            ValueError: Suite already has an Expectation with the same configuration.
        """
        if any(
            expectation.configuration == existing_config
            for existing_config in self.expectation_configurations
        ):
            raise ValueError(
                "An Expectation with this configuration already exists in this ExpectationSuite."
            )
        self.expectation_configurations.append(expectation.configuration)
        return expectation

    def delete(self, expectation: Expectation) -> Expectation:
        """Delete an Expectation from the collection.

        Raises:
            ValueError: Expectation not found in suite.
        """
        updated_expectation_configs = [
            exp_config
            for exp_config in self.expectation_configurations
            if exp_config != expectation.configuration
        ]
        if len(updated_expectation_configs) != len(self.expectation_configurations) - 1:
            raise ValueError("No matching expectation was found.")
        self.expectation_configurations = updated_expectation_configs
        return expectation

=======
>>>>>>> 64c2a002
    def add_citation(  # noqa: PLR0913
        self,
        comment: str,
        batch_request: Optional[
            Union[str, Dict[str, Union[str, Dict[str, Any]]]]
        ] = None,
        batch_definition: Optional[dict] = None,
        batch_spec: Optional[dict] = None,
        batch_kwargs: Optional[dict] = None,
        batch_markers: Optional[dict] = None,
        batch_parameters: Optional[dict] = None,
        profiler_config: Optional[dict] = None,
        citation_date: Optional[Union[str, datetime.datetime]] = None,
    ) -> None:
        if "citations" not in self.meta:
            self.meta["citations"] = []

        citation_date_obj: datetime.datetime
        _citation_date_types = (type(None), str, datetime.datetime)

        if citation_date is None:
            citation_date_obj = datetime.datetime.now(datetime.timezone.utc)
        elif isinstance(citation_date, str):
            citation_date_obj = parse_string_to_datetime(datetime_string=citation_date)
        elif isinstance(citation_date, datetime.datetime):
            citation_date_obj = citation_date
        else:
            raise gx_exceptions.GreatExpectationsTypeError(
                f"citation_date should be of type - {' '.join(str(t) for t in _citation_date_types)}"
            )

        citation: Dict[str, Any] = {
            "citation_date": citation_date_obj.strftime("%Y-%m-%dT%H:%M:%S.%fZ"),
            "batch_request": batch_request,
            "batch_definition": batch_definition,
            "batch_spec": batch_spec,
            "batch_kwargs": batch_kwargs,
            "batch_markers": batch_markers,
            "batch_parameters": batch_parameters,
            "profiler_config": profiler_config,
            "comment": comment,
        }
        gx.util.filter_properties_dict(
            properties=citation, clean_falsy=True, inplace=True
        )
        self.meta["citations"].append(citation)

    # noinspection PyPep8Naming
    def isEquivalentTo(self, other):
        """
        ExpectationSuite equivalence relies only on expectations and evaluation parameters. It does not include:
        - data_asset_name
        - expectation_suite_name
        - meta
        - data_asset_type
        """
        if not isinstance(other, self.__class__):
            if isinstance(other, dict):
                try:
                    # noinspection PyNoneFunctionAssignment,PyTypeChecker
                    other_dict: dict = expectationSuiteSchema.load(other)
                    other = ExpectationSuite(
                        **other_dict, data_context=self._data_context
                    )
                except ValidationError:
                    logger.debug(
                        "Unable to evaluate equivalence of ExpectationConfiguration object with dict because "
                        "dict other could not be instantiated as an ExpectationConfiguration"
                    )
                    return NotImplemented
            else:
                # Delegate comparison to the other instance
                return NotImplemented

        exp_count_is_equal = len(self.expectation_configurations) == len(
            other.expectation_configurations
        )

        exp_configs_are_equal = all(
            mine.isEquivalentTo(theirs)
            for (mine, theirs) in zip(
                self.expectation_configurations, other.expectation_configurations
            )
        )

        return exp_count_is_equal and exp_configs_are_equal

    def __eq__(self, other):
        """ExpectationSuite equality ignores instance identity, relying only on properties."""
        if not isinstance(other, self.__class__):
            # Delegate comparison to the other instance's __eq__.
            return NotImplemented
        return all(
            (
                self.expectation_suite_name == other.expectation_suite_name,
                self.expectation_configurations == other.expectation_configurations,
                self.evaluation_parameters == other.evaluation_parameters,
                self.data_asset_type == other.data_asset_type,
                self.meta == other.meta,
            )
        )

    def __ne__(self, other):
        # By using the == operator, the returned NotImplemented is handled correctly.
        return not self == other

    def __repr__(self):
        return json.dumps(self.to_json_dict(), indent=2)

    def __str__(self):
        return json.dumps(self.to_json_dict(), indent=2)

    def __deepcopy__(self, memo: dict):
        cls = self.__class__
        result = cls.__new__(cls)

        memo[id(self)] = result

        attributes_to_copy = set(ExpectationSuiteSchema().fields.keys())
        # map expectations to expectation_configurations
        attributes_to_copy.remove("expectations")
        attributes_to_copy.add("expectation_configurations")
        for key in attributes_to_copy:
            setattr(result, key, deepcopy(getattr(self, key)))

        result._data_context = self._data_context

        return result

    @public_api
    @override
    def to_json_dict(self) -> Dict[str, JSONValues]:
        """Returns a JSON-serializable dict representation of this ExpectationSuite.

        Returns:
            A JSON-serializable dict representation of this ExpectationSuite.
        """
        myself = expectationSuiteSchema.dump(self)
        # NOTE - JPC - 20191031: migrate to expectation-specific schemas that subclass result with properly-typed
        # schemas to get serialization all-the-way down via dump
        myself["expectations"] = convert_to_json_serializable(
            self.expectation_configurations
        )
        try:
            myself["evaluation_parameters"] = convert_to_json_serializable(
                myself["evaluation_parameters"]
            )
        except KeyError:
            pass  # Allow evaluation parameters to be missing if empty
        myself["meta"] = convert_to_json_serializable(myself["meta"])
        return myself

    def get_evaluation_parameter_dependencies(self) -> dict:
        dependencies: dict = {}
        for expectation in self.expectation_configurations:
            t = expectation.get_evaluation_parameter_dependencies()
            nested_update(dependencies, t)

        dependencies = _deduplicate_evaluation_parameter_dependencies(dependencies)
        return dependencies

    def get_citations(
        self,
        sort: bool = True,
        require_batch_kwargs: bool = False,
        require_batch_request: bool = False,
        require_profiler_config: bool = False,
    ) -> List[Dict[str, Any]]:
        citations: List[Dict[str, Any]] = self.meta.get("citations", [])
        if require_batch_kwargs:
            citations = self._filter_citations(
                citations=citations, filter_key="batch_kwargs"
            )
        if require_batch_request:
            citations = self._filter_citations(
                citations=citations, filter_key="batch_request"
            )
        if require_profiler_config:
            citations = self._filter_citations(
                citations=citations, filter_key="profiler_config"
            )
        if not sort:
            return citations
        return self._sort_citations(citations=citations)

    @staticmethod
    def _filter_citations(
        citations: List[Dict[str, Any]], filter_key
    ) -> List[Dict[str, Any]]:
        citations_with_bk: List[Dict[str, Any]] = []
        for citation in citations:
            if filter_key in citation and citation.get(filter_key):
                citations_with_bk.append(citation)

        return citations_with_bk

    @staticmethod
    def _sort_citations(citations: List[Dict[str, Any]]) -> List[Dict[str, Any]]:
        return sorted(citations, key=lambda x: x["citation_date"])

    # CRUD methods #

    def append_expectation(self, expectation_config) -> None:
        """Appends an expectation.

           Args:
               expectation_config (ExpectationConfiguration): \
                   The expectation to be added to the list.

           Notes:
               May want to add type-checking in the future.
        """
        self.expectation_configurations.append(expectation_config)

    @public_api
    @new_argument(
        argument_name="ge_cloud_id",
        version="0.13.33",
        message="Used in cloud deployments.",
    )
    def remove_expectation(
        self,
        expectation_configuration: Optional[ExpectationConfiguration] = None,
        match_type: str = "domain",
        remove_multiple_matches: bool = False,
        ge_cloud_id: Optional[Union[str, uuid.UUID]] = None,
    ) -> List[ExpectationConfiguration]:
        """Remove an ExpectationConfiguration from the ExpectationSuite.

        Args:
            expectation_configuration: A potentially incomplete (partial) Expectation Configuration to match against.
            match_type: This determines what kwargs to use when matching. Options are 'domain' to match based
                on the data evaluated by that expectation, 'success' to match based on all configuration parameters
                that influence whether an expectation succeeds based on a given batch of data, and 'runtime' to match
                based on all configuration parameters.
            remove_multiple_matches: If True, will remove multiple matching expectations.
            ge_cloud_id: Great Expectations Cloud id for an Expectation.

        Returns:
            The list of deleted ExpectationConfigurations.

        Raises:
            TypeError: Must provide either expectation_configuration or ge_cloud_id.
            ValueError: No match or multiple matches found (and remove_multiple_matches=False).
        """
        if expectation_configuration is None and ge_cloud_id is None:
            raise TypeError(
                "Must provide either expectation_configuration or ge_cloud_id"
            )

        found_expectation_indexes = self.find_expectation_indexes(
            expectation_configuration=expectation_configuration,
            match_type=match_type,
            ge_cloud_id=ge_cloud_id,  # type: ignore[arg-type]
        )
        if len(found_expectation_indexes) < 1:
            raise ValueError("No matching expectation was found.")

        elif len(found_expectation_indexes) > 1:
            if remove_multiple_matches:
                removed_expectations = []
                for index in sorted(found_expectation_indexes, reverse=True):
                    removed_expectations.append(
                        self.expectation_configurations.pop(index)
                    )
                return removed_expectations
            else:
                raise ValueError(
                    "More than one matching expectation was found. Specify more precise matching criteria,"
                    "or set remove_multiple_matches=True"
                )

        else:
            return [self.expectation_configurations.pop(found_expectation_indexes[0])]

    def remove_all_expectations_of_type(
        self, expectation_types: Union[List[str], str]
    ) -> List[ExpectationConfiguration]:
        if isinstance(expectation_types, str):
            expectation_types = [expectation_types]

        removed_expectations = [
            expectation
            for expectation in self.expectation_configurations
            if expectation.expectation_type in expectation_types
        ]
        self.expectation_configurations = [
            expectation
            for expectation in self.expectation_configurations
            if expectation.expectation_type not in expectation_types
        ]

        return removed_expectations

    def find_expectation_indexes(
        self,
        expectation_configuration: Optional[ExpectationConfiguration] = None,
        match_type: str = "domain",
        ge_cloud_id: Optional[str] = None,
    ) -> List[int]:
        """
        Find indexes of Expectations matching the given ExpectationConfiguration on the given match_type.
        If a ge_cloud_id is provided, match_type is ignored and only indexes of Expectations
        with matching ge_cloud_id are returned.

        Args:
            expectation_configuration: A potentially incomplete (partial) Expectation Configuration to match against to
                find the index of any matching Expectation Configurations on the suite.
            match_type: This determines what kwargs to use when matching. Options are 'domain' to match based
                on the data evaluated by that expectation, 'success' to match based on all configuration parameters
                 that influence whether an expectation succeeds based on a given batch of data, and 'runtime' to match
                 based on all configuration parameters
            ge_cloud_id: Great Expectations Cloud id

        Returns: A list of indexes of matching ExpectationConfiguration

        Raises:
            InvalidExpectationConfigurationError

        """
        if expectation_configuration is None and ge_cloud_id is None:
            raise TypeError(
                "Must provide either expectation_configuration or ge_cloud_id"
            )

        if expectation_configuration and not isinstance(
            expectation_configuration, ExpectationConfiguration
        ):
            raise gx_exceptions.InvalidExpectationConfigurationError(
                "Ensure that expectation configuration is valid."
            )

        match_indexes = []
        for idx, expectation in enumerate(self.expectation_configurations):
            if ge_cloud_id is not None:
                if expectation.ge_cloud_id == ge_cloud_id:
                    match_indexes.append(idx)
            else:  # noqa: PLR5501
                if expectation.isEquivalentTo(
                    other=expectation_configuration, match_type=match_type  # type: ignore[arg-type]
                ):
                    match_indexes.append(idx)

        return match_indexes

    @public_api
    def find_expectations(
        self,
        expectation_configuration: Optional[ExpectationConfiguration] = None,
        match_type: str = "domain",
        ge_cloud_id: Optional[str] = None,
    ) -> List[ExpectationConfiguration]:
        """
        Find Expectations matching the given ExpectationConfiguration on the given match_type.
        If a ge_cloud_id is provided, match_type is ignored and only Expectations with matching
        ge_cloud_id are returned.

        Args:
            expectation_configuration: A potentially incomplete (partial) Expectation Configuration to match against to
                find the index of any matching Expectation Configurations on the suite.
            match_type: This determines what kwargs to use when matching. Options are 'domain' to match based
                on the data evaluated by that expectation, 'success' to match based on all configuration parameters
                 that influence whether an expectation succeeds based on a given batch of data, and 'runtime' to match
                 based on all configuration parameters
            ge_cloud_id: Great Expectations Cloud id

        Returns: A list of matching ExpectationConfigurations
        """

        if expectation_configuration is None and ge_cloud_id is None:
            raise TypeError(
                "Must provide either expectation_configuration or ge_cloud_id"
            )

        found_expectation_indexes: List[int] = self.find_expectation_indexes(
            expectation_configuration, match_type, ge_cloud_id
        )

        if len(found_expectation_indexes) > 0:
            return [
                self.expectation_configurations[idx]
                for idx in found_expectation_indexes
            ]

        return []

    def replace_expectation(
        self,
        new_expectation_configuration: Union[ExpectationConfiguration, dict],
        existing_expectation_configuration: Optional[ExpectationConfiguration] = None,
        match_type: str = "domain",
        ge_cloud_id: Optional[str] = None,
    ) -> None:
        """
        Find Expectations matching the given ExpectationConfiguration on the given match_type.
        If a ge_cloud_id is provided, match_type is ignored and only Expectations with matching
        ge_cloud_id are returned.

        Args:
            expectation_configuration: A potentially incomplete (partial) Expectation Configuration to match against to
                find the index of any matching Expectation Configurations on the suite.
            match_type: This determines what kwargs to use when matching. Options are 'domain' to match based
                on the data evaluated by that expectation, 'success' to match based on all configuration parameters
                 that influence whether an expectation succeeds based on a given batch of data, and 'runtime' to match
                 based on all configuration parameters
            ge_cloud_id: Great Expectations Cloud id

        Returns: A list of matching ExpectationConfigurations
        """
        if existing_expectation_configuration is None and ge_cloud_id is None:
            raise TypeError(
                "Must provide either existing_expectation_configuration or ge_cloud_id"
            )

        if isinstance(new_expectation_configuration, dict):
            new_expectation_configuration = expectationConfigurationSchema.load(
                new_expectation_configuration
            )

        found_expectation_indexes = self.find_expectation_indexes(
            existing_expectation_configuration, match_type, ge_cloud_id
        )
        if len(found_expectation_indexes) > 1:
            raise ValueError(
                "More than one matching expectation was found. Please be more specific with your search "
                "criteria"
            )
        elif len(found_expectation_indexes) == 0:
            raise ValueError("No matching Expectation was found.")

        self.expectation_configurations[found_expectation_indexes[0]] = new_expectation_configuration  # type: ignore[assignment]

    def patch_expectation(  # noqa: PLR0913
        self,
        expectation_configuration: ExpectationConfiguration,
        op: str,
        path: str,
        value: Any,
        match_type: str,
    ) -> ExpectationConfiguration:
        """

        Args:
             expectation_configuration: A potentially incomplete (partial) Expectation Configuration to match against to
                 find the expectation to patch.
             op: A jsonpatch operation (one of 'add','update', or 'remove') (see http://jsonpatch.com/)
             path: A jsonpatch path for the patch operation (see http://jsonpatch.com/)
             value: The value to patch (see http://jsonpatch.com/)
             match_type: The match type to use for find_expectation_index()

        Returns: The patched ExpectationConfiguration

        Raises:
            No match
            More than 1 match

        """
        found_expectation_indexes = self.find_expectation_indexes(
            expectation_configuration, match_type
        )

        if len(found_expectation_indexes) < 1:
            raise ValueError("No matching expectation was found.")
        elif len(found_expectation_indexes) > 1:
            raise ValueError(
                "More than one matching expectation was found. Please be more specific with your search "
                "criteria"
            )

        self.expectation_configurations[found_expectation_indexes[0]].patch(
            op, path, value
        )
        return self.expectation_configurations[found_expectation_indexes[0]]

    def _add_expectation(
        self,
        expectation_configuration: ExpectationConfiguration,
        send_usage_event: bool = True,
        match_type: str = "domain",
        overwrite_existing: bool = True,
    ) -> ExpectationConfiguration:
        """
        This is a private method for adding expectations that allows for usage_events to be suppressed when
        Expectations are added through internal processing (ie. while building profilers, rendering or validation). It
        takes in send_usage_event boolean.  If successful, upserts ExpectationConfiguration into this ExpectationSuite.

        Args:
            expectation_configuration: The ExpectationConfiguration to add or update
            send_usage_event: Whether to send a usage_statistics event. When called through ExpectationSuite class'
                public add_expectation() method, this is set to `True`.
            match_type: The criteria used to determine whether the Suite already has an ExpectationConfiguration
                and so whether we should add or replace.
            overwrite_existing: If the expectation already exists, this will overwrite if True and raise an error if
                False.

        Returns:
            The ExpectationConfiguration to add or replace.

        Raises:
            More than one match
            One match if overwrite_existing = False
        """

        found_expectation_indexes = self.find_expectation_indexes(
            expectation_configuration, match_type
        )

        if len(found_expectation_indexes) > 1:
            if send_usage_event:
                self.send_usage_event(success=False)
            raise ValueError(
                "More than one matching expectation was found. Please be more specific with your search "
                "criteria"
            )
        elif len(found_expectation_indexes) == 1:
            # Currently, we completely replace the expectation_configuration, but we could potentially use patch_expectation
            # to update instead. We need to consider how to handle meta in that situation.
            # patch_expectation = jsonpatch.make_patch(self.expectations[found_expectation_index] \
            #   .kwargs, expectation_configuration.kwargs)
            # patch_expectation.apply(self.expectations[found_expectation_index].kwargs, in_place=True)
            if overwrite_existing:
                # if existing Expectation has a ge_cloud_id, add it back to the new Expectation Configuration
                existing_expectation_ge_cloud_id = self.expectation_configurations[
                    found_expectation_indexes[0]
                ].ge_cloud_id
                if existing_expectation_ge_cloud_id is not None:
                    expectation_configuration.ge_cloud_id = (
                        existing_expectation_ge_cloud_id
                    )

                self.expectation_configurations[
                    found_expectation_indexes[0]
                ] = expectation_configuration
            else:
                if send_usage_event:
                    self.send_usage_event(success=False)

                raise gx_exceptions.DataContextError(
                    "A matching ExpectationConfiguration already exists. If you would like to overwrite this "
                    "ExpectationConfiguration, set overwrite_existing=True"
                )
        else:
            self.append_expectation(expectation_configuration)

        if send_usage_event:
            self.send_usage_event(success=True)

        return expectation_configuration

    def send_usage_event(self, success: bool) -> None:
        usage_stats_event_payload: dict = {}
        if self._data_context is not None:
            self._data_context.send_usage_message(
                event=UsageStatsEvents.EXPECTATION_SUITE_ADD_EXPECTATION,
                event_payload=usage_stats_event_payload,
                success=success,
            )

    def add_expectation_configurations(
        self,
        expectation_configurations: List[ExpectationConfiguration],
        send_usage_event: bool = True,
        match_type: str = "domain",
        overwrite_existing: bool = True,
    ) -> List[ExpectationConfiguration]:
        """Upsert a list of ExpectationConfigurations into this ExpectationSuite.

        Args:
            expectation_configurations: The List of candidate new/modifed "ExpectationConfiguration" objects for Suite.
            send_usage_event: Whether to send a usage_statistics event. When called through ExpectationSuite class'
                public add_expectation() method, this is set to `True`.
            match_type: The criteria used to determine whether the Suite already has an "ExpectationConfiguration"
                object, matching the specified criteria, and thus whether we should add or replace (i.e., "upsert").
            overwrite_existing: If "ExpectationConfiguration" already exists, this will cause it to be overwritten if
                True and raise an error if False.

        Returns:
            The List of "ExpectationConfiguration" objects attempted to be added or replaced (can differ from the list
            of "ExpectationConfiguration" objects in "self.expectations" at the completion of this method's execution).

        Raises:
            More than one match
            One match if overwrite_existing = False
        """
        expectation_configuration: ExpectationConfiguration
        expectation_configurations_attempted_to_be_added: List[
            ExpectationConfiguration
        ] = [
            self.add_expectation(
                expectation_configuration=expectation_configuration,
                send_usage_event=send_usage_event,
                match_type=match_type,
                overwrite_existing=overwrite_existing,
            )
            for expectation_configuration in expectation_configurations
        ]
        return expectation_configurations_attempted_to_be_added

    @public_api
    def add_expectation(
        self,
        expectation_configuration: ExpectationConfiguration,
        send_usage_event: bool = True,
        match_type: str = "domain",
        overwrite_existing: bool = True,
    ) -> ExpectationConfiguration:
        """Upsert specified ExpectationConfiguration into this ExpectationSuite.

        Args:
            expectation_configuration: The ExpectationConfiguration to add or update.
            send_usage_event: Whether to send a usage_statistics event. When called through ExpectationSuite class'
                public add_expectation() method, this is set to `True`.
            match_type: The criteria used to determine whether the Suite already has an ExpectationConfiguration
                and so whether we should add or replace.
            overwrite_existing: If the expectation already exists, this will overwrite if True and raise an error if
                False.

        Returns:
            The ExpectationConfiguration to add or replace.

        Raises:
            ValueError: More than one match
            DataContextError: One match if overwrite_existing = False

        # noqa: DAR402
        """
        self._build_expectation(expectation_configuration)
        return self._add_expectation(
            expectation_configuration=expectation_configuration,
            send_usage_event=send_usage_event,
            match_type=match_type,
            overwrite_existing=overwrite_existing,
        )

    def _build_expectation(
        self, expectation_configuration: ExpectationConfiguration
    ) -> Expectation:
        try:
            class_ = get_expectation_impl(expectation_configuration.expectation_type)
<<<<<<< HEAD
            expectation = class_(configuration=expectation_configuration)
=======
            expectation = class_(
                meta=expectation_configuration.meta, **expectation_configuration.kwargs
            )  # Implicitly validates in constructor
>>>>>>> 64c2a002
            return expectation
        except (
            gx_exceptions.ExpectationNotFoundError,
            gx_exceptions.InvalidExpectationConfigurationError,
        ) as e:
            raise gx_exceptions.InvalidExpectationConfigurationError(
                f"Could not add expectation; provided configuration is not valid: {e.message}"
            ) from e

    @public_api
    def show_expectations_by_domain_type(self) -> None:
        """Displays "ExpectationConfiguration" list, grouped by "domain_type", in predetermined designated order.

        The means of displaying is through the use of the "Pretty Print" library method "pprint.pprint()".
        """
        expectation_configurations_by_domain: Dict[
            str, List[ExpectationConfiguration]
        ] = self.get_grouped_and_ordered_expectations_by_domain_type()

        domain_type: str
        expectation_configurations: List[ExpectationConfiguration]
        for (
            domain_type,
            expectation_configurations,
        ) in expectation_configurations_by_domain.items():
            pprint.pprint(object=MetricDomainTypes(domain_type).value.capitalize())
            self.show_expectations_by_expectation_type(
                expectation_configurations=expectation_configurations
            )

    def show_expectations_by_expectation_type(
        self,
        expectation_configurations: Optional[List[ExpectationConfiguration]] = None,
    ) -> None:
        """Displays "ExpectationConfiguration" list, grouped by "expectation_type", in predetermined designated order.

        The means of displaying is through the use of the "Pretty Print" library method "pprint.pprint()".
        """
        if expectation_configurations is None:
            expectation_configurations = (
                self.get_grouped_and_ordered_expectations_by_expectation_type()
            )

        expectation_configuration: ExpectationConfiguration
        domain_type: MetricDomainTypes
        kwargs: dict
        pprint_objects: List[dict] = []
        for expectation_configuration in expectation_configurations:
            domain_type = expectation_configuration.get_domain_type()
            kwargs = expectation_configuration.kwargs
            pprint_objects.append(
                {
                    expectation_configuration.expectation_type: {
                        "domain": domain_type.value,
                        **kwargs,
                    }
                }
            )
        pprint.pprint(
            object=pprint_objects,
            indent=2,
        )

    def get_grouped_and_ordered_expectations_by_domain_type(
        self,
    ) -> Dict[str, List[ExpectationConfiguration]]:
        """
        Returns "ExpectationConfiguration" list in predetermined order by passing appropriate methods for retrieving
        "ExpectationConfiguration" lists by corresponding "domain_type" (with "table" first; then "column", and so on).
        """
        expectation_configurations_by_domain: Dict[
            str, List[ExpectationConfiguration]
        ] = self._get_expectations_by_domain_using_accessor_method(
            domain_type=MetricDomainTypes.TABLE.value,
            accessor_method=self.get_table_expectations,
        )
        expectation_configurations_by_domain.update(
            self._get_expectations_by_domain_using_accessor_method(
                domain_type=MetricDomainTypes.COLUMN.value,
                accessor_method=self.get_column_expectations,
            )
        )
        expectation_configurations_by_domain.update(
            self._get_expectations_by_domain_using_accessor_method(
                domain_type=MetricDomainTypes.COLUMN_PAIR.value,
                accessor_method=self.get_column_pair_expectations,
            )
        )
        expectation_configurations_by_domain.update(
            self._get_expectations_by_domain_using_accessor_method(
                domain_type=MetricDomainTypes.MULTICOLUMN.value,
                accessor_method=self.get_multicolumn_expectations,
            )
        )
        return expectation_configurations_by_domain

    def get_grouped_and_ordered_expectations_by_expectation_type(
        self,
    ) -> List[ExpectationConfiguration]:
        """
        Returns "ExpectationConfiguration" list, grouped by "expectation_type", in predetermined designated order.
        """
        table_expectation_configurations: List[ExpectationConfiguration] = sorted(
            self.get_table_expectations(),
            key=lambda element: element["expectation_type"],
        )
        column_expectation_configurations: List[ExpectationConfiguration] = sorted(
            self.get_column_expectations(),
            key=lambda element: element["expectation_type"],
        )
        column_pair_expectation_configurations: List[ExpectationConfiguration] = sorted(
            self.get_column_pair_expectations(),
            key=lambda element: element["expectation_type"],
        )
        multicolumn_expectation_configurations: List[ExpectationConfiguration] = sorted(
            self.get_multicolumn_expectations(),
            key=lambda element: element["expectation_type"],
        )
        return (
            table_expectation_configurations
            + column_expectation_configurations
            + column_pair_expectation_configurations
            + multicolumn_expectation_configurations
        )

    def get_table_expectations(self) -> List[ExpectationConfiguration]:
        """Return a list of table expectations."""
        expectation_configurations: List[ExpectationConfiguration] = list(
            filter(
                lambda element: element.get_domain_type() == MetricDomainTypes.TABLE,
                self.expectation_configurations,
            )
        )

        expectation_configuration: ExpectationConfiguration
        for expectation_configuration in expectation_configurations:
            expectation_configuration.kwargs = deep_filter_properties_iterable(
                properties=expectation_configuration.kwargs, clean_falsy=True
            )

        return expectation_configurations

    def get_column_expectations(self) -> List[ExpectationConfiguration]:
        """Return a list of column map expectations."""
        expectation_configurations: List[ExpectationConfiguration] = list(
            filter(
                lambda element: element.get_domain_type() == MetricDomainTypes.COLUMN,
                self.expectation_configurations,
            )
        )

        expectation_configuration: ExpectationConfiguration
        kwargs: dict
        column_name: str
        for expectation_configuration in expectation_configurations:
            kwargs = deep_filter_properties_iterable(
                properties=expectation_configuration.kwargs, clean_falsy=True
            )
            column_name = kwargs.pop("column")
            expectation_configuration.kwargs = {"column": column_name, **kwargs}

        return expectation_configurations

    # noinspection PyPep8Naming
    def get_column_pair_expectations(self) -> List[ExpectationConfiguration]:
        """Return a list of column_pair map expectations."""
        expectation_configurations: List[ExpectationConfiguration] = list(
            filter(
                lambda element: element.get_domain_type()
                == MetricDomainTypes.COLUMN_PAIR,
                self.expectation_configurations,
            )
        )

        expectation_configuration: ExpectationConfiguration
        kwargs: dict
        column_A_name: str
        column_B_name: str
        for expectation_configuration in expectation_configurations:
            kwargs = deep_filter_properties_iterable(
                properties=expectation_configuration.kwargs, clean_falsy=True
            )
            column_A_name = kwargs.pop("column_A")
            column_B_name = kwargs.pop("column_B")
            expectation_configuration.kwargs = {
                "column_A": column_A_name,
                "column_B": column_B_name,
                **kwargs,
            }

        return expectation_configurations

    def get_multicolumn_expectations(self) -> List[ExpectationConfiguration]:
        """Return a list of multicolumn map expectations."""
        expectation_configurations: List[ExpectationConfiguration] = list(
            filter(
                lambda element: element.get_domain_type()
                == MetricDomainTypes.MULTICOLUMN,
                self.expectation_configurations,
            )
        )

        expectation_configuration: ExpectationConfiguration
        kwargs: dict
        column_list: str
        for expectation_configuration in expectation_configurations:
            kwargs = deep_filter_properties_iterable(
                properties=expectation_configuration.kwargs, clean_falsy=True
            )
            column_list = kwargs.pop("column_list")
            expectation_configuration.kwargs = {"column_list": column_list, **kwargs}

        return expectation_configurations

    def get_grouped_and_ordered_expectations_by_column(
        self, expectation_type_filter: Optional[str] = None
    ) -> Tuple[Dict[str, List[ExpectationConfiguration]], List[str]]:
        expectations_by_column: Dict[str, List[ExpectationConfiguration]] = {}
        ordered_columns: List[str] = []

        column: str
        expectation: ExpectationConfiguration
        for expectation in self.expectation_configurations:
            if "column" in expectation.kwargs:
                column = expectation.kwargs["column"]
            else:
                column = "_nocolumn"

            if column not in expectations_by_column:
                expectations_by_column[column] = []

            if (
                expectation_type_filter is None
                or expectation.expectation_type == expectation_type_filter
            ):
                expectations_by_column[column].append(expectation)

            # if possible, get the order of columns from expect_table_columns_to_match_ordered_list
            if (
                expectation.expectation_type
                == "expect_table_columns_to_match_ordered_list"
            ):
                exp_column_list: List[str] = expectation.kwargs["column_list"]
                if exp_column_list and len(exp_column_list) > 0:
                    ordered_columns = exp_column_list

        # Group items by column
        sorted_columns = sorted(list(expectations_by_column.keys()))

        # only return ordered columns from expect_table_columns_to_match_ordered_list evr if they match set of column
        # names from entire evr, else use alphabetic sort
        if set(sorted_columns) == set(ordered_columns):
            return expectations_by_column, ordered_columns

        return expectations_by_column, sorted_columns

    @staticmethod
    def _get_expectations_by_domain_using_accessor_method(
        domain_type: str, accessor_method: Callable
    ) -> Dict[str, List[ExpectationConfiguration]]:
        expectation_configurations_by_domain: Dict[
            str, List[ExpectationConfiguration]
        ] = {}

        expectation_configurations: List[ExpectationConfiguration]
        expectation_configuration: ExpectationConfiguration
        for expectation_configuration in accessor_method():
            expectation_configurations = expectation_configurations_by_domain.get(  # type: ignore[assignment]
                domain_type
            )
            if expectation_configurations is None:
                expectation_configurations = []
                expectation_configurations_by_domain[
                    domain_type
                ] = expectation_configurations

            expectation_configurations.append(expectation_configuration)

        return expectation_configurations_by_domain

    def render(self) -> None:
        """
        Renders content using the atomic prescriptive renderer for each expectation configuration associated with
           this ExpectationSuite to ExpectationConfiguration.rendered_content.
        """
        for expectation_configuration in self.expectation_configurations:
            inline_renderer_config: InlineRendererConfig = {
                "class_name": "InlineRenderer",
                "render_object": expectation_configuration,
            }
            module_name = "great_expectations.render.renderer.inline_renderer"
            inline_renderer = instantiate_class_from_config(
                config=inline_renderer_config,
                runtime_environment={},
                config_defaults={"module_name": module_name},
            )
            if not inline_renderer:
                raise gx_exceptions.ClassInstantiationError(
                    module_name=module_name,
                    package_name=None,
                    class_name=inline_renderer_config["class_name"],
                )

            rendered_content: List[
                RenderedAtomicContent
            ] = inline_renderer.get_rendered_content()

            expectation_configuration.rendered_content = inline_renderer.replace_or_keep_existing_rendered_content(
                existing_rendered_content=expectation_configuration.rendered_content,
                new_rendered_content=rendered_content,
                failed_renderer_type=AtomicPrescriptiveRendererType.FAILED,
            )


class ExpectationSuiteSchema(Schema):
    expectation_suite_name = fields.Str()
    ge_cloud_id = fields.UUID(required=False, allow_none=True)
    expectations = fields.List(fields.Nested(ExpectationConfigurationSchema))
    evaluation_parameters = fields.Dict(allow_none=True)
    data_asset_type = fields.Str(allow_none=True)
    meta = fields.Dict()

    # NOTE: 20191107 - JPC - we may want to remove clean_empty and update tests to require the other fields;
    # doing so could also allow us not to have to make a copy of data in the pre_dump method.
    # noinspection PyMethodMayBeStatic
    def clean_empty(self, data):
        if isinstance(data, ExpectationSuite):
            if not hasattr(data, "evaluation_parameters"):
                pass
            elif len(data.evaluation_parameters) == 0:
                del data.evaluation_parameters

            if not hasattr(data, "meta"):
                pass
            elif data.meta is None or data.meta == []:
                pass
            elif len(data.meta) == 0:
                del data.meta
        elif isinstance(data, dict):
            if not data.get("evaluation_parameters"):
                pass
            elif len(data.get("evaluation_parameters")) == 0:
                data.pop("evaluation_parameters")

            if not data.get("meta"):
                pass
            elif data.get("meta") is None or data.get("meta") == []:
                pass
            elif len(data.get("meta")) == 0:
                data.pop("meta")
        return data

    # noinspection PyUnusedLocal
    @pre_dump
    def prepare_dump(self, data, **kwargs):
        data = deepcopy(data)
        for key in data:
            if key.startswith("_"):
                continue
            data[key] = convert_to_json_serializable(data[key])

        data = self.clean_empty(data)
        return data

    @post_dump(pass_original=True)
    def insert_expectations(self, data, original_data, **kwargs) -> dict:
<<<<<<< HEAD
        data["expectations"] = convert_to_json_serializable(
            original_data.expectation_configurations
        )
=======
        if isinstance(original_data, dict):
            expectations = original_data.get("expectations", [])
        else:
            expectations = original_data.expectation_configurations
        data["expectations"] = convert_to_json_serializable(expectations)
>>>>>>> 64c2a002
        return data

    @post_load
    def _convert_uuids_to_str(self, data, **kwargs):
        """
        Utilize UUID for data validation but convert to string before usage in business logic
        """
        attr = "ge_cloud_id"
        uuid_val = data.get(attr)
        if uuid_val:
            data[attr] = str(uuid_val)
        return data


expectationSuiteSchema = ExpectationSuiteSchema()<|MERGE_RESOLUTION|>--- conflicted
+++ resolved
@@ -141,7 +141,6 @@
             for expectation_configuration in self.expectation_configurations
         ]
 
-<<<<<<< HEAD
     def add(self, expectation: Expectation) -> Expectation:
         """Add an Expectation to the collection.
 
@@ -174,8 +173,6 @@
         self.expectation_configurations = updated_expectation_configs
         return expectation
 
-=======
->>>>>>> 64c2a002
     def add_citation(  # noqa: PLR0913
         self,
         comment: str,
@@ -815,13 +812,9 @@
     ) -> Expectation:
         try:
             class_ = get_expectation_impl(expectation_configuration.expectation_type)
-<<<<<<< HEAD
-            expectation = class_(configuration=expectation_configuration)
-=======
             expectation = class_(
                 meta=expectation_configuration.meta, **expectation_configuration.kwargs
             )  # Implicitly validates in constructor
->>>>>>> 64c2a002
             return expectation
         except (
             gx_exceptions.ExpectationNotFoundError,
@@ -1188,17 +1181,11 @@
 
     @post_dump(pass_original=True)
     def insert_expectations(self, data, original_data, **kwargs) -> dict:
-<<<<<<< HEAD
-        data["expectations"] = convert_to_json_serializable(
-            original_data.expectation_configurations
-        )
-=======
         if isinstance(original_data, dict):
             expectations = original_data.get("expectations", [])
         else:
             expectations = original_data.expectation_configurations
         data["expectations"] = convert_to_json_serializable(expectations)
->>>>>>> 64c2a002
         return data
 
     @post_load
