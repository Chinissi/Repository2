--- conflicted
+++ resolved
@@ -1043,7 +1043,6 @@
             expectation_type, column, expectation_kwargs,
         )
 
-<<<<<<< HEAD
         return self.remove_expectations_by_index(
             match_indexes,
             remove_multiple_matches=remove_multiple_matches,
@@ -1057,10 +1056,6 @@
     ):
         if len(index_list) == 0:
             raise ValueError('No matching expectation found.')
-=======
-        if len(match_indexes) == 0:
-            raise ValueError("No matching expectation found.")
->>>>>>> 45c66b58
 
         elif len(index_list) > 1:
             if not remove_multiple_matches:
@@ -1070,22 +1065,15 @@
             else:
 
                 if not dry_run:
-<<<<<<< HEAD
-                    self.expectations = [i for j, i in enumerate(
-                        self.expectations) if j not in index_list]
-                else:
-                    return self._copy_and_clean_up_expectations_from_indexes(index_list)
-=======
                     self.expectations = [
                         i
                         for j, i in enumerate(self.expectations)
-                        if j not in match_indexes
+                        if j not in index_list
                     ]
                 else:
                     return self._copy_and_clean_up_expectations_from_indexes(
-                        match_indexes
+                        index_list
                     )
->>>>>>> 45c66b58
 
         else:  # Exactly one match
             expectation = self._copy_and_clean_up_expectation(
@@ -1101,7 +1089,6 @@
                 else:
                     return expectation
 
-<<<<<<< HEAD
     def update_expectation(self,
         new_kwargs,
         expectation_type=None,
@@ -1149,9 +1136,6 @@
 
         return matched_expectation
         
-
-=======
->>>>>>> 45c66b58
 
 class ExpectationSuiteSchema(Schema):
     expectation_suite_name = fields.Str()
