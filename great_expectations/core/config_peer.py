--- conflicted
+++ resolved
@@ -7,10 +7,7 @@
 
 from typing_extensions import Literal
 
-<<<<<<< HEAD
-=======
 from great_expectations.data_context.types.base import BaseYamlConfig  # noqa: TCH001
->>>>>>> b9eeeb14
 from great_expectations.util import filter_properties_dict
 
 if TYPE_CHECKING:
