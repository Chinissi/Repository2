--- conflicted
+++ resolved
@@ -496,11 +496,7 @@
     statistics = fields.Dict()
     meta = fields.Dict(allow_none=True)
     ge_cloud_id = fields.UUID(required=False, allow_none=True)
-<<<<<<< HEAD
-=======
     checkpoint_name = fields.String(required=False, allow_none=True)
-    rendered_content = fields.List(fields.Nested(RenderedAtomicContentSchema))
->>>>>>> bc23e8f4
 
     # noinspection PyUnusedLocal
     @pre_dump
