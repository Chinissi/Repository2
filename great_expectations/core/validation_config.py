--- conflicted
+++ resolved
@@ -14,7 +14,6 @@
     ExpectationSuite,
     expectationSuiteSchema,
 )
-<<<<<<< HEAD
 from great_expectations.validator.v1_validator import ResultFormat, Validator
 
 if TYPE_CHECKING:
@@ -22,7 +21,7 @@
         ExpectationSuiteValidationResult,
     )
     from great_expectations.datasource.fluent.batch_request import BatchRequestOptions
-=======
+
 from great_expectations.data_context.data_context.context_factory import project_manager
 from great_expectations.datasource.new_datasource import (
     BaseDatasource as LegacyDatasource,
@@ -66,7 +65,6 @@
             id=data.id,
         ),
     )
->>>>>>> 0d91d315
 
 
 class ValidationConfig(BaseModel):
