--- conflicted
+++ resolved
@@ -25,15 +25,11 @@
     GeCloudIdentifier,
 )
 from great_expectations.data_context.util import instantiate_class_from_config
-<<<<<<< HEAD
-from great_expectations.util import filter_properties_dict
-=======
 from great_expectations.marshmallow__shade import ValidationError
 from great_expectations.util import (
     deep_filter_properties_iterable,
     filter_properties_dict,
 )
->>>>>>> 4f606069
 
 
 def list_checkpoints(
