--- conflicted
+++ resolved
@@ -27,11 +27,8 @@
     root_validator,
     validator,
 )
-<<<<<<< HEAD
 from great_expectations.compatibility.typing_extensions import override
-=======
 from great_expectations.core.added_diagnostics import CheckpointAddedDiagnostics
->>>>>>> ec9ca47f
 from great_expectations.core.expectation_validation_result import (
     ExpectationSuiteValidationResult,  # noqa: TCH001
 )
@@ -125,9 +122,9 @@
     def json(self, **kwargs: Any) -> str:
         # Necessary override to check that all children validation definitions are added.
         # JSON encoder will raise an error on the first non-added child.
-        added, errors = self.is_added()
-        if not added:
-            raise CheckpointRelatedResourcesNotAddedError(errors=errors)
+        diagnostics = self.is_added()
+        diagnostics.raise_for_error()
+
         return super().json(**kwargs)
 
     @validator("validation_definitions", pre=True)
