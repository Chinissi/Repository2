from __future__ import annotations

import datetime
import logging
from typing import (
    TYPE_CHECKING,
    Any,
    ClassVar,
    Literal,
    Optional,
    Sequence,
    Union,
)

import great_expectations.exceptions as gx_exceptions
from great_expectations._docs_decorators import (
    public_api,
)
from great_expectations.checkpoint.configurator import (
    ActionDicts,
)
from great_expectations.checkpoint.types.checkpoint_result import CheckpointResult
from great_expectations.checkpoint.util import (
    convert_validations_list_to_checkpoint_validation_configs,
    does_batch_request_in_validations_contain_batch_data,
    get_substituted_validation_dict,
    get_validations_with_batch_request_as_dict,
    substitute_runtime_config,
    validate_validation_dict,
)
from great_expectations.compatibility.typing_extensions import override
from great_expectations.core import RunIdentifier
from great_expectations.core.batch import (
    BatchRequest,
    BatchRequestBase,
    RuntimeBatchRequest,
    batch_request_contains_batch_data,
    get_batch_request_as_dict,
)
from great_expectations.core.config_peer import ConfigOutputModes, ConfigPeer
from great_expectations.data_context.cloud_constants import GXCloudRESTResource
from great_expectations.data_context.types.base import (
    CheckpointConfig,
    CheckpointValidationConfig,
)
from great_expectations.data_context.types.resource_identifiers import GXCloudIdentifier
from great_expectations.data_context.util import instantiate_class_from_config
from great_expectations.util import (
    deep_filter_properties_iterable,
    filter_properties_dict,
    load_class,
)
from great_expectations.validation_operators import ActionListValidationOperator

if TYPE_CHECKING:
    from great_expectations.checkpoint.configurator import ActionDict
    from great_expectations.core.config_provider import _ConfigurationProvider
    from great_expectations.data_context import AbstractDataContext
    from great_expectations.datasource.fluent.interfaces import (
        BatchRequest as FluentBatchRequest,
    )
    from great_expectations.validation_operators.types.validation_operator_result import (
        ValidationOperatorResult,
    )
    from great_expectations.validator.validator import Validator


logger = logging.getLogger(__name__)


def _does_validation_contain_batch_request(
    validations: list[CheckpointValidationConfig],
) -> bool:
    return any(val.batch_request is not None for val in validations)


def _does_validation_contain_expectation_suite_name(
    validations: list[CheckpointValidationConfig],
) -> bool:
    return any(val.expectation_suite_name is not None for val in validations)


class BaseCheckpoint(ConfigPeer):
    """
    BaseCheckpoint class is initialized from CheckpointConfig typed object and contains all functionality
    in the form of interface methods (which can be overwritten by subclasses) and their reference implementation.

    While not technically categorized as abstract class, "BaseCheckpoint" serves as parent class; it must never be
    instantiated directly (only its descendants, such as "Checkpoint", should be instantiated).
    """

    DEFAULT_ACTION_LIST: ClassVar[
        Sequence[ActionDict]
    ] = ActionDicts.DEFAULT_ACTION_LIST

    def __init__(
        self,
        checkpoint_config: CheckpointConfig,
        data_context: AbstractDataContext | None = None,
    ) -> None:
        self._data_context = data_context
        self._checkpoint_config = checkpoint_config
        self._validator: Validator | None = None

    @public_api
    def run(  # noqa: C901, PLR0913, PLR0912, PLR0915
        self,
        expectation_suite_name: str | None = None,
        batch_request: BatchRequestBase | FluentBatchRequest | dict | None = None,
        validator: Validator | None = None,
        action_list: Sequence[ActionDict] | None = None,
        evaluation_parameters: dict | None = None,
        runtime_configuration: dict | None = None,
        validations: list[dict] | list[CheckpointValidationConfig] | None = None,
        run_id: str | RunIdentifier | None = None,
        run_name: str | None = None,
        run_time: datetime.datetime | None = None,
        result_format: str | dict | None = None,
        expectation_suite_id: str | None = None,
    ) -> CheckpointResult:
        """Validate against current Checkpoint.

        Arguments allow for override of the current Checkpoint configuration.

        Args:
            expectation_suite_name: Expectation suite associated with checkpoint.
            batch_request: Batch request describing the batch of data to validate.
            validator: Validator objects, loaded with Batch data samples, can be supplied (in lieu of  "batch_request")
            action_list: A list of actions to perform after each batch is validated.
            evaluation_parameters: Evaluation parameters to use in generating this checkpoint.
            runtime_configuration: Runtime configuration to pass into the validator's runtime configuration
                (e.g. `result_format`).
            validations: Validations to be executed as part of checkpoint.
            run_id: The run_id for the validation; if None, a default value will be used.
            run_name: The run_name for the validation; if None, a default value will be used.
            run_time: The date/time of the run.
            result_format: One of several supported formatting directives for expectation validation results
            expectation_suite_id: Great Expectations Cloud id for the expectation suite

        Raises:
            InvalidCheckpointConfigError: If `run_id` is provided with `run_name` or `run_time`.
            InvalidCheckpointConfigError: If `result_format` is not an expected type.
            CheckpointError: If Checkpoint does not contain a `batch_request` or validations.

        Returns:
            CheckpointResult
        """
        context = self.data_context
        if context is None:
            raise ValueError(
                "Must associate Checkpoint with a DataContext before running; please add using context.checkpoints.add"
            )

        validations = convert_validations_list_to_checkpoint_validation_configs(
            validations
        )

        if (
            sum(bool(x) for x in [self._validator is not None, validator is not None])
            > 1
        ):
            raise gx_exceptions.CheckpointError(
                f'Checkpoint "{self.name}" has already been created with a validator and overriding it through run() is not allowed.'
            )

        if validator:
            self._validator = validator

        if self._validator:
            if batch_request or _does_validation_contain_batch_request(
                validations=validations
            ):
                raise gx_exceptions.CheckpointError(
                    f'Checkpoint "{self.name}" has already been created with a validator and overriding it by supplying a batch_request and/or validations with a batch_request to run() is not allowed.'
                )

            if (
                expectation_suite_name
                or _does_validation_contain_expectation_suite_name(
                    validations=validations
                )
            ):
                raise gx_exceptions.CheckpointError(
                    f'Checkpoint "{self.name}" has already been created with a validator and overriding its expectation_suite_name by supplying an expectation_suite_name and/or validations with an expectation_suite_name to run() is not allowed.'
                )

        if (run_id and run_name) or (run_id and run_time):
            raise gx_exceptions.InvalidCheckpointConfigError(
                "Please provide either a run_id or run_name and/or run_time"
            )

        # If no validations are provided, the combination of expectation_suite_name, batch_request,
        # and action_list are considered the "default" validation.
        using_default_validation = not self.validations and not validations

        run_time = run_time or datetime.datetime.now(tz=datetime.timezone.utc)
        runtime_configuration = runtime_configuration or {}
        result_format = result_format or runtime_configuration.get("result_format")

        _result_format_types = (type(None), str, dict)
        if not isinstance(result_format, _result_format_types):
            raise gx_exceptions.InvalidCheckpointConfigError(
                f"result_format should be of type - {' '.join(str(t) for t in _result_format_types)}"
            )

        batch_request = get_batch_request_as_dict(batch_request=batch_request)
        validations = get_validations_with_batch_request_as_dict(
            validations=validations
        )

        runtime_kwargs: dict = {
            "expectation_suite_name": expectation_suite_name,
            "batch_request": batch_request or {},
            "action_list": action_list or [],
            "evaluation_parameters": evaluation_parameters or {},
            "runtime_configuration": runtime_configuration or {},
            "validations": validations or [],
            "expectation_suite_id": expectation_suite_id,
        }

        substituted_runtime_config: dict = self._get_substituted_config(
            config_provider=context.config_provider, runtime_kwargs=runtime_kwargs
        )

        batch_request = substituted_runtime_config.get("batch_request")
        validations = convert_validations_list_to_checkpoint_validation_configs(
            substituted_runtime_config.get("validations") or []
        )

        run_id = run_id or RunIdentifier(run_name=run_name, run_time=run_time)

        if len(validations) == 0 and not (batch_request or self._validator):
            raise gx_exceptions.CheckpointError(
                f'Checkpoint "{self.name}" must be called with a validator or contain either a batch_request or validations.'
            )

        # Ensure that validations dicts have the most specific id available
        # (default to Checkpoint's default_validation_id if no validations were passed in the signature)
        if using_default_validation:
            for validation in validations:
                validation.id = self.config.default_validation_id

        validation_operator_results: list[ValidationOperatorResult] = []
        if len(validations) > 0:
            for idx, validation_dict in enumerate(validations):
                result = self._run_validation(
                    substituted_runtime_config=substituted_runtime_config,
                    result_format=result_format,
                    run_id=run_id,
                    idx=idx,
                    validation_dict=validation_dict,
                    context=context,
                )
                validation_operator_results.append(result)
        else:
            result = self._run_validation(
                substituted_runtime_config=substituted_runtime_config,
                result_format=result_format,
                run_id=run_id,
                context=context,
            )
            validation_operator_results.append(result)

        checkpoint_run_results: dict = {}
        for validation_operator_result in validation_operator_results:
            run_results = validation_operator_result.run_results

            validation_result_url: str | None = None
            for run_result in run_results.values():
                validation_result = run_result.get("validation_result")
                if validation_result:
                    meta = validation_result["meta"]
                    id = self.id
                    meta["checkpoint_id"] = id
                # TODO: We only currently support 1 validation_result_url per checkpoint and use the first one we
                #       encounter. Since checkpoints can have more than 1 validation result, we will need to update
                #       this and the consumers.
                if not validation_result_url:
                    if (
                        "actions_results" in run_result
                        and "store_validation_result" in run_result["actions_results"]
                        and "validation_result_url"
                        in run_result["actions_results"]["store_validation_result"]
                    ):
                        validation_result_url = run_result["actions_results"][
                            "store_validation_result"
                        ]["validation_result_url"]

            checkpoint_run_results.update(run_results)

        return CheckpointResult(
            validation_result_url=validation_result_url,
            run_id=run_id,  # type: ignore[arg-type] # could be str
            run_results=checkpoint_run_results,
            checkpoint_config=self.config,
        )

    def _get_substituted_config(
        self,
        config_provider: _ConfigurationProvider,
        runtime_kwargs: dict | None = None,
    ) -> dict:
        if runtime_kwargs is None:
            runtime_kwargs = {}

        config_kwargs: dict = self.get_config(mode=ConfigOutputModes.JSON_DICT)  # type: ignore[assignment] # always returns a dict

        substituted_config: dict = substitute_runtime_config(
            source_config=config_kwargs, runtime_kwargs=runtime_kwargs
        )

        if self._using_cloud_context:
            return substituted_config

        return config_provider.substitute_config(substituted_config)

    def _run_validation(  # noqa: PLR0913
        self,
        substituted_runtime_config: dict,
        result_format: dict | str | None,
        run_id: str | RunIdentifier | None,
        context: AbstractDataContext,
        idx: int | None = 0,
        validation_dict: CheckpointValidationConfig | None = None,
    ) -> ValidationOperatorResult:
        if validation_dict is None:
            validation_dict = CheckpointValidationConfig(
                id=substituted_runtime_config.get("default_validation_id")
            )

        try:
            substituted_validation_dict: dict = get_substituted_validation_dict(
                substituted_runtime_config=substituted_runtime_config,
                validation_dict=validation_dict,
            )
            validate_validation_dict(
                validation_dict=substituted_validation_dict,
                batch_request_required=(not self._validator),
            )

            batch_request: Union[
                BatchRequest, FluentBatchRequest, RuntimeBatchRequest, None
            ] = substituted_validation_dict.get("batch_request")
            expectation_suite_name: str | None = substituted_validation_dict.get(
                "expectation_suite_name"
            )
            expectation_suite_id: str | None = substituted_validation_dict.get(
                "expectation_suite_id"
            )
            include_rendered_content: bool | None = substituted_validation_dict.get(
                "include_rendered_content"
            )
            if include_rendered_content is None:
<<<<<<< HEAD
                include_rendered_content = self._data_context._determine_if_expectation_validation_result_include_rendered_content()
=======
                include_rendered_content = (
                    context._determine_if_expectation_validation_result_include_rendered_content()
                )
>>>>>>> 3493bea8

            validator: Validator = self._validator or context.get_validator(
                batch_request=batch_request,
                expectation_suite_name=expectation_suite_name
                if not self._using_cloud_context
                else None,
                expectation_suite_id=(
                    expectation_suite_id if self._using_cloud_context else None
                ),
                include_rendered_content=include_rendered_content,
            )

            action_list: Sequence[ActionDict] | None = substituted_validation_dict.get(
                "action_list"
            )
            runtime_configuration_validation = substituted_validation_dict.get(
                "runtime_configuration", {}
            )
            catch_exceptions_validation = runtime_configuration_validation.get(
                "catch_exceptions"
            )
            result_format_validation = runtime_configuration_validation.get(
                "result_format"
            )
            result_format = result_format or result_format_validation

            if result_format is None:
                result_format = {"result_format": "SUMMARY"}

            action_list_validation_operator: ActionListValidationOperator = (
                ActionListValidationOperator(
                    data_context=context,
                    action_list=action_list,
                    result_format=result_format,
                    name=f"{self.name}-checkpoint-validation[{idx}]",
                )
            )
            checkpoint_identifier = None
            if self._using_cloud_context:
                checkpoint_identifier = GXCloudIdentifier(
                    resource_type=GXCloudRESTResource.CHECKPOINT,
                    id=self.id,
                )

            operator_run_kwargs = {}

            if catch_exceptions_validation is not None:
                operator_run_kwargs["catch_exceptions"] = catch_exceptions_validation

            validation_id: str | None = substituted_validation_dict.get("id")

            return action_list_validation_operator.run(
                assets_to_validate=[validator],
                run_id=run_id,
                evaluation_parameters=substituted_validation_dict.get(
                    "evaluation_parameters"
                ),
                result_format=result_format,
                checkpoint_identifier=checkpoint_identifier,
                checkpoint_name=self.name,
                validation_id=validation_id,
                **operator_run_kwargs,
            )
        except (
            gx_exceptions.CheckpointError,
            gx_exceptions.ExecutionEngineError,
            gx_exceptions.MetricError,
        ) as e:
            raise gx_exceptions.CheckpointError(
                f"Exception occurred while running validation[{idx}] of Checkpoint '{self.name}': {e.message}."
            ) from e

    @property
    @override
    def config(self) -> CheckpointConfig:
        return self._checkpoint_config

    @property
    def name(self) -> str | None:
        return self.config.name

    @property
    def action_list(self) -> Sequence[ActionDict]:
        try:
            return self.config.action_list
        except AttributeError:
            return []

    @property
    def validations(
        self,
    ) -> list[CheckpointValidationConfig]:
        try:
            return self.config.validations
        except AttributeError:
            return []

    @property
    def id(self) -> str | None:
        try:
            return self.config.id
        except AttributeError:
            return None

    @property
    def data_context(self) -> AbstractDataContext | None:
        return self._data_context

    @property
    def _using_cloud_context(self) -> bool:
        # Chetan - 20221216 - This is a temporary property to encapsulate any Cloud leakage
        # Upon refactoring this class to decouple Cloud-specific branches, this should be removed
        from great_expectations.data_context.data_context.cloud_data_context import (
            CloudDataContext,
        )

        return isinstance(self.data_context, CloudDataContext)

    @override
    def __repr__(self) -> str:
        return str(self.get_config())


@public_api
class Checkpoint(BaseCheckpoint):
    """A checkpoint is the primary means for validating data in a production deployment of Great Expectations.

    Checkpoints provide a convenient abstraction for bundling the Validation of a Batch (or Batches) of data against
    an Expectation Suite (or several), as well as the Actions that should be taken after the validation.

    A Checkpoint uses a Validator to run one or more Expectation Suites against one or more Batches provided by one
    or more Batch Requests. Running a Checkpoint produces Validation Results and will result in optional Actions
    being performed if they are configured to do so.

    Args:
        name: User-selected checkpoint name (e.g. "staging_tables").
        data_context: Data context that is associated with the current checkpoint.
        expectation_suite_name: Expectation suite associated with checkpoint.
        batch_request: Batch request describing the batch of data to validate.
        action_list: A list of actions to perform after each batch is validated.
        evaluation_parameters: Evaluation parameters to use in generating this checkpoint.
        runtime_configuration: Runtime configuration to pass into the validator's runtime configuration
            (e.g. `result_format`).
        validations: Validations to be executed as part of checkpoint.
        id: Great Expectations Cloud id for this Checkpoint.
        expectation_suite_id: Great Expectations Cloud id associated with Expectation Suite.
        default_validation_id:  Default value used by Checkpoint if no Validations are configured.

    Raises:
        ValueError: If BatchRequest contains batch_data, since only primitive types are allowed in the constructor.
        ValueError: If Validations contains batch_data, since only primitive types are allowed in the constructor.
    """

    """
    --ge-feature-maturity-info--

        id: checkpoint
        title: Newstyle Class-based Checkpoints
        short_description: Run a configured checkpoint from a notebook.
        description: Run a configured checkpoint from a notebook.
        how_to_guide_url: https://docs.greatexpectations.io/en/latest/guides/how_to_guides/validation/how_to_create_a_new_checkpoint.html
        maturity: Beta
        maturity_details:
            api_stability: Mostly stable (transitioning ValidationOperators to Checkpoints)
            implementation_completeness: Complete
            unit_test_coverage: Partial ("golden path"-focused tests; error checking tests need to be improved)
            integration_infrastructure_test_coverage: N/A
            documentation_completeness: Complete
            bug_risk: Medium

    --ge-feature-maturity-info--
    """

    def __init__(  # noqa: PLR0913
        self,
        name: str,
        data_context: AbstractDataContext | None = None,
        expectation_suite_name: str | None = None,
        batch_request: BatchRequestBase | FluentBatchRequest | dict | None = None,
        validator: Validator | None = None,
        action_list: Sequence[ActionDict] | None = None,
        evaluation_parameters: dict | None = None,
        runtime_configuration: dict | None = None,
        validations: list[dict] | list[CheckpointValidationConfig] | None = None,
        id: str | None = None,
        expectation_suite_id: str | None = None,
        default_validation_id: str | None = None,
    ) -> None:
        validations = convert_validations_list_to_checkpoint_validation_configs(
            validations
        )

        if validator:
            if batch_request or _does_validation_contain_batch_request(
                validations=validations
            ):
                raise gx_exceptions.CheckpointError(
                    f'Checkpoint "{name}" cannot be called with a validator and contain a batch_request and/or a batch_request in validations.'
                )

            if (
                expectation_suite_name
                or _does_validation_contain_expectation_suite_name(
                    validations=validations
                )
            ):
                raise gx_exceptions.CheckpointError(
                    f'Checkpoint "{name}" cannot be called with a validator and contain an expectation_suite_name and/or an expectation_suite_name in validations.'
                )

            expectation_suite_name = validator.expectation_suite_name

        # Only primitive types are allowed as constructor arguments; data frames are supplied to "run()" as arguments.
        if batch_request_contains_batch_data(batch_request=batch_request):
            raise ValueError(
                """Error: batch_data found in batch_request -- only primitive types are allowed as Checkpoint \
constructor arguments.
"""
            )

        if does_batch_request_in_validations_contain_batch_data(
            validations=validations
        ):
            raise ValueError(
                """Error: batch_data found in batch_request -- only primitive types are allowed as Checkpoint \
constructor arguments.
"""
            )

        checkpoint_config = CheckpointConfig(
            name=name,
            expectation_suite_name=expectation_suite_name,
            batch_request=batch_request,  # type: ignore[arg-type] # FluentBatchRequest is not a dict
            # TODO: check if `pydantic.BaseModel` and call `batch_request.dict()`??
            action_list=action_list,
            evaluation_parameters=evaluation_parameters,
            runtime_configuration=runtime_configuration,
            validations=validations,
            id=id,
            expectation_suite_id=expectation_suite_id,
            default_validation_id=default_validation_id,
        )
        super().__init__(
            checkpoint_config=checkpoint_config,
            data_context=data_context,
        )

        self._validator = validator

    @classmethod
    def construct_from_config_args(  # noqa: PLR0913
        cls,
        data_context: AbstractDataContext,
        checkpoint_store_name: str,
        name: str,
        module_name: str = "great_expectations.checkpoint",
        class_name: Literal["Checkpoint"] = "Checkpoint",
        expectation_suite_name: Optional[str] = None,
        batch_request: Optional[dict] = None,
        action_list: Optional[Sequence[ActionDict]] = None,
        evaluation_parameters: Optional[dict] = None,
        runtime_configuration: Optional[dict] = None,
        validations: Optional[
            Union[list[dict], list[CheckpointValidationConfig]]
        ] = None,
        id: Optional[str] = None,
        expectation_suite_id: Optional[str] = None,
        default_validation_id: Optional[str] = None,
        validator: Validator | None = None,
    ) -> Checkpoint:
        checkpoint_config: Union[CheckpointConfig, dict]

        validations = cls._reconcile_validations(
            validations=validations, validator=validator
        )

        # These checks protect against typed objects (BatchRequest and/or RuntimeBatchRequest) encountered in arguments.
        batch_request = get_batch_request_as_dict(batch_request=batch_request)
        validations = get_validations_with_batch_request_as_dict(
            validations=validations
        )

        # DataFrames shouldn't be saved to CheckpointStore
        if batch_request_contains_batch_data(batch_request=batch_request):
            raise gx_exceptions.InvalidConfigError(
                f'batch_data found in batch_request cannot be saved to CheckpointStore "{checkpoint_store_name}"'
            )

        if does_batch_request_in_validations_contain_batch_data(
            validations=validations
        ):
            raise gx_exceptions.InvalidConfigError(
                f'batch_data found in validations cannot be saved to CheckpointStore "{checkpoint_store_name}"'
            )

        checkpoint_config = {
            "name": name,
            "module_name": module_name,
            "class_name": class_name,
            "expectation_suite_name": expectation_suite_name,
            "batch_request": batch_request,
            "action_list": action_list,
            "evaluation_parameters": evaluation_parameters,
            "runtime_configuration": runtime_configuration,
            "validations": validations,
            "id": id,
            "expectation_suite_id": expectation_suite_id,
            "default_validation_id": default_validation_id,
        }

        default_checkpoints_module_name = "great_expectations.checkpoint"

        klass = load_class(
            class_name=class_name,
            module_name=module_name or default_checkpoints_module_name,
        )
        if not issubclass(klass, Checkpoint):
            raise gx_exceptions.InvalidCheckpointConfigError(
                f'Custom class "{klass.__name__}" must extend "Checkpoint" (exclusively).'
            )

        checkpoint_config = deep_filter_properties_iterable(
            properties=checkpoint_config,
            clean_falsy=True,
        )

        new_checkpoint: Checkpoint = instantiate_class_from_config(
            config=checkpoint_config,
            runtime_environment={
                "data_context": data_context,
            },
            config_defaults={
                "module_name": default_checkpoints_module_name,
            },
        )

        return new_checkpoint

    @staticmethod
    def _reconcile_validations(
        validations: list[dict] | list[CheckpointValidationConfig] | None = None,
        validator: Validator | None = None,
    ) -> list[CheckpointValidationConfig]:
        """
        Helper to help resolve logic between validator and validations input
        arguments to `construct_from_config_args`.
        """
        if validator:
            if validations:
                raise ValueError(
                    "Please provide either a validator or validations list (but not both)."
                )
            return validator.convert_to_checkpoint_validations_list()

        return convert_validations_list_to_checkpoint_validation_configs(validations)

    @staticmethod
    def instantiate_from_config_with_runtime_args(
        checkpoint_config: CheckpointConfig,
        data_context: AbstractDataContext,
        **runtime_kwargs,
    ) -> Checkpoint:
        config: dict = checkpoint_config.to_json_dict()

        key: str
        value: Any
        for key, value in runtime_kwargs.items():
            if value is not None:
                config[key] = value

        config = filter_properties_dict(  # type: ignore[assignment] # filter could return None
            properties=config,
            clean_falsy=True,
        )

        return Checkpoint(**config, data_context=data_context)<|MERGE_RESOLUTION|>--- conflicted
+++ resolved
@@ -351,13 +351,9 @@
                 "include_rendered_content"
             )
             if include_rendered_content is None:
-<<<<<<< HEAD
-                include_rendered_content = self._data_context._determine_if_expectation_validation_result_include_rendered_content()
-=======
                 include_rendered_content = (
                     context._determine_if_expectation_validation_result_include_rendered_content()
                 )
->>>>>>> 3493bea8
 
             validator: Validator = self._validator or context.get_validator(
                 batch_request=batch_request,
