import copy
import datetime
import json
import logging
import os
from copy import deepcopy
from typing import Dict, List, Optional, Union
from uuid import UUID

import great_expectations.exceptions as ge_exceptions
from great_expectations.checkpoint.configurator import SimpleCheckpointConfigurator
from great_expectations.checkpoint.types.checkpoint_result import CheckpointResult
from great_expectations.checkpoint.util import get_substituted_validation_dict
from great_expectations.core import RunIdentifier
from great_expectations.core.async_executor import AsyncExecutor, AsyncResult
from great_expectations.core.batch import BatchRequest, RuntimeBatchRequest
from great_expectations.core.util import get_datetime_string_from_strftime_format
from great_expectations.data_asset import DataAsset
from great_expectations.data_context.types.base import CheckpointConfig
from great_expectations.data_context.types.resource_identifiers import GeCloudIdentifier
from great_expectations.data_context.util import substitute_all_config_variables
from great_expectations.validation_operators import ActionListValidationOperator
from great_expectations.validation_operators.types.validation_operator_result import (
    ValidationOperatorResult,
)
from great_expectations.validator.validator import Validator

logger = logging.getLogger(__name__)


class Checkpoint:
    """
    --ge-feature-maturity-info--

        id: checkpoint
        title: Newstyle Class-based Checkpoints
        short_description: Run a configured checkpoint from a notebook.
        description: Run a configured checkpoint from a notebook.
        how_to_guide_url: https://docs.greatexpectations.io/en/latest/guides/how_to_guides/validation/how_to_create_a_new_checkpoint.html
        maturity: Beta
        maturity_details:
            api_stability: Mostly stable (transitioning ValidationOperators to Checkpoints)
            implementation_completeness: Complete
            unit_test_coverage: Partial ("golden path"-focused tests; error checking tests need to be improved)
            integration_infrastructure_test_coverage: N/A
            documentation_completeness: Complete
            bug_risk: Medium

    --ge-feature-maturity-info--
    """

    def __init__(
        self,
        name: str,
        data_context,
        config_version: Optional[Union[int, float]] = None,
        template_name: Optional[str] = None,
        module_name: Optional[str] = None,
        class_name: Optional[str] = None,
        run_name_template: Optional[str] = None,
        expectation_suite_name: Optional[str] = None,
        batch_request: Optional[Union[BatchRequest, dict]] = None,
        action_list: Optional[List[dict]] = None,
        evaluation_parameters: Optional[dict] = None,
        runtime_configuration: Optional[dict] = None,
        validations: Optional[List[dict]] = None,
        profilers: Optional[List[dict]] = None,
        validation_operator_name: Optional[str] = None,
        batches: Optional[List[dict]] = None,
        ge_cloud_id: Optional[UUID] = None,
        expectation_suite_ge_cloud_id: Optional[UUID] = None,
    ):
        self._name = name
        # Note the gross typechecking to avoid a circular import
        if "DataContext" not in str(type(data_context)):
            raise TypeError("A Checkpoint requires a valid DataContext")
        self._data_context = data_context

        checkpoint_config: CheckpointConfig = CheckpointConfig(
            **{
                "name": name,
                "config_version": config_version,
                "template_name": template_name,
                "module_name": module_name,
                "class_name": class_name,
                "run_name_template": run_name_template,
                "expectation_suite_name": expectation_suite_name,
                "expectation_suite_ge_cloud_id": expectation_suite_ge_cloud_id,
                "batch_request": batch_request,
                "action_list": action_list,
                "evaluation_parameters": evaluation_parameters,
                "runtime_configuration": runtime_configuration,
                "validations": validations,
                "profilers": profilers,
                "ge_cloud_id": ge_cloud_id,
                # Next two fields are for LegacyCheckpoint configuration
                "validation_operator_name": validation_operator_name,
                "batches": batches,
            }
        )
        self._config = checkpoint_config
        self._substituted_config = None

    @property
    def name(self) -> str:
        return self._name

    @property
    def data_context(self):
        return self._data_context

    @property
    def config(self) -> CheckpointConfig:
        return self._config

    @property
    def action_list(self) -> List[Dict]:
        return self._config.action_list

    @property
    def ge_cloud_id(self) -> UUID:
        return self._config.ge_cloud_id

    # TODO: (Rob) should we type the big validation dicts for better validation/prevent duplication
    def get_substituted_config(
        self,
        config: Optional[Union[CheckpointConfig, dict]] = None,
        runtime_kwargs: Optional[dict] = None,
    ) -> CheckpointConfig:
        runtime_kwargs = runtime_kwargs or {}
        if config is None:
            config = self.config
        if isinstance(config, dict):
            config = CheckpointConfig(**config)

        substituted_config: Union[CheckpointConfig, dict]
        if (
            self._substituted_config is not None
            and not runtime_kwargs.get("template_name")
            and not config.template_name
        ):
            substituted_config = deepcopy(self._substituted_config)
            if any(runtime_kwargs.values()):
                substituted_config.update(runtime_kwargs=runtime_kwargs)
        else:
            template_name = runtime_kwargs.get("template_name") or config.template_name

            if not template_name:
                substituted_config = copy.deepcopy(config)
                if any(runtime_kwargs.values()):
                    substituted_config.update(runtime_kwargs=runtime_kwargs)

                self._substituted_config = substituted_config
            else:
                checkpoint = self.data_context.get_checkpoint(name=template_name)
                template_config = checkpoint.config

                if template_config.config_version != config.config_version:
                    raise ge_exceptions.CheckpointError(
                        f"Invalid template '{template_name}' (ver. {template_config.config_version}) for Checkpoint "
                        f"'{config}' (ver. {config.config_version}. Checkpoints can only use templates with the same config_version."
                    )

                if template_config.template_name is not None:
                    substituted_config = self.get_substituted_config(
                        config=template_config
                    )
                else:
                    substituted_config = template_config

                # merge template with config
                substituted_config.update(
                    other_config=config, runtime_kwargs=runtime_kwargs
                )

                # don't replace _substituted_config if already exists
                if self._substituted_config is None:
                    self._substituted_config = substituted_config
        return self._substitute_config_variables(config=substituted_config)

    def _substitute_config_variables(
        self, config: CheckpointConfig
    ) -> CheckpointConfig:
        substituted_config_variables = substitute_all_config_variables(
            self.data_context.config_variables,
            dict(os.environ),
            self.data_context.DOLLAR_SIGN_ESCAPE_STRING,
        )

        substitutions = {
            **substituted_config_variables,
            **dict(os.environ),
            **self.data_context.runtime_environment,
        }

        return CheckpointConfig(
            **substitute_all_config_variables(
                config, substitutions, self.data_context.DOLLAR_SIGN_ESCAPE_STRING
            )
        )

    # TODO: Add eval param processing using new TBD parser syntax and updated EvaluationParameterParser and
    #  parse_evaluation_parameters function (e.g. datetime substitution or specifying relative datetimes like "most
    #  recent"). Currently, environment variable substitution is the only processing applied to evaluation parameters,
    # while run_name_template also undergoes strftime datetime substitution
    def run(
        self,
        template_name: Optional[str] = None,
        run_name_template: Optional[str] = None,
        expectation_suite_name: Optional[str] = None,
        batch_request: Optional[Union[BatchRequest, dict]] = None,
        action_list: Optional[List[dict]] = None,
        evaluation_parameters: Optional[dict] = None,
        runtime_configuration: Optional[dict] = None,
        validations: Optional[List[dict]] = None,
        profilers: Optional[List[dict]] = None,
        run_id: Optional[Union[str, RunIdentifier]] = None,
        run_name: Optional[str] = None,
        run_time: Optional[Union[str, datetime.datetime]] = None,
        result_format: Optional[str] = None,
        expectation_suite_ge_cloud_id: Optional[str] = None,
        **kwargs,
    ) -> CheckpointResult:
        assert not (run_id and run_name) and not (
            run_id and run_time
        ), "Please provide either a run_id or run_name and/or run_time."

        run_time = run_time or datetime.datetime.now()
        runtime_configuration: dict = runtime_configuration or {}
        result_format: Optional[dict] = result_format or runtime_configuration.get(
            "result_format"
        )

        runtime_kwargs = {
            "template_name": template_name,
            "run_name_template": run_name_template,
            "expectation_suite_name": expectation_suite_name,
            "expectation_suite_ge_cloud_id": expectation_suite_ge_cloud_id,
            "batch_request": batch_request,
            "action_list": action_list,
            "evaluation_parameters": evaluation_parameters,
            "runtime_configuration": runtime_configuration,
            "validations": validations,
            "profilers": profilers,
        }
        substituted_runtime_config: CheckpointConfig = self.get_substituted_config(
            runtime_kwargs=runtime_kwargs
        )
        run_name_template: Optional[str] = substituted_runtime_config.run_name_template
        validations: list = substituted_runtime_config.validations
        if len(validations) == 0:
            raise ge_exceptions.CheckpointError(
                f'Checkpoint "{self.name}" does not contain any validations.'
            )

        if run_name is None and run_name_template is not None:
            run_name: str = get_datetime_string_from_strftime_format(
                format_str=run_name_template, datetime_obj=run_time
            )

        run_id = run_id or RunIdentifier(run_name=run_name, run_time=run_time)

<<<<<<< HEAD
        # Use AsyncExecutor to speed up I/O bound validations by running them in parallel with multithreading (if
        # concurrency is enabled in the data context configuration) -- please see the below arguments used to initialize
        # AsyncExecutor and the corresponding AsyncExecutor docstring for more details on when multiple threads are
        # used.
        with AsyncExecutor(
            self.data_context.concurrency, max_workers=len(validations)
        ) as async_executor:
            async_validation_operator_results: List[
                AsyncResult[ValidationOperatorResult]
            ] = []
            for idx, validation_dict in enumerate(validations):
                try:
                    substituted_validation_dict: dict = get_substituted_validation_dict(
                        substituted_runtime_config=substituted_runtime_config,
                        validation_dict=validation_dict,
                    )
                    batch_request: Union[
                        BatchRequest, RuntimeBatchRequest
                    ] = substituted_validation_dict.get("batch_request")
                    expectation_suite_name: str = substituted_validation_dict.get(
                        "expectation_suite_name"
                    )

                    validator: Validator = self.data_context.get_validator(
                        batch_request=batch_request,
                        expectation_suite_name=expectation_suite_name,
                    )
=======
        for idx, validation_dict in enumerate(validations):
            try:
                substituted_validation_dict: dict = get_substituted_validation_dict(
                    substituted_runtime_config=substituted_runtime_config,
                    validation_dict=validation_dict,
                )
                batch_request: Union[
                    BatchRequest, RuntimeBatchRequest
                ] = substituted_validation_dict.get("batch_request")
                expectation_suite_name: str = substituted_validation_dict.get(
                    "expectation_suite_name"
                )
                expectation_suite_ge_cloud_id: str = substituted_validation_dict.get(
                    "expectation_suite_ge_cloud_id"
                )
                action_list: list = substituted_validation_dict.get("action_list")

                validator: Validator = self.data_context.get_validator(
                    batch_request=batch_request,
                    expectation_suite_name=expectation_suite_name
                    if not self.data_context.ge_cloud_mode
                    else None,
                    expectation_suite_ge_cloud_id=expectation_suite_ge_cloud_id
                    if self.data_context.ge_cloud_mode
                    else None,
                )

                action_list: list = substituted_validation_dict.get("action_list")
                runtime_configuration_validation = substituted_validation_dict.get(
                    "runtime_configuration", {}
                )
                catch_exceptions_validation = runtime_configuration_validation.get(
                    "catch_exceptions"
                )
                result_format_validation = runtime_configuration_validation.get(
                    "result_format"
                )
                result_format = result_format or result_format_validation

                if result_format is None:
                    result_format = {"result_format": "SUMMARY"}

                action_list_validation_operator: ActionListValidationOperator = (
                    ActionListValidationOperator(
                        data_context=self.data_context,
                        action_list=action_list,
                        result_format=result_format,
                        name=f"{self.name}-checkpoint-validation[{idx}]",
                    )
                )
                checkpoint_identifier = None
                if self.data_context.ge_cloud_mode:
                    checkpoint_identifier = GeCloudIdentifier(
                        resource_type="contract", ge_cloud_id=str(self.ge_cloud_id)
                    )

                operator_run_kwargs = {}
>>>>>>> cc2a1f27

                    action_list: list = substituted_validation_dict.get("action_list")
                    runtime_configuration_validation = substituted_validation_dict.get(
                        "runtime_configuration", {}
                    )
                    catch_exceptions_validation = runtime_configuration_validation.get(
                        "catch_exceptions"
<<<<<<< HEAD
=======
                    ] = catch_exceptions_validation

                val_op_run_result: ValidationOperatorResult = (
                    action_list_validation_operator.run(
                        assets_to_validate=[validator],
                        run_id=run_id,
                        evaluation_parameters=substituted_validation_dict.get(
                            "evaluation_parameters"
                        ),
                        result_format=result_format,
                        checkpoint_identifier=checkpoint_identifier,
                        **operator_run_kwargs,
>>>>>>> cc2a1f27
                    )
                    result_format_validation = runtime_configuration_validation.get(
                        "result_format"
                    )
                    result_format = result_format or result_format_validation

                    if result_format is None:
                        result_format = {"result_format": "SUMMARY"}

                    action_list_validation_operator: ActionListValidationOperator = (
                        ActionListValidationOperator(
                            data_context=self.data_context,
                            action_list=action_list,
                            result_format=result_format,
                            name=f"{self.name}-checkpoint-validation[{idx}]",
                        )
                    )

                    operator_run_kwargs = {
                        "result_format": result_format,
                    }

                    if catch_exceptions_validation is not None:
                        operator_run_kwargs[
                            "catch_exceptions"
                        ] = catch_exceptions_validation

                    async_validation_operator_results.append(
                        async_executor.submit(
                            action_list_validation_operator.run,
                            assets_to_validate=[validator],
                            run_id=run_id,
                            evaluation_parameters=substituted_validation_dict.get(
                                "evaluation_parameters"
                            ),
                            **operator_run_kwargs,
                        )
                    )
                except (
                    ge_exceptions.CheckpointError,
                    ge_exceptions.ExecutionEngineError,
                ) as e:
                    raise ge_exceptions.CheckpointError(
                        f"Exception occurred while running validation[{idx}] of Checkpoint '{self.name}': {e.message}."
                    )

            run_results = {}
            for async_validation_operator_result in async_validation_operator_results:
                run_results.update(
                    async_validation_operator_result.result().run_results
                )

        return CheckpointResult(
            run_id=run_id, run_results=run_results, checkpoint_config=self.config
        )

    def self_check(self, pretty_print=True) -> dict:
        # Provide visibility into parameters that Checkpoint was instantiated with.
        report_object: dict = {"config": self.config.to_json_dict()}

        if pretty_print:
            print(f"\nCheckpoint class name: {self.__class__.__name__}")

        validations_present: bool = (
            self.config.validations
            and isinstance(self.config.validations, list)
            and len(self.config.validations) > 0
        )
        action_list: Optional[list] = self.config.action_list
        action_list_present: bool = (
            action_list is not None
            and isinstance(action_list, list)
            and len(action_list) > 0
        ) or (
            validations_present
            and all(
                [
                    (
                        validation.get("action_list")
                        and isinstance(validation["action_list"], list)
                        and len(validation["action_list"]) > 0
                    )
                    for validation in self.config.validations
                ]
            )
        )
        if pretty_print:
            if not validations_present:
                print(
                    f"""Your current Checkpoint configuration has an empty or missing "validations" attribute.  This
means you must either update your Checkpoint configuration or provide an appropriate validations
list programmatically (i.e., when your Checkpoint is run).
                    """
                )
            if not action_list_present:
                print(
                    f"""Your current Checkpoint configuration has an empty or missing "action_list" attribute.  This
means you must provide an appropriate validations list programmatically (i.e., when your Checkpoint
is run), with each validation having its own defined "action_list" attribute.
                    """
                )

        return report_object


class LegacyCheckpoint(Checkpoint):
    """
    --ge-feature-maturity-info--

        id: checkpoint_notebook
        title: LegacyCheckpoint - Notebook
        icon:
        short_description: Run a configured Checkpoint from a notebook.
        description: Run a configured Checkpoint from a notebook.
        how_to_guide_url: https://docs.greatexpectations.io/en/latest/guides/how_to_guides/validation/how_to_run_a_checkpoint_in_python.html
        maturity: Experimental (to-be-deprecated in favor of Checkpoint)
        maturity_details:
            api_stability: to-be-deprecated in favor of Checkpoint
            implementation_completeness: Complete
            unit_test_coverage: Partial ("golden path"-focused tests; error checking tests need to be improved)
            integration_infrastructure_test_coverage: N/A
            documentation_completeness: Complete
            bug_risk: Low

        id: checkpoint_command_line
        title: LegacyCheckpoint - Command Line
        icon:
        short_description: Run a configured Checkpoint from a command line.
        description: Run a configured checkpoint from a command line in a Terminal shell.
        how_to_guide_url: https://docs.greatexpectations.io/en/latest/guides/how_to_guides/validation/how_to_run_a_checkpoint_in_terminal.html
        maturity: Experimental (to-be-deprecated in favor of Checkpoint)
        maturity_details:
            api_stability: to-be-deprecated in favor of Checkpoint
            implementation_completeness: Complete
            unit_test_coverage: Complete
            integration_infrastructure_test_coverage: N/A
            documentation_completeness: Complete
            bug_risk: Low

        id: checkpoint_cron_job
        title: LegacyCheckpoint - Cron
        icon:
        short_description: Deploy a configured Checkpoint as a scheduled task with cron.
        description: Use the Unix crontab command to edit the cron file and add a line that will run Checkpoint as a scheduled task.
        how_to_guide_url: https://docs.greatexpectations.io/en/latest/guides/how_to_guides/validation/how_to_deploy_a_scheduled_checkpoint_with_cron.html
        maturity: Experimental (to-be-deprecated in favor of Checkpoint)
        maturity_details:
            api_stability: to-be-deprecated in favor of Checkpoint
            implementation_completeness: Complete
            unit_test_coverage: Complete
            integration_infrastructure_test_coverage: N/A
            documentation_completeness: Complete
            bug_risk: Low

        id: checkpoint_airflow_dag
        title: LegacyCheckpoint - Airflow DAG
        icon:
        short_description: Run a configured Checkpoint in Apache Airflow
        description: Running a configured Checkpoint in Apache Airflow enables the triggering of data validation using an Expectation Suite directly within an Airflow DAG.
        how_to_guide_url: https://docs.greatexpectations.io/en/latest/guides/how_to_guides/validation/how_to_run_a_checkpoint_in_airflow.html
        maturity: Beta (to-be-deprecated in favor of Checkpoint)
        maturity_details:
            api_stability: to-be-deprecated in favor of Checkpoint
            implementation_completeness: Partial (no operator, but probably don't need one)
            unit_test_coverage: N/A
            integration_infrastructure_test_coverage: Minimal
            documentation_completeness: Complete (pending how-to)
            bug_risk: Low

        id: checkpoint_kedro
        title: LegacyCheckpoint - Kedro
        icon:
        short_description:
        description:
        how_to_guide_url:
        maturity: Experimental (to-be-deprecated in favor of Checkpoint)
        maturity_details:
            api_stability: to-be-deprecated in favor of Checkpoint
            implementation_completeness: Unknown
            unit_test_coverage: Unknown
            integration_infrastructure_test_coverage: Unknown
            documentation_completeness:  Minimal (none)
            bug_risk: Unknown

        id: checkpoint_prefect
        title: LegacyCheckpoint - Prefect
        icon:
        short_description:
        description:
        how_to_guide_url:
        maturity: Experimental (to-be-deprecated in favor of Checkpoint)
        maturity_details:
            api_stability: to-be-deprecated in favor of Checkpoint
            implementation_completeness: Unknown
            unit_test_coverage: Unknown
            integration_infrastructure_test_coverage: Unknown
            documentation_completeness: Minimal (none)
            bug_risk: Unknown

        id: checkpoint_dbt
        title: LegacyCheckpoint - DBT
        icon:
        short_description:
        description:
        how_to_guide_url:
        maturity: Beta (to-be-deprecated in favor of Checkpoint)
        maturity_details:
            api_stability: to-be-deprecated in favor of Checkpoint
            implementation_completeness: Minimal
            unit_test_coverage: Minimal (none)
            integration_infrastructure_test_coverage: Minimal (none)
            documentation_completeness: Minimal (none)
            bug_risk: Low

    --ge-feature-maturity-info--
    """

    def __init__(
        self,
        name: str,
        data_context,
        validation_operator_name: Optional[str] = None,
        batches: Optional[List[dict]] = None,
    ):
        super().__init__(
            name=name,
            data_context=data_context,
            validation_operator_name=validation_operator_name,
            batches=batches,
        )

    @property
    def validation_operator_name(self):
        return self.config.validation_operator_name

    @property
    def batches(self):
        return self.config.batches

    def _run_default_validation_operator(
        self,
        assets_to_validate: List,
        run_id: Optional[Union[str, RunIdentifier]] = None,
        evaluation_parameters: Optional[dict] = None,
        run_name: Optional[str] = None,
        run_time: Optional[Union[str, datetime.datetime]] = None,
        result_format: Optional[Union[str, dict]] = {"result_format": "SUMMARY"},
    ):
        result_format = result_format or {"result_format": "SUMMARY"}

        if not assets_to_validate:
            raise ge_exceptions.DataContextError(
                "No batches of data were passed in. These are required"
            )

        for batch in assets_to_validate:
            if not isinstance(batch, (tuple, DataAsset, Validator)):
                raise ge_exceptions.DataContextError(
                    "Batches are required to be of type DataAsset or Validator"
                )

        if run_id is None and run_name is None:
            run_name = datetime.datetime.now(datetime.timezone.utc).strftime(
                "%Y%m%dT%H%M%S.%fZ"
            )
            logger.info(f"Setting run_name to: {run_name}")

        default_validation_operator = ActionListValidationOperator(
            data_context=self.data_context,
            action_list=[
                {
                    "name": "store_validation_result",
                    "action": {"class_name": "StoreValidationResultAction"},
                },
                {
                    "name": "store_evaluation_params",
                    "action": {"class_name": "StoreEvaluationParametersAction"},
                },
                {
                    "name": "update_data_docs",
                    "action": {"class_name": "UpdateDataDocsAction", "site_names": []},
                },
            ],
            result_format=result_format,
            name="default-action-list-validation-operator",
        )

        if evaluation_parameters is None:
            return default_validation_operator.run(
                assets_to_validate=assets_to_validate,
                run_id=run_id,
                run_name=run_name,
                run_time=run_time,
                result_format=result_format,
            )
        else:
            return default_validation_operator.run(
                assets_to_validate=assets_to_validate,
                run_id=run_id,
                evaluation_parameters=evaluation_parameters,
                run_name=run_name,
                run_time=run_time,
                result_format=result_format,
            )

    def run(
        self,
        run_id=None,
        evaluation_parameters=None,
        run_name=None,
        run_time=None,
        result_format=None,
        **kwargs,
    ):
        batches_to_validate = self._get_batches_to_validate(self.batches)

        if (
            self.validation_operator_name
            and self.data_context.validation_operators.get(
                self.validation_operator_name
            )
        ):
            results = self.data_context.run_validation_operator(
                self.validation_operator_name,
                assets_to_validate=batches_to_validate,
                run_id=run_id,
                evaluation_parameters=evaluation_parameters,
                run_name=run_name,
                run_time=run_time,
                result_format=result_format,
                **kwargs,
            )
        else:
            if self.validation_operator_name:
                logger.warning(
                    f'Could not find Validation Operator "{self.validation_operator_name}" when '
                    f'running Checkpoint "{self.name}". Using default action_list_operator.'
                )
            results = self._run_default_validation_operator(
                assets_to_validate=batches_to_validate,
                run_id=run_id,
                evaluation_parameters=evaluation_parameters,
                run_name=run_name,
                run_time=run_time,
                result_format=result_format,
            )

        return results

    def get_config(self, format="dict"):
        if format == "dict":
            return self.config.to_json_dict()

        elif format == "yaml":
            return self.config.to_yaml_str()

        else:
            raise ValueError(f"Unknown format {format} in LegacyCheckpoint.get_config.")

    def _get_batches_to_validate(self, batches):
        batches_to_validate = []
        for batch in batches:

            batch_kwargs = batch["batch_kwargs"]
            suites = batch["expectation_suite_names"]

            if not suites:
                raise Exception(
                    f"""A batch has no suites associated with it. At least one suite is required.
    - Batch: {json.dumps(batch_kwargs)}
    - Please add at least one suite to Checkpoint {self.name}
"""
                )

            for suite_name in batch["expectation_suite_names"]:
                suite = self.data_context.get_expectation_suite(suite_name)
                batch = self.data_context.get_batch(batch_kwargs, suite)

                batches_to_validate.append(batch)

        return batches_to_validate


class SimpleCheckpoint(Checkpoint):
    _configurator_class = SimpleCheckpointConfigurator

    def __init__(
        self,
        name: str,
        data_context,
        config_version: Optional[Union[int, float]] = None,
        template_name: Optional[str] = None,
        module_name: Optional[str] = None,
        class_name: Optional[str] = None,
        run_name_template: Optional[str] = None,
        expectation_suite_name: Optional[str] = None,
        batch_request: Optional[Union[BatchRequest, dict]] = None,
        action_list: Optional[List[dict]] = None,
        evaluation_parameters: Optional[dict] = None,
        runtime_configuration: Optional[dict] = None,
        validations: Optional[List[dict]] = None,
        profilers: Optional[List[dict]] = None,
        validation_operator_name: Optional[str] = None,
        batches: Optional[List[dict]] = None,
        ge_cloud_id: Optional[UUID] = None,
        # the following four arguments are used by SimpleCheckpointConfigurator
        site_names: Optional[Union[str, List[str]]] = "all",
        slack_webhook: Optional[str] = None,
        notify_on: Optional[str] = "all",
        notify_with: Optional[Union[str, List[str]]] = "all",
        expectation_suite_ge_cloud_id: Optional[str] = None,
        **kwargs,
    ):
        checkpoint_config: CheckpointConfig = self._configurator_class(
            name=name,
            data_context=data_context,
            config_version=config_version,
            template_name=template_name,
            class_name=class_name,
            module_name=module_name,
            run_name_template=run_name_template,
            expectation_suite_name=expectation_suite_name,
            batch_request=batch_request,
            action_list=action_list,
            evaluation_parameters=evaluation_parameters,
            runtime_configuration=runtime_configuration,
            validations=validations,
            profilers=profilers,
            site_names=site_names,
            slack_webhook=slack_webhook,
            notify_on=notify_on,
            notify_with=notify_with,
            ge_cloud_id=ge_cloud_id,
            expectation_suite_ge_cloud_id=expectation_suite_ge_cloud_id,
        ).build()

        super().__init__(
            name=checkpoint_config.name,
            data_context=data_context,
            config_version=checkpoint_config.config_version,
            template_name=checkpoint_config.template_name,
            module_name=checkpoint_config.module_name,
            class_name=checkpoint_config.class_name,
            run_name_template=checkpoint_config.run_name_template,
            expectation_suite_name=checkpoint_config.expectation_suite_name,
            batch_request=checkpoint_config.batch_request,
            action_list=checkpoint_config.action_list,
            evaluation_parameters=checkpoint_config.evaluation_parameters,
            runtime_configuration=checkpoint_config.runtime_configuration,
            validations=checkpoint_config.validations,
            profilers=checkpoint_config.profilers,
            ge_cloud_id=checkpoint_config.ge_cloud_id,
            expectation_suite_ge_cloud_id=checkpoint_config.expectation_suite_ge_cloud_id,
        )

    def run(
        self,
        template_name: Optional[str] = None,
        run_name_template: Optional[str] = None,
        expectation_suite_name: Optional[str] = None,
        batch_request: Optional[Union[BatchRequest, dict]] = None,
        action_list: Optional[List[dict]] = None,
        evaluation_parameters: Optional[dict] = None,
        runtime_configuration: Optional[dict] = None,
        validations: Optional[List[dict]] = None,
        profilers: Optional[List[dict]] = None,
        run_id: Optional[Union[str, RunIdentifier]] = None,
        run_name: Optional[str] = None,
        run_time: Optional[Union[str, datetime.datetime]] = None,
        result_format: Optional[str] = None,
        # the following four arguments are specific to SimpleCheckpoint
        site_names: Optional[Union[str, List[str]]] = "all",
        slack_webhook: Optional[str] = None,
        notify_on: Optional[str] = "all",
        notify_with: Optional[Union[str, List[str]]] = "all",
        expectation_suite_ge_cloud_id: Optional[str] = None,
        **kwargs,
    ) -> CheckpointResult:
        new_baseline_config = None

        # if any SimpleCheckpoint-specific kwargs are passed, generate a new baseline config using configurator,
        # passing only action_list, since this is the only config key that would be affected by the
        # SimpleCheckpoint-specific kwargs
        if any((site_names, slack_webhook, notify_on, notify_with)):
            new_baseline_config = self._configurator_class(
                name=self.config.name,
                data_context=self.data_context,
                action_list=action_list,
                site_names=site_names,
                slack_webhook=slack_webhook,
                notify_on=notify_on,
                notify_with=notify_with,
            ).build()

        return super().run(
            template_name=template_name,
            run_name_template=run_name_template,
            expectation_suite_name=expectation_suite_name,
            batch_request=batch_request,
            action_list=new_baseline_config.action_list
            if new_baseline_config
            else action_list,
            evaluation_parameters=evaluation_parameters,
            runtime_configuration=runtime_configuration,
            validations=validations,
            profilers=profilers,
            run_id=run_id,
            run_name=run_name,
            run_time=run_time,
            result_format=result_format,
            expectation_suite_ge_cloud_id=expectation_suite_ge_cloud_id,
            **kwargs,
        )<|MERGE_RESOLUTION|>--- conflicted
+++ resolved
@@ -260,7 +260,6 @@
 
         run_id = run_id or RunIdentifier(run_name=run_name, run_time=run_time)
 
-<<<<<<< HEAD
         # Use AsyncExecutor to speed up I/O bound validations by running them in parallel with multithreading (if
         # concurrency is enabled in the data context configuration) -- please see the below arguments used to initialize
         # AsyncExecutor and the corresponding AsyncExecutor docstring for more details on when multiple threads are
@@ -283,70 +282,24 @@
                     expectation_suite_name: str = substituted_validation_dict.get(
                         "expectation_suite_name"
                     )
+                    expectation_suite_ge_cloud_id: str = (
+                        substituted_validation_dict.get("expectation_suite_ge_cloud_id")
+                    )
+                    action_list: list = substituted_validation_dict.get("action_list")
 
                     validator: Validator = self.data_context.get_validator(
                         batch_request=batch_request,
-                        expectation_suite_name=expectation_suite_name,
-                    )
-=======
-        for idx, validation_dict in enumerate(validations):
-            try:
-                substituted_validation_dict: dict = get_substituted_validation_dict(
-                    substituted_runtime_config=substituted_runtime_config,
-                    validation_dict=validation_dict,
-                )
-                batch_request: Union[
-                    BatchRequest, RuntimeBatchRequest
-                ] = substituted_validation_dict.get("batch_request")
-                expectation_suite_name: str = substituted_validation_dict.get(
-                    "expectation_suite_name"
-                )
-                expectation_suite_ge_cloud_id: str = substituted_validation_dict.get(
-                    "expectation_suite_ge_cloud_id"
-                )
-                action_list: list = substituted_validation_dict.get("action_list")
-
-                validator: Validator = self.data_context.get_validator(
-                    batch_request=batch_request,
-                    expectation_suite_name=expectation_suite_name
-                    if not self.data_context.ge_cloud_mode
-                    else None,
-                    expectation_suite_ge_cloud_id=expectation_suite_ge_cloud_id
-                    if self.data_context.ge_cloud_mode
-                    else None,
-                )
-
-                action_list: list = substituted_validation_dict.get("action_list")
-                runtime_configuration_validation = substituted_validation_dict.get(
-                    "runtime_configuration", {}
-                )
-                catch_exceptions_validation = runtime_configuration_validation.get(
-                    "catch_exceptions"
-                )
-                result_format_validation = runtime_configuration_validation.get(
-                    "result_format"
-                )
-                result_format = result_format or result_format_validation
-
-                if result_format is None:
-                    result_format = {"result_format": "SUMMARY"}
-
-                action_list_validation_operator: ActionListValidationOperator = (
-                    ActionListValidationOperator(
-                        data_context=self.data_context,
-                        action_list=action_list,
-                        result_format=result_format,
-                        name=f"{self.name}-checkpoint-validation[{idx}]",
-                    )
-                )
-                checkpoint_identifier = None
-                if self.data_context.ge_cloud_mode:
-                    checkpoint_identifier = GeCloudIdentifier(
-                        resource_type="contract", ge_cloud_id=str(self.ge_cloud_id)
-                    )
-
-                operator_run_kwargs = {}
->>>>>>> cc2a1f27
+                        expectation_suite_name=(
+                            expectation_suite_name
+                            if not self.data_context.ge_cloud_mode
+                            else None
+                        ),
+                        expectation_suite_ge_cloud_id=(
+                            expectation_suite_ge_cloud_id
+                            if self.data_context.ge_cloud_mode
+                            else None
+                        ),
+                    )
 
                     action_list: list = substituted_validation_dict.get("action_list")
                     runtime_configuration_validation = substituted_validation_dict.get(
@@ -354,21 +307,6 @@
                     )
                     catch_exceptions_validation = runtime_configuration_validation.get(
                         "catch_exceptions"
-<<<<<<< HEAD
-=======
-                    ] = catch_exceptions_validation
-
-                val_op_run_result: ValidationOperatorResult = (
-                    action_list_validation_operator.run(
-                        assets_to_validate=[validator],
-                        run_id=run_id,
-                        evaluation_parameters=substituted_validation_dict.get(
-                            "evaluation_parameters"
-                        ),
-                        result_format=result_format,
-                        checkpoint_identifier=checkpoint_identifier,
-                        **operator_run_kwargs,
->>>>>>> cc2a1f27
                     )
                     result_format_validation = runtime_configuration_validation.get(
                         "result_format"
@@ -386,10 +324,13 @@
                             name=f"{self.name}-checkpoint-validation[{idx}]",
                         )
                     )
-
-                    operator_run_kwargs = {
-                        "result_format": result_format,
-                    }
+                    checkpoint_identifier = None
+                    if self.data_context.ge_cloud_mode:
+                        checkpoint_identifier = GeCloudIdentifier(
+                            resource_type="contract", ge_cloud_id=str(self.ge_cloud_id)
+                        )
+
+                    operator_run_kwargs = {}
 
                     if catch_exceptions_validation is not None:
                         operator_run_kwargs[
@@ -404,6 +345,8 @@
                             evaluation_parameters=substituted_validation_dict.get(
                                 "evaluation_parameters"
                             ),
+                            result_format=result_format,
+                            checkpoint_identifier=checkpoint_identifier,
                             **operator_run_kwargs,
                         )
                     )
