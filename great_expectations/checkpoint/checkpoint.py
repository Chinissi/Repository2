--- conflicted
+++ resolved
@@ -144,11 +144,7 @@
         run_name_template: Optional[str] = None,
         expectation_suite_name: Optional[str] = None,
         batch_request: Optional[
-<<<<<<< HEAD
             Union[BatchRequestBase, FluentBatchRequest, dict]
-=======
-            Union[FluentBatchRequest, BatchRequestBase, dict]
->>>>>>> 31100094
         ] = None,
         validator: Optional[Validator] = None,
         action_list: Optional[List[dict]] = None,
@@ -450,7 +446,7 @@
             )
 
             batch_request: Union[
-                FluentBatchRequest, BatchRequest, RuntimeBatchRequest
+                BatchRequest, FluentBatchRequest, RuntimeBatchRequest
             ] = substituted_validation_dict.get("batch_request")
             expectation_suite_name: str = substituted_validation_dict.get(
                 "expectation_suite_name"
@@ -1377,11 +1373,7 @@
         run_name_template: Optional[str] = None,
         expectation_suite_name: Optional[str] = None,
         batch_request: Optional[
-<<<<<<< HEAD
             Union[BatchRequestBase, FluentBatchRequest, dict]
-=======
-            Union[FluentBatchRequest, BatchRequestBase, dict]
->>>>>>> 31100094
         ] = None,
         validator: Optional[Validator] = None,
         action_list: Optional[List[dict]] = None,
