import copy
import json
import logging
import os
from copy import deepcopy
from datetime import datetime
from typing import List, Optional, Union

from great_expectations.core.batch import BatchRequest
from great_expectations.core.util import (
    get_datetime_string_from_strftime_format,
    nested_update,
    substitute_all_strftime_format_strings,
)
from great_expectations.data_context import BaseDataContext
from great_expectations.data_context.types.base import CheckpointConfig
from great_expectations.data_context.util import substitute_all_config_variables
from great_expectations.exceptions import CheckpointError
from great_expectations.validation_operators import ActionListValidationOperator
from great_expectations.validation_operators.types.validation_operator_result import (
    ValidationOperatorResult,
)
from great_expectations.validator.validator import Validator

logger = logging.getLogger(__name__)


class Checkpoint:
    def __init__(
        self,
        name: str,
        data_context,
        config_version: Optional[Union[int, float]] = None,
        template_name: Optional[str] = None,
        module_name: Optional[str] = None,
        class_name: Optional[str] = None,
        run_name_template: Optional[str] = None,
        expectation_suite_name: Optional[str] = None,
        batch_request: Optional[Union[BatchRequest, dict]] = None,
        action_list: Optional[List[dict]] = None,
        evaluation_parameters: Optional[dict] = None,
        runtime_configuration: Optional[dict] = None,
        validations: Optional[List[dict]] = None,
        profilers: Optional[List[dict]] = None,
        # Next two fields are for LegacyCheckpoint configuration
        validation_operator_name: Optional[str] = None,
        batches: Optional[List[dict]] = None,
    ):
        self._name = name
        self._data_context = data_context

        checkpoint_config: CheckpointConfig = CheckpointConfig(
            **{
                "name": name,
                "config_version": config_version,
                "template_name": template_name,
                "module_name": module_name,
                "class_name": class_name,
                "run_name_template": run_name_template,
                "expectation_suite_name": expectation_suite_name,
                "batch_request": batch_request,
                "action_list": action_list,
                "evaluation_parameters": evaluation_parameters,
                "runtime_configuration": runtime_configuration,
                "validations": validations,
                "profilers": profilers,
                # Next two fields are for LegacyCheckpoint configuration
                "validation_operator_name": validation_operator_name,
                "batches": batches,
            }
        )
        self._config = checkpoint_config

        self._substituted_config = None

    @property
    def name(self):
        return self._name

    @property
    def data_context(self):
        return self._data_context

    @property
    def config(self):
        return self._config

    # TODO: (Rob) should we type the big validation dicts for better validation/prevent duplication
    def get_substituted_config(
        self,
        config: Optional[Union[CheckpointConfig, dict]] = None,
        runtime_kwargs: Optional[dict] = None,
    ) -> CheckpointConfig:
        runtime_kwargs = runtime_kwargs or {}
        if config is None:
            config = self.config
        if isinstance(config, dict):
            config = CheckpointConfig(**config)

        if (
            self._substituted_config is not None
            and not runtime_kwargs.get("template_name")
            and not config.template_name
        ):
            substituted_config = deepcopy(self._substituted_config)
            if any(runtime_kwargs.values()):
                substituted_config.update(runtime_kwargs=runtime_kwargs)
        else:
            template_name = runtime_kwargs.get("template_name") or config.template_name

            if not template_name:
                substituted_config = copy.deepcopy(config)
                if any(runtime_kwargs.values()):
                    substituted_config.update(runtime_kwargs=runtime_kwargs)

                self._substituted_config = substituted_config
            else:
                template_config = self.data_context.get_checkpoint(
                    name=template_name, return_config=True
                )

                if template_config.config_version != config.config_version:
                    raise CheckpointError(
                        f"Invalid template '{template_name}' (ver. {template_config.config_version}) for Checkpoint "
                        f"'{config}' (ver. {config.config_version}. Checkpoints can only use templates with the same config_version."
                    )

                if template_config.template_name is not None:
                    substituted_config = self.get_substituted_config(
                        config=template_config
                    )
                else:
                    substituted_config = template_config

                # merge template with config
                substituted_config.update(
                    other_config=config, runtime_kwargs=runtime_kwargs
                )

                # don't replace _substituted_config if already exists
                if self._substituted_config is None:
                    self._substituted_config = substituted_config
        return self._substitute_config_variables(config=substituted_config)

    def _substitute_config_variables(
        self, config: CheckpointConfig
    ) -> CheckpointConfig:
        substituted_config_variables = substitute_all_config_variables(
            self.data_context.config_variables,
            dict(os.environ),
            BaseDataContext.DOLLAR_SIGN_ESCAPE_STRING,
        )

        substitutions = {
            **substituted_config_variables,
            **dict(os.environ),
            **self.data_context.runtime_environment,
        }

        return CheckpointConfig(
            **substitute_all_config_variables(
                config, substitutions, BaseDataContext.DOLLAR_SIGN_ESCAPE_STRING
            )
        )

    # TODO: <Alex>ALEX/Rob -- since this method is static, should we move it to a "util" type of a module?</Alex>
    @staticmethod
    def _get_runtime_batch_request(
        substituted_runtime_config: CheckpointConfig,
        validation_batch_request: Optional[dict] = None,
    ) -> BatchRequest:
        if substituted_runtime_config.batch_request is None:
            return (
                validation_batch_request
                if validation_batch_request is None
                else BatchRequest(**validation_batch_request)
            )

        if validation_batch_request is None:
            return BatchRequest(**substituted_runtime_config.batch_request)

        runtime_batch_request_dict: dict = copy.deepcopy(validation_batch_request)
        for key, val in runtime_batch_request_dict.items():
            if (
                val is not None
                and substituted_runtime_config.batch_request.get(key) is not None
            ):
                raise CheckpointError(
                    f'BatchRequest attribute "{key}" was specified in both validation and top-level CheckpointConfig.'
                )
        runtime_batch_request_dict.update(substituted_runtime_config.batch_request)
        return BatchRequest(**runtime_batch_request_dict)

    # TODO: <Alex>ALEX/Rob -- since this method is static, should we move it to a "util" type of a module?</Alex>
    @staticmethod
    def _validate_validation_dict(validation_dict):
        if validation_dict.get("batch_request") is None:
            raise CheckpointError("validation batch_request cannot be None")
        if not validation_dict.get("expectation_suite_name"):
            raise CheckpointError("validation expectation_suite_name must be specified")
        if not validation_dict.get("action_list"):
            raise CheckpointError("validation action_list cannot be empty")

    def _get_substituted_validation_dict(
        self, substituted_runtime_config: CheckpointConfig, validation_dict: dict
    ) -> dict:
        substituted_validation_dict = {
            "batch_request": self._get_runtime_batch_request(
                substituted_runtime_config=substituted_runtime_config,
                validation_batch_request=validation_dict.get("batch_request"),
            ),
            "expectation_suite_name": validation_dict.get("expectation_suite_name")
            or substituted_runtime_config.expectation_suite_name,
            "action_list": CheckpointConfig.get_updated_action_list(
                base_action_list=substituted_runtime_config.action_list,
                other_action_list=validation_dict.get("action_list", {}),
            ),
            "evaluation_parameters": nested_update(
                substituted_runtime_config.evaluation_parameters,
                validation_dict.get("evaluation_parameters", {}),
            ),
            "runtime_configuration": nested_update(
                substituted_runtime_config.runtime_configuration,
                validation_dict.get("runtime_configuration", {}),
            ),
        }
        if validation_dict.get("name") is not None:
            substituted_validation_dict["name"] = validation_dict["name"]
        self._validate_validation_dict(substituted_validation_dict)
        return substituted_validation_dict

<<<<<<< HEAD
=======
    # TODO: <Alex>ALEX/Rob -- since this method is static, should we move it to a "util" type of a module?</Alex>
    def get_run_name_from_template(self, run_name_template: str):
        now = datetime.now()
        return now.strftime(run_name_template)

>>>>>>> 27d6817f
    def run(
        self,
        template_name: Optional[str] = None,
        run_name_template: Optional[str] = None,
        expectation_suite_name: Optional[str] = None,
        batch_request: Optional[Union[BatchRequest, dict]] = None,
        action_list: Optional[List[dict]] = None,
        evaluation_parameters: Optional[dict] = None,
        runtime_configuration: Optional[dict] = None,
        validations: Optional[List[dict]] = None,
        profilers: Optional[List[dict]] = None,
        run_id=None,
        run_name=None,
        run_time=None,
        result_format=None,
        **kwargs,
    ) -> List[ValidationOperatorResult]:
        run_time = run_time or datetime.now()
        runtime_configuration: dict = runtime_configuration or {}
        result_format: Optional[dict] = result_format or runtime_configuration.get(
            "result_format"
        )
        if result_format is None:
            result_format = {"result_format": "SUMMARY"}

        runtime_kwargs = {
            "template_name": template_name,
            "run_name_template": run_name_template,
            "expectation_suite_name": expectation_suite_name,
            "batch_request": batch_request,
            "action_list": action_list,
            "evaluation_parameters": evaluation_parameters,
            "runtime_configuration": runtime_configuration,
            "validations": validations,
            "profilers": profilers,
        }
        substituted_runtime_config: CheckpointConfig = self.get_substituted_config(
            runtime_kwargs=runtime_kwargs
        )
        run_name_template: Optional[str] = substituted_runtime_config.run_name_template
        validations: list = substituted_runtime_config.validations
        results = []

        if run_name is None and run_name_template is not None:
            run_name: str = get_datetime_string_from_strftime_format(
                format_str=run_name_template, datetime_obj=run_time
            )

        for idx, validation_dict in enumerate(validations):
            try:
                substituted_validation_dict: dict = (
                    self._get_substituted_validation_dict(
                        substituted_runtime_config=substituted_runtime_config,
                        validation_dict=validation_dict,
                    )
                )
                batch_request: BatchRequest = substituted_validation_dict.get(
                    "batch_request"
                )
                expectation_suite_name: str = substituted_validation_dict.get(
                    "expectation_suite_name"
                )
                action_list: list = substituted_validation_dict.get("action_list")

                validator: Validator = self.data_context.get_validator(
                    batch_request=batch_request,
                    expectation_suite_name=expectation_suite_name,
                )
                action_list_validation_operator: ActionListValidationOperator = (
                    ActionListValidationOperator(
                        data_context=self.data_context,
                        action_list=action_list,
                        result_format=result_format,
                        name=f"{self.name}-checkpoint-validation[{idx}]",
                    )
                )
                run_result: ValidationOperatorResult = (
                    action_list_validation_operator.run(
                        assets_to_validate=[validator],
                        run_id=run_id,
                        evaluation_parameters=substitute_all_strftime_format_strings(
                            substituted_validation_dict.get("evaluation_parameters"),
                            datetime_obj=run_time,
                        ),
                        run_name=run_name,
                        run_time=run_time,
                        result_format=result_format,
                    )
                )
                results.append(run_result)
            except CheckpointError as e:
                raise CheckpointError(
                    f"Exception occurred while running validation[{idx}] of checkpoint '{self.name}': {e.message}"
                )
            except Exception as e:
                raise e
        return results

    def self_check(self, pretty_print=True) -> dict:
        # Provide visibility into parameters that Checkpoint was instantiated with.
        report_object: dict = {"config": self.config.to_json_dict()}

        if pretty_print:
            print(f"\nCheckpoint class name: {self.__class__.__name__}")

        validations_present: bool = (
            self.config.validations
            and isinstance(self.config.validations, list)
            and len(self.config.validations) > 0
        )
        action_list: Optional[list] = self.config.action_list
        action_list_present: bool = (
            action_list is not None
            and isinstance(action_list, list)
            and len(action_list) > 0
        ) or (
            validations_present
            and all(
                [
                    (
                        validation.get("action_list")
                        and isinstance(validation["action_list"], list)
                        and len(validation["action_list"]) > 0
                    )
                    for validation in self.config.validations
                ]
            )
        )
        if pretty_print:
            if not validations_present:
                print(
                    f"""Your current Checkpoint configuration has an empty or missing "validations" attribute.  This
means you must either update your checkpoint configuration or provide an appropriate validations
list programmatically (i.e., when your Checkpoint is run).
                    """
                )
            if not action_list_present:
                print(
                    f"""Your current Checkpoint configuration has an empty or missing "action_list" attribute.  This
means you must provide an appropriate validations list programmatically (i.e., when your Checkpoint
is run), with each validation having its own defined "action_list" attribute.
                    """
                )

        return report_object


class LegacyCheckpoint(Checkpoint):
    def __init__(
        self,
        name: str,
        data_context,
        validation_operator_name: Optional[str] = None,
        batches: Optional[List[dict]] = None,
    ):
        super().__init__(
            name=name,
            data_context=data_context,
            validation_operator_name=validation_operator_name,
            batches=batches,
        )

    @property
    def validation_operator_name(self):
        return self.config.validation_operator_name

    @property
    def batches(self):
        return self.config.batches

    def run(
        self,
        run_id=None,
        evaluation_parameters=None,
        run_name=None,
        run_time=None,
        result_format=None,
        **kwargs,
    ):
        batches_to_validate = self._get_batches_to_validate(self.batches)

        results = self.data_context.run_validation_operator(
            self.validation_operator_name,
            assets_to_validate=batches_to_validate,
            run_id=run_id,
            evaluation_parameters=evaluation_parameters,
            run_name=run_name,
            run_time=run_time,
            result_format=result_format,
            **kwargs,
        )

        return results

    def get_config(self, format="dict"):
        if format == "dict":
            return self.config.to_json_dict()

        elif format == "yaml":
            return self.config.to_yaml_str()

        else:
            raise ValueError(f"Unknown format {format} in LegacyCheckpoint.get_config.")

    def _get_batches_to_validate(self, batches):
        batches_to_validate = []
        for batch in batches:

            batch_kwargs = batch["batch_kwargs"]
            suites = batch["expectation_suite_names"]

            if not suites:
                raise Exception(
                    f"""A batch has no suites associated with it. At least one suite is required.
    - Batch: {json.dumps(batch_kwargs)}
    - Please add at least one suite to checkpoint {self.name}
"""
                )

            for suite_name in batch["expectation_suite_names"]:
                suite = self.data_context.get_expectation_suite(suite_name)
                batch = self.data_context.get_batch(batch_kwargs, suite)

                batches_to_validate.append(batch)

        return batches_to_validate<|MERGE_RESOLUTION|>--- conflicted
+++ resolved
@@ -229,14 +229,6 @@
         self._validate_validation_dict(substituted_validation_dict)
         return substituted_validation_dict
 
-<<<<<<< HEAD
-=======
-    # TODO: <Alex>ALEX/Rob -- since this method is static, should we move it to a "util" type of a module?</Alex>
-    def get_run_name_from_template(self, run_name_template: str):
-        now = datetime.now()
-        return now.strftime(run_name_template)
-
->>>>>>> 27d6817f
     def run(
         self,
         template_name: Optional[str] = None,
