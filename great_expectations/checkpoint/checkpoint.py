--- conflicted
+++ resolved
@@ -281,13 +281,10 @@
                 expectation_suite_name: str = substituted_validation_dict.get(
                     "expectation_suite_name"
                 )
-<<<<<<< HEAD
                 expectation_suite_ge_cloud_id: str = substituted_validation_dict.get(
                     "expectation_suite_ge_cloud_id"
                 )
                 action_list: list = substituted_validation_dict.get("action_list")
-=======
->>>>>>> 9ee46d83
 
                 validator: Validator = self.data_context.get_validator(
                     batch_request=batch_request,
@@ -322,13 +319,11 @@
                         name=f"{self.name}-checkpoint-validation[{idx}]",
                     )
                 )
-<<<<<<< HEAD
                 checkpoint_identifier = None
                 if self.data_context.ge_cloud_mode:
                     checkpoint_identifier = GeCloudIdentifier(
                         resource_type="contract", ge_cloud_id=str(self.ge_cloud_id)
                     )
-=======
 
                 operator_run_kwargs = {
                     "result_format": result_format,
@@ -339,7 +334,6 @@
                         "catch_exceptions"
                     ] = catch_exceptions_validation
 
->>>>>>> 9ee46d83
                 val_op_run_result: ValidationOperatorResult = (
                     action_list_validation_operator.run(
                         assets_to_validate=[validator],
@@ -347,12 +341,9 @@
                         evaluation_parameters=substituted_validation_dict.get(
                             "evaluation_parameters"
                         ),
-<<<<<<< HEAD
                         result_format=result_format,
                         checkpoint_identifier=checkpoint_identifier,
-=======
                         **operator_run_kwargs,
->>>>>>> 9ee46d83
                     )
                 )
                 run_results.update(val_op_run_result.run_results)
