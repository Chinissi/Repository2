import copy
import datetime
import json
import logging
import os
from copy import deepcopy
from typing import Dict, List, Optional, Union

import great_expectations.exceptions as ge_exceptions
from great_expectations.checkpoint.configurator import SimpleCheckpointConfigurator
from great_expectations.checkpoint.types.checkpoint_result import CheckpointResult
from great_expectations.checkpoint.util import get_substituted_validation_dict
from great_expectations.core import RunIdentifier
from great_expectations.core.batch import BatchRequest
from great_expectations.core.util import get_datetime_string_from_strftime_format
from great_expectations.data_asset import DataAsset
from great_expectations.data_context.types.base import CheckpointConfig
from great_expectations.data_context.util import substitute_all_config_variables
from great_expectations.validation_operators import ActionListValidationOperator
from great_expectations.validation_operators.types.validation_operator_result import (
    ValidationOperatorResult,
)
from great_expectations.validator.validator import Validator

logger = logging.getLogger(__name__)


class Checkpoint:
    """
    --ge-feature-maturity-info--

        id: checkpoint
        title: Newstyle Class-based Checkpoints
        short_description: Run a configured checkpoint from a notebook.
        description: Run a configured checkpoint from a notebook.
        how_to_guide_url: https://docs.greatexpectations.io/en/latest/guides/how_to_guides/validation/how_to_create_a_new_checkpoint.html
        maturity: Beta
        maturity_details:
            api_stability: Mostly stable (transitioning ValidationOperators to Checkpoints)
            implementation_completeness: Complete
            unit_test_coverage: Partial ("golden path"-focused tests; error checking tests need to be improved)
            integration_infrastructure_test_coverage: N/A
            documentation_completeness: Complete
            bug_risk: Medium

    --ge-feature-maturity-info--
    """

    def __init__(
        self,
        name: str,
        data_context,
        config_version: Optional[Union[int, float]] = None,
        template_name: Optional[str] = None,
        module_name: Optional[str] = None,
        class_name: Optional[str] = None,
        run_name_template: Optional[str] = None,
        expectation_suite_name: Optional[str] = None,
        batch_request: Optional[Union[BatchRequest, dict]] = None,
        action_list: Optional[List[dict]] = None,
        evaluation_parameters: Optional[dict] = None,
        runtime_configuration: Optional[dict] = None,
        validations: Optional[List[dict]] = None,
        profilers: Optional[List[dict]] = None,
        validation_operator_name: Optional[str] = None,
        batches: Optional[List[dict]] = None,
    ):
        self._name = name
        # Note the gross typechecking to avoid a circular import
        if "DataContext" not in str(type(data_context)):
            raise TypeError("A checkpoint requires a valid DataContext")
        self._data_context = data_context

        checkpoint_config: CheckpointConfig = CheckpointConfig(
            **{
                "name": name,
                "config_version": config_version,
                "template_name": template_name,
                "module_name": module_name,
                "class_name": class_name,
                "run_name_template": run_name_template,
                "expectation_suite_name": expectation_suite_name,
                "batch_request": batch_request,
                "action_list": action_list,
                "evaluation_parameters": evaluation_parameters,
                "runtime_configuration": runtime_configuration,
                "validations": validations,
                "profilers": profilers,
                # Next two fields are for LegacyCheckpoint configuration
                "validation_operator_name": validation_operator_name,
                "batches": batches,
            }
        )
        self._config = checkpoint_config
        self._substituted_config = None

    @property
    def name(self) -> str:
        return self._name

    @property
    def data_context(self):
        return self._data_context

    @property
    def config(self) -> CheckpointConfig:
        return self._config

    @property
    def action_list(self) -> List[Dict]:
        return self._config.action_list

    # TODO: (Rob) should we type the big validation dicts for better validation/prevent duplication
    def get_substituted_config(
        self,
        config: Optional[Union[CheckpointConfig, dict]] = None,
        runtime_kwargs: Optional[dict] = None,
    ) -> CheckpointConfig:
        runtime_kwargs = runtime_kwargs or {}
        if config is None:
            config = self.config
        if isinstance(config, dict):
            config = CheckpointConfig(**config)

        substituted_config: Union[CheckpointConfig, dict]
        if (
            self._substituted_config is not None
            and not runtime_kwargs.get("template_name")
            and not config.template_name
        ):
            substituted_config = deepcopy(self._substituted_config)
            if any(runtime_kwargs.values()):
                substituted_config.update(runtime_kwargs=runtime_kwargs)
        else:
            template_name = runtime_kwargs.get("template_name") or config.template_name

            if not template_name:
                substituted_config = copy.deepcopy(config)
                if any(runtime_kwargs.values()):
                    substituted_config.update(runtime_kwargs=runtime_kwargs)

                self._substituted_config = substituted_config
            else:
                checkpoint = self.data_context.get_checkpoint(name=template_name)
                template_config = checkpoint.config

                if template_config.config_version != config.config_version:
                    raise ge_exceptions.CheckpointError(
                        f"Invalid template '{template_name}' (ver. {template_config.config_version}) for Checkpoint "
                        f"'{config}' (ver. {config.config_version}. Checkpoints can only use templates with the same config_version."
                    )

                if template_config.template_name is not None:
                    substituted_config = self.get_substituted_config(
                        config=template_config
                    )
                else:
                    substituted_config = template_config

                # merge template with config
                substituted_config.update(
                    other_config=config, runtime_kwargs=runtime_kwargs
                )

                # don't replace _substituted_config if already exists
                if self._substituted_config is None:
                    self._substituted_config = substituted_config
        return self._substitute_config_variables(config=substituted_config)

    def _substitute_config_variables(
        self, config: CheckpointConfig
    ) -> CheckpointConfig:
        substituted_config_variables = substitute_all_config_variables(
            self.data_context.config_variables,
            dict(os.environ),
            self.data_context.DOLLAR_SIGN_ESCAPE_STRING,
        )

        substitutions = {
            **substituted_config_variables,
            **dict(os.environ),
            **self.data_context.runtime_environment,
        }

        return CheckpointConfig(
            **substitute_all_config_variables(
                config, substitutions, self.data_context.DOLLAR_SIGN_ESCAPE_STRING
            )
        )

    # TODO: Add eval param processing using new TBD parser syntax and updated EvaluationParameterParser and
    #  parse_evaluation_parameters function (e.g. datetime substitution or specifying relative datetimes like "most
    #  recent"). Currently, environment variable substitution is the only processing applied to evaluation parameters,
    # while run_name_template also undergoes strftime datetime substitution
    def run(
        self,
        template_name: Optional[str] = None,
        run_name_template: Optional[str] = None,
        expectation_suite_name: Optional[str] = None,
        batch_request: Optional[Union[BatchRequest, dict]] = None,
        action_list: Optional[List[dict]] = None,
        evaluation_parameters: Optional[dict] = None,
        runtime_configuration: Optional[dict] = None,
        validations: Optional[List[dict]] = None,
        profilers: Optional[List[dict]] = None,
        run_id: Optional[Union[str, RunIdentifier]] = None,
        run_name: Optional[str] = None,
        run_time: Optional[Union[str, datetime.datetime]] = None,
        result_format: Optional[str] = None,
        **kwargs,
    ) -> CheckpointResult:
        assert not (run_id and run_name) and not (
            run_id and run_time
        ), "Please provide either a run_id or run_name and/or run_time."

        run_time = run_time or datetime.datetime.now()
        runtime_configuration: dict = runtime_configuration or {}
        result_format: Optional[dict] = result_format or runtime_configuration.get(
            "result_format"
        )
        if result_format is None:
            result_format = {"result_format": "SUMMARY"}

        runtime_kwargs = {
            "template_name": template_name,
            "run_name_template": run_name_template,
            "expectation_suite_name": expectation_suite_name,
            "batch_request": batch_request,
            "action_list": action_list,
            "evaluation_parameters": evaluation_parameters,
            "runtime_configuration": runtime_configuration,
            "validations": validations,
            "profilers": profilers,
        }
        substituted_runtime_config: CheckpointConfig = self.get_substituted_config(
            runtime_kwargs=runtime_kwargs
        )
        run_name_template: Optional[str] = substituted_runtime_config.run_name_template
        validations: list = substituted_runtime_config.validations
        if len(validations) == 0:
            raise ge_exceptions.CheckpointError(
<<<<<<< HEAD
                f"Checkpoint '{self.name}' does not contain any validations."
=======
                f'Checkpoint "{self.name}" does not contain any validations.'
>>>>>>> e509a2b7
            )
        run_results = {}

        if run_name is None and run_name_template is not None:
            run_name: str = get_datetime_string_from_strftime_format(
                format_str=run_name_template, datetime_obj=run_time
            )

        run_id = run_id or RunIdentifier(run_name=run_name, run_time=run_time)

        for idx, validation_dict in enumerate(validations):
            try:
                substituted_validation_dict: dict = get_substituted_validation_dict(
                    substituted_runtime_config=substituted_runtime_config,
                    validation_dict=validation_dict,
                )
                batch_request: BatchRequest = substituted_validation_dict.get(
                    "batch_request"
                )
                expectation_suite_name: str = substituted_validation_dict.get(
                    "expectation_suite_name"
                )
                action_list: list = substituted_validation_dict.get("action_list")

                validator: Validator = self.data_context.get_validator(
                    batch_request=batch_request,
                    expectation_suite_name=expectation_suite_name,
                )
                action_list_validation_operator: ActionListValidationOperator = (
                    ActionListValidationOperator(
                        data_context=self.data_context,
                        action_list=action_list,
                        result_format=result_format,
                        name=f"{self.name}-checkpoint-validation[{idx}]",
                    )
                )
                val_op_run_result: ValidationOperatorResult = (
                    action_list_validation_operator.run(
                        assets_to_validate=[validator],
                        run_id=run_id,
                        evaluation_parameters=substituted_validation_dict.get(
                            "evaluation_parameters"
                        ),
                        result_format=result_format,
                    )
                )
                run_results.update(val_op_run_result.run_results)
            except (
                ge_exceptions.CheckpointError,
                ge_exceptions.ExecutionEngineError,
            ) as e:
                raise ge_exceptions.CheckpointError(
                    f"Exception occurred while running validation[{idx}] of checkpoint '{self.name}': {e.message}."
                )
        return CheckpointResult(
            run_id=run_id, run_results=run_results, checkpoint_config=self.config
        )

    def self_check(self, pretty_print=True) -> dict:
        # Provide visibility into parameters that Checkpoint was instantiated with.
        report_object: dict = {"config": self.config.to_json_dict()}

        if pretty_print:
            print(f"\nCheckpoint class name: {self.__class__.__name__}")

        validations_present: bool = (
            self.config.validations
            and isinstance(self.config.validations, list)
            and len(self.config.validations) > 0
        )
        action_list: Optional[list] = self.config.action_list
        action_list_present: bool = (
            action_list is not None
            and isinstance(action_list, list)
            and len(action_list) > 0
        ) or (
            validations_present
            and all(
                [
                    (
                        validation.get("action_list")
                        and isinstance(validation["action_list"], list)
                        and len(validation["action_list"]) > 0
                    )
                    for validation in self.config.validations
                ]
            )
        )
        if pretty_print:
            if not validations_present:
                print(
                    f"""Your current Checkpoint configuration has an empty or missing "validations" attribute.  This
means you must either update your checkpoint configuration or provide an appropriate validations
list programmatically (i.e., when your Checkpoint is run).
                    """
                )
            if not action_list_present:
                print(
                    f"""Your current Checkpoint configuration has an empty or missing "action_list" attribute.  This
means you must provide an appropriate validations list programmatically (i.e., when your Checkpoint
is run), with each validation having its own defined "action_list" attribute.
                    """
                )

        return report_object


class LegacyCheckpoint(Checkpoint):
    """
    --ge-feature-maturity-info--

        id: checkpoint_notebook
        title: LegacyCheckpoint - Notebook
        icon:
        short_description: Run a configured checkpoint from a notebook.
        description: Run a configured checkpoint from a notebook.
        how_to_guide_url: https://docs.greatexpectations.io/en/latest/guides/how_to_guides/validation/how_to_run_a_checkpoint_in_python.html
        maturity: Experimental (to-be-deprecated in favor of Checkpoint)
        maturity_details:
            api_stability: to-be-deprecated in favor of Checkpoint
            implementation_completeness: Complete
            unit_test_coverage: Partial ("golden path"-focused tests; error checking tests need to be improved)
            integration_infrastructure_test_coverage: N/A
            documentation_completeness: Complete
            bug_risk: Low

        id: checkpoint_command_line
        title: LegacyCheckpoint - Command Line
        icon:
        short_description: Run a configured checkpoint from a command line.
        description: Run a configured checkpoint from a command line in a Terminal shell.
        how_to_guide_url: https://docs.greatexpectations.io/en/latest/guides/how_to_guides/validation/how_to_run_a_checkpoint_in_terminal.html
        maturity: Experimental (to-be-deprecated in favor of Checkpoint)
        maturity_details:
            api_stability: to-be-deprecated in favor of Checkpoint
            implementation_completeness: Complete
            unit_test_coverage: Complete
            integration_infrastructure_test_coverage: N/A
            documentation_completeness: Complete
            bug_risk: Low

        id: checkpoint_cron_job
        title: LegacyCheckpoint - Cron
        icon:
        short_description: Deploy a configured checkpoint as a scheduled task with cron.
        description: Use the Unix crontab command to edit the cron file and add a line that will run checkpoint as a scheduled task.
        how_to_guide_url: https://docs.greatexpectations.io/en/latest/guides/how_to_guides/validation/how_to_deploy_a_scheduled_checkpoint_with_cron.html
        maturity: Experimental (to-be-deprecated in favor of Checkpoint)
        maturity_details:
            api_stability: to-be-deprecated in favor of Checkpoint
            implementation_completeness: Complete
            unit_test_coverage: Complete
            integration_infrastructure_test_coverage: N/A
            documentation_completeness: Complete
            bug_risk: Low

        id: checkpoint_airflow_dag
        title: LegacyCheckpoint - Airflow DAG
        icon:
        short_description: Run a configured checkpoint in Apache Airflow
        description: Running a configured checkpoint in Apache Airflow enables the triggering of data validation using an Expectation Suite directly within an Airflow DAG.
        how_to_guide_url: https://docs.greatexpectations.io/en/latest/guides/how_to_guides/validation/how_to_run_a_checkpoint_in_airflow.html
        maturity: Beta (to-be-deprecated in favor of Checkpoint)
        maturity_details:
            api_stability: to-be-deprecated in favor of Checkpoint
            implementation_completeness: Partial (no operator, but probably don't need one)
            unit_test_coverage: N/A
            integration_infrastructure_test_coverage: Minimal
            documentation_completeness: Complete (pending how-to)
            bug_risk: Low

        id: checkpoint_kedro
        title: LegacyCheckpoint - Kedro
        icon:
        short_description:
        description:
        how_to_guide_url:
        maturity: Experimental (to-be-deprecated in favor of Checkpoint)
        maturity_details:
            api_stability: to-be-deprecated in favor of Checkpoint
            implementation_completeness: Unknown
            unit_test_coverage: Unknown
            integration_infrastructure_test_coverage: Unknown
            documentation_completeness:  Minimal (none)
            bug_risk: Unknown

        id: checkpoint_prefect
        title: LegacyCheckpoint - Prefect
        icon:
        short_description:
        description:
        how_to_guide_url:
        maturity: Experimental (to-be-deprecated in favor of Checkpoint)
        maturity_details:
            api_stability: to-be-deprecated in favor of Checkpoint
            implementation_completeness: Unknown
            unit_test_coverage: Unknown
            integration_infrastructure_test_coverage: Unknown
            documentation_completeness: Minimal (none)
            bug_risk: Unknown

        id: checkpoint_dbt
        title: LegacyCheckpoint - DBT
        icon:
        short_description:
        description:
        how_to_guide_url:
        maturity: Beta (to-be-deprecated in favor of Checkpoint)
        maturity_details:
            api_stability: to-be-deprecated in favor of Checkpoint
            implementation_completeness: Minimal
            unit_test_coverage: Minimal (none)
            integration_infrastructure_test_coverage: Minimal (none)
            documentation_completeness: Minimal (none)
            bug_risk: Low

    --ge-feature-maturity-info--
    """

    def __init__(
        self,
        name: str,
        data_context,
        validation_operator_name: Optional[str] = None,
        batches: Optional[List[dict]] = None,
    ):
        super().__init__(
            name=name,
            data_context=data_context,
            validation_operator_name=validation_operator_name,
            batches=batches,
        )

    @property
    def validation_operator_name(self):
        return self.config.validation_operator_name

    @property
    def batches(self):
        return self.config.batches

    def _run_default_validation_operator(
        self,
        assets_to_validate: List,
        run_id: Optional[Union[str, RunIdentifier]] = None,
        evaluation_parameters: Optional[dict] = None,
        run_name: Optional[str] = None,
        run_time: Optional[Union[str, datetime.datetime]] = None,
        result_format: Optional[Union[str, dict]] = {"result_format": "SUMMARY"},
    ):
        result_format = result_format or {"result_format": "SUMMARY"}

        if not assets_to_validate:
            raise ge_exceptions.DataContextError(
                "No batches of data were passed in. These are required"
            )

        for batch in assets_to_validate:
            if not isinstance(batch, (tuple, DataAsset, Validator)):
                raise ge_exceptions.DataContextError(
                    "Batches are required to be of type DataAsset or Validator"
                )

        if run_id is None and run_name is None:
            run_name = datetime.datetime.now(datetime.timezone.utc).strftime(
                "%Y%m%dT%H%M%S.%fZ"
            )
            logger.info("Setting run_name to: {}".format(run_name))

        default_validation_operator = ActionListValidationOperator(
            data_context=self.data_context,
            action_list=[
                {
                    "name": "store_validation_result",
                    "action": {"class_name": "StoreValidationResultAction"},
                },
                {
                    "name": "store_evaluation_params",
                    "action": {"class_name": "StoreEvaluationParametersAction"},
                },
                {
                    "name": "update_data_docs",
                    "action": {"class_name": "UpdateDataDocsAction", "site_names": []},
                },
            ],
            result_format=result_format,
            name="default-action-list-validation-operator",
        )

        if evaluation_parameters is None:
            return default_validation_operator.run(
                assets_to_validate=assets_to_validate,
                run_id=run_id,
                run_name=run_name,
                run_time=run_time,
                result_format=result_format,
            )
        else:
            return default_validation_operator.run(
                assets_to_validate=assets_to_validate,
                run_id=run_id,
                evaluation_parameters=evaluation_parameters,
                run_name=run_name,
                run_time=run_time,
                result_format=result_format,
            )

    def run(
        self,
        run_id=None,
        evaluation_parameters=None,
        run_name=None,
        run_time=None,
        result_format=None,
        **kwargs,
    ):
        batches_to_validate = self._get_batches_to_validate(self.batches)

        if self.validation_operator_name:
            results = self.data_context.run_validation_operator(
                self.validation_operator_name,
                assets_to_validate=batches_to_validate,
                run_id=run_id,
                evaluation_parameters=evaluation_parameters,
                run_name=run_name,
                run_time=run_time,
                result_format=result_format,
                **kwargs,
            )
        else:
            results = self._run_default_validation_operator(
                assets_to_validate=batches_to_validate,
                run_id=run_id,
                evaluation_parameters=evaluation_parameters,
                run_name=run_name,
                run_time=run_time,
                result_format=result_format,
            )

        return results

    def get_config(self, format="dict"):
        if format == "dict":
            return self.config.to_json_dict()

        elif format == "yaml":
            return self.config.to_yaml_str()

        else:
            raise ValueError(f"Unknown format {format} in LegacyCheckpoint.get_config.")

    def _get_batches_to_validate(self, batches):
        batches_to_validate = []
        for batch in batches:

            batch_kwargs = batch["batch_kwargs"]
            suites = batch["expectation_suite_names"]

            if not suites:
                raise Exception(
                    f"""A batch has no suites associated with it. At least one suite is required.
    - Batch: {json.dumps(batch_kwargs)}
    - Please add at least one suite to checkpoint {self.name}
"""
                )

            for suite_name in batch["expectation_suite_names"]:
                suite = self.data_context.get_expectation_suite(suite_name)
                batch = self.data_context.get_batch(batch_kwargs, suite)

                batches_to_validate.append(batch)

        return batches_to_validate


class SimpleCheckpoint(Checkpoint):
    _configurator_class = SimpleCheckpointConfigurator

    def __init__(
        self,
        name: str,
        data_context,
        config_version: Optional[Union[int, float]] = None,
        template_name: Optional[str] = None,
        module_name: Optional[str] = None,
        class_name: Optional[str] = None,
        run_name_template: Optional[str] = None,
        expectation_suite_name: Optional[str] = None,
        batch_request: Optional[Union[BatchRequest, dict]] = None,
        action_list: Optional[List[dict]] = None,
        evaluation_parameters: Optional[dict] = None,
        runtime_configuration: Optional[dict] = None,
        validations: Optional[List[dict]] = None,
        profilers: Optional[List[dict]] = None,
        validation_operator_name: Optional[str] = None,
        batches: Optional[List[dict]] = None,
        # the following four arguments are used by SimpleCheckpointConfigurator
        site_names: Optional[Union[str, List[str]]] = "all",
        slack_webhook: Optional[str] = None,
        notify_on: Optional[str] = "all",
        notify_with: Optional[Union[str, List[str]]] = "all",
        **kwargs,
    ):
        checkpoint_config: CheckpointConfig = self._configurator_class(
            name=name,
            data_context=data_context,
            config_version=config_version,
            template_name=template_name,
            class_name=class_name,
            module_name=module_name,
            run_name_template=run_name_template,
            expectation_suite_name=expectation_suite_name,
            batch_request=batch_request,
            action_list=action_list,
            evaluation_parameters=evaluation_parameters,
            runtime_configuration=runtime_configuration,
            validations=validations,
            profilers=profilers,
            site_names=site_names,
            slack_webhook=slack_webhook,
            notify_on=notify_on,
            notify_with=notify_with,
        ).build()

        super().__init__(
            name=checkpoint_config.name,
            data_context=data_context,
            config_version=checkpoint_config.config_version,
            template_name=checkpoint_config.template_name,
            module_name=checkpoint_config.module_name,
            class_name=checkpoint_config.class_name,
            run_name_template=checkpoint_config.run_name_template,
            expectation_suite_name=checkpoint_config.expectation_suite_name,
            batch_request=checkpoint_config.batch_request,
            action_list=checkpoint_config.action_list,
            evaluation_parameters=checkpoint_config.evaluation_parameters,
            runtime_configuration=checkpoint_config.runtime_configuration,
            validations=checkpoint_config.validations,
            profilers=checkpoint_config.profilers,
        )

    def run(
        self,
        template_name: Optional[str] = None,
        run_name_template: Optional[str] = None,
        expectation_suite_name: Optional[str] = None,
        batch_request: Optional[Union[BatchRequest, dict]] = None,
        action_list: Optional[List[dict]] = None,
        evaluation_parameters: Optional[dict] = None,
        runtime_configuration: Optional[dict] = None,
        validations: Optional[List[dict]] = None,
        profilers: Optional[List[dict]] = None,
        run_id: Optional[Union[str, RunIdentifier]] = None,
        run_name: Optional[str] = None,
        run_time: Optional[Union[str, datetime.datetime]] = None,
        result_format: Optional[str] = None,
        # the following four arguments are specific to SimpleCheckpoint
        site_names: Optional[Union[str, List[str]]] = "all",
        slack_webhook: Optional[str] = None,
        notify_on: Optional[str] = "all",
        notify_with: Optional[Union[str, List[str]]] = "all",
        **kwargs,
    ) -> CheckpointResult:
        new_baseline_config = None

        # if any SimpleCheckpoint-specific kwargs are passed, generate a new baseline config using configurator,
        # passing only action_list, since this is the only config key that would be affected by the
        # SimpleCheckpoint-specific kwargs
        if any((site_names, slack_webhook, notify_on, notify_with)):
            new_baseline_config = self._configurator_class(
                name=self.config.name,
                data_context=self.data_context,
                action_list=action_list,
                site_names=site_names,
                slack_webhook=slack_webhook,
                notify_on=notify_on,
                notify_with=notify_with,
            ).build()

        return super().run(
            template_name=template_name,
            run_name_template=run_name_template,
            expectation_suite_name=expectation_suite_name,
            batch_request=batch_request,
            action_list=new_baseline_config.action_list
            if new_baseline_config
            else action_list,
            evaluation_parameters=evaluation_parameters,
            runtime_configuration=runtime_configuration,
            validations=validations,
            profilers=profilers,
            run_id=run_id,
            run_name=run_name,
            run_time=run_time,
            result_format=result_format,
            **kwargs,
        )<|MERGE_RESOLUTION|>--- conflicted
+++ resolved
@@ -239,11 +239,7 @@
         validations: list = substituted_runtime_config.validations
         if len(validations) == 0:
             raise ge_exceptions.CheckpointError(
-<<<<<<< HEAD
-                f"Checkpoint '{self.name}' does not contain any validations."
-=======
                 f'Checkpoint "{self.name}" does not contain any validations.'
->>>>>>> e509a2b7
             )
         run_results = {}
 
