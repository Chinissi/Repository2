--- conflicted
+++ resolved
@@ -8,21 +8,12 @@
 import json
 import logging
 import warnings
-<<<<<<< HEAD
-from typing import TYPE_CHECKING, Dict, Union
+from typing import TYPE_CHECKING, Dict, List, Optional, Union
 from urllib.parse import urljoin
-=======
-from typing import TYPE_CHECKING, Dict, List, Optional, Union
->>>>>>> d124e42a
-
 import requests
 from typing_extensions import Final
-
-<<<<<<< HEAD
-=======
 from great_expectations.core import ExpectationSuiteValidationResult  # noqa: TCH001
 from great_expectations.core._docs_decorators import deprecated_argument
->>>>>>> d124e42a
 from great_expectations.data_context.cloud_constants import CLOUD_APP_DEFAULT_BASE_URL
 from great_expectations.data_context.types.refs import (
     GXCloudResourceRef,  # noqa: TCH001
@@ -42,14 +33,11 @@
     send_slack_notification,
     send_sns_notification,
 )
-<<<<<<< HEAD
 from great_expectations.core.expectation_validation_result import (
     ExpectationSuiteValidationResult,
 )
 from great_expectations.core.util import convert_to_json_serializable
-=======
 from great_expectations.core._docs_decorators import public_api
->>>>>>> d124e42a
 from great_expectations.data_context.store.metric_store import MetricStore
 from great_expectations.data_context.types.resource_identifiers import (
     ExpectationSuiteIdentifier,
