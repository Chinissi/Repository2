--- conflicted
+++ resolved
@@ -236,27 +236,14 @@
 
     @root_validator
     def _root_validate_slack_params(cls, values: dict) -> dict:
-<<<<<<< HEAD
         slack_webhook = values["slack_webhook"]
         slack_token = values["slack_token"]
         slack_channel = values["slack_channel"]
-=======
-        from great_expectations.data_context.data_context.context_factory import project_manager
-
-        config_provider = project_manager.get_config_provider()
-        for credential in ("slack_webhook", "slack_token", "slack_channel"):
-            if isinstance(values[credential], ConfigStr):
-                values[credential] = cls._substitute_slack_credential(
-                    slack_credential=values[credential],
-                    config_provider=config_provider,
-                )
-
->>>>>>> 262a7ba1
         try:
-            if values["slack_webhook"]:
-                assert not values["slack_token"] and not values["slack_channel"]
+            if slack_webhook:
+                assert not slack_token and not slack_channel
             else:
-                assert values["slack_token"] and values["slack_channel"]
+                assert slack_token and slack_channel
         except AssertionError:
             raise ValueError("Please provide either slack_webhook or slack_token and slack_channel")  # noqa: TRY003
 
@@ -351,15 +338,9 @@
         # this will actually send the POST request to the Slack webapp server
         slack_notif_result = send_slack_notification(
             payload=payload,
-<<<<<<< HEAD
             slack_webhook=substituted_slack_webhook,
             slack_token=substituted_slack_token,
             slack_channel=substituted_slack_channel,
-=======
-            slack_webhook=str(self.slack_webhook) if self.slack_webhook else None,
-            slack_token=str(self.slack_token) if self.slack_token else None,
-            slack_channel=str(self.slack_channel) if self.slack_channel else None,
->>>>>>> 262a7ba1
         )
         return {"slack_notification_result": slack_notif_result}
 
