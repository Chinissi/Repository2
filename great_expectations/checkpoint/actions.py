--- conflicted
+++ resolved
@@ -947,41 +947,6 @@
         if isinstance(output, GXCloudResourceRef) and isinstance(
             validation_result_suite_identifier, GXCloudIdentifier
         ):
-<<<<<<< HEAD
-            raise TypeError(
-                "validation_result_id must be of type ValidationResultIdentifier or GeCloudIdentifier, not {}.".format(
-                    type(validation_result_suite_identifier)
-                )
-            )
-
-        checkpoint_id = None
-        if self._using_cloud_context and checkpoint_identifier:
-            checkpoint_id = checkpoint_identifier.id
-
-        expectation_suite_id = None
-        if self._using_cloud_context and expectation_suite_identifier:
-            expectation_suite_id = expectation_suite_identifier.id
-
-        return self._target_store.set(  # type: ignore[func-returns-value]
-            validation_result_suite_identifier,
-            validation_result_suite,
-            checkpoint_id=checkpoint_id,
-            expectation_suite_id=expectation_suite_id,
-        )
-
-    def _run_cloud_post_process_resource_ref(
-        self,
-        gx_cloud_resource_ref: GXCloudResourceRef,
-        validation_result_suite_identifier: Union[
-            ValidationResultIdentifier, GXCloudIdentifier
-        ],
-    ):
-        store_set_return_value: GXCloudResourceRef
-        new_id = gx_cloud_resource_ref.id
-        # ValidationResultIdentifier has no `.id`
-        validation_result_suite_identifier.id = new_id  # type: ignore[union-attr]
-        return gx_cloud_resource_ref
-=======
             validation_result_suite_identifier.id = output.id
 
         if self._using_cloud_context and isinstance(output, GXCloudResourceRef):
@@ -1015,7 +980,6 @@
         checkpoint_id=checkpoint_id,
         expectation_suite_id=expectation_suite_id,
     )
->>>>>>> 08b2004e
 
 
 @public_api
