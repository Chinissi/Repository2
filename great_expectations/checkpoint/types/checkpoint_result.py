import copy
import json
from typing import Dict, List, Optional, Union

from marshmallow import Schema, fields, post_load, pre_dump

from great_expectations.alias_types import JSONValues
from great_expectations.core._docs_decorators import public_api
from great_expectations.core.expectation_validation_result import (
    ExpectationSuiteValidationResult,
)
from great_expectations.core.run_identifier import RunIdentifier, RunIdentifierSchema
from great_expectations.core.util import convert_to_json_serializable
from great_expectations.data_asset.util import recursively_convert_to_json_serializable
from great_expectations.data_context.types.base import CheckpointConfig
from great_expectations.data_context.types.resource_identifiers import (
    ValidationResultIdentifier,
)
from great_expectations.types import SerializableDictDot, safe_deep_copy


class CheckpointResult(SerializableDictDot):
    """
    The run_results property forms the backbone of this type and defines the basic contract for what a checkpoint's
    run method returns. It is a dictionary where the top-level keys are the ValidationResultIdentifiers of
    the validation results generated in the run. Each value is a dictionary having at minimum,
    a "validation_result" key containing an ExpectationSuiteValidationResult and an "actions_results" key
    containing a dictionary where the top-level keys are names of actions performed after that particular
    validation, with values containing any relevant outputs of that action (at minimum and in many cases,
    this would just be a dictionary with the action's class_name).

    The run_results dictionary can contain other keys that are relevant for a specific checkpoint
    implementation. For example, the run_results dictionary from a WarningAndFailureExpectationSuiteCheckpoint
    might have an extra key named "expectation_suite_severity_level" to indicate if the suite is at either a
    "warning" or "failure" level.

    e.g.
    {
        ValidationResultIdentifier: {
            "validation_result": ExpectationSuiteValidationResult,
            "actions_results": {
                "my_action_name_that_stores_validation_results": {
                    "class": "StoreValidationResultAction"
                }
            }
        }
    }
    """

    # JC: I think this needs to be changed to be an instance of a new type called CheckpointResult,
    # which would include the top-level keys run_id, config, name, and a list of results.

    def __init__(
        self,
        run_id: RunIdentifier,
        run_results: Dict[
            ValidationResultIdentifier,
            Dict[str, Union[ExpectationSuiteValidationResult, dict, str]],
        ],
        checkpoint_config: CheckpointConfig,
        validation_result_url: Optional[str] = None,
        success: Optional[bool] = None,
    ) -> None:
        self._validation_result_url = validation_result_url
        self._run_id = run_id
        self._run_results = run_results
        self._checkpoint_config = checkpoint_config
        if success is None:
            self._success = all(
                [
                    run_result["validation_result"].success
                    for run_result in run_results.values()
                ]
            )
        else:
            self._success = success

        self._validation_results = None
        self._data_assets_validated = None
        self._data_assets_validated_by_batch_id = None
        self._validation_result_identifiers = None
        self._expectation_suite_names = None
        self._data_asset_names = None
        self._validation_results_by_expectation_suite_name = None
        self._validation_results_by_data_asset_name = None
        self._batch_identifiers = None
        self._statistics = None
        self._validation_statistics = None
        self._validation_results_by_validation_result_identifier = None

    @property
    def name(self) -> str:
        return self.checkpoint_config.name

    @property
    def checkpoint_config(self) -> CheckpointConfig:
        return self._checkpoint_config

    @property
    def run_results(
        self,
    ) -> Dict[
        ValidationResultIdentifier,
        Dict[str, Union[ExpectationSuiteValidationResult, dict]],
    ]:
        return self._run_results

    @property
    def run_id(self) -> RunIdentifier:
        return self._run_id

    @property
    def validation_result_url(self) -> Optional[str]:
        return self._validation_result_url

    @property
    def success(self) -> bool:
        return self._success

    def list_batch_identifiers(self) -> List[str]:
        if self._batch_identifiers is None:
            self._batch_identifiers = list(
                {
                    validation_result_identifier.batch_identifier
                    for validation_result_identifier in self.list_validation_result_identifiers()
                }
            )
        return self._batch_identifiers

    def list_data_asset_names(self) -> List[str]:
        if self._data_asset_names is None:
            self._data_asset_names = list(
                {
                    data_asset["batch_definition"].data_asset_name or "__none__"
                    for data_asset in self.list_data_assets_validated()
                }
            )
        return self._data_asset_names

    @public_api
    def list_expectation_suite_names(self) -> List[str]:
        """Return the list of expecation suite names for a checkpoint.

        Args:
            None

        Returns:
            self._expectation_suite_names: The list of expectation suite names.
        """
        if self._expectation_suite_names is None:
            self._expectation_suite_names = list(
                {
                    validation_result_identifier.expectation_suite_identifier.expectation_suite_name
                    for validation_result_identifier in self.run_results.keys()
                }
            )
        return self._expectation_suite_names

    def list_validation_result_identifiers(self) -> List[ValidationResultIdentifier]:
        if self._validation_result_identifiers is None:
            self._validation_result_identifiers = list(self._run_results.keys())
        return self._validation_result_identifiers

    def list_validation_results(
        self, group_by=None
    ) -> Union[List[ExpectationSuiteValidationResult], dict]:
        if group_by is None:
            if self._validation_results is None:
                self._validation_results = [
                    run_result["validation_result"]
                    for run_result in self.run_results.values()
                ]
            return self._validation_results
        elif group_by == "validation_result_identifier":
            return self._list_validation_results_by_validation_result_identifier()
        elif group_by == "expectation_suite_name":
            return self._list_validation_results_by_expectation_suite_name()
        elif group_by == "data_asset_name":
            return self._list_validation_results_by_data_asset_name()

    def _list_validation_results_by_validation_result_identifier(self) -> dict:
        if self._validation_results_by_validation_result_identifier is None:
            self._validation_results_by_validation_result_identifier = {
                validation_result_identifier: run_result["validation_result"]
                for validation_result_identifier, run_result in self.run_results.items()
            }
        return self._validation_results_by_validation_result_identifier

    def _list_validation_results_by_expectation_suite_name(self) -> dict:
        if self._validation_results_by_expectation_suite_name is None:
            self._validation_results_by_expectation_suite_name = {
                expectation_suite_name: [
                    run_result["validation_result"]
                    for run_result in self.run_results.values()
                    if run_result["validation_result"].meta["expectation_suite_name"]
                    == expectation_suite_name
                ]
                for expectation_suite_name in self.list_expectation_suite_names()
            }
        return self._validation_results_by_expectation_suite_name

    def _list_validation_results_by_data_asset_name(self) -> dict:
        if self._validation_results_by_data_asset_name is None:
            validation_results_by_data_asset_name = {}
            for data_asset_name in self.list_data_asset_names():
                if data_asset_name == "__none__":
                    validation_results_by_data_asset_name[data_asset_name] = [
                        data_asset["validation_results"]
                        for data_asset in self.list_data_assets_validated()
                        if data_asset["batch_definition"].data_asset_name is None
                    ]
                else:
                    validation_results_by_data_asset_name[data_asset_name] = [
                        data_asset["validation_results"]
                        for data_asset in self.list_data_assets_validated()
                        if data_asset["batch_definition"].data_asset_name
                        == data_asset_name
                    ]
            self._validation_results_by_data_asset_name = (
                validation_results_by_data_asset_name
            )
        return self._validation_results_by_data_asset_name

    def list_data_assets_validated(
        self, group_by: Optional[str] = None
    ) -> Union[List[dict], dict]:
        if group_by is None:
            if self._data_assets_validated is None:
                self._data_assets_validated = list(
                    self._list_data_assets_validated_by_batch_id().values()
                )
            return self._data_assets_validated
        if group_by == "batch_id":
            return self._list_data_assets_validated_by_batch_id()

    def _list_data_assets_validated_by_batch_id(self) -> dict:
        if self._data_assets_validated_by_batch_id is None:
            assets_validated_by_batch_id = {}

            for validation_result in self.list_validation_results():
                active_batch_definition = validation_result.meta[
                    "active_batch_definition"
                ]
                batch_id = active_batch_definition.id
                expectation_suite_name = validation_result.meta[
                    "expectation_suite_name"
                ]
                if batch_id not in assets_validated_by_batch_id:
                    assets_validated_by_batch_id[batch_id] = {
                        "batch_definition": active_batch_definition,
                        "validation_results": [validation_result],
                        "expectation_suite_names": [expectation_suite_name],
                    }
                else:
                    assets_validated_by_batch_id[batch_id]["validation_results"].append(
                        validation_result
                    )
                    assets_validated_by_batch_id[batch_id][
                        "expectation_suite_names"
                    ].append(expectation_suite_name)
            self._data_assets_validated_by_batch_id = assets_validated_by_batch_id
        return self._data_assets_validated_by_batch_id

    def get_statistics(self) -> dict:
        if self._statistics is None:
            data_asset_count = len(self.list_data_assets_validated())
            validation_result_count = len(self.list_validation_results())
            successful_validation_count = len(
                [
                    validation_result
                    for validation_result in self.list_validation_results()
                    if validation_result.success
                ]
            )
            unsuccessful_validation_count = (
                validation_result_count - successful_validation_count
            )
            successful_validation_percent = (
                validation_result_count
                and (successful_validation_count / validation_result_count) * 100
            )

            self._statistics = {
                "data_asset_count": data_asset_count,
                "validation_result_count": validation_result_count,
                "successful_validation_count": successful_validation_count,
                "unsuccessful_validation_count": unsuccessful_validation_count,
                "successful_validation_percent": successful_validation_percent,
                "validation_statistics": self._list_validation_statistics(),
            }

        return self._statistics

    def _list_validation_statistics(self) -> Dict[ValidationResultIdentifier, dict]:
        if self._validation_statistics is None:
            self._validation_statistics = {
                validation_result_identifier: run_result["validation_result"].statistics
                for validation_result_identifier, run_result in self.run_results.items()
            }
        return self._validation_statistics

    @public_api
    def to_json_dict(self) -> Dict[str, JSONValues]:
        """Returns a JSON-serializable dict representation of this CheckpointResult.

        Returns:
            A JSON-serializable dict representation of this CheckpointResult.
        """
        # TODO: <Alex>2/4/2022</Alex>
<<<<<<< HEAD
        # This implementation of "SerializableDictDot.to_json_dict() occurs frequently and should ideally serve as the
        # reference implementation in the "SerializableDictDot" class itself.  However, the circular import dependencies,
        # due to the location of the "great_expectations/types/__init__.py" and "great_expectations/core/util.py" modules
        # make this refactoring infeasible at the present time.

        serializeable_dict: dict = {
=======
        This implementation of "SerializableDictDot.to_json_dict() occurs frequently and should ideally serve as the
        reference implementation in the "SerializableDictDot" class itself.  However, the circular import dependencies,
        due to the location of the "great_expectations/types/__init__.py" and "great_expectations/core/util.py" modules
        make this refactoring infeasible at the present time.
        """
        serializable_dict: dict = {
            "validation_result_url": self.validation_result_url,
>>>>>>> f514907b
            "run_id": self.run_id.to_json_dict(),
            "run_results": convert_to_json_serializable(
                data=recursively_convert_to_json_serializable(test_obj=self.run_results)
            ),
            "checkpoint_config": self.checkpoint_config.to_json_dict(),
            "success": convert_to_json_serializable(data=self.success),
        }
        if not self.validation_result_url:
            serializable_dict.pop("validation_result_url")
        return serializable_dict

    def __getstate__(self):
        """
        In order for object to be picklable, its "__dict__" or or result of calling "__getstate__()" must be picklable.
        """
        return self.to_json_dict()

    def __deepcopy__(self, memo):
        cls = self.__class__
        result = cls.__new__(cls)

        memo[id(self)] = result

        attributes_to_copy = set(CheckpointResultSchema().fields.keys())
        for key in attributes_to_copy:
            try:
                value = self[key]
                value_copy = safe_deep_copy(data=value, memo=memo)
                setattr(result, key, value_copy)
            except AttributeError:
                pass

        return result

    def __repr__(self):
        """
        # TODO: <Alex>2/4/2022</Alex>
        This implementation of a custom "__repr__()" occurs frequently and should ideally serve as the reference
        implementation in the "SerializableDictDot" class.  However, the circular import dependencies, due to the
        location of the "great_expectations/types/__init__.py" and "great_expectations/core/util.py" modules make this
        refactoring infeasible at the present time.
        """
        serializable_dict: dict = self.to_json_dict()
        return json.dumps(serializable_dict, indent=2)

    def __str__(self) -> str:
        """
        # TODO: <Alex>2/4/2022</Alex>
        This implementation of a custom "__str__()" occurs frequently and should ideally serve as the reference
        implementation in the "SerializableDictDot" class.  However, the circular import dependencies, due to the
        location of the "great_expectations/types/__init__.py" and "great_expectations/core/util.py" modules make this
        refactoring infeasible at the present time.
        """
        return self.__repr__()


class CheckpointResultSchema(Schema):
    # JC: I think this needs to be changed to be an instance of a new type called CheckpointResult,
    # which would include the top-level keys run_id, config, name, and a list of results.
    run_id = fields.Nested(RunIdentifierSchema)
    run_results = fields.Dict(required=False, allow_none=True)
    checkpoint_config = fields.Dict(required=False, allow_none=True)
    success = fields.Boolean(required=False, allow_none=True)

    # noinspection PyUnusedLocal
    @pre_dump
    def prepare_dump(self, data, **kwargs):
        data = copy.deepcopy(data)
        data._run_results = convert_to_json_serializable(data.run_results)
        return data

    # noinspection PyUnusedLocal
    @post_load
    def make_checkpoint_result(self, data, **kwargs):
        return CheckpointResult(**data)


checkpointResultSchema = CheckpointResultSchema()<|MERGE_RESOLUTION|>--- conflicted
+++ resolved
@@ -307,22 +307,13 @@
             A JSON-serializable dict representation of this CheckpointResult.
         """
         # TODO: <Alex>2/4/2022</Alex>
-<<<<<<< HEAD
         # This implementation of "SerializableDictDot.to_json_dict() occurs frequently and should ideally serve as the
         # reference implementation in the "SerializableDictDot" class itself.  However, the circular import dependencies,
         # due to the location of the "great_expectations/types/__init__.py" and "great_expectations/core/util.py" modules
         # make this refactoring infeasible at the present time.
 
-        serializeable_dict: dict = {
-=======
-        This implementation of "SerializableDictDot.to_json_dict() occurs frequently and should ideally serve as the
-        reference implementation in the "SerializableDictDot" class itself.  However, the circular import dependencies,
-        due to the location of the "great_expectations/types/__init__.py" and "great_expectations/core/util.py" modules
-        make this refactoring infeasible at the present time.
-        """
         serializable_dict: dict = {
             "validation_result_url": self.validation_result_url,
->>>>>>> f514907b
             "run_id": self.run_id.to_json_dict(),
             "run_results": convert_to_json_serializable(
                 data=recursively_convert_to_json_serializable(test_obj=self.run_results)
