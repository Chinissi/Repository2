import copy
import itertools
import logging
import uuid
from numbers import Number
from typing import Any, Dict, List, Optional, Tuple, Union

import numpy as np

import great_expectations.exceptions as ge_exceptions
from great_expectations.core import ExpectationSuite
from great_expectations.core.batch import (
    Batch,
    BatchRequest,
    BatchRequestBase,
    RuntimeBatchRequest,
    materialize_batch_request,
)
from great_expectations.execution_engine.execution_engine import MetricDomainTypes
from great_expectations.rule_based_profiler.types import (
    VARIABLES_PREFIX,
    Domain,
    ParameterContainer,
    ParameterNode,
<<<<<<< HEAD
    convert_parameter_nodes_to_dictionaries,
=======
>>>>>>> 4b91e3b0
    get_parameter_value_by_fully_qualified_parameter_name,
    is_fully_qualified_parameter_name_literal_string_format,
)
from great_expectations.types import safe_deep_copy
from great_expectations.validator.metric_configuration import MetricConfiguration

logger = logging.getLogger(__name__)
logger.setLevel(logging.INFO)

NP_EPSILON: Union[Number, np.float64] = np.finfo(float).eps


def get_validator(
    purpose: str,
    *,
    data_context: Optional["DataContext"] = None,  # noqa: F821
    batch_list: Optional[List[Batch]] = None,
    batch_request: Optional[Union[str, BatchRequestBase, dict]] = None,
    domain: Optional[Domain] = None,
    variables: Optional[ParameterContainer] = None,
    parameters: Optional[Dict[str, ParameterContainer]] = None,
) -> Optional["Validator"]:  # noqa: F821
    validator: Optional["Validator"]  # noqa: F821

    expectation_suite_name: str = f"tmp.{purpose}"
    if domain is None:
        expectation_suite_name = (
            f"{expectation_suite_name}_suite_{str(uuid.uuid4())[:8]}"
        )
    else:
        expectation_suite_name = (
            f"{expectation_suite_name}_{domain.id}_suite_{str(uuid.uuid4())[:8]}"
        )

    batch: Batch
    if batch_list is None or all([batch is None for batch in batch_list]):
        if batch_request is None:
            return None

        batch_request = build_batch_request(
            domain=domain,
            batch_request=batch_request,
            variables=variables,
            parameters=parameters,
        )

        validator = data_context.get_validator(
            batch_request=batch_request,
            create_expectation_suite_with_name=expectation_suite_name,
        )
    else:
        num_batches: int = len(batch_list)
        if num_batches == 0:
            raise ge_exceptions.ProfilerExecutionError(
                message=f"""{__name__}.get_validator() must utilize at least one Batch ({num_batches} are available).
"""
            )

        expectation_suite: ExpectationSuite = data_context.create_expectation_suite(
            expectation_suite_name=expectation_suite_name
        )
        validator = data_context.get_validator_using_batch_list(
            expectation_suite=expectation_suite,
            batch_list=batch_list,
        )

    return validator


def get_batch_ids(
    data_context: Optional["DataContext"] = None,  # noqa: F821
    batch_list: Optional[List[Batch]] = None,
    batch_request: Optional[Union[str, BatchRequestBase, dict]] = None,
    domain: Optional[Domain] = None,
    variables: Optional[ParameterContainer] = None,
    parameters: Optional[Dict[str, ParameterContainer]] = None,
) -> Optional[List[str]]:
    batch: Batch
    if batch_list is None or all([batch is None for batch in batch_list]):
        if batch_request is None:
            return None

        batch_request = build_batch_request(
            domain=domain,
            batch_request=batch_request,
            variables=variables,
            parameters=parameters,
        )

        batch_list = data_context.get_batch_list(batch_request=batch_request)

    batch_ids: List[str] = [batch.id for batch in batch_list]

    num_batch_ids: int = len(batch_ids)
    if num_batch_ids == 0:
        raise ge_exceptions.ProfilerExecutionError(
            message=f"""{__name__}.get_batch_ids() must return at least one batch_id ({num_batch_ids} were retrieved).
"""
        )

    return batch_ids


def build_batch_request(
    batch_request: Optional[Union[str, BatchRequest, RuntimeBatchRequest, dict]] = None,
    domain: Optional[Domain] = None,
    variables: Optional[ParameterContainer] = None,
    parameters: Optional[Dict[str, ParameterContainer]] = None,
) -> Optional[Union[BatchRequest, RuntimeBatchRequest]]:
    if batch_request is None:
        return None

    # Obtain BatchRequest from "rule state" (i.e., variables and parameters); from instance variable otherwise.
    effective_batch_request: Optional[
        Union[BatchRequest, RuntimeBatchRequest, dict]
    ] = get_parameter_value_and_validate_return_type(
        domain=domain,
        parameter_reference=batch_request,
        expected_return_type=(BatchRequest, RuntimeBatchRequest, dict),
        variables=variables,
        parameters=parameters,
    )
    materialized_batch_request: Optional[
        Union[BatchRequest, RuntimeBatchRequest]
    ] = materialize_batch_request(batch_request=effective_batch_request)

    return materialized_batch_request


def build_metric_domain_kwargs(
    batch_id: Optional[str] = None,
    metric_domain_kwargs: Optional[Union[str, dict]] = None,
    domain: Optional[Domain] = None,
    variables: Optional[ParameterContainer] = None,
    parameters: Optional[Dict[str, ParameterContainer]] = None,
):
    # Obtain domain kwargs from "rule state" (i.e., variables and parameters); from instance variable otherwise.
    metric_domain_kwargs = get_parameter_value_and_validate_return_type(
        domain=domain,
        parameter_reference=metric_domain_kwargs,
        expected_return_type=None,
        variables=variables,
        parameters=parameters,
    )
    if metric_domain_kwargs is None:
        metric_domain_kwargs = {}

    metric_domain_kwargs = copy.deepcopy(metric_domain_kwargs)

    if batch_id:
        metric_domain_kwargs["batch_id"] = batch_id

    return metric_domain_kwargs


def get_parameter_value_and_validate_return_type(
    domain: Optional[Domain] = None,
    parameter_reference: Optional[Union[Any, str]] = None,
    expected_return_type: Optional[Union[type, tuple]] = None,
    variables: Optional[ParameterContainer] = None,
    parameters: Optional[Dict[str, ParameterContainer]] = None,
) -> Optional[Any]:
    """
    This method allows for the parameter_reference to be specified as an object (literal, dict, any typed object, etc.)
    or as a fully-qualified parameter name.  In either case, it can optionally validate the type of the return value.
    """
    if isinstance(parameter_reference, dict):
        parameter_reference = safe_deep_copy(data=parameter_reference)

    parameter_reference = get_parameter_value(
        domain=domain,
        parameter_reference=parameter_reference,
        variables=variables,
        parameters=parameters,
    )

    if expected_return_type is not None:
        if not isinstance(parameter_reference, expected_return_type):
            raise ge_exceptions.ProfilerExecutionError(
                message=f"""Argument "{parameter_reference}" must be of type "{str(expected_return_type)}" \
(value of type "{str(type(parameter_reference))}" was encountered).
"""
            )

    return parameter_reference


def get_parameter_value(
    domain: Optional[Domain] = None,
    parameter_reference: Optional[Union[Any, str]] = None,
    variables: Optional[ParameterContainer] = None,
    parameters: Optional[Dict[str, ParameterContainer]] = None,
) -> Optional[Any]:
    """
    This method allows for the parameter_reference to be specified as an object (literal, dict, any typed object, etc.)
    or as a fully-qualified parameter name.  Moreover, if the parameter_reference argument is an object of type "dict",
    it will recursively detect values using the fully-qualified parameter name format and evaluate them accordingly.
    """
    if isinstance(parameter_reference, dict):
        for key, value in parameter_reference.items():
            parameter_reference[key] = get_parameter_value(
                domain=domain,
                parameter_reference=value,
                variables=variables,
                parameters=parameters,
            )
    elif isinstance(parameter_reference, (list, set, tuple)):
        parameter_reference_type: type = type(parameter_reference)
        element: Any
        return parameter_reference_type(
            [
                get_parameter_value(
                    domain=domain,
                    parameter_reference=element,
                    variables=variables,
                    parameters=parameters,
                )
                for element in parameter_reference
            ]
        )
    elif isinstance(
        parameter_reference, str
    ) and is_fully_qualified_parameter_name_literal_string_format(
        fully_qualified_parameter_name=parameter_reference
    ):
        parameter_reference = get_parameter_value_by_fully_qualified_parameter_name(
            fully_qualified_parameter_name=parameter_reference,
            domain=domain,
            variables=variables,
            parameters=parameters,
        )
        parameter_reference = get_parameter_value(
            domain=domain,
            parameter_reference=parameter_reference,
            variables=variables,
            parameters=parameters,
        )

    return parameter_reference


def get_resolved_metrics_by_key(
    validator: "Validator",  # noqa: F821
    metric_configurations_by_key: Dict[str, List[MetricConfiguration]],
) -> Dict[str, Dict[Tuple[str, str, str], Any]]:
    """
    Compute (resolve) metrics for every column name supplied on input.

    Args:
        validator: Validator used to compute column cardinality.
        metric_configurations_by_key: metric configurations used to compute figures of merit.
        Dictionary of the form {
            "my_key": List[MetricConfiguration],  # examples of "my_key" are: "my_column_name", "my_batch_id", etc.
        }

    Returns:
        Dictionary of the form {
            "my_key": Dict[Tuple[str, str, str], Any],
        }
    """
    key: str
    metric_configuration: MetricConfiguration
    metric_configurations_for_key: List[MetricConfiguration]

    # Step 1: Gather "MetricConfiguration" objects corresponding to all possible key values/combinations.
    # and compute all metric values (resolve "MetricConfiguration" objects ) using a single method call.
    resolved_metrics: Dict[Tuple[str, str, str], Any] = validator.compute_metrics(
        metric_configurations=[
            metric_configuration
            for key, metric_configurations_for_key in metric_configurations_by_key.items()
            for metric_configuration in metric_configurations_for_key
        ]
    )

    # Step 2: Gather "MetricConfiguration" ID values for each key (one element per batch_id in every list).
    metric_configuration_ids_by_key: Dict[str, List[Tuple[str, str, str]]] = {
        key: [
            metric_configuration.id
            for metric_configuration in metric_configurations_for_key
        ]
        for key, metric_configurations_for_key in metric_configurations_by_key.items()
    }

    metric_configuration_ids: List[Tuple[str, str, str]]
    # Step 3: Obtain flattened list of "MetricConfiguration" ID values across all key values/combinations.
    metric_configuration_ids_all_keys: List[Tuple[str, str, str]] = list(
        itertools.chain(
            *[
                metric_configuration_ids
                for metric_configuration_ids in metric_configuration_ids_by_key.values()
            ]
        )
    )

    # Step 4: Retain only those metric computation results that both, correspond to "MetricConfiguration" objects of
    # interest (reflecting specified key values/combinations).
    metric_configuration_id: Tuple[str, str, str]
    metric_value: Any
    resolved_metrics = {
        metric_configuration_id: metric_value
        for metric_configuration_id, metric_value in resolved_metrics.items()
        if metric_configuration_id in metric_configuration_ids_all_keys
    }

    # Step 5: Gather "MetricConfiguration" ID values for effective collection of resolved metrics.
    metric_configuration_ids_resolved_metrics: List[Tuple[str, str, str]] = list(
        resolved_metrics.keys()
    )

    # Step 6: Produce "key" list, corresponding to effective "MetricConfiguration" ID values.
    candidate_keys: List[str] = [
        key
        for key, metric_configuration_ids in metric_configuration_ids_by_key.items()
        if all(
            [
                metric_configuration_id in metric_configuration_ids_resolved_metrics
                for metric_configuration_id in metric_configuration_ids
            ]
        )
    ]

    resolved_metrics_by_key: Dict[str, Dict[Tuple[str, str, str], Any]] = {
        key: {
            metric_configuration.id: resolved_metrics[metric_configuration.id]
            for metric_configuration in metric_configurations_by_key[key]
        }
        for key in candidate_keys
    }

    return resolved_metrics_by_key


def build_simple_domains_from_column_names(
    column_names: List[str],
    domain_type: MetricDomainTypes = MetricDomainTypes.COLUMN,
) -> List[Domain]:
    """
    This utility method builds "simple" Domain objects (i.e., required fields only, no "details" metadata accepted).

    :param column_names: list of column names to serve as values for "column" keys in "domain_kwargs" dictionary
    :param domain_type: type of Domain objects (same "domain_type" must be applicable to all Domain objects returned)
    :return: list of resulting Domain objects
    """
    column_name: str
    domains: List[Domain] = [
        Domain(
            domain_type=domain_type,
            domain_kwargs={
                "column": column_name,
            },
        )
        for column_name in column_names
    ]

    return domains


def convert_variables_to_dict(
    variables: Optional[ParameterContainer] = None,
) -> Dict[str, Any]:
    variables_as_dict: Optional[
        Union[ParameterNode, Dict[str, Any]]
    ] = get_parameter_value_and_validate_return_type(
        domain=None,
        parameter_reference=VARIABLES_PREFIX,
        expected_return_type=None,
        variables=variables,
        parameters=None,
    )
    if isinstance(variables_as_dict, ParameterNode):
<<<<<<< HEAD
        return convert_parameter_nodes_to_dictionaries(source=variables_as_dict)
=======
        return variables_as_dict.to_dict()
>>>>>>> 4b91e3b0

    if variables_as_dict is None:
        return {}

    return variables_as_dict


def compute_quantiles(
    metric_values: np.ndarray,
    false_positive_rate: np.float64,
) -> Tuple[Number, Number]:
    lower_quantile = np.quantile(
        metric_values,
        q=(false_positive_rate / 2),
        axis=0,
    )
    upper_quantile = np.quantile(
        metric_values,
        q=1.0 - (false_positive_rate / 2),
        axis=0,
    )
    return lower_quantile, upper_quantile


def compute_bootstrap_quantiles_point_estimate(
    metric_values: np.ndarray,
    false_positive_rate: np.float64,
    n_resamples: int,
    random_seed: Optional[int] = None,
) -> Tuple[Number, Number]:
    """
    ML Flow Experiment: parameter_builders_bootstrap/bootstrap_quantiles
    ML Flow Experiment ID: 4129654509298109

    An internal implementation of the "bootstrap" estimator method, returning a point estimate for a population
    parameter of interest (lower and upper quantiles in this case). See
    https://en.wikipedia.org/wiki/Bootstrapping_(statistics) for an introduction to "bootstrapping" in statistics.

    The methods implemented here can be found in:
    Efron, B., & Tibshirani, R. J. (1993). Estimates of bias. An Introduction to the Bootstrap (pp. 124-130).
        Springer Science and Business Media Dordrecht. DOI 10.1007/978-1-4899-4541-9

    This implementation is sub-par compared to the one available from the "SciPy" standard library
    ("https://docs.scipy.org/doc/scipy/reference/generated/scipy.stats.bootstrap.html"), in that it does not handle
    multi-dimensional statistics. "scipy.stats.bootstrap" is vectorized, thus having the ability to accept a
    multi-dimensional statistic function and process all dimensions.

    Unfortunately, as of March 4th, 2022, the SciPy implementation has two issues: 1) it only returns a confidence
    interval and not a point estimate for the population parameter of interest, which is what we require for our use
    cases. 2) It can not handle multi-dimensional statistics and correct for bias simultaneously. You must either use
    one feature or the other.

    This implementation could only be replaced by "scipy.stats.bootstrap" if Great Expectations drops support for
    Python 3.6, thereby enabling us to use a more up-to-date version of the "scipy" Python package (the currently used
    version does not have "bootstrap"). Also, as discussed above, two contributions would need to be made to the SciPy
    package to enable 1) bias correction for multi-dimensional statistics and 2) a return value of a point estimate for
    the population parameter of interest (lower and upper quantiles in this case).

    Additional future direction could include developing enhancements to bootstrapped estimator based on theory
    presented in "http://dido.econ.yale.edu/~dwka/pub/p1001.pdf":
    @article{Andrews2000a,
        added-at = {2008-04-25T10:38:44.000+0200},
        author = {Andrews, Donald W. K. and Buchinsky, Moshe},
        biburl = {https://www.bibsonomy.org/bibtex/28e2f0a58cdb95e39659921f989a17bdd/smicha},
        day = 01,
        interhash = {778746398daa9ba63bdd95391f1efd37},
        intrahash = {8e2f0a58cdb95e39659921f989a17bdd},
        journal = {Econometrica},
        keywords = {imported},
        month = Jan,
        note = {doi: 10.1111/1468-0262.00092},
        number = 1,
        pages = {23--51},
        timestamp = {2008-04-25T10:38:52.000+0200},
        title = {A Three-step Method for Choosing the Number of Bootstrap Repetitions},
        url = {http://www.blackwell-synergy.com/doi/abs/10.1111/1468-0262.00092},
        volume = 68,
        year = 2000
    }
    The article outlines a three-step minimax procedure that relies on the Central Limit Theorem (C.L.T.) along with the
    bootstrap sampling technique (see https://en.wikipedia.org/wiki/Bootstrapping_(statistics) for background) for
    computing the stopping criterion, expressed as the optimal number of bootstrap samples, needed to achieve a maximum
    probability that the value of the statistic of interest will be minimally deviating from its actual (ideal) value.
    """
    lower_quantile_pct: float = false_positive_rate / 2
    upper_quantile_pct: float = 1.0 - false_positive_rate / 2

    sample_lower_quantile: np.ndarray = np.quantile(metric_values, q=lower_quantile_pct)
    sample_upper_quantile: np.ndarray = np.quantile(metric_values, q=upper_quantile_pct)

    if random_seed:
        random_state: np.random.Generator = np.random.Generator(
            np.random.PCG64(random_seed)
        )
        bootstraps: np.ndarray = random_state.choice(
            metric_values, size=(n_resamples, metric_values.size)
        )
    else:
        bootstraps: np.ndarray = np.random.choice(
            metric_values, size=(n_resamples, metric_values.size)
        )

    bootstrap_lower_quantiles: Union[np.ndarray, Number] = np.quantile(
        bootstraps,
        q=lower_quantile_pct,
        axis=1,
    )
    bootstrap_lower_quantile_point_estimate: float = np.mean(bootstrap_lower_quantiles)
    bootstrap_lower_quantile_standard_error: float = np.std(bootstrap_lower_quantiles)
    bootstrap_lower_quantile_bias: float = (
        bootstrap_lower_quantile_point_estimate - sample_lower_quantile
    )

    # Bias / Standard Error > 0.25 is a rule of thumb for when to apply bias correction.
    # See:
    # Efron, B., & Tibshirani, R. J. (1993). Estimates of bias. An Introduction to the Bootstrap (pp. 128).
    #         Springer Science and Business Media Dordrecht. DOI 10.1007/978-1-4899-4541-9
    lower_quantile_bias_corrected_point_estimate: Number
    if bootstrap_lower_quantile_bias / bootstrap_lower_quantile_standard_error <= 0.25:
        lower_quantile_bias_corrected_point_estimate = (
            bootstrap_lower_quantile_point_estimate
        )
    else:
        lower_quantile_bias_corrected_point_estimate = (
            bootstrap_lower_quantile_point_estimate - bootstrap_lower_quantile_bias
        )

    bootstrap_upper_quantiles: Union[np.ndarray, Number] = np.quantile(
        bootstraps,
        q=upper_quantile_pct,
        axis=1,
    )
    bootstrap_upper_quantile_point_estimate: np.ndarray = np.mean(
        bootstrap_upper_quantiles
    )
    bootstrap_upper_quantile_standard_error: np.ndarray = np.std(
        bootstrap_upper_quantiles
    )
    bootstrap_upper_quantile_bias: float = (
        bootstrap_upper_quantile_point_estimate - sample_upper_quantile
    )

    # Bias / Standard Error > 0.25 is a rule of thumb for when to apply bias correction.
    # See:
    # Efron, B., & Tibshirani, R. J. (1993). Estimates of bias. An Introduction to the Bootstrap (pp. 128).
    #         Springer Science and Business Media Dordrecht. DOI 10.1007/978-1-4899-4541-9
    upper_quantile_bias_corrected_point_estimate: Number
    if bootstrap_upper_quantile_bias / bootstrap_upper_quantile_standard_error <= 0.25:
        upper_quantile_bias_corrected_point_estimate = (
            bootstrap_upper_quantile_point_estimate
        )
    else:
        upper_quantile_bias_corrected_point_estimate = (
            bootstrap_upper_quantile_point_estimate - bootstrap_upper_quantile_bias
        )

    return (
        lower_quantile_bias_corrected_point_estimate,
        upper_quantile_bias_corrected_point_estimate,
    )<|MERGE_RESOLUTION|>--- conflicted
+++ resolved
@@ -22,10 +22,6 @@
     Domain,
     ParameterContainer,
     ParameterNode,
-<<<<<<< HEAD
-    convert_parameter_nodes_to_dictionaries,
-=======
->>>>>>> 4b91e3b0
     get_parameter_value_by_fully_qualified_parameter_name,
     is_fully_qualified_parameter_name_literal_string_format,
 )
@@ -396,11 +392,7 @@
         parameters=None,
     )
     if isinstance(variables_as_dict, ParameterNode):
-<<<<<<< HEAD
-        return convert_parameter_nodes_to_dictionaries(source=variables_as_dict)
-=======
         return variables_as_dict.to_dict()
->>>>>>> 4b91e3b0
 
     if variables_as_dict is None:
         return {}
