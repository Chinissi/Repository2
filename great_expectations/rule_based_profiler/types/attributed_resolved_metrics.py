--- conflicted
+++ resolved
@@ -71,12 +71,9 @@
     def get_conditioned_attributed_metric_values_from_attributed_metric_values(
         attributed_metric_values: Dict[str, MetricValues]
     ) -> Optional[Dict[str, MetricValues]]:
-<<<<<<< HEAD
-=======
         """
         Converts "attributed_metric_values" to Numpy array for each "batch_id" key (recursively, wherever possible).
         """
->>>>>>> 72aca65d
         if attributed_metric_values is None:
             return None
 
@@ -91,12 +88,9 @@
     def get_conditioned_metric_values_from_attributed_metric_values(
         attributed_metric_values: Dict[str, MetricValue]
     ) -> Optional[MetricValues]:
-<<<<<<< HEAD
-=======
         """
         Converts all "attributed_metric_values" as list (together) to Numpy array (recursively, wherever possible).
         """
->>>>>>> 72aca65d
         if attributed_metric_values is None:
             return None
 
