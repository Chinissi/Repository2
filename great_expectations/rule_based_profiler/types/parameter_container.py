--- conflicted
+++ resolved
@@ -585,11 +585,7 @@
                     )
                 )
 
-<<<<<<< HEAD
-    return sorted(fully_qualified_parameter_names)
-=======
     return sorted(fully_qualified_parameter_names, reverse=True)
->>>>>>> 193683cd
 
 
 def _get_parameter_node_attribute_names(
