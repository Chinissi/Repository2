import json
from dataclasses import asdict, dataclass
from enum import Enum
from typing import Any, Dict, Optional, Union

from great_expectations.core import IDDict
from great_expectations.core.util import convert_to_json_serializable
from great_expectations.execution_engine.execution_engine import MetricDomainTypes
from great_expectations.types import SerializableDictDot, SerializableDotDict
from great_expectations.util import (
    deep_filter_properties_iterable,
    is_candidate_subset_of_target,
)

INFERRED_SEMANTIC_TYPE_KEY: str = "inferred_semantic_domain_type"


class SemanticDomainTypes(Enum):
    NUMERIC = "numeric"
    TEXT = "text"
    LOGIC = "logic"
    DATETIME = "datetime"
    BINARY = "binary"
    CURRENCY = "currency"
    IDENTIFIER = "identifier"
    MISCELLANEOUS = "miscellaneous"
    UNKNOWN = "unknown"


@dataclass
class InferredSemanticDomainType(SerializableDictDot):
    semantic_domain_type: Optional[Union[str, SemanticDomainTypes]] = None
    details: Optional[Dict[str, Any]] = None

    def to_dict(self) -> dict:
        return asdict(self)

    def to_json_dict(self) -> dict:
        return convert_to_json_serializable(data=self.to_dict())


class DomainKwargs(SerializableDotDict):
    def to_dict(self) -> dict:
        return dict(self)

    def to_json_dict(self) -> dict:
        return convert_to_json_serializable(data=self.to_dict())


class Domain(SerializableDotDict):
    # Adding an explicit constructor to highlight the specific properties that will be used.
    def __init__(
        self,
        rule_name: str,
        domain_type: Union[str, MetricDomainTypes],
        domain_kwargs: Optional[Union[Dict[str, Any], DomainKwargs]] = None,
        details: Optional[Dict[str, Any]] = None,
<<<<<<< HEAD
=======
        rule_name: Optional[str] = None,
>>>>>>> 131fc4c2
    ) -> None:
        if isinstance(domain_type, str):
            try:
                domain_type = MetricDomainTypes(domain_type)
            except (TypeError, KeyError) as e:
                raise ValueError(
                    f""" {e}: Cannot instantiate Domain (domain_type "{str(domain_type)}" of type \
"{str(type(domain_type))}" is not supported).
"""
                )
        elif not isinstance(domain_type, MetricDomainTypes):
            raise ValueError(
                f"""Cannot instantiate Domain (domain_type "{str(domain_type)}" of type "{str(type(domain_type))}" is \
not supported).
"""
            )

        if domain_kwargs is None:
            domain_kwargs = DomainKwargs({})
        elif isinstance(domain_kwargs, dict):
            domain_kwargs = DomainKwargs(domain_kwargs)

        domain_kwargs_dot_dict: DomainKwargs = (
            self._convert_dictionaries_to_domain_kwargs(source=domain_kwargs)
        )

        if details is None:
            details = {}

        inferred_semantic_domain_type: Dict[
            str, Union[str, SemanticDomainTypes]
        ] = details.get(INFERRED_SEMANTIC_TYPE_KEY)
        if inferred_semantic_domain_type:
            semantic_domain_key: str
            metric_domain_key: str
            metric_domain_value: Any
            is_consistent: bool
            for semantic_domain_key in inferred_semantic_domain_type:
                is_consistent = False
                for (
                    metric_domain_key,
                    metric_domain_value,
                ) in domain_kwargs_dot_dict.items():
                    if (
                        isinstance(metric_domain_value, (list, set, tuple))
                        and semantic_domain_key in metric_domain_value
                    ) or (semantic_domain_key == metric_domain_value):
                        is_consistent = True
                        break

                if not is_consistent:
                    raise ValueError(
                        f"""Cannot instantiate Domain (domain_type "{str(domain_type)}" of type \
"{str(type(domain_type))}" -- key "{semantic_domain_key}", detected in "{INFERRED_SEMANTIC_TYPE_KEY}" dictionary, does \
not exist as value of appropriate key in "domain_kwargs" dictionary.
"""
                    )

        super().__init__(
            rule_name=rule_name,
            domain_type=domain_type,
            domain_kwargs=domain_kwargs_dot_dict,
            details=details,
            rule_name=rule_name,
        )

    def __repr__(self):
        return json.dumps(self.to_json_dict(), indent=2)

    def __str__(self):
        return self.__repr__()

    def __eq__(self, other):
        return (other is not None) and (
            (
                hasattr(other, "to_json_dict")
                and self.to_json_dict() == other.to_json_dict()
            )
            or (
                isinstance(other, dict)
<<<<<<< HEAD
                and filter_properties_dict(
                    properties=self.to_json_dict(), clean_falsy=True
                )
                == filter_properties_dict(properties=other, clean_falsy=True)
=======
                and deep_filter_properties_iterable(
                    properties=self.to_json_dict(), clean_falsy=True
                )
                == deep_filter_properties_iterable(properties=other, clean_falsy=True)
>>>>>>> 131fc4c2
            )
            or (self.__str__() == str(other))
        )

    def __ne__(self, other):
        return not self.__eq__(other=other)

    def __hash__(self) -> int:
        """Overrides the default implementation"""
        _result_hash: int = hash(self.id)
        return _result_hash

    def is_superset(self, other: "Domain") -> bool:  # noqa: F821
        """Determines if other "Domain" object (provided as argument) is contained within this "Domain" object."""
        if other is None:
            return True

        return other.is_subset(other=self)

    def is_subset(self, other: "Domain") -> bool:  # noqa: F821
        """Determines if this "Domain" object is contained within other "Domain" object (provided as argument)."""
        if other is None:
            return False

        this_json_dict: dict = self.to_json_dict()
        other_json_dict: dict = other.to_json_dict()

        return is_candidate_subset_of_target(
            candidate=this_json_dict, target=other_json_dict
        )

    # Adding this property for convenience (also, in the future, arguments may not be all set to their default values).
    @property
    def id(self) -> str:
        return IDDict(self.to_json_dict()).to_id()

    def to_json_dict(self) -> dict:
        details: dict = {}

        key: str
        value: Any
        for key, value in self["details"].items():
            if value:
                if key == INFERRED_SEMANTIC_TYPE_KEY:
                    column_name: str
                    semantic_type: Union[str, SemanticDomainTypes]
                    value = {
                        column_name: SemanticDomainTypes(semantic_type.lower()).value
                        if isinstance(semantic_type, str)
                        else semantic_type.value
                        for column_name, semantic_type in value.items()
                    }

            details[key] = convert_to_json_serializable(data=value)

        json_dict: dict = {
            "rule_name": self["rule_name"],
            "domain_type": self["domain_type"].value,
            "domain_kwargs": self["domain_kwargs"].to_json_dict(),
            "details": details,
            "rule_name": self["rule_name"],
        }
        json_dict = convert_to_json_serializable(data=json_dict)

        return deep_filter_properties_iterable(properties=json_dict, clean_falsy=True)

    def _convert_dictionaries_to_domain_kwargs(
        self, source: Optional[Any] = None
    ) -> Optional[Union[Any, "Domain"]]:
        if source is None:
            return None

        if isinstance(source, dict):
            if not isinstance(source, Domain):
                deep_filter_properties_iterable(properties=source, inplace=True)
                source = DomainKwargs(source)

            key: str
            value: Any
            for key, value in source.items():
                source[key] = self._convert_dictionaries_to_domain_kwargs(source=value)

        return source<|MERGE_RESOLUTION|>--- conflicted
+++ resolved
@@ -55,10 +55,7 @@
         domain_type: Union[str, MetricDomainTypes],
         domain_kwargs: Optional[Union[Dict[str, Any], DomainKwargs]] = None,
         details: Optional[Dict[str, Any]] = None,
-<<<<<<< HEAD
-=======
         rule_name: Optional[str] = None,
->>>>>>> 131fc4c2
     ) -> None:
         if isinstance(domain_type, str):
             try:
@@ -139,17 +136,10 @@
             )
             or (
                 isinstance(other, dict)
-<<<<<<< HEAD
-                and filter_properties_dict(
-                    properties=self.to_json_dict(), clean_falsy=True
-                )
-                == filter_properties_dict(properties=other, clean_falsy=True)
-=======
                 and deep_filter_properties_iterable(
                     properties=self.to_json_dict(), clean_falsy=True
                 )
                 == deep_filter_properties_iterable(properties=other, clean_falsy=True)
->>>>>>> 131fc4c2
             )
             or (self.__str__() == str(other))
         )
