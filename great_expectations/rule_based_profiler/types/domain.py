import json
from dataclasses import asdict, dataclass
from enum import Enum
from typing import Any, Dict, Optional, Union

from great_expectations.core import IDDict
from great_expectations.core.util import convert_to_json_serializable
from great_expectations.execution_engine.execution_engine import MetricDomainTypes
from great_expectations.types import SerializableDictDot, SerializableDotDict
from great_expectations.util import (
    deep_filter_properties_iterable,
    is_candidate_subset_of_target,
)

INFERRED_SEMANTIC_TYPE_KEY: str = "inferred_semantic_domain_type"


class SemanticDomainTypes(Enum):
    NUMERIC = "numeric"
    TEXT = "text"
    LOGIC = "logic"
    DATETIME = "datetime"
    BINARY = "binary"
    CURRENCY = "currency"
    IDENTIFIER = "identifier"
    MISCELLANEOUS = "miscellaneous"
    UNKNOWN = "unknown"


@dataclass
class InferredSemanticDomainType(SerializableDictDot):
    semantic_domain_type: Optional[Union[str, SemanticDomainTypes]] = None
    details: Optional[Dict[str, Any]] = None

    def to_dict(self) -> dict:
        return asdict(self)

    def to_json_dict(self) -> dict:
        return convert_to_json_serializable(data=self.to_dict())


class DomainKwargs(SerializableDotDict):
    def to_dict(self) -> dict:
        return dict(self)

    def to_json_dict(self) -> dict:
        return convert_to_json_serializable(data=self.to_dict())


class Domain(SerializableDotDict):
    # Adding an explicit constructor to highlight the specific properties that will be used.
    def __init__(
        self,
        rule_name: str,
        domain_type: Union[str, MetricDomainTypes],
        domain_kwargs: Optional[Union[Dict[str, Any], DomainKwargs]] = None,
        details: Optional[Dict[str, Any]] = None,
<<<<<<< HEAD
=======
        rule_name: Optional[str] = None,
>>>>>>> 58f2637f
    ) -> None:
        if isinstance(domain_type, str):
            try:
                domain_type = MetricDomainTypes(domain_type)
            except (TypeError, KeyError) as e:
                raise ValueError(
                    f""" {e}: Cannot instantiate Domain (domain_type "{str(domain_type)}" of type \
"{str(type(domain_type))}" is not supported).
"""
                )
        elif not isinstance(domain_type, MetricDomainTypes):
            raise ValueError(
                f"""Cannot instantiate Domain (domain_type "{str(domain_type)}" of type "{str(type(domain_type))}" is \
not supported).
"""
            )

        if domain_kwargs is None:
            domain_kwargs = DomainKwargs({})
        elif isinstance(domain_kwargs, dict):
            domain_kwargs = DomainKwargs(domain_kwargs)

        domain_kwargs_dot_dict: DomainKwargs = (
            self._convert_dictionaries_to_domain_kwargs(source=domain_kwargs)
        )

        if details is None:
            details = {}

        inferred_semantic_domain_type: Dict[
            str, Union[str, SemanticDomainTypes]
        ] = details.get(INFERRED_SEMANTIC_TYPE_KEY)
        if inferred_semantic_domain_type:
            semantic_domain_key: str
            metric_domain_key: str
            metric_domain_value: Any
            is_consistent: bool
            for semantic_domain_key in inferred_semantic_domain_type:
                is_consistent = False
                for (
                    metric_domain_key,
                    metric_domain_value,
                ) in domain_kwargs_dot_dict.items():
                    if (
                        isinstance(metric_domain_value, (list, set, tuple))
                        and semantic_domain_key in metric_domain_value
                    ) or (semantic_domain_key == metric_domain_value):
                        is_consistent = True
                        break

                if not is_consistent:
                    raise ValueError(
                        f"""Cannot instantiate Domain (domain_type "{str(domain_type)}" of type \
"{str(type(domain_type))}" -- key "{semantic_domain_key}", detected in "{INFERRED_SEMANTIC_TYPE_KEY}" dictionary, does \
not exist as value of appropriate key in "domain_kwargs" dictionary.
"""
                    )

        super().__init__(
            rule_name=rule_name,
            domain_type=domain_type,
            domain_kwargs=domain_kwargs_dot_dict,
            details=details,
            rule_name=rule_name,
        )

    def __repr__(self):
        return json.dumps(self.to_json_dict(), indent=2)

    def __str__(self):
        return self.__repr__()

    def __eq__(self, other):
        return (other is not None) and (
            (
                hasattr(other, "to_json_dict")
                and self.to_json_dict() == other.to_json_dict()
            )
            or (
                isinstance(other, dict)
<<<<<<< HEAD
                and filter_properties_dict(
                    properties=self.to_json_dict(), clean_falsy=True
                )
                == filter_properties_dict(properties=other, clean_falsy=True)
=======
                and deep_filter_properties_iterable(
                    properties=self.to_json_dict(), clean_falsy=True
                )
                == deep_filter_properties_iterable(properties=other, clean_falsy=True)
>>>>>>> 58f2637f
            )
            or (self.__str__() == str(other))
        )

    def __ne__(self, other):
        return not self.__eq__(other=other)

    def __hash__(self) -> int:
        """Overrides the default implementation"""
        _result_hash: int = hash(self.id)
        return _result_hash

    def is_superset(self, other: "Domain") -> bool:  # noqa: F821
        """Determines if other "Domain" object (provided as argument) is contained within this "Domain" object."""
        if other is None:
            return True

        return other.is_subset(other=self)

    def is_subset(self, other: "Domain") -> bool:  # noqa: F821
        """Determines if this "Domain" object is contained within other "Domain" object (provided as argument)."""
        if other is None:
            return False

        this_json_dict: dict = self.to_json_dict()
        other_json_dict: dict = other.to_json_dict()

        return is_candidate_subset_of_target(
            candidate=this_json_dict, target=other_json_dict
        )

    # Adding this property for convenience (also, in the future, arguments may not be all set to their default values).
    @property
    def id(self) -> str:
        return IDDict(self.to_json_dict()).to_id()

    def to_json_dict(self) -> dict:
        details: dict = {}

        key: str
        value: Any
        for key, value in self["details"].items():
            if value:
                if key == INFERRED_SEMANTIC_TYPE_KEY:
                    column_name: str
                    semantic_type: Union[str, SemanticDomainTypes]
                    value = {
                        column_name: SemanticDomainTypes(semantic_type.lower()).value
                        if isinstance(semantic_type, str)
                        else semantic_type.value
                        for column_name, semantic_type in value.items()
                    }

            details[key] = convert_to_json_serializable(data=value)

        json_dict: dict = {
            "rule_name": self["rule_name"],
            "domain_type": self["domain_type"].value,
            "domain_kwargs": self["domain_kwargs"].to_json_dict(),
            "details": details,
            "rule_name": self["rule_name"],
        }
        json_dict = convert_to_json_serializable(data=json_dict)

        return deep_filter_properties_iterable(properties=json_dict, clean_falsy=True)

    def _convert_dictionaries_to_domain_kwargs(
        self, source: Optional[Any] = None
    ) -> Optional[Union[Any, "Domain"]]:
        if source is None:
            return None

        if isinstance(source, dict):
            if not isinstance(source, Domain):
                deep_filter_properties_iterable(properties=source, inplace=True)
                source = DomainKwargs(source)

            key: str
            value: Any
            for key, value in source.items():
                source[key] = self._convert_dictionaries_to_domain_kwargs(source=value)

        return source<|MERGE_RESOLUTION|>--- conflicted
+++ resolved
@@ -51,14 +51,10 @@
     # Adding an explicit constructor to highlight the specific properties that will be used.
     def __init__(
         self,
-        rule_name: str,
         domain_type: Union[str, MetricDomainTypes],
         domain_kwargs: Optional[Union[Dict[str, Any], DomainKwargs]] = None,
         details: Optional[Dict[str, Any]] = None,
-<<<<<<< HEAD
-=======
         rule_name: Optional[str] = None,
->>>>>>> 58f2637f
     ) -> None:
         if isinstance(domain_type, str):
             try:
@@ -118,7 +114,6 @@
                     )
 
         super().__init__(
-            rule_name=rule_name,
             domain_type=domain_type,
             domain_kwargs=domain_kwargs_dot_dict,
             details=details,
@@ -139,17 +134,10 @@
             )
             or (
                 isinstance(other, dict)
-<<<<<<< HEAD
-                and filter_properties_dict(
-                    properties=self.to_json_dict(), clean_falsy=True
-                )
-                == filter_properties_dict(properties=other, clean_falsy=True)
-=======
                 and deep_filter_properties_iterable(
                     properties=self.to_json_dict(), clean_falsy=True
                 )
                 == deep_filter_properties_iterable(properties=other, clean_falsy=True)
->>>>>>> 58f2637f
             )
             or (self.__str__() == str(other))
         )
@@ -206,7 +194,6 @@
             details[key] = convert_to_json_serializable(data=value)
 
         json_dict: dict = {
-            "rule_name": self["rule_name"],
             "domain_type": self["domain_type"].value,
             "domain_kwargs": self["domain_kwargs"].to_json_dict(),
             "details": details,
