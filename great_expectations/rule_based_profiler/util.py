--- conflicted
+++ resolved
@@ -1,13 +1,9 @@
+import copy
+import random
 from abc import ABC, abstractmethod
-import copy
-<<<<<<< HEAD
 from typing import Any, Dict, List, Optional, Union
 
 import numpy as np
-import random
-=======
-from typing import Any, Dict, Optional, Union
->>>>>>> da037ce2
 
 import great_expectations.exceptions as ge_exceptions
 from great_expectations.rule_based_profiler.domain_builder.domain import Domain
@@ -102,7 +98,7 @@
     #     sample_mean.append(avg)
     #
     # print(np.mean(sample_mean))
-    '''
+    """
 >>> import scipy.stats
 >>> scipy.stats.norm.ppf(0.975)
 1.959963984540054
@@ -112,7 +108,7 @@
 -inf
 >>> scipy.stats.norm.ppf(0.5)
 0.0
->>> '''
+>>> """
 
     def generate_random_sample_indexes(
         self,
