--- conflicted
+++ resolved
@@ -63,74 +63,42 @@
         self,
         variables: Optional[ParameterContainer] = None,
     ) -> Optional[Validator]:
-<<<<<<< HEAD
         return get_validator_from_batch_request(
             data_context=self.data_context,
-=======
-        if self._batch_request is None:
-            return None
-
-        batch_request: Optional[BatchRequest] = build_batch_request(
-            domain=None,
->>>>>>> 40053d7b
             batch_request=self._batch_request,
             domain=None,
             variables=variables,
             parameters=None,
         )
 
-<<<<<<< HEAD
-=======
-        expectation_suite_name: str = (
-            f"tmp_domain_builder_suite_{str(uuid.uuid4())[:8]}"
-        )
-        return self.data_context.get_validator(
-            batch_request=batch_request,
-            create_expectation_suite_with_name=expectation_suite_name,
-        )
-
->>>>>>> 40053d7b
-    def get_batch_id(
+    def _get_batch_ids(
         self,
         variables: Optional[ParameterContainer] = None,
-    ) -> Optional[str]:
-<<<<<<< HEAD
-        batch_ids: List[str] = get_batch_ids_from_batch_request(
+    ) -> Optional[List[str]]:
+        return get_batch_ids_from_batch_request(
             data_context=self.data_context,
-=======
-        if self._batch_request is None:
-            return None
-
-        batch_request: Optional[BatchRequest] = build_batch_request(
-            domain=None,
->>>>>>> 40053d7b
             batch_request=self._batch_request,
             domain=None,
             variables=variables,
             parameters=None,
         )
 
-<<<<<<< HEAD
-        num_batches: int = len(batch_ids)
-        if num_batches != 1:
+    def get_batch_id(
+        self,
+        variables: Optional[ParameterContainer] = None,
+    ) -> Optional[str]:
+        batch_ids: Optional[List[str]] = self._get_batch_ids(
+            variables=variables,
+        )
+        num_batch_ids: int = len(batch_ids)
+        if num_batch_ids != 1:
             raise ge_exceptions.ProfilerExecutionError(
-                message=f"{self.__class__.__name__} requires exactly one batch ({num_batches} were retrieved)."
+                message=f"""{self.__class__.__name__}.get_batch_id() expected to return exactly one batch_id \
+({num_batch_ids} were retrieved).
+"""
             )
 
         return batch_ids[0]
-=======
-        batch_list: List[Batch] = self.data_context.get_batch_list(
-            batch_request=batch_request
-        )
->>>>>>> 40053d7b
-
-        num_batches: int = len(batch_list)
-        if num_batches != 1:
-            raise ge_exceptions.ProfilerExecutionError(
-                message=f"{self.__class__.__name__} requires exactly one batch ({num_batches} were retrieved)."
-            )
-
-        return batch_list[0].id
 
     @property
     def data_context(self) -> DataContext:
