from typing import Dict, List, Optional, Union

import great_expectations.exceptions as ge_exceptions
from great_expectations.execution_engine.execution_engine import MetricDomainTypes
from great_expectations.rule_based_profiler.domain_builder import ColumnDomainBuilder
from great_expectations.rule_based_profiler.types import (
    INFERRED_SEMANTIC_TYPE_KEY,
    Domain,
    ParameterContainer,
    SemanticDomainTypes,
)


class ColumnPairDomainBuilder(ColumnDomainBuilder):
    """
    This DomainBuilder uses relative tolerance of specified map metric to identify domains.
    """

    def __init__(
        self,
        include_column_names: Optional[Union[str, Optional[List[str]]]] = None,
        data_context: Optional["BaseDataContext"] = None,  # noqa: F821
    ) -> None:
        """
        Args:
            include_column_names: Explicitly specified exactly two desired columns
            data_context: BaseDataContext associated with this DomainBuilder
        """
        super().__init__(
            include_column_names=include_column_names,
            exclude_column_names=None,
            include_column_name_suffixes=None,
            exclude_column_name_suffixes=None,
            semantic_type_filter_module_name=None,
            semantic_type_filter_class_name=None,
            include_semantic_types=None,
            exclude_semantic_types=None,
            data_context=data_context,
        )

    @property
    def domain_type(self) -> MetricDomainTypes:
        return MetricDomainTypes.COLUMN_PAIR

    def _get_domains(
        self,
        rule_name: str,
        variables: Optional[ParameterContainer] = None,
    ) -> List[Domain]:
        """Return domains matching the specified tolerance limits.

        Args:
            rule_name: name of Rule object, for which "Domain" objects are obtained.
            variables: Optional variables to substitute when evaluating.

        Returns:
            List of domains that match the desired tolerance limits.
        """
        batch_ids: List[str] = self.get_batch_ids(variables=variables)

        validator: "Validator" = self.get_validator(variables=variables)  # noqa: F821

        effective_column_names: List[str] = self.get_effective_column_names(
            batch_ids=batch_ids,
            validator=validator,
            variables=variables,
        )

        if not (effective_column_names and (len(effective_column_names) == 2)):
            raise ge_exceptions.ProfilerExecutionError(
                message=f"""Error: Columns specified for {self.__class__.__name__} in sorted order must correspond to \
"column_A" and "column_B" (in this exact order).
"""
            )

        effective_column_names = sorted(effective_column_names)

        domain_kwargs: Dict[str, str] = dict(
            zip(
                [
                    "column_A",
                    "column_B",
                ],
                effective_column_names,
            )
        )

        column_name: str
        semantic_types_by_column_name: Dict[str, SemanticDomainTypes] = {
            column_name: self.semantic_type_filter.table_column_name_to_inferred_semantic_domain_type_map[
                column_name
            ]
            for column_name in effective_column_names
        }

        domains: List[Domain] = [
            Domain(
                rule_name=rule_name,
                domain_type=self.domain_type,
                domain_kwargs=domain_kwargs,
                details={
                    INFERRED_SEMANTIC_TYPE_KEY: semantic_types_by_column_name,
                },
<<<<<<< HEAD
=======
                rule_name=rule_name,
>>>>>>> 58f2637f
            ),
        ]

        return domains<|MERGE_RESOLUTION|>--- conflicted
+++ resolved
@@ -95,16 +95,12 @@
 
         domains: List[Domain] = [
             Domain(
-                rule_name=rule_name,
                 domain_type=self.domain_type,
                 domain_kwargs=domain_kwargs,
                 details={
                     INFERRED_SEMANTIC_TYPE_KEY: semantic_types_by_column_name,
                 },
-<<<<<<< HEAD
-=======
                 rule_name=rule_name,
->>>>>>> 58f2637f
             ),
         ]
 
