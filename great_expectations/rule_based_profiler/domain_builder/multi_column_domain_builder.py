from typing import Dict, List, Optional, Union

import great_expectations.exceptions as ge_exceptions
from great_expectations.execution_engine.execution_engine import MetricDomainTypes
from great_expectations.rule_based_profiler.domain_builder import ColumnDomainBuilder
from great_expectations.rule_based_profiler.types import (
    INFERRED_SEMANTIC_TYPE_KEY,
    Domain,
    ParameterContainer,
    SemanticDomainTypes,
)


class MultiColumnDomainBuilder(ColumnDomainBuilder):
    """
    This DomainBuilder uses relative tolerance of specified map metric to identify domains.
    """

    def __init__(
        self,
        include_column_names: Optional[Union[str, Optional[List[str]]]] = None,
        data_context: Optional["BaseDataContext"] = None,  # noqa: F821
    ) -> None:
        """
        Args:
            include_column_names: Explicitly specified desired columns
            data_context: BaseDataContext associated with this DomainBuilder
        """
        super().__init__(
            include_column_names=include_column_names,
            exclude_column_names=None,
            include_column_name_suffixes=None,
            exclude_column_name_suffixes=None,
            semantic_type_filter_module_name=None,
            semantic_type_filter_class_name=None,
            include_semantic_types=None,
            exclude_semantic_types=None,
            data_context=data_context,
        )

    @property
    def domain_type(self) -> MetricDomainTypes:
        return MetricDomainTypes.MULTICOLUMN

    def _get_domains(
        self,
        rule_name: str,
        variables: Optional[ParameterContainer] = None,
    ) -> List[Domain]:
        """Return domains matching the specified tolerance limits.

        Args:
            rule_name: name of Rule object, for which "Domain" objects are obtained.
            variables: Optional variables to substitute when evaluating.

        Returns:
            List of domains that match the desired tolerance limits.
        """
        batch_ids: List[str] = self.get_batch_ids(variables=variables)

        validator: "Validator" = self.get_validator(variables=variables)  # noqa: F821

        effective_column_names: List[str] = self.get_effective_column_names(
            batch_ids=batch_ids,
            validator=validator,
            variables=variables,
        )

        if not (self.include_column_names and effective_column_names):
            raise ge_exceptions.ProfilerExecutionError(
                message=f'Error: "column_list" in {self.__class__.__name__} must not be empty.'
            )

        column_name: str
        semantic_types_by_column_name: Dict[str, SemanticDomainTypes] = {
            column_name: self.semantic_type_filter.table_column_name_to_inferred_semantic_domain_type_map[
                column_name
            ]
            for column_name in effective_column_names
        }

        domains: List[Domain] = [
            Domain(
                rule_name=rule_name,
                domain_type=self.domain_type,
                domain_kwargs={
                    "column_list": effective_column_names,
                },
                details={
                    INFERRED_SEMANTIC_TYPE_KEY: semantic_types_by_column_name,
                },
<<<<<<< HEAD
=======
                rule_name=rule_name,
>>>>>>> 58f2637f
            ),
        ]

        return domains<|MERGE_RESOLUTION|>--- conflicted
+++ resolved
@@ -81,7 +81,6 @@
 
         domains: List[Domain] = [
             Domain(
-                rule_name=rule_name,
                 domain_type=self.domain_type,
                 domain_kwargs={
                     "column_list": effective_column_names,
@@ -89,10 +88,7 @@
                 details={
                     INFERRED_SEMANTIC_TYPE_KEY: semantic_types_by_column_name,
                 },
-<<<<<<< HEAD
-=======
                 rule_name=rule_name,
->>>>>>> 58f2637f
             ),
         ]
 
