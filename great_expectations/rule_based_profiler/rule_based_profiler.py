import copy
import uuid
from typing import Any, Dict, List, Optional, Union

import great_expectations.exceptions as ge_exceptions
from great_expectations.core.batch import (
    BatchRequest,
    RuntimeBatchRequest,
    get_batch_request_as_dict,
)
from great_expectations.core.expectation_configuration import ExpectationConfiguration
from great_expectations.core.expectation_suite import ExpectationSuite
from great_expectations.core.util import nested_update
from great_expectations.data_context.util import instantiate_class_from_config
from great_expectations.rule_based_profiler.domain_builder.domain_builder import (
    DomainBuilder,
)
from great_expectations.rule_based_profiler.expectation_configuration_builder.expectation_configuration_builder import (
    ExpectationConfigurationBuilder,
)
from great_expectations.rule_based_profiler.parameter_builder.parameter_builder import (
    ParameterBuilder,
)
from great_expectations.rule_based_profiler.rule.rule import Rule
from great_expectations.rule_based_profiler.types import (
    ParameterContainer,
    build_parameter_container_for_variables,
)
from great_expectations.rule_based_profiler.types.base import (
    domainBuilderConfigSchema,
    expectationConfigurationBuilderConfigSchema,
    parameterBuilderConfigSchema,
)
from great_expectations.rule_based_profiler.util import validate_builder_config


class RuleBasedProfiler:
    """
    RuleBasedProfiler object serves to profile, or automatically evaluate a set of rules, upon a given
    batch / multiple batches of data.

    --ge-feature-maturity-info--

        id: rule_based_profiler_overall
        title: Rule-Based Profiler
        icon:
        short_description: Configuration Driven Profiler
        description: Use YAML to configure a flexible Profiler engine, which will then generate an ExpectationSuite for a data set
        how_to_guide_url:
        maturity: Experimental
        maturity_details:
            api_stability: Low (instantiation of Profiler and the signature of the run() method will change)
            implementation_completeness: Moderate (some augmentation and/or growth in capabilities is to be expected)
            unit_test_coverage: High (but not complete -- additional unit tests will be added, commensurate with the upcoming new functionality)
            integration_infrastructure_test_coverage: N/A -> TBD
            documentation_completeness: Moderate
            bug_risk: Low/Moderate
            expectation_completeness: Moderate

        id: domain_builders
        title: Domain Builders
        icon:
        short_description: Configurable Domain builders for generating lists of ExpectationConfiguration objects
        description: Use YAML to build domains for ExpectationConfiguration generator (table, column, semantic types, etc.)
        how_to_guide_url:
        maturity: Experimental
        maturity_details:
            api_stability: Moderate
            implementation_completeness: Moderate (additional DomainBuilder classes will be developed)
            unit_test_coverage: High (but not complete -- additional unit tests will be added, commensurate with the upcoming new functionality)
            integration_infrastructure_test_coverage: N/A -> TBD
            documentation_completeness: Moderate
            bug_risk: Low/Moderate
            expectation_completeness: Moderate

        id: parameter_builders
        title: Parameter Builders
        icon:
        short_description: Configurable Parameter builders for generating parameters to be used by ExpectationConfigurationBuilder classes for generating lists of ExpectationConfiguration objects (e.g., as kwargs and meta arguments), corresponding to the Domain built by a DomainBuilder class
        description: Use YAML to configure single and multi batch based parameter computation modules for the use by ExpectationConfigurationBuilder classes
        how_to_guide_url:
        maturity: Experimental
        maturity_details:
            api_stability: Moderate
            implementation_completeness: Moderate (additional ParameterBuilder classes will be developed)
            unit_test_coverage: High (but not complete -- additional unit tests will be added, commensurate with the upcoming new functionality)
            integration_infrastructure_test_coverage: N/A -> TBD
            documentation_completeness: Moderate
            bug_risk: Low/Moderate
            expectation_completeness: Moderate

        id: expectation_configuration_builders
        title: ExpectationConfiguration Builders
        icon:
        short_description: Configurable ExpectationConfigurationBuilder classes for generating lists of ExpectationConfiguration objects (e.g., as kwargs and meta arguments), corresponding to the Domain built by a DomainBuilder class and using parameters, computed by ParameterBuilder classes
        description: Use YAML to configure ExpectationConfigurationBuilder classes, which emit lists of ExpectationConfiguration objects (e.g., as kwargs and meta arguments)
        how_to_guide_url:
        maturity: Experimental
        maturity_details:
            api_stability: Moderate
            implementation_completeness: Moderate (additional ExpectationConfigurationBuilder classes might be developed)
            unit_test_coverage: High (but not complete -- additional unit tests will be added, commensurate with the upcoming new functionality)
            integration_infrastructure_test_coverage: N/A -> TBD
            documentation_completeness: Moderate
            bug_risk: Low/Moderate
            expectation_completeness: Moderate

    --ge-feature-maturity-info--
    """

    def __init__(
        self,
        name: str,
        config_version: float,
        variables: Optional[Dict[str, Any]] = None,
        rules: Optional[Dict[str, Dict[str, Any]]] = None,
        data_context: Optional["DataContext"] = None,  # noqa: F821
    ):
        """
        Create a new Profiler using configured rules.
        For a rule or an item in a rule configuration, instantiates the following if
        available: a domain builder, a parameter builder, and a configuration builder.
        These will be used to define profiler computation patterns.

        Args:
            name: The name of the RBP instance
            config_version: The version of the RBP (currently only 1.0 is supported)
            rules: A set of dictionaries, each of which contains its own domain_builder, parameter_builders, and
            expectation_configuration_builders configuration components
            variables: Any variables to be substituted within the rules
            data_context: DataContext object that defines a full runtime environment (data access, etc.)
        """
        self._name = name
        self._config_version = config_version

        if variables is None:
            variables = {}

        # Convert variables argument to ParameterContainer
        _variables: ParameterContainer = build_parameter_container_for_variables(
            variables_configs=variables
        )
        self._variables = _variables

        self._data_context = data_context

        # Necessary to annotate ExpectationSuite during `run()`
        self._citation = {
            "name": name,
            "config_version": config_version,
            "variables": variables,
            "rules": rules,
        }

<<<<<<< HEAD
        self._rules = self._init_profiler_rules(rules=rules)

    def _init_profiler_rules(
=======
        self._rules = self._init_rules(rules=rules)

    def _init_rules(
>>>>>>> cbaca928
        self,
        rules: Dict[str, Dict[str, Any]],
    ) -> List[Rule]:
        if rules is None:
            rules = {}

        rule_object_list: List[Rule] = []

        rule_name: str
        rule_config: Dict[str, Any]
        for rule_name, rule_config in rules.items():
            rule_object_list.append(
<<<<<<< HEAD
                self._init_rule(rule_name=rule_name, rule_config=rule_config)
=======
                self._init_one_rule(rule_name=rule_name, rule_config=rule_config)
>>>>>>> cbaca928
            )

        return rule_object_list

<<<<<<< HEAD
    def _init_rule(
=======
    def _init_one_rule(
>>>>>>> cbaca928
        self,
        rule_name: str,
        rule_config: Dict[str, Any],
    ) -> Rule:
        # Config is validated through schema but do a sanity check
        attr: str
        for attr in (
            "domain_builder",
            "expectation_configuration_builders",
        ):
            if attr not in rule_config:
                raise ge_exceptions.ProfilerConfigurationError(
                    message=f'Invalid rule "{rule_name}": missing mandatory {attr}.'
                )

        # Instantiate builder attributes
<<<<<<< HEAD
        domain_builder: DomainBuilder = RuleBasedProfiler._init_rule_domain_builder(
=======
        domain_builder: DomainBuilder = RuleBasedProfiler._init_domain_builder(
>>>>>>> cbaca928
            domain_builder_config=rule_config["domain_builder"],
            data_context=self._data_context,
        )
        parameter_builders: Optional[
            List[ParameterBuilder]
<<<<<<< HEAD
        ] = RuleBasedProfiler._init_rule_parameter_builders(
=======
        ] = RuleBasedProfiler._init_parameter_builders(
>>>>>>> cbaca928
            parameter_builder_configs=rule_config.get("parameter_builders"),
            data_context=self._data_context,
        )
        expectation_configuration_builders: List[
            ExpectationConfigurationBuilder
<<<<<<< HEAD
        ] = RuleBasedProfiler._init_rule_expectation_configuration_builders(
=======
        ] = RuleBasedProfiler._init_expectation_configuration_builders(
>>>>>>> cbaca928
            expectation_configuration_builder_configs=rule_config[
                "expectation_configuration_builders"
            ]
        )

        # Compile previous steps and package into a Rule object
        return Rule(
            name=rule_name,
            domain_builder=domain_builder,
            parameter_builders=parameter_builders,
            expectation_configuration_builders=expectation_configuration_builders,
        )

    @staticmethod
<<<<<<< HEAD
    def _init_rule_domain_builder(
=======
    def _init_domain_builder(
>>>>>>> cbaca928
        domain_builder_config: dict,
        data_context: Optional["DataContext"] = None,  # noqa: F821
    ) -> DomainBuilder:
        domain_builder: DomainBuilder = instantiate_class_from_config(
            config=domain_builder_config,
            runtime_environment={"data_context": data_context},
            config_defaults={
                "module_name": "great_expectations.rule_based_profiler.domain_builder"
            },
        )

        return domain_builder

    @staticmethod
<<<<<<< HEAD
    def _init_rule_parameter_builders(
=======
    def _init_parameter_builders(
>>>>>>> cbaca928
        parameter_builder_configs: Optional[List[dict]] = None,
        data_context: Optional["DataContext"] = None,  # noqa: F821
    ) -> Optional[List[ParameterBuilder]]:
        if parameter_builder_configs is None:
            return None

        parameter_builders: List[ParameterBuilder] = []

        parameter_builder_config: dict
        for parameter_builder_config in parameter_builder_configs:
            parameter_builder: ParameterBuilder = (
<<<<<<< HEAD
                RuleBasedProfiler._init_parameter_builder(
=======
                RuleBasedProfiler._init_one_parameter_builder(
>>>>>>> cbaca928
                    parameter_builder_config=parameter_builder_config,
                    data_context=data_context,
                )
            )
            parameter_builders.append(parameter_builder)

        return parameter_builders

    @staticmethod
<<<<<<< HEAD
    def _init_parameter_builder(
=======
    def _init_one_parameter_builder(
>>>>>>> cbaca928
        parameter_builder_config: dict,
        data_context: Optional["DataContext"] = None,  # noqa: F821
    ) -> ParameterBuilder:
        parameter_builder: ParameterBuilder = instantiate_class_from_config(
            config=parameter_builder_config,
            runtime_environment={"data_context": data_context},
            config_defaults={
                "module_name": "great_expectations.rule_based_profiler.parameter_builder"
            },
        )
        return parameter_builder

    @staticmethod
<<<<<<< HEAD
    def _init_rule_expectation_configuration_builders(
=======
    def _init_expectation_configuration_builders(
>>>>>>> cbaca928
        expectation_configuration_builder_configs: List[dict],
    ) -> List[ExpectationConfigurationBuilder]:
        expectation_configuration_builders: List[ExpectationConfigurationBuilder] = []

        expectation_configuration_builder_config: dict
        for (
            expectation_configuration_builder_config
        ) in expectation_configuration_builder_configs:
<<<<<<< HEAD
            expectation_configuration_builder: ExpectationConfigurationBuilder = RuleBasedProfiler._init_expectation_configuration_builder(
=======
            expectation_configuration_builder: ExpectationConfigurationBuilder = RuleBasedProfiler._init_one_expectation_configuration_builder(
>>>>>>> cbaca928
                expectation_configuration_builder_config=expectation_configuration_builder_config,
            )
            expectation_configuration_builders.append(expectation_configuration_builder)

        return expectation_configuration_builders

    @staticmethod
<<<<<<< HEAD
    def _init_expectation_configuration_builder(
=======
    def _init_one_expectation_configuration_builder(
>>>>>>> cbaca928
        expectation_configuration_builder_config: dict,
    ) -> ExpectationConfigurationBuilder:
        expectation_configuration_builder: ExpectationConfigurationBuilder = instantiate_class_from_config(
            config=expectation_configuration_builder_config,
            runtime_environment={},
            config_defaults={
                "class_name": "DefaultExpectationConfigurationBuilder",
                "module_name": "great_expectations.rule_based_profiler.expectation_configuration_builder",
            },
        )
        return expectation_configuration_builder

    def run(
        self,
        variables: Optional[Dict[str, Any]] = None,
        rules: Optional[Dict[str, Dict[str, Any]]] = None,
        expectation_suite_name: Optional[str] = None,
        include_citation: bool = True,
    ) -> ExpectationSuite:
        """
        Args:
            :param variables attribute name/value pairs (overrides)
            :param rules name/(configuration-dictionary) (overrides)
            :param expectation_suite_name: A name for returned Expectation suite.
            :param include_citation: Whether or not to include the Profiler config in the metadata for the ExpectationSuite produced by the Profiler
        :return: Set of rule evaluation results in the form of an ExpectationSuite
        """
<<<<<<< HEAD
        effective_variables: Optional[
            ParameterContainer
        ] = self.reconcile_profiler_variables(variables=variables)

        effective_rules: List[Rule] = self.reconcile_profiler_rules(rules=rules)
=======
        effective_variables: Optional[ParameterContainer] = self._reconcile_variables(
            variables=variables
        )

        # TODO: <Alex>ALEX -- Tests for Reconciliation are next immediate action items.</Alex>
        # TODO: <Alex>ALEX -- Replace "getattr/setattr" with "__dict__" (in a "to_dict()" method on Rule and below).</Alex>
        effective_rules: List[Rule] = self.reconcile_rules_for_profiler(rules=rules)
>>>>>>> cbaca928

        if expectation_suite_name is None:
            expectation_suite_name = (
                f"tmp.profiler_{self.__class__.__name__}_suite_{str(uuid.uuid4())[:8]}"
            )

        expectation_suite: ExpectationSuite = ExpectationSuite(
            expectation_suite_name=expectation_suite_name,
            data_context=self._data_context,
        )

        if include_citation:
            expectation_suite.add_citation(
                comment="Suite created by Rule-Based Profiler with the configuration included.",
                profiler_config=self._citation,
            )

        rule: Rule
        for rule in effective_rules:
            expectation_configurations: List[ExpectationConfiguration] = rule.generate(
                variables=effective_variables,
            )
            expectation_configuration: ExpectationConfiguration
            for expectation_configuration in expectation_configurations:
                expectation_suite._add_expectation(
                    expectation_configuration=expectation_configuration,
                    send_usage_event=False,
                )

        return expectation_suite

<<<<<<< HEAD
    def reconcile_profiler_variables(
=======
    def _reconcile_variables(
>>>>>>> cbaca928
        self, variables: Optional[Dict[str, Any]] = None
    ) -> Optional[ParameterContainer]:
        effective_variables: ParameterContainer
        if variables is not None and isinstance(variables, dict):
<<<<<<< HEAD
            variables_dict: dict = self.variables.to_dict()["parameter_nodes"][
                "variables"
            ]["variables"]
            variables_dict.update(variables)
            effective_variables = build_parameter_container_for_variables(
                variables_configs=variables_dict
=======
            variables_dict: dict = self.variables.to_dict()
            variables_dict.update(variables)
            effective_variables = build_parameter_container_for_variables(
                variables_configs=variables
>>>>>>> cbaca928
            )
        else:
            effective_variables = self.variables

        return effective_variables

<<<<<<< HEAD
    def reconcile_profiler_rules(
=======
    def reconcile_rules_for_profiler(
>>>>>>> cbaca928
        self, rules: Optional[Dict[str, Dict[str, Any]]] = None
    ) -> List[Rule]:
        if rules is None:
            rules = {}

        effective_rules: Dict[str, Rule] = self._get_rules_as_dict()

        rule_name: str
        rule_config: dict

        override_rule_configs: Dict[str, Dict[str, Any]] = {
<<<<<<< HEAD
            rule_name: RuleBasedProfiler._reconcile_rule_config(
=======
            rule_name: RuleBasedProfiler._reconcile_rule(
>>>>>>> cbaca928
                existing_rules=effective_rules,
                rule_name=rule_name,
                rule_config=rule_config,
            )
            for rule_name, rule_config in rules.items()
        }
        override_rules: Dict[str, Rule] = {
<<<<<<< HEAD
            rule_name: self._init_rule(rule_name=rule_name, rule_config=rule_config)
=======
            rule_name: self._init_one_rule(rule_name=rule_name, rule_config=rule_config)
>>>>>>> cbaca928
            for rule_name, rule_config in override_rule_configs.items()
        }
        effective_rules.update(override_rules)

        return list(effective_rules.values())

    @staticmethod
<<<<<<< HEAD
    def _reconcile_rule_config(
=======
    def _reconcile_rule(
>>>>>>> cbaca928
        existing_rules: Dict[str, Rule], rule_name: str, rule_config: dict
    ) -> Dict[str, Any]:
        effective_rule_config: Dict[str, Any]
        if rule_name in existing_rules:
            rule: Rule = existing_rules[rule_name]
            domain_builder_config: dict = rule_config.get("domain_builder", {})
            effective_domain_builder_config: dict = (
<<<<<<< HEAD
                RuleBasedProfiler._reconcile_rule_domain_builder_config(
=======
                RuleBasedProfiler._reconcile_domain_builder_config(
>>>>>>> cbaca928
                    domain_builder=rule.domain_builder,
                    domain_builder_config=domain_builder_config,
                )
            )
            effective_parameter_builder_configs: Optional[
                List[dict]
<<<<<<< HEAD
            ] = RuleBasedProfiler._reconcile_rule_parameter_builder_configs(
=======
            ] = RuleBasedProfiler._reconcile_parameter_builder_configs_for_rule(
>>>>>>> cbaca928
                rule=rule,
                rule_config=rule_config,
            )

            effective_expectation_configuration_builder_configs: List[
                dict
<<<<<<< HEAD
            ] = RuleBasedProfiler._reconcile_rule_expectation_configuration_builder_configs(
=======
            ] = RuleBasedProfiler._reconcile_expectation_configuration_builder_configs_for_rule(
>>>>>>> cbaca928
                rule=rule,
                rule_config=rule_config,
            )
            effective_rule_config = {
                "domain_builder": effective_domain_builder_config,
                "parameter_builders": effective_parameter_builder_configs,
                "expectation_configuration_builders": effective_expectation_configuration_builder_configs,
            }
        else:
            effective_rule_config = rule_config

        return effective_rule_config

    @staticmethod
<<<<<<< HEAD
    def _reconcile_rule_domain_builder_config(
        domain_builder: DomainBuilder,
        domain_builder_config: dict,
    ) -> dict:
        domain_builder_as_dict: dict = domain_builder.to_dict()
        domain_builder_as_dict["class_name"] = domain_builder.__class__.__name__
        domain_builder_as_dict["module_name"] = domain_builder.__class__.__module__

        # Roundtrip through schema validation to add any missing fields
        deserialized_config: dict = domainBuilderConfigSchema.load(
            domain_builder_as_dict
        )
        serialized_config: dict = domainBuilderConfigSchema.dump(deserialized_config)

        effective_domain_builder_config: dict = serialized_config
        if domain_builder_config:
            validate_builder_config(builder_config=domain_builder_config)
            effective_domain_builder_config.update(domain_builder_config)
=======
    def _reconcile_domain_builder_config(
        domain_builder: DomainBuilder,
        domain_builder_config: dict,
    ) -> dict:
        effective_domain_builder_config: dict = {}
        batch_request: Optional[
            Union[BatchRequest, RuntimeBatchRequest, dict]
        ] = domain_builder_config.pop("batch_request", None)
        if batch_request is None:
            batch_request = get_batch_request_as_dict(
                batch_request=domain_builder.batch_request
            )

        effective_domain_builder_config["batch_request"] = batch_request

        key: str
        value: Any
        current_value: Any
        for key, value in domain_builder_config.items():
            if hasattr(domain_builder, f"{key}"):
                current_value = getattr(domain_builder, key)
                effective_domain_builder_config[key] = value or current_value
            else:
                effective_domain_builder_config[key] = value
>>>>>>> cbaca928

        return effective_domain_builder_config

    @staticmethod
<<<<<<< HEAD
    def _reconcile_rule_parameter_builder_configs(
        rule: Rule, rule_config: dict
    ) -> Optional[List[dict]]:
        parameter_builder_configs: List[dict] = rule_config.get(
            "parameter_builders", []
        )

        parameter_builder_config: dict
        for parameter_builder_config in parameter_builder_configs:
            validate_builder_config(builder_config=parameter_builder_config)

        effective_parameter_builder_configs: Dict[str, dict] = {}

        current_parameter_builders: Dict[
            str, ParameterBuilder
        ] = rule.parameter_builders

        parameter_builder_name: str
        parameter_builder: ParameterBuilder
        parameter_builder_as_dict: dict
        for (
            parameter_builder_name,
            parameter_builder,
        ) in current_parameter_builders.items():
            parameter_builder_as_dict = parameter_builder.to_dict()
            parameter_builder_as_dict[
                "class_name"
            ] = parameter_builder.__class__.__name__
            parameter_builder_as_dict[
                "module_name"
            ] = parameter_builder.__class__.__module__

            # Roundtrip through schema validation to add any missing fields
            deserialized_config: dict = parameterBuilderConfigSchema.load(
                parameter_builder_as_dict
            )
            serialized_config: dict = parameterBuilderConfigSchema.dump(
                deserialized_config
            )

            effective_parameter_builder_configs[
                parameter_builder_name
            ] = serialized_config

        _ = nested_update(
            effective_parameter_builder_configs,
            {
                parameter_builder_config["name"]: parameter_builder_config
                for parameter_builder_config in parameter_builder_configs
            },
            dedup=True,
        )

        if not effective_parameter_builder_configs:
            return None

        return list(effective_parameter_builder_configs.values())

    @staticmethod
    def _reconcile_rule_expectation_configuration_builder_configs(
        rule: Rule, rule_config: dict
    ) -> Optional[List[dict]]:
=======
    def _reconcile_parameter_builder_configs_for_rule(
        rule: Rule, rule_config: dict
    ) -> Optional[List[dict]]:
        effective_parameter_builder_configs: List[dict] = []
        parameter_builder_configs: Optional[List[dict]] = rule_config.get(
            "parameter_builders", []
        )

        current_parameter_builders: Optional[
            Dict[str, ParameterBuilder]
        ] = rule.parameter_builders
        parameter_builder_config: dict
        for parameter_builder_config in parameter_builder_configs:
            parameter_builder_name: str = parameter_builder_config["name"]
            if parameter_builder_name in current_parameter_builders:
                parameter_builder: ParameterBuilder = current_parameter_builders[
                    parameter_builder_name
                ]
                effective_parameter_builder_configs.append(
                    RuleBasedProfiler._reconcile_parameter_builder_config(
                        parameter_builder=parameter_builder,
                        parameter_builder_config=parameter_builder_config,
                    )
                )
            else:
                effective_parameter_builder_configs.append(parameter_builder_config)

        return effective_parameter_builder_configs

    @staticmethod
    def _reconcile_parameter_builder_config(
        parameter_builder: ParameterBuilder,
        parameter_builder_config: dict,
    ) -> dict:
        effective_parameter_builder_config: dict = {}
        batch_request: Optional[
            Union[BatchRequest, RuntimeBatchRequest, dict]
        ] = parameter_builder_config.pop("batch_request", None)
        if batch_request is None:
            batch_request = get_batch_request_as_dict(
                batch_request=parameter_builder.batch_request
            )

        effective_parameter_builder_config["batch_request"] = batch_request

        key: str
        value: Any
        current_value: Any
        for key, value in parameter_builder_config.items():
            if hasattr(parameter_builder, f"{key}"):
                current_value = getattr(parameter_builder, key)
                effective_parameter_builder_config[key] = value or current_value
            else:
                effective_parameter_builder_config[key] = value

        return effective_parameter_builder_config

    @staticmethod
    def _reconcile_expectation_configuration_builder_configs_for_rule(
        rule: Rule, rule_config: dict
    ) -> List[dict]:
        effective_expectation_configuration_builder_configs: List[dict] = []
>>>>>>> cbaca928
        expectation_configuration_builder_configs: List[dict] = rule_config.get(
            "expectation_configuration_builders", []
        )

<<<<<<< HEAD
        expectation_configuration_builder_config: dict
        for (
            expectation_configuration_builder_config
        ) in expectation_configuration_builder_configs:
            validate_builder_config(
                builder_config=expectation_configuration_builder_config
            )

        effective_expectation_configuration_builder_configs: Dict[str, dict] = {}

        current_expectation_configuration_builders: Dict[
            str, ExpectationConfigurationBuilder
        ] = rule.expectation_configuration_builders

        expectation_configuration_builder_name: str
        expectation_configuration_builder: ExpectationConfigurationBuilder
        expectation_configuration_builder_as_dict: dict
        for (
            expectation_configuration_builder_name,
            expectation_configuration_builder,
        ) in current_expectation_configuration_builders.items():
            expectation_configuration_builder_as_dict = (
                expectation_configuration_builder.to_dict()
            )
            expectation_configuration_builder_as_dict[
                "class_name"
            ] = expectation_configuration_builder.__class__.__name__
            expectation_configuration_builder_as_dict[
                "module_name"
            ] = expectation_configuration_builder.__class__.__module__

            # Roundtrip through schema validation to add any missing fields
            deserialized_config: dict = (
                expectationConfigurationBuilderConfigSchema.load(
                    expectation_configuration_builder_as_dict
                )
            )
            serialized_config: dict = expectationConfigurationBuilderConfigSchema.dump(
                deserialized_config
            )

            effective_expectation_configuration_builder_configs[
                expectation_configuration_builder_name
            ] = serialized_config

        _ = nested_update(
            effective_expectation_configuration_builder_configs,
            {
                expectation_configuration_builder_config[
                    "expectation_type"
                ]: expectation_configuration_builder_config
                for expectation_configuration_builder_config in expectation_configuration_builder_configs
            },
            dedup=True,
        )

        if not effective_expectation_configuration_builder_configs:
            return None

        return list(effective_expectation_configuration_builder_configs.values())
=======
        current_expectation_configuration_builders: Dict[
            str, ExpectationConfigurationBuilder
        ] = rule.expectation_configuration_builders
        expectation_configuration_builder_config: dict
        for (
            expectation_configuration_builder_config
        ) in expectation_configuration_builder_configs:
            expectation_configuration_builder_name: str = (
                expectation_configuration_builder_config["expectation_type"]
            )
            if (
                expectation_configuration_builder_name
                in current_expectation_configuration_builders
            ):
                expectation_configuration_builder: ExpectationConfigurationBuilder = (
                    current_expectation_configuration_builders[
                        expectation_configuration_builder_name
                    ]
                )
                effective_expectation_configuration_builder_configs.append(
                    RuleBasedProfiler._reconcile_expectation_configuration_builder(
                        expectation_configuration_builder=expectation_configuration_builder,
                        expectation_configuration_builder_config=expectation_configuration_builder_config,
                    )
                )
            else:
                effective_expectation_configuration_builder_configs.append(
                    expectation_configuration_builder_config
                )

        return effective_expectation_configuration_builder_configs

    @staticmethod
    def _reconcile_expectation_configuration_builder(
        expectation_configuration_builder: ExpectationConfigurationBuilder,
        expectation_configuration_builder_config: dict,
    ) -> dict:
        effective_expectation_configuration_builder_config: dict = {}

        key: str
        value: Any
        current_value: Any
        for key, value in expectation_configuration_builder_config.items():
            if hasattr(expectation_configuration_builder, f"{key}"):
                current_value = getattr(expectation_configuration_builder, key)
                effective_expectation_configuration_builder_config[key] = (
                    value or current_value
                )
            else:
                effective_expectation_configuration_builder_config[key] = value

        return effective_expectation_configuration_builder_config
>>>>>>> cbaca928

    def _get_rules_as_dict(self) -> Dict[str, Rule]:
        rule: Rule
        return {rule.name: rule for rule in self._rules}

    def self_check(self, pretty_print=True) -> dict:
        """
        Necessary to enable integration with `DataContext.test_yaml_config`
        Args:
            pretty_print: flag to turn on verbose output
        Returns:
            Dictionary that contains RuleBasedProfiler state
        """
        # Provide visibility into parameters that RuleBasedProfiler was instantiated with.
        report_object: dict = {"config": self._citation}

        if pretty_print:
            print(f"\nRuleBasedProfiler class name: {self.name}")

            if not self._variables:
                print(
                    'Your current RuleBasedProfiler configuration has an empty "variables" attribute. \
                    Please ensure you populate it if you\'d like to reference values in your "rules" attribute.'
                )

        return report_object

    @property
    def name(self) -> str:
        return self._name

    @property
    def variables(self) -> Optional[ParameterContainer]:
        # Returning a copy of the "self._variables" state variable in order to prevent write-before-read hazard.
        return copy.deepcopy(self._variables)

    @variables.setter
    def variables(self, value: Optional[ParameterContainer]):
        self._variables = value

    @property
    def rules(self) -> List[Rule]:
        return list(self._get_rules_as_dict().values())

    @rules.setter
    def rules(self, value: List[Rule]):
        self._rules = value<|MERGE_RESOLUTION|>--- conflicted
+++ resolved
@@ -152,15 +152,9 @@
             "rules": rules,
         }
 
-<<<<<<< HEAD
         self._rules = self._init_profiler_rules(rules=rules)
 
     def _init_profiler_rules(
-=======
-        self._rules = self._init_rules(rules=rules)
-
-    def _init_rules(
->>>>>>> cbaca928
         self,
         rules: Dict[str, Dict[str, Any]],
     ) -> List[Rule]:
@@ -173,20 +167,12 @@
         rule_config: Dict[str, Any]
         for rule_name, rule_config in rules.items():
             rule_object_list.append(
-<<<<<<< HEAD
                 self._init_rule(rule_name=rule_name, rule_config=rule_config)
-=======
-                self._init_one_rule(rule_name=rule_name, rule_config=rule_config)
->>>>>>> cbaca928
             )
 
         return rule_object_list
 
-<<<<<<< HEAD
     def _init_rule(
-=======
-    def _init_one_rule(
->>>>>>> cbaca928
         self,
         rule_name: str,
         rule_config: Dict[str, Any],
@@ -203,31 +189,19 @@
                 )
 
         # Instantiate builder attributes
-<<<<<<< HEAD
         domain_builder: DomainBuilder = RuleBasedProfiler._init_rule_domain_builder(
-=======
-        domain_builder: DomainBuilder = RuleBasedProfiler._init_domain_builder(
->>>>>>> cbaca928
             domain_builder_config=rule_config["domain_builder"],
             data_context=self._data_context,
         )
         parameter_builders: Optional[
             List[ParameterBuilder]
-<<<<<<< HEAD
         ] = RuleBasedProfiler._init_rule_parameter_builders(
-=======
-        ] = RuleBasedProfiler._init_parameter_builders(
->>>>>>> cbaca928
             parameter_builder_configs=rule_config.get("parameter_builders"),
             data_context=self._data_context,
         )
         expectation_configuration_builders: List[
             ExpectationConfigurationBuilder
-<<<<<<< HEAD
         ] = RuleBasedProfiler._init_rule_expectation_configuration_builders(
-=======
-        ] = RuleBasedProfiler._init_expectation_configuration_builders(
->>>>>>> cbaca928
             expectation_configuration_builder_configs=rule_config[
                 "expectation_configuration_builders"
             ]
@@ -242,11 +216,7 @@
         )
 
     @staticmethod
-<<<<<<< HEAD
     def _init_rule_domain_builder(
-=======
-    def _init_domain_builder(
->>>>>>> cbaca928
         domain_builder_config: dict,
         data_context: Optional["DataContext"] = None,  # noqa: F821
     ) -> DomainBuilder:
@@ -261,11 +231,7 @@
         return domain_builder
 
     @staticmethod
-<<<<<<< HEAD
     def _init_rule_parameter_builders(
-=======
-    def _init_parameter_builders(
->>>>>>> cbaca928
         parameter_builder_configs: Optional[List[dict]] = None,
         data_context: Optional["DataContext"] = None,  # noqa: F821
     ) -> Optional[List[ParameterBuilder]]:
@@ -277,11 +243,7 @@
         parameter_builder_config: dict
         for parameter_builder_config in parameter_builder_configs:
             parameter_builder: ParameterBuilder = (
-<<<<<<< HEAD
                 RuleBasedProfiler._init_parameter_builder(
-=======
-                RuleBasedProfiler._init_one_parameter_builder(
->>>>>>> cbaca928
                     parameter_builder_config=parameter_builder_config,
                     data_context=data_context,
                 )
@@ -291,11 +253,7 @@
         return parameter_builders
 
     @staticmethod
-<<<<<<< HEAD
     def _init_parameter_builder(
-=======
-    def _init_one_parameter_builder(
->>>>>>> cbaca928
         parameter_builder_config: dict,
         data_context: Optional["DataContext"] = None,  # noqa: F821
     ) -> ParameterBuilder:
@@ -309,11 +267,7 @@
         return parameter_builder
 
     @staticmethod
-<<<<<<< HEAD
     def _init_rule_expectation_configuration_builders(
-=======
-    def _init_expectation_configuration_builders(
->>>>>>> cbaca928
         expectation_configuration_builder_configs: List[dict],
     ) -> List[ExpectationConfigurationBuilder]:
         expectation_configuration_builders: List[ExpectationConfigurationBuilder] = []
@@ -322,11 +276,7 @@
         for (
             expectation_configuration_builder_config
         ) in expectation_configuration_builder_configs:
-<<<<<<< HEAD
             expectation_configuration_builder: ExpectationConfigurationBuilder = RuleBasedProfiler._init_expectation_configuration_builder(
-=======
-            expectation_configuration_builder: ExpectationConfigurationBuilder = RuleBasedProfiler._init_one_expectation_configuration_builder(
->>>>>>> cbaca928
                 expectation_configuration_builder_config=expectation_configuration_builder_config,
             )
             expectation_configuration_builders.append(expectation_configuration_builder)
@@ -334,11 +284,7 @@
         return expectation_configuration_builders
 
     @staticmethod
-<<<<<<< HEAD
     def _init_expectation_configuration_builder(
-=======
-    def _init_one_expectation_configuration_builder(
->>>>>>> cbaca928
         expectation_configuration_builder_config: dict,
     ) -> ExpectationConfigurationBuilder:
         expectation_configuration_builder: ExpectationConfigurationBuilder = instantiate_class_from_config(
@@ -366,21 +312,11 @@
             :param include_citation: Whether or not to include the Profiler config in the metadata for the ExpectationSuite produced by the Profiler
         :return: Set of rule evaluation results in the form of an ExpectationSuite
         """
-<<<<<<< HEAD
         effective_variables: Optional[
             ParameterContainer
         ] = self.reconcile_profiler_variables(variables=variables)
 
         effective_rules: List[Rule] = self.reconcile_profiler_rules(rules=rules)
-=======
-        effective_variables: Optional[ParameterContainer] = self._reconcile_variables(
-            variables=variables
-        )
-
-        # TODO: <Alex>ALEX -- Tests for Reconciliation are next immediate action items.</Alex>
-        # TODO: <Alex>ALEX -- Replace "getattr/setattr" with "__dict__" (in a "to_dict()" method on Rule and below).</Alex>
-        effective_rules: List[Rule] = self.reconcile_rules_for_profiler(rules=rules)
->>>>>>> cbaca928
 
         if expectation_suite_name is None:
             expectation_suite_name = (
@@ -412,39 +348,24 @@
 
         return expectation_suite
 
-<<<<<<< HEAD
     def reconcile_profiler_variables(
-=======
-    def _reconcile_variables(
->>>>>>> cbaca928
         self, variables: Optional[Dict[str, Any]] = None
     ) -> Optional[ParameterContainer]:
         effective_variables: ParameterContainer
         if variables is not None and isinstance(variables, dict):
-<<<<<<< HEAD
             variables_dict: dict = self.variables.to_dict()["parameter_nodes"][
                 "variables"
             ]["variables"]
             variables_dict.update(variables)
             effective_variables = build_parameter_container_for_variables(
                 variables_configs=variables_dict
-=======
-            variables_dict: dict = self.variables.to_dict()
-            variables_dict.update(variables)
-            effective_variables = build_parameter_container_for_variables(
-                variables_configs=variables
->>>>>>> cbaca928
             )
         else:
             effective_variables = self.variables
 
         return effective_variables
 
-<<<<<<< HEAD
     def reconcile_profiler_rules(
-=======
-    def reconcile_rules_for_profiler(
->>>>>>> cbaca928
         self, rules: Optional[Dict[str, Dict[str, Any]]] = None
     ) -> List[Rule]:
         if rules is None:
@@ -456,11 +377,7 @@
         rule_config: dict
 
         override_rule_configs: Dict[str, Dict[str, Any]] = {
-<<<<<<< HEAD
             rule_name: RuleBasedProfiler._reconcile_rule_config(
-=======
-            rule_name: RuleBasedProfiler._reconcile_rule(
->>>>>>> cbaca928
                 existing_rules=effective_rules,
                 rule_name=rule_name,
                 rule_config=rule_config,
@@ -468,11 +385,7 @@
             for rule_name, rule_config in rules.items()
         }
         override_rules: Dict[str, Rule] = {
-<<<<<<< HEAD
             rule_name: self._init_rule(rule_name=rule_name, rule_config=rule_config)
-=======
-            rule_name: self._init_one_rule(rule_name=rule_name, rule_config=rule_config)
->>>>>>> cbaca928
             for rule_name, rule_config in override_rule_configs.items()
         }
         effective_rules.update(override_rules)
@@ -480,11 +393,7 @@
         return list(effective_rules.values())
 
     @staticmethod
-<<<<<<< HEAD
     def _reconcile_rule_config(
-=======
-    def _reconcile_rule(
->>>>>>> cbaca928
         existing_rules: Dict[str, Rule], rule_name: str, rule_config: dict
     ) -> Dict[str, Any]:
         effective_rule_config: Dict[str, Any]
@@ -492,33 +401,21 @@
             rule: Rule = existing_rules[rule_name]
             domain_builder_config: dict = rule_config.get("domain_builder", {})
             effective_domain_builder_config: dict = (
-<<<<<<< HEAD
                 RuleBasedProfiler._reconcile_rule_domain_builder_config(
-=======
-                RuleBasedProfiler._reconcile_domain_builder_config(
->>>>>>> cbaca928
                     domain_builder=rule.domain_builder,
                     domain_builder_config=domain_builder_config,
                 )
             )
             effective_parameter_builder_configs: Optional[
                 List[dict]
-<<<<<<< HEAD
             ] = RuleBasedProfiler._reconcile_rule_parameter_builder_configs(
-=======
-            ] = RuleBasedProfiler._reconcile_parameter_builder_configs_for_rule(
->>>>>>> cbaca928
                 rule=rule,
                 rule_config=rule_config,
             )
 
             effective_expectation_configuration_builder_configs: List[
                 dict
-<<<<<<< HEAD
             ] = RuleBasedProfiler._reconcile_rule_expectation_configuration_builder_configs(
-=======
-            ] = RuleBasedProfiler._reconcile_expectation_configuration_builder_configs_for_rule(
->>>>>>> cbaca928
                 rule=rule,
                 rule_config=rule_config,
             )
@@ -533,7 +430,6 @@
         return effective_rule_config
 
     @staticmethod
-<<<<<<< HEAD
     def _reconcile_rule_domain_builder_config(
         domain_builder: DomainBuilder,
         domain_builder_config: dict,
@@ -552,37 +448,10 @@
         if domain_builder_config:
             validate_builder_config(builder_config=domain_builder_config)
             effective_domain_builder_config.update(domain_builder_config)
-=======
-    def _reconcile_domain_builder_config(
-        domain_builder: DomainBuilder,
-        domain_builder_config: dict,
-    ) -> dict:
-        effective_domain_builder_config: dict = {}
-        batch_request: Optional[
-            Union[BatchRequest, RuntimeBatchRequest, dict]
-        ] = domain_builder_config.pop("batch_request", None)
-        if batch_request is None:
-            batch_request = get_batch_request_as_dict(
-                batch_request=domain_builder.batch_request
-            )
-
-        effective_domain_builder_config["batch_request"] = batch_request
-
-        key: str
-        value: Any
-        current_value: Any
-        for key, value in domain_builder_config.items():
-            if hasattr(domain_builder, f"{key}"):
-                current_value = getattr(domain_builder, key)
-                effective_domain_builder_config[key] = value or current_value
-            else:
-                effective_domain_builder_config[key] = value
->>>>>>> cbaca928
 
         return effective_domain_builder_config
 
     @staticmethod
-<<<<<<< HEAD
     def _reconcile_rule_parameter_builder_configs(
         rule: Rule, rule_config: dict
     ) -> Optional[List[dict]]:
@@ -645,75 +514,10 @@
     def _reconcile_rule_expectation_configuration_builder_configs(
         rule: Rule, rule_config: dict
     ) -> Optional[List[dict]]:
-=======
-    def _reconcile_parameter_builder_configs_for_rule(
-        rule: Rule, rule_config: dict
-    ) -> Optional[List[dict]]:
-        effective_parameter_builder_configs: List[dict] = []
-        parameter_builder_configs: Optional[List[dict]] = rule_config.get(
-            "parameter_builders", []
-        )
-
-        current_parameter_builders: Optional[
-            Dict[str, ParameterBuilder]
-        ] = rule.parameter_builders
-        parameter_builder_config: dict
-        for parameter_builder_config in parameter_builder_configs:
-            parameter_builder_name: str = parameter_builder_config["name"]
-            if parameter_builder_name in current_parameter_builders:
-                parameter_builder: ParameterBuilder = current_parameter_builders[
-                    parameter_builder_name
-                ]
-                effective_parameter_builder_configs.append(
-                    RuleBasedProfiler._reconcile_parameter_builder_config(
-                        parameter_builder=parameter_builder,
-                        parameter_builder_config=parameter_builder_config,
-                    )
-                )
-            else:
-                effective_parameter_builder_configs.append(parameter_builder_config)
-
-        return effective_parameter_builder_configs
-
-    @staticmethod
-    def _reconcile_parameter_builder_config(
-        parameter_builder: ParameterBuilder,
-        parameter_builder_config: dict,
-    ) -> dict:
-        effective_parameter_builder_config: dict = {}
-        batch_request: Optional[
-            Union[BatchRequest, RuntimeBatchRequest, dict]
-        ] = parameter_builder_config.pop("batch_request", None)
-        if batch_request is None:
-            batch_request = get_batch_request_as_dict(
-                batch_request=parameter_builder.batch_request
-            )
-
-        effective_parameter_builder_config["batch_request"] = batch_request
-
-        key: str
-        value: Any
-        current_value: Any
-        for key, value in parameter_builder_config.items():
-            if hasattr(parameter_builder, f"{key}"):
-                current_value = getattr(parameter_builder, key)
-                effective_parameter_builder_config[key] = value or current_value
-            else:
-                effective_parameter_builder_config[key] = value
-
-        return effective_parameter_builder_config
-
-    @staticmethod
-    def _reconcile_expectation_configuration_builder_configs_for_rule(
-        rule: Rule, rule_config: dict
-    ) -> List[dict]:
-        effective_expectation_configuration_builder_configs: List[dict] = []
->>>>>>> cbaca928
         expectation_configuration_builder_configs: List[dict] = rule_config.get(
             "expectation_configuration_builders", []
         )
 
-<<<<<<< HEAD
         expectation_configuration_builder_config: dict
         for (
             expectation_configuration_builder_config
@@ -774,60 +578,6 @@
             return None
 
         return list(effective_expectation_configuration_builder_configs.values())
-=======
-        current_expectation_configuration_builders: Dict[
-            str, ExpectationConfigurationBuilder
-        ] = rule.expectation_configuration_builders
-        expectation_configuration_builder_config: dict
-        for (
-            expectation_configuration_builder_config
-        ) in expectation_configuration_builder_configs:
-            expectation_configuration_builder_name: str = (
-                expectation_configuration_builder_config["expectation_type"]
-            )
-            if (
-                expectation_configuration_builder_name
-                in current_expectation_configuration_builders
-            ):
-                expectation_configuration_builder: ExpectationConfigurationBuilder = (
-                    current_expectation_configuration_builders[
-                        expectation_configuration_builder_name
-                    ]
-                )
-                effective_expectation_configuration_builder_configs.append(
-                    RuleBasedProfiler._reconcile_expectation_configuration_builder(
-                        expectation_configuration_builder=expectation_configuration_builder,
-                        expectation_configuration_builder_config=expectation_configuration_builder_config,
-                    )
-                )
-            else:
-                effective_expectation_configuration_builder_configs.append(
-                    expectation_configuration_builder_config
-                )
-
-        return effective_expectation_configuration_builder_configs
-
-    @staticmethod
-    def _reconcile_expectation_configuration_builder(
-        expectation_configuration_builder: ExpectationConfigurationBuilder,
-        expectation_configuration_builder_config: dict,
-    ) -> dict:
-        effective_expectation_configuration_builder_config: dict = {}
-
-        key: str
-        value: Any
-        current_value: Any
-        for key, value in expectation_configuration_builder_config.items():
-            if hasattr(expectation_configuration_builder, f"{key}"):
-                current_value = getattr(expectation_configuration_builder, key)
-                effective_expectation_configuration_builder_config[key] = (
-                    value or current_value
-                )
-            else:
-                effective_expectation_configuration_builder_config[key] = value
-
-        return effective_expectation_configuration_builder_config
->>>>>>> cbaca928
 
     def _get_rules_as_dict(self) -> Dict[str, Rule]:
         rule: Rule
