--- conflicted
+++ resolved
@@ -1,7 +1,3 @@
-<<<<<<< HEAD
-=======
-import logging
->>>>>>> 6f3c6031
 from typing import Any, Dict, List, Optional, Type
 
 from ruamel.yaml.comments import CommentedMap
@@ -82,14 +78,11 @@
         self.class_name = class_name
         self.module_name = module_name
         self.batch_request = batch_request
-<<<<<<< HEAD
-=======
-        for k, v in kwargs.items():
-            setattr(self, k, v)
-            logger.warning(
-                "Setting unknown kwarg (%s, %s) provided to config as attr", k, v
-            )
->>>>>>> 6f3c6031
+        for k, v in kwargs.items():
+            setattr(self, k, v)
+            logger.warning(
+                "Setting unknown kwarg (%s, %s) provided to config as attr", k, v
+            )
 
 
 class DomainBuilderConfigSchema(NotNullSchema):
@@ -120,14 +113,11 @@
         self.class_name = class_name
         self.module_name = module_name
         self.batch_request = batch_request
-<<<<<<< HEAD
-=======
-        for k, v in kwargs.items():
-            setattr(self, k, v)
-            logger.warning(
-                "Setting unknown kwarg (%s, %s) provided to config as attr", k, v
-            )
->>>>>>> 6f3c6031
+        for k, v in kwargs.items():
+            setattr(self, k, v)
+            logger.warning(
+                "Setting unknown kwarg (%s, %s) provided to config as attr", k, v
+            )
 
 
 class ParameterBuilderConfigSchema(NotNullSchema):
@@ -161,14 +151,11 @@
         self.module_name = module_name
         self.mostly = mostly
         self.meta = meta
-<<<<<<< HEAD
-=======
-        for k, v in kwargs.items():
-            setattr(self, k, v)
-            logger.warning(
-                "Setting unknown kwarg (%s, %s) provided to config as attr", k, v
-            )
->>>>>>> 6f3c6031
+        for k, v in kwargs.items():
+            setattr(self, k, v)
+            logger.warning(
+                "Setting unknown kwarg (%s, %s) provided to config as attr", k, v
+            )
 
 
 class ExpectationConfigurationBuilderConfigSchema(NotNullSchema):
@@ -201,14 +188,11 @@
         self.domain_builder = domain_builder
         self.parameter_builders = parameter_builders
         self.expectation_configuration_builders = expectation_configuration_builders
-<<<<<<< HEAD
-=======
-        for k, v in kwargs.items():
-            setattr(self, k, v)
-            logger.warning(
-                "Setting unknown kwarg (%s, %s) provided to config as attr", k, v
-            )
->>>>>>> 6f3c6031
+        for k, v in kwargs.items():
+            setattr(self, k, v)
+            logger.warning(
+                "Setting unknown kwarg (%s, %s) provided to config as attr", k, v
+            )
 
 
 class RuleConfigSchema(NotNullSchema):
@@ -245,14 +229,11 @@
         self.config_version = config_version
         self.rules = rules
         self.variables = variables
-<<<<<<< HEAD
-=======
-        for k, v in kwargs.items():
-            setattr(self, k, v)
-            logger.warning(
-                "Setting unknown kwarg (%s, %s) provided to config as attr", k, v
-            )
->>>>>>> 6f3c6031
+        for k, v in kwargs.items():
+            setattr(self, k, v)
+            logger.warning(
+                "Setting unknown kwarg (%s, %s) provided to config as attr", k, v
+            )
 
         super().__init__(commented_map=commented_map)
 
