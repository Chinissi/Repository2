from typing import Any, Dict, List, Optional, Union

import great_expectations.exceptions as ge_exceptions
<<<<<<< HEAD
=======
from great_expectations.core.batch import BatchRequest, RuntimeBatchRequest
>>>>>>> 2bd6ea6a
from great_expectations.rule_based_profiler.domain_builder import Domain
from great_expectations.rule_based_profiler.parameter_builder import (
    ParameterBuilder,
    ParameterContainer,
    build_parameter_container,
)
from great_expectations.rule_based_profiler.parameter_builder.parameter_builder import (
    MetricComputationDetails,
    MetricComputationResult,
    MetricComputationValues,
)
from great_expectations.validator.validator import Validator


class MetricMultiBatchParameterBuilder(ParameterBuilder):
    """
    A Single/Multi-Batch implementation for obtaining a resolved (evaluated) metric, using domain_kwargs, value_kwargs,
    and metric_name as arguments.
    """

    def __init__(
        self,
        name: str,
        metric_name: str,
        metric_domain_kwargs: Optional[Union[str, dict]] = None,
        metric_value_kwargs: Optional[Union[str, dict]] = None,
        enforce_numeric_metric: Union[str, bool] = False,
        replace_nan_with_zero: Union[str, bool] = False,
<<<<<<< HEAD
        data_context: Optional["DataContext"] = None,
        batch_request: Optional[Union[dict, str]] = None,
=======
        data_context: Optional["DataContext"] = None,  # noqa: F821
        batch_request: Optional[Union[BatchRequest, RuntimeBatchRequest, dict]] = None,
>>>>>>> 2bd6ea6a
    ):
        """
        Args:
            parameter_name: the name of this parameter -- this is user-specified parameter name (from configuration);
            it is not the fully-qualified parameter name; a fully-qualified parameter name must start with "$parameter."
            and may contain one or more subsequent parts (e.g., "$parameter.<my_param_from_config>.<metric_name>").
            metric_name: the name of a metric used in MetricConfiguration (must be a supported and registered metric)
            metric_domain_kwargs: used in MetricConfiguration
            metric_value_kwargs: used in MetricConfiguration
            enforce_numeric_metric: used in MetricConfiguration to insure that metric computations return numeric values
            replace_nan_with_zero: if False (default), then if the computed metric gives NaN, then exception is raised;
            otherwise, if True, then if the computed metric gives NaN, then it is converted to the 0.0 (float) value.
            data_context: DataContext
            batch_request: specified in ParameterBuilder configuration to get Batch objects for parameter computation.
        """
        super().__init__(
            name=name,
            data_context=data_context,
            batch_request=batch_request,
        )

        self._metric_name = metric_name
        self._metric_domain_kwargs = metric_domain_kwargs
        self._metric_value_kwargs = metric_value_kwargs

        self._enforce_numeric_metric = enforce_numeric_metric
        self._replace_nan_with_zero = replace_nan_with_zero

    def _build_parameters(
        self,
        parameter_container: ParameterContainer,
        domain: Domain,
        *,
        variables: Optional[ParameterContainer] = None,
        parameters: Optional[Dict[str, ParameterContainer]] = None,
    ):
        """
        Builds ParameterContainer object that holds ParameterNode objects with attribute name-value pairs and optional
        details.

        :return: ParameterContainer object that holds ParameterNode objects with attribute name-value pairs and
        ptional details
        """
        validator: Validator = self.get_validator(
            domain=domain,
            variables=variables,
            parameters=parameters,
        )

        batch_ids: Optional[List[str]] = self.get_batch_ids(
            domain=domain,
            variables=variables,
            parameters=parameters,
        )
        if not batch_ids:
            raise ge_exceptions.ProfilerExecutionError(
                message=f"Utilizing a {self.__class__.__name__} requires a non-empty list of batch identifiers."
            )

        metric_computation_result: MetricComputationResult = self.get_metrics(
            batch_ids=batch_ids,
            validator=validator,
            metric_name=self._metric_name,
            metric_domain_kwargs=self._metric_domain_kwargs,
            metric_value_kwargs=self._metric_value_kwargs,
            enforce_numeric_metric=self._enforce_numeric_metric,
            replace_nan_with_zero=self._replace_nan_with_zero,
            domain=domain,
            variables=variables,
            parameters=parameters,
        )
        metric_values: MetricComputationValues = metric_computation_result.metric_values
        details: MetricComputationDetails = metric_computation_result.details

        parameter_values: Dict[str, Any] = {
            f"$parameter.{self.parameter_name}": {
                "value": metric_values,
                "details": details,
            },
        }

        build_parameter_container(
            parameter_container=parameter_container, parameter_values=parameter_values
        )<|MERGE_RESOLUTION|>--- conflicted
+++ resolved
@@ -1,10 +1,7 @@
 from typing import Any, Dict, List, Optional, Union
 
 import great_expectations.exceptions as ge_exceptions
-<<<<<<< HEAD
-=======
 from great_expectations.core.batch import BatchRequest, RuntimeBatchRequest
->>>>>>> 2bd6ea6a
 from great_expectations.rule_based_profiler.domain_builder import Domain
 from great_expectations.rule_based_profiler.parameter_builder import (
     ParameterBuilder,
@@ -33,13 +30,8 @@
         metric_value_kwargs: Optional[Union[str, dict]] = None,
         enforce_numeric_metric: Union[str, bool] = False,
         replace_nan_with_zero: Union[str, bool] = False,
-<<<<<<< HEAD
-        data_context: Optional["DataContext"] = None,
-        batch_request: Optional[Union[dict, str]] = None,
-=======
         data_context: Optional["DataContext"] = None,  # noqa: F821
         batch_request: Optional[Union[BatchRequest, RuntimeBatchRequest, dict]] = None,
->>>>>>> 2bd6ea6a
     ):
         """
         Args:
