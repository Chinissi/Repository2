--- conflicted
+++ resolved
@@ -267,13 +267,10 @@
     def json_serialize(self) -> Union[str, bool]:
         return self._json_serialize
 
-<<<<<<< HEAD
-=======
     @json_serialize.setter
     def json_serialize(self, value: Union[str, bool]) -> None:
         self._json_serialize = value
 
->>>>>>> 3d76b740
     @property
     def fully_qualified_parameter_name(self) -> str:
         return f"{PARAMETER_KEY}{self.name}"
