from __future__ import annotations

from typing import TYPE_CHECKING, ClassVar, Dict, List, Optional, Set, Union

import numpy as np

from great_expectations.core.domain import Domain
from great_expectations.rule_based_profiler.config import ParameterBuilderConfig
from great_expectations.rule_based_profiler.helpers.util import (
    get_parameter_value_and_validate_return_type,
)
from great_expectations.rule_based_profiler.parameter_builder import (
    MetricMultiBatchParameterBuilder,
)
from great_expectations.rule_based_profiler.parameter_container import (
    FULLY_QUALIFIED_PARAMETER_NAME_METADATA_KEY,
    FULLY_QUALIFIED_PARAMETER_NAME_VALUE_KEY,
    ParameterContainer,
    ParameterNode,
)
from great_expectations.types.attributes import Attributes
from great_expectations.validator.computed_metric import MetricValue

if TYPE_CHECKING:
    from great_expectations.data_context.data_context.abstract_data_context import (
        AbstractDataContext,
    )
    from great_expectations.rule_based_profiler.metric_computation_result import (
        MetricValues,
    )


class MeanTableColumnsSetMatchMultiBatchParameterBuilder(
    MetricMultiBatchParameterBuilder
):
    """
    Compute mean match ratio (as a fraction) of "table.columns" metric across every Batch of data given.

    Step-1: Compute "table.columns" metric value for each Batch object.
    Step-2: Compute set union operation of column lists from Step-1 over all Batch objects (gives maximum column set).
    Step-3: Assign match scores: if column set of a Batch equals overall (maximum) column set, give it 1; 0 otherwise.
    Step-4: Compute mean value of match scores as "success_ratio" (divide sum of scores by number of Batch objects).
    """

    exclude_field_names: ClassVar[
        Set[str]
    ] = MetricMultiBatchParameterBuilder.exclude_field_names | {
        "metric_name",
        "single_batch_mode",
        "enforce_numeric_metric",
        "replace_nan_with_zero",
        "reduce_scalar_metric",
    }

    def __init__(
        self,
        name: str,
        metric_domain_kwargs: Optional[Union[str, dict]] = None,
        metric_value_kwargs: Optional[Union[str, dict]] = None,
        evaluation_parameter_builder_configs: Optional[
            List[ParameterBuilderConfig]
        ] = None,
        data_context: Optional[AbstractDataContext] = None,
    ) -> None:
        """
        Args:
            name: the name of this parameter -- this is user-specified parameter name (from configuration);
            it is not the fully-qualified parameter name; a fully-qualified parameter name must start with "$parameter."
            and may contain one or more subsequent parts (e.g., "$parameter.<my_param_from_config>.<metric_name>").
            metric_domain_kwargs: used in MetricConfiguration
            metric_value_kwargs: used in MetricConfiguration
            evaluation_parameter_builder_configs: ParameterBuilder configurations, executing and making whose respective
            ParameterBuilder objects' outputs available (as fully-qualified parameter names) is pre-requisite.
            These "ParameterBuilder" configurations help build parameters needed for this "ParameterBuilder".
            data_context: AbstractDataContext associated with this ParameterBuilder
        """
        super().__init__(
            name=name,
            metric_name="table.columns",
            metric_domain_kwargs=metric_domain_kwargs,
            metric_value_kwargs=metric_value_kwargs,
            enforce_numeric_metric=False,
            replace_nan_with_zero=False,
            reduce_scalar_metric=True,
            evaluation_parameter_builder_configs=evaluation_parameter_builder_configs,
            data_context=data_context,
        )

    def _build_parameters(
        self,
        domain: Domain,
        variables: Optional[ParameterContainer] = None,
        parameters: Optional[Dict[str, ParameterContainer]] = None,
        recompute_existing_parameter_values: bool = False,
    ) -> Attributes:
        """
        Builds ParameterContainer object that holds ParameterNode objects with attribute name-value pairs and details.

        Returns:
            Attributes object, containing computed parameter values and parameter computation details metadata.
        """
        # Compute "table.columns" metric value for each Batch object.
        super().build_parameters(
            domain=domain,
            variables=variables,
            parameters=parameters,
            parameter_computation_impl=super()._build_parameters,
            recompute_existing_parameter_values=recompute_existing_parameter_values,
        )

        # Retrieve "table.columns" metric values for all Batch objects.
        parameter_node: ParameterNode = get_parameter_value_and_validate_return_type(
            domain=domain,
            parameter_reference=self.raw_fully_qualified_parameter_name,
            expected_return_type=None,
            variables=variables,
            parameters=parameters,
        )
        table_columns_names_multi_batch_value: MetricValues = parameter_node[
            FULLY_QUALIFIED_PARAMETER_NAME_VALUE_KEY
        ]

        one_batch_table_columns_names_value: MetricValue
        multi_batch_table_columns_names_sets_as_list: List[Set[str]] = [
<<<<<<< HEAD
            # TODO: <Alex>ALEX -- extra subscripting in compliance with multi-Batch metrics.</Alex>
            set(one_batch_table_columns_names_value[0])
            # TODO: <Alex>ALEX</Alex>
            for one_batch_table_columns_names_value in table_columns_names_multi_batch_value
=======
            set(one_batch_table_columns_names_value)  # type: ignore[arg-type] # could be dict
            for one_batch_table_columns_names_value in table_columns_names_multi_batch_value  # type: ignore[union-attr] # not all iterable
>>>>>>> 1d4d8107
        ]

        multi_batch_table_columns_names_as_set: Set[str] = set().union(
            *multi_batch_table_columns_names_sets_as_list
        )

        one_batch_table_columns_names_set: Set[str]
        mean_table_columns_set_match: np.float64 = np.mean(
            np.asarray(
                [
                    1
                    if one_batch_table_columns_names_set
                    == multi_batch_table_columns_names_as_set
                    else 0
                    for one_batch_table_columns_names_set in multi_batch_table_columns_names_sets_as_list
                ]
            )
        )

        return Attributes(
            {
                FULLY_QUALIFIED_PARAMETER_NAME_VALUE_KEY: multi_batch_table_columns_names_as_set,
                FULLY_QUALIFIED_PARAMETER_NAME_METADATA_KEY: {
                    "success_ratio": mean_table_columns_set_match,
                },
            }
        )<|MERGE_RESOLUTION|>--- conflicted
+++ resolved
@@ -122,15 +122,10 @@
 
         one_batch_table_columns_names_value: MetricValue
         multi_batch_table_columns_names_sets_as_list: List[Set[str]] = [
-<<<<<<< HEAD
             # TODO: <Alex>ALEX -- extra subscripting in compliance with multi-Batch metrics.</Alex>
-            set(one_batch_table_columns_names_value[0])
+            set(one_batch_table_columns_names_value[0])  # type: ignore[arg-type] # could be dict
             # TODO: <Alex>ALEX</Alex>
-            for one_batch_table_columns_names_value in table_columns_names_multi_batch_value
-=======
-            set(one_batch_table_columns_names_value)  # type: ignore[arg-type] # could be dict
             for one_batch_table_columns_names_value in table_columns_names_multi_batch_value  # type: ignore[union-attr] # not all iterable
->>>>>>> 1d4d8107
         ]
 
         multi_batch_table_columns_names_as_set: Set[str] = set().union(
