from abc import ABCMeta, abstractmethod
from inspect import isabstract
from typing import Any, Dict, List, Optional, Union

from great_expectations.core import ExpectationSuite
from great_expectations.core.batch import Batch, BatchRequestBase
<<<<<<< HEAD
from great_expectations.execution_engine.execution_engine import MetricDomainTypes
=======
>>>>>>> 58f2637f
from great_expectations.rule_based_profiler.domain_builder import DomainBuilder
from great_expectations.rule_based_profiler.expectation_configuration_builder import (
    ExpectationConfigurationBuilder,
)
from great_expectations.rule_based_profiler.helpers.configuration_reconciliation import (
    DEFAULT_RECONCILATION_DIRECTIVES,
)
from great_expectations.rule_based_profiler.helpers.util import (
    convert_variables_to_dict,
)
from great_expectations.rule_based_profiler.parameter_builder import ParameterBuilder
from great_expectations.rule_based_profiler.rule import Rule
from great_expectations.rule_based_profiler.rule_based_profiler import (
    BaseRuleBasedProfiler,
    RuleBasedProfiler,
)
from great_expectations.rule_based_profiler.types import Domain, ParameterNode
from great_expectations.rule_based_profiler.types.data_assistant_result import (
    DataAssistantResult,
)
from great_expectations.util import camel_to_snake, measure_execution_time
from great_expectations.validator.validator import Validator


# noinspection PyMethodParameters
class MetaDataAssistant(ABCMeta):
    """
    MetaDataAssistant registers every DataAssistant class as it is defined, it them to the DataAssistant registry.

    Any class inheriting from DataAssistant will be registered by snake-casing the name of the class.
    """

    def __new__(cls, clsname, bases, attrs):
        """
        Instantiate class as part of descentants calling "__init__()" and register its type in "DataAssistant" registry.
        """
        newclass = super().__new__(cls, clsname, bases, attrs)

        # noinspection PyUnresolvedReferences
        if not newclass.is_abstract():
            # Only particular "DataAssistant" implementations must be registered.
            newclass.data_assistant_type = camel_to_snake(name=clsname)

            from great_expectations.rule_based_profiler.data_assistant.data_assistant_dispatcher import (
                DataAssistantDispatcher,
            )

<<<<<<< HEAD
            DataAssistantDispatcher.register_data_assistant(data_assistant=newclass)

        return newclass
=======
            # noinspection PyTypeChecker
            DataAssistantDispatcher.register_data_assistant(data_assistant=newclass)
>>>>>>> 58f2637f

        return newclass

<<<<<<< HEAD
=======

>>>>>>> 58f2637f
class DataAssistant(metaclass=MetaDataAssistant):
    """
    DataAssistant is an application built on top of the Rule-Based Profiler component.
    DataAssistant subclasses provide exploration and validation of particular aspects of specified data Batch objects.

    DataAssistant usage (e.g., in Jupyter notebook) adheres to the following pattern:

    data_assistant: DataAssistant = VolumeDataAssistant(
        name="my_volume_data_assistant",
        validator=validator,
    )
    result: DataAssistantResult = data_assistant.run(
        expectation_suite=None,
        expectation_suite_name="my_suite",
        include_citation=True,
        save_updated_expectation_suite=False,
    )

    Then:
        metrics: Dict[Domain, Dict[str, ParameterNode]] = result.metrics
        expectation_suite: ExpectationSuite = result.expectation_suite
        expectation_configurations: List[ExpectationConfiguration] = result.expectation_suite.expectations
        expectation_suite_meta: Dict[str, Any] = expectation_suite.meta
        profiler_config: RuleBasedProfilerConfig = result.profiler_config
    """

    __alias__: Optional[str] = None

    def __init__(
        self,
        name: str,
        validator: Validator,
    ) -> None:
        """
        DataAssistant subclasses guide "RuleBasedProfiler" to contain Rule configurations to embody profiling behaviors,
        corresponding to indended exploration and validation goals.  Then executing "RuleBasedProfiler.run()" yields
        "RuleBasedProfilerResult" object, containing metrics by "Domain", list of "ExpectationConfiguration" objects,
        and overall "ExpectationSuite" object, immediately available for validating underlying data "Batch" objects.

        Args:
            name: the name of this DataAssistant object
            validator: Validator object, containing loaded Batch objects as well as Expectation and Metric operations
        """
        self._name = name
        self._validator = validator

        self._profiler = RuleBasedProfiler(
            name=self.name,
            config_version=1.0,
            variables=None,
            data_context=self._validator.data_context,
        )
        self._build_profiler()

    def _build_profiler(self) -> None:
        """
        Builds "RuleBasedProfiler", corresponding to present DataAssistant use case.

        Starts with empty "RuleBasedProfiler" (initialized in constructor) and adds Rule objects.

        Subclasses can add custom "Rule" objects as appropriate for their respective particular DataAssistant use cases.
        """
        variables: dict = {}

        profiler: Optional[BaseRuleBasedProfiler]
        rules: List[Rule]
        rule: Rule
        domain_builder: DomainBuilder
        parameter_builders: List[ParameterBuilder]
        expectation_configuration_builders: List[ExpectationConfigurationBuilder]

        """
        For each Self-Initializing "Expectation" as specified by "DataAssistant.expectation_kwargs_by_expectation_type"
        interface property, retrieve its "RuleBasedProfiler" configuration, construct "Rule" object based on it, while
        incorporating metrics "ParameterBuilder" objects for "MetricDomainTypes", emitted by "DomainBuilder"
        of comprised "Rule", specified by "DataAssistant.metrics_parameter_builders_by_domain" interface property.
        Append this "Rule" object to overall DataAssistant "RuleBasedProfiler" object; incorporate "variables" as well.
        """
        expectation_type: str
        expectation_kwargs: Dict[str, Any]
        for (
            expectation_type,
            expectation_kwargs,
        ) in self.expectation_kwargs_by_expectation_type.items():
            profiler = self._validator.build_rule_based_profiler_for_expectation(
                expectation_type=expectation_type
            )(**expectation_kwargs)
            variables.update(convert_variables_to_dict(variables=profiler.variables))
            rules = profiler.rules
            for rule in rules:
                domain_builder = rule.domain_builder
                parameter_builders = rule.parameter_builders or []
                parameter_builders.extend(
                    self.metrics_parameter_builders_by_domain[
                        Domain(
                            domain_builder.domain_type,
                        )
                    ]
                )
                expectation_configuration_builders = (
                    rule.expectation_configuration_builders or []
                )
                self.profiler.add_rule(
                    rule=Rule(
                        name=rule.name,
                        variables=rule.variables,
                        domain_builder=domain_builder,
                        parameter_builders=parameter_builders,
                        expectation_configuration_builders=expectation_configuration_builders,
                    )
                )

        self.profiler.variables = self.profiler.reconcile_profiler_variables(
            variables=variables,
            reconciliation_strategy=DEFAULT_RECONCILATION_DIRECTIVES.variables,
        )

    def run(
        self,
        expectation_suite: Optional[ExpectationSuite] = None,
        expectation_suite_name: Optional[str] = None,
        include_citation: bool = True,
        save_updated_expectation_suite: bool = False,
    ) -> DataAssistantResult:
        """
        Run the DataAssistant as it is currently configured.

        Args:
            expectation_suite: An existing "ExpectationSuite" to update
            expectation_suite_name: A name for returned "ExpectationSuite"
            include_citation: Flag, which controls whether or not to effective Profiler configuration should be included
            as a citation in metadata of the "ExpectationSuite" computeds and returned by "RuleBasedProfiler"
            save_updated_expectation_suite: Flag, constrolling whether or not updated "ExpectationSuite" must be saved

        Returns:
            DataAssistantResult: The result object for the DataAssistant
        """
        data_assistant_result: DataAssistantResult = DataAssistantResult(
            execution_time=0.0
        )
        run_profiler_on_data(
            data_assistant=self,
            data_assistant_result=data_assistant_result,
            profiler=self.profiler,
            variables=self.variables,
            rules=self.rules,
            batch_list=list(self._validator.batches.values()),
            batch_request=None,
            expectation_suite=expectation_suite,
            expectation_suite_name=expectation_suite_name,
            include_citation=include_citation,
            save_updated_expectation_suite=save_updated_expectation_suite,
        )
        return self._build_data_assistant_result(
            data_assistant_result=data_assistant_result
        )

    @property
    def name(self) -> str:
        return self._name

    @property
    def profiler(self) -> BaseRuleBasedProfiler:
        return self._profiler

    @classmethod
    def is_abstract(cls) -> bool:
        """
        This method inspects the present class and determines whether or not it contains abstract methods.

        Returns:
            Boolean value (True if all interface methods are implemented; otherwise, False)
        """
        return isabstract(cls)

    @property
    @abstractmethod
    def expectation_kwargs_by_expectation_type(self) -> Dict[str, Dict[str, Any]]:
        """
        DataAssistant subclasses implement this method to return relevant Self-Initializing Expectations with "kwargs".

        Returns:
            Dictionary of Expectation "kwargs", keyed by "expectation_type".
        """
        pass

    @property
    @abstractmethod
    def metrics_parameter_builders_by_domain(
        self,
    ) -> Dict[Domain, List[ParameterBuilder]]:
        """
        DataAssistant subclasses implement this method to return "ParameterBuilder" objects for "MetricDomainTypes", for
        every "Domain" type, for which generating metrics of interest is desired.  These metrics will be computed in
        addition to metrics already computed as part of "Rule" evaluation for every "Domain", emitted by "DomainBuilder"
        of comprised "Rule"; these auxiliary metrics are aimed entirely for data exploration / visualization purposes.

        Returns:
            Dictionary of "ParameterBuilder" objects, keyed by members of "MetricDomainTypes" Enum.
        """
        pass

    @property
    @abstractmethod
    def variables(self) -> Optional[Dict[str, Any]]:
        """
        Returns:
            Optional "variables" configuration attribute name/value pairs (overrides), commonly-used in Builder objects.
        """
        pass

    @property
    @abstractmethod
    def rules(self) -> Optional[List[Rule]]:
        """
        Returns:
            Optional custom list of "Rule" objects (overrides) can be added by subclasses (return "None" if not needed).
        """
        pass

    @abstractmethod
    def _build_data_assistant_result(
        self, data_assistant_result: DataAssistantResult
    ) -> DataAssistantResult:
        """
        DataAssistant subclasses implement this method to return subclasses of DataAssistantResult object, which imbue
        base DataAssistantResult class with methods, pertaining to specifics of particular DataAssistantResult subclass.

        Args:
            data_assistant_result: Base DataAssistantResult result object of DataAssistant (contains only data fields)

        Returns:
            DataAssistantResult: The appropriate subclass of base DataAssistantResult result object of the DataAssistant
        """
        pass

    # noinspection PyShadowingNames
    def get_metrics_by_domain(self) -> Dict[Domain, Dict[str, ParameterNode]]:
        """
        Obtain subset of all parameter values for fully-qualified parameter names by domain, available from entire
        "RuleBasedProfiler" state, where "Domain" objects are among keys included in provisions as proscribed by return
        value of "DataAssistant.metrics_parameter_builders_by_domain" interface property and fully-qualified parameter
        names match interface properties of "ParameterBuilder" objects, corresponding to these "Domain" objects.

        Returns:
            Dictionaries of values for fully-qualified parameter names by Domain for metrics, from "RuleBasedpRofiler"
        """
        domain_key: Domain

        # noinspection PyTypeChecker
        parameter_values_for_fully_qualified_parameter_names_by_domain: Dict[
            Domain, Dict[str, ParameterNode]
        ] = dict(
            filter(
                lambda element: any(
                    element[0].is_superset(other=domain_key)
                    for domain_key in list(
                        self.metrics_parameter_builders_by_domain.keys()
                    )
                ),
                self.profiler.get_parameter_values_for_fully_qualified_parameter_names_by_domain().items(),
            )
        )

        domain: Domain

        parameter_builders: List[ParameterBuilder]
        parameter_builder: ParameterBuilder
        fully_qualified_metrics_parameter_names_by_domain: Dict[Domain, List[str]] = {
            domain: [
                parameter_builder.fully_qualified_parameter_name
                for parameter_builder in parameter_builders
            ]
            for domain, parameter_builders in self.metrics_parameter_builders_by_domain.items()
        }

        parameter_values_for_fully_qualified_parameter_names: Dict[str, ParameterNode]
        fully_qualified_metrics_parameter_names: List[str]

        # noinspection PyTypeChecker
        parameter_values_for_fully_qualified_parameter_names_by_domain = {
            domain: dict(
                filter(
                    lambda element: element[0]
                    in fully_qualified_metrics_parameter_names_by_domain[domain_key],
                    parameter_values_for_fully_qualified_parameter_names.items(),
                )
            )
            for domain_key, fully_qualified_metrics_parameter_names in fully_qualified_metrics_parameter_names_by_domain.items()
            for domain, parameter_values_for_fully_qualified_parameter_names in parameter_values_for_fully_qualified_parameter_names_by_domain.items()
            if domain.is_superset(domain_key)
        }

        return parameter_values_for_fully_qualified_parameter_names_by_domain


@measure_execution_time(
    execution_time_holder_object_reference_name="data_assistant_result",
    execution_time_property_name="execution_time",
    pretty_print=False,
)
def run_profiler_on_data(
    data_assistant: DataAssistant,
    data_assistant_result: DataAssistantResult,
    profiler: BaseRuleBasedProfiler,
    variables: Optional[Dict[str, Any]] = None,
    rules: Optional[Dict[str, Dict[str, Any]]] = None,
    batch_list: Optional[List[Batch]] = None,
    batch_request: Optional[Union[BatchRequestBase, dict]] = None,
    expectation_suite: Optional[ExpectationSuite] = None,
    expectation_suite_name: Optional[str] = None,
    include_citation: bool = True,
    save_updated_expectation_suite: bool = False,
) -> None:
    """
    This method executes "run()" of effective "RuleBasedProfiler" and fills "DataAssistantResult" object with outputs.

    Args:
        data_assistant: Containing "DataAssistant" object, which defines interfaces for computing "DataAssistantResult"
        data_assistant_result: Destination "DataAssistantResult" object to hold outputs of executing "RuleBasedProfiler"
        profiler: Effective "RuleBasedProfiler", representing containing "DataAssistant" object
        variables: attribute name/value pairs (overrides), commonly-used in Builder objects
        rules: name/(configuration-dictionary) (overrides)
        batch_list: Explicit list of Batch objects to supply data at runtime
        batch_request: Explicit batch_request used to supply data at runtime
        expectation_suite: An existing "ExpectationSuite" to update
        expectation_suite_name: A name for returned "ExpectationSuite"
        include_citation: Flag, which controls whether or not to effective Profiler configuration should be included
        as a citation in metadata of the "ExpectationSuite" computeds and returned by "RuleBasedProfiler"
        save_updated_expectation_suite: Flag, constrolling whether or not updated "ExpectationSuite" must be saved
    """
    if rules is None:
        rules = []

    rule: Rule
    rules_configs: Optional[Dict[str, Dict[str, Any]]] = {
        rule.name: rule.to_json_dict() for rule in rules
    }
    profiler.run(
        variables=variables,
        rules=rules_configs,
        batch_list=batch_list,
        batch_request=batch_request,
        recompute_existing_parameter_values=False,
        reconciliation_directives=DEFAULT_RECONCILATION_DIRECTIVES,
    )
    result: DataAssistantResult = data_assistant_result
    result.profiler_config = profiler.config
    result.metrics_by_domain = data_assistant.get_metrics_by_domain()
    result.expectation_suite = profiler.get_expectation_suite(
        expectation_suite=expectation_suite,
        expectation_suite_name=expectation_suite_name,
        include_citation=include_citation,
        save_updated_expectation_suite=save_updated_expectation_suite,
    )<|MERGE_RESOLUTION|>--- conflicted
+++ resolved
@@ -4,10 +4,6 @@
 
 from great_expectations.core import ExpectationSuite
 from great_expectations.core.batch import Batch, BatchRequestBase
-<<<<<<< HEAD
-from great_expectations.execution_engine.execution_engine import MetricDomainTypes
-=======
->>>>>>> 58f2637f
 from great_expectations.rule_based_profiler.domain_builder import DomainBuilder
 from great_expectations.rule_based_profiler.expectation_configuration_builder import (
     ExpectationConfigurationBuilder,
@@ -55,21 +51,12 @@
                 DataAssistantDispatcher,
             )
 
-<<<<<<< HEAD
-            DataAssistantDispatcher.register_data_assistant(data_assistant=newclass)
-
-        return newclass
-=======
             # noinspection PyTypeChecker
             DataAssistantDispatcher.register_data_assistant(data_assistant=newclass)
->>>>>>> 58f2637f
 
         return newclass
 
-<<<<<<< HEAD
-=======
-
->>>>>>> 58f2637f
+
 class DataAssistant(metaclass=MetaDataAssistant):
     """
     DataAssistant is an application built on top of the Rule-Based Profiler component.
