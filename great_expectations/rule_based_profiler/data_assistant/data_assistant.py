from abc import ABCMeta, abstractmethod
from inspect import isabstract
from typing import Any, Dict, List, Optional, Union

from great_expectations.core import ExpectationSuite
from great_expectations.core.batch import Batch, BatchRequestBase
from great_expectations.execution_engine.execution_engine import MetricDomainTypes
from great_expectations.expectations.registry import register_data_assistant
from great_expectations.rule_based_profiler.domain_builder import DomainBuilder
from great_expectations.rule_based_profiler.expectation_configuration_builder import (
    ExpectationConfigurationBuilder,
)
from great_expectations.rule_based_profiler.helpers.configuration_reconciliation import (
    DEFAULT_RECONCILATION_DIRECTIVES,
)
from great_expectations.rule_based_profiler.helpers.util import (
    convert_variables_to_dict,
)
from great_expectations.rule_based_profiler.parameter_builder import ParameterBuilder
from great_expectations.rule_based_profiler.rule import Rule
from great_expectations.rule_based_profiler.rule_based_profiler import (
    BaseRuleBasedProfiler,
    RuleBasedProfiler,
)
from great_expectations.rule_based_profiler.types import Domain, ParameterNode
from great_expectations.rule_based_profiler.types.data_assistant_result import (
    DataAssistantResult,
)
from great_expectations.util import camel_to_snake, measure_execution_time
from great_expectations.validator.validator import Validator


# noinspection PyMethodParameters
class MetaDataAssistant(ABCMeta):
    """
    MetaDataAssistant registers every DataAssistant class as it is defined, it them to the DataAssistant registry.

    Any class inheriting from DataAssistant will be registered by snake-casing the name of the class.
    """

    def __new__(cls, clsname, bases, attrs):
        """
        Instantiate class as part of descentants calling "__init__()" and register its type in "DataAssistant" registry.
        """
        newclass = super().__new__(cls, clsname, bases, attrs)

        # noinspection PyUnresolvedReferences
        if not newclass.is_abstract():
            # Only particular "DataAssistant" implementations must be registered.
            newclass.data_assistant_type = camel_to_snake(name=clsname)
<<<<<<< HEAD
            register_data_assistant(data_assistant=newclass)
=======

            from great_expectations.rule_based_profiler.data_assistant.data_assistant_dispatcher import (
                DataAssistantDispatcher,
            )

            DataAssistantDispatcher.register_data_assistant(data_assistant=newclass)

        return newclass
>>>>>>> ca62bbc1

        return newclass

<<<<<<< HEAD

=======
>>>>>>> ca62bbc1
class DataAssistant(metaclass=MetaDataAssistant):
    """
    DataAssistant is an application built on top of the Rule-Based Profiler component.
    DataAssistant subclasses provide exploration and validation of particular aspects of specified data Batch objects.

    DataAssistant usage (e.g., in Jupyter notebook) adheres to the following pattern:

    data_assistant: DataAssistant = VolumeDataAssistant(
        name="my_volume_data_assistant",
        validator=validator,
    )
    result: DataAssistantResult = data_assistant.run(
        expectation_suite=None,
        expectation_suite_name="my_suite",
        include_citation=True,
        save_updated_expectation_suite=False,
    )

    Then:
        metrics: Dict[Domain, Dict[str, ParameterNode]] = result.metrics
        expectation_suite: ExpectationSuite = result.expectation_suite
        expectation_configurations: List[ExpectationConfiguration] = result.expectation_suite.expectations
        expectation_suite_meta: Dict[str, Any] = expectation_suite.meta
        profiler_config: RuleBasedProfilerConfig = result.profiler_config
    """

    __alias__: Optional[str] = None

    def __init__(
        self,
        name: str,
        validator: Validator,
    ) -> None:
        """
        DataAssistant subclasses guide "RuleBasedProfiler" to contain Rule configurations to embody profiling behaviors,
        corresponding to indended exploration and validation goals.  Then executing "RuleBasedProfiler.run()" yields
        "RuleBasedProfilerResult" object, containing metrics by "Domain", list of "ExpectationConfiguration" objects,
        and overall "ExpectationSuite" object, immediately available for validating underlying data "Batch" objects.

        Args:
            name: the name of this DataAssistant object
            validator: Validator object, containing loaded Batch objects as well as Expectation and Metric operations
        """
        self._name = name
        self._validator = validator

        self._profiler = RuleBasedProfiler(
            name=self.name,
            config_version=1.0,
            variables=None,
            data_context=self._validator.data_context,
        )
        self._build_profiler()

    def _build_profiler(self) -> None:
        """
        Builds "RuleBasedProfiler", corresponding to present DataAssistant use case.

        Starts with empty "RuleBasedProfiler" (initialized in constructor) and adds Rule objects.

        Subclasses can add custom "Rule" objects as appropriate for their respective particular DataAssistant use cases.
        """
        variables: dict = {}

        profiler: Optional[BaseRuleBasedProfiler]
        rules: List[Rule]
        rule: Rule
        domain_builder: DomainBuilder
        parameter_builders: List[ParameterBuilder]
        expectation_configuration_builders: List[ExpectationConfigurationBuilder]

        """
        For each Self-Initializing "Expectation" as specified by "DataAssistant.expectation_kwargs_by_expectation_type"
        interface property, retrieve its "RuleBasedProfiler" configuration, construct "Rule" object based on it, while
        incorporating metrics "ParameterBuilder" objects for "MetricDomainTypes", emitted by "DomainBuilder"
        of comprised "Rule", specified by "DataAssistant.metrics_parameter_builders_by_domain_type" interface property.
        Append this "Rule" object to overall DataAssistant "RuleBasedProfiler" object; incorporate "variables" as well.
        """
        expectation_kwargs: Dict[str, Any]
        for (
            expectation_type,
            expectation_kwargs,
        ) in self.expectation_kwargs_by_expectation_type.items():
            profiler = self._validator.build_rule_based_profiler_for_expectation(
                expectation_type=expectation_type
            )(**expectation_kwargs)
            variables.update(convert_variables_to_dict(variables=profiler.variables))
            rules = profiler.rules
            for rule in rules:
                domain_builder = rule.domain_builder
                parameter_builders = rule.parameter_builders or []
                parameter_builders.extend(
                    self.metrics_parameter_builders_by_domain_type[
                        domain_builder.domain_type
                    ]
                )
                expectation_configuration_builders = (
                    rule.expectation_configuration_builders or []
                )
                self.profiler.add_rule(
                    rule=Rule(
                        name=rule.name,
                        variables=rule.variables,
                        domain_builder=domain_builder,
                        parameter_builders=parameter_builders,
                        expectation_configuration_builders=expectation_configuration_builders,
                    )
                )

        self.profiler.variables = self.profiler.reconcile_profiler_variables(
            variables=variables,
            reconciliation_strategy=DEFAULT_RECONCILATION_DIRECTIVES.variables,
        )

    def run(
        self,
        expectation_suite: Optional[ExpectationSuite] = None,
        expectation_suite_name: Optional[str] = None,
        include_citation: bool = True,
        save_updated_expectation_suite: bool = False,
    ) -> DataAssistantResult:
        """
        Run the DataAssistant as it is currently configured.

        Args:
            expectation_suite: An existing "ExpectationSuite" to update
            expectation_suite_name: A name for returned "ExpectationSuite"
            include_citation: Flag, which controls whether or not to effective Profiler configuration should be included
            as a citation in metadata of the "ExpectationSuite" computeds and returned by "RuleBasedProfiler"
            save_updated_expectation_suite: Flag, constrolling whether or not updated "ExpectationSuite" must be saved

        Returns:
            DataAssistantResult: The result object for the DataAssistant
        """
        data_assistant_result: DataAssistantResult = DataAssistantResult(
            execution_time=0.0
        )
        run_profiler_on_data(
            data_assistant=self,
            data_assistant_result=data_assistant_result,
            profiler=self.profiler,
            variables=self.variables,
            rules=self.rules,
            batch_list=list(self._validator.batches.values()),
            batch_request=None,
            expectation_suite=expectation_suite,
            expectation_suite_name=expectation_suite_name,
            include_citation=include_citation,
            save_updated_expectation_suite=save_updated_expectation_suite,
        )
        return self._build_data_assistant_result(
            data_assistant_result=data_assistant_result
        )

    @property
    def name(self) -> str:
        return self._name

    @property
    def profiler(self) -> BaseRuleBasedProfiler:
        return self._profiler

    @classmethod
    def is_abstract(cls) -> bool:
        """
        This method inspects the present class and determines whether or not it contains abstract methods.

        Returns:
            Boolean value (True if all interface methods are implemented; otherwise, False)
        """
        return isabstract(cls)

    @property
    @abstractmethod
    def expectation_kwargs_by_expectation_type(self) -> Dict[str, Dict[str, Any]]:
        """
        DataAssistant subclasses implement this method to return relevant Self-Initializing Expectations with "kwargs".

        Returns:
            Dictionary of Expectation "kwargs", keyed by "expectation_type".
        """
        pass

    @property
    @abstractmethod
    def metrics_parameter_builders_by_domain_type(
        self,
    ) -> Dict[MetricDomainTypes, List[ParameterBuilder]]:
        """
        DataAssistant subclasses implement this method to return "ParameterBuilder" objects for "MetricDomainTypes", for
        every "Domain" type, for which generating metrics of interest is desired.  These metrics will be computed in
        addition to metrics already computed as part of "Rule" evaluation for every "Domain", emitted by "DomainBuilder"
        of comprised "Rule"; these auxiliary metrics are aimed entirely for data exploration / visualization purposes.

        Returns:
            Dictionary of "ParameterBuilder" objects, keyed by members of "MetricDomainTypes" Enum.
        """
        pass

    @property
    @abstractmethod
    def variables(self) -> Optional[Dict[str, Any]]:
        """
        Returns:
            Optional "variables" configuration attribute name/value pairs (overrides), commonly-used in Builder objects.
        """
        pass

    @property
    @abstractmethod
    def rules(self) -> Optional[List[Rule]]:
        """
        Returns:
            Optional custom list of "Rule" objects (overrides) can be added by subclasses (return "None" if not needed).
        """
        pass

    @abstractmethod
    def _build_data_assistant_result(
        self, data_assistant_result: DataAssistantResult
    ) -> DataAssistantResult:
        """
        DataAssistant subclasses implement this method to return subclasses of DataAssistantResult object, which imbue
        base DataAssistantResult class with methods, pertaining to specifics of particular DataAssistantResult subclass.

        Args:
            data_assistant_result: Base DataAssistantResult result object of DataAssistant (contains only data fields)

        Returns:
            DataAssistantResult: The appropriate subclass of base DataAssistantResult result object of the DataAssistant
        """
        pass

    def get_metrics_by_domain(self) -> Dict[Domain, Dict[str, ParameterNode]]:
        """
        Obtain subset of all parameter values for fully-qualified parameter names by domain, available from entire
        "RuleBasedProfiler" state, where "Domain" types are among keys included in provisions as proscribed by return
        value of "DataAssistant.metrics_parameter_builders_by_domain_type" interface property and actual fully-qualified
        parameter names match interface properties of "ParameterBuilder" objects, corresponding to these "domain" types.

        Returns:
            Dictionaries of values for fully-qualified parameter names by Domain for metrics, from "RuleBasedpRofiler"
        """
        # noinspection PyTypeChecker
        parameter_values_for_fully_qualified_parameter_names_by_domain: Dict[
            Domain, Dict[str, ParameterNode]
        ] = dict(
            filter(
                lambda element: element[0].domain_type
                in list(self.metrics_parameter_builders_by_domain_type.keys()),
                self.profiler.get_parameter_values_for_fully_qualified_parameter_names_by_domain().items(),
            )
        )

        fully_qualified_metrics_parameter_names_by_domain_type: Dict[
            MetricDomainTypes : List[str]
        ] = {}

        domain_type: MetricDomainTypes
        parameter_builders: List[ParameterBuilder]
        parameter_builder: ParameterBuilder
        for (
            domain_type,
            parameter_builders,
        ) in self.metrics_parameter_builders_by_domain_type.items():
            fully_qualified_metrics_parameter_names_by_domain_type[domain_type] = [
                parameter_builder.fully_qualified_parameter_name
                for parameter_builder in parameter_builders
            ]

        domain: Domain
        parameter_values_for_fully_qualified_parameter_names: Dict[str, ParameterNode]
        # noinspection PyTypeChecker
        parameter_values_for_fully_qualified_parameter_names_by_domain = {
            domain: dict(
                filter(
                    lambda element: element[0]
                    in fully_qualified_metrics_parameter_names_by_domain_type[
                        domain.domain_type
                    ],
                    parameter_values_for_fully_qualified_parameter_names.items(),
                )
            )
            for domain, parameter_values_for_fully_qualified_parameter_names in parameter_values_for_fully_qualified_parameter_names_by_domain.items()
        }

        return parameter_values_for_fully_qualified_parameter_names_by_domain


@measure_execution_time(
    execution_time_holder_object_reference_name="data_assistant_result",
    execution_time_property_name="execution_time",
    pretty_print=False,
)
def run_profiler_on_data(
    data_assistant: DataAssistant,
    data_assistant_result: DataAssistantResult,
    profiler: BaseRuleBasedProfiler,
    variables: Optional[Dict[str, Any]] = None,
    rules: Optional[Dict[str, Dict[str, Any]]] = None,
    batch_list: Optional[List[Batch]] = None,
    batch_request: Optional[Union[BatchRequestBase, dict]] = None,
    expectation_suite: Optional[ExpectationSuite] = None,
    expectation_suite_name: Optional[str] = None,
    include_citation: bool = True,
    save_updated_expectation_suite: bool = False,
) -> None:
    """
    This method executes "run()" of effective "RuleBasedProfiler" and fills "DataAssistantResult" object with outputs.

    Args:
        data_assistant: Containing "DataAssistant" object, which defines interfaces for computing "DataAssistantResult"
        data_assistant_result: Destination "DataAssistantResult" object to hold outputs of executing "RuleBasedProfiler"
        profiler: Effective "RuleBasedProfiler", representing containing "DataAssistant" object
        variables: attribute name/value pairs (overrides), commonly-used in Builder objects
        rules: name/(configuration-dictionary) (overrides)
        batch_list: Explicit list of Batch objects to supply data at runtime
        batch_request: Explicit batch_request used to supply data at runtime
        expectation_suite: An existing "ExpectationSuite" to update
        expectation_suite_name: A name for returned "ExpectationSuite"
        include_citation: Flag, which controls whether or not to effective Profiler configuration should be included
        as a citation in metadata of the "ExpectationSuite" computeds and returned by "RuleBasedProfiler"
        save_updated_expectation_suite: Flag, constrolling whether or not updated "ExpectationSuite" must be saved
    """
    if rules is None:
        rules = []

    rule: Rule
    rules_configs: Optional[Dict[str, Dict[str, Any]]] = {
        rule.name: rule.to_json_dict() for rule in rules
    }
    profiler.run(
        variables=variables,
        rules=rules_configs,
        batch_list=batch_list,
        batch_request=batch_request,
        recompute_existing_parameter_values=False,
        reconciliation_directives=DEFAULT_RECONCILATION_DIRECTIVES,
    )
    result: DataAssistantResult = data_assistant_result
    result.profiler_config = profiler.config
    result.metrics_by_domain = data_assistant.get_metrics_by_domain()
    result.expectation_suite = profiler.get_expectation_suite(
        expectation_suite=expectation_suite,
        expectation_suite_name=expectation_suite_name,
        include_citation=include_citation,
        save_updated_expectation_suite=save_updated_expectation_suite,
    )<|MERGE_RESOLUTION|>--- conflicted
+++ resolved
@@ -48,9 +48,6 @@
         if not newclass.is_abstract():
             # Only particular "DataAssistant" implementations must be registered.
             newclass.data_assistant_type = camel_to_snake(name=clsname)
-<<<<<<< HEAD
-            register_data_assistant(data_assistant=newclass)
-=======
 
             from great_expectations.rule_based_profiler.data_assistant.data_assistant_dispatcher import (
                 DataAssistantDispatcher,
@@ -59,14 +56,8 @@
             DataAssistantDispatcher.register_data_assistant(data_assistant=newclass)
 
         return newclass
->>>>>>> ca62bbc1
-
-        return newclass
-
-<<<<<<< HEAD
-
-=======
->>>>>>> ca62bbc1
+
+
 class DataAssistant(metaclass=MetaDataAssistant):
     """
     DataAssistant is an application built on top of the Rule-Based Profiler component.
