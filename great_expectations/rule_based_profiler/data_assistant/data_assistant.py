from abc import ABCMeta, abstractmethod
from inspect import isabstract
from typing import Any, Dict, Iterable, List, Optional, Set, Tuple, Union

import great_expectations.exceptions as ge_exceptions
from great_expectations.core.batch import Batch, BatchRequestBase
from great_expectations.rule_based_profiler import RuleBasedProfilerResult
from great_expectations.rule_based_profiler.config import ParameterBuilderConfig
from great_expectations.rule_based_profiler.domain_builder import (
    DomainBuilder,
    MapMetricColumnDomainBuilder,
)
from great_expectations.rule_based_profiler.expectation_configuration_builder import (
    DefaultExpectationConfigurationBuilder,
    ExpectationConfigurationBuilder,
)
from great_expectations.rule_based_profiler.helpers.configuration_reconciliation import (
    DEFAULT_RECONCILATION_DIRECTIVES,
)
from great_expectations.rule_based_profiler.helpers.util import (
    convert_variables_to_dict,
)
from great_expectations.rule_based_profiler.parameter_builder import (
<<<<<<< HEAD
    MeanUnexpectedMapMetricMultiBatchParameterBuilder,
=======
>>>>>>> 681137b8
    MetricMultiBatchParameterBuilder,
    ParameterBuilder,
)
from great_expectations.rule_based_profiler.rule import Rule
from great_expectations.rule_based_profiler.rule_based_profiler import (
    BaseRuleBasedProfiler,
    RuleBasedProfiler,
)
from great_expectations.rule_based_profiler.types import (
    DOMAIN_KWARGS_PARAMETER_FULLY_QUALIFIED_NAME,
<<<<<<< HEAD
    FULLY_QUALIFIED_PARAMETER_NAME_METADATA_KEY,
    FULLY_QUALIFIED_PARAMETER_NAME_VALUE_KEY,
=======
>>>>>>> 681137b8
    Domain,
    ParameterContainer,
    ParameterNode,
    SemanticDomainTypes,
)
from great_expectations.rule_based_profiler.types.data_assistant_result import (
    DataAssistantResult,
)
from great_expectations.util import camel_to_snake, measure_execution_time
from great_expectations.validator.validator import Validator


# noinspection PyMethodParameters
class MetaDataAssistant(ABCMeta):
    """
    MetaDataAssistant registers every DataAssistant class as it is defined, it them to the DataAssistant registry.

    Any class inheriting from DataAssistant will be registered by snake-casing the name of the class.
    """

    def __new__(cls, clsname, bases, attrs):
        """
        Instantiate class as part of descentants calling "__init__()" and register its type in "DataAssistant" registry.
        """
        newclass = super().__new__(cls, clsname, bases, attrs)

        # noinspection PyUnresolvedReferences
        if not newclass.is_abstract():
            # Only particular "DataAssistant" implementations must be registered.
            newclass.data_assistant_type = camel_to_snake(name=clsname)

            from great_expectations.rule_based_profiler.data_assistant.data_assistant_dispatcher import (
                DataAssistantDispatcher,
            )

            # noinspection PyTypeChecker
            DataAssistantDispatcher.register_data_assistant(data_assistant=newclass)

        return newclass


class DataAssistant(metaclass=MetaDataAssistant):
    """
    DataAssistant is an application built on top of the Rule-Based Profiler component.
    DataAssistant subclasses provide exploration and validation of particular aspects of specified data Batch objects.

    DataAssistant usage (e.g., in Jupyter notebook) adheres to the following pattern:

    data_assistant: DataAssistant = VolumeDataAssistant(
        name="my_volume_data_assistant",
        validator=validator,
    )
    result: DataAssistantResult = data_assistant.run(
        variables=None,
        rules=None,
    )

    Then:
        metrics_by_domain: Dict[Domain, Dict[str, ParameterNode]] = result.metrics_by_domain
        expectation_configurations: List[ExpectationConfiguration] = result.expectation_configurations
        profiler_config: RuleBasedProfilerConfig = result.profiler_config
        ...
    """

<<<<<<< HEAD
    COMMONLY_USED_PARAMETER_BUILDERS: Dict[str, ParameterBuilder] = {
        "table_row_count_metric_multi_batch_parameter_builder": MetricMultiBatchParameterBuilder(
            name="table.row_count",
            metric_name="table.row_count",
            metric_domain_kwargs=DOMAIN_KWARGS_PARAMETER_FULLY_QUALIFIED_NAME,
            metric_value_kwargs=None,
            enforce_numeric_metric=True,
            replace_nan_with_zero=True,
            reduce_scalar_metric=True,
            evaluation_parameter_builder_configs=None,
            json_serialize=False,
            data_context=None,
        ),
        "column_distinct_values_count_metric_multi_batch_parameter_builder": MetricMultiBatchParameterBuilder(
            name="column.distinct_values.count",
            metric_name="column.distinct_values.count",
            metric_domain_kwargs=DOMAIN_KWARGS_PARAMETER_FULLY_QUALIFIED_NAME,
            metric_value_kwargs=None,
            enforce_numeric_metric=True,
            replace_nan_with_zero=True,
            reduce_scalar_metric=True,
            evaluation_parameter_builder_configs=None,
            json_serialize=False,
            data_context=None,
        ),
        "column_values_unique_unexpected_count_metric_multi_batch_parameter_builder": MetricMultiBatchParameterBuilder(
            name="column_values.unique.unexpected_count",
            metric_name="column_values.unique.unexpected_count",
            metric_domain_kwargs=DOMAIN_KWARGS_PARAMETER_FULLY_QUALIFIED_NAME,
            metric_value_kwargs=None,
            enforce_numeric_metric=True,
            replace_nan_with_zero=True,
            reduce_scalar_metric=True,
            evaluation_parameter_builder_configs=None,
            json_serialize=False,
            data_context=None,
        ),
        "column_values_nonnull_unexpected_count_metric_multi_batch_parameter_builder": MetricMultiBatchParameterBuilder(
            name="column_values.nonnull.unexpected_count",
            metric_name="column_values.nonnull.unexpected_count",
            metric_domain_kwargs=DOMAIN_KWARGS_PARAMETER_FULLY_QUALIFIED_NAME,
            metric_value_kwargs=None,
            enforce_numeric_metric=False,
            replace_nan_with_zero=False,
            reduce_scalar_metric=True,
            evaluation_parameter_builder_configs=None,
            json_serialize=False,
            data_context=None,
        ),
    }
=======
    class CommonlyUsedParameterBuilders:
        @property
        def table_row_count_metric_multi_batch_parameter_builder(
            self,
        ) -> ParameterBuilder:
            return MetricMultiBatchParameterBuilder(
                name="table.row_count",
                metric_name="table.row_count",
                metric_domain_kwargs=DOMAIN_KWARGS_PARAMETER_FULLY_QUALIFIED_NAME,
                metric_value_kwargs=None,
                enforce_numeric_metric=True,
                replace_nan_with_zero=True,
                reduce_scalar_metric=True,
                evaluation_parameter_builder_configs=None,
                json_serialize=False,
                data_context=None,
            )

        @property
        def column_distinct_values_count_metric_multi_batch_parameter_builder(
            self,
        ) -> ParameterBuilder:
            return MetricMultiBatchParameterBuilder(
                name="column.distinct_values.count",
                metric_name="column.distinct_values.count",
                metric_domain_kwargs=DOMAIN_KWARGS_PARAMETER_FULLY_QUALIFIED_NAME,
                metric_value_kwargs=None,
                enforce_numeric_metric=True,
                replace_nan_with_zero=True,
                reduce_scalar_metric=True,
                evaluation_parameter_builder_configs=None,
                json_serialize=False,
                data_context=None,
            )

        @property
        def column_values_unique_unexpected_count_metric_multi_batch_parameter_builder(
            self,
        ) -> ParameterBuilder:
            return MetricMultiBatchParameterBuilder(
                name="column_values.unique.unexpected_count",
                metric_name="column_values.unique.unexpected_count",
                metric_domain_kwargs=DOMAIN_KWARGS_PARAMETER_FULLY_QUALIFIED_NAME,
                metric_value_kwargs=None,
                enforce_numeric_metric=True,
                replace_nan_with_zero=True,
                reduce_scalar_metric=True,
                evaluation_parameter_builder_configs=None,
                json_serialize=False,
                data_context=None,
            )

        @property
        def column_values_nonnull_unexpected_count_metric_multi_batch_parameter_builder(
            self,
        ) -> ParameterBuilder:
            return MetricMultiBatchParameterBuilder(
                name="column_values.nonnull.unexpected_count",
                metric_name="column_values.nonnull.unexpected_count",
                metric_domain_kwargs=DOMAIN_KWARGS_PARAMETER_FULLY_QUALIFIED_NAME,
                metric_value_kwargs=None,
                enforce_numeric_metric=False,
                replace_nan_with_zero=False,
                reduce_scalar_metric=True,
                evaluation_parameter_builder_configs=None,
                json_serialize=False,
                data_context=None,
            )

    COMMONLY_USED_PARAMETER_BUILDERS: CommonlyUsedParameterBuilders = (
        CommonlyUsedParameterBuilders()
    )
>>>>>>> 681137b8

    __alias__: Optional[str] = None

    def __init__(
        self,
        name: str,
        validator: Validator,
    ) -> None:
        """
        DataAssistant subclasses guide "RuleBasedProfiler" to contain Rule configurations to embody profiling behaviors,
        corresponding to indended exploration and validation goals.  Then executing "RuleBasedProfiler.run()" yields
        "RuleBasedProfilerResult" object, containing "fully_qualified_parameter_names_by_domain",
        "parameter_values_for_fully_qualified_parameter_names_by_domain", "expectation_configurations", and "citation",
        immediately available for composing "ExpectationSuite" and validating underlying data "Batch" objects.

        Args:
            name: the name of this DataAssistant object
            validator: Validator object, containing loaded Batch objects as well as Expectation and Metric operations
        """
        self._name = name

        self._validator = validator

        self._profiler = RuleBasedProfiler(
            name=self.name,
            config_version=1.0,
            variables=None,
            data_context=self._validator.data_context,
        )
        self._build_profiler()

        self._batches = self._validator.batches

    def _build_profiler(self) -> None:
        """
        Builds "RuleBasedProfiler", corresponding to present DataAssistant use case.

        Starts with empty "RuleBasedProfiler" (initialized in constructor) and adds Rule objects.

        Subclasses can add custom "Rule" objects as appropriate for their respective particular DataAssistant use cases.
        """
        variables: dict = {}

        profiler: Optional[BaseRuleBasedProfiler]
        rules: List[Rule]
        rule: Rule
        domain_builder: DomainBuilder
        rule_parameter_builders: List[ParameterBuilder]
        metric_parameter_builders: List[ParameterBuilder]
        expectation_configuration_builders: List[ExpectationConfigurationBuilder]

        """
        For each Self-Initializing "Expectation" as specified by "DataAssistant.expectation_kwargs_by_expectation_type"
        interface property, retrieve its "RuleBasedProfiler" configuration, construct "Rule" object based on it, while
        incorporating metrics "ParameterBuilder" objects for "MetricDomainTypes", emitted by "DomainBuilder"
        of comprised "Rule", specified by "DataAssistant.metrics_parameter_builders_by_domain" interface property.
        Append this "Rule" object to overall DataAssistant "RuleBasedProfiler" object; incorporate "variables" as well.
        """
        expectation_type: str
        expectation_kwargs: Dict[str, Any]
        for (
            expectation_type,
            expectation_kwargs,
        ) in self.expectation_kwargs_by_expectation_type.items():
            profiler = self._validator.build_rule_based_profiler_for_expectation(
                expectation_type=expectation_type
            )(**expectation_kwargs)
            variables.update(convert_variables_to_dict(variables=profiler.variables))
            rules = profiler.rules
            self._add_rules_to_profiler(rules=rules)

        self._validate_profiler_rule_name_uniqueness()

        self._add_rules_to_profiler(rules=self.rules)

        custom_variables: Optional[Dict[str, Any]] = self.variables
        if custom_variables is None:
            custom_variables = {}

        variables.update(custom_variables)

        self.profiler.variables = self.profiler.reconcile_profiler_variables(
            variables=variables,
            reconciliation_strategy=DEFAULT_RECONCILATION_DIRECTIVES.variables,
        )

    def run(
        self,
        variables: Optional[Dict[str, Any]] = None,
        rules: Optional[Dict[str, Dict[str, Any]]] = None,
    ) -> DataAssistantResult:
        """
        Run the DataAssistant as it is currently configured.

        Args:
            variables: attribute name/value pairs (overrides), commonly-used in Builder objects
            rules: name/(configuration-dictionary) (overrides)

        Returns:
            DataAssistantResult: The result object for the DataAssistant
        """
        data_assistant_result: DataAssistantResult = DataAssistantResult(
            batch_id_to_batch_identifier_display_name_map=self.batch_id_to_batch_identifier_display_name_map(),
            execution_time=0.0,
        )
        run_profiler_on_data(
            data_assistant=self,
            data_assistant_result=data_assistant_result,
            profiler=self.profiler,
            variables=variables,
            rules=rules,
            batch_list=list(self._batches.values()),
            batch_request=None,
        )
        return self._build_data_assistant_result(
            data_assistant_result=data_assistant_result
        )

    @property
    def name(self) -> str:
        return self._name

    @property
    def profiler(self) -> BaseRuleBasedProfiler:
        return self._profiler

    @classmethod
    def is_abstract(cls) -> bool:
        """
        This method inspects the present class and determines whether or not it contains abstract methods.

        Returns:
            Boolean value (True if all interface methods are implemented; otherwise, False)
        """
        return isabstract(cls)

    @property
    @abstractmethod
    def expectation_kwargs_by_expectation_type(self) -> Dict[str, Dict[str, Any]]:
        """
        DataAssistant subclasses implement this method to return relevant Self-Initializing Expectations with "kwargs".

        Returns:
            Dictionary of Expectation "kwargs", keyed by "expectation_type".
        """
        pass

    @property
    @abstractmethod
    def metrics_parameter_builders_by_domain(
        self,
    ) -> Dict[Domain, List[ParameterBuilder]]:
        """
        DataAssistant subclasses implement this method to return "ParameterBuilder" objects for "MetricDomainTypes", for
        every "Domain" type, for which generating metrics of interest is desired.  These metrics will be computed in
        addition to metrics already computed as part of "Rule" evaluation for every "Domain", emitted by "DomainBuilder"
        of comprised "Rule"; these auxiliary metrics are aimed entirely for data exploration / visualization purposes.

        Returns:
            Dictionary of "ParameterBuilder" objects, keyed by members of "MetricDomainTypes" Enum.
        """
        pass

    @property
    @abstractmethod
    def variables(self) -> Optional[Dict[str, Any]]:
        """
        Returns:
            Optional "variables" configuration attribute name/value pairs (overrides), commonly-used in Builder objects.
        """
        pass

    @property
    @abstractmethod
    def rules(self) -> Optional[List[Rule]]:
        """
        Returns:
            Optional custom list of "Rule" objects (overrides) can be added by subclasses (return "None" if not needed).
        """
        pass

    @abstractmethod
    def _build_data_assistant_result(
        self, data_assistant_result: DataAssistantResult
    ) -> DataAssistantResult:
        """
        DataAssistant subclasses implement this method to return subclasses of DataAssistantResult object, which imbue
        base DataAssistantResult class with methods, pertaining to specifics of particular DataAssistantResult subclass.

        Args:
            data_assistant_result: Base DataAssistantResult result object of DataAssistant (contains only data fields)

        Returns:
            DataAssistantResult: The appropriate subclass of base DataAssistantResult result object of the DataAssistant
        """
        pass

    # noinspection PyShadowingNames
    def get_metrics_by_domain(self) -> Dict[Domain, Dict[str, ParameterNode]]:
        """
        Obtain subset of all parameter values for fully-qualified parameter names by domain, available from entire
        "RuleBasedProfiler" state, where "Domain" objects are among keys included in provisions as proscribed by return
        value of "DataAssistant.metrics_parameter_builders_by_domain" interface property and fully-qualified parameter
        names match interface properties of "ParameterBuilder" objects, corresponding to these "Domain" objects.

        Returns:
            Dictionaries of values for fully-qualified parameter names by Domain for metrics, from "RuleBasedpRofiler"
        """
        domain_key: Domain

        # noinspection PyTypeChecker
        parameter_values_for_fully_qualified_parameter_names_by_domain: Dict[
            Domain, Dict[str, ParameterNode]
        ] = dict(
            filter(
                lambda element: any(
                    element[0].is_superset(other=domain_key)
                    for domain_key in list(
                        self.metrics_parameter_builders_by_domain.keys()
                    )
                ),
                self.profiler.get_parameter_values_for_fully_qualified_parameter_names_by_domain().items(),
            )
        )

        domain: Domain

        parameter_builders: List[ParameterBuilder]
        parameter_builder: ParameterBuilder
        fully_qualified_metrics_parameter_names_by_domain: Dict[Domain, List[str]] = {
            domain: [
                parameter_builder.fully_qualified_parameter_name
                for parameter_builder in parameter_builders
            ]
            for domain, parameter_builders in self.metrics_parameter_builders_by_domain.items()
        }

        parameter_values_for_fully_qualified_parameter_names: Dict[str, ParameterNode]
        fully_qualified_metrics_parameter_names: List[str]

        # noinspection PyTypeChecker
        parameter_values_for_fully_qualified_parameter_names_by_domain = {
            domain: dict(
                filter(
                    lambda element: element[0]
                    in fully_qualified_metrics_parameter_names_by_domain[domain_key],
                    parameter_values_for_fully_qualified_parameter_names.items(),
                )
            )
            for domain_key, fully_qualified_metrics_parameter_names in fully_qualified_metrics_parameter_names_by_domain.items()
            for domain, parameter_values_for_fully_qualified_parameter_names in parameter_values_for_fully_qualified_parameter_names_by_domain.items()
            if domain.is_superset(domain_key)
        }

        return parameter_values_for_fully_qualified_parameter_names_by_domain

    def batch_id_to_batch_identifier_display_name_map(
        self,
    ) -> Dict[str, Set[Tuple[str, Any]]]:
        """
        This method uses loaded "Batch" objects to return the mapping between unique "batch_id" and "batch_identifiers".
        """
        batch_id: str
        batch: Batch
        return {
            batch_id: set(batch.batch_definition.batch_identifiers.items())
            for batch_id, batch in self._batches.items()
        }

    def get_rule_variables_and_validation_parameter_builders_from_self_initializing_expectation(
        self,
        expectation_type: str,
        expectation_kwargs: Optional[Dict[str, Any]],
    ) -> Tuple[Optional[ParameterContainer], Optional[List[ParameterBuilder]]]:
        """
        This method obtains "variables" and "validation_parameter_builder" (from "expectation_configuration_builder")
        from "Rule" implementing self-initialization logic in optional "RuleBasedProfilerConfig" of "Expectation".
        """
        profiler: Optional[
            BaseRuleBasedProfiler
        ] = self._validator.build_rule_based_profiler_for_expectation(
            expectation_type=expectation_type
        )(
            **expectation_kwargs
        )
        if profiler is None:
            return None, None

        rules: List[Rule] = profiler.rules
        rule: Rule = rules[0]
        variables: ParameterContainer = rule.variables
        validation_parameter_builders: Optional[
            List[ParameterBuilder]
        ] = rule.expectation_configuration_builders[0].validation_parameter_builders
        return variables, validation_parameter_builders

    def _validate_profiler_rule_name_uniqueness(self) -> None:
        """
        This private utility method insures that all "Rule" objects in underlying "BaseRuleBasedProfiler" are unique.
        """
        rule: Rule

        profiler_rules: List[Rule] = self.profiler.rules
        if profiler_rules is None:
            profiler_rules = []

        profiler_rule_names: Set[str] = {rule.name for rule in profiler_rules}

        custom_rules: List[Rule] = self.rules
        if custom_rules is None:
            custom_rules = []

        custom_rule_names: Set[str] = {rule.name for rule in custom_rules}

        common_rule_names: Set[str] = profiler_rule_names & custom_rule_names
        if common_rule_names:
            raise ge_exceptions.ProfilerConfigurationError(
                message=f"""Rule names in {self.__class__.__name__} must be unique; duplicate(s) found \
({common_rule_names}).
"""
            )

    def _add_rules_to_profiler(
        self,
        rules: Optional[List[Rule]] = None,
    ) -> None:
        """
        This private utility method adds supplied "Rule" objects to underlying "BaseRuleBasedProfiler" object.

        Args:
            rules: List of "Rule" objects to be added to given "BaseRuleBasedProfiler" object
        """
        rule: Rule
        domain_builder: DomainBuilder
        rule_parameter_builders: List[ParameterBuilder]
        metric_parameter_builders: Optional[List[ParameterBuilder]]
        expectation_configuration_builders: List[ExpectationConfigurationBuilder]

        rules = rules or []
        for rule in rules:
            domain_builder = rule.domain_builder
            rule_parameter_builders = rule.parameter_builders or []
            metric_parameter_builders = self.metrics_parameter_builders_by_domain.get(
                Domain(
                    domain_builder.domain_type,
                )
            )
            if metric_parameter_builders:
                rule_parameter_builders.extend(metric_parameter_builders)

            expectation_configuration_builders = (
                rule.expectation_configuration_builders or []
            )
            self.profiler.add_rule(
                rule=Rule(
                    name=rule.name,
                    variables=rule.variables,
                    domain_builder=domain_builder,
                    parameter_builders=rule_parameter_builders,
                    expectation_configuration_builders=expectation_configuration_builders,
                )
            )


@measure_execution_time(
    execution_time_holder_object_reference_name="data_assistant_result",
    execution_time_property_name="execution_time",
    pretty_print=False,
)
def run_profiler_on_data(
    data_assistant: DataAssistant,
    data_assistant_result: DataAssistantResult,
    profiler: BaseRuleBasedProfiler,
    variables: Optional[Dict[str, Any]] = None,
    rules: Optional[Dict[str, Dict[str, Any]]] = None,
    batch_list: Optional[List[Batch]] = None,
    batch_request: Optional[Union[BatchRequestBase, dict]] = None,
) -> None:
    """
    This method executes "run()" of effective "RuleBasedProfiler" and fills "DataAssistantResult" object with outputs.

    Args:
        data_assistant: Containing "DataAssistant" object, which defines interfaces for computing "DataAssistantResult"
        data_assistant_result: Destination "DataAssistantResult" object to hold outputs of executing "RuleBasedProfiler"
        profiler: Effective "BaseRuleBasedProfiler", representing containing "DataAssistant" object
        variables: attribute name/value pairs (overrides), commonly-used in Builder objects
        rules: name/(configuration-dictionary) (overrides)
        batch_list: Explicit list of Batch objects to supply data at runtime
        batch_request: Explicit batch_request used to supply data at runtime
    """
    if rules is None:
        rules = []

    rule: Rule
    rules_configs: Optional[Dict[str, Dict[str, Any]]] = {
        rule.name: rule.to_json_dict() for rule in rules
    }
    rule_based_profiler_result: RuleBasedProfilerResult = profiler.run(
        variables=variables,
        rules=rules_configs,
        batch_list=batch_list,
        batch_request=batch_request,
        recompute_existing_parameter_values=False,
        reconciliation_directives=DEFAULT_RECONCILATION_DIRECTIVES,
    )
    result: DataAssistantResult = data_assistant_result
    result.profiler_config = profiler.config
    result.metrics_by_domain = data_assistant.get_metrics_by_domain()
    result.expectation_configurations = (
        rule_based_profiler_result.expectation_configurations
    )
    result.citation = rule_based_profiler_result.citation


<<<<<<< HEAD
def build_map_metric_rule(
    rule_name: str,
    expectation_type: str,
    map_metric_name: str,
    include_column_names: Optional[Union[str, Optional[List[str]]]] = None,
    exclude_column_names: Optional[Union[str, Optional[List[str]]]] = None,
    include_column_name_suffixes: Optional[Union[str, Iterable, List[str]]] = None,
    exclude_column_name_suffixes: Optional[Union[str, Iterable, List[str]]] = None,
    semantic_type_filter_module_name: Optional[str] = None,
    semantic_type_filter_class_name: Optional[str] = None,
    include_semantic_types: Optional[
        Union[str, SemanticDomainTypes, List[Union[str, SemanticDomainTypes]]]
    ] = None,
    exclude_semantic_types: Optional[
        Union[str, SemanticDomainTypes, List[Union[str, SemanticDomainTypes]]]
    ] = None,
    max_unexpected_values: Union[str, int] = 0,
    max_unexpected_ratio: Optional[Union[str, float]] = None,
    min_max_unexpected_values_proportion: Union[str, float] = 9.75e-1,
) -> Rule:
    """
    This method builds "Rule" object focused on emitting "ExpectationConfiguration" objects for any "map" style metric.
    """
    map_metric_column_domain_builder: MapMetricColumnDomainBuilder = (
        MapMetricColumnDomainBuilder(
            map_metric_name=map_metric_name,
            include_column_names=include_column_names,
            exclude_column_names=exclude_column_names,
            include_column_name_suffixes=include_column_name_suffixes,
            exclude_column_name_suffixes=exclude_column_name_suffixes,
            semantic_type_filter_module_name=semantic_type_filter_module_name,
            semantic_type_filter_class_name=semantic_type_filter_class_name,
            include_semantic_types=include_semantic_types,
            exclude_semantic_types=exclude_semantic_types,
            max_unexpected_values=max_unexpected_values,
            max_unexpected_ratio=max_unexpected_ratio,
            min_max_unexpected_values_proportion=min_max_unexpected_values_proportion,
            data_context=None,
        )
    )
    total_count_metric_multi_batch_parameter_builder: ParameterBuilder = (
        DataAssistant.COMMONLY_USED_PARAMETER_BUILDERS[
            "table_row_count_metric_multi_batch_parameter_builder"
        ]
    )
    column_values_nonnull_unexpected_count_metric_multi_batch_parameter_builder: ParameterBuilder = DataAssistant.COMMONLY_USED_PARAMETER_BUILDERS[
        "column_values_nonnull_unexpected_count_metric_multi_batch_parameter_builder"
    ]

    set_parameter_builders_json_serialize(
        parameter_builders=[
            total_count_metric_multi_batch_parameter_builder,
            column_values_nonnull_unexpected_count_metric_multi_batch_parameter_builder,
        ],
        json_serialize=False,
    )

    evaluation_parameter_builder_configs: Optional[List[ParameterBuilderConfig]] = [
        ParameterBuilderConfig(
            **total_count_metric_multi_batch_parameter_builder.to_json_dict()
        ),
        ParameterBuilderConfig(
            **column_values_nonnull_unexpected_count_metric_multi_batch_parameter_builder.to_json_dict()
        ),
    ]
    column_values_unique_mean_unexpected_value_multi_batch_parameter_builder: MeanUnexpectedMapMetricMultiBatchParameterBuilder = MeanUnexpectedMapMetricMultiBatchParameterBuilder(
        name=f"{map_metric_name}.unexpected_value",
        map_metric_name=map_metric_name,
        total_count_parameter_builder_name=total_count_metric_multi_batch_parameter_builder.name,
        null_count_parameter_builder_name=column_values_nonnull_unexpected_count_metric_multi_batch_parameter_builder.name,
        metric_domain_kwargs=DOMAIN_KWARGS_PARAMETER_FULLY_QUALIFIED_NAME,
        metric_value_kwargs=None,
        evaluation_parameter_builder_configs=evaluation_parameter_builder_configs,
        json_serialize=True,
        data_context=None,
    )

    validation_parameter_builder_configs: Optional[List[ParameterBuilderConfig]] = [
        ParameterBuilderConfig(
            **column_values_unique_mean_unexpected_value_multi_batch_parameter_builder.to_json_dict()
        ),
    ]
    max_column_values_unique_mean_unexpected_value_ratio: float = 1.0e-2
    expect_column_values_to_be_unique_expectation_configuration_builder: DefaultExpectationConfigurationBuilder = DefaultExpectationConfigurationBuilder(
        expectation_type=expectation_type,
        condition=f"{column_values_unique_mean_unexpected_value_multi_batch_parameter_builder.fully_qualified_parameter_name}.{FULLY_QUALIFIED_PARAMETER_NAME_VALUE_KEY} <= {max_column_values_unique_mean_unexpected_value_ratio}",
        validation_parameter_builder_configs=validation_parameter_builder_configs,
        meta={
            "profiler_details": f"{column_values_unique_mean_unexpected_value_multi_batch_parameter_builder.fully_qualified_parameter_name}.{FULLY_QUALIFIED_PARAMETER_NAME_METADATA_KEY}",
        },
    )

    parameter_builders = []
    expectation_configuration_builders: List[ExpectationConfigurationBuilder] = [
        expect_column_values_to_be_unique_expectation_configuration_builder,
    ]
    rule: Rule = Rule(
        name=rule_name,
        variables=None,
        domain_builder=map_metric_column_domain_builder,
        parameter_builders=parameter_builders,
        expectation_configuration_builders=expectation_configuration_builders,
    )

    return rule


=======
>>>>>>> 681137b8
def set_parameter_builders_json_serialize(
    parameter_builders: List[ParameterBuilder], json_serialize: Union[str, bool]
) -> None:
    """
    This method sets "json_serialize" property according to specified directive on all "ParameterBuilder" objects given.
    """
    parameter_builder: ParameterBuilder
    for parameter_builder in parameter_builders:
        parameter_builder.json_serialize = json_serialize<|MERGE_RESOLUTION|>--- conflicted
+++ resolved
@@ -21,10 +21,7 @@
     convert_variables_to_dict,
 )
 from great_expectations.rule_based_profiler.parameter_builder import (
-<<<<<<< HEAD
     MeanUnexpectedMapMetricMultiBatchParameterBuilder,
-=======
->>>>>>> 681137b8
     MetricMultiBatchParameterBuilder,
     ParameterBuilder,
 )
@@ -35,11 +32,8 @@
 )
 from great_expectations.rule_based_profiler.types import (
     DOMAIN_KWARGS_PARAMETER_FULLY_QUALIFIED_NAME,
-<<<<<<< HEAD
     FULLY_QUALIFIED_PARAMETER_NAME_METADATA_KEY,
     FULLY_QUALIFIED_PARAMETER_NAME_VALUE_KEY,
-=======
->>>>>>> 681137b8
     Domain,
     ParameterContainer,
     ParameterNode,
@@ -104,58 +98,6 @@
         ...
     """
 
-<<<<<<< HEAD
-    COMMONLY_USED_PARAMETER_BUILDERS: Dict[str, ParameterBuilder] = {
-        "table_row_count_metric_multi_batch_parameter_builder": MetricMultiBatchParameterBuilder(
-            name="table.row_count",
-            metric_name="table.row_count",
-            metric_domain_kwargs=DOMAIN_KWARGS_PARAMETER_FULLY_QUALIFIED_NAME,
-            metric_value_kwargs=None,
-            enforce_numeric_metric=True,
-            replace_nan_with_zero=True,
-            reduce_scalar_metric=True,
-            evaluation_parameter_builder_configs=None,
-            json_serialize=False,
-            data_context=None,
-        ),
-        "column_distinct_values_count_metric_multi_batch_parameter_builder": MetricMultiBatchParameterBuilder(
-            name="column.distinct_values.count",
-            metric_name="column.distinct_values.count",
-            metric_domain_kwargs=DOMAIN_KWARGS_PARAMETER_FULLY_QUALIFIED_NAME,
-            metric_value_kwargs=None,
-            enforce_numeric_metric=True,
-            replace_nan_with_zero=True,
-            reduce_scalar_metric=True,
-            evaluation_parameter_builder_configs=None,
-            json_serialize=False,
-            data_context=None,
-        ),
-        "column_values_unique_unexpected_count_metric_multi_batch_parameter_builder": MetricMultiBatchParameterBuilder(
-            name="column_values.unique.unexpected_count",
-            metric_name="column_values.unique.unexpected_count",
-            metric_domain_kwargs=DOMAIN_KWARGS_PARAMETER_FULLY_QUALIFIED_NAME,
-            metric_value_kwargs=None,
-            enforce_numeric_metric=True,
-            replace_nan_with_zero=True,
-            reduce_scalar_metric=True,
-            evaluation_parameter_builder_configs=None,
-            json_serialize=False,
-            data_context=None,
-        ),
-        "column_values_nonnull_unexpected_count_metric_multi_batch_parameter_builder": MetricMultiBatchParameterBuilder(
-            name="column_values.nonnull.unexpected_count",
-            metric_name="column_values.nonnull.unexpected_count",
-            metric_domain_kwargs=DOMAIN_KWARGS_PARAMETER_FULLY_QUALIFIED_NAME,
-            metric_value_kwargs=None,
-            enforce_numeric_metric=False,
-            replace_nan_with_zero=False,
-            reduce_scalar_metric=True,
-            evaluation_parameter_builder_configs=None,
-            json_serialize=False,
-            data_context=None,
-        ),
-    }
-=======
     class CommonlyUsedParameterBuilders:
         @property
         def table_row_count_metric_multi_batch_parameter_builder(
@@ -228,7 +170,6 @@
     COMMONLY_USED_PARAMETER_BUILDERS: CommonlyUsedParameterBuilders = (
         CommonlyUsedParameterBuilders()
     )
->>>>>>> 681137b8
 
     __alias__: Optional[str] = None
 
@@ -643,7 +584,6 @@
     result.citation = rule_based_profiler_result.citation
 
 
-<<<<<<< HEAD
 def build_map_metric_rule(
     rule_name: str,
     expectation_type: str,
@@ -751,8 +691,6 @@
     return rule
 
 
-=======
->>>>>>> 681137b8
 def set_parameter_builders_json_serialize(
     parameter_builders: List[ParameterBuilder], json_serialize: Union[str, bool]
 ) -> None:
