from typing import Any, Dict, List, Optional

from great_expectations.rule_based_profiler.config import ParameterBuilderConfig
from great_expectations.rule_based_profiler.data_assistant import DataAssistant
from great_expectations.rule_based_profiler.data_assistant.data_assistant import (
    build_map_metric_rule,
)
from great_expectations.rule_based_profiler.domain_builder import (
    CategoricalColumnDomainBuilder,
    ColumnDomainBuilder,
    TableDomainBuilder,
)
from great_expectations.rule_based_profiler.expectation_configuration_builder import (
    DefaultExpectationConfigurationBuilder,
    ExpectationConfigurationBuilder,
)
from great_expectations.rule_based_profiler.helpers.cardinality_checker import (
    CardinalityLimitMode,
)
from great_expectations.rule_based_profiler.helpers.util import sanitize_parameter_name
from great_expectations.rule_based_profiler.parameter_builder import (
    MeanTableColumnsSetMatchMultiBatchParameterBuilder,
    MetricMultiBatchParameterBuilder,
    ParameterBuilder,
    ValueSetMultiBatchParameterBuilder,
)
from great_expectations.rule_based_profiler.rule import Rule
from great_expectations.rule_based_profiler.types import (
    DOMAIN_KWARGS_PARAMETER_FULLY_QUALIFIED_NAME,
    FULLY_QUALIFIED_PARAMETER_NAME_METADATA_KEY,
    FULLY_QUALIFIED_PARAMETER_NAME_SEPARATOR_CHARACTER,
    FULLY_QUALIFIED_PARAMETER_NAME_VALUE_KEY,
    VARIABLES_KEY,
    SemanticDomainTypes,
)
from great_expectations.rule_based_profiler.types.data_assistant_result import (
    DataAssistantResult,
    OnboardingDataAssistantResult,
)
from great_expectations.validator.validator import Validator


class OnboardingDataAssistant(DataAssistant):
    """
    OnboardingDataAssistant provides dataset exploration and validation to help with Great Expectations "Onboarding".
    """

    __alias__: str = "onboarding"

    def __init__(
        self,
        name: str,
        validator: Validator,
    ) -> None:
        super().__init__(
            name=name,
            validator=validator,
        )

    def get_variables(self) -> Optional[Dict[str, Any]]:
        """
        Returns:
            Optional "variables" configuration attribute name/value pairs (overrides), commonly-used in Builder objects.
        """
        return None

    def get_rules(self) -> Optional[List[Rule]]:
        """
        Returns:
            Optional custom list of "Rule" objects implementing particular "DataAssistant" functionality.
        """
        table_rule: Rule = self._build_table_rule()
        column_value_uniqueness_rule: Rule = build_map_metric_rule(
            rule_name="column_value_uniqueness_rule",
            expectation_type="expect_column_values_to_be_unique",
            map_metric_name="column_values.unique",
            include_column_names=None,
            exclude_column_names=None,
            include_column_name_suffixes=None,
            exclude_column_name_suffixes=None,
            semantic_type_filter_module_name=None,
            semantic_type_filter_class_name=None,
            include_semantic_types=None,
            exclude_semantic_types=None,
            max_unexpected_values=0,
            max_unexpected_ratio=None,
            min_max_unexpected_values_proportion=9.75e-1,
        )
        column_value_nullity_rule: Rule = build_map_metric_rule(
            rule_name="column_value_nullity_rule",
            expectation_type="expect_column_values_to_be_null",
            map_metric_name="column_values.null",
            include_column_names=None,
            exclude_column_names=None,
            include_column_name_suffixes=None,
            exclude_column_name_suffixes=None,
            semantic_type_filter_module_name=None,
            semantic_type_filter_class_name=None,
            include_semantic_types=None,
            exclude_semantic_types=None,
            max_unexpected_values=0,
            max_unexpected_ratio=None,
            min_max_unexpected_values_proportion=9.75e-1,
        )
        column_value_nonnullity_rule: Rule = build_map_metric_rule(
            rule_name="column_value_nonnullity_rule",
            expectation_type="expect_column_values_to_not_be_null",
            map_metric_name="column_values.nonnull",
            include_column_names=None,
            exclude_column_names=None,
            include_column_name_suffixes=None,
            exclude_column_name_suffixes=None,
            semantic_type_filter_module_name=None,
            semantic_type_filter_class_name=None,
            include_semantic_types=None,
            exclude_semantic_types=None,
            max_unexpected_values=0,
            max_unexpected_ratio=None,
            min_max_unexpected_values_proportion=9.75e-1,
        )
        numeric_columns_rule: Rule = self._build_numeric_columns_rule()
        datetime_columns_rule: Rule = self._build_datetime_columns_rule()
        text_columns_rule: Rule = self._build_text_columns_rule()
        categorical_columns_rule: Rule = self._build_categorical_columns_rule()

        return [
            table_rule,
            column_value_uniqueness_rule,
            column_value_nullity_rule,
            column_value_nonnullity_rule,
            numeric_columns_rule,
            datetime_columns_rule,
            text_columns_rule,
            categorical_columns_rule,
        ]

    def _build_data_assistant_result(
        self, data_assistant_result: DataAssistantResult
    ) -> DataAssistantResult:
        return OnboardingDataAssistantResult(
            batch_id_to_batch_identifier_display_name_map=data_assistant_result.batch_id_to_batch_identifier_display_name_map,
            profiler_config=data_assistant_result.profiler_config,
            metrics_by_domain=data_assistant_result.metrics_by_domain,
            expectation_configurations=data_assistant_result.expectation_configurations,
            citation=data_assistant_result.citation,
            execution_time=data_assistant_result.execution_time,
        )

    @staticmethod
    def _build_table_rule() -> Rule:
        """
        This method builds "Rule" object focused on emitting "ExpectationConfiguration" objects for table "Domain" type.
        """
        # Step-1: Instantiate "TableDomainBuilder" object.

        table_domain_builder: TableDomainBuilder = TableDomainBuilder(
            data_context=None,
        )

        # Step-2: Declare "ParameterBuilder" for every metric of interest.

        table_row_count_metric_multi_batch_parameter_builder_for_metrics: ParameterBuilder = DataAssistant.commonly_used_parameter_builders.get_table_row_count_metric_multi_batch_parameter_builder(
            json_serialize=True
        )
        table_columns_metric_multi_batch_parameter_builder_for_metrics: ParameterBuilder = DataAssistant.commonly_used_parameter_builders.get_table_columns_metric_multi_batch_parameter_builder(
            json_serialize=True
        )

        # Step-3: Declare "ParameterBuilder" for every "validation" need in "ExpectationConfigurationBuilder" objects.

        table_row_count_range_parameter_builder_for_validations: ParameterBuilder = DataAssistant.commonly_used_parameter_builders.build_numeric_metric_range_multi_batch_parameter_builder(
            metric_name="table.row_count",
            metric_value_kwargs=None,
            json_serialize=True,
        )
        mean_table_columns_set_match_multi_batch_parameter_builder_config: ParameterBuilder = MeanTableColumnsSetMatchMultiBatchParameterBuilder(
            name="column_names_set_estimator",
            metric_domain_kwargs=DOMAIN_KWARGS_PARAMETER_FULLY_QUALIFIED_NAME,
            metric_value_kwargs=None,
            evaluation_parameter_builder_configs=None,
            json_serialize=True,
        )

        validation_parameter_builder_configs: Optional[List[ParameterBuilderConfig]]

        # Step-4: Pass "validation" "ParameterBuilderConfig" objects to every "DefaultExpectationConfigurationBuilder", responsible for emitting "ExpectationConfiguration" (with specified "expectation_type").

        validation_parameter_builder_configs = [
            ParameterBuilderConfig(
                **table_row_count_range_parameter_builder_for_validations.to_json_dict(),
            ),
        ]
        expect_table_row_count_to_be_between_expectation_configuration_builder: DefaultExpectationConfigurationBuilder = DefaultExpectationConfigurationBuilder(
            expectation_type="expect_table_row_count_to_be_between",
            validation_parameter_builder_configs=validation_parameter_builder_configs,
            min_value=f"{table_row_count_range_parameter_builder_for_validations.fully_qualified_parameter_name}{FULLY_QUALIFIED_PARAMETER_NAME_SEPARATOR_CHARACTER}{FULLY_QUALIFIED_PARAMETER_NAME_VALUE_KEY}[0]",
            max_value=f"{table_row_count_range_parameter_builder_for_validations.fully_qualified_parameter_name}{FULLY_QUALIFIED_PARAMETER_NAME_SEPARATOR_CHARACTER}{FULLY_QUALIFIED_PARAMETER_NAME_VALUE_KEY}[1]",
            meta={
                "profiler_details": f"{table_row_count_range_parameter_builder_for_validations.fully_qualified_parameter_name}{FULLY_QUALIFIED_PARAMETER_NAME_SEPARATOR_CHARACTER}{FULLY_QUALIFIED_PARAMETER_NAME_METADATA_KEY}",
            },
        )

        validation_parameter_builder_configs = [
            ParameterBuilderConfig(
                **mean_table_columns_set_match_multi_batch_parameter_builder_config.to_json_dict(),
            ),
        ]
        expect_table_columns_to_match_set_expectation_configuration_builder: DefaultExpectationConfigurationBuilder = DefaultExpectationConfigurationBuilder(
            expectation_type="expect_table_columns_to_match_set",
            validation_parameter_builder_configs=validation_parameter_builder_configs,
            condition=f"{mean_table_columns_set_match_multi_batch_parameter_builder_config.fully_qualified_parameter_name}{FULLY_QUALIFIED_PARAMETER_NAME_SEPARATOR_CHARACTER}{FULLY_QUALIFIED_PARAMETER_NAME_METADATA_KEY}{FULLY_QUALIFIED_PARAMETER_NAME_SEPARATOR_CHARACTER}success_ratio >= {VARIABLES_KEY}success_ratio",
            column_set=f"{mean_table_columns_set_match_multi_batch_parameter_builder_config.fully_qualified_parameter_name}{FULLY_QUALIFIED_PARAMETER_NAME_SEPARATOR_CHARACTER}{FULLY_QUALIFIED_PARAMETER_NAME_VALUE_KEY}",
            exact_match=f"{VARIABLES_KEY}exact_match",
            meta={
                "profiler_details": f"{mean_table_columns_set_match_multi_batch_parameter_builder_config.fully_qualified_parameter_name}{FULLY_QUALIFIED_PARAMETER_NAME_SEPARATOR_CHARACTER}{FULLY_QUALIFIED_PARAMETER_NAME_METADATA_KEY}",
            },
        )

        # Step-5: Instantiate and return "Rule" object, comprised of "variables", "domain_builder", "parameter_builders", and "expectation_configuration_builders" components.

        variables: dict = {
            "false_positive_rate": 0.05,
            "quantile_statistic_interpolation_method": "auto",
            "estimator": "bootstrap",
            "n_resamples": 9999,
            "random_seed": None,
            "include_estimator_samples_histogram_in_details": False,
            "truncate_values": {
                "lower_bound": 0,
                "upper_bound": None,
            },
            "round_decimals": 0,
            "exact_match": None,
            "success_ratio": 1.0,
        }
        parameter_builders: List[ParameterBuilder] = [
            table_row_count_metric_multi_batch_parameter_builder_for_metrics,
            table_columns_metric_multi_batch_parameter_builder_for_metrics,
        ]
        expectation_configuration_builders: List[ExpectationConfigurationBuilder] = [
            expect_table_row_count_to_be_between_expectation_configuration_builder,
            expect_table_columns_to_match_set_expectation_configuration_builder,
        ]
        rule: Rule = Rule(
            name="table_rule",
            variables=variables,
            domain_builder=table_domain_builder,
            parameter_builders=parameter_builders,
            expectation_configuration_builders=expectation_configuration_builders,
        )

        return rule

    @staticmethod
    def _build_numeric_columns_rule() -> Rule:
        """
        This method builds "Rule" object focused on emitting "ExpectationConfiguration" objects for numeric columns.
        """

        # Step-1: Instantiate "ColumnDomainBuilder" for selecting numeric columns (but not "ID-type" columns).

        numeric_column_type_domain_builder: ColumnDomainBuilder = ColumnDomainBuilder(
            include_column_names=None,
            exclude_column_names=None,
            include_column_name_suffixes=None,
            exclude_column_name_suffixes=[
                "_id",
            ],
            semantic_type_filter_module_name=None,
            semantic_type_filter_class_name=None,
            include_semantic_types=[
                SemanticDomainTypes.NUMERIC,
            ],
            exclude_semantic_types=[
                SemanticDomainTypes.IDENTIFIER,
            ],
            data_context=None,
        )

        # Step-2: Declare "ParameterBuilder" for every metric of interest.

        column_histogram_metric_multi_batch_parameter_builder_for_metrics: ParameterBuilder = DataAssistant.commonly_used_parameter_builders.get_column_histogram_metric_multi_batch_parameter_builder(
            json_serialize=True
        )
        column_column_quantile_values_metric_multi_batch_parameter_builder_for_metrics: ParameterBuilder = DataAssistant.commonly_used_parameter_builders.get_column_quantile_values_metric_multi_batch_parameter_builder(
            json_serialize=True
        )
        column_min_metric_multi_batch_parameter_builder_for_metrics: ParameterBuilder = DataAssistant.commonly_used_parameter_builders.get_column_min_metric_multi_batch_parameter_builder(
            json_serialize=True
        )
        column_max_metric_multi_batch_parameter_builder_for_metrics: ParameterBuilder = DataAssistant.commonly_used_parameter_builders.get_column_max_metric_multi_batch_parameter_builder(
            json_serialize=True
        )
        column_median_metric_multi_batch_parameter_builder_for_metrics: ParameterBuilder = DataAssistant.commonly_used_parameter_builders.get_column_median_metric_multi_batch_parameter_builder(
            json_serialize=True
        )
        column_mean_metric_multi_batch_parameter_builder_for_metrics: ParameterBuilder = DataAssistant.commonly_used_parameter_builders.get_column_mean_metric_multi_batch_parameter_builder(
            json_serialize=True
        )
        column_standard_deviation_metric_multi_batch_parameter_builder_for_metrics: ParameterBuilder = DataAssistant.commonly_used_parameter_builders.get_column_standard_deviation_metric_multi_batch_parameter_builder(
            json_serialize=True
        )

        # Step-3: Declare "ParameterBuilder" for every "validation" need in "ExpectationConfigurationBuilder" objects.

        column_min_values_range_parameter_builder_for_validations: ParameterBuilder = DataAssistant.commonly_used_parameter_builders.build_numeric_metric_range_multi_batch_parameter_builder(
            metric_name="column.min",
            metric_value_kwargs=None,
            json_serialize=True,
        )
        column_max_values_range_parameter_builder_for_validations: ParameterBuilder = DataAssistant.commonly_used_parameter_builders.build_numeric_metric_range_multi_batch_parameter_builder(
            metric_name="column.max",
            metric_value_kwargs=None,
            json_serialize=True,
        )
        column_quantile_values_range_parameter_builder_for_validations: ParameterBuilder = DataAssistant.commonly_used_parameter_builders.build_numeric_metric_range_multi_batch_parameter_builder(
            metric_name="column.quantile_values",
            metric_value_kwargs={
                "quantiles": f"{VARIABLES_KEY}quantiles",
                "allow_relative_error": f"{VARIABLES_KEY}allow_relative_error",
            },
            json_serialize=True,
        )
        column_median_values_range_parameter_builder_for_validations: ParameterBuilder = DataAssistant.commonly_used_parameter_builders.build_numeric_metric_range_multi_batch_parameter_builder(
            metric_name="column.median",
            metric_value_kwargs=None,
            json_serialize=True,
        )
        column_mean_values_range_parameter_builder_for_validations: ParameterBuilder = DataAssistant.commonly_used_parameter_builders.build_numeric_metric_range_multi_batch_parameter_builder(
            metric_name="column.mean",
            metric_value_kwargs=None,
            json_serialize=True,
        )
        column_standard_deviation_values_range_parameter_builder_for_validations: ParameterBuilder = DataAssistant.commonly_used_parameter_builders.build_numeric_metric_range_multi_batch_parameter_builder(
            metric_name="column.standard_deviation",
            metric_value_kwargs=None,
            json_serialize=True,
        )

        validation_parameter_builder_configs: Optional[List[ParameterBuilderConfig]]

        # Step-4: Pass "validation" "ParameterBuilderConfig" objects to every "DefaultExpectationConfigurationBuilder", responsible for emitting "ExpectationConfiguration" (with specified "expectation_type").

        validation_parameter_builder_configs = [
            ParameterBuilderConfig(
                **column_min_values_range_parameter_builder_for_validations.to_json_dict(),
            ),
        ]
        expect_column_min_to_be_between_expectation_configuration_builder: DefaultExpectationConfigurationBuilder = DefaultExpectationConfigurationBuilder(
            expectation_type="expect_column_min_to_be_between",
            validation_parameter_builder_configs=validation_parameter_builder_configs,
            column=f"{DOMAIN_KWARGS_PARAMETER_FULLY_QUALIFIED_NAME}{FULLY_QUALIFIED_PARAMETER_NAME_SEPARATOR_CHARACTER}column",
            min_value=f"{column_min_values_range_parameter_builder_for_validations.fully_qualified_parameter_name}{FULLY_QUALIFIED_PARAMETER_NAME_SEPARATOR_CHARACTER}{FULLY_QUALIFIED_PARAMETER_NAME_VALUE_KEY}[0]",
            max_value=f"{column_min_values_range_parameter_builder_for_validations.fully_qualified_parameter_name}{FULLY_QUALIFIED_PARAMETER_NAME_SEPARATOR_CHARACTER}{FULLY_QUALIFIED_PARAMETER_NAME_VALUE_KEY}[1]",
            strict_min=f"{VARIABLES_KEY}strict_min",
            strict_max=f"{VARIABLES_KEY}strict_max",
            meta={
                "profiler_details": f"{column_min_values_range_parameter_builder_for_validations.fully_qualified_parameter_name}{FULLY_QUALIFIED_PARAMETER_NAME_SEPARATOR_CHARACTER}{FULLY_QUALIFIED_PARAMETER_NAME_METADATA_KEY}",
            },
        )

        validation_parameter_builder_configs = [
            ParameterBuilderConfig(
                **column_max_values_range_parameter_builder_for_validations.to_json_dict(),
            ),
        ]
        expect_column_max_to_be_between_expectation_configuration_builder: DefaultExpectationConfigurationBuilder = DefaultExpectationConfigurationBuilder(
            expectation_type="expect_column_max_to_be_between",
            validation_parameter_builder_configs=validation_parameter_builder_configs,
            column=f"{DOMAIN_KWARGS_PARAMETER_FULLY_QUALIFIED_NAME}{FULLY_QUALIFIED_PARAMETER_NAME_SEPARATOR_CHARACTER}column",
            min_value=f"{column_max_values_range_parameter_builder_for_validations.fully_qualified_parameter_name}{FULLY_QUALIFIED_PARAMETER_NAME_SEPARATOR_CHARACTER}{FULLY_QUALIFIED_PARAMETER_NAME_VALUE_KEY}[0]",
            max_value=f"{column_max_values_range_parameter_builder_for_validations.fully_qualified_parameter_name}{FULLY_QUALIFIED_PARAMETER_NAME_SEPARATOR_CHARACTER}{FULLY_QUALIFIED_PARAMETER_NAME_VALUE_KEY}[1]",
            strict_min=f"{VARIABLES_KEY}strict_min",
            strict_max=f"{VARIABLES_KEY}strict_max",
            meta={
                "profiler_details": f"{column_max_values_range_parameter_builder_for_validations.fully_qualified_parameter_name}{FULLY_QUALIFIED_PARAMETER_NAME_SEPARATOR_CHARACTER}{FULLY_QUALIFIED_PARAMETER_NAME_METADATA_KEY}",
            },
        )

        validation_parameter_builder_configs = [
            ParameterBuilderConfig(
                **column_min_values_range_parameter_builder_for_validations.to_json_dict(),
            ),
            ParameterBuilderConfig(
                **column_max_values_range_parameter_builder_for_validations.to_json_dict(),
            ),
        ]
        expect_column_values_to_be_between_expectation_configuration_builder: DefaultExpectationConfigurationBuilder = DefaultExpectationConfigurationBuilder(
            expectation_type="expect_column_values_to_be_between",
            validation_parameter_builder_configs=validation_parameter_builder_configs,
            column=f"{DOMAIN_KWARGS_PARAMETER_FULLY_QUALIFIED_NAME}{FULLY_QUALIFIED_PARAMETER_NAME_SEPARATOR_CHARACTER}column",
            min_value=f"{column_min_values_range_parameter_builder_for_validations.fully_qualified_parameter_name}{FULLY_QUALIFIED_PARAMETER_NAME_SEPARATOR_CHARACTER}{FULLY_QUALIFIED_PARAMETER_NAME_VALUE_KEY}[0]",
            max_value=f"{column_max_values_range_parameter_builder_for_validations.fully_qualified_parameter_name}{FULLY_QUALIFIED_PARAMETER_NAME_SEPARATOR_CHARACTER}{FULLY_QUALIFIED_PARAMETER_NAME_VALUE_KEY}[1]",
            mostly=f"{VARIABLES_KEY}mostly",
            strict_min=f"{VARIABLES_KEY}strict_min",
            strict_max=f"{VARIABLES_KEY}strict_max",
            meta={
                "profiler_details": {
                    "column_min_values_range_estimator": f"{column_min_values_range_parameter_builder_for_validations.fully_qualified_parameter_name}{FULLY_QUALIFIED_PARAMETER_NAME_SEPARATOR_CHARACTER}{FULLY_QUALIFIED_PARAMETER_NAME_METADATA_KEY}",
                    "column_max_values_range_estimator": f"{column_max_values_range_parameter_builder_for_validations.fully_qualified_parameter_name}{FULLY_QUALIFIED_PARAMETER_NAME_SEPARATOR_CHARACTER}{FULLY_QUALIFIED_PARAMETER_NAME_METADATA_KEY}",
                },
            },
        )

        validation_parameter_builder_configs = [
            ParameterBuilderConfig(
                **column_quantile_values_range_parameter_builder_for_validations.to_json_dict(),
            ),
        ]
        expect_expect_column_quantile_values_to_be_between_expectation_configuration_builder: DefaultExpectationConfigurationBuilder = DefaultExpectationConfigurationBuilder(
            expectation_type="expect_column_quantile_values_to_be_between",
            validation_parameter_builder_configs=validation_parameter_builder_configs,
            column=f"{DOMAIN_KWARGS_PARAMETER_FULLY_QUALIFIED_NAME}{FULLY_QUALIFIED_PARAMETER_NAME_SEPARATOR_CHARACTER}column",
            quantile_ranges={
                "quantiles": f"{VARIABLES_KEY}quantiles",
                "value_ranges": f"{column_quantile_values_range_parameter_builder_for_validations.fully_qualified_parameter_name}{FULLY_QUALIFIED_PARAMETER_NAME_SEPARATOR_CHARACTER}{FULLY_QUALIFIED_PARAMETER_NAME_VALUE_KEY}",
            },
            allow_relative_error=f"{VARIABLES_KEY}allow_relative_error",
            meta={
                "profiler_details": f"{column_max_values_range_parameter_builder_for_validations.fully_qualified_parameter_name}{FULLY_QUALIFIED_PARAMETER_NAME_SEPARATOR_CHARACTER}{FULLY_QUALIFIED_PARAMETER_NAME_METADATA_KEY}",
            },
        )

        validation_parameter_builder_configs = [
            ParameterBuilderConfig(
                **column_median_values_range_parameter_builder_for_validations.to_json_dict(),
            ),
        ]
        expect_column_median_to_be_between_expectation_configuration_builder: DefaultExpectationConfigurationBuilder = DefaultExpectationConfigurationBuilder(
            expectation_type="expect_column_median_to_be_between",
            validation_parameter_builder_configs=validation_parameter_builder_configs,
            column=f"{DOMAIN_KWARGS_PARAMETER_FULLY_QUALIFIED_NAME}{FULLY_QUALIFIED_PARAMETER_NAME_SEPARATOR_CHARACTER}column",
            min_value=f"{column_median_values_range_parameter_builder_for_validations.fully_qualified_parameter_name}{FULLY_QUALIFIED_PARAMETER_NAME_SEPARATOR_CHARACTER}{FULLY_QUALIFIED_PARAMETER_NAME_VALUE_KEY}[0]",
            max_value=f"{column_median_values_range_parameter_builder_for_validations.fully_qualified_parameter_name}{FULLY_QUALIFIED_PARAMETER_NAME_SEPARATOR_CHARACTER}{FULLY_QUALIFIED_PARAMETER_NAME_VALUE_KEY}[1]",
            strict_min=f"{VARIABLES_KEY}strict_min",
            strict_max=f"{VARIABLES_KEY}strict_max",
            meta={
                "profiler_details": f"{column_median_values_range_parameter_builder_for_validations.fully_qualified_parameter_name}{FULLY_QUALIFIED_PARAMETER_NAME_SEPARATOR_CHARACTER}{FULLY_QUALIFIED_PARAMETER_NAME_METADATA_KEY}",
            },
        )

        validation_parameter_builder_configs = [
            ParameterBuilderConfig(
                **column_mean_values_range_parameter_builder_for_validations.to_json_dict(),
            ),
        ]
        expect_column_mean_to_be_between_expectation_configuration_builder: DefaultExpectationConfigurationBuilder = DefaultExpectationConfigurationBuilder(
            expectation_type="expect_column_mean_to_be_between",
            validation_parameter_builder_configs=validation_parameter_builder_configs,
            column=f"{DOMAIN_KWARGS_PARAMETER_FULLY_QUALIFIED_NAME}{FULLY_QUALIFIED_PARAMETER_NAME_SEPARATOR_CHARACTER}column",
            min_value=f"{column_mean_values_range_parameter_builder_for_validations.fully_qualified_parameter_name}{FULLY_QUALIFIED_PARAMETER_NAME_SEPARATOR_CHARACTER}{FULLY_QUALIFIED_PARAMETER_NAME_VALUE_KEY}[0]",
            max_value=f"{column_mean_values_range_parameter_builder_for_validations.fully_qualified_parameter_name}{FULLY_QUALIFIED_PARAMETER_NAME_SEPARATOR_CHARACTER}{FULLY_QUALIFIED_PARAMETER_NAME_VALUE_KEY}[1]",
            strict_min=f"{VARIABLES_KEY}strict_min",
            strict_max=f"{VARIABLES_KEY}strict_max",
            meta={
                "profiler_details": f"{column_mean_values_range_parameter_builder_for_validations.fully_qualified_parameter_name}{FULLY_QUALIFIED_PARAMETER_NAME_SEPARATOR_CHARACTER}{FULLY_QUALIFIED_PARAMETER_NAME_METADATA_KEY}",
            },
        )

        validation_parameter_builder_configs = [
            ParameterBuilderConfig(
                **column_standard_deviation_values_range_parameter_builder_for_validations.to_json_dict(),
            ),
        ]
        expect_column_stdev_to_be_between_expectation_configuration_builder: DefaultExpectationConfigurationBuilder = DefaultExpectationConfigurationBuilder(
<<<<<<< HEAD
            expectation_type="expect_column_stddev_to_be_between",
=======
            expectation_type="expect_column_stdev_to_be_between",
>>>>>>> 43bde9f2
            validation_parameter_builder_configs=validation_parameter_builder_configs,
            column=f"{DOMAIN_KWARGS_PARAMETER_FULLY_QUALIFIED_NAME}{FULLY_QUALIFIED_PARAMETER_NAME_SEPARATOR_CHARACTER}column",
            min_value=f"{column_standard_deviation_values_range_parameter_builder_for_validations.fully_qualified_parameter_name}{FULLY_QUALIFIED_PARAMETER_NAME_SEPARATOR_CHARACTER}{FULLY_QUALIFIED_PARAMETER_NAME_VALUE_KEY}[0]",
            max_value=f"{column_standard_deviation_values_range_parameter_builder_for_validations.fully_qualified_parameter_name}{FULLY_QUALIFIED_PARAMETER_NAME_SEPARATOR_CHARACTER}{FULLY_QUALIFIED_PARAMETER_NAME_VALUE_KEY}[1]",
            strict_min=f"{VARIABLES_KEY}strict_min",
            strict_max=f"{VARIABLES_KEY}strict_max",
            meta={
                "profiler_details": f"{column_standard_deviation_values_range_parameter_builder_for_validations.fully_qualified_parameter_name}{FULLY_QUALIFIED_PARAMETER_NAME_SEPARATOR_CHARACTER}{FULLY_QUALIFIED_PARAMETER_NAME_METADATA_KEY}",
            },
        )

        # Step-5: Instantiate and return "Rule" object, comprised of "variables", "domain_builder", "parameter_builders", and "expectation_configuration_builders" components.

        variables: dict = {
            "mostly": 1.0,
            "strict_min": False,
            "strict_max": False,
            "quantiles": [
                0.25,
                0.5,
                0.75,
            ],
            "allow_relative_error": "linear",
            "bins": 10,
            "false_positive_rate": 0.05,
            "quantile_statistic_interpolation_method": "auto",
            "estimator": "bootstrap",
            "n_resamples": 9999,
            "random_seed": None,
            "include_estimator_samples_histogram_in_details": False,
            "truncate_values": {
                "lower_bound": None,
                "upper_bound": None,
            },
            "round_decimals": 1,
        }
        parameter_builders: List[ParameterBuilder] = [
            column_histogram_metric_multi_batch_parameter_builder_for_metrics,
            column_column_quantile_values_metric_multi_batch_parameter_builder_for_metrics,
            column_min_metric_multi_batch_parameter_builder_for_metrics,
            column_max_metric_multi_batch_parameter_builder_for_metrics,
            column_median_metric_multi_batch_parameter_builder_for_metrics,
            column_mean_metric_multi_batch_parameter_builder_for_metrics,
            column_standard_deviation_metric_multi_batch_parameter_builder_for_metrics,
        ]
        expectation_configuration_builders: List[ExpectationConfigurationBuilder] = [
            expect_column_min_to_be_between_expectation_configuration_builder,
            expect_column_max_to_be_between_expectation_configuration_builder,
            expect_column_values_to_be_between_expectation_configuration_builder,
            expect_expect_column_quantile_values_to_be_between_expectation_configuration_builder,
            expect_column_median_to_be_between_expectation_configuration_builder,
            expect_column_mean_to_be_between_expectation_configuration_builder,
            expect_column_stdev_to_be_between_expectation_configuration_builder,
        ]
        rule: Rule = Rule(
            name="numeric_columns_rule",
            variables=variables,
            domain_builder=numeric_column_type_domain_builder,
            parameter_builders=parameter_builders,
            expectation_configuration_builders=expectation_configuration_builders,
        )

        return rule

    @staticmethod
    def _build_datetime_columns_rule() -> Rule:
        """
        This method builds "Rule" object focused on emitting "ExpectationConfiguration" objects for datetime columns.
        """

        # Step-1: Instantiate "ColumnDomainBuilder" for selecting proper datetime columns (not "datetime-looking" text).

        datetime_column_type_domain_builder: ColumnDomainBuilder = ColumnDomainBuilder(
            include_column_names=None,
            exclude_column_names=None,
            include_column_name_suffixes=None,
            exclude_column_name_suffixes=None,
            semantic_type_filter_module_name=None,
            semantic_type_filter_class_name=None,
            include_semantic_types=[
                SemanticDomainTypes.DATETIME,
            ],
            exclude_semantic_types=[
                SemanticDomainTypes.TEXT,
            ],
            data_context=None,
        )

        # Step-2: Declare "ParameterBuilder" for every metric of interest.

        column_histogram_metric_multi_batch_parameter_builder_for_metrics: ParameterBuilder = DataAssistant.commonly_used_parameter_builders.get_column_histogram_metric_multi_batch_parameter_builder(
            json_serialize=True
        )
        column_column_quantile_values_metric_multi_batch_parameter_builder_for_metrics: ParameterBuilder = DataAssistant.commonly_used_parameter_builders.get_column_quantile_values_metric_multi_batch_parameter_builder(
            json_serialize=True
        )
        column_min_metric_multi_batch_parameter_builder_for_metrics: ParameterBuilder = DataAssistant.commonly_used_parameter_builders.get_column_min_metric_multi_batch_parameter_builder(
            json_serialize=True
        )
        column_max_metric_multi_batch_parameter_builder_for_metrics: ParameterBuilder = DataAssistant.commonly_used_parameter_builders.get_column_max_metric_multi_batch_parameter_builder(
            json_serialize=True
        )
        column_median_metric_multi_batch_parameter_builder_for_metrics: ParameterBuilder = DataAssistant.commonly_used_parameter_builders.get_column_median_metric_multi_batch_parameter_builder(
            json_serialize=True
        )
        column_mean_metric_multi_batch_parameter_builder_for_metrics: ParameterBuilder = DataAssistant.commonly_used_parameter_builders.get_column_mean_metric_multi_batch_parameter_builder(
            json_serialize=True
        )
        column_standard_deviation_metric_multi_batch_parameter_builder_for_metrics: ParameterBuilder = DataAssistant.commonly_used_parameter_builders.get_column_standard_deviation_metric_multi_batch_parameter_builder(
            json_serialize=True
        )

        # Step-3: Declare "ParameterBuilder" for every "validation" need in "ExpectationConfigurationBuilder" objects.

        column_min_values_range_parameter_builder_for_validations: ParameterBuilder = DataAssistant.commonly_used_parameter_builders.build_numeric_metric_range_multi_batch_parameter_builder(
            metric_name="column.min",
            metric_value_kwargs=None,
            json_serialize=True,
        )
        column_max_values_range_parameter_builder_for_validations: ParameterBuilder = DataAssistant.commonly_used_parameter_builders.build_numeric_metric_range_multi_batch_parameter_builder(
            metric_name="column.max",
            metric_value_kwargs=None,
            json_serialize=True,
        )

        validation_parameter_builder_configs: Optional[List[ParameterBuilderConfig]]

        # Step-4: Pass "validation" "ParameterBuilderConfig" objects to every "DefaultExpectationConfigurationBuilder", responsible for emitting "ExpectationConfiguration" (with specified "expectation_type").

        validation_parameter_builder_configs = [
            ParameterBuilderConfig(
                **column_min_values_range_parameter_builder_for_validations.to_json_dict(),
            ),
        ]
        expect_column_min_to_be_between_expectation_configuration_builder: DefaultExpectationConfigurationBuilder = DefaultExpectationConfigurationBuilder(
            expectation_type="expect_column_min_to_be_between",
            validation_parameter_builder_configs=validation_parameter_builder_configs,
            column=f"{DOMAIN_KWARGS_PARAMETER_FULLY_QUALIFIED_NAME}{FULLY_QUALIFIED_PARAMETER_NAME_SEPARATOR_CHARACTER}column",
            min_value=f"{column_min_values_range_parameter_builder_for_validations.fully_qualified_parameter_name}{FULLY_QUALIFIED_PARAMETER_NAME_SEPARATOR_CHARACTER}{FULLY_QUALIFIED_PARAMETER_NAME_VALUE_KEY}[0]",
            max_value=f"{column_min_values_range_parameter_builder_for_validations.fully_qualified_parameter_name}{FULLY_QUALIFIED_PARAMETER_NAME_SEPARATOR_CHARACTER}{FULLY_QUALIFIED_PARAMETER_NAME_VALUE_KEY}[1]",
            strict_min=f"{VARIABLES_KEY}strict_min",
            strict_max=f"{VARIABLES_KEY}strict_max",
            meta={
                "profiler_details": f"{column_min_values_range_parameter_builder_for_validations.fully_qualified_parameter_name}{FULLY_QUALIFIED_PARAMETER_NAME_SEPARATOR_CHARACTER}{FULLY_QUALIFIED_PARAMETER_NAME_METADATA_KEY}",
            },
        )

        validation_parameter_builder_configs = [
            ParameterBuilderConfig(
                **column_max_values_range_parameter_builder_for_validations.to_json_dict(),
            ),
        ]
        expect_column_max_to_be_between_expectation_configuration_builder: DefaultExpectationConfigurationBuilder = DefaultExpectationConfigurationBuilder(
            expectation_type="expect_column_max_to_be_between",
            validation_parameter_builder_configs=validation_parameter_builder_configs,
            column=f"{DOMAIN_KWARGS_PARAMETER_FULLY_QUALIFIED_NAME}{FULLY_QUALIFIED_PARAMETER_NAME_SEPARATOR_CHARACTER}column",
            min_value=f"{column_max_values_range_parameter_builder_for_validations.fully_qualified_parameter_name}{FULLY_QUALIFIED_PARAMETER_NAME_SEPARATOR_CHARACTER}{FULLY_QUALIFIED_PARAMETER_NAME_VALUE_KEY}[0]",
            max_value=f"{column_max_values_range_parameter_builder_for_validations.fully_qualified_parameter_name}{FULLY_QUALIFIED_PARAMETER_NAME_SEPARATOR_CHARACTER}{FULLY_QUALIFIED_PARAMETER_NAME_VALUE_KEY}[1]",
            strict_min=f"{VARIABLES_KEY}strict_min",
            strict_max=f"{VARIABLES_KEY}strict_max",
            meta={
                "profiler_details": f"{column_max_values_range_parameter_builder_for_validations.fully_qualified_parameter_name}{FULLY_QUALIFIED_PARAMETER_NAME_SEPARATOR_CHARACTER}{FULLY_QUALIFIED_PARAMETER_NAME_METADATA_KEY}",
            },
        )

        validation_parameter_builder_configs = [
            ParameterBuilderConfig(
                **column_min_values_range_parameter_builder_for_validations.to_json_dict(),
            ),
            ParameterBuilderConfig(
                **column_max_values_range_parameter_builder_for_validations.to_json_dict(),
            ),
        ]
        expect_column_values_to_be_between_expectation_configuration_builder: DefaultExpectationConfigurationBuilder = DefaultExpectationConfigurationBuilder(
            expectation_type="expect_column_values_to_be_between",
            validation_parameter_builder_configs=validation_parameter_builder_configs,
            column=f"{DOMAIN_KWARGS_PARAMETER_FULLY_QUALIFIED_NAME}{FULLY_QUALIFIED_PARAMETER_NAME_SEPARATOR_CHARACTER}column",
            min_value=f"{column_min_values_range_parameter_builder_for_validations.fully_qualified_parameter_name}{FULLY_QUALIFIED_PARAMETER_NAME_SEPARATOR_CHARACTER}{FULLY_QUALIFIED_PARAMETER_NAME_VALUE_KEY}[0]",
            max_value=f"{column_max_values_range_parameter_builder_for_validations.fully_qualified_parameter_name}{FULLY_QUALIFIED_PARAMETER_NAME_SEPARATOR_CHARACTER}{FULLY_QUALIFIED_PARAMETER_NAME_VALUE_KEY}[1]",
            mostly=f"{VARIABLES_KEY}mostly",
            strict_min=f"{VARIABLES_KEY}strict_min",
            strict_max=f"{VARIABLES_KEY}strict_max",
            meta={
                "profiler_details": {
                    "column_min_values_range_estimator": f"{column_min_values_range_parameter_builder_for_validations.fully_qualified_parameter_name}{FULLY_QUALIFIED_PARAMETER_NAME_SEPARATOR_CHARACTER}{FULLY_QUALIFIED_PARAMETER_NAME_METADATA_KEY}",
                    "column_max_values_range_estimator": f"{column_max_values_range_parameter_builder_for_validations.fully_qualified_parameter_name}{FULLY_QUALIFIED_PARAMETER_NAME_SEPARATOR_CHARACTER}{FULLY_QUALIFIED_PARAMETER_NAME_METADATA_KEY}",
                },
            },
        )

        # Step-5: Instantiate and return "Rule" object, comprised of "variables", "domain_builder", "parameter_builders", and "expectation_configuration_builders" components.

        variables: dict = {
            "mostly": 1.0,
            "strict_min": False,
            "strict_max": False,
            "bins": 10,
            "false_positive_rate": 0.05,
            "quantile_statistic_interpolation_method": "auto",
            "estimator": "bootstrap",
            "n_resamples": 9999,
            "random_seed": None,
            "include_estimator_samples_histogram_in_details": False,
            "truncate_values": {
                "lower_bound": None,
                "upper_bound": None,
            },
            "round_decimals": 1,
        }
        parameter_builders: List[ParameterBuilder] = [
            column_histogram_metric_multi_batch_parameter_builder_for_metrics,
            column_column_quantile_values_metric_multi_batch_parameter_builder_for_metrics,
            column_min_metric_multi_batch_parameter_builder_for_metrics,
            column_max_metric_multi_batch_parameter_builder_for_metrics,
            column_median_metric_multi_batch_parameter_builder_for_metrics,
            column_mean_metric_multi_batch_parameter_builder_for_metrics,
            column_standard_deviation_metric_multi_batch_parameter_builder_for_metrics,
        ]
        expectation_configuration_builders: List[ExpectationConfigurationBuilder] = [
            expect_column_min_to_be_between_expectation_configuration_builder,
            expect_column_max_to_be_between_expectation_configuration_builder,
            expect_column_values_to_be_between_expectation_configuration_builder,
        ]
        rule: Rule = Rule(
            name="datetime_columns_rule",
            variables=variables,
            domain_builder=datetime_column_type_domain_builder,
            parameter_builders=parameter_builders,
            expectation_configuration_builders=expectation_configuration_builders,
        )

        return rule

    @staticmethod
    def _build_text_columns_rule() -> Rule:

        # Step-1: Instantiate "ColumnDomainBuilder" for selecting proper text columns.

        text_column_type_domain_builder: ColumnDomainBuilder = ColumnDomainBuilder(
            include_column_names=None,
            exclude_column_names=None,
            include_column_name_suffixes=None,
            exclude_column_name_suffixes=None,
            semantic_type_filter_module_name=None,
            semantic_type_filter_class_name=None,
            include_semantic_types=[
                SemanticDomainTypes.TEXT,
            ],
            exclude_semantic_types=[
                SemanticDomainTypes.NUMERIC,
                SemanticDomainTypes.DATETIME,
            ],
            data_context=None,
        )

        # Step-2: Declare "ParameterBuilder" for every metric of interest.

        column_min_length_metric_multi_batch_parameter_builder_for_metrics: ParameterBuilder = DataAssistant.commonly_used_parameter_builders.get_column_min_length_metric_multi_batch_parameter_builder(
            json_serialize=True
        )
        column_max_length_metric_multi_batch_parameter_builder_for_metrics: ParameterBuilder = DataAssistant.commonly_used_parameter_builders.get_column_max_length_metric_multi_batch_parameter_builder(
            json_serialize=True
        )

        # Step-3: Declare "ParameterBuilder" for every "validation" need in "ExpectationConfigurationBuilder" objects.

        column_min_length_range_parameter_builder_for_validations: ParameterBuilder = DataAssistant.commonly_used_parameter_builders.build_numeric_metric_range_multi_batch_parameter_builder(
            metric_name="column_values.length.min",
            metric_value_kwargs=None,
            json_serialize=True,
        )
        column_max_length_range_parameter_builder_for_validations: ParameterBuilder = DataAssistant.commonly_used_parameter_builders.build_numeric_metric_range_multi_batch_parameter_builder(
            metric_name="column_values.length.max",
            metric_value_kwargs=None,
            json_serialize=True,
        )
        column_values_to_match_regex_parameter_builder_for_validations: ParameterBuilder = DataAssistant.commonly_used_parameter_builders.build_regex_pattern_string_parameter_builder(
            name="column_values.match_regex", json_serialize=True
        )

        # Step-4: Pass "validation" "ParameterBuilderConfig" objects to every "DefaultExpectationConfigurationBuilder", responsible for emitting "ExpectationConfiguration" (with specified "expectation_type").

        validation_parameter_builder_configs = [
            ParameterBuilderConfig(
                **column_min_length_range_parameter_builder_for_validations.to_json_dict(),
            ),
            ParameterBuilderConfig(
                **column_max_length_range_parameter_builder_for_validations.to_json_dict(),
            ),
        ]
        expect_column_value_lengths_to_be_between_expectation_configuration_builder: DefaultExpectationConfigurationBuilder = DefaultExpectationConfigurationBuilder(
            expectation_type="expect_column_value_lengths_to_be_between",
            validation_parameter_builder_configs=validation_parameter_builder_configs,
            column=f"{DOMAIN_KWARGS_PARAMETER_FULLY_QUALIFIED_NAME}{FULLY_QUALIFIED_PARAMETER_NAME_SEPARATOR_CHARACTER}column",
            min_value=f"{column_min_length_range_parameter_builder_for_validations.fully_qualified_parameter_name}{FULLY_QUALIFIED_PARAMETER_NAME_SEPARATOR_CHARACTER}{FULLY_QUALIFIED_PARAMETER_NAME_VALUE_KEY}[0]",
            max_value=f"{column_max_length_range_parameter_builder_for_validations.fully_qualified_parameter_name}{FULLY_QUALIFIED_PARAMETER_NAME_SEPARATOR_CHARACTER}{FULLY_QUALIFIED_PARAMETER_NAME_VALUE_KEY}[1]",
            mostly=f"{VARIABLES_KEY}mostly",
            strict_min=f"{VARIABLES_KEY}strict_min",
            strict_max=f"{VARIABLES_KEY}strict_max",
            meta={
                "profiler_details": {
                    "column_min_length_range_estimator": f"{column_min_length_range_parameter_builder_for_validations.fully_qualified_parameter_name}{FULLY_QUALIFIED_PARAMETER_NAME_SEPARATOR_CHARACTER}{FULLY_QUALIFIED_PARAMETER_NAME_METADATA_KEY}",
                    "column_max_length_range_estimator": f"{column_max_length_range_parameter_builder_for_validations.fully_qualified_parameter_name}{FULLY_QUALIFIED_PARAMETER_NAME_SEPARATOR_CHARACTER}{FULLY_QUALIFIED_PARAMETER_NAME_METADATA_KEY}",
                },
            },
        )

        validation_parameter_builder_configs = [
            ParameterBuilderConfig(
                **column_values_to_match_regex_parameter_builder_for_validations.to_json_dict(),
            ),
        ]
        expect_column_values_to_match_regex_expectation_configuration_builder: DefaultExpectationConfigurationBuilder = DefaultExpectationConfigurationBuilder(
            expectation_type="expect_column_values_to_match_regex",
            validation_parameter_builder_configs=validation_parameter_builder_configs,
            condition=f"{column_values_to_match_regex_parameter_builder_for_validations.fully_qualified_parameter_name}{FULLY_QUALIFIED_PARAMETER_NAME_SEPARATOR_CHARACTER}{FULLY_QUALIFIED_PARAMETER_NAME_METADATA_KEY}{FULLY_QUALIFIED_PARAMETER_NAME_SEPARATOR_CHARACTER}success_ratio >= {VARIABLES_KEY}success_ratio",
            column=f"{DOMAIN_KWARGS_PARAMETER_FULLY_QUALIFIED_NAME}{FULLY_QUALIFIED_PARAMETER_NAME_SEPARATOR_CHARACTER}column",
            regex=f"{column_values_to_match_regex_parameter_builder_for_validations.fully_qualified_parameter_name}{FULLY_QUALIFIED_PARAMETER_NAME_SEPARATOR_CHARACTER}{FULLY_QUALIFIED_PARAMETER_NAME_VALUE_KEY}",
            mostly=f"{VARIABLES_KEY}mostly",
            meta={
                "profiler_details": f"{column_values_to_match_regex_parameter_builder_for_validations.fully_qualified_parameter_name}{FULLY_QUALIFIED_PARAMETER_NAME_SEPARATOR_CHARACTER}{FULLY_QUALIFIED_PARAMETER_NAME_METADATA_KEY}",
            },
        )

        # Step-5: Instantiate and return "Rule" object, comprised of "variables", "domain_builder", "parameter_builders", and "expectation_configuration_builders" components.

        variables: dict = {
            "mostly": 1.0,
            "strict_min": False,
            "strict_max": False,
            "false_positive_rate": 0.05,
            "quantile_statistic_interpolation_method": "auto",
            "estimator": "bootstrap",
            "n_resamples": 9999,
            "random_seed": None,
            "include_estimator_samples_histogram_in_details": False,
            "truncate_values": {
                "lower_bound": 0,
                "upper_bound": None,
            },
            "round_decimals": 0,
            "success_ratio": 7.5e-1,
        }
        parameter_builders: List[ParameterBuilder] = [
            column_min_length_metric_multi_batch_parameter_builder_for_metrics,
            column_max_length_metric_multi_batch_parameter_builder_for_metrics,
        ]
        expectation_configuration_builders: List[ExpectationConfigurationBuilder] = [
            expect_column_value_lengths_to_be_between_expectation_configuration_builder,
            expect_column_values_to_match_regex_expectation_configuration_builder,
        ]
        rule: Rule = Rule(
            name="text_columns_rule",
            variables=variables,
            domain_builder=text_column_type_domain_builder,
            parameter_builders=parameter_builders,
            expectation_configuration_builders=expectation_configuration_builders,
        )

        return rule

    @staticmethod
    def _build_categorical_columns_rule() -> Rule:
        """
        This method builds "Rule" object focused on emitting "ExpectationConfiguration" objects for categorical columns.
        """

        # Step-1: Instantiate "CategoricalColumnDomainBuilder" for selecting columns containing "FEW" discrete values.

        categorical_column_type_domain_builder: CategoricalColumnDomainBuilder = (
            CategoricalColumnDomainBuilder(
                include_column_names=None,
                exclude_column_names=None,
                include_column_name_suffixes=None,
                exclude_column_name_suffixes=None,
                semantic_type_filter_module_name=None,
                semantic_type_filter_class_name=None,
                include_semantic_types=None,
                exclude_semantic_types=None,
                allowed_semantic_types_passthrough=None,
                limit_mode=CardinalityLimitMode.FEW,
                max_unique_values=None,
                max_proportion_unique=None,
                data_context=None,
            )
        )

        # Step-2: Declare "ParameterBuilder" for every metric of interest.

        column_distinct_values_count_metric_multi_batch_parameter_builder_for_metrics: ParameterBuilder = DataAssistant.commonly_used_parameter_builders.get_column_distinct_values_count_metric_multi_batch_parameter_builder(
            json_serialize=True
        )
        metric_name: str = "column.value_counts"
        name: str = sanitize_parameter_name(name=metric_name)
        column_value_counts_metric_multi_batch_parameter_builder_for_metrics: ParameterBuilder = MetricMultiBatchParameterBuilder(
            name=name,
            metric_name=metric_name,
            metric_domain_kwargs=DOMAIN_KWARGS_PARAMETER_FULLY_QUALIFIED_NAME,
            metric_value_kwargs={
                "sort": "value",
            },
            enforce_numeric_metric=False,
            replace_nan_with_zero=False,
            reduce_scalar_metric=True,
            evaluation_parameter_builder_configs=None,
            json_serialize=True,
            data_context=None,
        )

        # Step-3: Declare "ParameterBuilder" for every "validation" need in "ExpectationConfigurationBuilder" objects.

        value_set_multi_batch_parameter_builder_for_validations: ParameterBuilder = (
            ValueSetMultiBatchParameterBuilder(
                name="value_set_estimator",
                metric_domain_kwargs=DOMAIN_KWARGS_PARAMETER_FULLY_QUALIFIED_NAME,
                metric_value_kwargs=None,
                evaluation_parameter_builder_configs=None,
                json_serialize=True,
                data_context=None,
            )
        )
        column_distinct_values_count_range_parameter_builder_for_validations: ParameterBuilder = DataAssistant.commonly_used_parameter_builders.build_numeric_metric_range_multi_batch_parameter_builder(
            metric_name="column.distinct_values.count",
            metric_value_kwargs=None,
            json_serialize=True,
        )
        column_unique_proportion_range_parameter_builder_for_validations: ParameterBuilder = DataAssistant.commonly_used_parameter_builders.build_numeric_metric_range_multi_batch_parameter_builder(
            metric_name="column.unique_proportion",
            metric_value_kwargs=None,
            json_serialize=True,
        )

        validation_parameter_builder_configs: Optional[List[ParameterBuilderConfig]]

        # Step-4: Pass "validation" "ParameterBuilderConfig" objects to every "DefaultExpectationConfigurationBuilder", responsible for emitting "ExpectationConfiguration" (with specified "expectation_type").

        validation_parameter_builder_configs = [
            ParameterBuilderConfig(
                **value_set_multi_batch_parameter_builder_for_validations.to_json_dict(),
            ),
        ]
        expect_column_values_to_be_in_set_expectation_configuration_builder: DefaultExpectationConfigurationBuilder = DefaultExpectationConfigurationBuilder(
            expectation_type="expect_column_values_to_be_in_set",
            validation_parameter_builder_configs=validation_parameter_builder_configs,
            column=f"{DOMAIN_KWARGS_PARAMETER_FULLY_QUALIFIED_NAME}{FULLY_QUALIFIED_PARAMETER_NAME_SEPARATOR_CHARACTER}column",
            value_set=f"{value_set_multi_batch_parameter_builder_for_validations.fully_qualified_parameter_name}{FULLY_QUALIFIED_PARAMETER_NAME_SEPARATOR_CHARACTER}{FULLY_QUALIFIED_PARAMETER_NAME_VALUE_KEY}",
            mostly=f"{VARIABLES_KEY}mostly",
            meta={
                "profiler_details": f"{value_set_multi_batch_parameter_builder_for_validations.fully_qualified_parameter_name}{FULLY_QUALIFIED_PARAMETER_NAME_SEPARATOR_CHARACTER}{FULLY_QUALIFIED_PARAMETER_NAME_METADATA_KEY}",
            },
        )

        validation_parameter_builder_configs = [
            ParameterBuilderConfig(
                **column_distinct_values_count_range_parameter_builder_for_validations.to_json_dict(),
            ),
        ]
        expect_column_unique_value_count_to_be_between_expectation_configuration_builder: DefaultExpectationConfigurationBuilder = DefaultExpectationConfigurationBuilder(
            expectation_type="expect_column_unique_value_count_to_be_between",
            validation_parameter_builder_configs=validation_parameter_builder_configs,
            column=f"{DOMAIN_KWARGS_PARAMETER_FULLY_QUALIFIED_NAME}{FULLY_QUALIFIED_PARAMETER_NAME_SEPARATOR_CHARACTER}column",
            min_value=f"{column_distinct_values_count_range_parameter_builder_for_validations.fully_qualified_parameter_name}{FULLY_QUALIFIED_PARAMETER_NAME_SEPARATOR_CHARACTER}{FULLY_QUALIFIED_PARAMETER_NAME_VALUE_KEY}[0]",
            max_value=f"{column_distinct_values_count_range_parameter_builder_for_validations.fully_qualified_parameter_name}{FULLY_QUALIFIED_PARAMETER_NAME_SEPARATOR_CHARACTER}{FULLY_QUALIFIED_PARAMETER_NAME_VALUE_KEY}[1]",
            strict_min=f"{VARIABLES_KEY}strict_min",
            strict_max=f"{VARIABLES_KEY}strict_max",
            meta={
                "profiler_details": f"{column_distinct_values_count_range_parameter_builder_for_validations.fully_qualified_parameter_name}{FULLY_QUALIFIED_PARAMETER_NAME_SEPARATOR_CHARACTER}{FULLY_QUALIFIED_PARAMETER_NAME_METADATA_KEY}",
            },
        )

        validation_parameter_builder_configs = [
            ParameterBuilderConfig(
                **column_unique_proportion_range_parameter_builder_for_validations.to_json_dict(),
            ),
        ]
        expect_column_proportion_of_unique_values_to_be_between_expectation_configuration_builder: DefaultExpectationConfigurationBuilder = DefaultExpectationConfigurationBuilder(
            expectation_type="expect_column_proportion_of_unique_values_to_be_between",
            validation_parameter_builder_configs=validation_parameter_builder_configs,
            column=f"{DOMAIN_KWARGS_PARAMETER_FULLY_QUALIFIED_NAME}{FULLY_QUALIFIED_PARAMETER_NAME_SEPARATOR_CHARACTER}column",
            min_value=f"{column_unique_proportion_range_parameter_builder_for_validations.fully_qualified_parameter_name}{FULLY_QUALIFIED_PARAMETER_NAME_SEPARATOR_CHARACTER}{FULLY_QUALIFIED_PARAMETER_NAME_VALUE_KEY}[0]",
            max_value=f"{column_unique_proportion_range_parameter_builder_for_validations.fully_qualified_parameter_name}{FULLY_QUALIFIED_PARAMETER_NAME_SEPARATOR_CHARACTER}{FULLY_QUALIFIED_PARAMETER_NAME_VALUE_KEY}[1]",
            strict_min=f"{VARIABLES_KEY}strict_min",
            strict_max=f"{VARIABLES_KEY}strict_max",
            meta={
                "profiler_details": f"{column_unique_proportion_range_parameter_builder_for_validations.fully_qualified_parameter_name}{FULLY_QUALIFIED_PARAMETER_NAME_SEPARATOR_CHARACTER}{FULLY_QUALIFIED_PARAMETER_NAME_METADATA_KEY}",
            },
        )

        # Step-5: Instantiate and return "Rule" object, comprised of "variables", "domain_builder", "parameter_builders", and "expectation_configuration_builders" components.

        variables: dict = {
            "mostly": 1.0,
            "strict_min": False,
            "strict_max": False,
            "false_positive_rate": 0.05,
            "quantile_statistic_interpolation_method": "auto",
            "estimator": "bootstrap",
            "n_resamples": 9999,
            "random_seed": None,
            "include_estimator_samples_histogram_in_details": False,
            "truncate_values": {
                "lower_bound": 0.0,
                "upper_bound": None,
            },
            "round_decimals": 1,
        }
        parameter_builders: List[ParameterBuilder] = [
            column_distinct_values_count_metric_multi_batch_parameter_builder_for_metrics,
            column_value_counts_metric_multi_batch_parameter_builder_for_metrics,
        ]
        expectation_configuration_builders: List[ExpectationConfigurationBuilder] = [
            expect_column_values_to_be_in_set_expectation_configuration_builder,
            expect_column_unique_value_count_to_be_between_expectation_configuration_builder,
            expect_column_proportion_of_unique_values_to_be_between_expectation_configuration_builder,
        ]
        rule: Rule = Rule(
            name="categorical_columns_rule",
            variables=variables,
            domain_builder=categorical_column_type_domain_builder,
            parameter_builders=parameter_builders,
            expectation_configuration_builders=expectation_configuration_builders,
        )

        return rule<|MERGE_RESOLUTION|>--- conflicted
+++ resolved
@@ -463,11 +463,7 @@
             ),
         ]
         expect_column_stdev_to_be_between_expectation_configuration_builder: DefaultExpectationConfigurationBuilder = DefaultExpectationConfigurationBuilder(
-<<<<<<< HEAD
-            expectation_type="expect_column_stddev_to_be_between",
-=======
             expectation_type="expect_column_stdev_to_be_between",
->>>>>>> 43bde9f2
             validation_parameter_builder_configs=validation_parameter_builder_configs,
             column=f"{DOMAIN_KWARGS_PARAMETER_FULLY_QUALIFIED_NAME}{FULLY_QUALIFIED_PARAMETER_NAME_SEPARATOR_CHARACTER}column",
             min_value=f"{column_standard_deviation_values_range_parameter_builder_for_validations.fully_qualified_parameter_name}{FULLY_QUALIFIED_PARAMETER_NAME_SEPARATOR_CHARACTER}{FULLY_QUALIFIED_PARAMETER_NAME_VALUE_KEY}[0]",
