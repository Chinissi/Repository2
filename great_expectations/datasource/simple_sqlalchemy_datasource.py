import copy
import logging

from great_expectations.datasource.data_connector.configured_asset_sql_data_connector import (
    ConfiguredAssetSqlDataConnector,
)
from great_expectations.datasource.new_datasource import BaseDatasource

logger = logging.getLogger(__name__)


class SimpleSqlalchemyDatasource(BaseDatasource):
    """A specialized Datasource for SQL backends

    SimpleSqlalchemyDatasource is designed to minimize boilerplate configuration and new concepts

    # <Alex>8/25/2022</Alex>
    Formal "SQLAlchemy" "DataConnector" classes, "ConfiguredAssetSqlDataConnector" and "InferredAssetSqlDataConnector",
    have been certified; hence, they should be used going forward.  On the other hand, "SimpleSqlalchemyDatasource",
    fully implemented on top of "ConfiguredAssetSqlDataConnector" and "InferredAssetSqlDataConnector", remains
    potentially useful for demonstration purposes, and should be maintained, even though it violates abstractions.
    """

    def __init__(
        self,
        name: str,
        connection_string: str = None,
        url: str = None,
        credentials: dict = None,
        engine=None,  # sqlalchemy.engine.Engine
        introspection: dict = None,
        tables: dict = None,
        **kwargs
    ) -> None:
        introspection = introspection or {}
        tables = tables or {}

        # In "SQLAlchemy" datasources, "connection_string" resides in "SqlAlchemyExecutionEngine" (not "DataConnector").
        self._execution_engine_config = {
            "class_name": "SqlAlchemyExecutionEngine",
            "connection_string": connection_string,
            "url": url,
            "credentials": credentials,
            "engine": engine,
        }
        self._execution_engine_config.update(**kwargs)

        super().__init__(name=name, execution_engine=self._execution_engine_config)

<<<<<<< HEAD
        self._data_connectors = {}

=======
        self._data_connectors: dict = {}
>>>>>>> c13a426a
        self._init_data_connectors(
            introspection_configs=introspection,
            table_configs=tables,
        )

        # NOTE: Abe 20201111 : This is incorrect. Will need to be fixed when we reconcile all the configs.
        self._datasource_config: dict = {}

    # noinspection PyMethodOverriding
    # Note: This method is meant to overwrite Datasource._init_data_connectors (despite signature mismatch).
    def _init_data_connectors(
        self,
        introspection_configs: dict,
        table_configs: dict,
    ) -> None:
        # Step-1: Build "DataConnector" objects for introspected tables/views (using "InferredAssetSqlDataConnector").
        for name, config in introspection_configs.items():
            data_connector_config = dict(
                **{
                    "class_name": "InferredAssetSqlDataConnector",
                    "name": name,
                },
                **config
            )
            self._build_data_connector_from_config(
                name=name,
                config=data_connector_config,
            )

        # Step-2: Build "DataConnector" objects for tables (using "ConfiguredAssetSqlDataConnector").
        for data_asset_name, table_config in table_configs.items():
            for partitioner_name, partitioner_config in table_config[
                "partitioners"
            ].items():
                data_connector_name: str = partitioner_name
                if data_connector_name not in self.data_connectors:
                    data_connector_config = {
                        "class_name": "ConfiguredAssetSqlDataConnector",
                        "assets": {},
                    }
                    self._build_data_connector_from_config(
                        name=data_connector_name, config=data_connector_config
                    )

                data_connector: ConfiguredAssetSqlDataConnector = self.data_connectors[
                    data_connector_name
                ]

                data_asset_config: dict = copy.deepcopy(partitioner_config)

                if "table_name" not in data_asset_config:
                    data_asset_config["table_name"] = data_asset_name

                # "ConfiguredAssetSqlDataConnector" has only one asset type: "table" (adding for interface consistency).
                data_asset_config["type"] = "table"

                # If config contains any prefix, suffix or schema_name values,
                # they will be handled at the ConfiguredAssetSqlDataConnector-level
                data_connector.add_data_asset(
                    name=data_asset_name,
                    config=data_asset_config,
                )<|MERGE_RESOLUTION|>--- conflicted
+++ resolved
@@ -47,12 +47,8 @@
 
         super().__init__(name=name, execution_engine=self._execution_engine_config)
 
-<<<<<<< HEAD
         self._data_connectors = {}
 
-=======
-        self._data_connectors: dict = {}
->>>>>>> c13a426a
         self._init_data_connectors(
             introspection_configs=introspection,
             table_configs=tables,
