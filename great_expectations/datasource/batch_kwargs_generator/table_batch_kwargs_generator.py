import logging
import warnings
from string import Template

from marshmallow import Schema, ValidationError, fields, post_load

from great_expectations.datasource.types import SqlAlchemyDatasourceTableBatchKwargs
from great_expectations.exceptions import BatchKwargsError, GreatExpectationsError

from .batch_kwargs_generator import BatchKwargsGenerator

logger = logging.getLogger(__name__)

try:
    import sqlalchemy
    from sqlalchemy import create_engine
    from sqlalchemy.engine import reflection
except ImportError:
    sqlalchemy = None
    create_engine = None
    reflection = None
    logger.debug("Unable to import sqlalchemy.")


class AssetConfigurationSchema(Schema):
    table = fields.Str()
    schema = fields.Str()

    @post_load
    def make_asset_configuration(self, data, **kwargs):
        return AssetConfiguration(**data)


class AssetConfiguration(object):
    def __init__(self, table, schema=None):
        self.__table = table
        self.__schema = schema

    @property
    def table(self):
        return self.__table

    @property
    def schema(self):
        return self.__schema


assetConfigurationSchema = AssetConfigurationSchema()


class TableBatchKwargsGenerator(BatchKwargsGenerator):
    """Provide access to already materialized tables or views in a database.

    TableBatchKwargsGenerator can be used to define specific data asset names that take and substitute parameters,
    for example to support referring to the same data asset but with different schemas depending on provided
    batch_kwargs.

    The python template language is used to substitute table name portions. For example, consider the
    following configurations::

        my_generator:
          class_name: TableBatchKwargsGenerator
          assets:
            my_table:
              schema: $schema
              table: my_table


    In that case, the asset my_datasource/my_generator/my_asset will refer to a table called my_table in a schema
    defined in batch_kwargs.

    """
<<<<<<< HEAD
    recognized_batch_parameters = {"data_asset_name", 'limit', 'offset', 'query_parameters'}
=======

    recognized_batch_parameters = {"name", "limit", "offset", "query_parameters"}
>>>>>>> 5b820611

    def __init__(self, name="default", datasource=None, assets=None):
        super(TableBatchKwargsGenerator, self).__init__(
            name=name, datasource=datasource
        )
        if not assets:
            assets = {}
        try:
            self._assets = {
                asset_name: assetConfigurationSchema.load(asset_config)
                for (asset_name, asset_config) in assets.items()
            }
        except ValidationError as err:
            raise GreatExpectationsError(
                "Unable to load asset configuration in TableBatchKwargsGenerator '%s': "
                "validation error: %s." % (name, str(err))
            )

        if datasource is not None:
            self.engine = datasource.engine
            try:
                self.inspector = sqlalchemy.inspect(self.engine)

            except sqlalchemy.exc.OperationalError:
                logger.warning(
                    "Unable to create inspector from engine in batch kwargs generator '%s'"
                    % name
                )
                self.inspector = None

<<<<<<< HEAD
    def _get_iterator(self, data_asset_name, query_parameters=None, limit=None, offset=None, partition_id=None):
=======
    def _get_iterator(
        self,
        generator_asset,
        query_parameters=None,
        limit=None,
        offset=None,
        partition_id=None,
    ):
>>>>>>> 5b820611
        batch_kwargs = None
        # First, we check if we have a configured asset
        if data_asset_name in self._assets:
            asset_config = self._assets[data_asset_name]
            try:
                if query_parameters is None:
                    query_parameters = {}
                table_name = Template(asset_config.table).substitute(query_parameters)
                schema_name = None
                if asset_config.schema is not None:
                    schema_name = Template(asset_config.schema).substitute(
                        query_parameters
                    )
            except KeyError:
<<<<<<< HEAD
                raise BatchKwargsError("Unable to generate batch kwargs for asset '" + data_asset_name + "': "
                                       "missing template key",
                                       {"data_asset_name": data_asset_name,
                                        "table_template": asset_config.table,
                                        "schema_template": asset_config.schema}
                                       )
            batch_kwargs = SqlAlchemyDatasourceTableBatchKwargs(table=table_name, schema=schema_name)
=======
                raise BatchKwargsError(
                    "Unable to generate batch kwargs for asset '"
                    + generator_asset
                    + "': "
                    "missing template key",
                    {
                        "generator_asset": generator_asset,
                        "table_template": asset_config.table,
                        "schema_template": asset_config.schema,
                    },
                )
            batch_kwargs = SqlAlchemyDatasourceTableBatchKwargs(
                table=table_name, schema=schema_name
            )
>>>>>>> 5b820611

        # If this is not a manually configured asset, we fall back to inspection of the database
        elif self.engine is not None and self.inspector is not None:
            split_generator_asset = generator_asset.split(".")
            if len(split_generator_asset) == 2:
                schema_name = split_generator_asset[0]
                if self.engine.dialect.name.lower() == "bigquery":
                    table_name = generator_asset
                else:
                    table_name = split_generator_asset[1]
            elif len(split_generator_asset) == 1:
                schema_name = self.inspector.default_schema_name
                table_name = split_data_asset_name[0]
            else:
                raise ValueError(
                    "Table name must be of shape '[SCHEMA.]TABLE'. Passed: "
                    + split_generator_asset
                )

            tables = self.inspector.get_table_names(schema=schema_name)
            try:
                tables.extend(self.inspector.get_view_names(schema=schema_name))
            except NotImplementedError:
                # Not implemented by bigquery dialect
                pass

            if table_name in tables:
                batch_kwargs = SqlAlchemyDatasourceTableBatchKwargs(
                    table=table_name, schema=schema_name
                )

        if batch_kwargs is not None:
            if partition_id is not None:
                logger.warning(
                    "table_generator cannot identify partitions; provided partition id will be recorded "
                    "only"
                )
                batch_kwargs["partition_id"] = partition_id
            if limit is not None:
                batch_kwargs["limit"] = limit
            if offset is not None:
                batch_kwargs["offset"] = offset
            return iter([batch_kwargs])

        # Otherwise, we return None
        return

    def get_available_data_asset_names(self):
        # TODO: limit and is_complete_list logic
        is_complete_list = True
        defined_assets = list(self._assets.keys())
        tables = []
        if self.engine is not None and self.inspector is not None:
            for schema_name in self.inspector.get_schema_names():
                known_information_schemas = [
                    "INFORMATION_SCHEMA",  # snowflake, mssql, mysql, oracle
                    "information_schema",  # postgres, redshift, mysql
                    "performance_schema",  # mysql
                    "sys",  # mysql
                    "mysql",  # mysql
                ]
                known_system_tables = ["sqlite_master"]  # sqlite
                if schema_name in known_information_schemas:
                    continue

                if self.engine.dialect.name.lower() == "bigquery":
                    tables.extend(
                        [
                            (table_name, "table")
                            for table_name in self.inspector.get_table_names(
                                schema=schema_name
                            )
                            if table_name not in known_system_tables
                        ]
                    )
                else:
                    tables.extend(
                        [
                            (table_name, "table")
                            if self.inspector.default_schema_name == schema_name
                            else (schema_name + "." + table_name, "table")
                            for table_name in self.inspector.get_table_names(
                                schema=schema_name
                            )
                            if table_name not in known_system_tables
                        ]
                    )
                try:
                    tables.extend(
                        [
                            (table_name, "view")
                            if self.inspector.default_schema_name == schema_name
                            else (schema_name + "." + table_name, "view")
                            for table_name in self.inspector.get_view_names(
                                schema=schema_name
                            )
                            if table_name not in known_system_tables
                        ]
                    )
                except NotImplementedError:
                    # Not implemented by bigquery dialect
                    pass

        return {"names": defined_assets + tables, "is_complete_list": is_complete_list}

    def _build_batch_kwargs(self, batch_parameters):
        return next(
            self._get_iterator(
                data_asset_name=batch_parameters.get("data_asset_name"),
                query_parameters=batch_parameters.get("query_parameters", {}),
                limit=batch_parameters.get("limit"),
                offset=batch_parameters.get("offset"),
            )
        )

<<<<<<< HEAD
    # TODO: deprecate generator_asset argument
    def get_available_partition_ids(self, generator_asset=None, data_asset_name=None):
        assert (generator_asset and not data_asset_name) or (not generator_asset and data_asset_name), \
                "Please provide either generator_asset or data_asset_name."
        if generator_asset:
            warnings.warn("The 'generator_asset' argument will be deprecated and renamed to 'data_asset_name'. "
                          "Please update code accordingly.", DeprecationWarning)
        raise BatchKwargsError("TableBatchKwargsGenerator cannot identify partitions, however any existing table may"
                               "already be referenced by accessing a data_asset with the name of the "
                               "table or of the form SCHEMA.TABLE", {})
=======
    def get_available_partition_ids(self, generator_asset):
        raise BatchKwargsError(
            "TableBatchKwargsGenerator cannot identify partitions, however any existing table may"
            "already be referenced by accessing a generator_asset with the name of the "
            "table or of the form SCHEMA.TABLE",
            {},
        )
>>>>>>> 5b820611
<|MERGE_RESOLUTION|>--- conflicted
+++ resolved
@@ -70,12 +70,8 @@
     defined in batch_kwargs.
 
     """
-<<<<<<< HEAD
-    recognized_batch_parameters = {"data_asset_name", 'limit', 'offset', 'query_parameters'}
-=======
 
     recognized_batch_parameters = {"name", "limit", "offset", "query_parameters"}
->>>>>>> 5b820611
 
     def __init__(self, name="default", datasource=None, assets=None):
         super(TableBatchKwargsGenerator, self).__init__(
@@ -106,9 +102,6 @@
                 )
                 self.inspector = None
 
-<<<<<<< HEAD
-    def _get_iterator(self, data_asset_name, query_parameters=None, limit=None, offset=None, partition_id=None):
-=======
     def _get_iterator(
         self,
         generator_asset,
@@ -117,7 +110,6 @@
         offset=None,
         partition_id=None,
     ):
->>>>>>> 5b820611
         batch_kwargs = None
         # First, we check if we have a configured asset
         if data_asset_name in self._assets:
@@ -132,15 +124,6 @@
                         query_parameters
                     )
             except KeyError:
-<<<<<<< HEAD
-                raise BatchKwargsError("Unable to generate batch kwargs for asset '" + data_asset_name + "': "
-                                       "missing template key",
-                                       {"data_asset_name": data_asset_name,
-                                        "table_template": asset_config.table,
-                                        "schema_template": asset_config.schema}
-                                       )
-            batch_kwargs = SqlAlchemyDatasourceTableBatchKwargs(table=table_name, schema=schema_name)
-=======
                 raise BatchKwargsError(
                     "Unable to generate batch kwargs for asset '"
                     + generator_asset
@@ -155,7 +138,6 @@
             batch_kwargs = SqlAlchemyDatasourceTableBatchKwargs(
                 table=table_name, schema=schema_name
             )
->>>>>>> 5b820611
 
         # If this is not a manually configured asset, we fall back to inspection of the database
         elif self.engine is not None and self.inspector is not None:
@@ -271,23 +253,10 @@
             )
         )
 
-<<<<<<< HEAD
-    # TODO: deprecate generator_asset argument
-    def get_available_partition_ids(self, generator_asset=None, data_asset_name=None):
-        assert (generator_asset and not data_asset_name) or (not generator_asset and data_asset_name), \
-                "Please provide either generator_asset or data_asset_name."
-        if generator_asset:
-            warnings.warn("The 'generator_asset' argument will be deprecated and renamed to 'data_asset_name'. "
-                          "Please update code accordingly.", DeprecationWarning)
-        raise BatchKwargsError("TableBatchKwargsGenerator cannot identify partitions, however any existing table may"
-                               "already be referenced by accessing a data_asset with the name of the "
-                               "table or of the form SCHEMA.TABLE", {})
-=======
     def get_available_partition_ids(self, generator_asset):
         raise BatchKwargsError(
             "TableBatchKwargsGenerator cannot identify partitions, however any existing table may"
             "already be referenced by accessing a generator_asset with the name of the "
             "table or of the form SCHEMA.TABLE",
             {},
-        )
->>>>>>> 5b820611
+        )