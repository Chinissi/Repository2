import logging
import warnings
from string import Template

from marshmallow import Schema, fields, post_load, ValidationError

from .batch_kwargs_generator import BatchKwargsGenerator
from great_expectations.exceptions import BatchKwargsError, GreatExpectationsError
from great_expectations.datasource.types import SqlAlchemyDatasourceTableBatchKwargs


logger = logging.getLogger(__name__)

try:
    import sqlalchemy
    from sqlalchemy import create_engine
    from sqlalchemy.engine import reflection
except ImportError:
    sqlalchemy = None
    create_engine = None
    reflection = None
    logger.debug("Unable to import sqlalchemy.")


class AssetConfigurationSchema(Schema):
    table = fields.Str()
    schema = fields.Str()

    @post_load
    def make_asset_configuration(self, data, **kwargs):
        return AssetConfiguration(**data)


class AssetConfiguration(object):
    def __init__(self, table, schema=None):
        self.__table = table
        self.__schema = schema

    @property
    def table(self):
        return self.__table

    @property
    def schema(self):
        return self.__schema


assetConfigurationSchema = AssetConfigurationSchema()


class TableBatchKwargsGenerator(BatchKwargsGenerator):
    """Provide access to already materialized tables or views in a database.

    TableBatchKwargsGenerator can be used to define specific data asset names that take and substitute parameters,
    for example to support referring to the same data asset but with different schemas depending on provided
    batch_kwargs.

    The python template language is used to substitute table name portions. For example, consider the
    following configurations::

        my_generator:
          class_name: TableBatchKwargsGenerator
          assets:
            my_table:
              schema: $schema
              table: my_table


    In that case, the asset my_datasource/my_generator/my_asset will refer to a table called my_table in a schema
    defined in batch_kwargs.

    """
    recognized_batch_parameters = {"data_asset_name", 'limit', 'offset', 'query_parameters'}

    def __init__(self, name="default", datasource=None, assets=None):
        super(TableBatchKwargsGenerator, self).__init__(name=name, datasource=datasource)
        if not assets:
            assets = {}
        try:
            self._assets = {
                asset_name: assetConfigurationSchema.load(asset_config) for
                (asset_name, asset_config) in assets.items()
            }
        except ValidationError as err:
            raise GreatExpectationsError("Unable to load asset configuration in TableBatchKwargsGenerator '%s': "
                                         "validation error: %s." % (name, str(err)))

        if datasource is not None:
            self.engine = datasource.engine
            try:
                self.inspector = sqlalchemy.inspect(self.engine)

            except sqlalchemy.exc.OperationalError:
                logger.warning("Unable to create inspector from engine in batch kwargs generator '%s'" % name)
                self.inspector = None

    def _get_iterator(self, data_asset_name, query_parameters=None, limit=None, offset=None, partition_id=None):
        batch_kwargs = None
        # First, we check if we have a configured asset
        if data_asset_name in self._assets:
            asset_config = self._assets[data_asset_name]
            try:
                if query_parameters is None:
                    query_parameters = {}
                table_name = Template(asset_config.table).substitute(query_parameters)
                schema_name = None
                if asset_config.schema is not None:
                    schema_name = Template(asset_config.schema).substitute(query_parameters)
            except KeyError:
                raise BatchKwargsError("Unable to generate batch kwargs for asset '" + data_asset_name + "': "
                                       "missing template key",
                                       {"data_asset_name": data_asset_name,
                                        "table_template": asset_config.table,
                                        "schema_template": asset_config.schema}
                                       )
            batch_kwargs = SqlAlchemyDatasourceTableBatchKwargs(table=table_name, schema=schema_name)

        # If this is not a manually configured asset, we fall back to inspection of the database
        elif self.engine is not None and self.inspector is not None:
<<<<<<< HEAD
            split_data_asset_name = data_asset_name.split(".")
            if len(split_data_asset_name) == 2:
                schema_name = split_data_asset_name[0]
                table_name = split_data_asset_name[1]
            elif len(split_data_asset_name) == 1:
=======
            split_generator_asset = generator_asset.split(".")
            if len(split_generator_asset) == 2:
                schema_name = split_generator_asset[0]
                if self.engine.dialect.name.lower() == "bigquery":
                    table_name = generator_asset
                else:
                    table_name = split_generator_asset[1]
            elif len(split_generator_asset) == 1:
>>>>>>> 06579bc0
                schema_name = self.inspector.default_schema_name
                table_name = split_data_asset_name[0]
            else:
<<<<<<< HEAD
                raise ValueError("Table name must be of shape '[SCHEMA.]TABLE'. Passed: " + split_data_asset_name)
=======
                raise ValueError("Table name must be of shape '[SCHEMA.]TABLE'. Passed: " + split_generator_asset)

>>>>>>> 06579bc0
            tables = self.inspector.get_table_names(schema=schema_name)
            try:
                tables.extend(self.inspector.get_view_names(schema=schema_name))
            except NotImplementedError:
                # Not implemented by bigquery dialect
                pass

            if table_name in tables:
                batch_kwargs = SqlAlchemyDatasourceTableBatchKwargs(table=table_name, schema=schema_name)

        if batch_kwargs is not None:
            if partition_id is not None:
                logger.warning("table_generator cannot identify partitions; provided partition id will be recorded "
                               "only")
                batch_kwargs['partition_id'] = partition_id
            if limit is not None:
                batch_kwargs['limit'] = limit
            if offset is not None:
                batch_kwargs['offset'] = offset
            return iter([batch_kwargs])

        # Otherwise, we return None
        return

    def get_available_data_asset_names(self):
        # TODO: limit and is_complete_list logic
        is_complete_list = True
        defined_assets = list(self._assets.keys())
        tables = []
        if self.engine is not None and self.inspector is not None:
            for schema_name in self.inspector.get_schema_names():
                known_information_schemas = [
                    "INFORMATION_SCHEMA",  # snowflake, mssql, mysql, oracle
                    "information_schema",  # postgres, redshift, mysql
                    "performance_schema",  # mysql
                    "sys",                 # mysql
                    "mysql",               # mysql
                ]
                known_system_tables = [
                    "sqlite_master"  # sqlite
                ]
                if schema_name in known_information_schemas:
                    continue

                if self.engine.dialect.name.lower() == "bigquery":
                    tables.extend(
                        [(table_name, "table")
                         for table_name in self.inspector.get_table_names(schema=schema_name)
                         if table_name not in known_system_tables
                         ]
                    )
                else:
                    tables.extend(
                        [(table_name, "table") if self.inspector.default_schema_name == schema_name else
                         (schema_name + "." + table_name, "table")
                         for table_name in self.inspector.get_table_names(schema=schema_name)
                         if table_name not in known_system_tables
                         ]
                    )
                try:
                    tables.extend(
                        [(table_name, "view") if self.inspector.default_schema_name == schema_name else
                         (schema_name + "." + table_name, "view")
                        for table_name in self.inspector.get_view_names(schema=schema_name)
                        if table_name not in known_system_tables
                        ]
                    )
                except NotImplementedError:
                    # Not implemented by bigquery dialect
                    pass

        return {"names": defined_assets + tables,
                "is_complete_list": is_complete_list
                }

    def _build_batch_kwargs(self, batch_parameters):
        return next(
            self._get_iterator(
                data_asset_name=batch_parameters.get("data_asset_name"),
                query_parameters=batch_parameters.get("query_parameters", {}),
                limit=batch_parameters.get("limit"),
                offset=batch_parameters.get("offset")
            )
        )

    # TODO: deprecate generator_asset argument
    def get_available_partition_ids(self, generator_asset=None, data_asset_name=None):
        assert (generator_asset and not data_asset_name) or (not generator_asset and data_asset_name), \
                "Please provide either generator_asset or data_asset_name."
        if generator_asset:
            warnings.warn("The 'generator_asset' argument will be deprecated and renamed to 'data_asset_name'. "
                          "Please update code accordingly.", DeprecationWarning)
        raise BatchKwargsError("TableBatchKwargsGenerator cannot identify partitions, however any existing table may"
                               "already be referenced by accessing a data_asset with the name of the "
                               "table or of the form SCHEMA.TABLE", {})<|MERGE_RESOLUTION|>--- conflicted
+++ resolved
@@ -117,13 +117,6 @@
 
         # If this is not a manually configured asset, we fall back to inspection of the database
         elif self.engine is not None and self.inspector is not None:
-<<<<<<< HEAD
-            split_data_asset_name = data_asset_name.split(".")
-            if len(split_data_asset_name) == 2:
-                schema_name = split_data_asset_name[0]
-                table_name = split_data_asset_name[1]
-            elif len(split_data_asset_name) == 1:
-=======
             split_generator_asset = generator_asset.split(".")
             if len(split_generator_asset) == 2:
                 schema_name = split_generator_asset[0]
@@ -132,16 +125,11 @@
                 else:
                     table_name = split_generator_asset[1]
             elif len(split_generator_asset) == 1:
->>>>>>> 06579bc0
                 schema_name = self.inspector.default_schema_name
                 table_name = split_data_asset_name[0]
             else:
-<<<<<<< HEAD
-                raise ValueError("Table name must be of shape '[SCHEMA.]TABLE'. Passed: " + split_data_asset_name)
-=======
                 raise ValueError("Table name must be of shape '[SCHEMA.]TABLE'. Passed: " + split_generator_asset)
 
->>>>>>> 06579bc0
             tables = self.inspector.get_table_names(schema=schema_name)
             try:
                 tables.extend(self.inspector.get_view_names(schema=schema_name))
