from __future__ import annotations

import copy
import logging
import re
from pprint import pformat as pf
from typing import (
    TYPE_CHECKING,
    Any,
    ClassVar,
    Dict,
    Generic,
    List,
    Mapping,
    Optional,
    Pattern,
    Set,
    Type,
)

import great_expectations.exceptions as gx_exceptions
from great_expectations._docs_decorators import public_api
from great_expectations.compatibility import pydantic
from great_expectations.compatibility.typing_extensions import override
<<<<<<< HEAD
=======
from great_expectations.core.partitioners import (
    Partitioner,
    PartitionerColumnValue,
    PartitionerDatetimePart,
    PartitionerDividedInteger,
    PartitionerModInteger,
    PartitionerMultiColumnValue,
    PartitionerYear,
    PartitionerYearAndMonth,
    PartitionerYearAndMonthAndDay,
)
>>>>>>> e06409e1
from great_expectations.datasource.fluent.batch_request import (
    BatchParameters,
    BatchRequest,
)
from great_expectations.datasource.fluent.constants import MATCH_ALL_PATTERN
from great_expectations.datasource.fluent.data_asset.data_connector import (
    FILE_PATH_BATCH_SPEC_KEY,
)
from great_expectations.datasource.fluent.data_asset.data_connector.regex_parser import (
    RegExParser,
)
from great_expectations.datasource.fluent.interfaces import (
    Batch,
    DataAsset,
    DatasourceT,
    TestConnectionError,
)

if TYPE_CHECKING:
    from great_expectations.alias_types import PathStr
    from great_expectations.core.batch import BatchMarkers, LegacyBatchDefinition
    from great_expectations.core.id_dict import BatchSpec
    from great_expectations.datasource.fluent.data_asset.data_connector import (
        DataConnector,
    )
    from great_expectations.datasource.fluent.interfaces import (
        BatchMetadata,
        BatchSlice,
    )
    from great_expectations.execution_engine import (
        PandasExecutionEngine,
        SparkDFExecutionEngine,
    )

logger = logging.getLogger(__name__)


class _FilePathDataAsset(DataAsset[DatasourceT, Partitioner], Generic[DatasourceT]):
    _EXCLUDE_FROM_READER_OPTIONS: ClassVar[Set[str]] = {
        "batch_definitions",
        "type",
        "name",
        "order_by",
        "batch_metadata",
        "batching_regex",  # file_path argument
        "kwargs",  # kwargs need to be unpacked and passed separately
        "batch_metadata",  # noqa: PLW0130
        "connect_options",
        "id",
    }

    # General file-path DataAsset pertaining attributes.
    batching_regex: Pattern = (  # must use typing.Pattern for pydantic < v1.10
        MATCH_ALL_PATTERN
    )
    connect_options: Mapping = pydantic.Field(
        default_factory=dict,
        description="Optional filesystem specific advanced parameters for connecting to data assets",  # noqa: E501
    )

    _unnamed_regex_param_prefix: str = pydantic.PrivateAttr(default="batch_request_param_")
    _regex_parser: RegExParser = pydantic.PrivateAttr()

    _all_group_name_to_group_index_mapping: Dict[str, int] = pydantic.PrivateAttr()
    _all_group_index_to_group_name_mapping: Dict[int, str] = pydantic.PrivateAttr()
    _all_group_names: List[str] = pydantic.PrivateAttr()

    # `_data_connector`` should be set inside `_build_data_connector()`
    _data_connector: DataConnector = pydantic.PrivateAttr()
    # more specific `_test_connection_error_message` can be set inside `_build_data_connector()`
    _test_connection_error_message: str = pydantic.PrivateAttr("Could not connect to your asset")
<<<<<<< HEAD
=======
    _partitioner_implementation_map: Dict[Type[Partitioner], Type[SparkPartitioner]] = (
        pydantic.PrivateAttr(
            default={
                PartitionerYear: SparkPartitionerYear,
                PartitionerYearAndMonth: SparkPartitionerYearAndMonth,
                PartitionerYearAndMonthAndDay: SparkPartitionerYearAndMonthAndDay,
                PartitionerColumnValue: SparkPartitionerColumnValue,
                PartitionerDatetimePart: SparkPartitionerDatetimePart,
                PartitionerDividedInteger: SparkPartitionerDividedInteger,
                PartitionerModInteger: SparkPartitionerModInteger,
                PartitionerMultiColumnValue: SparkPartitionerMultiColumnValue,
            }
        )
    )
>>>>>>> e06409e1

    class Config:
        """
        Need to allow extra fields for the base type because pydantic will first create
        an instance of `_FilePathDataAsset` before we select and create the more specific
        asset subtype.
        Each specific subtype should `forbid` extra fields.
        """

        extra = pydantic.Extra.allow

    def __init__(self, **data):
        super().__init__(**data)

        self._regex_parser = RegExParser(
            regex_pattern=self.batching_regex,
            unnamed_regex_group_prefix=self._unnamed_regex_param_prefix,
        )

        self._all_group_name_to_group_index_mapping = (
            self._regex_parser.get_all_group_name_to_group_index_mapping()
        )
        self._all_group_index_to_group_name_mapping = (
            self._regex_parser.get_all_group_index_to_group_name_mapping()
        )
        self._all_group_names = self._regex_parser.get_all_group_names()

    @override
    def get_batch_parameters_keys(
        self,
        partitioner: Optional[Partitioner] = None,
    ) -> tuple[str, ...]:
        option_keys: tuple[str, ...] = tuple(self._all_group_names) + (FILE_PATH_BATCH_SPEC_KEY,)
        # todo: add params from partitioner
        return option_keys

    @public_api
    @override
    def build_batch_request(
        self,
        options: Optional[BatchParameters] = None,
        batch_slice: Optional[BatchSlice] = None,
        partitioner: Optional[Partitioner] = None,
        batching_regex: Optional[re.Pattern] = None,
    ) -> BatchRequest:
        """A batch request that can be used to obtain batches for this DataAsset.

        Args:
            options: A dict that can be used to filter the batch groups returned from the asset.
                The dict structure depends on the asset type. The available keys for dict can be obtained by
                calling get_batch_parameters_keys(...).
            batch_slice: A python slice that can be used to limit the sorted batches by index.
                e.g. `batch_slice = "[-5:]"` will request only the last 5 batches after the options filter is applied.
            partitioner: A Partitioner used to narrow the data returned from the asset.
            batching_regex: A Regular Expression used to build batches in path based Assets.

        Returns:
            A BatchRequest object that can be used to obtain a batch list from a Datasource by calling the
            get_batch_list_from_batch_request method.

        Note:
            Option "batch_slice" is supported for all "DataAsset" extensions of this class identically.  This mechanism
            applies to every "Datasource" type and any "ExecutionEngine" that is capable of loading data from files on
            local and/or cloud/networked filesystems (currently, Pandas and Spark backends work with files).
        """  # noqa: E501
        if options:
            for option, value in options.items():
                if (
                    option in self._all_group_name_to_group_index_mapping
                    and value
                    and not isinstance(value, str)
                ):
                    raise gx_exceptions.InvalidBatchRequestError(  # noqa: TRY003
                        f"All batching_regex matching options must be strings. The value of '{option}' is "  # noqa: E501
                        f"not a string: {value}"
                    )

        if options is not None and not self._batch_parameters_are_valid(
            options=options,
            partitioner=partitioner,
        ):
            allowed_keys = set(self.get_batch_parameters_keys(partitioner=partitioner))
            actual_keys = set(options.keys())
            raise gx_exceptions.InvalidBatchRequestError(  # noqa: TRY003
                "Batch parameters should only contain keys from the following set:\n"
                f"{allowed_keys}\nbut your specified keys contain\n"
                f"{actual_keys.difference(allowed_keys)}\nwhich is not valid.\n"
            )

        return BatchRequest(
            datasource_name=self.datasource.name,
            data_asset_name=self.name,
            options=options or {},
            batch_slice=batch_slice,
            partitioner=partitioner,
            batching_regex=batching_regex,
        )

    @override
    def _validate_batch_request(self, batch_request: BatchRequest) -> None:
        """Validates the batch_request has the correct form.

        Args:
            batch_request: A batch request object to be validated.
        """
        if not (
            batch_request.datasource_name == self.datasource.name
            and batch_request.data_asset_name == self.name
            and self._batch_parameters_are_valid(
                options=batch_request.options, partitioner=batch_request.partitioner
            )
        ):
            valid_options = self.get_batch_parameters_keys(partitioner=batch_request.partitioner)
            options = {option: None for option in valid_options}
            expect_batch_request_form = BatchRequest[
                None
            ](  # todo: update to a file path specific partitioner
                datasource_name=self.datasource.name,
                data_asset_name=self.name,
                options=options,
                batch_slice=batch_request._batch_slice_input,  # type: ignore[attr-defined]
            )
            raise gx_exceptions.InvalidBatchRequestError(  # noqa: TRY003
                "BatchRequest should have form:\n"
                f"{pf(expect_batch_request_form.dict())}\n"
                f"but actually has form:\n{pf(batch_request.dict())}\n"
            )

    @override
    def get_batch_list_from_batch_request(self, batch_request: BatchRequest) -> List[Batch]:
        self._validate_batch_request(batch_request)

        execution_engine: PandasExecutionEngine | SparkDFExecutionEngine = (
            self.datasource.get_execution_engine()
        )

        batch_definition_list = self._get_batch_definition_list(batch_request)

        batch_list: List[Batch] = []

        batch_spec: BatchSpec
        batch_data: Any
        batch_markers: BatchMarkers
        batch_metadata: BatchMetadata
        batch: Batch
        for batch_definition in batch_definition_list:
            batch_spec = self._data_connector.build_batch_spec(batch_definition=batch_definition)
            batch_spec_options = self._batch_spec_options_from_batch_request(batch_request)
            batch_spec.update(batch_spec_options)

            batch_data, batch_markers = execution_engine.get_batch_data_and_markers(
                batch_spec=batch_spec
            )

            fully_specified_batch_request = copy.deepcopy(batch_request)
            fully_specified_batch_request.options.update(batch_definition.batch_identifiers)
            batch_metadata = self._get_batch_metadata_from_batch_request(
                batch_request=fully_specified_batch_request
            )

            batch = Batch(
                datasource=self.datasource,
                data_asset=self,
                batch_request=fully_specified_batch_request,
                data=batch_data,
                metadata=batch_metadata,
                batch_markers=batch_markers,
                batch_spec=batch_spec,
                batch_definition=batch_definition,
            )
            batch_list.append(batch)

        # todo: re-enable once RegexPartitioners are available
        # if batch_request.partitioner:
        #     self.sort_batches(batch_list, batch_request.partitioner)

        return batch_list

    def _get_batch_definition_list(
        self, batch_request: BatchRequest
    ) -> list[LegacyBatchDefinition]:
        """Generate a batch definition list from a given batch request, handling a partitioner config if present.

        Args:
            batch_request: Batch request used to generate batch definitions.

        Returns:
            List of batch definitions.
        """  # noqa: E501
        batch_definition_list = self._data_connector.get_batch_definition_list(
            batch_request=batch_request
        )
        return batch_definition_list

    def _batch_spec_options_from_batch_request(self, batch_request: BatchRequest) -> dict:
        """Build a set of options for use in a batch spec from a batch request.

        Args:
            batch_request: Batch request to use to generate options.

        Returns:
            Dictionary containing batch spec options.
        """
        get_reader_options_include: set[str] | None = self._get_reader_options_include()
        if not get_reader_options_include:
            # Set to None if empty set to include any additional `extra_kwargs` passed to `add_*_asset`  # noqa: E501
            get_reader_options_include = None
        batch_spec_options = {
            "reader_method": self._get_reader_method(),
            "reader_options": self.dict(
                include=get_reader_options_include,
                exclude=self._EXCLUDE_FROM_READER_OPTIONS,
                exclude_unset=True,
                by_alias=True,
                config_provider=self._datasource._config_provider,
            ),
        }

        return batch_spec_options

    @override
    def test_connection(self) -> None:
        """Test the connection for the DataAsset.

        Raises:
            TestConnectionError: If the connection test fails.
        """
        try:
            if self._data_connector.test_connection():
                return None
        except Exception as e:
            raise TestConnectionError(  # noqa: TRY003
                f"Could not connect to asset using {type(self._data_connector).__name__}: Got {type(e).__name__}"  # noqa: E501
            ) from e
        raise TestConnectionError(self._test_connection_error_message)

    def get_whole_directory_path_override(
        self,
    ) -> PathStr | None:
        """If present, override DataConnector behavior in order to
        treat an entire directory as a single Asset.
        """
        return None

    def _get_reader_method(self) -> str:
        raise NotImplementedError(
            """One needs to explicitly provide "reader_method" for File-Path style DataAsset extensions as temporary \
work-around, until "type" naming convention and method for obtaining 'reader_method' from it are established."""  # noqa: E501
        )

    def _get_reader_options_include(self) -> set[str]:
        raise NotImplementedError(
            """One needs to explicitly provide set(str)-valued reader options for "pydantic.BaseModel.dict()" method \
to use as its "include" directive for File-Path style DataAsset processing."""  # noqa: E501
        )<|MERGE_RESOLUTION|>--- conflicted
+++ resolved
@@ -15,27 +15,15 @@
     Optional,
     Pattern,
     Set,
-    Type,
 )
 
 import great_expectations.exceptions as gx_exceptions
 from great_expectations._docs_decorators import public_api
 from great_expectations.compatibility import pydantic
 from great_expectations.compatibility.typing_extensions import override
-<<<<<<< HEAD
-=======
 from great_expectations.core.partitioners import (
     Partitioner,
-    PartitionerColumnValue,
-    PartitionerDatetimePart,
-    PartitionerDividedInteger,
-    PartitionerModInteger,
-    PartitionerMultiColumnValue,
-    PartitionerYear,
-    PartitionerYearAndMonth,
-    PartitionerYearAndMonthAndDay,
-)
->>>>>>> e06409e1
+)
 from great_expectations.datasource.fluent.batch_request import (
     BatchParameters,
     BatchRequest,
@@ -107,23 +95,6 @@
     _data_connector: DataConnector = pydantic.PrivateAttr()
     # more specific `_test_connection_error_message` can be set inside `_build_data_connector()`
     _test_connection_error_message: str = pydantic.PrivateAttr("Could not connect to your asset")
-<<<<<<< HEAD
-=======
-    _partitioner_implementation_map: Dict[Type[Partitioner], Type[SparkPartitioner]] = (
-        pydantic.PrivateAttr(
-            default={
-                PartitionerYear: SparkPartitionerYear,
-                PartitionerYearAndMonth: SparkPartitionerYearAndMonth,
-                PartitionerYearAndMonthAndDay: SparkPartitionerYearAndMonthAndDay,
-                PartitionerColumnValue: SparkPartitionerColumnValue,
-                PartitionerDatetimePart: SparkPartitionerDatetimePart,
-                PartitionerDividedInteger: SparkPartitionerDividedInteger,
-                PartitionerModInteger: SparkPartitionerModInteger,
-                PartitionerMultiColumnValue: SparkPartitionerMultiColumnValue,
-            }
-        )
-    )
->>>>>>> e06409e1
 
     class Config:
         """
