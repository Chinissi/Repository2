from __future__ import annotations

import pathlib
import re
from logging import Logger
from typing import TYPE_CHECKING, ClassVar, Optional, Type, Union

from typing_extensions import Literal

from great_expectations.compatibility.pyspark import (
    types as pyspark_types,  # noqa: TCH001
)
from great_expectations.datasource.fluent import _SparkFilePathDatasource
from great_expectations.datasource.fluent.data_asset.data_connector import (
    FilesystemDataConnector,
)

if TYPE_CHECKING:
    from great_expectations.datasource.fluent import BatchMetadata
    from great_expectations.datasource.fluent.interfaces import (
        SortersDefinition,
    )
    from great_expectations.datasource.fluent.spark_file_path_datasource import (
        CSVAsset,
        DeltaAsset,
        DirectoryCSVAsset,
        DirectoryJSONAsset,
        DirectoryORCAsset,
        DirectoryParquetAsset,
        DirectoryTextAsset,
        JSONAsset,
        ORCAsset,
        ParquetAsset,
        TextAsset,
    )

logger: Logger

class SparkFilesystemDatasource(_SparkFilePathDatasource):
    # class attributes
    data_connector_type: ClassVar[Type[FilesystemDataConnector]] = ...

    # instance attributes
    type: Literal["spark_filesystem"] = "spark_filesystem"

    base_directory: pathlib.Path
    data_context_root_directory: Optional[pathlib.Path] = None
    def add_csv_asset(
        self,
        name: str,
        *,
        batch_metadata: Optional[BatchMetadata] = ...,
        batching_regex: re.Pattern | str = r".*",
        glob_directive: str = "**/*",
        order_by: Optional[SortersDefinition] = ...,
        # vvv spark parameters for pyspark.sql.DataFrameReader.csv() (ordered as in pyspark v3.4.0)
        # path: PathOrPaths,
        # NA - path determined by asset
        # schema: Optional[Union[StructType, str]] = None,
        spark_schema: Optional[Union[pyspark_types.StructType, str]] = None,
        # sep: Optional[str] = None,
        sep: Optional[str] = None,
        # encoding: Optional[str] = None,
        encoding: Optional[str] = None,
        # quote: Optional[str] = None,
        quote: Optional[str] = None,
        # escape: Optional[str] = None,
        escape: Optional[str] = None,
        # comment: Optional[str] = None,
        comment: Optional[str] = None,
        # header: Optional[Union[bool, str]] = None,
        header: Optional[Union[bool, str]] = None,
        # inferSchema: Optional[Union[bool, str]] = None,
        infer_schema: Optional[Union[bool, str]] = None,
        # ignoreLeadingWhiteSpace: Optional[Union[bool, str]] = None,
        ignore_leading_white_space: Optional[Union[bool, str]] = None,
        # ignoreTrailingWhiteSpace: Optional[Union[bool, str]] = None,
        ignore_trailing_white_space: Optional[Union[bool, str]] = None,
        # nullValue: Optional[str] = None,
        null_value: Optional[str] = None,
        # nanValue: Optional[str] = None,
        nan_value: Optional[str] = None,
        # positiveInf: Optional[str] = None,
        positive_inf: Optional[str] = None,
        # negativeInf: Optional[str] = None,
        negative_inf: Optional[str] = None,
        # dateFormat: Optional[str] = None,
        date_format: Optional[str] = None,
        # timestampFormat: Optional[str] = None,
        timestamp_format: Optional[str] = None,
        # maxColumns: Optional[Union[int, str]] = None,
        max_columns: Optional[Union[int, str]] = None,
        # maxCharsPerColumn: Optional[Union[int, str]] = None,
        max_chars_per_column: Optional[Union[int, str]] = None,
        # maxMalformedLogPerPartition: Optional[Union[int, str]] = None,
        max_malformed_log_per_partition: Optional[Union[int, str]] = None,
        # mode: Optional[str] = None,
        mode: Optional[Literal["PERMISSIVE", "DROPMALFORMED", "FAILFAST"]] = None,
        # columnNameOfCorruptRecord: Optional[str] = None,
        column_name_of_corrupt_record: Optional[str] = None,
        # multiLine: Optional[Union[bool, str]] = None,
        multi_line: Optional[Union[bool, str]] = None,
        # charToEscapeQuoteEscaping: Optional[str] = None,
        char_to_escape_quote_escaping: Optional[str] = None,
        # samplingRatio: Optional[Union[float, str]] = None,
        sampling_ratio: Optional[Union[float, str]] = None,
        # enforceSchema: Optional[Union[bool, str]] = None,
        enforce_schema: Optional[Union[bool, str]] = None,
        # emptyValue: Optional[str] = None,
        empty_value: Optional[str] = None,
        # locale: Optional[str] = None,
        locale: Optional[str] = None,
        # lineSep: Optional[str] = None,
        line_sep: Optional[str] = None,
        # pathGlobFilter: Optional[Union[bool, str]] = None,
        path_glob_filter: Optional[Union[bool, str]] = None,
        # recursiveFileLookup: Optional[Union[bool, str]] = None,
        recursive_file_lookup: Optional[Union[bool, str]] = None,
        # modifiedBefore: Optional[Union[bool, str]] = None,
        modified_before: Optional[Union[bool, str]] = None,
        # modifiedAfter: Optional[Union[bool, str]] = None,
        modified_after: Optional[Union[bool, str]] = None,
        # unescapedQuoteHandling: Optional[str] = None,
        unescaped_quote_handling: Optional[
            Literal[
                "STOP_AT_CLOSING_QUOTE",
                "BACK_TO_DELIMITER",
                "STOP_AT_DELIMITER",
                "SKIP_VALUE",
                "RAISE_ERROR",
            ]
        ] = None,
        # vvv pyspark Docs <> Source Code mismatch
        # The following parameters are mentioned in https://spark.apache.org/docs/latest/sql-data-sources-generic-options.html
        # however do not appear in the source code https://github.com/apache/spark/blob/v3.4.0/python/pyspark/sql/readwriter.py#L309
        # Spark Generic File Reader Options vvv
        # ignore_corrupt_files: bool = ...,
        # ignore_missing_files: bool = ...,
        # Spark Generic File Reader Options ^^^
        # ^^^ pyspark Docs <> Source Code mismatch
        # vvv pyspark Docs <> Source Code mismatch
        # The following parameters are mentioned in https://spark.apache.org/docs/latest/sql-data-sources-csv.html
        # however do not appear in the source code https://github.com/apache/spark/blob/v3.4.0/python/pyspark/sql/readwriter.py#L604
        # CSV Specific Options vvv
        # prefer_date: Optional[bool] = None,
        # timestamp_ntz_format: Optional[str] = None,
        # enable_date_time_parsing_fallback: Optional[bool] = None,
        # CSV Specific Options ^^^
        # ^^^ pyspark Docs <> Source Code mismatch
    ) -> CSVAsset: ...
    def add_directory_csv_asset(
        self,
        name: str,
        *,
        batch_metadata: Optional[BatchMetadata] = ...,
        glob_directive: str = "**/*",
        order_by: Optional[SortersDefinition] = ...,
        # Spark Directory Reader Options vvv
        data_directory: str | pathlib.Path = ...,
        # Spark Directory Reader Options ^^^
        # vvv spark parameters for pyspark.sql.DataFrameReader.csv() (ordered as in pyspark v3.4.0)
        # path: PathOrPaths,
        # NA - path determined by asset
        # schema: Optional[Union[StructType, str]] = None,
        spark_schema: Optional[Union[pyspark_types.StructType, str]] = None,
        # sep: Optional[str] = None,
        sep: Optional[str] = None,
        # encoding: Optional[str] = None,
        encoding: Optional[str] = None,
        # quote: Optional[str] = None,
        quote: Optional[str] = None,
        # escape: Optional[str] = None,
        escape: Optional[str] = None,
        # comment: Optional[str] = None,
        comment: Optional[str] = None,
        # header: Optional[Union[bool, str]] = None,
        header: Optional[Union[bool, str]] = None,
        # inferSchema: Optional[Union[bool, str]] = None,
        infer_schema: Optional[Union[bool, str]] = None,
        # ignoreLeadingWhiteSpace: Optional[Union[bool, str]] = None,
        ignore_leading_white_space: Optional[Union[bool, str]] = None,
        # ignoreTrailingWhiteSpace: Optional[Union[bool, str]] = None,
        ignore_trailing_white_space: Optional[Union[bool, str]] = None,
        # nullValue: Optional[str] = None,
        null_value: Optional[str] = None,
        # nanValue: Optional[str] = None,
        nan_value: Optional[str] = None,
        # positiveInf: Optional[str] = None,
        positive_inf: Optional[str] = None,
        # negativeInf: Optional[str] = None,
        negative_inf: Optional[str] = None,
        # dateFormat: Optional[str] = None,
        date_format: Optional[str] = None,
        # timestampFormat: Optional[str] = None,
        timestamp_format: Optional[str] = None,
        # maxColumns: Optional[Union[int, str]] = None,
        max_columns: Optional[Union[int, str]] = None,
        # maxCharsPerColumn: Optional[Union[int, str]] = None,
        max_chars_per_column: Optional[Union[int, str]] = None,
        # maxMalformedLogPerPartition: Optional[Union[int, str]] = None,
        max_malformed_log_per_partition: Optional[Union[int, str]] = None,
        # mode: Optional[str] = None,
        mode: Optional[Literal["PERMISSIVE", "DROPMALFORMED", "FAILFAST"]] = None,
        # columnNameOfCorruptRecord: Optional[str] = None,
        column_name_of_corrupt_record: Optional[str] = None,
        # multiLine: Optional[Union[bool, str]] = None,
        multi_line: Optional[Union[bool, str]] = None,
        # charToEscapeQuoteEscaping: Optional[str] = None,
        char_to_escape_quote_escaping: Optional[str] = None,
        # samplingRatio: Optional[Union[float, str]] = None,
        sampling_ratio: Optional[Union[float, str]] = None,
        # enforceSchema: Optional[Union[bool, str]] = None,
        enforce_schema: Optional[Union[bool, str]] = None,
        # emptyValue: Optional[str] = None,
        empty_value: Optional[str] = None,
        # locale: Optional[str] = None,
        locale: Optional[str] = None,
        # lineSep: Optional[str] = None,
        line_sep: Optional[str] = None,
        # pathGlobFilter: Optional[Union[bool, str]] = None,
        path_glob_filter: Optional[Union[bool, str]] = None,
        # recursiveFileLookup: Optional[Union[bool, str]] = None,
        recursive_file_lookup: Optional[Union[bool, str]] = None,
        # modifiedBefore: Optional[Union[bool, str]] = None,
        modified_before: Optional[Union[bool, str]] = None,
        # modifiedAfter: Optional[Union[bool, str]] = None,
        modified_after: Optional[Union[bool, str]] = None,
        # unescapedQuoteHandling: Optional[str] = None,
        unescaped_quote_handling: Optional[
            Literal[
                "STOP_AT_CLOSING_QUOTE",
                "BACK_TO_DELIMITER",
                "STOP_AT_DELIMITER",
                "SKIP_VALUE",
                "RAISE_ERROR",
            ]
        ] = None,
        # vvv pyspark Docs <> Source Code mismatch
        # The following parameters are mentioned in https://spark.apache.org/docs/latest/sql-data-sources-generic-options.html
        # however do not appear in the source code https://github.com/apache/spark/blob/v3.4.0/python/pyspark/sql/readwriter.py#L309
        # Spark Generic File Reader Options vvv
        # ignore_corrupt_files: bool = ...,
        # ignore_missing_files: bool = ...,
        # Spark Generic File Reader Options ^^^
        # ^^^ pyspark Docs <> Source Code mismatch
        # vvv pyspark Docs <> Source Code mismatch
        # The following parameters are mentioned in https://spark.apache.org/docs/latest/sql-data-sources-csv.html
        # however do not appear in the source code https://github.com/apache/spark/blob/v3.4.0/python/pyspark/sql/readwriter.py#L604
        # CSV Specific Options vvv
        # prefer_date: Optional[bool] = None,
        # timestamp_ntz_format: Optional[str] = None,
        # enable_date_time_parsing_fallback: Optional[bool] = None,
        # CSV Specific Options ^^^
        # ^^^ pyspark Docs <> Source Code mismatch
    ) -> DirectoryCSVAsset: ...
    def add_parquet_asset(
        self,
        name: str,
        *,
        batch_metadata: Optional[BatchMetadata] = ...,
        batching_regex: re.Pattern | str = r".*",
        glob_directive: str = "**/*",
        order_by: Optional[SortersDefinition] = ...,
        # Spark Generic File Reader Options vvv
        path_glob_filter: Optional[Union[bool, str]] = None,
        modified_before: Optional[Union[bool, str]] = None,
        modified_after: Optional[Union[bool, str]] = None,
        recursive_file_lookup: Optional[Union[bool, str]] = None,
        # Spark Generic File Reader Options ^^^
        # vvv spark parameters for pyspark.sql.DataFrameReader.parquet() (ordered as in pyspark v3.4.0)
        # See https://spark.apache.org/docs/latest/sql-data-sources-parquet.html for more info.
        # Parquet Specific Options vvv
        merge_schema: Optional[Union[bool, str]] = None,
        datetime_rebase_mode: Optional[
            Literal["EXCEPTION", "CORRECTED", "LEGACY"]
        ] = None,
        int_96_rebase_mode: Optional[
            Literal["EXCEPTION", "CORRECTED", "LEGACY"]
        ] = None,
        # Parquet Specific Options ^^^
        # vvv pyspark Docs <> Source Code mismatch
        # The following parameters are mentioned in https://spark.apache.org/docs/latest/sql-data-sources-generic-options.html
        # however do not appear in the source code https://github.com/apache/spark/blob/v3.4.0/python/pyspark/sql/readwriter.py#L473
        # Spark Generic File Reader Options vvv
        # ignore_corrupt_files: bool = ...,
        # ignore_missing_files: bool = ...,
        # Spark Generic File Reader Options ^^^
        # ^^^ pyspark Docs <> Source Code mismatch
    ) -> ParquetAsset: ...
    def add_directory_parquet_asset(
        self,
        name: str,
        *,
        batch_metadata: Optional[BatchMetadata] = ...,
        batching_regex: re.Pattern | str = r".*",
        glob_directive: str = "**/*",
        order_by: Optional[SortersDefinition] = ...,
        # Spark Directory Reader Options vvv
        data_directory: str | pathlib.Path = ...,
        # Spark Directory Reader Options ^^^
        # Spark Generic File Reader Options vvv
        path_glob_filter: Optional[Union[bool, str]] = None,
        modified_before: Optional[Union[bool, str]] = None,
        modified_after: Optional[Union[bool, str]] = None,
        recursive_file_lookup: Optional[Union[bool, str]] = None,
        # Spark Generic File Reader Options ^^^
        # vvv spark parameters for pyspark.sql.DataFrameReader.parquet() (ordered as in pyspark v3.4.0)
        # See https://spark.apache.org/docs/latest/sql-data-sources-parquet.html for more info.
        # Parquet Specific Options vvv
        merge_schema: Optional[Union[bool, str]] = None,
        datetime_rebase_mode: Optional[
            Literal["EXCEPTION", "CORRECTED", "LEGACY"]
        ] = None,
        int_96_rebase_mode: Optional[
            Literal["EXCEPTION", "CORRECTED", "LEGACY"]
        ] = None,
        # Parquet Specific Options ^^^
        # vvv pyspark Docs <> Source Code mismatch
        # The following parameters are mentioned in https://spark.apache.org/docs/latest/sql-data-sources-generic-options.html
        # however do not appear in the source code https://github.com/apache/spark/blob/v3.4.0/python/pyspark/sql/readwriter.py#L473
        # Spark Generic File Reader Options vvv
        # ignore_corrupt_files: bool = ...,
        # ignore_missing_files: bool = ...,
        # Spark Generic File Reader Options ^^^
        # ^^^ pyspark Docs <> Source Code mismatch
    ) -> DirectoryParquetAsset: ...
    def add_orc_asset(
        self,
        name: str,
        *,
        batch_metadata: Optional[BatchMetadata] = ...,
        batching_regex: re.Pattern | str = r".*",
        glob_directive: str = "**/*",
        order_by: Optional[SortersDefinition] = ...,
        # Spark Generic File Reader Options vvv
        path_glob_filter: Optional[Union[bool, str]] = None,
        modified_before: Optional[Union[bool, str]] = None,
        modified_after: Optional[Union[bool, str]] = None,
        recursive_file_lookup: Optional[Union[bool, str]] = None,
        # Spark Generic File Reader Options ^^^
        # ORC Specific Options vvv
        merge_schema: Optional[Union[bool, str]] = None,
        # ORC Specific Options ^^^
        # vvv pyspark Docs <> Source Code mismatch
        # The following parameters are mentioned in https://spark.apache.org/docs/latest/sql-data-sources-generic-options.html
        # however do not appear in the source code https://github.com/apache/spark/blob/v3.4.0/python/pyspark/sql/readwriter.py#L473
        # Spark Generic File Reader Options vvv
        # ignore_corrupt_files: bool = ...,
        # ignore_missing_files: bool = ...,
        # Spark Generic File Reader Options ^^^
        # ^^^ pyspark Docs <> Source Code mismatch
    ) -> ORCAsset: ...
    def add_directory_orc_asset(
        self,
        name: str,
        *,
        batch_metadata: Optional[BatchMetadata] = ...,
        batching_regex: re.Pattern | str = r".*",
        glob_directive: str = "**/*",
        order_by: Optional[SortersDefinition] = ...,
        # Spark Directory Reader Options vvv
        data_directory: str | pathlib.Path = ...,
        # Spark Directory Reader Options ^^^
        # Spark Generic File Reader Options vvv
        path_glob_filter: Optional[Union[bool, str]] = None,
        modified_before: Optional[Union[bool, str]] = None,
        modified_after: Optional[Union[bool, str]] = None,
        recursive_file_lookup: Optional[Union[bool, str]] = None,
        # Spark Generic File Reader Options ^^^
        # ORC Specific Options vvv
        merge_schema: Optional[Union[bool, str]] = None,
        # ORC Specific Options ^^^
        # vvv pyspark Docs <> Source Code mismatch
        # The following parameters are mentioned in https://spark.apache.org/docs/latest/sql-data-sources-generic-options.html
        # however do not appear in the source code https://github.com/apache/spark/blob/v3.4.0/python/pyspark/sql/readwriter.py#L473
        # Spark Generic File Reader Options vvv
        # ignore_corrupt_files: bool = ...,
        # ignore_missing_files: bool = ...,
        # Spark Generic File Reader Options ^^^
        # ^^^ pyspark Docs <> Source Code mismatch
    ) -> DirectoryORCAsset: ...
    def add_json_asset(
        self,
        name: str,
        *,
        batch_metadata: Optional[BatchMetadata] = ...,
        batching_regex: re.Pattern | str = r".*",
        glob_directive: str = "**/*",
        order_by: Optional[SortersDefinition] = ...,
        # vvv spark parameters for pyspark.sql.DataFrameReader.json() (ordered as in pyspark v3.4.0)
        # path: Union[str, List[str], RDD[str]],
        # NA - path determined by asset
        # schema: Optional[Union[StructType, str]] = None,
        spark_schema: Optional[Union[pyspark_types.StructType, str]] = None,
        # primitivesAsString: Optional[Union[bool, str]] = None,
        primitives_as_string: Optional[Union[bool, str]] = None,
        # prefersDecimal: Optional[Union[bool, str]] = None,
        prefers_decimal: Optional[Union[bool, str]] = None,
        # allowComments: Optional[Union[bool, str]] = None,
        allow_comments: Optional[Union[bool, str]] = None,
        # allowUnquotedFieldNames: Optional[Union[bool, str]] = None,
        allow_unquoted_field_names: Optional[Union[bool, str]] = None,
        # allowSingleQuotes: Optional[Union[bool, str]] = None,
        allow_single_quotes: Optional[Union[bool, str]] = None,
        # allowNumericLeadingZero: Optional[Union[bool, str]] = None,
        allow_numeric_leading_zero: Optional[Union[bool, str]] = None,
        # allowBackslashEscapingAnyCharacter: Optional[Union[bool, str]] = None,
        allow_backslash_escaping_any_character: Optional[Union[bool, str]] = None,
        # mode: Optional[str] = None,
        mode: Optional[Literal["PERMISSIVE", "DROPMALFORMED", "FAILFAST"]] = None,
        # columnNameOfCorruptRecord: Optional[str] = None,
        column_name_of_corrupt_record: Optional[str] = None,
        # dateFormat: Optional[str] = None,
        date_format: Optional[str] = None,
        # timestampFormat: Optional[str] = None,
        timestamp_format: Optional[str] = None,
        # multiLine: Optional[Union[bool, str]] = None,
        multi_line: Optional[Union[bool, str]] = None,
        # allowUnquotedControlChars: Optional[Union[bool, str]] = None,
        allow_unquoted_control_chars: Optional[Union[bool, str]] = None,
        # lineSep: Optional[str] = None,
        line_sep: Optional[str] = None,
        # samplingRatio: Optional[Union[float, str]] = None,
        sampling_ratio: Optional[Union[float, str]] = None,
        # dropFieldIfAllNull: Optional[Union[bool, str]] = None,
        drop_field_if_all_null: Optional[Union[bool, str]] = None,
        # encoding: Optional[str] = None,
        encoding: Optional[str] = None,
        # locale: Optional[str] = None,
        locale: Optional[str] = None,
        # pathGlobFilter: Optional[Union[bool, str]] = None,
        path_glob_filter: Optional[Union[bool, str]] = None,
        # recursiveFileLookup: Optional[Union[bool, str]] = None,
        recursive_file_lookup: Optional[Union[bool, str]] = None,
        # modifiedBefore: Optional[Union[bool, str]] = None,
        modified_before: Optional[Union[bool, str]] = None,
        # modifiedAfter: Optional[Union[bool, str]] = None,
        modified_after: Optional[Union[bool, str]] = None,
        # allowNonNumericNumbers: Optional[Union[bool, str]] = None,
        allow_non_numeric_numbers: Optional[Union[bool, str]] = None,
        # vvv pyspark Docs <> Source Code mismatch
        # The following parameters are mentioned in https://spark.apache.org/docs/latest/sql-data-sources-generic-options.html
        # however do not appear in the source code https://github.com/apache/spark/blob/v3.4.0/python/pyspark/sql/readwriter.py#L309
        # Spark Generic File Reader Options vvv
        # ignore_corrupt_files: bool = ...,
        # ignore_missing_files: bool = ...,
        # Spark Generic File Reader Options ^^^
        # ^^^ pyspark Docs <> Source Code mismatch
        # vvv pyspark Docs <> Source Code mismatch
        # The following parameters are mentioned in https://spark.apache.org/docs/latest/sql-data-sources-json.html
        # however do not appear in the source code https://github.com/apache/spark/blob/v3.4.0/python/pyspark/sql/readwriter.py#L309
        # JSON Specific Options vvv
        # timezone: str = ...,
        # timestamp_ntz_format: str = "yyyy-MM-dd'T'HH:mm:ss[.SSS]",
        # enable_date_time_parsing_fallback: bool = ...,
        # JSON Specific Options ^^^
        # ^^^ pyspark Docs <> Source Code mismatch
    ) -> JSONAsset: ...
    def add_directory_json_asset(
        self,
        name: str,
        *,
        batch_metadata: Optional[BatchMetadata] = ...,
        batching_regex: re.Pattern | str = r".*",
        glob_directive: str = "**/*",
        order_by: Optional[SortersDefinition] = ...,
        # Spark Directory Reader Options vvv
        data_directory: str | pathlib.Path = ...,
        # Spark Directory Reader Options ^^^
        # vvv spark parameters for pyspark.sql.DataFrameReader.json() (ordered as in pyspark v3.4.0)
        # path: Union[str, List[str], RDD[str]],
        # NA - path determined by asset
        # schema: Optional[Union[StructType, str]] = None,
        spark_schema: Optional[Union[pyspark_types.StructType, str]] = None,
        # primitivesAsString: Optional[Union[bool, str]] = None,
        primitives_as_string: Optional[Union[bool, str]] = None,
        # prefersDecimal: Optional[Union[bool, str]] = None,
        prefers_decimal: Optional[Union[bool, str]] = None,
        # allowComments: Optional[Union[bool, str]] = None,
        allow_comments: Optional[Union[bool, str]] = None,
        # allowUnquotedFieldNames: Optional[Union[bool, str]] = None,
        allow_unquoted_field_names: Optional[Union[bool, str]] = None,
        # allowSingleQuotes: Optional[Union[bool, str]] = None,
        allow_single_quotes: Optional[Union[bool, str]] = None,
        # allowNumericLeadingZero: Optional[Union[bool, str]] = None,
        allow_numeric_leading_zero: Optional[Union[bool, str]] = None,
        # allowBackslashEscapingAnyCharacter: Optional[Union[bool, str]] = None,
        allow_backslash_escaping_any_character: Optional[Union[bool, str]] = None,
        # mode: Optional[str] = None,
        mode: Optional[Literal["PERMISSIVE", "DROPMALFORMED", "FAILFAST"]] = None,
        # columnNameOfCorruptRecord: Optional[str] = None,
        column_name_of_corrupt_record: Optional[str] = None,
        # dateFormat: Optional[str] = None,
        date_format: Optional[str] = None,
        # timestampFormat: Optional[str] = None,
        timestamp_format: Optional[str] = None,
        # multiLine: Optional[Union[bool, str]] = None,
        multi_line: Optional[Union[bool, str]] = None,
        # allowUnquotedControlChars: Optional[Union[bool, str]] = None,
        allow_unquoted_control_chars: Optional[Union[bool, str]] = None,
        # lineSep: Optional[str] = None,
        line_sep: Optional[str] = None,
        # samplingRatio: Optional[Union[float, str]] = None,
        sampling_ratio: Optional[Union[float, str]] = None,
        # dropFieldIfAllNull: Optional[Union[bool, str]] = None,
        drop_field_if_all_null: Optional[Union[bool, str]] = None,
        # encoding: Optional[str] = None,
        encoding: Optional[str] = None,
        # locale: Optional[str] = None,
        locale: Optional[str] = None,
        # pathGlobFilter: Optional[Union[bool, str]] = None,
        path_glob_filter: Optional[Union[bool, str]] = None,
        # recursiveFileLookup: Optional[Union[bool, str]] = None,
        recursive_file_lookup: Optional[Union[bool, str]] = None,
        # modifiedBefore: Optional[Union[bool, str]] = None,
        modified_before: Optional[Union[bool, str]] = None,
        # modifiedAfter: Optional[Union[bool, str]] = None,
        modified_after: Optional[Union[bool, str]] = None,
        # allowNonNumericNumbers: Optional[Union[bool, str]] = None,
        allow_non_numeric_numbers: Optional[Union[bool, str]] = None,
        # vvv pyspark Docs <> Source Code mismatch
        # The following parameters are mentioned in https://spark.apache.org/docs/latest/sql-data-sources-generic-options.html
        # however do not appear in the source code https://github.com/apache/spark/blob/v3.4.0/python/pyspark/sql/readwriter.py#L309
        # Spark Generic File Reader Options vvv
        # ignore_corrupt_files: bool = ...,
        # ignore_missing_files: bool = ...,
        # Spark Generic File Reader Options ^^^
        # ^^^ pyspark Docs <> Source Code mismatch
        # vvv pyspark Docs <> Source Code mismatch
        # The following parameters are mentioned in https://spark.apache.org/docs/latest/sql-data-sources-json.html
        # however do not appear in the source code https://github.com/apache/spark/blob/v3.4.0/python/pyspark/sql/readwriter.py#L309
        # JSON Specific Options vvv
        # timezone: str = ...,
        # timestamp_ntz_format: str = "yyyy-MM-dd'T'HH:mm:ss[.SSS]",
        # enable_date_time_parsing_fallback: bool = ...,
        # JSON Specific Options ^^^
        # ^^^ pyspark Docs <> Source Code mismatch
    ) -> DirectoryJSONAsset: ...
    def add_text_asset(
        self,
        name: str,
        *,
        batch_metadata: Optional[BatchMetadata] = ...,
        batching_regex: re.Pattern | str = r".*",
        glob_directive: str = "**/*",
        order_by: Optional[SortersDefinition] = ...,
        # Spark Generic File Reader Options vvv
        path_glob_filter: Optional[Union[bool, str]] = None,
        modified_before: Optional[Union[bool, str]] = None,
        modified_after: Optional[Union[bool, str]] = None,
        recursive_file_lookup: Optional[Union[bool, str]] = None,
        # Spark Generic File Reader Options ^^^
        # Text Specific Options vvv
        # wholetext: bool = False,
        wholetext: bool = False,
        # lineSep: Optional[str] = None,
        line_sep: Optional[str] = None,
        # Text Specific Options ^^^
        # vvv pyspark Docs <> Source Code mismatch
        # The following parameters are mentioned in https://spark.apache.org/docs/latest/sql-data-sources-generic-options.html
        # however do not appear in the source code https://github.com/apache/spark/blob/v3.4.0/python/pyspark/sql/readwriter.py#L309
        # Spark Generic File Reader Options vvv
        # ignore_corrupt_files: bool = ...,
        # ignore_missing_files: bool = ...,
        # Spark Generic File Reader Options ^^^
        # ^^^ pyspark Docs <> Source Code mismatch
    ) -> TextAsset: ...
<<<<<<< HEAD
    def add_delta_asset(
=======
    def add_directory_text_asset(
>>>>>>> 2e10b592
        self,
        name: str,
        *,
        batch_metadata: Optional[BatchMetadata] = ...,
        batching_regex: re.Pattern | str = r".*",
        glob_directive: str = "**/*",
        order_by: Optional[SortersDefinition] = ...,
<<<<<<< HEAD
        # Delta Specific Options vvv
        timestamp_as_of: Optional[str] = None,
        version_as_of: Optional[str] = None,
        # Delta Specific Options ^^^
    ) -> DeltaAsset: ...
=======
        # Spark Directory Reader Options vvv
        data_directory: str | pathlib.Path = ...,
        # Spark Directory Reader Options ^^^
        # Spark Generic File Reader Options vvv
        path_glob_filter: Optional[Union[bool, str]] = None,
        modified_before: Optional[Union[bool, str]] = None,
        modified_after: Optional[Union[bool, str]] = None,
        recursive_file_lookup: Optional[Union[bool, str]] = None,
        # Spark Generic File Reader Options ^^^
        # Text Specific Options vvv
        # wholetext: bool = False,
        wholetext: bool = False,
        # lineSep: Optional[str] = None,
        line_sep: Optional[str] = None,
        # Text Specific Options ^^^
        # vvv pyspark Docs <> Source Code mismatch
        # The following parameters are mentioned in https://spark.apache.org/docs/latest/sql-data-sources-generic-options.html
        # however do not appear in the source code https://github.com/apache/spark/blob/v3.4.0/python/pyspark/sql/readwriter.py#L309
        # Spark Generic File Reader Options vvv
        # ignore_corrupt_files: bool = ...,
        # ignore_missing_files: bool = ...,
        # Spark Generic File Reader Options ^^^
        # ^^^ pyspark Docs <> Source Code mismatch
    ) -> DirectoryTextAsset: ...
>>>>>>> 2e10b592
<|MERGE_RESOLUTION|>--- conflicted
+++ resolved
@@ -565,25 +565,14 @@
         # Spark Generic File Reader Options ^^^
         # ^^^ pyspark Docs <> Source Code mismatch
     ) -> TextAsset: ...
-<<<<<<< HEAD
-    def add_delta_asset(
-=======
     def add_directory_text_asset(
->>>>>>> 2e10b592
-        self,
-        name: str,
-        *,
-        batch_metadata: Optional[BatchMetadata] = ...,
-        batching_regex: re.Pattern | str = r".*",
-        glob_directive: str = "**/*",
-        order_by: Optional[SortersDefinition] = ...,
-<<<<<<< HEAD
-        # Delta Specific Options vvv
-        timestamp_as_of: Optional[str] = None,
-        version_as_of: Optional[str] = None,
-        # Delta Specific Options ^^^
-    ) -> DeltaAsset: ...
-=======
+        self,
+        name: str,
+        *,
+        batch_metadata: Optional[BatchMetadata] = ...,
+        batching_regex: re.Pattern | str = r".*",
+        glob_directive: str = "**/*",
+        order_by: Optional[SortersDefinition] = ...,
         # Spark Directory Reader Options vvv
         data_directory: str | pathlib.Path = ...,
         # Spark Directory Reader Options ^^^
@@ -608,4 +597,16 @@
         # Spark Generic File Reader Options ^^^
         # ^^^ pyspark Docs <> Source Code mismatch
     ) -> DirectoryTextAsset: ...
->>>>>>> 2e10b592
+    def add_delta_asset(
+        self,
+        name: str,
+        *,
+        batch_metadata: Optional[BatchMetadata] = ...,
+        batching_regex: re.Pattern | str = r".*",
+        glob_directive: str = "**/*",
+        order_by: Optional[SortersDefinition] = ...,
+        # Delta Specific Options vvv
+        timestamp_as_of: Optional[str] = None,
+        version_as_of: Optional[str] = None,
+        # Delta Specific Options ^^^
+    ) -> DeltaAsset: ...