--- conflicted
+++ resolved
@@ -18,15 +18,11 @@
         SortersDefinition,
     )
     from great_expectations.datasource.fluent.spark_file_path_datasource import (
-<<<<<<< HEAD
-        CSVAsset, ORCAsset,
-)
-=======
         CSVAsset,
         DirectoryCSVAsset,
         ParquetAsset,
-    )
->>>>>>> da06a6b7
+        ORCAsset,
+)
 
 logger: Logger
 
@@ -50,10 +46,6 @@
         infer_schema: bool = ...,
         order_by: Optional[SortersDefinition] = ...,
     ) -> CSVAsset: ...
-<<<<<<< HEAD
-
-    def add_orc_asset(
-=======
     def add_directory_csv_asset(
         self,
         name: str,
@@ -66,21 +58,24 @@
         order_by: Optional[SortersDefinition] = ...,
     ) -> DirectoryCSVAsset: ...
     def add_parquet_asset(
->>>>>>> da06a6b7
         self,
         name: str,
         *,
         batch_metadata: Optional[BatchMetadata] = ...,
         batching_regex: re.Pattern | str = r".*",
         glob_directive: str = "**/*",
-<<<<<<< HEAD
-        merge_schema: bool = ...,
-        order_by: Optional[SortersDefinition] = ...,
-    ) -> ORCAsset: ...
-=======
         datetime_rebase_mode: Literal["EXCEPTION", "CORRECTED", "LEGACY"],
         int_96_rebase_mode: Literal["EXCEPTION", "CORRECTED", "LEGACY"],
         merge_schema: bool = ...,
         order_by: Optional[SortersDefinition] = ...,
     ) -> ParquetAsset: ...
->>>>>>> da06a6b7
+    def add_orc_asset(
+        self,
+        name: str,
+        *,
+        batch_metadata: Optional[BatchMetadata] = ...,
+        batching_regex: re.Pattern | str = r".*",
+        glob_directive: str = "**/*",
+        merge_schema: bool = ...,
+        order_by: Optional[SortersDefinition] = ...,
+    ) -> ORCAsset: ...