"""POC for loading config."""
from __future__ import annotations

import logging
import pathlib
from io import StringIO
from pprint import pformat as pf
from typing import (
    TYPE_CHECKING,
    Any,
    Callable,
    ClassVar,
    Dict,
    Final,
    List,
    Set,
    Tuple,
    Type,
    TypeVar,
    Union,
    overload,
)

from pydantic import Extra, Field, validator
<<<<<<< HEAD
from typing_extensions import Final
=======
from ruamel.yaml import YAML
>>>>>>> 823620c2

from great_expectations.compatibility.sqlalchemy import TextClause
from great_expectations.core.yaml_handler import YAMLHandler
from great_expectations.datasource.fluent.constants import (
    _DATA_ASSET_NAME_KEY,
    _DATASOURCE_NAME_KEY,
    _FLUENT_DATASOURCES_KEY,
)
from great_expectations.datasource.fluent.fluent_base_model import FluentBaseModel
from great_expectations.datasource.fluent.interfaces import (
    Datasource,
)
from great_expectations.datasource.fluent.sources import (
    DEFAULT_PANDAS_DATA_ASSET_NAME,
    DEFAULT_PANDAS_DATASOURCE_NAME,
    _SourceFactories,
)

if TYPE_CHECKING:
    from pydantic.error_wrappers import ErrorDict as PydanticErrorDict

    from great_expectations.datasource.fluent.fluent_base_model import (
        AbstractSetIntStr,
        MappingIntStrAny,
    )


logger = logging.getLogger(__name__)


yaml = YAMLHandler()


_FLUENT_STYLE_DESCRIPTION: Final[str] = "Fluent Datasources"

_MISSING_FLUENT_DATASOURCES_ERRORS: Final[List[PydanticErrorDict]] = [
    {
        "loc": (_FLUENT_DATASOURCES_KEY,),
        "msg": "field required",
        "type": "value_error.missing",
    }
]

# sentinel value to know if parameter was passed
_MISSING: Final = object()

JSON_ENCODERS: dict[Type, Callable] = {}
if TextClause:
    JSON_ENCODERS[TextClause] = lambda v: str(v)

T = TypeVar("T")


class GxConfig(FluentBaseModel):
    """Represents the full fluent configuration file."""

    fluent_datasources: List[Datasource] = Field(
        ..., description=_FLUENT_STYLE_DESCRIPTION
    )

    _EXCLUDE_FROM_DATASOURCE_SERIALIZATION: ClassVar[Set[str]] = {
        _DATASOURCE_NAME_KEY,  # The "name" field is set in validation upon deserialization from configuration key; hence, it should not be serialized.
    }

    _EXCLUDE_FROM_DATA_ASSET_SERIALIZATION: ClassVar[Set[str]] = {
        _DATA_ASSET_NAME_KEY,  # The "name" field is set in validation upon deserialization from configuration key; hence, it should not be serialized.
    }

    class Config:
        extra = Extra.ignore  # ignore any old style config keys
        json_encoders = JSON_ENCODERS

    @property
    def datasources(self) -> List[Datasource]:
        """Returns available Fluent Datasources as list."""
        return self.fluent_datasources

    def get_datasources_as_dict(self) -> Dict[str, Datasource]:
        """Returns available Datasource objects as dictionary, with corresponding name as key.

        Returns:
            Dictionary of "Datasource" objects with "name" attribute serving as key.
        """
        datasource: Datasource
        datasources_as_dict: Dict[str, Datasource] = {
            datasource.name: datasource for datasource in self.fluent_datasources
        }

        return datasources_as_dict

    def get_datasource_names(self) -> Set[str]:
        """Returns the set of available Datasource names.

        Returns:
            Set of available Datasource names.
        """
        datasource: Datasource
        return {datasource.name for datasource in self.datasources}

    def get_datasource(self, datasource_name: str) -> Datasource:
        """Returns the Datasource referred to by datasource_name

        Args:
            datasource_name: name of Datasource sought.

        Returns:
            Datasource -- if named "Datasource" objects exists; otherwise, exception is raised.
        """
        try:
            datasource: Datasource
            return list(
                filter(
                    lambda datasource: datasource.name == datasource_name,
                    self.datasources,
                )
            )[0]
        except IndexError as exc:
            raise LookupError(
                f"'{datasource_name}' not found. Available datasources are {self.get_datasource_names()}"
            ) from exc

    def update_datasources(self, datasources: Dict[str, Datasource]) -> None:
        """
        Updates internal list of datasources using supplied datasources dictionary.

        Args:
            datasources: Dictionary of datasources to use to update internal datasources.
        """
        datasources_as_dict: Dict[str, Datasource] = self.get_datasources_as_dict()
        datasources_as_dict.update(datasources)
        self.fluent_datasources = list(datasources_as_dict.values())

    def pop(self, datasource_name: str, default: T = _MISSING) -> Datasource | T:  # type: ignore[assignment] # sentinel value is never returned
        """
        Returns and deletes the Datasource referred to by datasource_name

        Args:
            datasource_name: name of Datasource sought.

        Returns:
            Datasource -- if named "Datasource" objects exists or the provided default;
                otherwise, exception is raised.
        """
        ds_dicts = self.get_datasources_as_dict()
        result: T | Datasource
        if default is _MISSING:
            result = ds_dicts.pop(datasource_name)
        else:
            result = ds_dicts.pop(datasource_name, default)

        self.fluent_datasources = list(ds_dicts.values())
        return result

    # noinspection PyNestedDecorators
    @validator(_FLUENT_DATASOURCES_KEY, pre=True)
    @classmethod
    def _load_datasource_subtype(cls, v: List[dict]):
        logger.info(f"Loading 'datasources' ->\n{pf(v, depth=2)}")
        loaded_datasources: List[Datasource] = []

        for config in v:
            ds_type_name: str = config.get("type", "")
            ds_name: str = config[_DATASOURCE_NAME_KEY]
            if not ds_type_name:
                # TODO: (kilo59 122222) ideally this would be raised by `Datasource` validation
                # https://github.com/pydantic/pydantic/issues/734
                raise ValueError(f"'{ds_name}' is missing a 'type' entry")

            try:
                ds_type: Type[Datasource] = _SourceFactories.type_lookup[ds_type_name]
                logger.debug(f"Instantiating '{ds_name}' as {ds_type}")
            except KeyError as type_lookup_err:
                raise ValueError(
                    f"'{ds_name}' has unsupported 'type' - {type_lookup_err}"
                ) from type_lookup_err

            if "assets" not in config:
                config["assets"] = []

            datasource = ds_type(**config)

            # the ephemeral asset should never be serialized
            if DEFAULT_PANDAS_DATA_ASSET_NAME in datasource.get_assets_as_dict():
                datasource.delete_asset(asset_name=DEFAULT_PANDAS_DATA_ASSET_NAME)

            # if the default pandas datasource has no assets, it should not be serialized
            if (
                datasource.name != DEFAULT_PANDAS_DATASOURCE_NAME
                or len(datasource.assets) > 0
            ):
                loaded_datasources.append(datasource)

                # TODO: move this to a different 'validator' method
                # attach the datasource to the nested assets, avoiding recursion errors
                for asset in datasource.assets:
                    asset._datasource = datasource

        logger.debug(f"Loaded 'datasources' ->\n{repr(loaded_datasources)}")

        if v and not loaded_datasources:
            logger.info(f"Of {len(v)} entries, no 'datasources' could be loaded")

        return loaded_datasources

    @classmethod
    def parse_yaml(
        cls: Type[GxConfig], f: Union[pathlib.Path, str], _allow_empty: bool = False
    ) -> GxConfig:
        """
        Overriding base method to allow an empty/missing `fluent_datasources` field.
        In addition, converts datasource and assets configuration sections from dictionary style to list style.
        Other validation errors will still result in an error.

        TODO (kilo59) 122822: remove this as soon as it's no longer needed. Such as when
        we use a new `config_version` instead of `fluent_datasources` key.
        """
        loaded = yaml.load(f)  # type: ignore[arg-type]
        logger.debug(f"loaded from yaml ->\n{pf(loaded, depth=3)}\n")
        loaded = _convert_fluent_datasources_loaded_from_yaml_to_internal_object_representation(
            config=loaded, _allow_empty=_allow_empty
        )
        if _FLUENT_DATASOURCES_KEY not in loaded:
            return cls(fluent_datasources=[])

        config = cls(**loaded)  # type: ignore[arg-type]
        return config

    @overload
    def yaml(  # noqa: PLR0913
        self,
        stream_or_path: Union[StringIO, None] = None,
        *,
        include: Union[AbstractSetIntStr, MappingIntStrAny, None] = ...,
        exclude: Union[AbstractSetIntStr, MappingIntStrAny, None] = ...,
        by_alias: bool = ...,
        exclude_unset: bool = ...,
        exclude_defaults: bool = ...,
        exclude_none: bool = ...,
        encoder: Union[Callable[[Any], Any], None] = ...,
        models_as_dict: bool = ...,
        **yaml_kwargs,
    ) -> str:
        ...

    @overload
    def yaml(  # noqa: PLR0913
        self,
        stream_or_path: pathlib.Path,
        *,
        include: Union[AbstractSetIntStr, MappingIntStrAny, None] = ...,
        exclude: Union[AbstractSetIntStr, MappingIntStrAny, None] = ...,
        by_alias: bool = ...,
        exclude_unset: bool = ...,
        exclude_defaults: bool = ...,
        exclude_none: bool = ...,
        encoder: Union[Callable[[Any], Any], None] = ...,
        models_as_dict: bool = ...,
        **yaml_kwargs,
    ) -> pathlib.Path:
        ...

    def yaml(  # noqa: PLR0913
        self,
        stream_or_path: Union[StringIO, pathlib.Path, None] = None,
        *,
        include: Union[AbstractSetIntStr, MappingIntStrAny, None] = None,
        exclude: Union[AbstractSetIntStr, MappingIntStrAny, None] = None,
        by_alias: bool = False,
        exclude_unset: bool = True,
        exclude_defaults: bool = False,
        exclude_none: bool = False,
        encoder: Union[Callable[[Any], Any], None] = None,
        models_as_dict: bool = True,
        **yaml_kwargs,
    ) -> Union[str, pathlib.Path]:
        """
        Serialize the config object as yaml.
        Writes to a file if a `pathlib.Path` is provided.
        Else it writes to a stream and returns a yaml string.
        """
        if stream_or_path is None:
            stream_or_path = StringIO()

        intermediate_json_dict = self._json_dict(
            include=include,
            exclude=exclude,
            by_alias=by_alias,
            exclude_unset=exclude_unset,
            exclude_defaults=exclude_defaults,
            exclude_none=exclude_none,
            encoder=encoder,
            models_as_dict=models_as_dict,
        )
        intermediate_json_dict = self._exclude_name_fields_from_fluent_datasources(
            config=intermediate_json_dict
        )
        yaml.dump(intermediate_json_dict, stream=stream_or_path, **yaml_kwargs)

        if isinstance(stream_or_path, pathlib.Path):
            return stream_or_path

        return stream_or_path.getvalue()

    def _exclude_name_fields_from_fluent_datasources(
        self, config: Dict[str, Any]
    ) -> Dict[str, Any]:
        if _FLUENT_DATASOURCES_KEY in config:
            fluent_datasources_config_as_dict = {}

            fluent_datasources: List[dict] = config[_FLUENT_DATASOURCES_KEY]

            datasource_name: str
            datasource_config: dict
            for datasource_config in fluent_datasources:
                datasource_name = datasource_config[_DATASOURCE_NAME_KEY]
                datasource_config = _exclude_fields_from_serialization(  # noqa: PLW2901
                    source_dict=datasource_config,
                    exclusions=self._EXCLUDE_FROM_DATASOURCE_SERIALIZATION,
                )
                if "assets" in datasource_config:
                    data_assets: List[dict] = datasource_config["assets"]
                    data_asset_config: dict
                    data_assets_config_as_dict = {
                        data_asset_config[
                            _DATA_ASSET_NAME_KEY
                        ]: _exclude_fields_from_serialization(
                            source_dict=data_asset_config,
                            exclusions=self._EXCLUDE_FROM_DATA_ASSET_SERIALIZATION,
                        )
                        for data_asset_config in data_assets
                    }
                    datasource_config["assets"] = data_assets_config_as_dict

                fluent_datasources_config_as_dict[datasource_name] = datasource_config

            config[_FLUENT_DATASOURCES_KEY] = fluent_datasources_config_as_dict

        return config


def _exclude_fields_from_serialization(
    source_dict: Dict[str, Any], exclusions: Set[str]
) -> Dict[str, Any]:
    element: Tuple[str, Any]
    # noinspection PyTypeChecker
    return dict(
        filter(
            lambda element: element[0] not in exclusions,
            source_dict.items(),
        )
    )


def _convert_fluent_datasources_loaded_from_yaml_to_internal_object_representation(
    config: Dict[str, Any], _allow_empty: bool = False
) -> Dict[str, Any]:
    if _FLUENT_DATASOURCES_KEY in config:
        fluent_datasources: dict = config[_FLUENT_DATASOURCES_KEY] or {}

        datasource_name: str
        datasource_config: dict
        for datasource_name, datasource_config in fluent_datasources.items():
            datasource_config[_DATASOURCE_NAME_KEY] = datasource_name
            if "assets" in datasource_config:
                data_assets: dict = datasource_config["assets"]
                data_asset_name: str
                data_asset_config: dict
                for data_asset_name, data_asset_config in data_assets.items():
                    data_asset_config[_DATA_ASSET_NAME_KEY] = data_asset_name

                datasource_config["assets"] = list(data_assets.values())

            fluent_datasources[datasource_name] = datasource_config

        config[_FLUENT_DATASOURCES_KEY] = list(fluent_datasources.values())

    return config<|MERGE_RESOLUTION|>--- conflicted
+++ resolved
@@ -22,11 +22,7 @@
 )
 
 from pydantic import Extra, Field, validator
-<<<<<<< HEAD
 from typing_extensions import Final
-=======
-from ruamel.yaml import YAML
->>>>>>> 823620c2
 
 from great_expectations.compatibility.sqlalchemy import TextClause
 from great_expectations.core.yaml_handler import YAMLHandler
