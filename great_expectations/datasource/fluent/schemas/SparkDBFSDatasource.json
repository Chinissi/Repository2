--- conflicted
+++ resolved
@@ -131,8 +131,8 @@
                 "key"
             ]
         },
-        "FileNamePartitionerYearly": {
-            "title": "FileNamePartitionerYearly",
+        "PartitionerYearly": {
+            "title": "PartitionerYearly",
             "type": "object",
             "properties": {
                 "regex": {
@@ -158,8 +158,8 @@
                 "regex"
             ]
         },
-        "FileNamePartitionerMonthly": {
-            "title": "FileNamePartitionerMonthly",
+        "PartitionerMonthly": {
+            "title": "PartitionerMonthly",
             "type": "object",
             "properties": {
                 "regex": {
@@ -186,8 +186,8 @@
                 "regex"
             ]
         },
-        "FileNamePartitionerDaily": {
-            "title": "FileNamePartitionerDaily",
+        "PartitionerDaily": {
+            "title": "PartitionerDaily",
             "type": "object",
             "properties": {
                 "regex": {
@@ -215,8 +215,8 @@
                 "regex"
             ]
         },
-        "FileNamePartitionerPath": {
-            "title": "FileNamePartitionerPath",
+        "PartitionerPath": {
+            "title": "PartitionerPath",
             "type": "object",
             "properties": {
                 "regex": {
@@ -234,8 +234,8 @@
                 "regex"
             ]
         },
-        "BatchDefinition_Union_FileNamePartitionerYearly__FileNamePartitionerMonthly__FileNamePartitionerDaily__FileNamePartitionerPath__": {
-            "title": "BatchDefinition[Union[FileNamePartitionerYearly, FileNamePartitionerMonthly, FileNamePartitionerDaily, FileNamePartitionerPath]]",
+        "BatchDefinition_Union_PartitionerYearly__PartitionerMonthly__PartitionerDaily__PartitionerPath__": {
+            "title": "BatchDefinition[Union[PartitionerYearly, PartitionerMonthly, PartitionerDaily, PartitionerPath]]",
             "description": "Configuration for a batch of data.\n\nReferences the DataAsset to be used, and any additional parameters needed to fetch the data.",
             "type": "object",
             "properties": {
@@ -251,16 +251,16 @@
                     "title": "Partitioner",
                     "anyOf": [
                         {
-                            "$ref": "#/definitions/FileNamePartitionerYearly"
-                        },
-                        {
-                            "$ref": "#/definitions/FileNamePartitionerMonthly"
-                        },
-                        {
-                            "$ref": "#/definitions/FileNamePartitionerDaily"
-                        },
-                        {
-                            "$ref": "#/definitions/FileNamePartitionerPath"
+                            "$ref": "#/definitions/PartitionerYearly"
+                        },
+                        {
+                            "$ref": "#/definitions/PartitionerMonthly"
+                        },
+                        {
+                            "$ref": "#/definitions/PartitionerDaily"
+                        },
+                        {
+                            "$ref": "#/definitions/PartitionerPath"
                         }
                     ]
                 }
@@ -307,7 +307,7 @@
                     "title": "Batch Definitions",
                     "type": "array",
                     "items": {
-                        "$ref": "#/definitions/BatchDefinition_Union_FileNamePartitionerYearly__FileNamePartitionerMonthly__FileNamePartitionerDaily__FileNamePartitionerPath__"
+                        "$ref": "#/definitions/BatchDefinition_Union_PartitionerYearly__PartitionerMonthly__PartitionerDaily__PartitionerPath__"
                     }
                 },
                 "connect_options": {
@@ -933,11 +933,7 @@
                     "title": "Batch Definitions",
                     "type": "array",
                     "items": {
-<<<<<<< HEAD
-                        "$ref": "#/definitions/BatchDefinition_Union_FileNamePartitionerYearly__FileNamePartitionerMonthly__FileNamePartitionerDaily__FileNamePartitionerPath__"
-=======
                         "$ref": "#/definitions/BatchDefinition_Union_PartitionerColumnValue__PartitionerMultiColumnValue__PartitionerDividedInteger__PartitionerModInteger__PartitionerYear__PartitionerYearAndMonth__PartitionerYearAndMonthAndDay__PartitionerDatetimePart__PartitionerConvertedDatetime__"
->>>>>>> aad13e65
                     }
                 },
                 "connect_options": {
@@ -1250,7 +1246,7 @@
                     "title": "Batch Definitions",
                     "type": "array",
                     "items": {
-                        "$ref": "#/definitions/BatchDefinition_Union_FileNamePartitionerYearly__FileNamePartitionerMonthly__FileNamePartitionerDaily__FileNamePartitionerPath__"
+                        "$ref": "#/definitions/BatchDefinition_Union_PartitionerYearly__PartitionerMonthly__PartitionerDaily__PartitionerPath__"
                     }
                 },
                 "connect_options": {
@@ -1381,11 +1377,7 @@
                     "title": "Batch Definitions",
                     "type": "array",
                     "items": {
-<<<<<<< HEAD
-                        "$ref": "#/definitions/BatchDefinition_Union_FileNamePartitionerYearly__FileNamePartitionerMonthly__FileNamePartitionerDaily__FileNamePartitionerPath__"
-=======
                         "$ref": "#/definitions/BatchDefinition_Union_PartitionerColumnValue__PartitionerMultiColumnValue__PartitionerDividedInteger__PartitionerModInteger__PartitionerYear__PartitionerYearAndMonth__PartitionerYearAndMonthAndDay__PartitionerDatetimePart__PartitionerConvertedDatetime__"
->>>>>>> aad13e65
                     }
                 },
                 "connect_options": {
@@ -1522,7 +1514,7 @@
                     "title": "Batch Definitions",
                     "type": "array",
                     "items": {
-                        "$ref": "#/definitions/BatchDefinition_Union_FileNamePartitionerYearly__FileNamePartitionerMonthly__FileNamePartitionerDaily__FileNamePartitionerPath__"
+                        "$ref": "#/definitions/BatchDefinition_Union_PartitionerYearly__PartitionerMonthly__PartitionerDaily__PartitionerPath__"
                     }
                 },
                 "connect_options": {
@@ -1636,11 +1628,7 @@
                     "title": "Batch Definitions",
                     "type": "array",
                     "items": {
-<<<<<<< HEAD
-                        "$ref": "#/definitions/BatchDefinition_Union_FileNamePartitionerYearly__FileNamePartitionerMonthly__FileNamePartitionerDaily__FileNamePartitionerPath__"
-=======
                         "$ref": "#/definitions/BatchDefinition_Union_PartitionerColumnValue__PartitionerMultiColumnValue__PartitionerDividedInteger__PartitionerModInteger__PartitionerYear__PartitionerYearAndMonth__PartitionerYearAndMonthAndDay__PartitionerDatetimePart__PartitionerConvertedDatetime__"
->>>>>>> aad13e65
                     }
                 },
                 "connect_options": {
@@ -1760,7 +1748,7 @@
                     "title": "Batch Definitions",
                     "type": "array",
                     "items": {
-                        "$ref": "#/definitions/BatchDefinition_Union_FileNamePartitionerYearly__FileNamePartitionerMonthly__FileNamePartitionerDaily__FileNamePartitionerPath__"
+                        "$ref": "#/definitions/BatchDefinition_Union_PartitionerYearly__PartitionerMonthly__PartitionerDaily__PartitionerPath__"
                     }
                 },
                 "connect_options": {
@@ -2038,11 +2026,7 @@
                     "title": "Batch Definitions",
                     "type": "array",
                     "items": {
-<<<<<<< HEAD
-                        "$ref": "#/definitions/BatchDefinition_Union_FileNamePartitionerYearly__FileNamePartitionerMonthly__FileNamePartitionerDaily__FileNamePartitionerPath__"
-=======
                         "$ref": "#/definitions/BatchDefinition_Union_PartitionerColumnValue__PartitionerMultiColumnValue__PartitionerDividedInteger__PartitionerModInteger__PartitionerYear__PartitionerYearAndMonth__PartitionerYearAndMonthAndDay__PartitionerDatetimePart__PartitionerConvertedDatetime__"
->>>>>>> aad13e65
                     }
                 },
                 "connect_options": {
@@ -2326,7 +2310,7 @@
                     "title": "Batch Definitions",
                     "type": "array",
                     "items": {
-                        "$ref": "#/definitions/BatchDefinition_Union_FileNamePartitionerYearly__FileNamePartitionerMonthly__FileNamePartitionerDaily__FileNamePartitionerPath__"
+                        "$ref": "#/definitions/BatchDefinition_Union_PartitionerYearly__PartitionerMonthly__PartitionerDaily__PartitionerPath__"
                     }
                 },
                 "connect_options": {
@@ -2437,11 +2421,7 @@
                     "title": "Batch Definitions",
                     "type": "array",
                     "items": {
-<<<<<<< HEAD
-                        "$ref": "#/definitions/BatchDefinition_Union_FileNamePartitionerYearly__FileNamePartitionerMonthly__FileNamePartitionerDaily__FileNamePartitionerPath__"
-=======
                         "$ref": "#/definitions/BatchDefinition_Union_PartitionerColumnValue__PartitionerMultiColumnValue__PartitionerDividedInteger__PartitionerModInteger__PartitionerYear__PartitionerYearAndMonth__PartitionerYearAndMonthAndDay__PartitionerDatetimePart__PartitionerConvertedDatetime__"
->>>>>>> aad13e65
                     }
                 },
                 "connect_options": {
@@ -2558,7 +2538,7 @@
                     "title": "Batch Definitions",
                     "type": "array",
                     "items": {
-                        "$ref": "#/definitions/BatchDefinition_Union_FileNamePartitionerYearly__FileNamePartitionerMonthly__FileNamePartitionerDaily__FileNamePartitionerPath__"
+                        "$ref": "#/definitions/BatchDefinition_Union_PartitionerYearly__PartitionerMonthly__PartitionerDaily__PartitionerPath__"
                     }
                 },
                 "connect_options": {
@@ -2624,11 +2604,7 @@
                     "title": "Batch Definitions",
                     "type": "array",
                     "items": {
-<<<<<<< HEAD
-                        "$ref": "#/definitions/BatchDefinition_Union_FileNamePartitionerYearly__FileNamePartitionerMonthly__FileNamePartitionerDaily__FileNamePartitionerPath__"
-=======
                         "$ref": "#/definitions/BatchDefinition_Union_PartitionerColumnValue__PartitionerMultiColumnValue__PartitionerDividedInteger__PartitionerModInteger__PartitionerYear__PartitionerYearAndMonth__PartitionerYearAndMonthAndDay__PartitionerDatetimePart__PartitionerConvertedDatetime__"
->>>>>>> aad13e65
                     }
                 },
                 "connect_options": {
