--- conflicted
+++ resolved
@@ -55,11 +55,7 @@
                         "$ref": "#/definitions/TextAsset"
                     },
                     {
-<<<<<<< HEAD
-                        "$ref": "#/definitions/DeltaAsset"
-=======
                         "$ref": "#/definitions/DirectoryTextAsset"
->>>>>>> 2e10b592
                     }
                 ]
             }
@@ -2469,94 +2465,6 @@
                 "data_directory"
             ],
             "additionalProperties": false
-        },
-        "DeltaAsset": {
-            "title": "DeltaAsset",
-            "description": "Base model for most fluent datasource related pydantic models.\n\nAdds yaml dumping and parsing methods.\n\nExtra fields are not allowed.\n\nSerialization methods default to `exclude_unset = True` to prevent serializing\nconfigs full of mostly unset default values.\nAlso prevents passing along unset kwargs to BatchSpec.\nhttps://docs.pydantic.dev/usage/exporting_models/",
-            "type": "object",
-            "properties": {
-                "name": {
-                    "title": "Name",
-                    "type": "string"
-                },
-                "type": {
-                    "title": "Type",
-                    "default": "delta",
-                    "enum": [
-                        "delta"
-                    ],
-                    "type": "string"
-                },
-                "id": {
-                    "title": "Id",
-                    "description": "DataAsset id",
-                    "type": "string",
-                    "format": "uuid"
-                },
-                "order_by": {
-                    "title": "Order By",
-                    "type": "array",
-                    "items": {
-                        "$ref": "#/definitions/Sorter"
-                    }
-                },
-                "batch_metadata": {
-                    "title": "Batch Metadata",
-                    "type": "object"
-                },
-                "batching_regex": {
-                    "title": "Batching Regex",
-                    "default": ".*",
-                    "type": "string",
-                    "format": "regex"
-                },
-                "connect_options": {
-                    "title": "Connect Options",
-                    "description": "Optional filesystem specific advanced parameters for connecting to data assets",
-                    "type": "object"
-                },
-                "splitter": {
-                    "title": "Splitter",
-                    "anyOf": [
-                        {
-                            "$ref": "#/definitions/SplitterColumnValue"
-                        },
-                        {
-                            "$ref": "#/definitions/SplitterMultiColumnValue"
-                        },
-                        {
-                            "$ref": "#/definitions/SplitterDividedInteger"
-                        },
-                        {
-                            "$ref": "#/definitions/SplitterModInteger"
-                        },
-                        {
-                            "$ref": "#/definitions/SplitterYear"
-                        },
-                        {
-                            "$ref": "#/definitions/SplitterYearAndMonth"
-                        },
-                        {
-                            "$ref": "#/definitions/SplitterYearAndMonthAndDay"
-                        },
-                        {
-                            "$ref": "#/definitions/SplitterDatetimePart"
-                        }
-                    ]
-                },
-                "timestampAsOf": {
-                    "title": "Timestampasof",
-                    "type": "string"
-                },
-                "versionAsOf": {
-                    "title": "Versionasof",
-                    "type": "string"
-                }
-            },
-            "required": [
-                "name"
-            ],
-            "additionalProperties": false
         }
     }
 }