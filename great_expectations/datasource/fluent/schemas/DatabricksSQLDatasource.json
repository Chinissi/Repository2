{
    "title": "DatabricksSQLDatasource",
<<<<<<< HEAD
    "description": "--Public API--Adds a DatabricksSQLDatasource to the data context.\n\nArgs:\n    name: The name of this DatabricksSQL datasource.\n    connection_string: The SQLAlchemy connection string used to connect to the Databricks SQL database.\n        For example: \"databricks://token:<token>@<host>:<port>/<database>?http_path=<http_path>&catalog=<catalog>&schema=<schema>\"\"\n    assets: An optional dictionary whose keys are TableAsset or QueryAsset names and whose values\n        are TableAsset or QueryAsset objects.",
=======
    "description": "--Public API--Adds a DatabricksSQLDatasource to the data context.\n\nArgs:\n    name: The name of this DatabricksSQL datasource.\n    connection_string: The SQLAlchemy connection string used to connect to the postgres database.\n        For example: \"databricks://token:<token>@<host>:<port>?http_path=<http_path>&catalog=<catalog>&schema=<schema>\"\"\n    assets: An optional dictionary whose keys are TableAsset or QueryAsset names and whose values\n        are TableAsset or QueryAsset objects.",
>>>>>>> 17d2ebed
    "type": "object",
    "properties": {
        "type": {
            "title": "Type",
            "default": "databricks_sql",
            "enum": [
                "databricks_sql"
            ],
            "type": "string"
        },
        "name": {
            "title": "Name",
            "type": "string"
        },
        "id": {
            "title": "Id",
            "description": "Datasource id",
            "type": "string",
            "format": "uuid"
        },
        "assets": {
            "title": "Assets",
            "default": [],
            "type": "array",
            "items": {
                "discriminator": {
                    "propertyName": "type",
                    "mapping": {
                        "table": "#/definitions/TableAsset",
                        "query": "#/definitions/QueryAsset"
                    }
                },
                "oneOf": [
                    {
                        "$ref": "#/definitions/TableAsset"
                    },
                    {
                        "$ref": "#/definitions/QueryAsset"
                    }
                ]
            }
        },
        "connection_string": {
            "title": "Connection String",
            "anyOf": [
                {
                    "type": "string",
                    "writeOnly": true,
                    "format": "password",
                    "description": "Contains config templates to be substituted at runtime. Runtime values will never be serialized.",
                    "pattern": ".*(?<!\\\\)\\$\\{(.*?)\\}|(?<!\\\\)\\$([_a-zA-Z][_a-zA-Z0-9]*).*",
                    "examples": [
                        "hello_${NAME}",
                        "${MY_CFG_VAR}"
                    ]
                },
                {
                    "type": "string",
                    "minLength": 1,
                    "maxLength": 65536,
                    "format": "uri"
                }
            ]
        },
        "create_temp_table": {
            "title": "Create Temp Table",
            "default": false,
            "type": "boolean"
        },
        "kwargs": {
            "title": "Kwargs",
            "description": "Optional dictionary of `kwargs` will be passed to the SQLAlchemy Engine as part of `create_engine(connection_string, **kwargs)`",
            "default": {},
            "type": "object",
            "additionalProperties": {
                "anyOf": [
                    {
                        "type": "string",
                        "writeOnly": true,
                        "format": "password",
                        "description": "Contains config templates to be substituted at runtime. Runtime values will never be serialized.",
                        "pattern": ".*(?<!\\\\)\\$\\{(.*?)\\}|(?<!\\\\)\\$([_a-zA-Z][_a-zA-Z0-9]*).*",
                        "examples": [
                            "hello_${NAME}",
                            "${MY_CFG_VAR}"
                        ]
                    },
                    {}
                ]
            }
        }
    },
    "required": [
        "name",
        "connection_string"
    ],
    "additionalProperties": false,
    "definitions": {
        "Sorter": {
            "title": "Sorter",
            "type": "object",
            "properties": {
                "key": {
                    "title": "Key",
                    "type": "string"
                },
                "reverse": {
                    "title": "Reverse",
                    "default": false,
                    "type": "boolean"
                }
            },
            "required": [
                "key"
            ]
        },
        "PartitionerColumnValue": {
            "title": "PartitionerColumnValue",
            "type": "object",
            "properties": {
                "column_name": {
                    "title": "Column Name",
                    "type": "string"
                },
                "sort_ascending": {
                    "title": "Sort Ascending",
                    "default": true,
                    "type": "boolean"
                },
                "method_name": {
                    "title": "Method Name",
                    "default": "partition_on_column_value",
                    "enum": [
                        "partition_on_column_value"
                    ],
                    "type": "string"
                }
            },
            "required": [
                "column_name"
            ]
        },
        "PartitionerMultiColumnValue": {
            "title": "PartitionerMultiColumnValue",
            "type": "object",
            "properties": {
                "column_names": {
                    "title": "Column Names",
                    "type": "array",
                    "items": {
                        "type": "string"
                    }
                },
                "sort_ascending": {
                    "title": "Sort Ascending",
                    "default": true,
                    "type": "boolean"
                },
                "method_name": {
                    "title": "Method Name",
                    "default": "partition_on_multi_column_values",
                    "enum": [
                        "partition_on_multi_column_values"
                    ],
                    "type": "string"
                }
            },
            "required": [
                "column_names"
            ]
        },
        "PartitionerDividedInteger": {
            "title": "PartitionerDividedInteger",
            "type": "object",
            "properties": {
                "divisor": {
                    "title": "Divisor",
                    "type": "integer"
                },
                "column_name": {
                    "title": "Column Name",
                    "type": "string"
                },
                "sort_ascending": {
                    "title": "Sort Ascending",
                    "default": true,
                    "type": "boolean"
                },
                "method_name": {
                    "title": "Method Name",
                    "default": "partition_on_divided_integer",
                    "enum": [
                        "partition_on_divided_integer"
                    ],
                    "type": "string"
                }
            },
            "required": [
                "divisor",
                "column_name"
            ]
        },
        "PartitionerModInteger": {
            "title": "PartitionerModInteger",
            "type": "object",
            "properties": {
                "mod": {
                    "title": "Mod",
                    "type": "integer"
                },
                "column_name": {
                    "title": "Column Name",
                    "type": "string"
                },
                "sort_ascending": {
                    "title": "Sort Ascending",
                    "default": true,
                    "type": "boolean"
                },
                "method_name": {
                    "title": "Method Name",
                    "default": "partition_on_mod_integer",
                    "enum": [
                        "partition_on_mod_integer"
                    ],
                    "type": "string"
                }
            },
            "required": [
                "mod",
                "column_name"
            ]
        },
        "ColumnPartitionerYearly": {
            "title": "ColumnPartitionerYearly",
            "type": "object",
            "properties": {
                "column_name": {
                    "title": "Column Name",
                    "type": "string"
                },
                "sort_ascending": {
                    "title": "Sort Ascending",
                    "default": true,
                    "type": "boolean"
                },
                "method_name": {
                    "title": "Method Name",
                    "default": "partition_on_year",
                    "enum": [
                        "partition_on_year"
                    ],
                    "type": "string"
                }
            },
            "required": [
                "column_name"
            ]
        },
        "ColumnPartitionerMonthly": {
            "title": "ColumnPartitionerMonthly",
            "type": "object",
            "properties": {
                "column_name": {
                    "title": "Column Name",
                    "type": "string"
                },
                "sort_ascending": {
                    "title": "Sort Ascending",
                    "default": true,
                    "type": "boolean"
                },
                "method_name": {
                    "title": "Method Name",
                    "default": "partition_on_year_and_month",
                    "enum": [
                        "partition_on_year_and_month"
                    ],
                    "type": "string"
                }
            },
            "required": [
                "column_name"
            ]
        },
        "ColumnPartitionerDaily": {
            "title": "ColumnPartitionerDaily",
            "type": "object",
            "properties": {
                "column_name": {
                    "title": "Column Name",
                    "type": "string"
                },
                "sort_ascending": {
                    "title": "Sort Ascending",
                    "default": true,
                    "type": "boolean"
                },
                "method_name": {
                    "title": "Method Name",
                    "default": "partition_on_year_and_month_and_day",
                    "enum": [
                        "partition_on_year_and_month_and_day"
                    ],
                    "type": "string"
                }
            },
            "required": [
                "column_name"
            ]
        },
        "PartitionerDatetimePart": {
            "title": "PartitionerDatetimePart",
            "type": "object",
            "properties": {
                "datetime_parts": {
                    "title": "Datetime Parts",
                    "type": "array",
                    "items": {
                        "type": "string"
                    }
                },
                "column_name": {
                    "title": "Column Name",
                    "type": "string"
                },
                "sort_ascending": {
                    "title": "Sort Ascending",
                    "default": true,
                    "type": "boolean"
                },
                "method_name": {
                    "title": "Method Name",
                    "default": "partition_on_date_parts",
                    "enum": [
                        "partition_on_date_parts"
                    ],
                    "type": "string"
                }
            },
            "required": [
                "datetime_parts",
                "column_name"
            ]
        },
        "PartitionerConvertedDatetime": {
            "title": "PartitionerConvertedDatetime",
            "type": "object",
            "properties": {
                "column_name": {
                    "title": "Column Name",
                    "type": "string"
                },
                "sort_ascending": {
                    "title": "Sort Ascending",
                    "default": true,
                    "type": "boolean"
                },
                "method_name": {
                    "title": "Method Name",
                    "default": "partition_on_converted_datetime",
                    "enum": [
                        "partition_on_converted_datetime"
                    ],
                    "type": "string"
                },
                "date_format_string": {
                    "title": "Date Format String",
                    "type": "string"
                }
            },
            "required": [
                "column_name",
                "date_format_string"
            ]
        },
        "BatchDefinition_Union_PartitionerColumnValue__PartitionerMultiColumnValue__PartitionerDividedInteger__PartitionerModInteger__ColumnPartitionerYearly__ColumnPartitionerMonthly__ColumnPartitionerDaily__PartitionerDatetimePart__PartitionerConvertedDatetime__": {
            "title": "BatchDefinition[Union[PartitionerColumnValue, PartitionerMultiColumnValue, PartitionerDividedInteger, PartitionerModInteger, ColumnPartitionerYearly, ColumnPartitionerMonthly, ColumnPartitionerDaily, PartitionerDatetimePart, PartitionerConvertedDatetime]]",
            "description": "--Public API--Configuration for a batch of data.\n\nReferences the DataAsset to be used, and any additional parameters needed to fetch the data.",
            "type": "object",
            "properties": {
                "id": {
                    "title": "Id",
                    "type": "string"
                },
                "name": {
                    "title": "Name",
                    "type": "string"
                },
                "partitioner": {
                    "title": "Partitioner",
                    "anyOf": [
                        {
                            "$ref": "#/definitions/PartitionerColumnValue"
                        },
                        {
                            "$ref": "#/definitions/PartitionerMultiColumnValue"
                        },
                        {
                            "$ref": "#/definitions/PartitionerDividedInteger"
                        },
                        {
                            "$ref": "#/definitions/PartitionerModInteger"
                        },
                        {
                            "$ref": "#/definitions/ColumnPartitionerYearly"
                        },
                        {
                            "$ref": "#/definitions/ColumnPartitionerMonthly"
                        },
                        {
                            "$ref": "#/definitions/ColumnPartitionerDaily"
                        },
                        {
                            "$ref": "#/definitions/PartitionerDatetimePart"
                        },
                        {
                            "$ref": "#/definitions/PartitionerConvertedDatetime"
                        }
                    ]
                }
            },
            "required": [
                "name"
            ]
        },
        "TableAsset": {
            "title": "TableAsset",
            "description": "--Public API--",
            "type": "object",
            "properties": {
                "name": {
                    "title": "Name",
                    "type": "string"
                },
                "type": {
                    "title": "Type",
                    "default": "table",
                    "enum": [
                        "table"
                    ],
                    "type": "string"
                },
                "id": {
                    "title": "Id",
                    "description": "DataAsset id",
                    "type": "string",
                    "format": "uuid"
                },
                "order_by": {
                    "title": "Order By",
                    "type": "array",
                    "items": {
                        "$ref": "#/definitions/Sorter"
                    }
                },
                "batch_metadata": {
                    "title": "Batch Metadata",
                    "type": "object"
                },
                "batch_definitions": {
                    "title": "Batch Definitions",
                    "type": "array",
                    "items": {
                        "$ref": "#/definitions/BatchDefinition_Union_PartitionerColumnValue__PartitionerMultiColumnValue__PartitionerDividedInteger__PartitionerModInteger__ColumnPartitionerYearly__ColumnPartitionerMonthly__ColumnPartitionerDaily__PartitionerDatetimePart__PartitionerConvertedDatetime__"
                    }
                },
                "table_name": {
                    "title": "Table Name",
                    "description": "Name of the SQL table. Will default to the value of `name` if not provided.",
                    "default": "",
                    "type": "string"
                },
                "schema_name": {
                    "title": "Schema Name",
                    "type": "string"
                }
            },
            "required": [
                "name"
            ],
            "additionalProperties": false
        },
        "QueryAsset": {
            "title": "QueryAsset",
            "description": "--Public API--",
            "type": "object",
            "properties": {
                "name": {
                    "title": "Name",
                    "type": "string"
                },
                "type": {
                    "title": "Type",
                    "default": "query",
                    "enum": [
                        "query"
                    ],
                    "type": "string"
                },
                "id": {
                    "title": "Id",
                    "description": "DataAsset id",
                    "type": "string",
                    "format": "uuid"
                },
                "order_by": {
                    "title": "Order By",
                    "type": "array",
                    "items": {
                        "$ref": "#/definitions/Sorter"
                    }
                },
                "batch_metadata": {
                    "title": "Batch Metadata",
                    "type": "object"
                },
                "batch_definitions": {
                    "title": "Batch Definitions",
                    "type": "array",
                    "items": {
                        "$ref": "#/definitions/BatchDefinition_Union_PartitionerColumnValue__PartitionerMultiColumnValue__PartitionerDividedInteger__PartitionerModInteger__ColumnPartitionerYearly__ColumnPartitionerMonthly__ColumnPartitionerDaily__PartitionerDatetimePart__PartitionerConvertedDatetime__"
                    }
                },
                "query": {
                    "title": "Query",
                    "type": "string"
                }
            },
            "required": [
                "name",
                "query"
            ],
            "additionalProperties": false
        }
    }
}<|MERGE_RESOLUTION|>--- conflicted
+++ resolved
@@ -1,10 +1,6 @@
 {
     "title": "DatabricksSQLDatasource",
-<<<<<<< HEAD
-    "description": "--Public API--Adds a DatabricksSQLDatasource to the data context.\n\nArgs:\n    name: The name of this DatabricksSQL datasource.\n    connection_string: The SQLAlchemy connection string used to connect to the Databricks SQL database.\n        For example: \"databricks://token:<token>@<host>:<port>/<database>?http_path=<http_path>&catalog=<catalog>&schema=<schema>\"\"\n    assets: An optional dictionary whose keys are TableAsset or QueryAsset names and whose values\n        are TableAsset or QueryAsset objects.",
-=======
-    "description": "--Public API--Adds a DatabricksSQLDatasource to the data context.\n\nArgs:\n    name: The name of this DatabricksSQL datasource.\n    connection_string: The SQLAlchemy connection string used to connect to the postgres database.\n        For example: \"databricks://token:<token>@<host>:<port>?http_path=<http_path>&catalog=<catalog>&schema=<schema>\"\"\n    assets: An optional dictionary whose keys are TableAsset or QueryAsset names and whose values\n        are TableAsset or QueryAsset objects.",
->>>>>>> 17d2ebed
+    "description": "--Public API--Adds a DatabricksSQLDatasource to the data context.\n\nArgs:\n    name: The name of this DatabricksSQL datasource.\n    connection_string: The SQLAlchemy connection string used to connect to the Databricks SQL database.\n        For example: \"databricks://token:<token>@<host>:<port>?http_path=<http_path>&catalog=<catalog>&schema=<schema>\"\"\n    assets: An optional dictionary whose keys are TableAsset or QueryAsset names and whose values\n        are TableAsset or QueryAsset objects.",
     "type": "object",
     "properties": {
         "type": {
