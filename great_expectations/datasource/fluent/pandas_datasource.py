--- conflicted
+++ resolved
@@ -143,12 +143,6 @@
         # batch_definition (along with batch_spec and markers) is only here to satisfy a
         # legacy constraint when computing usage statistics in a validator. We hope to remove
         # it in the future.
-<<<<<<< HEAD
-=======
-        # imports are done inline to prevent a circular dependency with core/batch.py
-        from great_expectations.core.batch import LegacyBatchDefinition
->>>>>>> e8c484f7
-
         batch_definition = LegacyBatchDefinition(
             datasource_name=self.datasource.name,
             data_connector_name=_DATA_CONNECTOR_NAME,
@@ -464,12 +458,6 @@
         # batch_definition (along with batch_spec and markers) is only here to satisfy a
         # legacy constraint when computing usage statistics in a validator. We hope to remove
         # it in the future.
-<<<<<<< HEAD
-=======
-        # imports are done inline to prevent a circular dependency with core/batch.py
-        from great_expectations.core.batch import LegacyBatchDefinition
->>>>>>> e8c484f7
-
         batch_definition = LegacyBatchDefinition(
             datasource_name=self.datasource.name,
             data_connector_name=_DATA_CONNECTOR_NAME,
