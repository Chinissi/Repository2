from __future__ import annotations

import re
import typing
from logging import Logger
from typing import (
    TYPE_CHECKING,
    Any,
    Dict,
    Hashable,
    Iterable,
    Optional,
    Sequence,
    Union,
)

from botocore.client import BaseClient as BaseClient
from typing_extensions import Literal

from great_expectations.core._docs_decorators import public_api as public_api
from great_expectations.core.util import S3Url as S3Url
from great_expectations.datasource.fluent import _PandasFilePathDatasource
<<<<<<< HEAD
from great_expectations.datasource.fluent.config_str import (
    ConfigStr,  # noqa: TCH001 # needed at runtime
)
=======
>>>>>>> e55b3484
from great_expectations.datasource.fluent.data_asset.data_connector import (
    FilesystemDataConnector as FilesystemDataConnector,
)
from great_expectations.datasource.fluent.data_asset.data_connector import (
    S3DataConnector as S3DataConnector,
)
from great_expectations.datasource.fluent.interfaces import (
    SortersDefinition as SortersDefinition,
)
from great_expectations.datasource.fluent.interfaces import (
    TestConnectionError as TestConnectionError,
)
from great_expectations.datasource.fluent.pandas_datasource import (
    PandasDatasourceError as PandasDatasourceError,
)
from great_expectations.datasource.fluent.pandas_file_path_datasource import (
    CSVAsset as CSVAsset,
)
from great_expectations.datasource.fluent.pandas_file_path_datasource import (
    ExcelAsset as ExcelAsset,
)
from great_expectations.datasource.fluent.pandas_file_path_datasource import (
    JSONAsset as JSONAsset,
)
from great_expectations.datasource.fluent.pandas_file_path_datasource import (
    ParquetAsset as ParquetAsset,
)

if TYPE_CHECKING:

    from great_expectations.datasource.fluent.config_str import ConfigStr
    from great_expectations.datasource.fluent.dynamic_pandas import (
        CompressionOptions,
        CSVEngine,
        FilePath,
        IndexLabel,
        StorageOptions,
    )
    from great_expectations.datasource.fluent.interfaces import BatchMetadata
    from great_expectations.datasource.fluent.pandas_file_path_datasource import (
        CSVAsset,
        ExcelAsset,
        FeatherAsset,
        HDFAsset,
        HTMLAsset,
        JSONAsset,
        ORCAsset,
        ParquetAsset,
        PickleAsset,
        SASAsset,
        SPSSAsset,
        StataAsset,
        XMLAsset,
    )

logger: Logger
BOTO3_IMPORTED: bool

class PandasS3DatasourceError(PandasDatasourceError): ...

class PandasS3Datasource(_PandasFilePathDatasource):
    type: Literal["pandas_s3"]
    bucket: str
    boto3_options: Dict[str, ConfigStr | Any]
    def test_connection(self, test_assets: bool = ...) -> None: ...
    def add_csv_asset(
        self,
        name: str,
        *,
        batch_metadata: Optional[BatchMetadata] = ...,
        batching_regex: Union[re.Pattern, str] = ...,
        order_by: Optional[SortersDefinition] = ...,
        s3_prefix: str = "",
        s3_delimiter: str = "/",
        s3_max_keys: int = 1000,
        sep: typing.Union[str, None] = ...,
        delimiter: typing.Union[str, None] = ...,
        header: Union[int, Sequence[int], None, Literal["infer"]] = "infer",
        names: Union[Sequence[Hashable], None] = ...,
        index_col: Union[IndexLabel, Literal[False], None] = ...,
        usecols: typing.Union[int, str, typing.Sequence[int], None] = ...,
        squeeze: typing.Union[bool, None] = ...,
        prefix: str = ...,
        mangle_dupe_cols: bool = ...,
        dtype: typing.Union[dict, None] = ...,
        engine: Union[CSVEngine, None] = ...,
        converters: typing.Any = ...,
        true_values: typing.Any = ...,
        false_values: typing.Any = ...,
        skipinitialspace: bool = ...,
        skiprows: typing.Union[typing.Sequence[int], int, None] = ...,
        skipfooter: int = 0,
        nrows: typing.Union[int, None] = ...,
        na_values: typing.Any = ...,
        keep_default_na: bool = ...,
        na_filter: bool = ...,
        verbose: bool = ...,
        skip_blank_lines: bool = ...,
        parse_dates: typing.Any = ...,
        infer_datetime_format: bool = ...,
        keep_date_col: bool = ...,
        date_parser: typing.Any = ...,
        dayfirst: bool = ...,
        cache_dates: bool = ...,
        iterator: bool = ...,
        chunksize: typing.Union[int, None] = ...,
        compression: CompressionOptions = "infer",
        thousands: typing.Union[str, None] = ...,
        decimal: str = ".",
        lineterminator: typing.Union[str, None] = ...,
        quotechar: str = '"',
        quoting: int = 0,
        doublequote: bool = ...,
        escapechar: typing.Union[str, None] = ...,
        comment: typing.Union[str, None] = ...,
        encoding: typing.Union[str, None] = ...,
        encoding_errors: typing.Union[str, None] = "strict",
        dialect: typing.Union[str, None] = ...,
        error_bad_lines: typing.Union[bool, None] = ...,
        warn_bad_lines: typing.Union[bool, None] = ...,
        on_bad_lines: typing.Any = ...,
        delim_whitespace: bool = ...,
        low_memory: typing.Any = ...,
        memory_map: bool = ...,
        storage_options: StorageOptions = ...,
    ) -> CSVAsset: ...
    def add_excel_asset(
        self,
        name: str,
        *,
        batch_metadata: Optional[BatchMetadata] = ...,
        batching_regex: Union[re.Pattern, str] = ...,
        order_by: Optional[SortersDefinition] = ...,
        s3_prefix: str = "",
        s3_delimiter: str = "/",
        s3_max_keys: int = 1000,
        sheet_name: typing.Union[str, int, None] = 0,
        header: Union[int, Sequence[int], None] = 0,
        names: typing.Union[typing.List[str], None] = ...,
        index_col: Union[int, Sequence[int], None] = ...,
        usecols: typing.Union[int, str, typing.Sequence[int], None] = ...,
        squeeze: typing.Union[bool, None] = ...,
        dtype: typing.Union[dict, None] = ...,
        true_values: Union[Iterable[Hashable], None] = ...,
        false_values: Union[Iterable[Hashable], None] = ...,
        skiprows: typing.Union[typing.Sequence[int], int, None] = ...,
        nrows: typing.Union[int, None] = ...,
        na_values: typing.Any = ...,
        keep_default_na: bool = ...,
        na_filter: bool = ...,
        verbose: bool = ...,
        parse_dates: typing.Union[typing.List, typing.Dict, bool] = ...,
        thousands: typing.Union[str, None] = ...,
        decimal: str = ".",
        comment: typing.Union[str, None] = ...,
        skipfooter: int = 0,
        convert_float: typing.Union[bool, None] = ...,
        mangle_dupe_cols: bool = ...,
        storage_options: StorageOptions = ...,
    ) -> ExcelAsset: ...
    def add_feather_asset(
        self,
        name: str,
        *,
        batch_metadata: Optional[BatchMetadata] = ...,
        batching_regex: Union[re.Pattern, str] = ...,
        order_by: Optional[SortersDefinition] = ...,
        s3_prefix: str = "",
        s3_delimiter: str = "/",
        s3_max_keys: int = 1000,
        columns: Union[Sequence[Hashable], None] = ...,
        use_threads: bool = ...,
        storage_options: StorageOptions = ...,
    ) -> FeatherAsset: ...
    def add_hdf_asset(
        self,
        name: str,
        *,
        batch_metadata: Optional[BatchMetadata] = ...,
        batching_regex: Union[re.Pattern, str] = ...,
        order_by: Optional[SortersDefinition] = ...,
        s3_prefix: str = "",
        s3_delimiter: str = "/",
        s3_max_keys: int = 1000,
        key: typing.Any = ...,
        mode: str = "r",
        errors: str = "strict",
        where: typing.Union[str, typing.List, None] = ...,
        start: typing.Union[int, None] = ...,
        stop: typing.Union[int, None] = ...,
        columns: typing.Union[typing.List[str], None] = ...,
        iterator: bool = ...,
        chunksize: typing.Union[int, None] = ...,
        kwargs: typing.Union[dict, None] = ...,
    ) -> HDFAsset: ...
    def add_html_asset(
        self,
        name: str,
        *,
        batch_metadata: Optional[BatchMetadata] = ...,
        batching_regex: Union[re.Pattern, str] = ...,
        order_by: Optional[SortersDefinition] = ...,
        s3_prefix: str = "",
        s3_delimiter: str = "/",
        s3_max_keys: int = 1000,
        match: Union[str, typing.Pattern] = ".+",
        flavor: typing.Union[str, None] = ...,
        header: Union[int, Sequence[int], None] = ...,
        index_col: Union[int, Sequence[int], None] = ...,
        skiprows: typing.Union[typing.Sequence[int], int, None] = ...,
        attrs: typing.Union[typing.Dict[str, str], None] = ...,
        parse_dates: bool = ...,
        thousands: typing.Union[str, None] = ",",
        encoding: typing.Union[str, None] = ...,
        decimal: str = ".",
        converters: typing.Union[typing.Dict, None] = ...,
        na_values: Union[Iterable[object], None] = ...,
        keep_default_na: bool = ...,
        displayed_only: bool = ...,
    ) -> HTMLAsset: ...
    def add_json_asset(
        self,
        name: str,
        *,
        batch_metadata: Optional[BatchMetadata] = ...,
        batching_regex: Union[re.Pattern, str] = ...,
        order_by: Optional[SortersDefinition] = ...,
        s3_prefix: str = "",
        s3_delimiter: str = "/",
        s3_max_keys: int = 1000,
        orient: typing.Union[str, None] = ...,
        dtype: typing.Union[dict, None] = ...,
        convert_axes: typing.Any = ...,
        convert_dates: typing.Union[bool, typing.List[str]] = ...,
        keep_default_dates: bool = ...,
        numpy: bool = ...,
        precise_float: bool = ...,
        date_unit: typing.Union[str, None] = ...,
        encoding: typing.Union[str, None] = ...,
        encoding_errors: typing.Union[str, None] = "strict",
        lines: bool = ...,
        chunksize: typing.Union[int, None] = ...,
        compression: CompressionOptions = "infer",
        nrows: typing.Union[int, None] = ...,
        storage_options: StorageOptions = ...,
    ) -> JSONAsset: ...
    def add_orc_asset(
        self,
        name: str,
        *,
        batch_metadata: Optional[BatchMetadata] = ...,
        batching_regex: Union[re.Pattern, str] = ...,
        order_by: Optional[SortersDefinition] = ...,
        s3_prefix: str = "",
        s3_delimiter: str = "/",
        s3_max_keys: int = 1000,
        columns: typing.Union[typing.List[str], None] = ...,
        kwargs: typing.Union[dict, None] = ...,
    ) -> ORCAsset: ...
    def add_parquet_asset(
        self,
        name: str,
        *,
        batch_metadata: Optional[BatchMetadata] = ...,
        batching_regex: Union[re.Pattern, str] = ...,
        order_by: Optional[SortersDefinition] = ...,
        s3_prefix: str = "",
        s3_delimiter: str = "/",
        s3_max_keys: int = 1000,
        engine: str = "auto",
        columns: typing.Union[typing.List[str], None] = ...,
        storage_options: StorageOptions = ...,
        use_nullable_dtypes: bool = ...,
        kwargs: typing.Union[dict, None] = ...,
    ) -> ParquetAsset: ...
    def add_pickle_asset(
        self,
        name: str,
        *,
        batch_metadata: Optional[BatchMetadata] = ...,
        batching_regex: Union[re.Pattern, str] = ...,
        order_by: Optional[SortersDefinition] = ...,
        s3_prefix: str = "",
        s3_delimiter: str = "/",
        s3_max_keys: int = 1000,
        compression: CompressionOptions = "infer",
        storage_options: StorageOptions = ...,
    ) -> PickleAsset: ...
    def add_sas_asset(
        self,
        name: str,
        *,
        batch_metadata: Optional[BatchMetadata] = ...,
        batching_regex: Union[re.Pattern, str] = ...,
        order_by: Optional[SortersDefinition] = ...,
        s3_prefix: str = "",
        s3_delimiter: str = "/",
        s3_max_keys: int = 1000,
        format: typing.Union[str, None] = ...,
        index: Union[Hashable, None] = ...,
        encoding: typing.Union[str, None] = ...,
        chunksize: typing.Union[int, None] = ...,
        iterator: bool = ...,
        compression: CompressionOptions = "infer",
    ) -> SASAsset: ...
    def add_spss_asset(
        self,
        name: str,
        *,
        batch_metadata: Optional[BatchMetadata] = ...,
        batching_regex: Union[re.Pattern, str] = ...,
        order_by: Optional[SortersDefinition] = ...,
        s3_prefix: str = "",
        s3_delimiter: str = "/",
        s3_max_keys: int = 1000,
        usecols: typing.Union[int, str, typing.Sequence[int], None] = ...,
        convert_categoricals: bool = ...,
    ) -> SPSSAsset: ...
    def add_stata_asset(
        self,
        name: str,
        *,
        batch_metadata: Optional[BatchMetadata] = ...,
        batching_regex: Union[re.Pattern, str] = ...,
        order_by: Optional[SortersDefinition] = ...,
        s3_prefix: str = "",
        s3_delimiter: str = "/",
        s3_max_keys: int = 1000,
        convert_dates: bool = ...,
        convert_categoricals: bool = ...,
        index_col: typing.Union[str, None] = ...,
        convert_missing: bool = ...,
        preserve_dtypes: bool = ...,
        columns: Union[Sequence[str], None] = ...,
        order_categoricals: bool = ...,
        chunksize: typing.Union[int, None] = ...,
        iterator: bool = ...,
        compression: CompressionOptions = "infer",
        storage_options: StorageOptions = ...,
    ) -> StataAsset: ...
    def add_xml_asset(
        self,
        name: str,
        *,
        batch_metadata: Optional[BatchMetadata] = ...,
        batching_regex: Union[re.Pattern, str] = ...,
        order_by: Optional[SortersDefinition] = ...,
        s3_prefix: str = "",
        s3_delimiter: str = "/",
        s3_max_keys: int = 1000,
        xpath: str = "./*",
        namespaces: typing.Union[typing.Dict[str, str], None] = ...,
        elems_only: bool = ...,
        attrs_only: bool = ...,
        names: Union[Sequence[str], None] = ...,
        dtype: typing.Union[dict, None] = ...,
        encoding: typing.Union[str, None] = "utf-8",
        stylesheet: Union[FilePath, None] = ...,
        iterparse: typing.Union[typing.Dict[str, typing.List[str]], None] = ...,
        compression: CompressionOptions = "infer",
        storage_options: StorageOptions = ...,
    ) -> XMLAsset: ...<|MERGE_RESOLUTION|>--- conflicted
+++ resolved
@@ -20,12 +20,6 @@
 from great_expectations.core._docs_decorators import public_api as public_api
 from great_expectations.core.util import S3Url as S3Url
 from great_expectations.datasource.fluent import _PandasFilePathDatasource
-<<<<<<< HEAD
-from great_expectations.datasource.fluent.config_str import (
-    ConfigStr,  # noqa: TCH001 # needed at runtime
-)
-=======
->>>>>>> e55b3484
 from great_expectations.datasource.fluent.data_asset.data_connector import (
     FilesystemDataConnector as FilesystemDataConnector,
 )
