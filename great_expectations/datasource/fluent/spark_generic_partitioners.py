--- conflicted
+++ resolved
@@ -20,12 +20,8 @@
 )
 
 if TYPE_CHECKING:
-<<<<<<< HEAD
-    from great_expectations.datasource.fluent.batch_request import BatchRequestOptions
+    from great_expectations.datasource.fluent.batch_request import BatchParameters
     from great_expectations.datasource.fluent.interfaces import Batch
-=======
-    from great_expectations.datasource.fluent.batch_request import BatchParameters
->>>>>>> bf0b35bb
 
 
 class _Partitioner(Protocol):  # noqa: PYI046
@@ -106,14 +102,8 @@
         """Validates all the datetime parameters for this partitioner exist in `options`."""
         identifiers: Dict = {}
         for part in self.param_names:
-<<<<<<< HEAD
             if part in options:
                 identifiers[part] = options[part]
-=======
-            if part not in options:
-                raise ValueError(f"'{part}' must be specified in the batch parameters")  # noqa: TRY003
-            identifiers[part] = options[part]
->>>>>>> bf0b35bb
         return {self.column_name: identifiers}
 
     def _get_concrete_values_from_batch(self, batch: Batch) -> tuple[int]:
