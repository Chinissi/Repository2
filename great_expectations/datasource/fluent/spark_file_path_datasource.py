--- conflicted
+++ resolved
@@ -1,8 +1,6 @@
 from __future__ import annotations
 
 import logging
-<<<<<<< HEAD
-import pathlib
 from typing import (
     TYPE_CHECKING,
     ClassVar,
@@ -12,9 +10,6 @@
     Type,
     Union,
 )
-=======
-from typing import TYPE_CHECKING, ClassVar, List, Sequence, Type, Union
->>>>>>> 2d083722
 
 import pydantic
 from pydantic import Field
@@ -258,19 +253,11 @@
             )
         )
 
-
-<<<<<<< HEAD
-class DirectoryCSVAsset(CSVAsset):
-    # Overridden inherited instance fields
-    type: Literal["directory_csv"] = "directory_csv"
-    data_directory: pathlib.Path
-=======
 class DirectoryCSVAsset(_DirectoryDataAsset):
     # Overridden inherited instance fields
     type: Literal["directory_csv"] = "directory_csv"
     header: bool = False
     infer_schema: bool = Field(False, alias="InferSchema")
->>>>>>> 2d083722
 
     class Config:
         extra = pydantic.Extra.forbid
