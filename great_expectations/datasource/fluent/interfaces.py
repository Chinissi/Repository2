--- conflicted
+++ resolved
@@ -1096,13 +1096,9 @@
             raise ValueError(  # noqa: TRY003
                 "We can't validate batches that are attached to datasources without a data context"
             )
-<<<<<<< HEAD
 
         # note: batch definition is created but NOT added to the asset, as it should not persist
         batch_definition = BatchDefinition(
-=======
-        batch_definition = self.data_asset.add_batch_definition(
->>>>>>> 845d9469
             name="-".join([self.datasource.name, self.data_asset.name, str(uuid.uuid4())]),
             partitioner=self.batch_request.partitioner,
         )
