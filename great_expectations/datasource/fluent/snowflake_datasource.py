from __future__ import annotations

import functools
import logging
import urllib.parse
import warnings
from typing import (
    TYPE_CHECKING,
    Any,
    Final,
    Literal,
    Optional,
    Type,
    Union,
)

from great_expectations.compatibility import pydantic
from great_expectations.compatibility.pydantic import AnyUrl, errors
from great_expectations.compatibility.snowflake import URL
from great_expectations.compatibility.sqlalchemy import sqlalchemy as sa
from great_expectations.compatibility.typing_extensions import override
from great_expectations.core._docs_decorators import public_api
from great_expectations.datasource.fluent import GxContextWarning
from great_expectations.datasource.fluent.config_str import (
    ConfigStr,
    _check_config_substitutions_needed,
)
from great_expectations.datasource.fluent.constants import (
    SNOWFLAKE_PARTNER_APPLICATION_CLOUD,
    SNOWFLAKE_PARTNER_APPLICATION_OSS,
)
from great_expectations.datasource.fluent.sql_datasource import (
    FluentBaseModel,
    SQLDatasource,
    SQLDatasourceError,
)

if TYPE_CHECKING:
    from great_expectations.compatibility import sqlalchemy
    from great_expectations.compatibility.pydantic.networks import Parts
    from great_expectations.execution_engine import SqlAlchemyExecutionEngine

LOGGER: Final[logging.Logger] = logging.getLogger(__name__)

MISSING: Final = object()  # sentinel value to indicate missing values


@functools.lru_cache(maxsize=4)
def _get_database_and_schema_from_path(
    url_path: str,
) -> dict[Literal["schema", "database"], str | None]:
    """
    Extracts the database and schema from the path of a URL.

    snowflake://user:password@account/database/schema
    """
    try:
        _, database, schema, *_ = url_path.split("/")
    except (ValueError, AttributeError) as e:
        LOGGER.debug(f"Unable to split path - {e!r}")
        database = None
        schema = None
    return {"database": database, "schema": schema}


def _get_config_substituted_connection_string(
    datasource: SnowflakeDatasource,
    warning_msg: str = "Unable to perform config substitution",
) -> str | None:
    if not isinstance(datasource.connection_string, ConfigStr):
        raise TypeError("Config substitution is only supported for `ConfigStr`")
    if not datasource._data_context:
        warnings.warn(
            f"{warning_msg} for {datasource.connection_string.template_str}. Likely missing a context.",
            category=GxContextWarning,
        )
        return None
    return datasource.connection_string.get_config_value(
        datasource._data_context.config_provider
    )


class _UrlPasswordError(pydantic.UrlError):
    """
    Custom Pydantic error for missing password in SnowflakeDsn.
    """

    code = "url.password"
    msg_template = "URL password invalid"


class _UrlDomainError(pydantic.UrlError):
    """
    Custom Pydantic error for missing domain in SnowflakeDsn.
    """

    code = "url.domain"
    msg_template = "URL domain invalid"


class _UrlMissingQueryError(pydantic.UrlError):
    """
    Custom Pydantic error for missing query parameters in SnowflakeDsn.
    """

    def __init__(self, **ctx: Any) -> None:
        super().__init__(**ctx)

    code = "url.query"
    msg_template = "URL query param missing"


class SnowflakeDsn(AnyUrl):
    allowed_schemes = {
        "snowflake",
    }

    @classmethod
    @override
    def validate_parts(cls, parts: Parts, validate_port: bool = True) -> Parts:
        """
        Overridden to validate additional fields outside of scheme (which is performed by AnyUrl).
        """
        user = parts["user"]
        if user is None:
            raise errors.UrlUserInfoError()

        password = parts["password"]
        if password is None:
            raise _UrlPasswordError()

        domain = parts["domain"]
        if domain is None:
            raise _UrlDomainError()

        validated_parts = AnyUrl.validate_parts(
            parts=parts, validate_port=validate_port
        )

        return validated_parts

    @property
    def params(self) -> dict[str, list[str]]:
        """The query parameters as a dictionary."""
        if not self.query:
            return {}
        return urllib.parse.parse_qs(self.query)

    @property
    def account_identifier(self) -> str:
        """Alias for host."""
        assert self.host
        return self.host

    @property
    def database(self) -> str | None:
        if self.path:
            return _get_database_and_schema_from_path(self.path)["database"]
        return None

    @property
    def schema_(self) -> str | None:
        if self.path:
            return _get_database_and_schema_from_path(self.path)["schema"]
        return None

    @property
    def warehouse(self) -> str | None:
        return self.params.get("warehouse", [None])[0]

    @property
    def role(self) -> str | None:
        return self.params.get("role", [None])[0]


class ConnectionDetails(FluentBaseModel):
    """
    Information needed to connect to a Snowflake database.
    Alternative to a connection string.

    https://docs.snowflake.com/en/developer-guide/python-connector/sqlalchemy#additional-connection-parameters
    """

    account: str
    user: str
    password: Union[ConfigStr, str]
    database: Optional[str] = pydantic.Field(
        None, description="Default database for the connection"
    )
    schema_: str = pydantic.Field(
        None, alias="schema", description="Default schema for the connection"
    )  # schema is a reserved attr in BaseModel
    warehouse: Optional[str] = None
    role: Optional[str] = None
    numpy: bool = False


@public_api
class SnowflakeDatasource(SQLDatasource):
    """Adds a Snowflake datasource to the data context.

    Args:
        name: The name of this Snowflake datasource.
        connection_string: The SQLAlchemy connection string used to connect to the Snowflake database.
            For example: "snowflake://<user_login_name>:<password>@<account_identifier>"
        assets: An optional dictionary whose keys are TableAsset or QueryAsset names and whose values
            are TableAsset or QueryAsset objects.
    """

    type: Literal["snowflake"] = "snowflake"  # type: ignore[assignment]
    # TODO: rename this to `connection` for v1?
    connection_string: Union[ConnectionDetails, ConfigStr, SnowflakeDsn]  # type: ignore[assignment] # Deviation from parent class as individual args are supported for connection

    # TODO: add props for account, user, password, etc?

    @property
    def schema_(self) -> str | None:
        """
        Convenience property to get the `schema` regardless of the connection string format.

        `schema_` to avoid conflict with Pydantic models schema property.
        """
        if isinstance(self.connection_string, (ConnectionDetails, SnowflakeDsn)):
            return self.connection_string.schema_

        subbed_str: str | None = _get_config_substituted_connection_string(
            self, warning_msg="Unable to determine schema"
        )
        if not subbed_str:
            return None
        url_path: str = urllib.parse.urlparse(subbed_str).path
        return _get_database_and_schema_from_path(url_path)["schema"]

    @property
    def database(self) -> str | None:
        """Convenience property to get the `database` regardless of the connection string format."""
        if isinstance(self.connection_string, (ConnectionDetails, SnowflakeDsn)):
            return self.connection_string.database

        subbed_str: str | None = _get_config_substituted_connection_string(
            self, warning_msg="Unable to determine database"
        )
        if not subbed_str:
            return None
        url_path: str = urllib.parse.urlparse(subbed_str).path
        return _get_database_and_schema_from_path(url_path)["database"]

    @property
    def warehouse(self) -> str | None:
        """Convenience property to get the `warehouse` regardless of the connection string format."""
        if isinstance(self.connection_string, (ConnectionDetails, SnowflakeDsn)):
            return self.connection_string.warehouse

        subbed_str: str | None = _get_config_substituted_connection_string(
            self, warning_msg="Unable to determine warehouse"
        )
        if not subbed_str:
            return None
        return urllib.parse.parse_qs(urllib.parse.urlparse(subbed_str).query).get(
            "warehouse", [None]
        )[0]

    @property
    def role(self) -> str | None:
        """Convenience property to get the `role` regardless of the connection string format."""
        if isinstance(self.connection_string, (ConnectionDetails, SnowflakeDsn)):
            return self.connection_string.role

        subbed_str: str | None = _get_config_substituted_connection_string(
            self, warning_msg="Unable to determine role"
        )
        if not subbed_str:
            return None
        return urllib.parse.parse_qs(urllib.parse.urlparse(subbed_str).query).get(
            "role", [None]
        )[0]

    @pydantic.root_validator(pre=True)
    def _convert_root_connection_detail_fields(cls, values: dict) -> dict:
        """
        Convert root level connection detail fields to a ConnectionDetails compatible object.
        This preserves backwards compatibility with the previous implementation of SnowflakeDatasource.

        It also allows for users to continue to provide connection details in the
        `context.sources.add_snowflake()` factory functions without nesting it in a
        `connection_string` dict.
        """
        connection_detail_fields: set[str] = {
            "schema",  # field name in ConnectionDetails is schema_ (with underscore)
            *ConnectionDetails.__fields__.keys(),
        }

        connection_details = {}
        for field_name in tuple(values.keys()):
            if field_name in connection_detail_fields:
                connection_details[field_name] = values.pop(field_name)

        if values.get("connection_string") and connection_details:
            raise ValueError(
                "Cannot provide both a connection string and a combination of account, user, and password."
            )

        if connection_details:
            values["connection_string"] = connection_details
        return values

    @pydantic.root_validator
    def _check_connection_string(cls, values: dict) -> dict:
        # keeping this validator isn't strictly necessary, but it provides a better error message
        connection_string: str | ConfigStr | ConnectionDetails | None = values.get(
            "connection_string"
        )
        if connection_string:
            # Method 1 - connection string
            if isinstance(connection_string, (str, ConfigStr)):
                return values
            # Method 2 - individual args (account, user, and password are bare minimum)
            elif isinstance(connection_string, ConnectionDetails) and bool(
                connection_string.account
                and connection_string.user
                and connection_string.password
            ):
                return values
        raise ValueError(
            "Must provide either a connection string or a combination of account, user, and password."
        )

<<<<<<< HEAD
    @pydantic.validator("connection_string")
    def _check_for_required_query_params(
        cls, connection_string: ConnectionDetails | SnowflakeDsn | ConfigUri
    ) -> ConnectionDetails | SnowflakeDsn | ConfigUri:
        """
        If connection_string is a SnowflakeDsn,
        check for required query parameters according to `REQUIRED_QUERY_PARAMS`.
        """
        if not isinstance(connection_string, (SnowflakeDsn, ConfigUri)):
            return connection_string

        missing_keys: set[str] = set(REQUIRED_QUERY_PARAMS)

        if connection_string.query:
            query_params: dict[str, list[str]] = urllib.parse.parse_qs(
                connection_string.query
            )

            for key in REQUIRED_QUERY_PARAMS:
                if key in query_params:
                    missing_keys.remove(key)

        if missing_keys:
            raise _UrlMissingQueryError(
                msg=f"missing {', '.join(sorted(missing_keys))}",
            )
        return connection_string

    @pydantic.validator("assets", pre=True)
    def _asset_forward_compatibility(cls, assets: list[dict]) -> list[dict]:
        """
        This validator is here to maintain compatibility with future versions of GX.
        """
        modified_assets: list[str] = []
        try:
            # if the incoming asset has a database_name, item we need to remove it and warn the user.
            # future versions of GX will support a `database_name`.
            if assets:
                for asset in assets:
                    database = asset.pop("database", None)
                    database_name = asset.pop("database_name", None)
                    if asset_name := asset.get("name") and (database or database_name):
                        modified_assets.append(asset_name)
        except Exception as e:
            LOGGER.warning(
                f"Error attempting forward compatibility modifications: {e!r}"
            )
        return assets

=======
>>>>>>> 7906fae6
    class Config:
        @staticmethod
        def schema_extra(schema: dict, model: type[SnowflakeDatasource]) -> None:
            """
            Customize jsonschema for SnowflakeDatasource.
            https://docs.pydantic.dev/1.10/usage/schema/#schema-customization
            Change connection_string to be a string or a dict, but not both.
            """
            connection_string_prop = schema["properties"]["connection_string"].pop(
                "anyOf"
            )
            schema["properties"]["connection_string"].update(
                {"oneOf": connection_string_prop}
            )

    def _get_connect_args(self) -> dict[str, str | bool]:
        excluded_fields: set[str] = set(SQLDatasource.__fields__.keys())
        # dump as json dict to force serialization of things like AnyUrl
        return self._json_dict(exclude=excluded_fields, exclude_none=True)

    @override
    def get_execution_engine(self) -> SqlAlchemyExecutionEngine:
        """
        Overrides get_execution_engine in Datasource
        Standard behavior is to assume all top-level Datasource config (unless part of `cls._EXTRA_EXCLUDED_EXEC_ENG_ARGS`)
        should be passed to the GX ExecutionEngine constructor.

        For SQLAlchemy this would lead to creating 2 different `sqlalchemy.engine.Engine` objects
        one for the Datasource and one for the ExecutionEngine. This is wasteful and causes multiple connections to
        the database to be created.

        For Snowflake specifically we may represent the connection_string as a dict, which is not supported by SQLAlchemy.
        """
        gx_execution_engine_type: Type[
            SqlAlchemyExecutionEngine
        ] = self.execution_engine_type

        connection_string: str | None = (
            self.connection_string if isinstance(self.connection_string, str) else None
        )

        gx_exec_engine = gx_execution_engine_type(
            self.name,
            connection_string=connection_string,
            engine=self.get_engine(),
            create_temp_table=self.create_temp_table,
            data_context=self._data_context,
        )
        self._execution_engine = gx_exec_engine
        return gx_exec_engine

    def _get_snowflake_partner_application(self) -> str:
        """
        This is used to set the application query parameter in the Snowflake connection URL, which provides attribution
        to GX for the Snowflake Partner program.
        """

        # This import is here to avoid a circular import
        from great_expectations.data_context import CloudDataContext

        if isinstance(self._data_context, CloudDataContext):
            return SNOWFLAKE_PARTNER_APPLICATION_CLOUD
        return SNOWFLAKE_PARTNER_APPLICATION_OSS

    @override
    def get_engine(self) -> sqlalchemy.Engine:
        if self.connection_string != self._cached_connection_string or not self._engine:
            try:
                model_dict = self.dict(
                    exclude=self._get_exec_engine_excludes(),
                    config_provider=self._config_provider,
                )
                _check_config_substitutions_needed(
                    self, model_dict, raise_warning_if_provider_not_present=True
                )

                kwargs = model_dict.pop("kwargs", {})
                connection_string: str | dict = model_dict.pop("connection_string")

                if isinstance(connection_string, str):
                    url = sa.engine.url.make_url(connection_string)
                    url = url.update_query_dict(
                        query_parameters={
                            "application": self._get_snowflake_partner_application()
                        }
                    )
                    self._engine = sa.create_engine(
                        url,
                        **kwargs,
                    )
                else:
                    self._engine = self._build_engine_with_connect_args(
                        application=self._get_snowflake_partner_application(),
                        **connection_string,
                        **kwargs,
                    )

            except Exception as e:
                # connection_string has passed pydantic validation, but still fails to create a sqlalchemy engine
                # one possible case is a missing plugin (e.g. psycopg2)
                raise SQLDatasourceError(
                    "Unable to create a SQLAlchemy engine due to the "
                    f"following exception: {e!s}"
                ) from e
            # Since a connection string isn't strictly required for Snowflake, we conditionally cache
            if isinstance(self.connection_string, str):
                self._cached_connection_string = self.connection_string
        return self._engine

    def _build_engine_with_connect_args(self, **kwargs) -> sqlalchemy.Engine:
        connect_args = self._get_connect_args()
        connect_args.update(kwargs)
        url = URL(**connect_args)
        return sa.create_engine(url)<|MERGE_RESOLUTION|>--- conflicted
+++ resolved
@@ -325,7 +325,6 @@
             "Must provide either a connection string or a combination of account, user, and password."
         )
 
-<<<<<<< HEAD
     @pydantic.validator("connection_string")
     def _check_for_required_query_params(
         cls, connection_string: ConnectionDetails | SnowflakeDsn | ConfigUri
@@ -375,8 +374,6 @@
             )
         return assets
 
-=======
->>>>>>> 7906fae6
     class Config:
         @staticmethod
         def schema_extra(schema: dict, model: type[SnowflakeDatasource]) -> None:
