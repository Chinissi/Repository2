--- conflicted
+++ resolved
@@ -291,11 +291,8 @@
                     connect_options = {}
 
                 asset = asset_type(name=name, **kwargs)
-<<<<<<< HEAD
-                return self._add_asset(asset)
-=======
-                return self.add_asset(asset, connect_options=connect_options)
->>>>>>> 492fb1e4
+
+                return self._add_asset(asset, connect_options=connect_options)
 
             # attr-defined issue
             # https://github.com/python/mypy/issues/12472
