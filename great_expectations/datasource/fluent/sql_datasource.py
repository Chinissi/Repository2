--- conflicted
+++ resolved
@@ -578,14 +578,9 @@
         splitter = self.splitter
         batch_spec_kwargs: dict[str, str | dict | None]
         for request in self._fully_specified_batch_requests(batch_request):
-<<<<<<< HEAD
             batch_metadata: BatchMetadata = self._get_batch_metadata_from_batch_request(
                 batch_request=request
             )
-=======
-            batch_metadata = copy.deepcopy(self.batch_metadata)
-            batch_metadata.update(copy.deepcopy(request.options))
->>>>>>> 776784a9
             batch_spec_kwargs = self._create_batch_spec_kwargs()
             if splitter:
                 batch_spec_kwargs["splitter_method"] = splitter.method_name
