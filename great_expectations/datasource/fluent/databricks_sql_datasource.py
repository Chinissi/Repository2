from __future__ import annotations

from typing import TYPE_CHECKING, ClassVar, List, Literal, Type, Union, overload
from urllib import parse

from great_expectations._docs_decorators import public_api
from great_expectations.compatibility import pydantic
from great_expectations.compatibility.pydantic import AnyUrl
from great_expectations.compatibility.sqlalchemy import (
    sqlalchemy as sa,
)
from great_expectations.compatibility.typing_extensions import override
from great_expectations.datasource.fluent.config_str import ConfigStr
from great_expectations.datasource.fluent.interfaces import (
    DataAsset,
    TestConnectionError,
)
from great_expectations.datasource.fluent.sql_datasource import (
    QueryAsset as SqlQueryAsset,
)
from great_expectations.datasource.fluent.sql_datasource import (
    SQLDatasource,
)
from great_expectations.datasource.fluent.sql_datasource import (
    TableAsset as SqlTableAsset,
)

if TYPE_CHECKING:
    from sqlalchemy.sql import quoted_name  # noqa: TID251 # type-checking only

    from great_expectations.compatibility import sqlalchemy
    from great_expectations.compatibility.pydantic.networks import Parts
    from great_expectations.core.config_provider import _ConfigurationProvider


def _parse_param_from_query_string(param: str, query: str) -> str | None:
    url_components = parse.urlparse(query)
    path = str(url_components.path)
    parse_results: dict[str, list[str]] = parse.parse_qs(path)
    path_results = parse_results.get(param, [])

    if not path_results:
        return None
    if len(path_results) > 1:
        raise ValueError(f"Only one `{param}` query entry is allowed")  # noqa: TRY003
    return path_results[0]


class _UrlQueryError(pydantic.UrlError):
    """
    Custom Pydantic error for missing query in DatabricksDsn.
    """

    code = "url.query"
    msg_template = "URL query is invalid or missing"


class _UrlHttpPathError(pydantic.UrlError):
    """
    Custom Pydantic error for missing http_path in DatabricksDsn query.
    """

    code = "url.query.http_path"
    msg_template = "'http_path' query param is invalid or missing"


class _UrlCatalogError(pydantic.UrlError):
    """
    Custom Pydantic error for missing catalog in DatabricksDsn query.
    """

    code = "url.query.catalog"
    msg_template = "'catalog' query param is invalid or missing"


class _UrlSchemaError(pydantic.UrlError):
    """
    Custom Pydantic error for missing schema in DatabricksDsn query.
    """

    code = "url.query.schema"
    msg_template = "'schema' query param is invalid or missing"


class DatabricksDsn(AnyUrl):
    allowed_schemes = {
        "databricks",
    }
    query: str  # if query is not provided, validate_parts() will raise an error

    @classmethod
    @override
    def validate_parts(cls, parts: Parts, validate_port: bool = True) -> Parts:
        """
        Overridden to validate additional fields outside of scheme (which is performed by AnyUrl).
        """
        query = parts["query"]
        if query is None:
            raise _UrlQueryError()

        http_path = _parse_param_from_query_string(param="http_path", query=query)
        if http_path is None:
            raise _UrlHttpPathError()

        catalog = _parse_param_from_query_string(param="catalog", query=query)
        if catalog is None:
            raise _UrlCatalogError()

        schema = _parse_param_from_query_string(param="schema", query=query)
        if schema is None:
            raise _UrlSchemaError()

        return AnyUrl.validate_parts(parts=parts, validate_port=validate_port)

    @overload
    @classmethod
    def parse_url(
        cls, url: ConfigStr, config_provider: _ConfigurationProvider = ...
    ) -> DatabricksDsn: ...

    @overload
    @classmethod
    def parse_url(
        cls, url: str, config_provider: _ConfigurationProvider | None = ...
    ) -> DatabricksDsn: ...

    @classmethod
    def parse_url(
        cls, url: ConfigStr | str, config_provider: _ConfigurationProvider | None = None
    ) -> DatabricksDsn:
        if isinstance(url, ConfigStr):
            assert config_provider, "`config_provider` must be provided"
            url = url.get_config_value(config_provider=config_provider)
        parsed_url = pydantic.parse_obj_as(DatabricksDsn, url)
        return parsed_url


class DatabricksTableAsset(SqlTableAsset):
    @pydantic.validator("table_name")
    @override
    def _resolve_quoted_name(cls, table_name: str) -> str | quoted_name:
        table_name_is_quoted: bool = cls._is_bracketed_by_quotes(table_name)

        from great_expectations.compatibility import sqlalchemy

        if sqlalchemy.quoted_name:
            if isinstance(table_name, sqlalchemy.quoted_name):
                return table_name

            if table_name_is_quoted:
                # https://docs.sqlalchemy.org/en/20/core/sqlelement.html#sqlalchemy.sql.expression.quoted_name.quote
                # Remove the quotes and add them back using the sqlalchemy.quoted_name function
                # TODO: We need to handle nested quotes
                table_name = table_name.strip("`")

            return sqlalchemy.quoted_name(
                value=table_name,
                quote=table_name_is_quoted,
            )
        return table_name

    @staticmethod
    @override
    def _is_bracketed_by_quotes(target: str) -> bool:
        """Returns True if the target string is bracketed by quotes.

        Arguments:
            target: A string to check if it is bracketed by quotes.

        Returns:
            True if the target string is bracketed by quotes.
        """
        # TODO: what todo with regular quotes? Error? Warn? "Fix"?
        return target.startswith("`") and target.endswith("`")


@public_api
class DatabricksSQLDatasource(SQLDatasource):
    """Adds a DatabricksSQLDatasource to the data context.

    Args:
        name: The name of this DatabricksSQL datasource.
<<<<<<< HEAD
        connection_string: The SQLAlchemy connection string used to connect to the Databricks SQL database.
            For example: "databricks://token:<token>@<host>:<port>/<database>?http_path=<http_path>&catalog=<catalog>&schema=<schema>""
=======
        connection_string: The SQLAlchemy connection string used to connect to the postgres database.
            For example: "databricks://token:<token>@<host>:<port>?http_path=<http_path>&catalog=<catalog>&schema=<schema>""
>>>>>>> 17d2ebed
        assets: An optional dictionary whose keys are TableAsset or QueryAsset names and whose values
            are TableAsset or QueryAsset objects.
    """  # noqa: E501

    # class var definitions
    asset_types: ClassVar[List[Type[DataAsset]]] = [DatabricksTableAsset, SqlQueryAsset]

    type: Literal["databricks_sql"] = "databricks_sql"  # type: ignore[assignment]
    connection_string: Union[ConfigStr, DatabricksDsn]

    # These are instance var because ClassVars can't contain Type variables. See
    # https://peps.python.org/pep-0526/#class-and-instance-variable-annotations
    _TableAsset: Type[SqlTableAsset] = pydantic.PrivateAttr(DatabricksTableAsset)

    @override
    def test_connection(self, test_assets: bool = True) -> None:
        try:
            super().test_connection(test_assets)
        except TestConnectionError as e:
            nested_exception = None
            if e.__cause__ and e.__cause__.__cause__:
                nested_exception = e.__cause__.__cause__

            # Raise specific error informing how to install dependencies only if relevant
            if isinstance(nested_exception, sa.exc.NoSuchModuleError):
                raise TestConnectionError(  # noqa: TRY003
                    "Could not connect to Databricks - please ensure you've installed necessary dependencies with `pip install great_expectations[databricks]`."  # noqa: E501
                ) from e
            raise e  # noqa: TRY201

    @override
    def _create_engine(self) -> sqlalchemy.Engine:
        model_dict = self.dict(
            exclude=self._get_exec_engine_excludes(),
            config_provider=self._config_provider,
        )

        connection_string = model_dict.pop("connection_string")
        # is connection_string was a ConfigStr it's parts will not have been validated yet
        if not isinstance(connection_string, DatabricksDsn):
            connection_string = DatabricksDsn.parse_url(
                url=connection_string, config_provider=self._config_provider
            )

        kwargs = model_dict.pop("kwargs", {})

        http_path = _parse_param_from_query_string(param="http_path", query=connection_string.query)
        assert http_path, "Presence of http_path query string is guaranteed due to prior validation"

        # Databricks connection is a bit finicky - the http_path portion of the connection string needs to be passed in connect_args  # noqa: E501
        connect_args = {"http_path": http_path}
        return sa.create_engine(connection_string, connect_args=connect_args, **kwargs)<|MERGE_RESOLUTION|>--- conflicted
+++ resolved
@@ -180,13 +180,8 @@
 
     Args:
         name: The name of this DatabricksSQL datasource.
-<<<<<<< HEAD
         connection_string: The SQLAlchemy connection string used to connect to the Databricks SQL database.
-            For example: "databricks://token:<token>@<host>:<port>/<database>?http_path=<http_path>&catalog=<catalog>&schema=<schema>""
-=======
-        connection_string: The SQLAlchemy connection string used to connect to the postgres database.
             For example: "databricks://token:<token>@<host>:<port>?http_path=<http_path>&catalog=<catalog>&schema=<schema>""
->>>>>>> 17d2ebed
         assets: An optional dictionary whose keys are TableAsset or QueryAsset names and whose values
             are TableAsset or QueryAsset objects.
     """  # noqa: E501
