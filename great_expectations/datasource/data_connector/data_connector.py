from __future__ import annotations

import logging
from copy import deepcopy
from typing import Any, Dict, List, Optional, Tuple

import pandas as pd

import great_expectations.exceptions as gx_exceptions
from great_expectations.core._docs_decorators import public_api
from great_expectations.core.batch import (
    BatchDefinition,  # noqa: TCH001
    BatchMarkers,  # noqa: TCH001
    BatchRequestBase,  # noqa: TCH001
)
from great_expectations.core.id_dict import BatchSpec
from great_expectations.execution_engine import ExecutionEngine  # noqa: TCH001
from great_expectations.validator.metric_configuration import MetricConfiguration
from great_expectations.validator.metrics_calculator import MetricsCalculator

logger = logging.getLogger(__name__)


# noinspection SpellCheckingInspection
@public_api
class DataConnector:
    """The base class for all Data Connectors.

    Data Connectors produce identifying information, called Batch Specs, that Execution Engines
    can use to get individual batches of data. They add flexibility in how to obtain data
    such as with time-based partitioning, downsampling, or other techniques appropriate
    for the Datasource.

    For example, a DataConnector could produce a SQL query that logically represents "rows in
    the Events table with a timestamp on February 7, 2012," which an SqlAlchemy Datasource
    could use to materialize a SqlAlchemy Dataset corresponding to that Batch of data and
    ready for validation.

    A Batch is a sample from a data asset, sliced according to a particular rule. For example,
    an hourly slide of the Events table or “most recent Users records.” It is the primary
    unit of validation in the Great Expectations Data Context. Batches include metadata that
    identifies how they were constructed--the same Batch Spec assembled by the data connector.
    While not every Datasource will enable re-fetching a specific batch of data, GX can store
    snapshots of batches or store metadata from an external data version control system.

    Args:
        name: The name of the Data Connector.
        datasource_name: The name of this Data Connector's Datasource.
        execution_engine: The Execution Engine object to used by this Data Connector to read the data.
        batch_spec_passthrough: Dictionary with keys that will be added directly to the batch spec.
        id: The unique identifier for this Data Connector used when running in cloud mode.
    """

    def __init__(
        self,
        name: str,
        datasource_name: str,
        execution_engine: ExecutionEngine,
        batch_spec_passthrough: Optional[dict] = None,
        id: Optional[str] = None,
    ) -> None:
        if execution_engine is None:
            raise gx_exceptions.DataConnectorError(
                "A non-existent/unknown ExecutionEngine instance was referenced."
            )

        self._name = name
        self._id = id
        self._datasource_name = datasource_name
        self._execution_engine = execution_engine

        # This is a dictionary which maps data_references onto batch_requests.
        self._data_references_cache: Dict = {}

        self._data_context_root_directory: Optional[str] = None
        self._batch_spec_passthrough = batch_spec_passthrough or {}

    @property
    def batch_spec_passthrough(self) -> dict:
        return self._batch_spec_passthrough

    @property
    def name(self) -> str:
        return self._name

    @property
    def id(self) -> Optional[str]:
        return self._id

    @property
    def datasource_name(self) -> str:
        return self._datasource_name

    @property
    def execution_engine(self) -> ExecutionEngine:
        return self._execution_engine

    @property
    def data_context_root_directory(self) -> str:
        return self._data_context_root_directory  # type: ignore[return-value]

    @data_context_root_directory.setter
    def data_context_root_directory(self, data_context_root_directory: str) -> None:
        self._data_context_root_directory = data_context_root_directory

    def get_batch_data_and_metadata(
        self,
        batch_definition: BatchDefinition,
    ) -> Tuple[Any, BatchSpec, BatchMarkers]:  # batch_data
        """
        Uses batch_definition to retrieve batch_data and batch_markers by building a batch_spec from batch_definition,
        then using execution_engine to return batch_data and batch_markers

        Args:
            batch_definition (BatchDefinition): required batch_definition parameter for retrieval

        """
        batch_spec: BatchSpec = self.build_batch_spec(batch_definition=batch_definition)
        batch_data, batch_markers = self._execution_engine.get_batch_data_and_markers(
            batch_spec=batch_spec
        )
        self._execution_engine.load_batch_data(batch_definition.id, batch_data)
        return (
            batch_data,
            batch_spec,
            batch_markers,
        )

    def build_batch_spec(self, batch_definition: BatchDefinition) -> BatchSpec:
        """
        Builds batch_spec from batch_definition by generating batch_spec params and adding any pass_through params

        Args:
            batch_definition (BatchDefinition): required batch_definition parameter for retrieval
        Returns:
            BatchSpec object built from BatchDefinition

        """
        batch_spec_params: dict = (
            self._generate_batch_spec_parameters_from_batch_definition(
                batch_definition=batch_definition
            )
        )
        # batch_spec_passthrough via Data Connector config
        batch_spec_passthrough: dict = deepcopy(self.batch_spec_passthrough)

        # batch_spec_passthrough from batch_definition supersedes batch_spec_passthrough from Data Connector config
        if isinstance(batch_definition.batch_spec_passthrough, dict):
            batch_spec_passthrough.update(batch_definition.batch_spec_passthrough)

        batch_spec_params.update(batch_spec_passthrough)
        batch_spec = BatchSpec(**batch_spec_params)
        return batch_spec

    def _refresh_data_references_cache(
        self,
    ) -> None:
        raise NotImplementedError

    def _get_data_reference_list(
        self, data_asset_name: Optional[str] = None
    ) -> List[str]:
        """
        List objects in the underlying data store to create a list of data_references.
        This method is used to refresh the cache by classes that extend this base DataConnector class

        Args:
            data_asset_name (str): optional data_asset_name to retrieve more specific results

        """
        raise NotImplementedError

    def _get_data_reference_list_from_cache_by_data_asset_name(
        self, data_asset_name: str
    ) -> List[Any]:
        """
        Fetch data_references corresponding to data_asset_name from the cache.
        """
        raise NotImplementedError

    def get_data_reference_count(self) -> int:
        raise NotImplementedError

    def get_unmatched_data_references(self) -> List[Any]:
        raise NotImplementedError

    @public_api
    def get_available_data_asset_names(self) -> List[str]:
        """Return the list of asset names known by this data connector.

        Returns:
            A list of available names
        """
        raise NotImplementedError

    def get_available_data_asset_names_and_types(self) -> List[Tuple[str, str]]:
        """
        Return the list of asset names and types known by this DataConnector.

        Returns:
            A list of tuples consisting of available names and types
        """
        # NOTE: Josh 20211001 only implemented in InferredAssetSqlDataConnector
        raise NotImplementedError

    def get_batch_definition_list_from_batch_request(
        self,
        batch_request: BatchRequestBase,
    ) -> List[BatchDefinition]:
        raise NotImplementedError

    def _map_data_reference_to_batch_definition_list(
        self, data_reference: Any, data_asset_name: Optional[str] = None
    ) -> Optional[List[BatchDefinition]]:
        raise NotImplementedError

    def _map_batch_definition_to_data_reference(
        self, batch_definition: BatchDefinition
    ) -> Any:
        raise NotImplementedError

    def _generate_batch_spec_parameters_from_batch_definition(
        self, batch_definition: BatchDefinition
    ) -> dict:
        raise NotImplementedError

    def self_check(self, pretty_print=True, max_examples=3):
        """
        Checks the configuration of the current DataConnector by doing the following :

        1. refresh or create data_reference_cache
        2. print batch_definition_count and example_data_references for each data_asset_names
        3. also print unmatched data_references, and allow the user to modify the regex or glob configuration if necessary
        4. select a random data_reference and attempt to retrieve and print the first few rows to user

        When used as part of the test_yaml_config() workflow, the user will be able to know if the data_connector is properly configured,
        and if the associated execution_engine can properly retrieve data using the configuration.

        Args:
            pretty_print (bool): should the output be printed?
            max_examples (int): how many data_references should be printed?

        Returns:
            report_obj (dict): dictionary containing self_check output

        """
        if len(self._data_references_cache) == 0:
            self._refresh_data_references_cache()

        if pretty_print:
            print(f"	{self.name}", ":", self.__class__.__name__)
            print()

        asset_names = self.get_available_data_asset_names()
        asset_names.sort()
        len_asset_names = len(asset_names)

        report_obj = {
            "class_name": self.__class__.__name__,
            "data_asset_count": len_asset_names,
            "example_data_asset_names": asset_names[:max_examples],
            "data_assets": {}
            # "data_reference_count": self.
        }

        if pretty_print:
            print(
                f"\tAvailable data_asset_names ({min(len_asset_names, max_examples)} of {len_asset_names}):"
            )

        for asset_name in asset_names[:max_examples]:
            data_reference_list = (
                self._get_data_reference_list_from_cache_by_data_asset_name(
                    data_asset_name=asset_name
                )
            )
            len_batch_definition_list = len(data_reference_list)
            example_data_references = data_reference_list[:max_examples]

            if pretty_print:
                print(
                    f"\t\t{asset_name} ({min(len_batch_definition_list, max_examples)} of {len_batch_definition_list}):",
                    example_data_references,
                )

            report_obj["data_assets"][asset_name] = {
                "batch_definition_count": len_batch_definition_list,
                "example_data_references": example_data_references,
            }

        unmatched_data_references = self.get_unmatched_data_references()
        len_unmatched_data_references = len(unmatched_data_references)
        if pretty_print:
            print(
                f"\n\tUnmatched data_references ({min(len_unmatched_data_references, max_examples)} of {len_unmatched_data_references}):{unmatched_data_references[:max_examples]}\n"
            )

        report_obj["unmatched_data_reference_count"] = len_unmatched_data_references
        report_obj["example_unmatched_data_references"] = unmatched_data_references[
            :max_examples
        ]

        # FIXME: (Sam) Removing this temporarily since it's not supported by
        # some backends (e.g. BigQuery) and returns empty results for some
        # (e.g. MSSQL) - this needs some more work to be useful for all backends
        #
        # # Choose an example data_reference
        # if pretty_print:
        #     print("\n\tChoosing an example data reference...")
        #
        # example_data_reference = None
        #
        # available_references = report_obj["data_assets"].items()
        # if len(available_references) == 0:
        #     if pretty_print:
        #         print(f"\t\tNo references available.")
        #     return report_obj
        #
        # data_asset_name: Optional[str] = None
        # for tmp_data_asset_name, data_asset_return_obj in available_references:
        #     if data_asset_return_obj["batch_definition_count"] > 0:
        #         example_data_reference = random.choice(
        #             data_asset_return_obj["example_data_references"]
        #         )
        #         data_asset_name = tmp_data_asset_name
        #         break
        #
        # if example_data_reference is not None:
        #     if pretty_print:
        #         print(f"\t\tReference chosen: {example_data_reference}")
        #
        #     # ...and fetch it.
        #     if data_asset_name is None:
        #         raise ValueError(
        #             "The data_asset_name for the chosen example data reference cannot be null."
        #         )
        #     report_obj["example_data_reference"] = self._self_check_fetch_batch(
        #         pretty_print=pretty_print,
        #         example_data_reference=example_data_reference,
        #         data_asset_name=data_asset_name,
        #     )
        # else:
        #     report_obj["example_data_reference"] = {}

        return report_obj

    def _self_check_fetch_batch(
        self,
        pretty_print: bool,
        example_data_reference: Any,
        data_asset_name: str,
    ):
        """
        Helper function for self_check() to retrieve batch using example_data_reference and data_asset_name,
        all while printing helpful messages. First 5 rows of batch_data are printed by default.

        Args:
            pretty_print (bool): print to console?
            example_data_reference (Any): data_reference to retrieve
            data_asset_name (str): data_asset_name to retrieve

        """
        if pretty_print:
            print("\n\t\tFetching batch data...")

        batch_definition_list: List[
            BatchDefinition
        ] = self._map_data_reference_to_batch_definition_list(  # type: ignore[assignment]
            data_reference=example_data_reference,
            data_asset_name=data_asset_name,
        )
        assert len(batch_definition_list) == 1
        batch_definition: BatchDefinition = batch_definition_list[0]

        if batch_definition is None:
            return {}

        batch_data: Any
        batch_spec: BatchSpec
        batch_data, batch_spec, _ = self.get_batch_data_and_metadata(
            batch_definition=batch_definition
        )

        # Note: get_batch_data_and_metadata will have loaded the data into the currently-defined execution engine.
        # Consequently, when we build a Validator, we do not need to specifically load the batch into it to
        # resolve metrics.
<<<<<<< HEAD
        batch_data.data.execution_engine.batch_manager.load_batch_list(
            batch_list=[
                {
                    "batch_id": batch_definition.id,
                }
            ]
        )
        metrics_calculator = MetricsCalculator(
            execution_engine=batch_data.data.execution_engine,
            show_progress_bars=True,
=======
        validator = Validator(execution_engine=batch_data.execution_engine)
        table_head_df: pd.DataFrame = validator.head(
            n_rows=5,
            domain_kwargs={"batch_id": batch_definition.id},
            fetch_all=False,
>>>>>>> b629eb56
        )

        metric_domain_kwargs = {
            "batch_id": batch_definition.id,
        }

        data: pd.DataFrame = metrics_calculator.head(
            n_rows=5,
            domain_kwargs=metric_domain_kwargs,
            fetch_all=False,
        )
        n_rows: int = metrics_calculator.get_metric(
            metric=MetricConfiguration(
                metric_name="table.row_count",
                metric_domain_kwargs=metric_domain_kwargs,
            )
        )

        if pretty_print and table_head_df is not None:
            print("\n\t\tShowing 5 rows")
            print(table_head_df)

        return {
            "batch_spec": batch_spec,
            "n_rows": n_rows,
        }

    def _validate_batch_request(self, batch_request: BatchRequestBase) -> None:
        """
        Validate batch_request by checking:
            1. if configured datasource_name matches batch_request's datasource_name
            2. if current data_connector_name matches batch_request's data_connector_name
        Args:
            batch_request (BatchRequestBase): batch_request object to validate

        """
        if batch_request.datasource_name != self.datasource_name:
            raise ValueError(
                f"""datasource_name in BatchRequest: "{batch_request.datasource_name}" does not match DataConnector datasource_name: "{self.datasource_name}"."""
            )
        if batch_request.data_connector_name != self.name:
            raise ValueError(
                f"""data_connector_name in BatchRequest: "{batch_request.data_connector_name}" does not match DataConnector name: "{self.name}"."""
            )<|MERGE_RESOLUTION|>--- conflicted
+++ resolved
@@ -381,34 +381,14 @@
             batch_definition=batch_definition
         )
 
-        # Note: get_batch_data_and_metadata will have loaded the data into the currently-defined execution engine.
-        # Consequently, when we build a Validator, we do not need to specifically load the batch into it to
-        # resolve metrics.
-<<<<<<< HEAD
-        batch_data.data.execution_engine.batch_manager.load_batch_list(
-            batch_list=[
-                {
-                    "batch_id": batch_definition.id,
-                }
-            ]
-        )
         metrics_calculator = MetricsCalculator(
             execution_engine=batch_data.data.execution_engine,
             show_progress_bars=True,
-=======
-        validator = Validator(execution_engine=batch_data.execution_engine)
-        table_head_df: pd.DataFrame = validator.head(
-            n_rows=5,
-            domain_kwargs={"batch_id": batch_definition.id},
-            fetch_all=False,
->>>>>>> b629eb56
-        )
-
+        )
         metric_domain_kwargs = {
             "batch_id": batch_definition.id,
         }
-
-        data: pd.DataFrame = metrics_calculator.head(
+        table_head_df: pd.DataFrame = metrics_calculator.head(
             n_rows=5,
             domain_kwargs=metric_domain_kwargs,
             fetch_all=False,
