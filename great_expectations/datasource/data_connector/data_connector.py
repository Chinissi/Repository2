--- conflicted
+++ resolved
@@ -72,16 +72,9 @@
         self._data_context_root_directory = data_context_root_directory
 
     def get_batch_data_and_metadata(
-<<<<<<< HEAD
-        self, batch_definition: BatchDefinition,
-    ) -> Tuple[
-        Any, BatchSpec, BatchMarkers,  # batch_data
-    ]:
-=======
         self,
         batch_definition: BatchDefinition,
     ) -> Tuple[Any, BatchSpec, BatchMarkers,]:  # batch_data
->>>>>>> 0e63921e
         """
         Uses batch_definition to retrieve batch_data and batch_markers by building a batch_spec from batch_definition,
         then using execution_engine to return batch_data and batch_markers
@@ -110,15 +103,10 @@
             BatchSpec object built from BatchDefinition
 
         """
-<<<<<<< HEAD
-        batch_spec_params: dict = self._generate_batch_spec_parameters_from_batch_definition(
-            batch_definition=batch_definition
-=======
         batch_spec_params: dict = (
             self._generate_batch_spec_parameters_from_batch_definition(
                 batch_definition=batch_definition
             )
->>>>>>> 0e63921e
         )
         batch_spec_passthrough: dict = batch_definition.batch_spec_passthrough
         if isinstance(batch_spec_passthrough, dict):
@@ -296,14 +284,10 @@
         return report_obj
 
     def _self_check_fetch_batch(
-<<<<<<< HEAD
-        self, pretty_print: bool, example_data_reference: Any, data_asset_name: str,
-=======
         self,
         pretty_print: bool,
         example_data_reference: Any,
         data_asset_name: str,
->>>>>>> 0e63921e
     ):
         """
         Helper function for self_check() to retrieve batch using example_data_reference and data_asset_name,
