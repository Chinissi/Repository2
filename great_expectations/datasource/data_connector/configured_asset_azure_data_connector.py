import logging
import re
from typing import List, Optional

from great_expectations.core._docs_decorators import public_api
from great_expectations.core.batch import BatchDefinition
from great_expectations.core.batch_spec import AzureBatchSpec, PathBatchSpec
from great_expectations.datasource.data_connector.asset import Asset
from great_expectations.datasource.data_connector.configured_asset_file_path_data_connector import (
    ConfiguredAssetFilePathDataConnector,
)
from great_expectations.datasource.data_connector.util import (
    list_azure_keys,
    sanitize_prefix,
)
<<<<<<< HEAD
from great_expectations.datasource.data_connector.util import (
    list_azure_keys,
    sanitize_prefix,
)
=======
>>>>>>> b46933ee
from great_expectations.execution_engine import ExecutionEngine

logger = logging.getLogger(__name__)

try:
    from azure.storage.blob import BlobServiceClient
except ImportError:
    BlobServiceClient = None
    logger.debug(
        "Unable to load BlobServiceClient connection object; install optional Azure Storage Blob dependency for support"
    )


@public_api
class ConfiguredAssetAzureDataConnector(ConfiguredAssetFilePathDataConnector):
    """Extension of ConfiguredAssetFilePathDataConnector used to connect to Azure.

    Being a Configured Asset Data Connector, it requires an explicit list of each Data Asset it can
    connect to. While this allows for fine-grained control over which Data Assets may be accessed,
    it requires more setup.

    Args:
        name (str): required name for DataConnector
        datasource_name (str): required name for datasource
        container (str): container name for Azure Blob Storage
        assets (dict): dict of asset configuration (required for ConfiguredAssetDataConnector)
        execution_engine (ExecutionEngine): optional reference to ExecutionEngine
        default_regex (dict): optional regex configuration for filtering data_references
        sorters (list): optional list of sorters for sorting data_references
        name_starts_with (str): Azure prefix
        delimiter (str): Azure delimiter
        azure_options (dict): wrapper object for **kwargs
        batch_spec_passthrough (dict): dictionary with keys that will be added directly to batch_spec
    """

    def __init__(
        self,
        name: str,
        datasource_name: str,
        container: str,
        assets: dict,
        execution_engine: Optional[ExecutionEngine] = None,
        default_regex: Optional[dict] = None,
        sorters: Optional[list] = None,
        name_starts_with: str = "",
        delimiter: str = "/",
        azure_options: Optional[dict] = None,
        batch_spec_passthrough: Optional[dict] = None,
        id: Optional[str] = None,
    ) -> None:
        logger.debug(f'Constructing ConfiguredAssetAzureDataConnector "{name}".')

        super().__init__(
            name=name,
            id=id,
            datasource_name=datasource_name,
            execution_engine=execution_engine,
            assets=assets,
            default_regex=default_regex,
            sorters=sorters,
            batch_spec_passthrough=batch_spec_passthrough,
        )
        self._container = container
        self._name_starts_with = sanitize_prefix(name_starts_with)
        self._delimiter = delimiter

        if azure_options is None:
            azure_options = {}

        # Thanks to schema validation, we are guaranteed to have one of `conn_str` or `account_url` to
        # use in authentication (but not both). If the format or content of the provided keys is invalid,
        # the assignment of `self._account_name` and `self._azure` will fail and an error will be raised.
        conn_str: Optional[str] = azure_options.get("conn_str")
        account_url: Optional[str] = azure_options.get("account_url")
        assert bool(conn_str) ^ bool(
            account_url
        ), "You must provide one of `conn_str` or `account_url` to the `azure_options` key in your config (but not both)"

        try:
            if conn_str is not None:
                self._account_name = re.search(  # type: ignore[union-attr]
                    r".*?AccountName=(.+?);.*?", conn_str
                ).group(1)
                self._azure = BlobServiceClient.from_connection_string(**azure_options)
            elif account_url is not None:
                self._account_name = re.search(  # type: ignore[union-attr]
                    r"(?:https?://)?(.+?).blob.core.windows.net", account_url
                ).group(1)
                self._azure = BlobServiceClient(**azure_options)
        except (TypeError, AttributeError):
            raise ImportError(
                "Unable to load Azure BlobServiceClient (it is required for ConfiguredAssetAzureDataConnector). \
                Please ensure that you have provided the appropriate keys to `azure_options` for authentication."
            )

    def build_batch_spec(self, batch_definition: BatchDefinition) -> AzureBatchSpec:
        """
        Build BatchSpec from batch_definition by calling DataConnector's build_batch_spec function.

        Args:
            batch_definition (BatchDefinition): to be used to build batch_spec

        Returns:
            BatchSpec built from batch_definition
        """
        batch_spec: PathBatchSpec = super().build_batch_spec(
            batch_definition=batch_definition
        )
        return AzureBatchSpec(batch_spec)

    def _get_data_reference_list_for_asset(self, asset: Optional[Asset]) -> List[str]:
        query_options: dict = {
            "container": self._container,
            "name_starts_with": self._name_starts_with,
            "delimiter": self._delimiter,
        }
        if asset is not None:
            if asset.container:
                query_options["container"] = asset.container
            if asset.name_starts_with:
                query_options["name_starts_with"] = asset.name_starts_with
            if asset.delimiter:
                query_options["delimiter"] = asset.delimiter

        path_list: List[str] = list_azure_keys(
            azure=self._azure,
            query_options=query_options,
            recursive=False,
        )
        return path_list

    def _get_full_file_path_for_asset(
        self, path: str, asset: Optional[Asset] = None
    ) -> str:
        # asset isn't used in this method.
        # It's only kept for compatibility with parent methods.
        template_arguments: dict = {
            "account_name": self._account_name,
            "container": self._container,
            "path": path,
        }
        return self.execution_engine.resolve_data_reference(
            data_connector_name=self.__class__.__name__,
            template_arguments=template_arguments,
        )<|MERGE_RESOLUTION|>--- conflicted
+++ resolved
@@ -13,13 +13,6 @@
     list_azure_keys,
     sanitize_prefix,
 )
-<<<<<<< HEAD
-from great_expectations.datasource.data_connector.util import (
-    list_azure_keys,
-    sanitize_prefix,
-)
-=======
->>>>>>> b46933ee
 from great_expectations.execution_engine import ExecutionEngine
 
 logger = logging.getLogger(__name__)
