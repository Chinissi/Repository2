--- conflicted
+++ resolved
@@ -1,9 +1,5 @@
 from copy import deepcopy
-<<<<<<< HEAD
-from typing import Dict, Iterator, List, Optional, cast
-=======
-from typing import Dict, List, Optional, Tuple, cast
->>>>>>> fe6c245b
+from typing import Dict, Iterator, List, Optional, Tuple, cast
 
 from great_expectations.core.batch import (
     BatchDefinition,
@@ -66,25 +62,8 @@
         batch_spec_passthrough: Optional[dict] = None,
         id: Optional[str] = None,
     ) -> None:
-<<<<<<< HEAD
-        self._assets: dict = {}
-        self._sorters: dict = {}
-        if assets:
-            for asset_name, config in assets.items():
-                self.add_data_asset(asset_name, config)
-                if "splitter_method" in config:
-                    splitter_method: str = config.get("splitter_method")
-                    splitter_kwargs: dict = config.get("splitter_kwargs")
-                    splitter_sorter = SplitterSorter(
-                        name=asset_name,
-                        splitter_method=splitter_method,
-                        splitter_kwargs=splitter_kwargs,
-                    )
-                    self._sorters[asset_name] = splitter_sorter
-=======
-        """
-        InferredAssetDataConnector for connecting to data on a SQL database
->>>>>>> fe6c245b
+        """
+        ConfiguredAssetDataConnector for connecting to data on a SQL database
 
         Args:
             name (str): The name of this DataConnector
@@ -110,50 +89,6 @@
             batch_spec_passthrough=batch_spec_passthrough,
         )
 
-<<<<<<< HEAD
-    @property
-    def assets(self) -> Dict[str, dict]:
-        return self._assets
-
-    @property
-    def execution_engine(self) -> SqlAlchemyExecutionEngine:
-        return cast(SqlAlchemyExecutionEngine, self._execution_engine)
-
-    @property
-    def sorters(self) -> Optional[dict]:
-        return self._sorters
-
-    def add_data_asset(
-        self,
-        name: str,
-        config: dict,
-    ) -> None:
-        """
-        Add data_asset to DataConnector using data_asset name as key, and data_asset config as value.
-        """
-        name = self._update_data_asset_name_from_config(name, config)
-        self._assets[name] = config
-
-    def _update_data_asset_name_from_config(
-        self, data_asset_name: str, data_asset_config: dict
-    ) -> str:
-
-        data_asset_name_prefix: str = data_asset_config.get(
-            "data_asset_name_prefix", ""
-        )
-        data_asset_name_suffix: str = data_asset_config.get(
-            "data_asset_name_suffix", ""
-        )
-        schema_name: str = data_asset_config.get("schema_name", "")
-        include_schema_name: bool = data_asset_config.get("include_schema_name", True)
-        if schema_name and include_schema_name is False:
-            raise ge_exceptions.DataConnectorError(
-                message=f"{self.__class__.__name__} ran into an error while initializing Asset names. Schema {schema_name} was specified, but 'include_schema_name' flag was set to False."
-            )
-
-        if schema_name:
-            data_asset_name: str = f"{schema_name}.{data_asset_name}"
-=======
         self._data_asset_name_prefix = data_asset_name_prefix
         self._data_asset_name_suffix = data_asset_name_suffix
         self._include_schema_name = include_schema_name
@@ -161,7 +96,6 @@
         self._splitter_kwargs = splitter_kwargs
         self._sampling_method = sampling_method
         self._sampling_kwargs = sampling_kwargs
->>>>>>> fe6c245b
 
         self._assets = {}
 
@@ -193,13 +127,9 @@
     def splitter_kwargs(self) -> Optional[dict]:
         return self._splitter_kwargs
 
-<<<<<<< HEAD
-            self._data_references_cache[data_asset_name] = batch_identifiers_list
-=======
     @property
     def sampling_method(self) -> Optional[str]:
         return self._sampling_method
->>>>>>> fe6c245b
 
     @property
     def sampling_kwargs(self) -> Optional[dict]:
@@ -283,7 +213,6 @@
 
         return batch_definition_list
 
-<<<<<<< HEAD
     def _sort_batch_definition_list(
         self, batch_definition_list: List[BatchDefinition]
     ) -> List[BatchDefinition]:
@@ -308,11 +237,10 @@
         self, data_asset_name: str
     ) -> List[str]:
         return self._data_references_cache[data_asset_name]
-=======
+
     def get_available_data_asset_names(self) -> List[str]:
         """
         Return the list of asset names known by this DataConnector.
->>>>>>> fe6c245b
 
         Returns:
             A list of available names
