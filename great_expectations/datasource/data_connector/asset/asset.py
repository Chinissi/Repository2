import logging
from typing import List, Optional

logger = logging.getLogger(__name__)


class Asset:
    """
    A typed data asset class that maintains data asset specific properties (to override data connector level proprties with
    the same name and/or semantics, such as "partitioner_name", "base_directory", and "glob_directive").
    """

    def __init__(
        self,
        name: str,
        base_directory: Optional[str] = None,
        glob_directive: Optional[str] = None,
        pattern: Optional[str] = None,
        group_names: Optional[List[str]] = None,
<<<<<<< HEAD
        bucket: Optional[str] = None,
        prefix: Optional[str] = None,
        delimiter: Optional[str] = None,
        max_keys: Optional[int] = None,
        batch_spec_passthrough: Optional[dict] = None,
=======
        batch_spec_passthrough: Optional[dict] = None,
        # S3
        bucket: Optional[str] = None,
        max_keys: Optional[int] = None,
        # Azure
        container: Optional[str] = None,
        name_starts_with: Optional[str] = None,
        # GCS
        bucket_or_name: Optional[str] = None,
        max_results: Optional[int] = None,
        # Both S3/GCS
        prefix: Optional[str] = None,
        # Both S3/Azure
        delimiter: Optional[str] = None,
>>>>>>> 6f693abe
    ):
        self._name = name
        self._base_directory = base_directory
        self._glob_directive = glob_directive
        self._pattern = pattern
        # Note: this may need to become a nested object to accommodate sorters
        self._group_names = group_names
        self._batch_spec_passthrough = batch_spec_passthrough or {}

        # S3
        self._bucket = bucket
        self._max_keys = max_keys

        # Azure
        self._container = container
        self._name_starts_with = name_starts_with

        # GCS
        self._bucket_or_name = bucket_or_name
        self._max_results = max_results

        # Both S3/GCS
        self._prefix = prefix

        # Both S3/Azure
        self._delimiter = delimiter

    @property
    def name(self) -> str:
        return self._name

    @property
    def base_directory(self) -> Optional[str]:
        return self._base_directory

    @property
    def glob_directive(self) -> Optional[str]:
        return self._glob_directive

    @property
    def pattern(self) -> Optional[str]:
        return self._pattern

    @property
    def group_names(self) -> Optional[List[str]]:
        return self._group_names

    @property
<<<<<<< HEAD
=======
    def batch_spec_passthrough(self) -> Optional[dict]:
        return self._batch_spec_passthrough

    @property
>>>>>>> 6f693abe
    def bucket(self) -> Optional[str]:
        return self._bucket

    @property
<<<<<<< HEAD
    def prefix(self) -> Optional[str]:
        return self._prefix

    @property
    def delimiter(self) -> Optional[str]:
        return self._delimiter

    @property
    def max_keys(self) -> Optional[int]:
        return self._max_keys

    @property
    def batch_spec_passthrough(self) -> Optional[dict]:
        return self._batch_spec_passthrough
=======
    def max_keys(self) -> Optional[int]:
        return self._max_keys

    @property
    def container(self) -> Optional[str]:
        return self._container

    @property
    def name_starts_with(self) -> Optional[str]:
        return self._name_starts_with

    @property
    def bucket_or_name(self) -> Optional[str]:
        return self._bucket_or_name

    @property
    def max_results(self) -> Optional[int]:
        return self._max_results

    @property
    def prefix(self) -> Optional[str]:
        return self._prefix

    @property
    def delimiter(self) -> Optional[str]:
        return self._delimiter
>>>>>>> 6f693abe
<|MERGE_RESOLUTION|>--- conflicted
+++ resolved
@@ -17,13 +17,6 @@
         glob_directive: Optional[str] = None,
         pattern: Optional[str] = None,
         group_names: Optional[List[str]] = None,
-<<<<<<< HEAD
-        bucket: Optional[str] = None,
-        prefix: Optional[str] = None,
-        delimiter: Optional[str] = None,
-        max_keys: Optional[int] = None,
-        batch_spec_passthrough: Optional[dict] = None,
-=======
         batch_spec_passthrough: Optional[dict] = None,
         # S3
         bucket: Optional[str] = None,
@@ -38,7 +31,6 @@
         prefix: Optional[str] = None,
         # Both S3/Azure
         delimiter: Optional[str] = None,
->>>>>>> 6f693abe
     ):
         self._name = name
         self._base_directory = base_directory
@@ -87,33 +79,13 @@
         return self._group_names
 
     @property
-<<<<<<< HEAD
-=======
     def batch_spec_passthrough(self) -> Optional[dict]:
         return self._batch_spec_passthrough
 
-    @property
->>>>>>> 6f693abe
     def bucket(self) -> Optional[str]:
         return self._bucket
 
     @property
-<<<<<<< HEAD
-    def prefix(self) -> Optional[str]:
-        return self._prefix
-
-    @property
-    def delimiter(self) -> Optional[str]:
-        return self._delimiter
-
-    @property
-    def max_keys(self) -> Optional[int]:
-        return self._max_keys
-
-    @property
-    def batch_spec_passthrough(self) -> Optional[dict]:
-        return self._batch_spec_passthrough
-=======
     def max_keys(self) -> Optional[int]:
         return self._max_keys
 
@@ -139,5 +111,4 @@
 
     @property
     def delimiter(self) -> Optional[str]:
-        return self._delimiter
->>>>>>> 6f693abe
+        return self._delimiter