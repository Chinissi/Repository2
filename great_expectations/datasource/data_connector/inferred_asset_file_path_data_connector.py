--- conflicted
+++ resolved
@@ -53,11 +53,7 @@
         )
 
     def _refresh_data_references_cache(self):
-<<<<<<< HEAD
-        """"""
-=======
         """ refreshes data_reference cache """
->>>>>>> a0cfa19f
         # Map data_references to batch_definitions
         self._data_references_cache = {}
 
