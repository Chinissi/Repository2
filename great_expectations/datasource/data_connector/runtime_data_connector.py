import logging
from typing import Any, List, Optional, Tuple

import great_expectations.exceptions as ge_exceptions
from great_expectations.core.batch import (
    BatchDefinition,
    BatchRequest,
    BatchRequestBase,
)
from great_expectations.core.batch_spec import (
    BatchMarkers,
    BatchSpec,
    RuntimeDataBatchSpec,
)
from great_expectations.core.id_dict import (
    PartitionDefinition,
    PartitionDefinitionSubset,
)
from great_expectations.datasource.data_connector.data_connector import DataConnector
from great_expectations.execution_engine import ExecutionEngine

logger = logging.getLogger(__name__)

DEFAULT_DELIMITER: str = "-"


class RuntimeDataConnector(DataConnector):
    def __init__(
        self,
        name: str,
        datasource_name: str,
        execution_engine: Optional[ExecutionEngine] = None,
        runtime_keys: Optional[list] = None,
    ):
        logger.debug(f'Constructing RuntimeDataConnector "{name}".')

        super().__init__(
            name=name,
            datasource_name=datasource_name,
            execution_engine=execution_engine,
        )

        self._runtime_keys = runtime_keys
        self._refresh_data_references_cache()

    def _refresh_data_references_cache(self):
        self._data_references_cache = {}

    def _get_data_reference_list(
        self, data_asset_name: Optional[str] = None
    ) -> List[str]:
        if data_asset_name:
            return self._get_data_reference_list_from_cache_by_data_asset_name(
                data_asset_name
            )
        else:
            data_reference_list = []
            for data_asset_name in self.get_available_data_asset_names():
                data_reference_list += (
                    self._get_data_reference_list_from_cache_by_data_asset_name(
                        data_asset_name
                    )
                )
            return data_reference_list

    def _get_data_reference_list_from_cache_by_data_asset_name(
        self, data_asset_name: str
    ) -> List[str]:
        """Fetch data_references corresponding to data_asset_name from the cache."""
        data_references_for_data_asset_name = self._data_references_cache.get(
            data_asset_name, None
        )
        if isinstance(data_references_for_data_asset_name, dict):
            return list(data_references_for_data_asset_name.keys())
        else:
            return [""]

    def get_data_reference_list_count(self) -> int:
        sums = 0
        for key in self._data_references_cache.keys():
            sums += len(self._data_references_cache[key])
        return sums

    def get_unmatched_data_references(self) -> List[str]:
        if self._data_references_cache is None:
            raise ValueError(
                '_data_references_cache is None.  Have you called "_refresh_data_references_cache()" yet?'
            )
        return []

    def get_available_data_asset_names(self) -> List[str]:
        return list(self._data_references_cache.keys())

    # noinspection PyMethodOverriding
    def get_batch_data_and_metadata(
        self,
        batch_definition: BatchDefinition,
        batch_data: Any,
    ) -> Tuple[Any, BatchSpec, BatchMarkers,]:  # batch_data
        batch_spec: RuntimeDataBatchSpec = self.build_batch_spec(
            batch_definition=batch_definition,
            batch_data=batch_data,
        )
        batch_data, batch_markers = self._execution_engine.get_batch_data_and_markers(
            batch_spec=batch_spec
        )
        return (
            batch_data,
            batch_spec,
            batch_markers,
        )

    def get_batch_definition_list_from_batch_request(
        self,
        batch_request: BatchRequest,
    ) -> List[BatchDefinition]:
        return self._get_batch_definition_list_from_batch_request(
            batch_request=batch_request
        )

    def _get_batch_definition_list_from_batch_request(
        self,
        batch_request: BatchRequest,
    ) -> List[BatchDefinition]:
        self._validate_batch_request(batch_request=batch_request)
<<<<<<< HEAD
        self._validate_partition_identifiers(
            partition_identifiers=batch_request.partition_request.get(
                "partition_identifiers"
            )
        )
        partition_identifiers = batch_request.partition_request.get(
            "partition_identifiers"
        )
=======

        batch_identifiers: Optional[dict] = None
        if batch_request.partition_request:
            self._validate_batch_identifiers(
                batch_identifiers=batch_request.partition_request.get(
                    "batch_identifiers"
                )
            )
            batch_identifiers = batch_request.partition_request.get("batch_identifiers")
        if not batch_identifiers:
            batch_identifiers = {}
>>>>>>> bba84a55

        batch_definition_list: List[BatchDefinition]
        batch_definition: BatchDefinition = BatchDefinition(
            datasource_name=self.datasource_name,
            data_connector_name=self.name,
<<<<<<< HEAD
            data_asset_name=batch_request.data_asset_name,
            partition_definition=PartitionDefinition(partition_identifiers),
=======
            data_asset_name=DEFAULT_DATA_ASSET_NAME,
            partition_definition=PartitionDefinition(batch_identifiers),
>>>>>>> bba84a55
        )
        batch_definition_list = [batch_definition]
        self._update_data_references_cache(
            batch_request.data_asset_name, batch_definition_list, partition_identifiers
        )
        return batch_definition_list

    def _update_data_references_cache(
        self,
        data_asset_name: str,
        batch_definition_list: List,
        partition_identifiers: PartitionDefinitionSubset,
    ):
        data_reference = self._get_data_reference_name(partition_identifiers)

        if data_asset_name not in self._data_references_cache:
            # add
            self._data_references_cache[data_asset_name] = {
                data_reference: batch_definition_list
            }
        elif data_reference not in self._data_references_cache[data_asset_name]:
            self._data_references_cache[data_asset_name][
                data_reference
            ] = batch_definition_list
        else:
            self._data_references_cache[data_asset_name][data_reference].append(
                batch_definition_list[0]
            )

    def _map_batch_definition_to_data_reference(
        self,
        batch_definition: BatchDefinition,
    ) -> str:
        if not isinstance(batch_definition, BatchDefinition):
            raise TypeError(
                "batch_definition is not of an instance of type BatchDefinition"
            )
        partition_definition: PartitionDefinition = (
            batch_definition.partition_definition
        )
        data_reference: str = self._get_data_reference_name(
            batch_identifiers=partition_definition
        )
        return data_reference

    def _self_check_fetch_batch(
        self,
        pretty_print,
        example_data_reference,
        data_asset_name,
    ):
        return {}

    # This method is currently called called only in tests.
    def _generate_batch_spec_parameters_from_batch_definition(
        self, batch_definition: BatchDefinition
    ) -> dict:
        return {}

    # This method is currently called called only in tests.
    # noinspection PyMethodOverriding
    def build_batch_spec(
        self,
        batch_definition: BatchDefinition,
        batch_data: Any,
    ) -> RuntimeDataBatchSpec:
        batch_spec = super().build_batch_spec(batch_definition=batch_definition)
        batch_spec["batch_data"] = batch_data
        return RuntimeDataBatchSpec(batch_spec)

    @staticmethod
    def _get_data_reference_name(
        batch_identifiers: PartitionDefinitionSubset,
    ) -> str:
        if batch_identifiers is None:
            batch_identifiers = PartitionDefinitionSubset({})
        data_reference_name = DEFAULT_DELIMITER.join(
            [str(value) for value in batch_identifiers.values()]
        )
        return data_reference_name

    def _validate_batch_request(self, batch_request: BatchRequestBase):
        super()._validate_batch_request(batch_request=batch_request)

        # Insure that batch_data and batch_request satisfy the "if and only if" condition.
        if not (
            (
                batch_request.batch_data is None
                and (
                    batch_request.partition_request is None
                    or not batch_request.partition_request.get("batch_identifiers")
                )
            )
            or (
                batch_request.batch_data is not None
                and batch_request.partition_request
                and batch_request.partition_request.get("batch_identifiers")
            )
        ):
            raise ge_exceptions.DataConnectorError(
                f"""RuntimeDataConnector "{self.name}" requires batch_data and partition_request to be both present or
                both absent in the batch_request parameter.
                """
            )

    def _validate_batch_identifiers(self, batch_identifiers: dict):
        if batch_identifiers is None:
            batch_identifiers = {}
        self._validate_runtime_keys_configuration(
            runtime_keys=list(batch_identifiers.keys())
        )

    def _validate_runtime_keys_configuration(self, runtime_keys: List[str]):
        if runtime_keys and len(runtime_keys) > 0:
            if not (
                self._runtime_keys and set(runtime_keys) <= set(self._runtime_keys)
            ):
                raise ge_exceptions.DataConnectorError(
                    f"""RuntimeDataConnector "{self.name}" was invoked with one or more runtime keys that do not
appear among the configured runtime keys.
                    """
                )<|MERGE_RESOLUTION|>--- conflicted
+++ resolved
@@ -123,40 +123,23 @@
         batch_request: BatchRequest,
     ) -> List[BatchDefinition]:
         self._validate_batch_request(batch_request=batch_request)
-<<<<<<< HEAD
+
         self._validate_partition_identifiers(
             partition_identifiers=batch_request.partition_request.get(
-                "partition_identifiers"
+                "batch_identifiers"
             )
         )
         partition_identifiers = batch_request.partition_request.get(
-            "partition_identifiers"
-        )
-=======
-
-        batch_identifiers: Optional[dict] = None
-        if batch_request.partition_request:
-            self._validate_batch_identifiers(
-                batch_identifiers=batch_request.partition_request.get(
-                    "batch_identifiers"
-                )
-            )
-            batch_identifiers = batch_request.partition_request.get("batch_identifiers")
-        if not batch_identifiers:
-            batch_identifiers = {}
->>>>>>> bba84a55
+            "batch_identifiers"
+        )
+
 
         batch_definition_list: List[BatchDefinition]
         batch_definition: BatchDefinition = BatchDefinition(
             datasource_name=self.datasource_name,
             data_connector_name=self.name,
-<<<<<<< HEAD
             data_asset_name=batch_request.data_asset_name,
-            partition_definition=PartitionDefinition(partition_identifiers),
-=======
-            data_asset_name=DEFAULT_DATA_ASSET_NAME,
             partition_definition=PartitionDefinition(batch_identifiers),
->>>>>>> bba84a55
         )
         batch_definition_list = [batch_definition]
         self._update_data_references_cache(
