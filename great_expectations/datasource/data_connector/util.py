--- conflicted
+++ resolved
@@ -249,13 +249,8 @@
 
     # print("-"*80)
     parsed_sre = sre_parse.parse(str(regex_pattern))
-<<<<<<< HEAD
-    for thing, char in zip(parsed_sre, list(str(regex_pattern))):  # type: ignore[attr-defined]
-        token, value = thing
-=======
     for parsed_sre_tuple, char in zip(parsed_sre, list(str(regex_pattern))):  # type: ignore[attr-defined]
         token, value = parsed_sre_tuple
->>>>>>> d793bd6d
         if token == sre_constants.LITERAL:
             # Transcribe the character directly into the template
             data_reference_template += chr(value)
@@ -271,18 +266,12 @@
             sre_constants.BRANCH,
             sre_constants.ANY,
         ]:
-<<<<<<< HEAD
-            # Replace the uncaptured group a wildcard in the template
-            # But don't assume that a `.` in a filename should be a star glob
-            data_reference_template += char
-=======
             if group_names:
                 # Replace the uncaptured group a wildcard in the template
                 data_reference_template += "*"
             else:
                 # Don't assume that a `.` in a filename should be a star glob
                 data_reference_template += char
->>>>>>> d793bd6d
         elif token in [
             sre_constants.AT,
             sre_constants.ASSERT_NOT,
