# Utility methods for dealing with DataConnector objects

import copy
import logging
import os
import re
import sre_constants
import sre_parse
import warnings
from pathlib import Path
from typing import Any, Dict, List, Optional, Tuple

from great_expectations.core.batch import BatchDefinition, BatchRequestBase
from great_expectations.core.id_dict import IDDict
from great_expectations.data_context.util import instantiate_class_from_config
from great_expectations.datasource.data_connector.sorter import Sorter

logger = logging.getLogger(__name__)

try:
    from azure.storage.blob import BlobPrefix, BlobServiceClient, ContainerClient
except ImportError:
    BlobPrefix = None
    BlobServiceClient = None
    ContainerClient = None
    logger.debug(
        "Unable to load azure types; install optional Azure dependency for support."
    )

try:
    from google.cloud import storage
except ImportError:
    storage = None
    logger.debug(
        "Unable to load GCS connection object; install optional Google dependency for support"
    )

try:
    import pyspark
    import pyspark.sql as pyspark_sql
except ImportError:
    pyspark = None
    pyspark_sql = None
    logger.debug(
        "Unable to load pyspark and pyspark.sql; install optional Spark dependency for support."
    )


DEFAULT_DATA_ASSET_NAME: str = "DEFAULT_ASSET_NAME"


def batch_definition_matches_batch_request(
    batch_definition: BatchDefinition,
    batch_request: BatchRequestBase,
) -> bool:
    assert isinstance(batch_definition, BatchDefinition)
    assert isinstance(batch_request, BatchRequestBase)

    if (
        batch_request.datasource_name
        and batch_request.datasource_name != batch_definition.datasource_name
    ):
        return False
    if (
        batch_request.data_connector_name
        and batch_request.data_connector_name != batch_definition.data_connector_name
    ):
        return False
    if (
        batch_request.data_asset_name
        and batch_request.data_asset_name != batch_definition.data_asset_name
    ):
        return False

    if batch_request.data_connector_query:
        batch_filter_parameters: Any = batch_request.data_connector_query.get(
            "batch_filter_parameters"
        )
        if batch_filter_parameters:
            if not isinstance(batch_filter_parameters, dict):
                return False
            for key in batch_filter_parameters.keys():
                if not (
                    key in batch_definition.batch_identifiers
                    and batch_definition.batch_identifiers[key]
                    == batch_filter_parameters[key]
                ):
                    return False

    if batch_request.batch_identifiers:
        if not isinstance(batch_request.batch_identifiers, dict):
            return False
        for key in batch_request.batch_identifiers.keys():
            if not (
                key in batch_definition.batch_identifiers
                and batch_definition.batch_identifiers[key]
                == batch_request.batch_identifiers[key]
            ):
                return False

    return True


def map_data_reference_string_to_batch_definition_list_using_regex(
    datasource_name: str,
    data_connector_name: str,
    data_reference: str,
    regex_pattern: str,
    group_names: List[str],
    data_asset_name: Optional[str] = None,
) -> Optional[List[BatchDefinition]]:
    processed_data_reference: Optional[
        Tuple[str, IDDict]
    ] = convert_data_reference_string_to_batch_identifiers_using_regex(
        data_reference=data_reference,
        regex_pattern=regex_pattern,
        group_names=group_names,
    )
    if processed_data_reference is None:
        return None
    data_asset_name_from_batch_identifiers: str = processed_data_reference[0]
    batch_identifiers: IDDict = processed_data_reference[1]
    if data_asset_name is None:
        data_asset_name = data_asset_name_from_batch_identifiers

    return [
        BatchDefinition(
            datasource_name=datasource_name,
            data_connector_name=data_connector_name,
            data_asset_name=data_asset_name,
            batch_identifiers=IDDict(batch_identifiers),
        )
    ]


def convert_data_reference_string_to_batch_identifiers_using_regex(
    data_reference: str,
    regex_pattern: str,
    group_names: List[str],
) -> Optional[Tuple[str, IDDict]]:
    # noinspection PyUnresolvedReferences
    matches: Optional[re.Match] = re.match(regex_pattern, data_reference)
    if matches is None:
        return None
    groups: list = list(matches.groups())
    batch_identifiers: IDDict = IDDict(dict(zip(group_names, groups)))

    # TODO: <Alex>Accommodating "data_asset_name" inside batch_identifiers (e.g., via "group_names") is problematic; we need a better mechanism.</Alex>
    # TODO: <Alex>Update: Approach -- we can differentiate "def map_data_reference_string_to_batch_definition_list_using_regex(()" methods between ConfiguredAssetFilesystemDataConnector and InferredAssetFilesystemDataConnector so that IDDict never needs to include data_asset_name. (ref: https://superconductivedata.slack.com/archives/C01C0BVPL5Q/p1603843413329400?thread_ts=1603842470.326800&cid=C01C0BVPL5Q)</Alex>
    data_asset_name: str = DEFAULT_DATA_ASSET_NAME
    if "data_asset_name" in batch_identifiers:
        data_asset_name = batch_identifiers.pop("data_asset_name")
    return data_asset_name, batch_identifiers


def map_batch_definition_to_data_reference_string_using_regex(
    batch_definition: BatchDefinition,
    regex_pattern: str,
    group_names: List[str],
) -> str:
    if not isinstance(batch_definition, BatchDefinition):
        raise TypeError(
            "batch_definition is not of an instance of type BatchDefinition"
        )

    data_asset_name: str = batch_definition.data_asset_name
    batch_identifiers: IDDict = batch_definition.batch_identifiers
    data_reference: str = (
        convert_batch_identifiers_to_data_reference_string_using_regex(
            batch_identifiers=batch_identifiers,
            regex_pattern=regex_pattern,
            group_names=group_names,
            data_asset_name=data_asset_name,
        )
    )
    return data_reference


# TODO: <Alex>How are we able to recover the full file path, including the file extension?  Relying on file extension being part of the regex_pattern does not work when multiple file extensions are specified as part of the regex_pattern.</Alex>
def convert_batch_identifiers_to_data_reference_string_using_regex(
    batch_identifiers: IDDict,
    regex_pattern: str,
    group_names: List[str],
    data_asset_name: Optional[str] = None,
) -> str:
    if not isinstance(batch_identifiers, IDDict):
        raise TypeError("batch_identifiers is not " "an instance of type IDDict")

    template_arguments: dict = copy.deepcopy(batch_identifiers)
    # TODO: <Alex>How does "data_asset_name" factor in the computation of "converted_string"?  Does it have any effect?</Alex>
    if data_asset_name is not None:
        template_arguments["data_asset_name"] = data_asset_name

    filepath_template: str = _invert_regex_to_data_reference_template(
        regex_pattern=regex_pattern,
        group_names=group_names,
    )
    converted_string = filepath_template.format(**template_arguments)

    return converted_string


# noinspection PyUnresolvedReferences
def _invert_regex_to_data_reference_template(
    regex_pattern: str,
    group_names: List[str],
) -> str:
    r"""Create a string template based on a regex and corresponding list of group names.

    For example:

        filepath_template = _invert_regex_to_data_reference_template(
            regex_pattern=r"^(.+)_(\d+)_(\d+)\.csv$",
            group_names=["name", "timestamp", "price"],
        )
        filepath_template
        >> "{name}_{timestamp}_{price}.csv"

    Such templates are useful because they can be populated using string substitution:

        filepath_template.format(**{
            "name": "user_logs",
            "timestamp": "20200101",
            "price": "250",
        })
        >> "user_logs_20200101_250.csv"


    NOTE Abe 20201017: This method is almost certainly still brittle. I haven't exhaustively mapped the OPCODES in sre_constants
    """
    data_reference_template: str = ""
    group_name_index: int = 0

    num_groups = len(group_names)

    # print("-"*80)
    parsed_sre = sre_parse.parse(regex_pattern)
    for token, value in parsed_sre:
        if token == sre_constants.LITERAL:
            # Transcribe the character directly into the template
            data_reference_template += chr(value)

        elif token == sre_constants.SUBPATTERN:
            if not (group_name_index < num_groups):
                break
            # Replace the captured group with "{next_group_name}" in the template
            data_reference_template += "{" + group_names[group_name_index] + "}"
            group_name_index += 1

        elif token in [
            sre_constants.MAX_REPEAT,
            sre_constants.IN,
            sre_constants.BRANCH,
            sre_constants.ANY,
        ]:
            # Replace the uncaptured group a wildcard in the template
            data_reference_template += "*"

        elif token in [
            sre_constants.AT,
            sre_constants.ASSERT_NOT,
            sre_constants.ASSERT,
        ]:
            pass
        else:
            raise ValueError(
                f"Unrecognized regex token {token} in regex pattern {regex_pattern}."
            )

    # Collapse adjacent wildcards into a single wildcard
    data_reference_template: str = re.sub("\\*+", "*", data_reference_template)
    return data_reference_template


def normalize_directory_path(
    dir_path: str, root_directory_path: Optional[str] = None
) -> str:
    # If directory is a relative path, interpret it as relative to the root directory.
    if Path(dir_path).is_absolute() or root_directory_path is None:
        return dir_path
    else:
        return str(Path(root_directory_path).joinpath(dir_path))


def get_filesystem_one_level_directory_glob_path_list(
    base_directory_path: str, glob_directive: str
) -> List[str]:
    """
    List file names, relative to base_directory_path one level deep, with expansion specified by glob_directive.
    :param base_directory_path -- base directory path, relative to which file paths will be collected
    :param glob_directive -- glob expansion directive
    :returns -- list of relative file paths
    """
    globbed_paths = Path(base_directory_path).glob(glob_directive)
    path_list: List[str] = [
        os.path.relpath(str(posix_path), base_directory_path)
        for posix_path in globbed_paths
    ]
    return path_list


def list_azure_keys(
    azure: BlobServiceClient,
    query_options: dict,
    recursive: bool = False,
) -> List[str]:
    """
    Utilizes the Azure Blob Storage connection object to retrieve blob names based on user-provided criteria.

    For InferredAssetAzureDataConnector, we take container and name_starts_with and search for files using RegEx at and below the level
    specified by those parameters. However, for ConfiguredAssetAzureDataConnector, we take container and name_starts_with and
    search for files using RegEx only at the level specified by that bucket and prefix.

    This restriction for the ConfiguredAssetAzureDataConnector is needed, because paths on Azure are comprised not only the leaf file name
    but the full path that includes both the prefix and the file name.  Otherwise, in the situations where multiple data assets
    share levels of a directory tree, matching files to data assets will not be possible, due to the path ambiguity.

    Args:
        azure (BlobServiceClient): Azure connnection object responsible for accessing container
        query_options (dict): Azure query attributes ("container", "name_starts_with", "delimiter")
        recursive (bool): True for InferredAssetAzureDataConnector and False for ConfiguredAssetAzureDataConnector (see above)

    Returns:
        List of keys representing Azure file paths (as filtered by the query_options dict)
    """
    container: str = query_options["container"]
    container_client: ContainerClient = azure.get_container_client(container)

    path_list: List[str] = []

    def _walk_blob_hierarchy(name_starts_with: str) -> None:
        for item in container_client.walk_blobs(name_starts_with=name_starts_with):
            if isinstance(item, BlobPrefix):
                if recursive:
                    _walk_blob_hierarchy(name_starts_with=item.name)
            else:
                path_list.append(item.name)

    name_starts_with: str = query_options["name_starts_with"]
    _walk_blob_hierarchy(name_starts_with)

    return path_list


def list_gcs_keys(
    gcs: storage.Client,
    query_options: dict,
    recursive: bool = False,
) -> List[str]:
    """
    Utilizes the GCS connection object to retrieve blob names based on user-provided criteria.

    For InferredAssetGCSDataConnector, we take `bucket_or_name` and `prefix` and search for files using RegEx at and below the level
    specified by those parameters. However, for ConfiguredAssetGCSDataConnector, we take `bucket_or_name` and `prefix` and
    search for files using RegEx only at the level specified by that bucket and prefix.

    This restriction for the ConfiguredAssetGCSDataConnector is needed because paths on GCS are comprised not only the leaf file name
    but the full path that includes both the prefix and the file name. Otherwise, in the situations where multiple data assets
    share levels of a directory tree, matching files to data assets will not be possible due to the path ambiguity.

<<<<<<< HEAD
=======
    Please note that the SDK's `list_blobs` method takes in a `delimiter` key that drastically alters the traversal of a given bucket:
        - If a delimiter is not set (default), the traversal is recursive and the output will contain all blobs in the current directory
          as well as those in any nested directories.
        - If a delimiter is set, the traversal will continue until that value is seen; as the default is "/", traversal will be scoped
          within the current directory and end before visiting nested directories.

    In order to provide users with finer control of their config while also ensuring output that is in line with the `recursive` arg,
    we deem it appropriate to manually override the value of the delimiter only in cases where it is absolutely necessary.

>>>>>>> aea9ba82
    Args:
        gcs (storage.Client): GCS connnection object responsible for accessing bucket
        query_options (dict): GCS query attributes ("bucket_or_name", "prefix", "delimiter", "max_results")
        recursive (bool): True for InferredAssetGCSDataConnector and False for ConfiguredAssetGCSDataConnector (see above)

    Returns:
        List of keys representing GCS file paths (as filtered by the `query_options` dict)
    """
    # Delimiter determines whether or not traversal of bucket is recursive
    # Manually set to appropriate default if not already set by user
    delimiter = query_options["delimiter"]
    if delimiter is None and not recursive:
<<<<<<< HEAD
        query_options["delimiter"] = "/"
    elif delimiter is not None and recursive:
=======
        warnings.warn(
            'In order to access blobs with a ConfiguredAssetGCSDataConnector, \
            the delimiter that has been passed to gcs_options in your config cannot be empty; \
            please note that the value is being set to the default "/" in order to work with the Google SDK.'
        )
        query_options["delimiter"] = "/"
    elif delimiter is not None and recursive:
        warnings.warn(
            "In order to access blobs with an InferredAssetGCSDataConnector, \
            the delimiter that has been passed to gcs_options in your config must be empty; \
            please note that the value is being set to None in order to work with the Google SDK."
        )
>>>>>>> aea9ba82
        query_options["delimiter"] = None

    keys: List[str] = []
    for blob in gcs.list_blobs(**query_options):
        name: str = blob.name
        if name.endswith("/"):  # GCS includes directories in blob output
            continue
        keys.append(name)

    return keys


def list_s3_keys(
    s3, query_options: dict, iterator_dict: dict, recursive: bool = False
) -> str:
    """
    For InferredAssetS3DataConnector, we take bucket and prefix and search for files using RegEx at and below the level
    specified by that bucket and prefix.  However, for ConfiguredAssetS3DataConnector, we take bucket and prefix and
    search for files using RegEx only at the level specified by that bucket and prefix.  This restriction for the
    ConfiguredAssetS3DataConnector is needed, because paths on S3 are comprised not only the leaf file name but the
    full path that includes both the prefix and the file name.  Otherwise, in the situations where multiple data assets
    share levels of a directory tree, matching files to data assets will not be possible, due to the path ambiguity.
    :param s3: s3 client connection
    :param query_options: s3 query attributes ("Bucket", "Prefix", "Delimiter", "MaxKeys")
    :param iterator_dict: dictionary to manage "NextContinuationToken" (if "IsTruncated" is returned from S3)
    :param recursive: True for InferredAssetS3DataConnector and False for ConfiguredAssetS3DataConnector (see above)
    :return: string valued key representing file path on S3 (full prefix and leaf file name)
    """
    if iterator_dict is None:
        iterator_dict = {}

    if "continuation_token" in iterator_dict:
        query_options.update({"ContinuationToken": iterator_dict["continuation_token"]})

    logger.debug(f"Fetching objects from S3 with query options: {query_options}")

    s3_objects_info: dict = s3.list_objects_v2(**query_options)

    if not any(key in s3_objects_info for key in ["Contents", "CommonPrefixes"]):
        raise ValueError("S3 query may not have been configured correctly.")

    if "Contents" in s3_objects_info:
        keys: List[str] = [
            item["Key"] for item in s3_objects_info["Contents"] if item["Size"] > 0
        ]
        yield from keys
    if recursive and "CommonPrefixes" in s3_objects_info:
        common_prefixes: List[Dict[str, Any]] = s3_objects_info["CommonPrefixes"]
        for prefix_info in common_prefixes:
            query_options_tmp: dict = copy.deepcopy(query_options)
            query_options_tmp.update({"Prefix": prefix_info["Prefix"]})
            # Recursively fetch from updated prefix
            yield from list_s3_keys(
                s3=s3,
                query_options=query_options_tmp,
                iterator_dict={},
                recursive=recursive,
            )
    if s3_objects_info["IsTruncated"]:
        iterator_dict["continuation_token"] = s3_objects_info["NextContinuationToken"]
        # Recursively fetch more
        yield from list_s3_keys(
            s3=s3,
            query_options=query_options,
            iterator_dict=iterator_dict,
            recursive=recursive,
        )

    if "continuation_token" in iterator_dict:
        # Make sure we clear the token once we've gotten fully through
        del iterator_dict["continuation_token"]


# TODO: <Alex>We need to move sorters and _validate_sorters_configuration() to DataConnector</Alex>
# As a rule, this method should not be in "util", but in the specific high-level "DataConnector" class, where it is
# called (and declared as private in that class).  Currently, this is "FilePathDataConnector".  However, since this
# method is also used in tests, it can remain in the present "util" module (as an exception to the above stated rule).
def build_sorters_from_config(config_list: List[Dict[str, Any]]) -> Optional[dict]:
    sorter_dict: Dict[str, Sorter] = {}
    if config_list is not None:
        for sorter_config in config_list:
            # if sorters were not configured
            if sorter_config is None:
                return None
            if "name" not in sorter_config:
                raise ValueError("Sorter config should have a name")
            sorter_name: str = sorter_config["name"]
            new_sorter: Sorter = _build_sorter_from_config(sorter_config=sorter_config)
            sorter_dict[sorter_name] = new_sorter
    return sorter_dict


def _build_sorter_from_config(sorter_config: Dict[str, Any]) -> Sorter:
    """Build a Sorter using the provided configuration and return the newly-built Sorter."""
    runtime_environment: dict = {"name": sorter_config["name"]}
    sorter: Sorter = instantiate_class_from_config(
        config=sorter_config,
        runtime_environment=runtime_environment,
        config_defaults={
            "module_name": "great_expectations.datasource.data_connector.sorter"
        },
    )
    return sorter<|MERGE_RESOLUTION|>--- conflicted
+++ resolved
@@ -358,8 +358,6 @@
     but the full path that includes both the prefix and the file name. Otherwise, in the situations where multiple data assets
     share levels of a directory tree, matching files to data assets will not be possible due to the path ambiguity.
 
-<<<<<<< HEAD
-=======
     Please note that the SDK's `list_blobs` method takes in a `delimiter` key that drastically alters the traversal of a given bucket:
         - If a delimiter is not set (default), the traversal is recursive and the output will contain all blobs in the current directory
           as well as those in any nested directories.
@@ -369,7 +367,6 @@
     In order to provide users with finer control of their config while also ensuring output that is in line with the `recursive` arg,
     we deem it appropriate to manually override the value of the delimiter only in cases where it is absolutely necessary.
 
->>>>>>> aea9ba82
     Args:
         gcs (storage.Client): GCS connnection object responsible for accessing bucket
         query_options (dict): GCS query attributes ("bucket_or_name", "prefix", "delimiter", "max_results")
@@ -382,10 +379,6 @@
     # Manually set to appropriate default if not already set by user
     delimiter = query_options["delimiter"]
     if delimiter is None and not recursive:
-<<<<<<< HEAD
-        query_options["delimiter"] = "/"
-    elif delimiter is not None and recursive:
-=======
         warnings.warn(
             'In order to access blobs with a ConfiguredAssetGCSDataConnector, \
             the delimiter that has been passed to gcs_options in your config cannot be empty; \
@@ -398,7 +391,6 @@
             the delimiter that has been passed to gcs_options in your config must be empty; \
             please note that the value is being set to None in order to work with the Google SDK."
         )
->>>>>>> aea9ba82
         query_options["delimiter"] = None
 
     keys: List[str] = []
