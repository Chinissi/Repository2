import logging
import warnings
from collections import OrderedDict

from dateutil.parser import parse

import great_expectations.exceptions as ge_exceptions
from great_expectations.checkpoint.util import send_slack_notification
from great_expectations.data_asset import DataAsset
from great_expectations.data_asset.util import parse_result_format
from great_expectations.data_context.types.resource_identifiers import (
    ExpectationSuiteIdentifier,
    GeCloudIdentifier,
    ValidationResultIdentifier,
)
from great_expectations.data_context.util import instantiate_class_from_config
from great_expectations.validation_operators.types.validation_operator_result import (
    ValidationOperatorResult,
)

from ..core.run_identifier import RunIdentifier

logger = logging.getLogger(__name__)


class ValidationOperator:
    """
    The base class of all validation operators.

    It defines the signature of the public run method. This method and the validation_operator_config property are the
    only contract re operators' API. Everything else is up to the implementors
    of validation operator classes that will be the descendants of this base class.
    """

    def __init__(self) -> None:
        self._validation_operator_config = None

    @property
    def validation_operator_config(self):
        """
        This method builds the config dict of a particular validation operator. The "kwargs" key is what really
        distinguishes different validation operators.

        e.g.:
        {
            "class_name": "ActionListValidationOperator",
            "module_name": "great_expectations.validation_operators",
            "name": self.name,
            "kwargs": {
                "action_list": self.action_list
            },
        }

        {
            "class_name": "WarningAndFailureExpectationSuitesValidationOperator",
            "module_name": "great_expectations.validation_operators",
            "name": self.name,
            "kwargs": {
                "action_list": self.action_list,
                "base_expectation_suite_name": self.base_expectation_suite_name,
                "expectation_suite_name_suffixes": self.expectation_suite_name_suffixes,
                "stop_on_first_error": self.stop_on_first_error,
                "slack_webhook": self.slack_webhook,
                "notify_on": self.notify_on,
            },
        }
        """

        raise NotImplementedError

    def run(
        self,
        assets_to_validate,
        run_id=None,
        evaluation_parameters=None,
        run_name=None,
        run_time=None,
    ):
        raise NotImplementedError


class ActionListValidationOperator(ValidationOperator):
    """

    ActionListValidationOperator validates each batch in its ``run`` method's ``assets_to_validate`` argument against the Expectation Suite included within that batch.

    Then it invokes a list of configured actions on every validation result.

    Each action in the list must be an instance of :py:class:`ValidationAction<great_expectations.validation_operators.actions.ValidationAction>`
    class (or its descendants). See the actions included in Great Expectations and how to configure them :py:mod:`here<great_expectations.validation_operators.actions>`. You can also implement your own actions by extending the base class.

    The init command includes this operator in the default configuration file.


    **Configuration**

    An instance of ActionListValidationOperator is included in the default configuration file ``great_expectations.yml`` that ``great_expectations init`` command creates.

    .. code-block:: yaml

      perform_action_list_operator:  # this is the name you will use when you invoke the operator
        class_name: ActionListValidationOperator

        # the operator will call the following actions on each validation result
        # you can remove or add actions to this list. See the details in the actions
        # reference
        action_list:
          - name: store_validation_result
            action:
              class_name: StoreValidationResultAction
              target_store_name: validations_store
          - name: send_slack_notification_on_validation_result
            action:
              class_name: SlackNotificationAction
              # put the actual webhook URL in the uncommitted/config_variables.yml file
              slack_webhook: ${validation_notification_slack_webhook}
              notify_on: all # possible values: "all", "failure", "success"
              notify_with: optional list of DataDocs sites (ie local_site or gcs_site") to include in Slack notification. Will default to including all configured DataDocs sites.
              renderer:
                module_name: great_expectations.render.renderer.slack_renderer
                class_name: SlackRenderer
          - name: update_data_docs
            action:
              class_name: UpdateDataDocsAction


    **Invocation**

    This is an example of invoking an instance of a Validation Operator from Python:

    .. code-block:: python

        results = context.run_validation_operator(
            assets_to_validate=[batch0, batch1, ...],
            run_id=RunIdentifier(**{
              "run_name": "some_string_that_uniquely_identifies_this_run",
              "run_time": "2020-04-29T10:46:03.197008"  # optional run timestamp, defaults to current UTC datetime
            }),  # you may also pass in a dictionary with run_name and run_time keys
            validation_operator_name="operator_instance_name",
        )

    * ``assets_to_validate`` - an iterable that specifies the data assets that the operator will validate. The members of the list can be either batches or triples that will allow the operator to fetch the batch: (data_asset_name, expectation_suite_name, batch_kwargs) using this method: :py:meth:`~great_expectations.data_context.BaseDataContext.get_batch`
    * ``run_id`` - pipeline run id of type RunIdentifier, consisting of a ``run_time`` (always assumed to be UTC time) and ``run_name`` string that is meaningful to you and will help you refer to the result of this operation later
    * ``validation_operator_name`` you can instances of a class that implements a Validation Operator

    The ``run`` method returns a ValidationOperatorResult object:

    ::

        {
            "run_id": {"run_time": "20200527T041833.074212Z", "run_name": "my_run_name"},
            "success": True,
            "evaluation_parameters": None,
            "validation_operator_config": {
                "class_name": "ActionListValidationOperator",
                "module_name": "great_expectations.validation_operators",
                "name": "action_list_operator",
                "kwargs": {
                    "action_list": [
                        {
                            "name": "store_validation_result",
                            "action": {"class_name": "StoreValidationResultAction"},
                        },
                        {
                            "name": "store_evaluation_params",
                            "action": {"class_name": "StoreEvaluationParametersAction"},
                        },
                        {
                            "name": "update_data_docs",
                            "action": {"class_name": "UpdateDataDocsAction"},
                        },
                    ]
                },
            },
            "run_results": {
                ValidationResultIdentifier: {
                    "validation_result": ExpectationSuiteValidationResult object,
                    "actions_results": {
                        "store_validation_result": {},
                        "store_evaluation_params": {},
                        "update_data_docs": {},
                    },
                }
            },
        }
    """

    def __init__(
        self,
        data_context,
        action_list,
        name,
        result_format={"result_format": "SUMMARY"},
    ):
        super().__init__()
        self.data_context = data_context
        self.name = name

        result_format = parse_result_format(result_format)
        assert result_format["result_format"] in [
            "BOOLEAN_ONLY",
            "BASIC",
            "SUMMARY",
            "COMPLETE",
        ]
        self.result_format = result_format

        self.action_list = action_list
        self.actions = OrderedDict()
        for action_config in action_list:
            assert isinstance(action_config, dict)
            # NOTE: Eugene: 2019-09-23: need a better way to validate an action config:
            if not set(action_config.keys()) == {"name", "action"}:
                raise KeyError(
                    'Action config keys must be ("name", "action"). Instead got {}'.format(
                        action_config.keys()
                    )
                )

            config = action_config["action"]
            module_name = "great_expectations.validation_operators"
            new_action = instantiate_class_from_config(
                config=config,
                runtime_environment={"data_context": self.data_context},
                config_defaults={"module_name": module_name},
            )
            if not new_action:
                raise ge_exceptions.ClassInstantiationError(
                    module_name=module_name,
                    package_name=None,
                    class_name=config["class_name"],
                )
            self.actions[action_config["name"]] = new_action

    @property
    def validation_operator_config(self) -> dict:
        if self._validation_operator_config is None:
            self._validation_operator_config = {
                "class_name": "ActionListValidationOperator",
                "module_name": "great_expectations.validation_operators",
                "name": self.name,
                "kwargs": {
                    "action_list": self.action_list,
                    "result_format": self.result_format,
                },
            }
        return self._validation_operator_config

    def _build_batch_from_item(self, item):
        """Internal helper method to take an asset to validate, which can be either:
          (1) a DataAsset; or
          (2) a tuple of data_asset_name, expectation_suite_name, and batch_kwargs (suitable for passing to get_batch)

        Args:
            item: The item to convert to a batch (see above)

        Returns:
            A batch of data

        """
        # if not isinstance(item, (DataAsset, Validator)):
        if isinstance(item, tuple):
            if not (
                len(item) == 2
                and isinstance(item[0], dict)
                and isinstance(item[1], str)
            ):
                raise ValueError("Unable to build batch from item.")
            batch = self.data_context.get_batch(
                batch_kwargs=item[0], expectation_suite_name=item[1]
            )
        else:
            batch = item

        return batch

    def run(
        self,
        assets_to_validate,
        run_id=None,
        evaluation_parameters=None,
        run_name=None,
        run_time=None,
        catch_exceptions=None,
        result_format=None,
        checkpoint_identifier=None,
    ):
        assert not (run_id and run_name) and not (
            run_id and run_time
        ), "Please provide either a run_id or run_name and/or run_time."
        if isinstance(run_id, str) and not run_name:
            warnings.warn(
                "String run_ids will be deprecated in the future. Please provide a run_id of type "
                "RunIdentifier(run_name=None, run_time=None), or a dictionary containing run_name "
                "and run_time (both optional). Instead of providing a run_id, you may also provide"
                "run_name and run_time separately.",
                DeprecationWarning,
            )
            try:
                run_time = parse(run_id)
            except (ValueError, TypeError):
                pass
            run_id = RunIdentifier(run_name=run_id, run_time=run_time)
        elif isinstance(run_id, dict):
            run_id = RunIdentifier(**run_id)
        elif not isinstance(run_id, RunIdentifier):
            run_id = RunIdentifier(run_name=run_name, run_time=run_time)

        run_results = {}

        for item in assets_to_validate:
            run_result_obj = {}
            batch = self._build_batch_from_item(item)

            if hasattr(batch, "active_batch_id"):
                batch_identifier = batch.active_batch_id
            else:
                batch_identifier = batch.batch_id

<<<<<<< HEAD
            if self.data_context.ge_cloud_mode:
                expectation_suite_identifier = GeCloudIdentifier(
                    resource_type="expectation_suite",
                    ge_cloud_id=batch._expectation_suite.ge_cloud_id,
                )
                validation_result_id = GeCloudIdentifier(
                    resource_type="suite_validation_result"
                )
            else:
                expectation_suite_identifier = ExpectationSuiteIdentifier(
                    expectation_suite_name=batch._expectation_suite.expectation_suite_name
                )
                validation_result_id = ValidationResultIdentifier(
                    batch_identifier=batch_identifier,
                    expectation_suite_identifier=expectation_suite_identifier,
                    run_id=run_id,
                )
            batch_validation_result = batch.validate(
                run_id=run_id,
                result_format=result_format if result_format else self.result_format,
                evaluation_parameters=evaluation_parameters,
            )
=======
            expectation_suite_identifier = ExpectationSuiteIdentifier(
                expectation_suite_name=batch._expectation_suite.expectation_suite_name
            )
            validation_result_id = ValidationResultIdentifier(
                batch_identifier=batch_identifier,
                expectation_suite_identifier=expectation_suite_identifier,
                run_id=run_id,
            )

            if result_format is None:
                result_format = self.result_format

            batch_validate_arguments = {
                "run_id": run_id,
                "result_format": result_format,
                "evaluation_parameters": evaluation_parameters,
            }

            if catch_exceptions is not None:
                batch_validate_arguments["catch_exceptions"] = catch_exceptions

            batch_validation_result = batch.validate(**batch_validate_arguments)
>>>>>>> 9ee46d83
            run_result_obj["validation_result"] = batch_validation_result
            batch_actions_results = self._run_actions(
                batch=batch,
                expectation_suite_identifier=expectation_suite_identifier,
                expectation_suite=batch._expectation_suite,
                batch_validation_result=batch_validation_result,
                run_id=run_id,
                validation_result_id=validation_result_id,
                checkpoint_identifier=checkpoint_identifier,
            )

            run_result_obj["actions_results"] = batch_actions_results
            run_results[validation_result_id] = run_result_obj

        return ValidationOperatorResult(
            run_id=run_id,
            run_results=run_results,
            validation_operator_config=self.validation_operator_config,
            evaluation_parameters=evaluation_parameters,
        )

    def _run_actions(
        self,
        batch,
        expectation_suite_identifier,
        expectation_suite,
        batch_validation_result,
        run_id,
        validation_result_id=None,
        checkpoint_identifier=None,
    ):
        """
        Runs all actions configured for this operator on the result of validating one
        batch against one expectation suite.

        If an action fails with an exception, the method does not continue.

        :param batch:
        :param expectation_suite:
        :param batch_validation_result:
        :param run_id:
        :return: a dictionary: {action name -> result returned by the action}
        """
        batch_actions_results = {}
        for action in self.action_list:
            # NOTE: Eugene: 2019-09-23: log the info about the batch and the expectation suite
            logger.debug(
                "Processing validation action with name {}".format(action["name"])
            )

            if hasattr(batch, "active_batch_id"):
                batch_identifier = batch.active_batch_id
            else:
                batch_identifier = batch.batch_id

            if validation_result_id is None:
                validation_result_id = ValidationResultIdentifier(
                    expectation_suite_identifier=expectation_suite_identifier,
                    run_id=run_id,
                    batch_identifier=batch_identifier,
                )
            try:
                action_result = self.actions[action["name"]].run(
                    validation_result_suite_identifier=validation_result_id,
                    validation_result_suite=batch_validation_result,
                    data_asset=batch,
                    payload=batch_actions_results,
                    expectation_suite_identifier=expectation_suite_identifier,
                    checkpoint_identifier=checkpoint_identifier,
                )

                # add action_result
                batch_actions_results[action["name"]] = (
                    {} if action_result is None else action_result
                )
                batch_actions_results[action["name"]]["class"] = action["action"][
                    "class_name"
                ]

            except Exception as e:
                logger.exception(
                    "Error running action with name {}".format(action["name"])
                )
                raise e

        return batch_actions_results


class WarningAndFailureExpectationSuitesValidationOperator(
    ActionListValidationOperator
):
    """
    WarningAndFailureExpectationSuitesValidationOperator is a validation operator
    that accepts a list batches of data assets (or the information necessary to fetch these batches).
    The operator retrieves 2 expectation suites for each data asset/batch - one containing
    the critical expectations ("failure") and the other containing non-critical expectations
    ("warning"). By default, the operator assumes that the first is called "failure" and the
    second is called "warning", but "base_expectation_suite_name" attribute can be specified
    in the operator's configuration to make sure it searched for "{base_expectation_suite_name}.failure"
    and {base_expectation_suite_name}.warning" expectation suites for each data asset.

    The operator validates each batch against its "failure" and "warning" expectation suites and
    invokes a list of actions on every validation result.

    The list of these actions is specified in the operator's configuration

    Each action in the list must be an instance of ValidationAction
    class (or its descendants).

    The operator sends a Slack notification (if "slack_webhook" is present in its
    config). The "notify_on" config property controls whether the notification
    should be sent only in the case of failure ("failure"), only in the case
    of success ("success"), or always ("all").


    **Configuration**

    Below is an example of this operator's configuration:

    .. code-block:: yaml

        run_warning_and_failure_expectation_suites:
            class_name: WarningAndFailureExpectationSuitesValidationOperator

            # the following two properties are optional - by default the operator looks for
            # expectation suites named "failure" and "warning".
            # You can use these two properties to override these names.
            # e.g., with expectation_suite_name_prefix=boo_ and
            # expectation_suite_name_suffixes = ["red", "green"], the operator
            # will look for expectation suites named "boo_red" and "boo_green"
            expectation_suite_name_prefix="",
            expectation_suite_name_suffixes=["failure", "warning"],

            # optional - if true, the operator will stop and exit after first failed validation. false by default.
            stop_on_first_error=False,

            # put the actual webhook URL in the uncommitted/config_variables.yml file
            slack_webhook: ${validation_notification_slack_webhook}
            # optional - if "all" - notify always, "success" - notify only on success, "failure" - notify only on failure
            notify_on="all"

            # the operator will call the following actions on each validation result
            # you can remove or add actions to this list. See the details in the actions
            # reference
            action_list:
              - name: store_validation_result
                action:
                  class_name: StoreValidationResultAction
                  target_store_name: validations_store
              - name: store_evaluation_params
                action:
                  class_name: StoreEvaluationParametersAction
                  target_store_name: evaluation_parameter_store


    **Invocation**

    This is an example of invoking an instance of a Validation Operator from Python:

    .. code-block:: python

        results = context.run_validation_operator(
            assets_to_validate=[batch0, batch1, ...],
            run_id=RunIdentifier(**{
              "run_name": "some_string_that_uniquely_identifies_this_run",
              "run_time": "2020-04-29T10:46:03.197008"  # optional run timestamp, defaults to current UTC datetime
            }),  # you may also pass in a dictionary with run_name and run_time keys
            validation_operator_name="operator_instance_name",
        )

    * `assets_to_validate` - an iterable that specifies the data assets that the operator will validate. The members of the list can be either batches or triples that will allow the operator to fetch the batch: (data_asset_name, expectation_suite_name, batch_kwargs) using this method: :py:meth:`~great_expectations.data_context.BaseDataContext.get_batch`
    * run_id - pipeline run id of type RunIdentifier, consisting of a run_time (always assumed to be UTC time) and run_name string that is meaningful to you and will help you refer to the result of this operation later
    * validation_operator_name you can instances of a class that implements a Validation Operator

    The `run` method returns a ValidationOperatorResult object.

    The value of "success" is True if no critical expectation suites ("failure") failed to validate (non-critical warning") expectation suites are allowed to fail without affecting the success status of the run.

    .. code-block:: json

        {
            "run_id": {"run_time": "20200527T041833.074212Z", "run_name": "my_run_name"},
            "success": True,
            "evaluation_parameters": None,
            "validation_operator_config": {
                "class_name": "WarningAndFailureExpectationSuitesValidationOperator",
                "module_name": "great_expectations.validation_operators",
                "name": "warning_and_failure_operator",
                "kwargs": {
                    "action_list": [
                        {
                            "name": "store_validation_result",
                            "action": {"class_name": "StoreValidationResultAction"},
                        },
                        {
                            "name": "store_evaluation_params",
                            "action": {"class_name": "StoreEvaluationParametersAction"},
                        },
                        {
                            "name": "update_data_docs",
                            "action": {"class_name": "UpdateDataDocsAction"},
                        },
                    ],
                    "base_expectation_suite_name": ...,
                    "expectation_suite_name_suffixes": ...,
                    "stop_on_first_error": ...,
                    "slack_webhook": ...,
                    "notify_on": ...,
                    "notify_with":...,
                },
            },
            "run_results": {
                ValidationResultIdentifier: {
                    "validation_result": ExpectationSuiteValidationResult object,
                    "expectation_suite_severity_level": "warning",
                    "actions_results": {
                        "store_validation_result": {},
                        "store_evaluation_params": {},
                        "update_data_docs": {},
                    },
                }
            }
        }

    """

    def __init__(
        self,
        data_context,
        action_list,
        name,
        base_expectation_suite_name=None,
        expectation_suite_name_suffixes=None,
        stop_on_first_error=False,
        slack_webhook=None,
        notify_on="all",
        notify_with=None,
        result_format={"result_format": "SUMMARY"},
    ):
        super().__init__(data_context, action_list, name)

        if expectation_suite_name_suffixes is None:
            expectation_suite_name_suffixes = [".failure", ".warning"]

        self.stop_on_first_error = stop_on_first_error
        self.base_expectation_suite_name = base_expectation_suite_name

        assert len(expectation_suite_name_suffixes) == 2
        for suffix in expectation_suite_name_suffixes:
            assert isinstance(suffix, str)
        self.expectation_suite_name_suffixes = expectation_suite_name_suffixes

        self.slack_webhook = slack_webhook
        self.notify_on = notify_on
        self.notify_with = notify_with
        result_format = parse_result_format(result_format)
        assert result_format["result_format"] in [
            "BOOLEAN_ONLY",
            "BASIC",
            "SUMMARY",
            "COMPLETE",
        ]
        self.result_format = result_format

    @property
    def validation_operator_config(self) -> dict:
        if self._validation_operator_config is None:
            self._validation_operator_config = {
                "class_name": "WarningAndFailureExpectationSuitesValidationOperator",
                "module_name": "great_expectations.validation_operators",
                "name": self.name,
                "kwargs": {
                    "action_list": self.action_list,
                    "base_expectation_suite_name": self.base_expectation_suite_name,
                    "expectation_suite_name_suffixes": self.expectation_suite_name_suffixes,
                    "stop_on_first_error": self.stop_on_first_error,
                    "slack_webhook": self.slack_webhook,
                    "notify_on": self.notify_on,
                    "notify_with": self.notify_with,
                    "result_format": self.result_format,
                },
            }
        return self._validation_operator_config

    def _build_slack_query(self, validation_operator_result: ValidationOperatorResult):
        success = validation_operator_result.success
        status_text = "Success :white_check_mark:" if success else "Failed :x:"
        run_id = validation_operator_result.run_id
        run_name = run_id.run_name
        run_time = run_id.run_time.strftime("%x %X")
        batch_identifiers = sorted(validation_operator_result.list_batch_identifiers())
        failed_data_assets_msg_strings = []

        run_results = validation_operator_result.run_results
        failure_level_run_results = {
            validation_result_identifier: run_result
            for validation_result_identifier, run_result in run_results.items()
            if run_result["expectation_suite_severity_level"] == "failure"
        }

        if failure_level_run_results:
            failed_data_assets_msg_strings = [
                validation_result_identifier.expectation_suite_identifier.expectation_suite_name
                + "-"
                + validation_result_identifier.batch_identifier
                for validation_result_identifier, run_result in failure_level_run_results.items()
                if not run_result["validation_result"].success
            ]

        title_block = {
            "type": "section",
            "text": {
                "type": "mrkdwn",
                "text": "*FailureVsWarning Validation Operator Completed.*",
            },
        }
        divider_block = {"type": "divider"}

        query = {"blocks": [divider_block, title_block, divider_block]}

        status_element = {
            "type": "section",
            "text": {"type": "mrkdwn", "text": f"*Status*: {status_text}"},
        }
        query["blocks"].append(status_element)

        batch_identifiers_element = {
            "type": "section",
            "text": {
                "type": "mrkdwn",
                "text": f"*Batch Id List:* {batch_identifiers}",
            },
        }
        query["blocks"].append(batch_identifiers_element)

        if not success:
            failed_data_assets_element = {
                "type": "section",
                "text": {
                    "type": "mrkdwn",
                    "text": "*Failed Batches:* {}".format(
                        failed_data_assets_msg_strings
                    ),
                },
            }
            query["blocks"].append(failed_data_assets_element)

        run_name_element = {
            "type": "section",
            "text": {"type": "mrkdwn", "text": f"*Run Name:* {run_name}"},
        }
        query["blocks"].append(run_name_element)

        run_time_element = {
            "type": "section",
            "text": {"type": "mrkdwn", "text": f"*Run Time:* {run_time}"},
        }
        query["blocks"].append(run_time_element)

        query["blocks"].append(divider_block)

        documentation_url = "https://docs.greatexpectations.io/en/latest/reference/validation_operators/warning_and_failure_expectation_suites_validation_operator.html"
        footer_section = {
            "type": "context",
            "elements": [
                {
                    "type": "mrkdwn",
                    "text": "Learn about FailureVsWarning Validation Operators at {}".format(
                        documentation_url
                    ),
                }
            ],
        }
        query["blocks"].append(footer_section)

        return query

    def run(
        self,
        assets_to_validate,
        run_id=None,
        base_expectation_suite_name=None,
        evaluation_parameters=None,
        run_name=None,
        run_time=None,
        result_format=None,
    ):
        assert not (run_id and run_name) and not (
            run_id and run_time
        ), "Please provide either a run_id or run_name and/or run_time."
        if isinstance(run_id, str) and not run_name:
            warnings.warn(
                "String run_ids will be deprecated in the future. Please provide a run_id of type "
                "RunIdentifier(run_name=None, run_time=None), or a dictionary containing run_name "
                "and run_time (both optional). Instead of providing a run_id, you may also provide"
                "run_name and run_time separately.",
                DeprecationWarning,
            )
            try:
                run_time = parse(run_id)
            except (ValueError, TypeError):
                pass
            run_id = RunIdentifier(run_name=run_id, run_time=run_time)
        elif isinstance(run_id, dict):
            run_id = RunIdentifier(**run_id)
        elif not isinstance(run_id, RunIdentifier):
            run_id = RunIdentifier(run_name=run_name, run_time=run_time)

        if base_expectation_suite_name is None:
            if self.base_expectation_suite_name is None:
                raise ValueError(
                    "base_expectation_suite_name must be configured in the validation operator or passed at runtime"
                )
            base_expectation_suite_name = self.base_expectation_suite_name

        run_results = {}

        for item in assets_to_validate:
            batch = self._build_batch_from_item(item)

            batch_id = batch.batch_id
            run_id = run_id

            assert not batch_id is None
            assert not run_id is None

            failure_expectation_suite_identifier = ExpectationSuiteIdentifier(
                expectation_suite_name=base_expectation_suite_name
                + self.expectation_suite_name_suffixes[0]
            )

            failure_validation_result_id = ValidationResultIdentifier(
                expectation_suite_identifier=failure_expectation_suite_identifier,
                run_id=run_id,
                batch_identifier=batch_id,
            )

            failure_expectation_suite = None
            try:
                failure_expectation_suite = self.data_context.stores[
                    self.data_context.expectations_store_name
                ].get(failure_expectation_suite_identifier)

            # NOTE : Abe 2019/09/17 : I'm concerned that this may be too permissive, since
            # it will catch any error in the Store, not just KeyErrors. In the longer term, a better
            # solution will be to have the Stores catch other known errors and raise KeyErrors,
            # so that methods like this can catch and handle a single error type.
            except Exception:
                logger.debug(
                    "Failure expectation suite not found: {}".format(
                        failure_expectation_suite_identifier
                    )
                )

            if failure_expectation_suite:
                failure_run_result_obj = {"expectation_suite_severity_level": "failure"}
                failure_validation_result = batch.validate(
                    failure_expectation_suite,
                    result_format=result_format
                    if result_format
                    else self.result_format,
                    evaluation_parameters=evaluation_parameters,
                )
                failure_run_result_obj["validation_result"] = failure_validation_result
                failure_actions_results = self._run_actions(
                    batch,
                    failure_expectation_suite_identifier,
                    failure_expectation_suite,
                    failure_validation_result,
                    run_id,
                )
                failure_run_result_obj["actions_results"] = failure_actions_results
                run_results[failure_validation_result_id] = failure_run_result_obj

                if not failure_validation_result.success and self.stop_on_first_error:
                    break

            warning_expectation_suite_identifier = ExpectationSuiteIdentifier(
                expectation_suite_name=base_expectation_suite_name
                + self.expectation_suite_name_suffixes[1]
            )

            warning_validation_result_id = ValidationResultIdentifier(
                expectation_suite_identifier=warning_expectation_suite_identifier,
                run_id=run_id,
                batch_identifier=batch.batch_id,
            )

            warning_expectation_suite = None
            try:
                warning_expectation_suite = self.data_context.stores[
                    self.data_context.expectations_store_name
                ].get(warning_expectation_suite_identifier)
            except Exception:
                logger.debug(
                    "Warning expectation suite not found: {}".format(
                        warning_expectation_suite_identifier
                    )
                )

            if warning_expectation_suite:
                warning_run_result_obj = {"expectation_suite_severity_level": "warning"}
                warning_validation_result = batch.validate(
                    warning_expectation_suite,
                    result_format=result_format
                    if result_format
                    else self.result_format,
                    evaluation_parameters=evaluation_parameters,
                )
                warning_run_result_obj["validation_result"] = warning_validation_result
                warning_actions_results = self._run_actions(
                    batch,
                    warning_expectation_suite_identifier,
                    warning_expectation_suite,
                    warning_validation_result,
                    run_id,
                )
                warning_run_result_obj["actions_results"] = warning_actions_results
                run_results[warning_validation_result_id] = warning_run_result_obj

        validation_operator_result = ValidationOperatorResult(
            run_id=run_id,
            run_results=run_results,
            validation_operator_config=self.validation_operator_config,
            evaluation_parameters=evaluation_parameters,
            success=all(
                [
                    run_result_obj["validation_result"].success
                    for run_result_obj in run_results.values()
                    if run_result_obj["expectation_suite_severity_level"] == "failure"
                ]
            ),
        )

        if self.slack_webhook:
            if (
                self.notify_on == "all"
                or self.notify_on == "success"
                and validation_operator_result.success
                or self.notify_on == "failure"
                and not validation_operator_result.success
            ):
                slack_query = self._build_slack_query(
                    validation_operator_result=validation_operator_result
                )
                send_slack_notification(
                    query=slack_query, slack_webhook=self.slack_webhook
                )

        return validation_operator_result<|MERGE_RESOLUTION|>--- conflicted
+++ resolved
@@ -317,7 +317,6 @@
             else:
                 batch_identifier = batch.batch_id
 
-<<<<<<< HEAD
             if self.data_context.ge_cloud_mode:
                 expectation_suite_identifier = GeCloudIdentifier(
                     resource_type="expectation_suite",
@@ -335,20 +334,6 @@
                     expectation_suite_identifier=expectation_suite_identifier,
                     run_id=run_id,
                 )
-            batch_validation_result = batch.validate(
-                run_id=run_id,
-                result_format=result_format if result_format else self.result_format,
-                evaluation_parameters=evaluation_parameters,
-            )
-=======
-            expectation_suite_identifier = ExpectationSuiteIdentifier(
-                expectation_suite_name=batch._expectation_suite.expectation_suite_name
-            )
-            validation_result_id = ValidationResultIdentifier(
-                batch_identifier=batch_identifier,
-                expectation_suite_identifier=expectation_suite_identifier,
-                run_id=run_id,
-            )
 
             if result_format is None:
                 result_format = self.result_format
@@ -363,7 +348,6 @@
                 batch_validate_arguments["catch_exceptions"] = catch_exceptions
 
             batch_validation_result = batch.validate(**batch_validate_arguments)
->>>>>>> 9ee46d83
             run_result_obj["validation_result"] = batch_validation_result
             batch_actions_results = self._run_actions(
                 batch=batch,
