import logging
import warnings
from collections import OrderedDict

from dateutil.parser import parse

import great_expectations.exceptions as ge_exceptions
from great_expectations.checkpoint.util import send_slack_notification
from great_expectations.core.async_executor import AsyncExecutor
from great_expectations.data_asset import DataAsset
from great_expectations.data_asset.util import parse_result_format
from great_expectations.data_context.types.resource_identifiers import (
    ExpectationSuiteIdentifier,
    GeCloudIdentifier,
    ValidationResultIdentifier,
)
from great_expectations.data_context.util import instantiate_class_from_config
from great_expectations.validation_operators.types.validation_operator_result import (
    ValidationOperatorResult,
)

from ..core.run_identifier import RunIdentifier

logger = logging.getLogger(__name__)


class ValidationOperator:
    """
    The base class of all validation operators.

    It defines the signature of the public run method. This method and the validation_operator_config property are the
    only contract re operators' API. Everything else is up to the implementors
    of validation operator classes that will be the descendants of this base class.
    """

    def __init__(self) -> None:
        self._validation_operator_config = None

    @property
    def validation_operator_config(self):
        """
        This method builds the config dict of a particular validation operator. The "kwargs" key is what really
        distinguishes different validation operators.

        e.g.:
        {
            "class_name": "ActionListValidationOperator",
            "module_name": "great_expectations.validation_operators",
            "name": self.name,
            "kwargs": {
                "action_list": self.action_list
            },
        }

        {
            "class_name": "WarningAndFailureExpectationSuitesValidationOperator",
            "module_name": "great_expectations.validation_operators",
            "name": self.name,
            "kwargs": {
                "action_list": self.action_list,
                "base_expectation_suite_name": self.base_expectation_suite_name,
                "expectation_suite_name_suffixes": self.expectation_suite_name_suffixes,
                "stop_on_first_error": self.stop_on_first_error,
                "slack_webhook": self.slack_webhook,
                "notify_on": self.notify_on,
            },
        }
        """

        raise NotImplementedError

    def run(
        self,
        assets_to_validate,
        run_id=None,
        evaluation_parameters=None,
        run_name=None,
        run_time=None,
    ):
        raise NotImplementedError


class ActionListValidationOperator(ValidationOperator):
    """

    ActionListValidationOperator validates each batch in its ``run`` method's ``assets_to_validate`` argument against the Expectation Suite included within that batch.

    Then it invokes a list of configured actions on every validation result.

    Each action in the list must be an instance of :py:class:`ValidationAction<great_expectations.validation_operators.actions.ValidationAction>`
    class (or its descendants). See the actions included in Great Expectations and how to configure them :py:mod:`here<great_expectations.validation_operators.actions>`. You can also implement your own actions by extending the base class.

    The init command includes this operator in the default configuration file.


    **Configuration**

    An instance of ActionListValidationOperator is included in the default configuration file ``great_expectations.yml`` that ``great_expectations init`` command creates.

    .. code-block:: yaml

      perform_action_list_operator:  # this is the name you will use when you invoke the operator
        class_name: ActionListValidationOperator

        # the operator will call the following actions on each validation result
        # you can remove or add actions to this list. See the details in the actions
        # reference
        action_list:
          - name: store_validation_result
            action:
              class_name: StoreValidationResultAction
              target_store_name: validations_store
          - name: send_slack_notification_on_validation_result
            action:
              class_name: SlackNotificationAction
              # put the actual webhook URL in the uncommitted/config_variables.yml file
              slack_webhook: ${validation_notification_slack_webhook}
              notify_on: all # possible values: "all", "failure", "success"
              notify_with: optional list of DataDocs sites (ie local_site or gcs_site") to include in Slack notification. Will default to including all configured DataDocs sites.
              renderer:
                module_name: great_expectations.render.renderer.slack_renderer
                class_name: SlackRenderer
          - name: update_data_docs
            action:
              class_name: UpdateDataDocsAction


    **Invocation**

    This is an example of invoking an instance of a Validation Operator from Python:

    .. code-block:: python

        results = context.run_validation_operator(
            assets_to_validate=[batch0, batch1, ...],
            run_id=RunIdentifier(**{
              "run_name": "some_string_that_uniquely_identifies_this_run",
              "run_time": "2020-04-29T10:46:03.197008"  # optional run timestamp, defaults to current UTC datetime
            }),  # you may also pass in a dictionary with run_name and run_time keys
            validation_operator_name="operator_instance_name",
        )

    * ``assets_to_validate`` - an iterable that specifies the data assets that the operator will validate. The members of the list can be either batches or triples that will allow the operator to fetch the batch: (data_asset_name, expectation_suite_name, batch_kwargs) using this method: :py:meth:`~great_expectations.data_context.BaseDataContext.get_batch`
    * ``run_id`` - pipeline run id of type RunIdentifier, consisting of a ``run_time`` (always assumed to be UTC time) and ``run_name`` string that is meaningful to you and will help you refer to the result of this operation later
    * ``validation_operator_name`` you can instances of a class that implements a Validation Operator

    The ``run`` method returns a ValidationOperatorResult object:

    ::

        {
            "run_id": {"run_time": "20200527T041833.074212Z", "run_name": "my_run_name"},
            "success": True,
            "evaluation_parameters": None,
            "validation_operator_config": {
                "class_name": "ActionListValidationOperator",
                "module_name": "great_expectations.validation_operators",
                "name": "action_list_operator",
                "kwargs": {
                    "action_list": [
                        {
                            "name": "store_validation_result",
                            "action": {"class_name": "StoreValidationResultAction"},
                        },
                        {
                            "name": "store_evaluation_params",
                            "action": {"class_name": "StoreEvaluationParametersAction"},
                        },
                        {
                            "name": "update_data_docs",
                            "action": {"class_name": "UpdateDataDocsAction"},
                        },
                    ]
                },
            },
            "run_results": {
                ValidationResultIdentifier: {
                    "validation_result": ExpectationSuiteValidationResult object,
                    "actions_results": {
                        "store_validation_result": {},
                        "store_evaluation_params": {},
                        "update_data_docs": {},
                    },
                }
            },
        }
    """

    def __init__(
        self,
        data_context,
        action_list,
        name,
        result_format={"result_format": "SUMMARY"},
    ):
        super().__init__()
        self.data_context = data_context
        self.name = name

        result_format = parse_result_format(result_format)
        assert result_format["result_format"] in [
            "BOOLEAN_ONLY",
            "BASIC",
            "SUMMARY",
            "COMPLETE",
        ]
        self.result_format = result_format

        self.action_list = action_list
        self.actions = OrderedDict()
        for action_config in action_list:
            assert isinstance(action_config, dict)
            # NOTE: Eugene: 2019-09-23: need a better way to validate an action config:
            if not set(action_config.keys()) == {"name", "action"}:
                raise KeyError(
                    'Action config keys must be ("name", "action"). Instead got {}'.format(
                        action_config.keys()
                    )
                )

            config = action_config["action"]
            module_name = "great_expectations.validation_operators"
            new_action = instantiate_class_from_config(
                config=config,
                runtime_environment={"data_context": self.data_context},
                config_defaults={"module_name": module_name},
            )
            if not new_action:
                raise ge_exceptions.ClassInstantiationError(
                    module_name=module_name,
                    package_name=None,
                    class_name=config["class_name"],
                )
            self.actions[action_config["name"]] = new_action

    @property
    def validation_operator_config(self) -> dict:
        if self._validation_operator_config is None:
            self._validation_operator_config = {
                "class_name": "ActionListValidationOperator",
                "module_name": "great_expectations.validation_operators",
                "name": self.name,
                "kwargs": {
                    "action_list": self.action_list,
                    "result_format": self.result_format,
                },
            }
        return self._validation_operator_config

    def _build_batch_from_item(self, item):
        """Internal helper method to take an asset to validate, which can be either:
          (1) a DataAsset; or
          (2) a tuple of data_asset_name, expectation_suite_name, and batch_kwargs (suitable for passing to get_batch)

        Args:
            item: The item to convert to a batch (see above)

        Returns:
            A batch of data

        """
        # if not isinstance(item, (DataAsset, Validator)):
        if isinstance(item, tuple):
            if not (
                len(item) == 2
                and isinstance(item[0], dict)
                and isinstance(item[1], str)
            ):
                raise ValueError("Unable to build batch from item.")
            batch = self.data_context.get_batch(
                batch_kwargs=item[0], expectation_suite_name=item[1]
            )
        else:
            batch = item

        return batch

    def run(
        self,
        assets_to_validate,
        run_id=None,
        evaluation_parameters=None,
        run_name=None,
        run_time=None,
        catch_exceptions=None,
        result_format=None,
        checkpoint_identifier=None,
    ):
        assert not (run_id and run_name) and not (
            run_id and run_time
        ), "Please provide either a run_id or run_name and/or run_time."
        if isinstance(run_id, str) and not run_name:
            warnings.warn(
                "String run_ids will be deprecated in the future. Please provide a run_id of type "
                "RunIdentifier(run_name=None, run_time=None), or a dictionary containing run_name "
                "and run_time (both optional). Instead of providing a run_id, you may also provide"
                "run_name and run_time separately.",
                DeprecationWarning,
            )
            try:
                run_time = parse(run_id)
            except (ValueError, TypeError):
                pass
            run_id = RunIdentifier(run_name=run_id, run_time=run_time)
        elif isinstance(run_id, dict):
            run_id = RunIdentifier(**run_id)
        elif not isinstance(run_id, RunIdentifier):
            run_id = RunIdentifier(run_name=run_name, run_time=run_time)

<<<<<<< HEAD
        ###
        # NOTE: 20211010 - jdimatteo: This method is called by both Checkpoint.run and LegacyCheckpoint.run and below
        # usage of AsyncExecutor may speed up I/O bound validations by running them in parallel with multithreading
        # (if concurrency is enabled in the data context configuration).
        #
        # When this method is called by LegacyCheckpoint.run, len(assets_to_validate) may be greater than 1. If
        # concurrency is enabled in the configuration AND len(assets_to_validate) > 1, then execution is run in multiple
        # threads with AsyncExecutor -- otherwise AsyncExecutor only uses the current single thread to execute the work.
        # Please see the below arguments used to initialize AsyncExecutor and the corresponding AsyncExecutor docstring
        # for more details on when multiple threads are used.
        #
        # When this method is called by Checkpoint.run, len(assets_to_validate) may be 1 even if there are multiple
        # validations, because Checkpoint.run calls this method in a loop for each validation. AsyncExecutor is also
        # used in the Checkpoint.run loop to optionally run each validation in parallel with multithreading, so this
        # method's AsyncExecutor is nested within the Checkpoint.run AsyncExecutor. The AsyncExecutor logic to only use
        # multithreading when max_workers > 1 ensures that no nested multithreading is ever used when
        # len(assets_to_validate) is equal to 1. So no unnecessary multithreading is ever used here even though it may
        # be nested inside another AsyncExecutor (and this is a good thing because it avoids extra overhead associated
        # with each thread and minimizes the total number of threads to simplify debugging).
        with AsyncExecutor(
            self.data_context.concurrency, max_workers=len(assets_to_validate)
        ) as async_executor:
            batch_and_async_result_tuples = []
            for item in assets_to_validate:
                batch = self._build_batch_from_item(item)

                if hasattr(batch, "active_batch_id"):
                    batch_identifier = batch.active_batch_id
                else:
                    batch_identifier = batch.batch_id

                if result_format is None:
                    result_format = self.result_format

                batch_validate_arguments = {
                    "run_id": run_id,
                    "result_format": result_format,
                    "evaluation_parameters": evaluation_parameters,
                }
=======
        run_results = {}

        for item in assets_to_validate:
            run_result_obj = {}
            batch = self._build_batch_from_item(item)

            if hasattr(batch, "active_batch_id"):
                batch_identifier = batch.active_batch_id
            else:
                batch_identifier = batch.batch_id

            if self.data_context.ge_cloud_mode:
                expectation_suite_identifier = GeCloudIdentifier(
                    resource_type="expectation_suite",
                    ge_cloud_id=batch._expectation_suite.ge_cloud_id,
                )
                validation_result_id = GeCloudIdentifier(
                    resource_type="suite_validation_result"
                )
            else:
                expectation_suite_identifier = ExpectationSuiteIdentifier(
                    expectation_suite_name=batch._expectation_suite.expectation_suite_name
                )
                validation_result_id = ValidationResultIdentifier(
                    batch_identifier=batch_identifier,
                    expectation_suite_identifier=expectation_suite_identifier,
                    run_id=run_id,
                )
>>>>>>> cc2a1f27

                if catch_exceptions is not None:
                    batch_validate_arguments["catch_exceptions"] = catch_exceptions

                batch_and_async_result_tuples.append(
                    (
                        batch,
                        async_executor.submit(
                            batch.validate,
                            **batch_validate_arguments,
                        ),
                    )
                )

<<<<<<< HEAD
            run_results = {}
            for batch, async_batch_validation_result in batch_and_async_result_tuples:
                expectation_suite_identifier = ExpectationSuiteIdentifier(
                    expectation_suite_name=batch._expectation_suite.expectation_suite_name
                )
                validation_result_id = ValidationResultIdentifier(
                    batch_identifier=batch_identifier,
                    expectation_suite_identifier=expectation_suite_identifier,
                    run_id=run_id,
                )
                batch_actions_results = self._run_actions(
                    batch,
                    expectation_suite_identifier,
                    batch._expectation_suite,
                    async_batch_validation_result.result(),
                    run_id,
                )
=======
            if catch_exceptions is not None:
                batch_validate_arguments["catch_exceptions"] = catch_exceptions

            batch_validation_result = batch.validate(**batch_validate_arguments)
            run_result_obj["validation_result"] = batch_validation_result
            batch_actions_results = self._run_actions(
                batch=batch,
                expectation_suite_identifier=expectation_suite_identifier,
                expectation_suite=batch._expectation_suite,
                batch_validation_result=batch_validation_result,
                run_id=run_id,
                validation_result_id=validation_result_id,
                checkpoint_identifier=checkpoint_identifier,
            )
>>>>>>> cc2a1f27

                run_result_obj = {
                    "validation_result": async_batch_validation_result.result(),
                    "actions_results": batch_actions_results,
                }
                run_results[validation_result_id] = run_result_obj

        return ValidationOperatorResult(
            run_id=run_id,
            run_results=run_results,
            validation_operator_config=self.validation_operator_config,
            evaluation_parameters=evaluation_parameters,
        )

    def _run_actions(
        self,
        batch,
        expectation_suite_identifier,
        expectation_suite,
        batch_validation_result,
        run_id,
        validation_result_id=None,
        checkpoint_identifier=None,
    ):
        """
        Runs all actions configured for this operator on the result of validating one
        batch against one expectation suite.

        If an action fails with an exception, the method does not continue.

        :param batch:
        :param expectation_suite:
        :param batch_validation_result:
        :param run_id:
        :return: a dictionary: {action name -> result returned by the action}
        """
        batch_actions_results = {}
        for action in self.action_list:
            # NOTE: Eugene: 2019-09-23: log the info about the batch and the expectation suite
            logger.debug(
                "Processing validation action with name {}".format(action["name"])
            )

            if hasattr(batch, "active_batch_id"):
                batch_identifier = batch.active_batch_id
            else:
                batch_identifier = batch.batch_id

            if validation_result_id is None:
                validation_result_id = ValidationResultIdentifier(
                    expectation_suite_identifier=expectation_suite_identifier,
                    run_id=run_id,
                    batch_identifier=batch_identifier,
                )
            try:
                action_result = self.actions[action["name"]].run(
                    validation_result_suite_identifier=validation_result_id,
                    validation_result_suite=batch_validation_result,
                    data_asset=batch,
                    payload=batch_actions_results,
                    expectation_suite_identifier=expectation_suite_identifier,
                    checkpoint_identifier=checkpoint_identifier,
                )

                # add action_result
                batch_actions_results[action["name"]] = (
                    {} if action_result is None else action_result
                )
                batch_actions_results[action["name"]]["class"] = action["action"][
                    "class_name"
                ]

            except Exception as e:
                logger.exception(
                    "Error running action with name {}".format(action["name"])
                )
                raise e

        return batch_actions_results


class WarningAndFailureExpectationSuitesValidationOperator(
    ActionListValidationOperator
):
    """
    WarningAndFailureExpectationSuitesValidationOperator is a validation operator
    that accepts a list batches of data assets (or the information necessary to fetch these batches).
    The operator retrieves 2 expectation suites for each data asset/batch - one containing
    the critical expectations ("failure") and the other containing non-critical expectations
    ("warning"). By default, the operator assumes that the first is called "failure" and the
    second is called "warning", but "base_expectation_suite_name" attribute can be specified
    in the operator's configuration to make sure it searched for "{base_expectation_suite_name}.failure"
    and {base_expectation_suite_name}.warning" expectation suites for each data asset.

    The operator validates each batch against its "failure" and "warning" expectation suites and
    invokes a list of actions on every validation result.

    The list of these actions is specified in the operator's configuration

    Each action in the list must be an instance of ValidationAction
    class (or its descendants).

    The operator sends a Slack notification (if "slack_webhook" is present in its
    config). The "notify_on" config property controls whether the notification
    should be sent only in the case of failure ("failure"), only in the case
    of success ("success"), or always ("all").


    **Configuration**

    Below is an example of this operator's configuration:

    .. code-block:: yaml

        run_warning_and_failure_expectation_suites:
            class_name: WarningAndFailureExpectationSuitesValidationOperator

            # the following two properties are optional - by default the operator looks for
            # expectation suites named "failure" and "warning".
            # You can use these two properties to override these names.
            # e.g., with expectation_suite_name_prefix=boo_ and
            # expectation_suite_name_suffixes = ["red", "green"], the operator
            # will look for expectation suites named "boo_red" and "boo_green"
            expectation_suite_name_prefix="",
            expectation_suite_name_suffixes=["failure", "warning"],

            # optional - if true, the operator will stop and exit after first failed validation. false by default.
            stop_on_first_error=False,

            # put the actual webhook URL in the uncommitted/config_variables.yml file
            slack_webhook: ${validation_notification_slack_webhook}
            # optional - if "all" - notify always, "success" - notify only on success, "failure" - notify only on failure
            notify_on="all"

            # the operator will call the following actions on each validation result
            # you can remove or add actions to this list. See the details in the actions
            # reference
            action_list:
              - name: store_validation_result
                action:
                  class_name: StoreValidationResultAction
                  target_store_name: validations_store
              - name: store_evaluation_params
                action:
                  class_name: StoreEvaluationParametersAction
                  target_store_name: evaluation_parameter_store


    **Invocation**

    This is an example of invoking an instance of a Validation Operator from Python:

    .. code-block:: python

        results = context.run_validation_operator(
            assets_to_validate=[batch0, batch1, ...],
            run_id=RunIdentifier(**{
              "run_name": "some_string_that_uniquely_identifies_this_run",
              "run_time": "2020-04-29T10:46:03.197008"  # optional run timestamp, defaults to current UTC datetime
            }),  # you may also pass in a dictionary with run_name and run_time keys
            validation_operator_name="operator_instance_name",
        )

    * `assets_to_validate` - an iterable that specifies the data assets that the operator will validate. The members of the list can be either batches or triples that will allow the operator to fetch the batch: (data_asset_name, expectation_suite_name, batch_kwargs) using this method: :py:meth:`~great_expectations.data_context.BaseDataContext.get_batch`
    * run_id - pipeline run id of type RunIdentifier, consisting of a run_time (always assumed to be UTC time) and run_name string that is meaningful to you and will help you refer to the result of this operation later
    * validation_operator_name you can instances of a class that implements a Validation Operator

    The `run` method returns a ValidationOperatorResult object.

    The value of "success" is True if no critical expectation suites ("failure") failed to validate (non-critical warning") expectation suites are allowed to fail without affecting the success status of the run.

    .. code-block:: json

        {
            "run_id": {"run_time": "20200527T041833.074212Z", "run_name": "my_run_name"},
            "success": True,
            "evaluation_parameters": None,
            "validation_operator_config": {
                "class_name": "WarningAndFailureExpectationSuitesValidationOperator",
                "module_name": "great_expectations.validation_operators",
                "name": "warning_and_failure_operator",
                "kwargs": {
                    "action_list": [
                        {
                            "name": "store_validation_result",
                            "action": {"class_name": "StoreValidationResultAction"},
                        },
                        {
                            "name": "store_evaluation_params",
                            "action": {"class_name": "StoreEvaluationParametersAction"},
                        },
                        {
                            "name": "update_data_docs",
                            "action": {"class_name": "UpdateDataDocsAction"},
                        },
                    ],
                    "base_expectation_suite_name": ...,
                    "expectation_suite_name_suffixes": ...,
                    "stop_on_first_error": ...,
                    "slack_webhook": ...,
                    "notify_on": ...,
                    "notify_with":...,
                },
            },
            "run_results": {
                ValidationResultIdentifier: {
                    "validation_result": ExpectationSuiteValidationResult object,
                    "expectation_suite_severity_level": "warning",
                    "actions_results": {
                        "store_validation_result": {},
                        "store_evaluation_params": {},
                        "update_data_docs": {},
                    },
                }
            }
        }

    """

    def __init__(
        self,
        data_context,
        action_list,
        name,
        base_expectation_suite_name=None,
        expectation_suite_name_suffixes=None,
        stop_on_first_error=False,
        slack_webhook=None,
        notify_on="all",
        notify_with=None,
        result_format={"result_format": "SUMMARY"},
    ):
        super().__init__(data_context, action_list, name)

        if expectation_suite_name_suffixes is None:
            expectation_suite_name_suffixes = [".failure", ".warning"]

        self.stop_on_first_error = stop_on_first_error
        self.base_expectation_suite_name = base_expectation_suite_name

        assert len(expectation_suite_name_suffixes) == 2
        for suffix in expectation_suite_name_suffixes:
            assert isinstance(suffix, str)
        self.expectation_suite_name_suffixes = expectation_suite_name_suffixes

        self.slack_webhook = slack_webhook
        self.notify_on = notify_on
        self.notify_with = notify_with
        result_format = parse_result_format(result_format)
        assert result_format["result_format"] in [
            "BOOLEAN_ONLY",
            "BASIC",
            "SUMMARY",
            "COMPLETE",
        ]
        self.result_format = result_format

    @property
    def validation_operator_config(self) -> dict:
        if self._validation_operator_config is None:
            self._validation_operator_config = {
                "class_name": "WarningAndFailureExpectationSuitesValidationOperator",
                "module_name": "great_expectations.validation_operators",
                "name": self.name,
                "kwargs": {
                    "action_list": self.action_list,
                    "base_expectation_suite_name": self.base_expectation_suite_name,
                    "expectation_suite_name_suffixes": self.expectation_suite_name_suffixes,
                    "stop_on_first_error": self.stop_on_first_error,
                    "slack_webhook": self.slack_webhook,
                    "notify_on": self.notify_on,
                    "notify_with": self.notify_with,
                    "result_format": self.result_format,
                },
            }
        return self._validation_operator_config

    def _build_slack_query(self, validation_operator_result: ValidationOperatorResult):
        success = validation_operator_result.success
        status_text = "Success :white_check_mark:" if success else "Failed :x:"
        run_id = validation_operator_result.run_id
        run_name = run_id.run_name
        run_time = run_id.run_time.strftime("%x %X")
        batch_identifiers = sorted(validation_operator_result.list_batch_identifiers())
        failed_data_assets_msg_strings = []

        run_results = validation_operator_result.run_results
        failure_level_run_results = {
            validation_result_identifier: run_result
            for validation_result_identifier, run_result in run_results.items()
            if run_result["expectation_suite_severity_level"] == "failure"
        }

        if failure_level_run_results:
            failed_data_assets_msg_strings = [
                validation_result_identifier.expectation_suite_identifier.expectation_suite_name
                + "-"
                + validation_result_identifier.batch_identifier
                for validation_result_identifier, run_result in failure_level_run_results.items()
                if not run_result["validation_result"].success
            ]

        title_block = {
            "type": "section",
            "text": {
                "type": "mrkdwn",
                "text": "*FailureVsWarning Validation Operator Completed.*",
            },
        }
        divider_block = {"type": "divider"}

        query = {"blocks": [divider_block, title_block, divider_block]}

        status_element = {
            "type": "section",
            "text": {"type": "mrkdwn", "text": f"*Status*: {status_text}"},
        }
        query["blocks"].append(status_element)

        batch_identifiers_element = {
            "type": "section",
            "text": {
                "type": "mrkdwn",
                "text": f"*Batch Id List:* {batch_identifiers}",
            },
        }
        query["blocks"].append(batch_identifiers_element)

        if not success:
            failed_data_assets_element = {
                "type": "section",
                "text": {
                    "type": "mrkdwn",
                    "text": "*Failed Batches:* {}".format(
                        failed_data_assets_msg_strings
                    ),
                },
            }
            query["blocks"].append(failed_data_assets_element)

        run_name_element = {
            "type": "section",
            "text": {"type": "mrkdwn", "text": f"*Run Name:* {run_name}"},
        }
        query["blocks"].append(run_name_element)

        run_time_element = {
            "type": "section",
            "text": {"type": "mrkdwn", "text": f"*Run Time:* {run_time}"},
        }
        query["blocks"].append(run_time_element)

        query["blocks"].append(divider_block)

        documentation_url = "https://docs.greatexpectations.io/en/latest/reference/validation_operators/warning_and_failure_expectation_suites_validation_operator.html"
        footer_section = {
            "type": "context",
            "elements": [
                {
                    "type": "mrkdwn",
                    "text": "Learn about FailureVsWarning Validation Operators at {}".format(
                        documentation_url
                    ),
                }
            ],
        }
        query["blocks"].append(footer_section)

        return query

    def run(
        self,
        assets_to_validate,
        run_id=None,
        base_expectation_suite_name=None,
        evaluation_parameters=None,
        run_name=None,
        run_time=None,
        result_format=None,
    ):
        assert not (run_id and run_name) and not (
            run_id and run_time
        ), "Please provide either a run_id or run_name and/or run_time."
        if isinstance(run_id, str) and not run_name:
            warnings.warn(
                "String run_ids will be deprecated in the future. Please provide a run_id of type "
                "RunIdentifier(run_name=None, run_time=None), or a dictionary containing run_name "
                "and run_time (both optional). Instead of providing a run_id, you may also provide"
                "run_name and run_time separately.",
                DeprecationWarning,
            )
            try:
                run_time = parse(run_id)
            except (ValueError, TypeError):
                pass
            run_id = RunIdentifier(run_name=run_id, run_time=run_time)
        elif isinstance(run_id, dict):
            run_id = RunIdentifier(**run_id)
        elif not isinstance(run_id, RunIdentifier):
            run_id = RunIdentifier(run_name=run_name, run_time=run_time)

        if base_expectation_suite_name is None:
            if self.base_expectation_suite_name is None:
                raise ValueError(
                    "base_expectation_suite_name must be configured in the validation operator or passed at runtime"
                )
            base_expectation_suite_name = self.base_expectation_suite_name

        run_results = {}

        for item in assets_to_validate:
            batch = self._build_batch_from_item(item)

            batch_id = batch.batch_id
            run_id = run_id

            assert not batch_id is None
            assert not run_id is None

            failure_expectation_suite_identifier = ExpectationSuiteIdentifier(
                expectation_suite_name=base_expectation_suite_name
                + self.expectation_suite_name_suffixes[0]
            )

            failure_validation_result_id = ValidationResultIdentifier(
                expectation_suite_identifier=failure_expectation_suite_identifier,
                run_id=run_id,
                batch_identifier=batch_id,
            )

            failure_expectation_suite = None
            try:
                failure_expectation_suite = self.data_context.stores[
                    self.data_context.expectations_store_name
                ].get(failure_expectation_suite_identifier)

            # NOTE : Abe 2019/09/17 : I'm concerned that this may be too permissive, since
            # it will catch any error in the Store, not just KeyErrors. In the longer term, a better
            # solution will be to have the Stores catch other known errors and raise KeyErrors,
            # so that methods like this can catch and handle a single error type.
            except Exception:
                logger.debug(
                    "Failure expectation suite not found: {}".format(
                        failure_expectation_suite_identifier
                    )
                )

            if failure_expectation_suite:
                failure_run_result_obj = {"expectation_suite_severity_level": "failure"}
                failure_validation_result = batch.validate(
                    failure_expectation_suite,
                    result_format=result_format
                    if result_format
                    else self.result_format,
                    evaluation_parameters=evaluation_parameters,
                )
                failure_run_result_obj["validation_result"] = failure_validation_result
                failure_actions_results = self._run_actions(
                    batch,
                    failure_expectation_suite_identifier,
                    failure_expectation_suite,
                    failure_validation_result,
                    run_id,
                )
                failure_run_result_obj["actions_results"] = failure_actions_results
                run_results[failure_validation_result_id] = failure_run_result_obj

                if not failure_validation_result.success and self.stop_on_first_error:
                    break

            warning_expectation_suite_identifier = ExpectationSuiteIdentifier(
                expectation_suite_name=base_expectation_suite_name
                + self.expectation_suite_name_suffixes[1]
            )

            warning_validation_result_id = ValidationResultIdentifier(
                expectation_suite_identifier=warning_expectation_suite_identifier,
                run_id=run_id,
                batch_identifier=batch.batch_id,
            )

            warning_expectation_suite = None
            try:
                warning_expectation_suite = self.data_context.stores[
                    self.data_context.expectations_store_name
                ].get(warning_expectation_suite_identifier)
            except Exception:
                logger.debug(
                    "Warning expectation suite not found: {}".format(
                        warning_expectation_suite_identifier
                    )
                )

            if warning_expectation_suite:
                warning_run_result_obj = {"expectation_suite_severity_level": "warning"}
                warning_validation_result = batch.validate(
                    warning_expectation_suite,
                    result_format=result_format
                    if result_format
                    else self.result_format,
                    evaluation_parameters=evaluation_parameters,
                )
                warning_run_result_obj["validation_result"] = warning_validation_result
                warning_actions_results = self._run_actions(
                    batch,
                    warning_expectation_suite_identifier,
                    warning_expectation_suite,
                    warning_validation_result,
                    run_id,
                )
                warning_run_result_obj["actions_results"] = warning_actions_results
                run_results[warning_validation_result_id] = warning_run_result_obj

        validation_operator_result = ValidationOperatorResult(
            run_id=run_id,
            run_results=run_results,
            validation_operator_config=self.validation_operator_config,
            evaluation_parameters=evaluation_parameters,
            success=all(
                [
                    run_result_obj["validation_result"].success
                    for run_result_obj in run_results.values()
                    if run_result_obj["expectation_suite_severity_level"] == "failure"
                ]
            ),
        )

        if self.slack_webhook:
            if (
                self.notify_on == "all"
                or self.notify_on == "success"
                and validation_operator_result.success
                or self.notify_on == "failure"
                and not validation_operator_result.success
            ):
                slack_query = self._build_slack_query(
                    validation_operator_result=validation_operator_result
                )
                send_slack_notification(
                    query=slack_query, slack_webhook=self.slack_webhook
                )

        return validation_operator_result<|MERGE_RESOLUTION|>--- conflicted
+++ resolved
@@ -307,7 +307,6 @@
         elif not isinstance(run_id, RunIdentifier):
             run_id = RunIdentifier(run_name=run_name, run_time=run_time)
 
-<<<<<<< HEAD
         ###
         # NOTE: 20211010 - jdimatteo: This method is called by both Checkpoint.run and LegacyCheckpoint.run and below
         # usage of AsyncExecutor may speed up I/O bound validations by running them in parallel with multithreading
@@ -347,36 +346,6 @@
                     "result_format": result_format,
                     "evaluation_parameters": evaluation_parameters,
                 }
-=======
-        run_results = {}
-
-        for item in assets_to_validate:
-            run_result_obj = {}
-            batch = self._build_batch_from_item(item)
-
-            if hasattr(batch, "active_batch_id"):
-                batch_identifier = batch.active_batch_id
-            else:
-                batch_identifier = batch.batch_id
-
-            if self.data_context.ge_cloud_mode:
-                expectation_suite_identifier = GeCloudIdentifier(
-                    resource_type="expectation_suite",
-                    ge_cloud_id=batch._expectation_suite.ge_cloud_id,
-                )
-                validation_result_id = GeCloudIdentifier(
-                    resource_type="suite_validation_result"
-                )
-            else:
-                expectation_suite_identifier = ExpectationSuiteIdentifier(
-                    expectation_suite_name=batch._expectation_suite.expectation_suite_name
-                )
-                validation_result_id = ValidationResultIdentifier(
-                    batch_identifier=batch_identifier,
-                    expectation_suite_identifier=expectation_suite_identifier,
-                    run_id=run_id,
-                )
->>>>>>> cc2a1f27
 
                 if catch_exceptions is not None:
                     batch_validate_arguments["catch_exceptions"] = catch_exceptions
@@ -391,40 +360,35 @@
                     )
                 )
 
-<<<<<<< HEAD
             run_results = {}
             for batch, async_batch_validation_result in batch_and_async_result_tuples:
-                expectation_suite_identifier = ExpectationSuiteIdentifier(
-                    expectation_suite_name=batch._expectation_suite.expectation_suite_name
-                )
-                validation_result_id = ValidationResultIdentifier(
-                    batch_identifier=batch_identifier,
+                if self.data_context.ge_cloud_mode:
+                    expectation_suite_identifier = GeCloudIdentifier(
+                        resource_type="expectation_suite",
+                        ge_cloud_id=batch._expectation_suite.ge_cloud_id,
+                    )
+                    validation_result_id = GeCloudIdentifier(
+                        resource_type="suite_validation_result"
+                    )
+                else:
+                    expectation_suite_identifier = ExpectationSuiteIdentifier(
+                        expectation_suite_name=batch._expectation_suite.expectation_suite_name
+                    )
+                    validation_result_id = ValidationResultIdentifier(
+                        batch_identifier=batch_identifier,
+                        expectation_suite_identifier=expectation_suite_identifier,
+                        run_id=run_id,
+                    )
+
+                batch_actions_results = self._run_actions(
+                    batch=batch,
                     expectation_suite_identifier=expectation_suite_identifier,
+                    expectation_suite=batch._expectation_suite,
+                    batch_validation_result=async_batch_validation_result.result(),
                     run_id=run_id,
-                )
-                batch_actions_results = self._run_actions(
-                    batch,
-                    expectation_suite_identifier,
-                    batch._expectation_suite,
-                    async_batch_validation_result.result(),
-                    run_id,
-                )
-=======
-            if catch_exceptions is not None:
-                batch_validate_arguments["catch_exceptions"] = catch_exceptions
-
-            batch_validation_result = batch.validate(**batch_validate_arguments)
-            run_result_obj["validation_result"] = batch_validation_result
-            batch_actions_results = self._run_actions(
-                batch=batch,
-                expectation_suite_identifier=expectation_suite_identifier,
-                expectation_suite=batch._expectation_suite,
-                batch_validation_result=batch_validation_result,
-                run_id=run_id,
-                validation_result_id=validation_result_id,
-                checkpoint_identifier=checkpoint_identifier,
-            )
->>>>>>> cc2a1f27
+                    validation_result_id=validation_result_id,
+                    checkpoint_identifier=checkpoint_identifier,
+                )
 
                 run_result_obj = {
                     "validation_result": async_batch_validation_result.result(),
