# -*- coding: utf-8 -*-

import copy
import logging
from typing import Union, List, Any, Optional

from great_expectations.data_context.util import instantiate_class_from_config
from great_expectations.execution_environment.data_connector.data_connector import DataConnector
from great_expectations.execution_environment.data_connector.pipeline_data_connector import PipelineDataConnector
from great_expectations.core.batch import (
    BatchRequest,
    BatchMarkers,
    BatchDefinition,
    Batch,
)
from great_expectations.execution_environment.types import InMemoryBatchSpec

import great_expectations.exceptions as ge_exceptions

logger = logging.getLogger(__name__)


class ExecutionEnvironment(object):
    """
    An ExecutionEnvironment is the glue between an ExecutionEngine and a DataConnector.
    """
    recognized_batch_parameters: set = {"limit"}

    def __init__(
        self,
        name: str,
        execution_engine=None,
        data_connectors=None,
        data_context_root_directory: str = None,
    ):
        """
        Build a new ExecutionEnvironment.

        Args:
            name: the name for the datasource
            execution_engine (ClassConfig): the type of compute engine to produce
            data_connectors: DataConnectors to add to the datasource
        """
        self._name = name

        self._data_context_root_directory = data_context_root_directory

        self._execution_engine = instantiate_class_from_config(
            config=execution_engine,
            runtime_environment={},
            config_defaults={
                "module_name": "great_expectations.execution_engine"
            }
        )
        self._execution_environment_config = {
            "execution_engine": execution_engine
        }

        if data_connectors is None:
            data_connectors = {}
        self._execution_environment_config["data_connectors"] = data_connectors

        self._data_connectors_cache = {}

        self._build_data_connectors()

    def get_batch_from_batch_definition(
        self,
        batch_definition: BatchDefinition,
        batch_data: Any = None,
    ) -> Batch:
        """
        Note: this method should *not* be used when getting a Batch from a BatchRequest, since it does not capture BatchRequest metadata.
        """
        if not isinstance(batch_data, type(None)):
            # TODO: <Alex>Abe: Are the comments below still pertinent?  Or can they be deleted?</Alex>
            # NOTE Abe 20201014: Maybe do more careful type checking here?
            # Seems like we should verify that batch_data is compatible with the execution_engine...?
            batch_spec, batch_markers = None, None
        else:
            data_connector: DataConnector = self.get_data_connector(
                name=batch_definition.data_connector_name
            )
            batch_data, batch_spec, batch_markers = data_connector.get_batch_data_and_metadata_from_batch_definition(
                batch_definition=batch_definition
            )
        new_batch: Batch = Batch(
            data=batch_data,
            batch_request=None,
            batch_definition=batch_definition,
            batch_spec=batch_spec,
            batch_markers=batch_markers,
        )
        return new_batch

    def get_batch_list_from_batch_request(
        self,
        batch_request: BatchRequest
    ) -> List[Batch]:
        """
        Processes batch_request and returns the (possibly empty) list of batch objects.

        Args:
            :batch_request encapsulation of request parameters necessary to identify the (possibly multiple) batches
            :returns possibly empty list of batch objects; each batch object contains a dataset and associated metatada
        """
        self._validate_batch_request(batch_request=batch_request)

        data_connector: DataConnector = self.get_data_connector(
            name=batch_request.data_connector_name
        )
        batch_definition_list: List[BatchDefinition] = data_connector.get_batch_definition_list_from_batch_request(
            batch_request=batch_request
        )

        if batch_request.batch_data is None:
            return self._get_batches_from_batch_request(
                data_connector=data_connector,
                batch_request=batch_request,
                batch_definition_list=batch_definition_list
            )

        if not isinstance(data_connector, PipelineDataConnector):
            raise ge_exceptions.ExecutionEnvironmentError(
                f'''Only the PipelineDataConnector can accept batch_data as part of partition_request (the type of
                the data connector with the name "{data_connector.name}" is "{str(type(data_connector))}").
                '''
            )

        return self._get_batches_from_pipeline_batch_data(
            data_connector=data_connector,
            batch_request=batch_request,
            batch_definition_list=batch_definition_list
        )

    @staticmethod
    def _get_batches_from_batch_request(
        data_connector: DataConnector,
        batch_request: BatchRequest,
        batch_definition_list: List[BatchDefinition]
    ) -> List[Batch]:
        batches: List[Batch] = []
        for batch_definition in batch_definition_list:
            batch_data: Any
            batch_spec: InMemoryBatchSpec
            batch_markers: BatchMarkers
            batch_data, batch_spec, batch_markers = data_connector.get_batch_data_and_metadata_from_batch_definition(
                batch_definition=batch_definition
            )
            new_batch: Batch = Batch(
                data=batch_data,
                batch_request=batch_request,
                batch_definition=batch_definition,
                batch_spec=batch_spec,
                batch_markers=batch_markers,
            )
            batches.append(new_batch)
        return batches

    def _get_batches_from_pipeline_batch_data(
        self,
<<<<<<< HEAD
        data_connector: PipelineDataConnector,
        batch_request: BatchRequest,
        batch_definition_list: List[BatchDefinition]
    ) -> List[Batch]:
        if not batch_request.partition_request:
            raise ge_exceptions.DataConnectorError(
                f'''PipelineDataConnector "{data_connector.name}" did not receive a partition_definition along with
                the batch_data parameter.
                '''
            )
        # TODO: <Alex>Do we want to keep this check here for now (the next line cannot have an empty batch_definition_list)? </Alex>
        if len(batch_definition_list) == 0:
            return []
        batch_definition: BatchDefinition = batch_definition_list[0]
        batch_data: Any = batch_request.batch_data
        batch_spec: InMemoryBatchSpec = InMemoryBatchSpec()
        batch_markers: BatchMarkers
        batch_markers = self.execution_engine.get_batch_markers_and_update_batch_spec_for_batch_data(
=======
        name: str,
        execution_environment_name: str,
        data_asset_name: str,
        batch_data: Any,
        partition_request: dict
    ):
        """
        If batch_request contains "in-line" batch_data, then the partition_request specifies the associated metatada,
        and the PipelineDataConnector is instantiated as the dedicated DataConnector for this case.

        While no configuration is needed, the PipelineDataConnector is still added to _data_connectors_cache (keyed by
        the data_connector_name (provided by the user in batch_request) so that its attributes are available to
        self_check(), get_available_data_asset_names(), and other execution_environment level operations.
        """
        partition_definition: Optional[PartitionDefinition]

        if partition_request is None:
            partition_definition = None
        else:
            if isinstance(partition_request, dict):
                partition_definition = PartitionDefinition(partition_request.get("partition_query"))
            else:
                partition_definition = PartitionDefinition(partition_request)
        data_connector = PipelineDataConnector(
            name=name,
            execution_environment_name=execution_environment_name,
            execution_engine=self.execution_engine,
            data_asset_name=data_asset_name,
>>>>>>> 62679ece
            batch_data=batch_data,
            batch_spec=batch_spec
        )
        new_batch: Batch = Batch(
            data=batch_data,
            batch_request=batch_request,
            batch_definition=batch_definition,
            batch_spec=batch_spec,
            batch_markers=batch_markers,
        )
        return [new_batch]

    @property
    def name(self):
        """
        Property for datasource name
        """
        return self._name

    @property
    def execution_engine(self):
        return self._execution_engine

    @property
    def config(self):
        return copy.deepcopy(self._execution_environment_config)

    def _build_data_connectors(self):
        """
        Build DataConnector objects from the ExecutionEnvironment configuration.

        Returns:
            None
        """
        if "data_connectors" in self._execution_environment_config:
            for data_connector in self._execution_environment_config["data_connectors"].keys():
                self.get_data_connector(name=data_connector)

    # TODO Abe 10/6/2020: Should this be an internal method?
    def get_data_connector(self, name: str) -> DataConnector:
        """Get the (named) DataConnector from an ExecutionEnvironment)

        Args:
            name (str): name of DataConnector
            runtime_environment (dict):

        Returns:
            DataConnector (DataConnector)
        """
        data_connector: DataConnector
        if name in self._data_connectors_cache:
            return self._data_connectors_cache[name]
        elif (
            "data_connectors" in self._execution_environment_config
            and name in self._execution_environment_config["data_connectors"]
        ):
            data_connector_config: dict = copy.deepcopy(
                self._execution_environment_config["data_connectors"][name]
            )
        else:
            raise ge_exceptions.DataConnectorError(
                f'Unable to load data connector "{name}" -- no configuration found or invalid configuration.'
            )
        data_connector: DataConnector = self._build_data_connector_from_config(
            name=name, config=data_connector_config
        )
        self._data_connectors_cache[name] = data_connector
        return data_connector

    def _build_data_connector_from_config(
        self,
        name: str,
        config: dict,
    ) -> DataConnector:
        """Build a DataConnector using the provided configuration and return the newly-built DataConnector."""
        data_connector: DataConnector = instantiate_class_from_config(
            config=config,
            runtime_environment={
                "name": name,
                "execution_environment_name": self.name,
                "data_context_root_directory": self._data_context_root_directory,
                "execution_engine": self.execution_engine,
            },
            config_defaults={
                "module_name": "great_expectations.execution_environment.data_connector"
            },
        )

        return data_connector

    # TODO Abe 10/6/2020: Should this be an internal method?<Alex>Pros/cons for either choice exist; happy to discuss.</Alex>
    def list_data_connectors(self) -> List[dict]:
        """List currently-configured DataConnector for this ExecutionEnvironment.

        Returns:
            List(dict): each dictionary includes "name" and "type" keys
        """
        data_connectors: List[dict] = []

        if "data_connectors" in self._execution_environment_config:
            for key, value in self._execution_environment_config["data_connectors"].items():
                data_connectors.append({"name": key, "class_name": value["class_name"]})

        return data_connectors

    def get_available_data_asset_names(self, data_connector_names: Optional[Union[list, str]] = None) -> dict:
        """
        Returns a dictionary of data_asset_names that the specified data
        connector can provide. Note that some data_connectors may not be
        capable of describing specific named data assets, and some (such as
        files_data_connectors) require the user to configure
        data asset names.

        Args:
            data_connector_names: the DataConnector for which to get available data asset names.

        Returns:
            dictionary consisting of sets of data assets available for the specified data connectors:
            ::

                {
                  data_connector_name: {
                    names: [ (data_asset_1, data_asset_1_type), (data_asset_2, data_asset_2_type) ... ]
                  }
                  ...
                }
        """
        available_data_asset_names: dict = {}
        if data_connector_names is None:
            data_connector_names = self._data_connectors_cache.keys()
        elif isinstance(data_connector_names, str):
            data_connector_names = [data_connector_names]

        for data_connector_name in data_connector_names:
            data_connector: DataConnector = self.get_data_connector(name=data_connector_name)
            available_data_asset_names[data_connector_name] = data_connector.get_available_data_asset_names()

        return available_data_asset_names

    def get_available_batch_definitions(
        self,
        batch_request: BatchRequest
    ) -> List[BatchDefinition]:
        self._validate_batch_request(batch_request=batch_request)

        data_connector: DataConnector = self.get_data_connector(
            name=batch_request.data_connector_name
        )
        batch_definition_list = data_connector.get_batch_definition_list_from_batch_request(
            batch_request=batch_request
        )

        return batch_definition_list

    def self_check(self, pretty_print=True, max_examples=3):
        return_object = {
            "execution_engine": {
                "class_name" : self.execution_engine.__class__.__name__,
            }
        }

        if pretty_print:
            print(f"Execution engine: {self.execution_engine.__class__.__name__}")

        if pretty_print:
            print(f"Data connectors:")

        data_connector_list = self.list_data_connectors()
        data_connector_list.sort()
        return_object["data_connectors"] = {
            "count": len(data_connector_list)
        }

        for data_connector in data_connector_list:
            data_connector_obj: DataConnector = self.get_data_connector(name=data_connector["name"])
            data_connector_return_obj = data_connector_obj.self_check(
                pretty_print=pretty_print,
                max_examples=max_examples
            )
            return_object["data_connectors"][data_connector["name"]] = data_connector_return_obj

        return return_object

    def _validate_batch_request(self, batch_request: BatchRequest):
        if not (
            batch_request.execution_environment_name is None
            or batch_request.execution_environment_name == self.name
        ):
            raise ValueError(
                f'''execution_envrironment_name in BatchRequest: "{batch_request.execution_environment_name}" does not
                match ExecutionEnvironment name: "{self.name}".
                '''
            )<|MERGE_RESOLUTION|>--- conflicted
+++ resolved
@@ -159,14 +159,15 @@
 
     def _get_batches_from_pipeline_batch_data(
         self,
-<<<<<<< HEAD
         data_connector: PipelineDataConnector,
         batch_request: BatchRequest,
         batch_definition_list: List[BatchDefinition]
     ) -> List[Batch]:
-        if not batch_request.partition_request:
+        if not (
+            batch_request.partition_request and batch_request.partition_request.get("partition_query")
+        ):
             raise ge_exceptions.DataConnectorError(
-                f'''PipelineDataConnector "{data_connector.name}" did not receive a partition_definition along with
+                f'''PipelineDataConnector "{data_connector.name}" did not receive a valid partition_query along with
                 the batch_data parameter.
                 '''
             )
@@ -178,36 +179,6 @@
         batch_spec: InMemoryBatchSpec = InMemoryBatchSpec()
         batch_markers: BatchMarkers
         batch_markers = self.execution_engine.get_batch_markers_and_update_batch_spec_for_batch_data(
-=======
-        name: str,
-        execution_environment_name: str,
-        data_asset_name: str,
-        batch_data: Any,
-        partition_request: dict
-    ):
-        """
-        If batch_request contains "in-line" batch_data, then the partition_request specifies the associated metatada,
-        and the PipelineDataConnector is instantiated as the dedicated DataConnector for this case.
-
-        While no configuration is needed, the PipelineDataConnector is still added to _data_connectors_cache (keyed by
-        the data_connector_name (provided by the user in batch_request) so that its attributes are available to
-        self_check(), get_available_data_asset_names(), and other execution_environment level operations.
-        """
-        partition_definition: Optional[PartitionDefinition]
-
-        if partition_request is None:
-            partition_definition = None
-        else:
-            if isinstance(partition_request, dict):
-                partition_definition = PartitionDefinition(partition_request.get("partition_query"))
-            else:
-                partition_definition = PartitionDefinition(partition_request)
-        data_connector = PipelineDataConnector(
-            name=name,
-            execution_environment_name=execution_environment_name,
-            execution_engine=self.execution_engine,
-            data_asset_name=data_asset_name,
->>>>>>> 62679ece
             batch_data=batch_data,
             batch_spec=batch_spec
         )
