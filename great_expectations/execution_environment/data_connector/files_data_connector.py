<<<<<<< HEAD
#import os
from pathlib import Path
#import itertools
from typing import List, Union, Any, Dict, Optional, Iterator
=======
from pathlib import Path
from typing import List, Union, Dict, Optional
>>>>>>> 73060ea1
import os
import copy
import logging

from great_expectations.execution_engine import ExecutionEngine
from great_expectations.execution_environment.data_connector.asset.asset import Asset
<<<<<<< HEAD
#from great_expectations.execution_environment.data_connector.partition_request import PartitionRequest
=======
>>>>>>> 73060ea1
from great_expectations.execution_environment.data_connector.data_connector import DataConnector
#from great_expectations.execution_environment.data_connector.sorter import Sorter
from great_expectations.core.batch import BatchRequest
<<<<<<< HEAD
# TODO: <Alex>Deprecate PartitionDefinitionSubset throughout the codebase.</Alex>
#from great_expectations.core.id_dict import (
    #PartitionDefinitionSubset,
    #PartitionDefinition,
    #BatchSpec
#)
from great_expectations.core.batch import (
    #BatchMarkers,
    BatchDefinition,
    #Batch
)

from great_expectations.execution_environment.data_connector.sorter import(
Sorter,
)
#from great_expectations.execution_environment.types import PathBatchSpec
from great_expectations.execution_environment.data_connector.util import (
    batch_definition_matches_batch_request,
    map_data_reference_string_to_batch_definition_list_using_regex,
    #convert_data_reference_string_to_batch_request_using_regex,
=======
from great_expectations.core.batch import BatchDefinition
from great_expectations.execution_environment.data_connector.util import (
    batch_definition_matches_batch_request,
    map_data_reference_string_to_batch_definition_list_using_regex,
>>>>>>> 73060ea1
    map_batch_definition_to_data_reference_string_using_regex,
)
from great_expectations.data_context.util import instantiate_class_from_config
import great_expectations.exceptions as ge_exceptions

logger = logging.getLogger(__name__)

# TODO: <Alex>Should we make this a "set" object?</Alex>
KNOWN_EXTENSIONS = [
    ".csv",
    ".tsv",
    ".parquet",
    ".xls",
    ".xlsx",
    ".json",
    ".csv.gz",
    ".tsv.gz",
    ".feather",
]


class FilesDataConnector(DataConnector):
    def __init__(
        self,
        name: str,
        execution_environment_name: str,
        base_directory: str,
        default_regex: dict,
        assets: dict,

        glob_directive: str = "*",
        sorters: list = None,
        execution_engine: ExecutionEngine = None,
        data_context_root_directory: str = None,
    ):
        logger.debug(f'Constructing FilesDataConnector "{name}".')
        super().__init__(
            name=name,
            execution_environment_name=execution_environment_name,
            execution_engine=execution_engine,
        )
        self._glob_directive = glob_directive

        self._data_context_root_directory = data_context_root_directory

        self._base_directory = self._normalize_directory_path(dir_path=base_directory)

        self._glob_directive = glob_directive

        # TODO: Maybe make this a typed object?
        self._default_regex = default_regex

        if assets is None:
            assets = {}
        _assets: Dict[str, Union[dict, Asset]] = assets
        self._assets = _assets
        self._build_assets_from_config(config=assets)

        _sorters: Dict[str, Sorter] = {}
        self._sorters = _sorters
        self._build_sorters_from_config(config_list=sorters)

    @property
    def assets(self) -> Dict[str, Union[dict, Asset]]:
        return self._assets

    @property
    def base_directory(self) -> str:
        return str(self._base_directory)

    @property
    def glob_directive(self) -> str:
        return self._glob_directive

    @property
    def sorters(self) -> List[Sorter]:
        return self._sorters
    def _build_assets_from_config(self, config: Dict[str, dict]):
        for name, asset_config in config.items():
            if asset_config is None:
                asset_config = {}
            new_asset: Asset = self._build_asset_from_config(
                name=name,
                config=asset_config,
            )
            self.assets[name] = new_asset

    def _build_asset_from_config(self, name: str, config: dict):
        """Build an Asset using the provided configuration and return the newly-built Asset."""
        runtime_environment: dict = {
            "name": name,
            "data_connector": self
        }
        asset: Asset = instantiate_class_from_config(
            config=config,
            runtime_environment=runtime_environment,
            config_defaults={
                "module_name": "great_expectations.execution_environment.data_connector.asset",
                "class_name": "Asset"
            },
        )
        if not asset:
            raise ge_exceptions.ClassInstantiationError(
                module_name="great_expectations.execution_environment.data_connector.asset",
                package_name=None,
                class_name=config["class_name"],
            )
        return asset

    def _build_sorters_from_config(self, config_list: List[Dict[str, Any]]):
        if config_list is None:
            return
        for sorter_config in config_list:
            # if sorters were not configured
            if sorter_config is None:
                return
            # <WILL> will need to be refactored
            if 'name' not in sorter_config:
                raise ValueError("Sorter config should have a name")

            sorter_name = sorter_config['name']
            new_sorter: Sorter = self._build_sorter_from_config(sorter_config=sorter_config)
            self._sorters[sorter_name] = new_sorter

    def _build_sorter_from_config(self, sorter_config) -> Sorter:
        """Build a Sorter using the provided configuration and return the newly-built Sorter."""
        runtime_environment: dict = {
            "name": sorter_config['name']
        }
        sorter: Sorter = instantiate_class_from_config(
            config=sorter_config,
            runtime_environment=runtime_environment,
            config_defaults={
                "module_name": "great_expectations.execution_environment.data_connector.sorter"
           },
        )
        return sorter

    def get_available_data_asset_names(self) -> List[str]:
        """Return the list of asset names known by this data connector.

        Returns:
            A list of available names
        """
        return list(self.assets.keys())

    # TODO: <Alex>This code is broken; it is used only by deprecated classes and methods.</Alex>
    def _validate_sorters_configuration(self, partition_keys: List[str], num_actual_partition_keys: int):
        if self.sorters and len(self.sorters) > 0:
            if any([sorter.name not in partition_keys for sorter in self.sorters]):
                raise ge_exceptions.PartitionerError(
                    f'''Partitioner "{self.name}" specifies one or more sort keys that do not appear among the
                configured partition keys.
                    '''
                )
            if len(partition_keys) < len(self.sorters):
                raise ge_exceptions.PartitionerError(
                    f'''Partitioner "{self.name}", configured with {len(partition_keys)} partition keys, matches
                    {num_actual_partition_keys} actual partition keys; this is fewer than number of sorters specified, which is
                    {len(self.sorters)}.
                    '''
                )

    # TODO: <Alex>This code is broken; it is used only by deprecated classes and methods.</Alex>
    def _validate_runtime_keys_configuration(self, runtime_keys: List[str]):
        if runtime_keys and len(runtime_keys) > 0:
            if not (self.runtime_keys and set(runtime_keys) <= set(self.runtime_keys)):
                raise ge_exceptions.PartitionerError(
                    f'''Partitioner "{self.name}" was invoked with one or more runtime keys that do not appear among the
configured runtime keys.
                    '''
                )

    def _normalize_directory_path(self, dir_path: str) -> str:
        # If directory is a relative path, interpret it as relative to the data context's
        # context root directory (parent directory of great_expectation dir)
        if Path(dir_path).is_absolute() or self._data_context_root_directory is None:
            return dir_path
        else:
            return Path(self._data_context_root_directory).joinpath(dir_path)

    def refresh_data_references_cache(
        self,
    ):
        """
        """
        # Map data_references to batch_definitions
        self._data_references_cache = {}

        for data_asset_name in self.get_available_data_asset_names():
            self._data_references_cache[data_asset_name] = {}

            for data_reference in self._get_path_list_from_filesystem_by_data_asset_name(
                data_asset_name=data_asset_name
            ):
                mapped_batch_definition_list: List[BatchDefinition] = self._map_data_reference_to_batch_definition_list(
                    data_reference=data_reference,
                    data_asset_name=data_asset_name,
                )
                self._data_references_cache[data_asset_name][data_reference] = mapped_batch_definition_list

    def _get_path_list_from_filesystem_by_data_asset_name(self, data_asset_name: str) -> List[str]:
        """List objects in the underlying data store to create a list of data_references.

        This method is used to refresh the cache.
        """
        data_asset_path: str = self.base_directory
        if self.assets and data_asset_name in self.assets:
            asset: Asset = self.assets[data_asset_name]
            if asset.base_directory:
                data_asset_path = os.path.join(self.base_directory, asset.base_directory)

        globbed_paths = Path(data_asset_path).glob(self._glob_directive)
        path_list: List[str] = [os.path.relpath(str(posix_path), data_asset_path) for posix_path in globbed_paths]

        return path_list

    def _get_data_reference_list_from_cache_by_data_asset_name(self, data_asset_name: str) -> List[str]:
        """
        Fetch data_references corresponding to data_asset_name from the cache.
        """
        # TODO: <Alex>There is no reason for the BatchRequest semantics here; this should be replaced with a method that accepts the requirement arguments.</Alex>
        # TODO: <Alex>See also the comment above batch_definition_matches_batch_request (in great_expectations/execution_environment/data_connector/util.py).</Alex>
        batch_definition_list = self.get_batch_definition_list_from_batch_request(
            batch_request=BatchRequest(
                execution_environment_name=self.execution_environment_name,
                data_connector_name=self.name,
                data_asset_name=data_asset_name,
            )
        )

        regex_config: dict = copy.deepcopy(self._default_regex)
        # Override the defaults
        if self.assets and data_asset_name in self.assets:
            asset: Asset = self.assets[data_asset_name]
            if asset.pattern:
                regex_config["pattern"] = asset.pattern
            if asset.group_names:
                regex_config["group_names"] = asset.group_names
        pattern: str = regex_config["pattern"]
        group_names: List[str] = regex_config["group_names"]

        path_list: List[str] = [
            map_batch_definition_to_data_reference_string_using_regex(
                batch_definition=batch_definition,
                regex_pattern=pattern,
                group_names=group_names
            )
            for batch_definition in batch_definition_list
        ]

        #TODO: Sort with a real sorter here
        path_list.sort()

        return path_list

    # TODO: <Alex>Do we leave this like this, or call the one above with a NULL data_asset_name passed to it?</Alex>
    def _get_data_reference_list(self) -> List[str]:
        pass

    def get_data_reference_list_count(self) -> int:
        if self._data_references_cache is None:
            raise ValueError(
                f"data references cache for {self.__class__.__name__} {self.name} has not yet been populated."
            )

        total_references: int = 0
        for data_asset_name in self._data_references_cache:
            total_references += len(self._data_references_cache[data_asset_name])

        return total_references

    def get_unmatched_data_references(self) -> List[str]:
        if self._data_references_cache is None:
            raise ValueError('_data_references_cache is None.  Have you called "refresh_data_references_cache()" yet?')

        unmatched_data_references: List[str] = []
        for data_asset_name, data_reference_sub_cache in self._data_references_cache.items():
            unmatched_data_references += [k for k, v in data_reference_sub_cache.items() if v is None]

        return unmatched_data_references

    def get_available_data_asset_names(self) -> List[str]:
        """Return the list of asset names known by this data connector.

        Returns:
            A list of available names
        """
        return list(self.assets.keys())

    def get_batch_definition_list_from_batch_request(
        self,
        batch_request: BatchRequest,
    ) -> List[BatchDefinition]:
        if batch_request.data_connector_name != self.name:
            raise ValueError(
                f'data_connector_name "{batch_request.data_connector_name}" does not match name "{self.name}".'
            )

        if self._data_references_cache is None:
            self.refresh_data_references_cache()

<<<<<<< HEAD
        batch_definition_list: List[BatchDefinition] = []
        for data_asset_name, sub_cache in self._data_references_cache.items():
            # TODO: <Alex>A cleaner implementation would be a filter on sub_cache.values() with "batch_definition_matches_batch_request()" as condition, since "data_reference" is not involved.</Alex>
            for data_reference, batch_definition in sub_cache.items():
                if batch_definition is not None:
                    if batch_definition_matches_batch_request(
                        batch_definition=batch_definition[0],
                        batch_request=batch_request
                    ):
                        batch_definition_list.extend(batch_definition)
        if len(self.sorters) > 0:
            sorted_batch_definition_list = self._sort_batch_definition_list(batch_definition_list)
            return sorted_batch_definition_list
        else:
            return batch_definition_list

    def _sort_batch_definition_list(self, batch_definition_list):
        sorters_list = []
        # this is not going to be the right order all the time. there must be a way.
        #
        for sorter in self.sorters.values():
            sorters_list.append(sorter)
        sorters: Iterator[Sorter] = reversed(sorters_list)
        for sorter in sorters:
            batch_definition_list = sorter.get_sorted_batch_definitions(batch_definitions=batch_definition_list)
        return(batch_definition_list)
=======
        batch_definition_list: List[BatchDefinition] = list(
            filter(
                lambda batch_definition: batch_definition_matches_batch_request(
                    batch_definition=batch_definition,
                    batch_request=batch_request
                ),
                [
                    batch_definitions[0]
                    for data_reference_sub_cache in self._data_references_cache.values()
                    for batch_definitions in data_reference_sub_cache.values()
                    if batch_definitions is not None
                ]
            )
        )

        return batch_definition_list
>>>>>>> 73060ea1

    def _map_data_reference_to_batch_definition_list(
        self,
        data_reference: str,
        data_asset_name: str = None
    ) -> Optional[List[BatchDefinition]]:
        regex_config: dict = copy.deepcopy(self._default_regex)
        # Override the defaults
        if self.assets and data_asset_name in self.assets:
            asset: Asset = self.assets[data_asset_name]
            if asset.pattern:
                regex_config["pattern"] = asset.pattern
            if asset.group_names:
                regex_config["group_names"] = asset.group_names
        pattern: str = regex_config["pattern"]
        group_names: List[str] = regex_config["group_names"]

        return map_data_reference_string_to_batch_definition_list_using_regex(
            execution_environment_name=self.execution_environment_name,
            data_connector_name=self.name,
            data_asset_name=data_asset_name,
            data_reference=data_reference,
            regex_pattern=pattern,
            group_names=group_names
        )

    def _map_batch_definition_to_data_reference(self, batch_definition: BatchDefinition) -> str:
        data_asset_name: str = batch_definition.data_asset_name

        regex_config: dict = copy.deepcopy(self._default_regex)
        # Override the defaults
        if self.assets and data_asset_name in self.assets:
            asset: Asset = self.assets[data_asset_name]
            if asset.pattern:
                regex_config["pattern"] = asset.pattern
            if asset.group_names:
                regex_config["group_names"] = asset.group_names
        pattern: str = regex_config["pattern"]
        group_names: List[str] = regex_config["group_names"]

        return map_batch_definition_to_data_reference_string_using_regex(
            batch_definition=batch_definition,
            regex_pattern=pattern,
            group_names=group_names
        )

    def _generate_batch_spec_parameters_from_batch_definition(
        self,
        batch_definition: BatchDefinition
    ) -> dict:
        path: str = self._map_batch_definition_to_data_reference(batch_definition=batch_definition)
        if path:
            path = os.path.join(self._base_directory, path)
        else:
            raise ValueError(
                f"""No partition for {batch_definition.data_asset_name} matches the given partition definition
{batch_definition.partition_definition} from batch definition {batch_definition}.
                """
            )
        return {
            "path": path
        }<|MERGE_RESOLUTION|>--- conflicted
+++ resolved
@@ -1,26 +1,17 @@
-<<<<<<< HEAD
 #import os
 from pathlib import Path
 #import itertools
 from typing import List, Union, Any, Dict, Optional, Iterator
-=======
-from pathlib import Path
-from typing import List, Union, Dict, Optional
->>>>>>> 73060ea1
 import os
 import copy
 import logging
 
 from great_expectations.execution_engine import ExecutionEngine
 from great_expectations.execution_environment.data_connector.asset.asset import Asset
-<<<<<<< HEAD
 #from great_expectations.execution_environment.data_connector.partition_request import PartitionRequest
-=======
->>>>>>> 73060ea1
 from great_expectations.execution_environment.data_connector.data_connector import DataConnector
 #from great_expectations.execution_environment.data_connector.sorter import Sorter
 from great_expectations.core.batch import BatchRequest
-<<<<<<< HEAD
 # TODO: <Alex>Deprecate PartitionDefinitionSubset throughout the codebase.</Alex>
 #from great_expectations.core.id_dict import (
     #PartitionDefinitionSubset,
@@ -41,12 +32,6 @@
     batch_definition_matches_batch_request,
     map_data_reference_string_to_batch_definition_list_using_regex,
     #convert_data_reference_string_to_batch_request_using_regex,
-=======
-from great_expectations.core.batch import BatchDefinition
-from great_expectations.execution_environment.data_connector.util import (
-    batch_definition_matches_batch_request,
-    map_data_reference_string_to_batch_definition_list_using_regex,
->>>>>>> 73060ea1
     map_batch_definition_to_data_reference_string_using_regex,
 )
 from great_expectations.data_context.util import instantiate_class_from_config
@@ -349,7 +334,6 @@
         if self._data_references_cache is None:
             self.refresh_data_references_cache()
 
-<<<<<<< HEAD
         batch_definition_list: List[BatchDefinition] = []
         for data_asset_name, sub_cache in self._data_references_cache.items():
             # TODO: <Alex>A cleaner implementation would be a filter on sub_cache.values() with "batch_definition_matches_batch_request()" as condition, since "data_reference" is not involved.</Alex>
@@ -376,24 +360,6 @@
         for sorter in sorters:
             batch_definition_list = sorter.get_sorted_batch_definitions(batch_definitions=batch_definition_list)
         return(batch_definition_list)
-=======
-        batch_definition_list: List[BatchDefinition] = list(
-            filter(
-                lambda batch_definition: batch_definition_matches_batch_request(
-                    batch_definition=batch_definition,
-                    batch_request=batch_request
-                ),
-                [
-                    batch_definitions[0]
-                    for data_reference_sub_cache in self._data_references_cache.values()
-                    for batch_definitions in data_reference_sub_cache.values()
-                    if batch_definitions is not None
-                ]
-            )
-        )
-
-        return batch_definition_list
->>>>>>> 73060ea1
 
     def _map_data_reference_to_batch_definition_list(
         self,
