<<<<<<< HEAD
import itertools
import logging
from pathlib import Path
from typing import Any, List, Union

import great_expectations.exceptions as ge_exceptions
from great_expectations.core.batch import BatchDefinition, BatchMarkers, BatchRequest
from great_expectations.core.id_dict import BatchSpec, PartitionDefinitionSubset
from great_expectations.execution_engine import ExecutionEngine
from great_expectations.execution_environment.data_connector.data_connector import (
    DataConnector,
)
from great_expectations.execution_environment.data_connector.partitioner.partition import (
    Partition,
)
from great_expectations.execution_environment.data_connector.partitioner.partition_request import (
    PartitionRequest,
)
from great_expectations.execution_environment.data_connector.partitioner.partitioner import (
    Partitioner,
)
from great_expectations.execution_environment.types import PathBatchSpec
=======
# from pathlib import Path
# import itertools
# from typing import List, Union, Any

# import logging

# from great_expectations.execution_engine import ExecutionEngine
# from great_expectations.execution_environment.data_connector.partitioner.partitioner import Partitioner
# from great_expectations.execution_environment.data_connector.partition_request import PartitionRequest
# from great_expectations.execution_environment.data_connector.partitioner.partition import Partition
# from great_expectations.execution_environment.data_connector.data_connector import DataConnector
# from great_expectations.core.batch import BatchRequest
# from great_expectations.core.id_dict import (
#     PartitionDefinitionSubset,
#     BatchSpec
# )
# from great_expectations.core.batch import (
#     BatchMarkers,
#     BatchDefinition,
# )
# from great_expectations.execution_environment.types import PathBatchSpec
# import great_expectations.exceptions as ge_exceptions
>>>>>>> 2d776a95

# logger = logging.getLogger(__name__)

<<<<<<< HEAD

class DictDataConnector(DataConnector):
    """This DataConnector is meant to closely mimic the FilesDataConnector, but without requiring an actual filesystem.

    Instead, its data_references are stored in a data_reference_dictionary : {
        "pretend/path/A-100.csv" : pandas_df_A_100,
        "pretend/path/A-101.csv" : pandas_df_A_101,
        "pretend/directory/B-1.csv" : pandas_df_B_1,
        "pretend/directory/B-2.csv" : pandas_df_B_2,
        ...
    }
    """

    def __init__(
        self,
        name: str,
        execution_environment_name: str,
        data_reference_dict: {},
        partitioners: dict = {},
        default_partitioner_name: str = None,
        assets: dict = None,
        execution_engine: ExecutionEngine = None,
    ):
        logger.debug(f'Constructing DictDataConnector "{name}".')
        super().__init__(
            name=name,
            execution_environment_name=execution_environment_name,
            partitioners=partitioners,
            default_partitioner_name=default_partitioner_name,
            assets=assets,
            execution_engine=execution_engine,
        )
=======

# class DictDataConnector(DataConnector):
#     """This DataConnector is meant to closely mimic the FilesDataConnector, but without requiring an actual filesystem.
>>>>>>> 2d776a95

#     Instead, its data_references are stored in a data_reference_dictionary : {
#         "pretend/path/A-100.csv" : pandas_df_A_100,
#         "pretend/path/A-101.csv" : pandas_df_A_101,
#         "pretend/directory/B-1.csv" : pandas_df_B_1,
#         "pretend/directory/B-2.csv" : pandas_df_B_2,
#         ...
#     }
#     """
#     def __init__(
#         self,
#         name: str,
#         execution_environment_name: str,
#         data_reference_dict: dict,
#         # partitioners: dict = None,
#         # default_partitioner_name: str = None,
#         # assets: dict = None,
#         pattern: str,
#         group_names: List[str],
#         execution_engine: ExecutionEngine = None,
#     ):
#         if data_reference_dict is None:
#             data_reference_dict = {}

#         logger.debug(f'Constructing DictDataConnector "{name}".')
#         super().__init__(
#             name=name,
#             execution_environment_name=execution_environment_name,
#             # partitioners=partitioners,
#             # default_partitioner_name=default_partitioner_name,
#             # assets=assets,
#             execution_engine=execution_engine,
#         )

#         # This simulates the underlying filesystem
#         self.data_reference_dict = data_reference_dict

#         self._data_references_cache = None

#     def _get_data_reference_list(self):
#         data_reference_keys = list(self.data_reference_dict.keys())
#         data_reference_keys.sort()
#         return data_reference_keys

#     def refresh_data_references_cache(
#         self,
#     ):
#         self._data_references_cache = {}

#         for data_reference in self._get_data_reference_list():
#             mapped_batch_definition_list = self._map_data_reference_to_batch_definition_list(
#                 data_reference,
#             )
#             self._data_references_cache[data_reference] = mapped_batch_definition_list<|MERGE_RESOLUTION|>--- conflicted
+++ resolved
@@ -1,27 +1,3 @@
-<<<<<<< HEAD
-import itertools
-import logging
-from pathlib import Path
-from typing import Any, List, Union
-
-import great_expectations.exceptions as ge_exceptions
-from great_expectations.core.batch import BatchDefinition, BatchMarkers, BatchRequest
-from great_expectations.core.id_dict import BatchSpec, PartitionDefinitionSubset
-from great_expectations.execution_engine import ExecutionEngine
-from great_expectations.execution_environment.data_connector.data_connector import (
-    DataConnector,
-)
-from great_expectations.execution_environment.data_connector.partitioner.partition import (
-    Partition,
-)
-from great_expectations.execution_environment.data_connector.partitioner.partition_request import (
-    PartitionRequest,
-)
-from great_expectations.execution_environment.data_connector.partitioner.partitioner import (
-    Partitioner,
-)
-from great_expectations.execution_environment.types import PathBatchSpec
-=======
 # from pathlib import Path
 # import itertools
 # from typing import List, Union, Any
@@ -44,48 +20,12 @@
 # )
 # from great_expectations.execution_environment.types import PathBatchSpec
 # import great_expectations.exceptions as ge_exceptions
->>>>>>> 2d776a95
 
 # logger = logging.getLogger(__name__)
 
-<<<<<<< HEAD
-
-class DictDataConnector(DataConnector):
-    """This DataConnector is meant to closely mimic the FilesDataConnector, but without requiring an actual filesystem.
-
-    Instead, its data_references are stored in a data_reference_dictionary : {
-        "pretend/path/A-100.csv" : pandas_df_A_100,
-        "pretend/path/A-101.csv" : pandas_df_A_101,
-        "pretend/directory/B-1.csv" : pandas_df_B_1,
-        "pretend/directory/B-2.csv" : pandas_df_B_2,
-        ...
-    }
-    """
-
-    def __init__(
-        self,
-        name: str,
-        execution_environment_name: str,
-        data_reference_dict: {},
-        partitioners: dict = {},
-        default_partitioner_name: str = None,
-        assets: dict = None,
-        execution_engine: ExecutionEngine = None,
-    ):
-        logger.debug(f'Constructing DictDataConnector "{name}".')
-        super().__init__(
-            name=name,
-            execution_environment_name=execution_environment_name,
-            partitioners=partitioners,
-            default_partitioner_name=default_partitioner_name,
-            assets=assets,
-            execution_engine=execution_engine,
-        )
-=======
 
 # class DictDataConnector(DataConnector):
 #     """This DataConnector is meant to closely mimic the FilesDataConnector, but without requiring an actual filesystem.
->>>>>>> 2d776a95
 
 #     Instead, its data_references are stored in a data_reference_dictionary : {
 #         "pretend/path/A-100.csv" : pandas_df_A_100,
