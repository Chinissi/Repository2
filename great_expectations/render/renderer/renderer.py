--- conflicted
+++ resolved
@@ -86,13 +86,8 @@
         expect_table_columns_to_match_ordered_list_evr = cls._find_evr_by_type(evrs_, "expect_table_columns_to_match_ordered_list")
         # Group EVRs by column
         sorted_columns = sorted(list(set([evr["expectation_config"]["kwargs"]["column"] for evr in evrs_ if
-<<<<<<< HEAD
-                            "column" in evr["expectation_config"]["kwargs"]])))
-    
-=======
                          "column" in evr["expectation_config"]["kwargs"]])))
 
->>>>>>> 274d3c19
         if expect_table_columns_to_match_ordered_list_evr:
             ordered_columns = expect_table_columns_to_match_ordered_list_evr["result"]["observed_value"]
         else:
