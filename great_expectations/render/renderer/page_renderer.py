import logging
import os
from collections import OrderedDict
from typing import List

from dateutil.parser import parse

from great_expectations.data_context.util import instantiate_class_from_config
from great_expectations.exceptions import ClassInstantiationError
from great_expectations.render.util import num_to_str

from ...core.expectation_validation_result import ExpectationSuiteValidationResult
from ...core.run_identifier import RunIdentifier
from ...validation_operators.types.validation_operator_result import (
    ValidationOperatorResult,
)
from ..types import (
    CollapseContent,
    RenderedDocumentContent,
    RenderedHeaderContent,
    RenderedMarkdownContent,
    RenderedSectionContent,
    RenderedStringTemplateContent,
    RenderedTableContent,
    TextContent,
)
from .renderer import Renderer

logger = logging.getLogger(__name__)


class ValidationResultsPageRenderer(Renderer):
    def __init__(self, column_section_renderer=None, run_info_at_end: bool = False):
        """
        Args:
            column_section_renderer:
            run_info_at_end: Move the run info (Info, Batch Markers, Batch Kwargs) to the end
                of the rendered output rather than after Statistics.
        """
        super().__init__()
        if column_section_renderer is None:
            column_section_renderer = {
                "class_name": "ValidationResultsColumnSectionRenderer"
            }
        module_name = "great_expectations.render.renderer.column_section_renderer"
        self._column_section_renderer = instantiate_class_from_config(
            config=column_section_renderer,
            runtime_environment={},
            config_defaults={
                "module_name": column_section_renderer.get("module_name", module_name)
            },
        )
        if not self._column_section_renderer:
            raise ClassInstantiationError(
                module_name=module_name,
                package_name=None,
                class_name=column_section_renderer["class_name"],
            )
        self.run_info_at_end = run_info_at_end

    def render_validation_operator_result(
        self, validation_operator_result: ValidationOperatorResult
    ) -> List[RenderedDocumentContent]:
        """
        Render a ValidationOperatorResult which can have multiple ExpectationSuiteValidationResult

        Args:
            validation_operator_result: ValidationOperatorResult

        Returns:
            List[RenderedDocumentContent]
        """
        return [
            self.render(validation_result)
            for validation_result in validation_operator_result.list_validation_results()
        ]

    # TODO: deprecate dual batch api support in 0.14
    def render(
        self,
        validation_results: ExpectationSuiteValidationResult,
        evaluation_parameters=None,
    ):
        run_id = validation_results.meta["run_id"]
        if isinstance(run_id, str):
            try:
                run_time = parse(run_id).strftime("%Y-%m-%dT%H:%M:%S.%fZ")
            except (ValueError, TypeError):
                run_time = "__none__"
            run_name = run_id
        elif isinstance(run_id, dict):
            run_name = run_id.get("run_name") or "__none__"
            run_time = run_id.get("run_time") or "__none__"
        elif isinstance(run_id, RunIdentifier):
            run_name = run_id.run_name or "__none__"
            run_time = run_id.run_time.strftime("%Y-%m-%dT%H:%M:%S.%fZ")

        expectation_suite_name = validation_results.meta["expectation_suite_name"]
        batch_kwargs = (
            validation_results.meta.get("batch_kwargs", {})
            or validation_results.meta.get("batch_spec", {})
            or {}
        )

        # add datasource key to batch_kwargs if missing
        if "datasource" not in batch_kwargs and "datasource" not in batch_kwargs:
            # check if expectation_suite_name follows datasource.batch_kwargs_generator.data_asset_name.suite_name pattern
            if len(expectation_suite_name.split(".")) == 4:
                if "batch_kwargs" in validation_results.meta:
                    batch_kwargs["datasource"] = expectation_suite_name.split(".")[0]
                else:
                    batch_kwargs["datasource"] = expectation_suite_name.split(".")[0]

        # Group EVRs by column
        columns = {}
        for evr in validation_results.results:
            if "column" in evr.expectation_config.kwargs:
                column = evr.expectation_config.kwargs["column"]
            else:
                column = "Table-Level Expectations"

            if column not in columns:
                columns[column] = []
            columns[column].append(evr)

        ordered_columns = Renderer._get_column_list_from_evrs(validation_results)
        overview_content_blocks = [
            self._render_validation_header(validation_results),
            self._render_validation_statistics(validation_results=validation_results),
        ]

        collapse_content_blocks = [
            self._render_validation_info(validation_results=validation_results)
        ]

        if validation_results.meta.get("batch_markers"):
            collapse_content_blocks.append(
                self._render_nested_table_from_dict(
                    input_dict=validation_results["meta"].get("batch_markers"),
                    header="Batch Markers",
                )
            )

        if validation_results.meta.get("batch_kwargs"):
            collapse_content_blocks.append(
                self._render_nested_table_from_dict(
                    input_dict=validation_results.meta.get("batch_kwargs"),
                    header="Batch Kwargs",
                )
            )

        if validation_results.meta.get("batch_parameters"):
            collapse_content_blocks.append(
                self._render_nested_table_from_dict(
                    input_dict=validation_results.meta.get("batch_parameters"),
                    header="Batch Parameters",
                )
            )

        if validation_results.meta.get("batch_spec"):
            collapse_content_blocks.append(
                self._render_nested_table_from_dict(
                    input_dict=validation_results.meta.get("batch_spec"),
                    header="Batch Spec",
                )
            )

        if validation_results.meta.get("batch_request"):
            collapse_content_blocks.append(
                self._render_nested_table_from_dict(
                    input_dict=validation_results.meta.get("batch_request"),
                    header="Batch Definition",
                )
            )

        collapse_content_block = CollapseContent(
            **{
                "collapse_toggle_link": "Show more info...",
                "collapse": collapse_content_blocks,
                "styling": {
                    "body": {"classes": ["card", "card-body"]},
                    "classes": ["col-12", "p-1"],
                },
            }
        )

        if not self.run_info_at_end:
            overview_content_blocks.append(collapse_content_block)

        sections = [
            RenderedSectionContent(
                **{
                    "section_name": "Overview",
                    "content_blocks": overview_content_blocks,
                }
            )
        ]

        if "Table-Level Expectations" in columns:
            sections += [
                self._column_section_renderer.render(
                    validation_results=columns["Table-Level Expectations"],
                    evaluation_parameters=validation_results.evaluation_parameters,
                )
            ]

        sections += [
            self._column_section_renderer.render(
                validation_results=columns[column],
<<<<<<< HEAD
=======
                evaluation_parameters=validation_results.evaluation_parameters,
>>>>>>> 9a011af9
            )
            for column in ordered_columns
        ]
        if self.run_info_at_end:
            sections += [
                RenderedSectionContent(
                    **{
                        "section_name": "Run Info",
                        "content_blocks": collapse_content_blocks,
                    }
                )
            ]

        data_asset_name = batch_kwargs.get("data_asset_name")
        # Determine whether we have a custom run_name
        try:
            run_name_as_time = parse(run_name)
        except ValueError:
            run_name_as_time = None
        try:
            run_time_datetime = parse(run_time)
        except ValueError:
            run_time_datetime = None

        include_run_name: bool = False
        if run_name_as_time != run_time_datetime and run_name_as_time != "__none__":
            include_run_name = True

        page_title = "Validations / " + str(expectation_suite_name)
        if data_asset_name:
            page_title += " / " + str(data_asset_name)
        if include_run_name:
            page_title += " / " + str(run_name)
        page_title += " / " + str(run_time)

        return RenderedDocumentContent(
            **{
                "renderer_type": "ValidationResultsPageRenderer",
                "page_title": page_title,
                "batch_kwargs": batch_kwargs
                if "batch_kwargs" in validation_results.meta
                else None,
                "batch_spec": batch_kwargs
                if "batch_spec" in validation_results.meta
                else None,
                "expectation_suite_name": expectation_suite_name,
                "sections": sections,
                "utm_medium": "validation-results-page",
            }
        )

    @classmethod
    def _render_validation_header(cls, validation_results):
        success = validation_results.success
        expectation_suite_name = validation_results.meta["expectation_suite_name"]
        expectation_suite_path_components = (
            [".." for _ in range(len(expectation_suite_name.split(".")) + 3)]
            + ["expectations"]
            + str(expectation_suite_name).split(".")
        )
        expectation_suite_path = (
            os.path.join(*expectation_suite_path_components) + ".html"
        )
        # TODO: deprecate dual batch api support in 0.14
        batch_kwargs = validation_results.meta.get(
            "batch_kwargs", {}
        ) or validation_results.meta.get("batch_spec", {})
        data_asset_name = batch_kwargs.get("data_asset_name")

        if success:
            success = "Succeeded"
            html_success_icon = (
                '<i class="fas fa-check-circle text-success" aria-hidden="true"></i>'
            )
        else:
            success = "Failed"
            html_success_icon = (
                '<i class="fas fa-times text-danger" aria-hidden="true"></i>'
            )

        return RenderedHeaderContent(
            **{
                "content_block_type": "header",
                "header": RenderedStringTemplateContent(
                    **{
                        "content_block_type": "string_template",
                        "string_template": {
                            "template": "Overview",
                            "tag": "h5",
                            "styling": {"classes": ["m-0"]},
                        },
                    }
                ),
                "subheader": RenderedStringTemplateContent(
                    **{
                        "content_block_type": "string_template",
                        "string_template": {
                            "template": "${suite_title} ${expectation_suite_name}\n ${data_asset} ${data_asset_name}\n ${status_title} ${html_success_icon} ${success}",
                            "params": {
                                "suite_title": "Expectation Suite:",
                                "data_asset": "Data asset:",
                                "data_asset_name": data_asset_name,
                                "status_title": "Status:",
                                "expectation_suite_name": expectation_suite_name,
                                "success": success,
                                "html_success_icon": html_success_icon,
                            },
                            "styling": {
                                "params": {
                                    "suite_title": {"classes": ["h6"]},
                                    "status_title": {"classes": ["h6"]},
                                    "expectation_suite_name": {
                                        "tag": "a",
                                        "attributes": {"href": expectation_suite_path},
                                    },
                                },
                                "classes": ["mb-0", "mt-1"],
                            },
                        },
                    }
                ),
                "styling": {
                    "classes": ["col-12", "p-0"],
                    "header": {"classes": ["alert", "alert-secondary"]},
                },
            }
        )

    @classmethod
    def _render_validation_info(cls, validation_results):
        run_id = validation_results.meta["run_id"]
        if isinstance(run_id, str):
            try:
                run_time = parse(run_id).strftime("%Y-%m-%dT%H:%M:%S.%fZ")
            except (ValueError, TypeError):
                run_time = "__none__"
            run_name = run_id
        elif isinstance(run_id, dict):
            run_name = run_id.get("run_name") or "__none__"
            run_time = run_id.get("run_time") or "__none__"
        elif isinstance(run_id, RunIdentifier):
            run_name = run_id.run_name or "__none__"
            run_time = run_id.run_time.strftime("%Y-%m-%dT%H:%M:%S.%fZ")
        # TODO: Deprecate "great_expectations.__version__"
        ge_version = validation_results.meta.get(
            "great_expectations_version"
        ) or validation_results.meta.get("great_expectations.__version__")

        return RenderedTableContent(
            **{
                "content_block_type": "table",
                "header": RenderedStringTemplateContent(
                    **{
                        "content_block_type": "string_template",
                        "string_template": {
                            "template": "Info",
                            "tag": "h6",
                            "styling": {"classes": ["m-0"]},
                        },
                    }
                ),
                "table": [
                    ["Great Expectations Version", ge_version],
                    ["Run Name", run_name],
                    ["Run Time", run_time],
                ],
                "styling": {
                    "classes": ["col-12", "table-responsive", "mt-1"],
                    "body": {
                        "classes": ["table", "table-sm"],
                        "styles": {
                            "margin-bottom": "0.5rem !important",
                            "margin-top": "0.5rem !important",
                        },
                    },
                },
            }
        )

    @classmethod
    def _render_nested_table_from_dict(cls, input_dict, header=None, sub_table=False):
        table_rows = []
        for kwarg, value in input_dict.items():
            if not isinstance(value, (dict, OrderedDict)):
                table_row = [
                    RenderedStringTemplateContent(
                        **{
                            "content_block_type": "string_template",
                            "string_template": {
                                "template": "$value",
                                "params": {"value": str(kwarg)},
                                "styling": {
                                    "default": {"styles": {"word-break": "break-all"}},
                                },
                            },
                            "styling": {
                                "parent": {
                                    "classes": ["pr-3"],
                                }
                            },
                        }
                    ),
                    RenderedStringTemplateContent(
                        **{
                            "content_block_type": "string_template",
                            "string_template": {
                                "template": "$value",
                                "params": {"value": str(value)},
                                "styling": {
                                    "default": {"styles": {"word-break": "break-all"}},
                                },
                            },
                            "styling": {
                                "parent": {
                                    "classes": [],
                                }
                            },
                        }
                    ),
                ]
            else:
                table_row = [
                    RenderedStringTemplateContent(
                        **{
                            "content_block_type": "string_template",
                            "string_template": {
                                "template": "$value",
                                "params": {"value": str(kwarg)},
                                "styling": {
                                    "default": {"styles": {"word-break": "break-all"}},
                                },
                            },
                            "styling": {
                                "parent": {
                                    "classes": ["pr-3"],
                                }
                            },
                        }
                    ),
                    cls._render_nested_table_from_dict(value, sub_table=True),
                ]
            table_rows.append(table_row)

        table_rows.sort(key=lambda row: row[0].string_template["params"]["value"])

        if sub_table:
            return RenderedTableContent(
                **{
                    "content_block_type": "table",
                    "table": table_rows,
                    "styling": {
                        "classes": ["col-6", "table-responsive"],
                        "body": {"classes": ["table", "table-sm", "m-0"]},
                        "parent": {"classes": ["pt-0", "pl-0", "border-top-0"]},
                    },
                }
            )
        else:
            return RenderedTableContent(
                **{
                    "content_block_type": "table",
                    "header": RenderedStringTemplateContent(
                        **{
                            "content_block_type": "string_template",
                            "string_template": {
                                "template": header,
                                "tag": "h6",
                                "styling": {"classes": ["m-0"]},
                            },
                        }
                    ),
                    "table": table_rows,
                    "styling": {
                        "body": {
                            "classes": ["table", "table-sm"],
                            "styles": {
                                "margin-bottom": "0.5rem !important",
                                "margin-top": "0.5rem !important",
                            },
                        }
                    },
                }
            )

    @classmethod
    def _render_validation_statistics(cls, validation_results):
        statistics = validation_results.statistics
        statistics_dict = OrderedDict(
            [
                ("evaluated_expectations", "Evaluated Expectations"),
                ("successful_expectations", "Successful Expectations"),
                ("unsuccessful_expectations", "Unsuccessful Expectations"),
                ("success_percent", "Success Percent"),
            ]
        )
        table_rows = []
        for key, value in statistics_dict.items():
            if statistics.get(key) is not None:
                if key == "success_percent":
                    # table_rows.append([value, "{0:.2f}%".format(statistics[key])])
                    table_rows.append(
                        [value, num_to_str(statistics[key], precision=4) + "%"]
                    )
                else:
                    table_rows.append([value, statistics[key]])

        return RenderedTableContent(
            **{
                "content_block_type": "table",
                "header": RenderedStringTemplateContent(
                    **{
                        "content_block_type": "string_template",
                        "string_template": {
                            "template": "Statistics",
                            "tag": "h6",
                            "styling": {"classes": ["m-0"]},
                        },
                    }
                ),
                "table": table_rows,
                "styling": {
                    "classes": ["col-6", "table-responsive", "mt-1", "p-1"],
                    "body": {
                        "classes": ["table", "table-sm"],
                        "styles": {
                            "margin-bottom": "0.5rem !important",
                            "margin-top": "0.5rem !important",
                        },
                    },
                },
            }
        )


class ExpectationSuitePageRenderer(Renderer):
    def __init__(self, column_section_renderer=None):
        super().__init__()
        if column_section_renderer is None:
            column_section_renderer = {
                "class_name": "ExpectationSuiteColumnSectionRenderer"
            }
        module_name = "great_expectations.render.renderer.column_section_renderer"
        self._column_section_renderer = instantiate_class_from_config(
            config=column_section_renderer,
            runtime_environment={},
            config_defaults={
                "module_name": column_section_renderer.get("module_name", module_name)
            },
        )
        if not self._column_section_renderer:
            raise ClassInstantiationError(
                module_name=column_section_renderer,
                package_name=None,
                class_name=column_section_renderer["class_name"],
            )

    def render(self, expectations):
        columns, ordered_columns = self._group_and_order_expectations_by_column(
            expectations
        )
        expectation_suite_name = expectations.expectation_suite_name

        overview_content_blocks = [
            self._render_expectation_suite_header(),
            self._render_expectation_suite_info(expectations),
        ]

        table_level_expectations_content_block = self._render_table_level_expectations(
            columns
        )
        if table_level_expectations_content_block is not None:
            overview_content_blocks.append(table_level_expectations_content_block)

        asset_notes_content_block = self._render_expectation_suite_notes(expectations)
        if asset_notes_content_block is not None:
            overview_content_blocks.append(asset_notes_content_block)

        sections = [
            RenderedSectionContent(
                **{
                    "section_name": "Overview",
                    "content_blocks": overview_content_blocks,
                }
            )
        ]

        sections += [
            self._column_section_renderer.render(expectations=columns[column])
            for column in ordered_columns
            if column != "_nocolumn"
        ]
        return RenderedDocumentContent(
            **{
                "renderer_type": "ExpectationSuitePageRenderer",
                "page_title": "Expectations / " + str(expectation_suite_name),
                "expectation_suite_name": expectation_suite_name,
                "utm_medium": "expectation-suite-page",
                "sections": sections,
            }
        )

    def _render_table_level_expectations(self, columns):
        table_level_expectations = columns.get("_nocolumn")
        if not table_level_expectations:
            return None
        else:
            expectation_bullet_list = self._column_section_renderer.render(
                expectations=table_level_expectations
            ).content_blocks[1]
            expectation_bullet_list.header = RenderedStringTemplateContent(
                **{
                    "content_block_type": "string_template",
                    "string_template": {
                        "template": "Table-Level Expectations",
                        "tag": "h6",
                        "styling": {"classes": ["m-0"]},
                    },
                }
            )
            return expectation_bullet_list

    @classmethod
    def _render_expectation_suite_header(cls):
        return RenderedHeaderContent(
            **{
                "content_block_type": "header",
                "header": RenderedStringTemplateContent(
                    **{
                        "content_block_type": "string_template",
                        "string_template": {
                            "template": "Overview",
                            "tag": "h5",
                            "styling": {"classes": ["m-0"]},
                        },
                    }
                ),
                "styling": {
                    "classes": ["col-12"],
                    "header": {"classes": ["alert", "alert-secondary"]},
                },
            }
        )

    @classmethod
    def _render_expectation_suite_info(cls, expectations):
        expectation_suite_name = expectations.expectation_suite_name
        # TODO: Deprecate "great_expectations.__version__"
        ge_version = expectations.meta.get(
            "great_expectations_version"
        ) or expectations.meta.get("great_expectations.__version__")

        return RenderedTableContent(
            **{
                "content_block_type": "table",
                "header": RenderedStringTemplateContent(
                    **{
                        "content_block_type": "string_template",
                        "string_template": {
                            "template": "Info",
                            "tag": "h6",
                            "styling": {"classes": ["m-0"]},
                        },
                    }
                ),
                "table": [
                    ["Expectation Suite Name", expectation_suite_name],
                    ["Great Expectations Version", ge_version],
                ],
                "styling": {
                    "classes": ["col-12", "table-responsive", "mt-1"],
                    "body": {
                        "classes": ["table", "table-sm"],
                        "styles": {
                            "margin-bottom": "0.5rem !important",
                            "margin-top": "0.5rem !important",
                        },
                    },
                },
            }
        )

    # TODO: Update tests
    @classmethod
    def _render_expectation_suite_notes(cls, expectations):

        content = []

        total_expectations = len(expectations.expectations)
        columns = []
        for exp in expectations.expectations:
            if "column" in exp.kwargs:
                columns.append(exp.kwargs["column"])
        total_columns = len(set(columns))

        content += [
            # TODO: Leaving these two paragraphs as placeholders for later development.
            # "This Expectation suite was first generated by {BasicDatasetProfiler} on {date}, using version {xxx} of Great Expectations.",
            # "{name}, {name}, and {name} have also contributed additions and revisions.",
            "This Expectation suite currently contains %d total Expectations across %d columns."
            % (
                total_expectations,
                total_columns,
            ),
        ]

        if "notes" in expectations.meta:
            notes = expectations.meta["notes"]
            note_content = None

            if isinstance(notes, str):
                note_content = [notes]

            elif isinstance(notes, list):
                note_content = notes

            elif isinstance(notes, dict):
                if "format" in notes:
                    if notes["format"] == "string":
                        if isinstance(notes["content"], str):
                            note_content = [notes["content"]]
                        elif isinstance(notes["content"], list):
                            note_content = notes["content"]
                        else:
                            logger.warning(
                                "Unrecognized Expectation suite notes format. Skipping rendering."
                            )

                    elif notes["format"] == "markdown":
                        if isinstance(notes["content"], str):
                            note_content = [
                                RenderedMarkdownContent(
                                    **{
                                        "content_block_type": "markdown",
                                        "markdown": notes["content"],
                                        "styling": {"parent": {}},
                                    }
                                )
                            ]
                        elif isinstance(notes["content"], list):
                            note_content = [
                                RenderedMarkdownContent(
                                    **{
                                        "content_block_type": "markdown",
                                        "markdown": note,
                                        "styling": {"parent": {}},
                                    }
                                )
                                for note in notes["content"]
                            ]
                        else:
                            logger.warning(
                                "Unrecognized Expectation suite notes format. Skipping rendering."
                            )
                else:
                    logger.warning(
                        "Unrecognized Expectation suite notes format. Skipping rendering."
                    )

            if note_content is not None:
                content += note_content

        return TextContent(
            **{
                "content_block_type": "text",
                "header": RenderedStringTemplateContent(
                    **{
                        "content_block_type": "string_template",
                        "string_template": {
                            "template": "Notes",
                            "tag": "h6",
                            "styling": {"classes": ["m-0"]},
                        },
                    }
                ),
                "text": content,
                "styling": {
                    "classes": ["col-12", "table-responsive", "mt-1"],
                    "body": {"classes": ["table", "table-sm"]},
                },
            }
        )


class ProfilingResultsPageRenderer(Renderer):
    def __init__(self, overview_section_renderer=None, column_section_renderer=None):
        super().__init__()
        if overview_section_renderer is None:
            overview_section_renderer = {
                "class_name": "ProfilingResultsOverviewSectionRenderer"
            }
        if column_section_renderer is None:
            column_section_renderer = {
                "class_name": "ProfilingResultsColumnSectionRenderer"
            }
        module_name = "great_expectations.render.renderer.profiling_results_overview_section_renderer"
        self._overview_section_renderer = instantiate_class_from_config(
            config=overview_section_renderer,
            runtime_environment={},
            config_defaults={
                "module_name": overview_section_renderer.get("module_name", module_name)
            },
        )
        if not self._overview_section_renderer:
            raise ClassInstantiationError(
                module_name=module_name,
                package_name=None,
                class_name=overview_section_renderer["class_name"],
            )
        module_name = "great_expectations.render.renderer.column_section_renderer"
        self._column_section_renderer = instantiate_class_from_config(
            config=column_section_renderer,
            runtime_environment={},
            config_defaults={
                "module_name": column_section_renderer.get("module_name", module_name)
            },
        )
        if not self._column_section_renderer:
            raise ClassInstantiationError(
                module_name=module_name,
                package_name=None,
                class_name=column_section_renderer["class_name"],
            )

    def render(self, validation_results):
        run_id = validation_results.meta["run_id"]
        if isinstance(run_id, str):
            try:
                run_time = parse(run_id).strftime("%Y-%m-%dT%H:%M:%S.%fZ")
            except (ValueError, TypeError):
                run_time = "__none__"
            run_name = run_id
        elif isinstance(run_id, dict):
            run_name = run_id.get("run_name") or "__none__"
            run_time = run_id.get("run_time") or "__none__"
        elif isinstance(run_id, RunIdentifier):
            run_name = run_id.run_name or "__none__"
            run_time = run_id.run_time.strftime("%Y-%m-%dT%H:%M:%S.%fZ")

        expectation_suite_name = validation_results.meta["expectation_suite_name"]
        batch_kwargs = validation_results.meta.get(
            "batch_kwargs", {}
        ) or validation_results.meta.get("batch_spec", {})

        # add datasource key to batch_kwargs if missing
        if "datasource" not in batch_kwargs and "datasource" not in batch_kwargs:
            # check if expectation_suite_name follows datasource.batch_kwargs_generator.data_asset_name.suite_name pattern
            if len(expectation_suite_name.split(".")) == 4:
                if "batch_kwargs" in validation_results.meta:
                    batch_kwargs["datasource"] = expectation_suite_name.split(".")[0]
                else:
                    batch_kwargs["datasource"] = expectation_suite_name.split(".")[0]

        # Group EVRs by column
        # TODO: When we implement a ValidationResultSuite class, this method will move there.
        columns = self._group_evrs_by_column(validation_results)

        ordered_columns = Renderer._get_column_list_from_evrs(validation_results)
        column_types = self._overview_section_renderer._get_column_types(
            validation_results
        )

        data_asset_name = batch_kwargs.get("data_asset_name")
        # Determine whether we have a custom run_name
        try:
            run_name_as_time = parse(run_name)
        except ValueError:
            run_name_as_time = None
        try:
            run_time_datetime = parse(run_time)
        except ValueError:
            run_time_datetime = None

        include_run_name: bool = False
        if run_name_as_time != run_time_datetime and run_name_as_time != "__none__":
            include_run_name = True

        page_title = "Profiling Results / " + str(expectation_suite_name)
        if data_asset_name:
            page_title += " / " + str(data_asset_name)
        if include_run_name:
            page_title += " / " + str(run_name)
        page_title += " / " + str(run_time)

        return RenderedDocumentContent(
            **{
                "renderer_type": "ProfilingResultsPageRenderer",
                "page_title": page_title,
                "expectation_suite_name": expectation_suite_name,
                "utm_medium": "profiling-results-page",
                "batch_kwargs": batch_kwargs
                if "batch_kwargs" in validation_results.meta
                else None,
                "batch_spec": batch_kwargs
                if "batch_spec" in validation_results.meta
                else None,
                "sections": [
                    self._overview_section_renderer.render(
                        validation_results, section_name="Overview"
                    )
                ]
                + [
                    self._column_section_renderer.render(
                        columns[column],
                        section_name=column,
                        column_type=column_types.get(column),
                    )
                    for column in ordered_columns
                ],
            }
        )<|MERGE_RESOLUTION|>--- conflicted
+++ resolved
@@ -207,10 +207,7 @@
         sections += [
             self._column_section_renderer.render(
                 validation_results=columns[column],
-<<<<<<< HEAD
-=======
                 evaluation_parameters=validation_results.evaluation_parameters,
->>>>>>> 9a011af9
             )
             for column in ordered_columns
         ]
