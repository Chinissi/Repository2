import altair as alt
import json
import pandas as pd
from string import Template

from .renderer import Renderer
from .content_block import ValueListContentBlockRenderer
from .content_block import TableContentBlockRenderer
from .content_block import (ExpectationSuiteBulletListContentBlockRenderer)
from great_expectations.render.renderer.content_block import ValidationResultsTableContentBlockRenderer
from .content_block import ExceptionListContentBlockRenderer

from ..types import RenderedSectionContent

from ..types import (
    RenderedComponentContent,
)


class ColumnSectionRenderer(Renderer):
    @classmethod
    def _get_column_name(cls, ge_object):
        # This is broken out for ease of locating future validation here
        if isinstance(ge_object, list):
            candidate_object = ge_object[0]
        else:
            candidate_object = ge_object
        try:
            if "kwargs" in candidate_object:
                # This is an expectation
                return candidate_object["kwargs"]["column"]
            elif "expectation_config" in candidate_object:
                # This is a validation
                return candidate_object["expectation_config"]["kwargs"]["column"]
            else:
                raise ValueError(
                    "Provide a column section renderer an expectation, list of expectations, evr, or list of evrs.")
        except KeyError:
            return None


class ProfilingResultsColumnSectionRenderer(ColumnSectionRenderer):

    #Note: Seems awkward to pass section_name and column_type into this renderer.
    #Can't we figure that out internally?
    @classmethod
    def render(cls, evrs, section_name=None, column_type=None):
        if section_name is None:
            column = cls._get_column_name(evrs)
        else:
            column = section_name

        content_blocks = []
        cls._render_header(evrs, content_blocks, column_type)
        # cls._render_column_type(evrs, content_blocks)
        cls._render_overview_table(evrs, content_blocks)
        cls._render_quantile_table(evrs, content_blocks)
        cls._render_stats_table(evrs, content_blocks)
        cls._render_histogram(evrs, content_blocks)
        cls._render_values_set(evrs, content_blocks)
        cls._render_bar_chart_table(evrs, content_blocks)

        # cls._render_statistics(evrs, content_blocks)
        # cls._render_common_values(evrs, content_blocks)
        # cls._render_extreme_values(evrs, content_blocks)

        # cls._render_frequency(evrs, content_blocks)
        # cls._render_composition(evrs, content_blocks)

        # cls._render_expectation_types(evrs, content_blocks)
        # cls._render_unrecognized(evrs, content_blocks)

        cls._render_failed(evrs, content_blocks)

        return RenderedSectionContent(**{
            "section_name": column,
            "content_blocks": content_blocks,
        })

    @classmethod
    def _render_header(cls, evrs, content_blocks, column_type=None):

        # NOTE: This logic is brittle
        try:
            column_name = evrs[0]["expectation_config"]["kwargs"]["column"]
        except KeyError:
            column_name = "Table-level expectations"

        try:
            column_type_list = cls._find_evr_by_type(
                evrs, "expect_column_values_to_be_in_type_list"
            )["expectation_config"]["kwargs"]["type_list"]
            column_types = ", ".join(column_type_list)

        except TypeError:
            column_types = "None"

        # assert False
        
        content_blocks.append(RenderedComponentContent(**{
            "content_block_type": "header",
            "header": {
                    "template": column_name,
                    "tooltip": {
                        "content": "expect_column_to_exist",
                        "placement": "top"
                    },
                },
            "subheader": {
                    "template": "Type: {column_type}".format(column_type=column_type),
                    "tooltip": {
                      "content": "expect_column_values_to_be_of_type <br>expect_column_values_to_be_in_type_list",
                    },
                },
            # {
            #     "template": column_type,
            # },
            "styling": {
                "classes": ["col-12"],
                "header": {
                    "classes": ["alert", "alert-secondary"]
                }
            }
        }))

    @classmethod
    def _render_expectation_types(cls, evrs, content_blocks):
        # NOTE: The evr-fetching function is an kinda similar to the code other_section_
        # renderer.ProfilingResultsOverviewSectionRenderer._render_expectation_types

        # type_counts = defaultdict(int)

        # for evr in evrs:
        #     type_counts[evr["expectation_config"]["expectation_type"]] += 1

        # bullet_list = sorted(type_counts.items(), key=lambda kv: -1*kv[1])

        bullet_list = [{
            "content_block_type": "string_template",
            "string_template": {
                "template": "$expectation_type $is_passing",
                "params": {
                    "expectation_type": evr["expectation_config"]["expectation_type"],
                    "is_passing": str(evr["success"]),
                },
                "styling": {
                    "classes": ["list-group-item", "d-flex", "justify-content-between", "align-items-center"],
                    "params": {
                        "is_passing": {
                            "classes": ["badge", "badge-secondary", "badge-pill"],
                        }
                    },
                }
            }
        } for evr in evrs]

        content_blocks.append(RenderedComponentContent(**{
            "content_block_type": "bullet_list",
            "header": 'Expectation types <span class="mr-3 triangle"></span>',
            "bullet_list": bullet_list,
            "styling": {
                "classes": ["col-12"],
                "styles": {
                    "margin-top": "20px"
                },
                "header": {
                    # "classes": ["alert", "alert-secondary"],
                    "classes": ["collapsed"],
                    "attributes": {
                        "data-toggle": "collapse",
                        "href": "#{{content_block_id}}-body",
                        "role": "button",
                        "aria-expanded": "true",
                        "aria-controls": "collapseExample",
                    },
                    "styles": {
                        "cursor": "pointer",
                    }
                },
                "body": {
                    "classes": ["list-group", "collapse"],
                },
            },
        }))

    @classmethod
    def _render_overview_table(cls, evrs, content_blocks):
        unique_n = cls._find_evr_by_type(
            evrs,
            "expect_column_unique_value_count_to_be_between"
        )
        unique_proportion = cls._find_evr_by_type(
            evrs,
            "expect_column_proportion_of_unique_values_to_be_between"
        )
        null_evr = cls._find_evr_by_type(
            evrs,
            "expect_column_values_to_not_be_null"
        )
        evrs = [evr for evr in [unique_n, unique_proportion, null_evr] if (evr is not None and "result" in evr)]

        if len(evrs) > 0:
            new_content_block = TableContentBlockRenderer.render(evrs)
            new_content_block["header"] = "Properties"
            new_content_block["styling"] = {
                "classes": ["col-4", ],
                "styles": {
                    "margin-top": "20px"
                },
                "body": {
                    "classes": ["table", "table-sm", "table-unbordered"],
                    "styles": {
                        "width": "100%"
                    },
                }

            }
            content_blocks.append(new_content_block)

    @classmethod
    def _render_quantile_table(cls, evrs, content_blocks):
        table_rows = []

        quantile_evr = cls._find_evr_by_type(
            evrs,
            "expect_column_quantile_values_to_be_between"
        )

        if not quantile_evr or "result" not in quantile_evr:
            return

        quantiles = quantile_evr["result"]["observed_value"]["quantiles"]
        quantile_ranges = quantile_evr["result"]["observed_value"]["values"]

        quantile_strings = {
            .25: "Q1",
            .75: "Q3",
            .50: "Median"
        }
        
        for idx, quantile in enumerate(quantiles):
            quantile_string = quantile_strings.get(quantile)
            table_rows.append([
                {
                    "content_block_type": "string_template",
                    "string_template": {
                        "template": quantile_string if quantile_string else "{:3.2f}".format(quantile),
                        "tooltip": {
                            "content": "expect_column_quantile_values_to_be_between \n expect_column_median_to_be_between" if quantile == 0.50 else "expect_column_quantile_values_to_be_between"
                        }
                    }
                },
                quantile_ranges[idx],
            ])

        content_blocks.append(RenderedComponentContent(**{
            "content_block_type": "table",
            "header": "Quantiles",
            "table": table_rows,
            "styling": {
                "classes": ["col-4"],
                "styles": {
                    "margin-top": "20px"
                },
                "body": {
                    "classes": ["table", "table-sm", "table-unbordered"],
                }
            },
        }))

    @classmethod
    def _render_stats_table(cls, evrs, content_blocks):
        table_rows = []

        mean_evr = cls._find_evr_by_type(
            evrs,
            "expect_column_mean_to_be_between"
        )

        if not mean_evr or "result" not in mean_evr:
            return

        mean_value = "{:.2f}".format(
            mean_evr['result']['observed_value']) if mean_evr else None
        if mean_value:
            table_rows.append([
                {
                    "content_block_type": "string_template",
                    "string_template": {
                        "template": "Mean",
                        "tooltip": {
                            "content": "expect_column_mean_to_be_between"
                        }
                    }
                },
                mean_value
            ])

        min_evr = cls._find_evr_by_type(
            evrs,
            "expect_column_min_to_be_between"
        )
        min_value = "{:.2f}".format(
            min_evr['result']['observed_value']) if min_evr else None
        if min_value:
            table_rows.append([
                {
                    "content_block_type": "string_template",
                    "string_template": {
                        "template": "Minimum",
                        "tooltip": {
                            "content": "expect_column_min_to_be_between"
                        }
                    }
                },
                min_value,
            ])

        max_evr = cls._find_evr_by_type(
            evrs,
            "expect_column_max_to_be_between"
        )
        max_value = "{:.2f}".format(
            max_evr['result']['observed_value']) if max_evr else None
        if max_value:
            table_rows.append([
                {
                    "content_block_type": "string_template",
                    "string_template": {
                        "template": "Maximum",
                        "tooltip": {
                            "content": "expect_column_max_to_be_between"
                        }
                    }
                },
                max_value
            ])

        if len(table_rows) > 0:
            content_blocks.append(RenderedComponentContent(**{
                "content_block_type": "table",
                "header": "Statistics",
                "table": table_rows,
                "styling": {
                    "classes": ["col-4"],
                    "styles": {
                        "margin-top": "20px"
                    },
                    "body": {
                        "classes": ["table", "table-sm", "table-unbordered"],
                    }
                },
            }))
        else:
            return

    @classmethod
    def _render_values_set(cls, evrs, content_blocks):
        set_evr = cls._find_evr_by_type(
            evrs,
            "expect_column_values_to_be_in_set"
        )

        if not set_evr or "result" not in set_evr:
            return

        if set_evr and "partial_unexpected_counts" in set_evr["result"]:
            partial_unexpected_counts = set_evr["result"]["partial_unexpected_counts"]
            values = [str(v["value"]) for v in partial_unexpected_counts]
        elif set_evr and "partial_unexpected_list" in set_evr["result"]:
            values = [str(item) for item in set_evr["result"]["partial_unexpected_list"]]
        else:
            return

        if len(" ".join(values)) > 100:
            classes = ["col-12"]
        else:
            classes = ["col-4"]

        new_block = RenderedComponentContent(**{
            "content_block_type": "value_list",
            "header":
                {
                    "template": "Example Values",
                    "tooltip": {
                        "content": "expect_column_values_to_be_in_set"
                    }
                },
            "value_list": [{
                "template": "$value",
                "params": {
                    "value": value
                },
                "styling": {
                    "default": {
                        "classes": ["badge", "badge-info"]
                    }
                }
            } for value in values],
            "styling": {
                "classes": classes,
                "styles": {
                    "margin-top": "20px",
                }
            }
        })

        content_blocks.append(new_block)

    @classmethod
    def _render_histogram(cls, evrs, content_blocks):
        # NOTE: This code is very brittle
        kl_divergence_evr = cls._find_evr_by_type(
            evrs,
            "expect_column_kl_divergence_to_be_less_than"
        )
        # print(json.dumps(kl_divergence_evr, indent=2))
        if not kl_divergence_evr or "result" not in kl_divergence_evr or "details" not in kl_divergence_evr.get("result", {}):
            return

        bins = kl_divergence_evr["result"]["details"]["observed_partition"]["bins"]
        # bin_medians = [round((v+bins[i+1])/2, 1)
        #                for i, v in enumerate(bins[:-1])]
        # bin_medians = [(round(bins[i], 1), round(bins[i+1], 1)) for i, v in enumerate(bins[:-1])]
        bins_x1 = [round(value, 1) for value in bins[:-1]]
        bins_x2 = [round(value, 1) for value in bins[1:]]
        weights = kl_divergence_evr["result"]["details"]["observed_partition"]["weights"]

        df = pd.DataFrame({
            "bin_min": bins_x1,
            "bin_max": bins_x2,
            "weights": weights,
        })
        df.weights *= 100

        if len(weights) <= 10:
            height = 200
            width = 200
            col_width = 4
        else:
            height = 300
            width = 300
            col_width = 6

        bars = alt.Chart(df).mark_bar().encode(
            x='bin_min:O',
            x2='bin_max:O',
            y="weights:Q"
        ).properties(width=width, height=height, autosize="fit")

        chart = bars.to_json()

        new_block = RenderedComponentContent(**{
            "content_block_type": "graph",
            "header":
                {
                    "template": "Histogram",
                    "tooltip": {
                        "content": "expect_column_kl_divergence_to_be_less_than"
                    }
                },
            "graph": chart,
            "styling": {
                "classes": ["col-" + str(col_width)],
                "styles": {
                    "margin-top": "20px",
                }
            }
        })

        content_blocks.append(new_block)

    @classmethod
    def _render_bar_chart_table(cls, evrs, content_blocks):
        distinct_values_set_evr = cls._find_evr_by_type(
            evrs,
            "expect_column_distinct_values_to_be_in_set"
        )
        # print(json.dumps(kl_divergence_evr, indent=2))
        if not distinct_values_set_evr or "result" not in distinct_values_set_evr:
            return

        value_count_dicts = distinct_values_set_evr['result']['details']['value_counts']
        values = [value_count_dict['value']
                  for value_count_dict in value_count_dicts]
        counts = [value_count_dict['count']
                  for value_count_dict in value_count_dicts]

        df = pd.DataFrame({
            "value": values,
            "count": counts,
        })

        if len(values) <= 10:
            height = 200
            width = 200
            col_width = 4
        else:
            height = 300
            width = 300
            col_width = 6

        bars = alt.Chart(df).mark_bar(size=20).encode(
            y='count:Q',
            x="value:O"
        ).properties(height=height, width=width, autosize="fit")

        chart = bars.to_json()

        new_block = RenderedComponentContent(**{
            "content_block_type": "graph",
            "header":
                {
                    "template": "Value Counts",
                    "tooltip": {
                        "content": "expect_column_distinct_values_to_be_in_set"
                    }
                },
            "graph": chart,
            "styling": {
                "classes": ["col-" + str(col_width)],
                "styles": {
                    "margin-top": "20px",
                }
            }
        })

        content_blocks.append(new_block)

    @classmethod
    def _render_failed(cls, evrs, content_blocks):
        failed_block = ExceptionListContentBlockRenderer.render(evrs, include_column_name=False)
        if failed_block is not None:
            content_blocks.append(failed_block)

    @classmethod
    def _render_unrecognized(cls, evrs, content_blocks):
        unrendered_blocks = []
        new_block = None
        for evr in evrs:
            if evr["expectation_config"]["expectation_type"] not in [
                "expect_column_to_exist",
                "expect_column_values_to_be_of_type",
                "expect_column_values_to_be_in_set",
                "expect_column_unique_value_count_to_be_between",
                "expect_column_proportion_of_unique_values_to_be_between",
                "expect_column_values_to_not_be_null",
                "expect_column_max_to_be_between",
                "expect_column_mean_to_be_between",
                "expect_column_min_to_be_between"
            ]:
                new_block = RenderedComponentContent(**{
                    "content_block_type": "text",
                    "content": []
                })
                new_block["content"].append("""
    <div class="alert alert-primary" role="alert">
        Warning! Unrendered EVR:<br/>
    <pre>"""+json.dumps(evr, indent=2)+"""</pre>
    </div>
                """)

        if new_block is not None:
            unrendered_blocks.append(new_block)

        # print(unrendered_blocks)
        content_blocks += unrendered_blocks


class ValidationResultsColumnSectionRenderer(ColumnSectionRenderer):
    @classmethod
    def _render_header(cls, validation_results, content_blocks):
        column = cls._get_column_name(validation_results)
        
        content_blocks.append({
            "content_block_type": "header",
            "header": column,
            "styling": {
                "classes": ["col-12"],
                "header": {
                    "classes": ["alert", "alert-secondary"]
                }
            }
        })
        
        return validation_results, content_blocks
    
    @classmethod
    def _render_table(cls, validation_results, content_blocks):
        content = ValidationResultsTableContentBlockRenderer.render(
            validation_results,
            include_column_name=False
        )
        content_blocks.append(content)
        
        return [], content_blocks
    
    @classmethod
    def render(cls, validation_results={}):
        column = cls._get_column_name(validation_results)
    
        remaining_evrs, content_blocks = cls._render_header(
            validation_results, [])
    
        remaining_evrs, content_blocks = cls._render_table(
            remaining_evrs, content_blocks)
    
        return {
            "section_name": column,
            "content_blocks": content_blocks
        }


class ExpectationSuiteColumnSectionRenderer(ColumnSectionRenderer):

    @classmethod
    def _render_header(cls, expectations, content_blocks):
        column = cls._get_column_name(expectations)

        content_blocks.append(RenderedComponentContent(**{
            "content_block_type": "header",
            "header": column,
            "styling": {
                "classes": ["col-12"],
                "header": {
                    "classes": ["alert", "alert-secondary"]
                }
            }
        }))

        return expectations, content_blocks

    @classmethod
    def _render_bullet_list(cls, expectations, content_blocks):
        content = ExpectationSuiteBulletListContentBlockRenderer.render(
            expectations,
            include_column_name=False,
        )
        content_blocks.append(content)

        return [], content_blocks

    @classmethod
    def render(cls, expectations={}):
        column = cls._get_column_name(expectations)
    
        remaining_expectations, content_blocks = cls._render_header(
            expectations, [])
        # remaining_expectations, content_blocks = cls._render_column_type(
        # remaining_expectations, content_blocks)
        remaining_expectations, content_blocks = cls._render_bullet_list(
            remaining_expectations, content_blocks)
<<<<<<< HEAD

        return RenderedSectionContent(**{
=======
    
        return {
>>>>>>> 16a0e474
            "section_name": column,
            "content_blocks": content_blocks
        })<|MERGE_RESOLUTION|>--- conflicted
+++ resolved
@@ -650,13 +650,8 @@
         # remaining_expectations, content_blocks)
         remaining_expectations, content_blocks = cls._render_bullet_list(
             remaining_expectations, content_blocks)
-<<<<<<< HEAD
 
         return RenderedSectionContent(**{
-=======
-    
-        return {
->>>>>>> 16a0e474
             "section_name": column,
             "content_blocks": content_blocks
         })