import logging
import os
import traceback
from collections import OrderedDict

import great_expectations.exceptions as exceptions
from great_expectations.core import nested_update
from great_expectations.data_context.store.html_site_store import (
    HtmlSiteStore,
    SiteSectionIdentifier,
)
from great_expectations.data_context.types.resource_identifiers import (
    ExpectationSuiteIdentifier,
    ValidationResultIdentifier,
)
from great_expectations.data_context.util import instantiate_class_from_config

logger = logging.getLogger(__name__)


class SiteBuilder(object):
    """SiteBuilder builds data documentation for the project defined by a
    DataContext.

    A data documentation site consists of HTML pages for expectation suites,
    profiling and validation results, and
    an index.html page that links to all the pages.

    The exact behavior of SiteBuilder is controlled by configuration in the
    DataContext's great_expectations.yml file.

    Users can specify:

        * which datasources to document (by default, all)
        * whether to include expectations, validations and profiling results
        sections (by default, all)
        * where the expectations and validations should be read from
        (filesystem or S3)
        * where the HTML files should be written (filesystem or S3)
        * which renderer and view class should be used to render each section

    Here is an example of a minimal configuration for a site::

        local_site:
            class_name: SiteBuilder
            store_backend:
                class_name: TupleS3StoreBackend
                bucket: data_docs.my_company.com
                prefix: /data_docs/


    A more verbose configuration can also control individual sections and
    override renderers, views, and stores::

        local_site:
            class_name: SiteBuilder
            store_backend:
                class_name: TupleS3StoreBackend
                bucket: data_docs.my_company.com
                prefix: /data_docs/
            site_index_builder:
                class_name: DefaultSiteIndexBuilder

            # Verbose version:
            # index_builder:
            #     module_name: great_expectations.render.builder
            #     class_name: DefaultSiteIndexBuilder
            #     renderer:
            #         module_name: great_expectations.render.renderer
            #         class_name: SiteIndexPageRenderer
            #     view:
            #         module_name: great_expectations.render.view
            #         class_name: DefaultJinjaIndexPageView

            site_section_builders:
                # Minimal specification
                expectations:
                    class_name: DefaultSiteSectionBuilder
                    source_store_name: expectation_store
                renderer:
                    module_name: great_expectations.render.renderer
                    class_name: ExpectationSuitePageRenderer

                # More verbose specification with optional arguments
                validations:
                    module_name: great_expectations.data_context.render
                    class_name: DefaultSiteSectionBuilder
                    source_store_name: local_validation_store
                    renderer:
                        module_name: great_expectations.render.renderer
                        class_name: SiteIndexPageRenderer
                    view:
                        module_name: great_expectations.render.view
                        class_name: DefaultJinjaIndexPageView
    """

    def __init__(
        self,
        data_context,
        store_backend,
        site_name=None,
        site_index_builder=None,
        show_how_to_buttons=True,
        site_section_builders=None,
        runtime_environment=None,
        **kwargs,
    ):
        self.site_name = site_name
        self.data_context = data_context
        self.store_backend = store_backend
        self.show_how_to_buttons = show_how_to_buttons

        usage_statistics_config = data_context.anonymous_usage_statistics
        data_context_id = None
        if (
            usage_statistics_config
            and usage_statistics_config.enabled
            and usage_statistics_config.data_context_id
        ):
            data_context_id = usage_statistics_config.data_context_id

        self.data_context_id = data_context_id

        # set custom_styles_directory if present
        custom_styles_directory = None
        plugins_directory = data_context.plugins_directory
        if plugins_directory and os.path.isdir(
            os.path.join(plugins_directory, "custom_data_docs", "styles")
        ):
            custom_styles_directory = os.path.join(
                plugins_directory, "custom_data_docs", "styles"
            )
<<<<<<< HEAD

        if site_index_builder is None:
            site_index_builder = {"class_name": "DefaultSiteIndexBuilder"}
=======
>>>>>>> fb1b1ce7

        # The site builder is essentially a frontend store. We'll open up
        # three types of backends using the base
        # type of the configuration defined in the store_backend section

        self.target_store = HtmlSiteStore(
            store_backend=store_backend, runtime_environment=runtime_environment
        )

<<<<<<< HEAD
=======
        if site_index_builder is None:
            site_index_builder = {"class_name": "DefaultSiteIndexBuilder"}
        module_name = (
            site_index_builder.get("module_name")
            or "great_expectations.render.renderer.site_builder"
        )
        class_name = site_index_builder.get("class_name") or "DefaultSiteIndexBuilder"
        self.site_index_builder = instantiate_class_from_config(
            config=site_index_builder,
            runtime_environment={
                "data_context": data_context,
                "custom_styles_directory": custom_styles_directory,
                "show_how_to_buttons": self.show_how_to_buttons,
                "target_store": self.target_store,
                "site_name": self.site_name,
                "data_context_id": self.data_context_id,
            },
            config_defaults={
                "name": "site_index_builder",
                "module_name": module_name,
                "class_name": class_name,
            },
        )
        if not self.site_index_builder:
            raise exceptions.ClassInstantiationError(
                module_name=module_name,
                package_name=None,
                class_name=site_index_builder["class_name"],
            )

>>>>>>> fb1b1ce7
        default_site_section_builders_config = {
            "expectations": {
                "class_name": "DefaultSiteSectionBuilder",
                "source_store_name": data_context.expectations_store_name,
                "renderer": {"class_name": "ExpectationSuitePageRenderer"},
            },
            "validations": {
                "class_name": "DefaultSiteSectionBuilder",
                "source_store_name": data_context.validations_store_name,
<<<<<<< HEAD
                "run_name_filter": {"ne": "profiling"},
=======
                "run_id_filter": {"ne": "profiling"},
>>>>>>> fb1b1ce7
                "renderer": {"class_name": "ValidationResultsPageRenderer"},
                "validation_results_limit": site_index_builder.get(
                    "validation_results_limit"
                ),
            },
            "profiling": {
                "class_name": "DefaultSiteSectionBuilder",
                "source_store_name": data_context.validations_store_name,
<<<<<<< HEAD
                "run_name_filter": {"eq": "profiling"},
=======
                "run_id_filter": {"eq": "profiling"},
>>>>>>> fb1b1ce7
                "renderer": {"class_name": "ProfilingResultsPageRenderer"},
            },
        }

        if site_section_builders is None:
            site_section_builders = default_site_section_builders_config
        else:
            site_section_builders = nested_update(
                default_site_section_builders_config, site_section_builders
            )
        self.site_section_builders = {}
        for site_section_name, site_section_config in site_section_builders.items():
            if not site_section_config or site_section_config in [
                "0",
                "None",
                "False",
                "false",
                "FALSE",
                "none",
                "NONE",
            ]:
                continue
            module_name = (
                site_section_config.get("module_name")
                or "great_expectations.render.renderer.site_builder"
            )
            self.site_section_builders[
                site_section_name
            ] = instantiate_class_from_config(
                config=site_section_config,
                runtime_environment={
                    "data_context": data_context,
                    "target_store": self.target_store,
                    "custom_styles_directory": custom_styles_directory,
                    "data_context_id": self.data_context_id,
                    "show_how_to_buttons": self.show_how_to_buttons,
                },
                config_defaults={"name": site_section_name, "module_name": module_name},
            )
            if not self.site_section_builders[site_section_name]:
                raise exceptions.ClassInstantiationError(
                    module_name=module_name,
                    package_name=None,
                    class_name=site_section_config["class_name"],
                )

        module_name = (
            site_index_builder.get("module_name")
            or "great_expectations.render.renderer.site_builder"
        )
        class_name = site_index_builder.get("class_name") or "DefaultSiteIndexBuilder"
        self.site_index_builder = instantiate_class_from_config(
            config=site_index_builder,
            runtime_environment={
                "data_context": data_context,
                "custom_styles_directory": custom_styles_directory,
                "show_how_to_buttons": self.show_how_to_buttons,
                "target_store": self.target_store,
                "site_name": self.site_name,
                "data_context_id": self.data_context_id,
                "source_stores": {
                    section_name: section_config.get("source_store_name")
                    for (section_name, section_config) in site_section_builders.items()
                },
            },
            config_defaults={
                "name": "site_index_builder",
                "module_name": module_name,
                "class_name": class_name,
            },
        )
        if not self.site_index_builder:
            raise exceptions.ClassInstantiationError(
                module_name=module_name,
                package_name=None,
                class_name=site_index_builder["class_name"],
            )

    def clean_site(self):
        self.target_store.clean_site()

    def build(self, resource_identifiers=None):
        """

        :param resource_identifiers: a list of resource identifiers
        (ExpectationSuiteIdentifier,
                            ValidationResultIdentifier). If specified,
                            rebuild HTML(or other views the data docs
                            site renders) only forthe resources in this list.
                            This supports incremental build of data docs sites
                            (e.g., when a new validation result is created)
                            and avoids full rebuild.
        :return:
        """

        # copy static assets
        self.target_store.copy_static_assets()

        for site_section, site_section_builder in self.site_section_builders.items():
            site_section_builder.build(resource_identifiers=resource_identifiers)

        index_page_resource_identifier_tuple = self.site_index_builder.build()
        return (
            self.get_resource_url(only_if_exists=False),
            index_page_resource_identifier_tuple[1],
        )

    def get_resource_url(self, resource_identifier=None, only_if_exists=True):
        """
        Return the URL of the HTML document that renders a resource
        (e.g., an expectation suite or a validation result).

        :param resource_identifier: ExpectationSuiteIdentifier,
        ValidationResultIdentifier or any other type's identifier. The
        argument is optional - whennot supplied, the method returns the URL of
        the index page.
        :return: URL (string)
        """

        return self.target_store.get_url_for_resource(
            resource_identifier=resource_identifier, only_if_exists=only_if_exists
        )


class DefaultSiteSectionBuilder(object):
    def __init__(
        self,
        name,
        data_context,
        target_store,
        source_store_name,
        custom_styles_directory=None,
        show_how_to_buttons=True,
<<<<<<< HEAD
        run_name_filter=None,
=======
        run_id_filter=None,
>>>>>>> fb1b1ce7
        validation_results_limit=None,
        renderer=None,
        view=None,
        data_context_id=None,
        **kwargs,
    ):
        self.name = name
        self.source_store = data_context.stores[source_store_name]
        self.target_store = target_store
        self.run_name_filter = run_name_filter
        self.validation_results_limit = validation_results_limit
        self.data_context_id = data_context_id
        self.show_how_to_buttons = show_how_to_buttons

        if renderer is None:
            raise exceptions.InvalidConfigError(
                "SiteSectionBuilder requires a renderer configuration "
                "with a class_name key."
            )
        module_name = (
            renderer.get("module_name") or "great_expectations.render.renderer"
        )
        self.renderer_class = instantiate_class_from_config(
            config=renderer,
            runtime_environment={"data_context": data_context},
            config_defaults={"module_name": module_name},
        )
        if not self.renderer_class:
            raise exceptions.ClassInstantiationError(
                module_name=module_name,
                package_name=None,
                class_name=renderer["class_name"],
            )

        module_name = "great_expectations.render.view"
        if view is None:
            view = {
                "module_name": module_name,
                "class_name": "DefaultJinjaPageView",
            }
        module_name = view.get("module_name") or module_name
        self.view_class = instantiate_class_from_config(
            config=view,
            runtime_environment={"custom_styles_directory": custom_styles_directory},
            config_defaults={"module_name": module_name},
        )
        if not self.view_class:
            raise exceptions.ClassInstantiationError(
                module_name=view["module_name"],
                package_name=None,
                class_name=view["class_name"],
            )

    def build(self, resource_identifiers=None):
        source_store_keys = self.source_store.list_keys()
        if self.name == "validations" and self.validation_results_limit:
            source_store_keys = sorted(
<<<<<<< HEAD
                source_store_keys, key=lambda x: x.run_id.run_time, reverse=True
=======
                source_store_keys, key=lambda x: x.run_id, reverse=True
>>>>>>> fb1b1ce7
            )[: self.validation_results_limit]

        for resource_key in source_store_keys:

            # if no resource_identifiers are passed, the section
            # builder will build
            # a page for every keys in its source store.
            # if the caller did pass resource_identifiers, the section builder
            # will build pages only for the specified resources
            if resource_identifiers and resource_key not in resource_identifiers:
                continue

            if self.run_name_filter:
                if not self._resource_key_passes_run_name_filter(resource_key):
                    continue

            try:
                resource = self.source_store.get(resource_key)
            except FileNotFoundError:
                logger.warning(
<<<<<<< HEAD
                    f"File {resource_key.to_fixed_length_tuple()} could not be found. Skipping."
=======
                    f"File {resource_key.to_fixed_length_tuple()} "
                    f"could not be found. Skipping."
>>>>>>> fb1b1ce7
                )
                continue

            if isinstance(resource_key, ExpectationSuiteIdentifier):
                expectation_suite_name = resource_key.expectation_suite_name
                logger.debug(
                    "        Rendering expectation suite {}".format(
                        expectation_suite_name
                    )
                )
            elif isinstance(resource_key, ValidationResultIdentifier):
                run_id = resource_key.run_id
<<<<<<< HEAD
                run_name = run_id.run_name
                run_time = run_id.run_time
                expectation_suite_name = (
                    resource_key.expectation_suite_identifier.expectation_suite_name
                )
                if run_name == "profiling":
=======
                expectation_suite_name = (
                    resource_key.expectation_suite_identifier.expectation_suite_name
                )
                if run_id == "profiling":
>>>>>>> fb1b1ce7
                    logger.debug(
                        "        Rendering profiling for batch {}".format(
                            resource_key.batch_identifier
                        )
                    )
                else:

                    logger.debug(
<<<<<<< HEAD
                        "        Rendering validation: run name: {}, run time: {}, suite {} for batch {}".format(
                            run_name,
                            run_time,
=======
                        "        Rendering validation: run id: {}, suite {} "
                        "for batch {}".format(
                            run_id,
>>>>>>> fb1b1ce7
                            expectation_suite_name,
                            resource_key.batch_identifier,
                        )
                    )

            try:
                rendered_content = self.renderer_class.render(resource)
                viewable_content = self.view_class.render(
                    rendered_content,
                    data_context_id=self.data_context_id,
                    show_how_to_buttons=self.show_how_to_buttons,
                )
            except Exception as e:
                exception_message = f"""\
<<<<<<< HEAD
An unexpected Exception occurred during data docs rendering.  Because of this error, certain parts of data docs will \
not be rendered properly and/or may not appear altogether.  Please use the trace, included in this message, to \
=======
An unexpected Exception occurred during data docs rendering.  Because of this \
error, certain parts of data docs will not be rendered properly and/or may \
not appear altogether.  Please use the trace, included in this message, to \
>>>>>>> fb1b1ce7
diagnose and repair the underlying issue.  Detailed information follows:
                """
                exception_traceback = traceback.format_exc()
                exception_message += (
                    f'{type(e).__name__}: "{str(e)}".  '
                    f'Traceback: "{exception_traceback}".'
                )
                logger.error(exception_message, e, exc_info=True)

            self.target_store.set(
                SiteSectionIdentifier(
                    site_section_name=self.name, resource_identifier=resource_key,
                ),
                viewable_content,
            )

    def _resource_key_passes_run_name_filter(self, resource_key):
        if type(resource_key) == ValidationResultIdentifier:
            run_name = resource_key.run_id.run_name
        else:
            raise TypeError(
<<<<<<< HEAD
                "run_name_filter filtering is only implemented for ValidationResultResources."
=======
                "run_id_filter filtering is only implemented for "
                "ValidationResultResources."
>>>>>>> fb1b1ce7
            )

        if self.run_name_filter.get("eq"):
            return self.run_name_filter.get("eq") == run_name

        elif self.run_name_filter.get("ne"):
            return self.run_name_filter.get("ne") != run_name


class DefaultSiteIndexBuilder(object):
    def __init__(
        self,
        name,
        site_name,
        data_context,
        target_store,
        custom_styles_directory=None,
        show_how_to_buttons=True,
        validation_results_limit=None,
        renderer=None,
        view=None,
        data_context_id=None,
<<<<<<< HEAD
        source_stores=None,
=======
>>>>>>> fb1b1ce7
        **kwargs,
    ):
        # NOTE: This method is almost identical to DefaultSiteSectionBuilder
        self.name = name
        self.site_name = site_name
        self.data_context = data_context
        self.target_store = target_store
        self.validation_results_limit = validation_results_limit
        self.data_context_id = data_context_id
        self.show_how_to_buttons = show_how_to_buttons
        self.source_stores = source_stores or {}

        if renderer is None:
            renderer = {
                "module_name": "great_expectations.render.renderer",
                "class_name": "SiteIndexPageRenderer",
            }
        module_name = (
            renderer.get("module_name") or "great_expectations.render.renderer"
        )
        self.renderer_class = instantiate_class_from_config(
            config=renderer,
            runtime_environment={"data_context": data_context},
            config_defaults={"module_name": module_name},
        )
        if not self.renderer_class:
            raise exceptions.ClassInstantiationError(
                module_name=module_name,
                package_name=None,
                class_name=renderer["class_name"],
            )

        module_name = "great_expectations.render.view"
        if view is None:
            view = {
                "module_name": module_name,
                "class_name": "DefaultJinjaIndexPageView",
            }
        module_name = view.get("module_name") or module_name
        self.view_class = instantiate_class_from_config(
            config=view,
            runtime_environment={"custom_styles_directory": custom_styles_directory},
            config_defaults={"module_name": module_name},
        )
        if not self.view_class:
            raise exceptions.ClassInstantiationError(
                module_name=view["module_name"],
                package_name=None,
                class_name=view["class_name"],
            )

    def add_resource_info_to_index_links_dict(
        self,
        index_links_dict,
        expectation_suite_name,
        section_name,
        batch_identifier=None,
        run_id=None,
        validation_success=None,
<<<<<<< HEAD
        run_time=None,
        run_name=None,
        asset_name=None,
        batch_kwargs=None,
=======
>>>>>>> fb1b1ce7
    ):
        import os

        if section_name + "_links" not in index_links_dict:
            index_links_dict[section_name + "_links"] = []

        if run_id:
            path_components = (
                ["validations"]
                + expectation_suite_name.split(".")
<<<<<<< HEAD
                + list(run_id.to_tuple())
                + [batch_identifier]
            )
            # py2 doesn't support
            # filepath = os.path.join("validations", batch_identifier, *expectation_suite_name.split("."), run_id)
=======
                + [run_id]
                + [batch_identifier]
            )
            # filepath = os.path.join("validations", batch_identifier,
            # *expectation_suite_name.split("."), run_id)
>>>>>>> fb1b1ce7
            filepath = os.path.join(*path_components)
            filepath += ".html"
        else:
            filepath = os.path.join("expectations", *expectation_suite_name.split("."))
            filepath += ".html"

        expectation_suite_filepath = os.path.join(
            "expectations", *expectation_suite_name.split(".")
        )
        expectation_suite_filepath += ".html"

        index_links_dict[section_name + "_links"].append(
            {
                "expectation_suite_name": expectation_suite_name,
                "filepath": filepath,
                "run_id": run_id,
                "batch_identifier": batch_identifier,
                "validation_success": validation_success,
<<<<<<< HEAD
                "run_time": run_time,
                "run_name": run_name,
                "asset_name": asset_name,
                "batch_kwargs": batch_kwargs,
                "expectation_suite_filepath": expectation_suite_filepath
                if run_id
                else None,
=======
>>>>>>> fb1b1ce7
            }
        )

        return index_links_dict

    def get_calls_to_action(self):
        usage_statistics = None
        # db_driver = None
        # datasource_classes_by_name = self.data_context.list_datasources()
        #
        # if datasource_classes_by_name:
        #     last_datasource_class_by_name = datasource_classes_by_name[-1]
        #     last_datasource_class_name = last_datasource_class_by_name["
        #     class_name"]
        #     last_datasource_name = last_datasource_class_by_name["name"]
        #     last_datasource = self.data_context.get_datasource
        #     (last_datasource_name)
        #
        #     if last_datasource_class_name == "SqlAlchemyDatasource":
        #         try:
        #                # NOTE: JPC - 20200327 - I do not believe datasource
        #                will *ever* have a drivername property
        #                (it's in credentials). Suspect this isn't working.
        #             db_driver = last_datasource.drivername
        #         except AttributeError:
        #             pass
        #
        #     datasource_type = DATASOURCE_TYPE_BY_DATASOURCE_CLASS[
        #     last_datasource_class_name].value
        #     usage_statistics = "?utm_source={}&utm_medium={}
        #     &utm_campaign={}".format(
        #         "ge-init-datadocs-v2",
        #         datasource_type,
        #         db_driver,
        #     )

        return {
<<<<<<< HEAD
            "header": "To continue exploring Great Expectations check out one of these tutorials...",
=======
            "header": "To continue exploring Great Expectations check out one "
            "of these tutorials...",
>>>>>>> fb1b1ce7
            "buttons": self._get_call_to_action_buttons(usage_statistics),
        }

    def _get_call_to_action_buttons(self, usage_statistics):
        """
        Build project and user specific calls to action buttons.

        This can become progressively smarter about project and user specific
        calls to action.
        """
        create_expectations = CallToActionButton(
            "How To Create Expectations",
            # TODO update this link to a proper tutorial
<<<<<<< HEAD
            "https://docs.greatexpectations.io/en/latest/tutorials/create_expectations.html",
        )
        see_glossary = CallToActionButton(
            "See more kinds of Expectations",
            "http://docs.greatexpectations.io/en/latest/reference/expectation_glossary.html",
=======
            "https://docs.greatexpectations.io/en/latest/"
            "tutorials/create_expectations.html",
        )
        see_glossary = CallToActionButton(
            "See more kinds of Expectations",
            "http://docs.greatexpectations.io/en/latest/reference/"
            "expectation_glossary.html",
>>>>>>> fb1b1ce7
        )
        validation_playground = CallToActionButton(
            "How To Validate data",
            # TODO update this link to a proper tutorial
<<<<<<< HEAD
            "https://docs.greatexpectations.io/en/latest/tutorials/validate_data.html",
        )
        customize_data_docs = CallToActionButton(
            "How To Customize Data Docs",
            "https://docs.greatexpectations.io/en/latest/reference/data_docs_reference.html#customizing-data-docs",
        )
        s3_team_site = CallToActionButton(
            "How To Set up a team site on AWS S3",
            "https://docs.greatexpectations.io/en/latest/tutorials/publishing_data_docs_to_s3.html",
=======
            "https://docs.greatexpectations.io/en/latest/tutorials/"
            "validate_data.html",
        )
        customize_data_docs = CallToActionButton(
            "How To Customize Data Docs",
            "https://docs.greatexpectations.io/en/latest/reference/"
            "data_docs_reference.html#customizing-data-docs",
        )
        s3_team_site = CallToActionButton(
            "How To Set up a team site on AWS S3",
            "https://docs.greatexpectations.io/en/latest/tutorials/"
            "publishing_data_docs_to_s3.html",
>>>>>>> fb1b1ce7
        )
        # TODO gallery does not yet exist
        # gallery = CallToActionButton(
        #     "Great Expectations Gallery",
        #     "https://greatexpectations.io/gallery"
        # )

        results = []
        results.append(create_expectations)

        # Show these no matter what
        results.append(validation_playground)
        results.append(customize_data_docs)
        results.append(s3_team_site)

        if usage_statistics:
            for button in results:
                button.link = button.link + usage_statistics

        return results

    def build(self):
        # Loop over sections in the HtmlStore
        logger.debug("DefaultSiteIndexBuilder.build")

        expectation_suite_keys = [
            ExpectationSuiteIdentifier.from_tuple(expectation_suite_tuple)
            for expectation_suite_tuple in self.target_store.store_backends[
                ExpectationSuiteIdentifier
            ].list_keys()
        ]
        validation_and_profiling_result_keys = [
            ValidationResultIdentifier.from_tuple(validation_result_tuple)
            for validation_result_tuple in self.target_store.store_backends[
                ValidationResultIdentifier
            ].list_keys()
        ]
        profiling_result_keys = [
            validation_result_key
            for validation_result_key in validation_and_profiling_result_keys
<<<<<<< HEAD
            if validation_result_key.run_id.run_name == "profiling"
=======
            if validation_result_key.run_id == "profiling"
>>>>>>> fb1b1ce7
        ]
        validation_result_keys = [
            validation_result_key
            for validation_result_key in validation_and_profiling_result_keys
<<<<<<< HEAD
            if validation_result_key.run_id.run_name != "profiling"
        ]
        validation_result_keys = sorted(
            validation_result_keys, key=lambda x: x.run_id.run_time, reverse=True
=======
            if validation_result_key.run_id != "profiling"
        ]
        validation_result_keys = sorted(
            validation_result_keys, key=lambda x: x.run_id, reverse=True
>>>>>>> fb1b1ce7
        )
        if self.validation_results_limit:
            validation_result_keys = validation_result_keys[
                : self.validation_results_limit
            ]

        index_links_dict = OrderedDict()
        index_links_dict["site_name"] = self.site_name

        if self.show_how_to_buttons:
            index_links_dict["cta_object"] = self.get_calls_to_action()

        for expectation_suite_key in expectation_suite_keys:
            self.add_resource_info_to_index_links_dict(
                index_links_dict=index_links_dict,
                expectation_suite_name=expectation_suite_key.expectation_suite_name,
                section_name="expectations",
            )

        for profiling_result_key in profiling_result_keys:
            try:
                validation = self.data_context.get_validation_result(
                    batch_identifier=profiling_result_key.batch_identifier,
                    expectation_suite_name=profiling_result_key.expectation_suite_identifier.expectation_suite_name,
                    run_id=profiling_result_key.run_id,
<<<<<<< HEAD
                    validations_store_name=self.source_stores.get("profiling"),
=======
>>>>>>> fb1b1ce7
                )

                batch_kwargs = validation.meta.get("batch_kwargs", {})

                self.add_resource_info_to_index_links_dict(
                    index_links_dict=index_links_dict,
                    expectation_suite_name=profiling_result_key.expectation_suite_identifier.expectation_suite_name,
                    section_name="profiling",
                    batch_identifier=profiling_result_key.batch_identifier,
                    run_id=profiling_result_key.run_id,
<<<<<<< HEAD
                    run_time=profiling_result_key.run_id.run_time,
                    run_name=profiling_result_key.run_id.run_name,
                    asset_name=batch_kwargs.get("data_asset_name"),
                    batch_kwargs=batch_kwargs,
=======
                    validation_success=validation_success,
>>>>>>> fb1b1ce7
                )
            except Exception:
                error_msg = "Profiling result not found: {0:s} - skipping".format(
                    str(profiling_result_key.to_tuple())
                )
                logger.warning(error_msg)

        for validation_result_key in validation_result_keys:
            try:
                validation = self.data_context.get_validation_result(
                    batch_identifier=validation_result_key.batch_identifier,
                    expectation_suite_name=validation_result_key.expectation_suite_identifier.expectation_suite_name,
                    run_id=validation_result_key.run_id,
<<<<<<< HEAD
                    validations_store_name=self.source_stores.get("validations"),
=======
>>>>>>> fb1b1ce7
                )

                validation_success = validation.success
                batch_kwargs = validation.meta.get("batch_kwargs", {})

                self.add_resource_info_to_index_links_dict(
                    index_links_dict=index_links_dict,
                    expectation_suite_name=validation_result_key.expectation_suite_identifier.expectation_suite_name,
                    section_name="validations",
                    batch_identifier=validation_result_key.batch_identifier,
                    run_id=validation_result_key.run_id,
                    validation_success=validation_success,
<<<<<<< HEAD
                    run_time=validation_result_key.run_id.run_time,
                    run_name=validation_result_key.run_id.run_name,
                    asset_name=batch_kwargs.get("data_asset_name"),
                    batch_kwargs=batch_kwargs,
=======
>>>>>>> fb1b1ce7
                )
            except Exception:
                error_msg = "Validation result not found: {0:s} - skipping".format(
                    str(validation_result_key.to_tuple())
                )
                logger.warning(error_msg)

        try:
            rendered_content = self.renderer_class.render(index_links_dict)
            viewable_content = self.view_class.render(
                rendered_content,
                data_context_id=self.data_context_id,
                show_how_to_buttons=self.show_how_to_buttons,
            )
        except Exception as e:
            exception_message = f"""\
<<<<<<< HEAD
An unexpected Exception occurred during data docs rendering.  Because of this error, certain parts of data docs will \
not be rendered properly and/or may not appear altogether.  Please use the trace, included in this message, to \
=======
An unexpected Exception occurred during data docs rendering.  Because of this \
error, certain parts of data docs will not be rendered properly and/or may \
not appear altogether.  Please use the trace, included in this message, to \
>>>>>>> fb1b1ce7
diagnose and repair the underlying issue.  Detailed information follows:
            """
            exception_traceback = traceback.format_exc()
            exception_message += (
<<<<<<< HEAD
                f'{type(e).__name__}: "{str(e)}".  Traceback: "{exception_traceback}".'
=======
                f'{type(e).__name__}: "{str(e)}".  Traceback: '
                f'"{exception_traceback}".'
>>>>>>> fb1b1ce7
            )
            logger.error(exception_message, e, exc_info=True)

        return (self.target_store.write_index_page(viewable_content), index_links_dict)


class CallToActionButton(object):
    def __init__(self, title, link):
        self.title = title
        self.link = link<|MERGE_RESOLUTION|>--- conflicted
+++ resolved
@@ -130,12 +130,9 @@
             custom_styles_directory = os.path.join(
                 plugins_directory, "custom_data_docs", "styles"
             )
-<<<<<<< HEAD
 
         if site_index_builder is None:
             site_index_builder = {"class_name": "DefaultSiteIndexBuilder"}
-=======
->>>>>>> fb1b1ce7
 
         # The site builder is essentially a frontend store. We'll open up
         # three types of backends using the base
@@ -145,39 +142,6 @@
             store_backend=store_backend, runtime_environment=runtime_environment
         )
 
-<<<<<<< HEAD
-=======
-        if site_index_builder is None:
-            site_index_builder = {"class_name": "DefaultSiteIndexBuilder"}
-        module_name = (
-            site_index_builder.get("module_name")
-            or "great_expectations.render.renderer.site_builder"
-        )
-        class_name = site_index_builder.get("class_name") or "DefaultSiteIndexBuilder"
-        self.site_index_builder = instantiate_class_from_config(
-            config=site_index_builder,
-            runtime_environment={
-                "data_context": data_context,
-                "custom_styles_directory": custom_styles_directory,
-                "show_how_to_buttons": self.show_how_to_buttons,
-                "target_store": self.target_store,
-                "site_name": self.site_name,
-                "data_context_id": self.data_context_id,
-            },
-            config_defaults={
-                "name": "site_index_builder",
-                "module_name": module_name,
-                "class_name": class_name,
-            },
-        )
-        if not self.site_index_builder:
-            raise exceptions.ClassInstantiationError(
-                module_name=module_name,
-                package_name=None,
-                class_name=site_index_builder["class_name"],
-            )
-
->>>>>>> fb1b1ce7
         default_site_section_builders_config = {
             "expectations": {
                 "class_name": "DefaultSiteSectionBuilder",
@@ -187,11 +151,7 @@
             "validations": {
                 "class_name": "DefaultSiteSectionBuilder",
                 "source_store_name": data_context.validations_store_name,
-<<<<<<< HEAD
                 "run_name_filter": {"ne": "profiling"},
-=======
-                "run_id_filter": {"ne": "profiling"},
->>>>>>> fb1b1ce7
                 "renderer": {"class_name": "ValidationResultsPageRenderer"},
                 "validation_results_limit": site_index_builder.get(
                     "validation_results_limit"
@@ -200,11 +160,7 @@
             "profiling": {
                 "class_name": "DefaultSiteSectionBuilder",
                 "source_store_name": data_context.validations_store_name,
-<<<<<<< HEAD
                 "run_name_filter": {"eq": "profiling"},
-=======
-                "run_id_filter": {"eq": "profiling"},
->>>>>>> fb1b1ce7
                 "renderer": {"class_name": "ProfilingResultsPageRenderer"},
             },
         }
@@ -338,11 +294,7 @@
         source_store_name,
         custom_styles_directory=None,
         show_how_to_buttons=True,
-<<<<<<< HEAD
         run_name_filter=None,
-=======
-        run_id_filter=None,
->>>>>>> fb1b1ce7
         validation_results_limit=None,
         renderer=None,
         view=None,
@@ -400,11 +352,7 @@
         source_store_keys = self.source_store.list_keys()
         if self.name == "validations" and self.validation_results_limit:
             source_store_keys = sorted(
-<<<<<<< HEAD
                 source_store_keys, key=lambda x: x.run_id.run_time, reverse=True
-=======
-                source_store_keys, key=lambda x: x.run_id, reverse=True
->>>>>>> fb1b1ce7
             )[: self.validation_results_limit]
 
         for resource_key in source_store_keys:
@@ -425,12 +373,7 @@
                 resource = self.source_store.get(resource_key)
             except FileNotFoundError:
                 logger.warning(
-<<<<<<< HEAD
                     f"File {resource_key.to_fixed_length_tuple()} could not be found. Skipping."
-=======
-                    f"File {resource_key.to_fixed_length_tuple()} "
-                    f"could not be found. Skipping."
->>>>>>> fb1b1ce7
                 )
                 continue
 
@@ -443,19 +386,12 @@
                 )
             elif isinstance(resource_key, ValidationResultIdentifier):
                 run_id = resource_key.run_id
-<<<<<<< HEAD
                 run_name = run_id.run_name
                 run_time = run_id.run_time
                 expectation_suite_name = (
                     resource_key.expectation_suite_identifier.expectation_suite_name
                 )
                 if run_name == "profiling":
-=======
-                expectation_suite_name = (
-                    resource_key.expectation_suite_identifier.expectation_suite_name
-                )
-                if run_id == "profiling":
->>>>>>> fb1b1ce7
                     logger.debug(
                         "        Rendering profiling for batch {}".format(
                             resource_key.batch_identifier
@@ -464,15 +400,9 @@
                 else:
 
                     logger.debug(
-<<<<<<< HEAD
                         "        Rendering validation: run name: {}, run time: {}, suite {} for batch {}".format(
                             run_name,
                             run_time,
-=======
-                        "        Rendering validation: run id: {}, suite {} "
-                        "for batch {}".format(
-                            run_id,
->>>>>>> fb1b1ce7
                             expectation_suite_name,
                             resource_key.batch_identifier,
                         )
@@ -487,14 +417,8 @@
                 )
             except Exception as e:
                 exception_message = f"""\
-<<<<<<< HEAD
 An unexpected Exception occurred during data docs rendering.  Because of this error, certain parts of data docs will \
 not be rendered properly and/or may not appear altogether.  Please use the trace, included in this message, to \
-=======
-An unexpected Exception occurred during data docs rendering.  Because of this \
-error, certain parts of data docs will not be rendered properly and/or may \
-not appear altogether.  Please use the trace, included in this message, to \
->>>>>>> fb1b1ce7
 diagnose and repair the underlying issue.  Detailed information follows:
                 """
                 exception_traceback = traceback.format_exc()
@@ -516,12 +440,7 @@
             run_name = resource_key.run_id.run_name
         else:
             raise TypeError(
-<<<<<<< HEAD
                 "run_name_filter filtering is only implemented for ValidationResultResources."
-=======
-                "run_id_filter filtering is only implemented for "
-                "ValidationResultResources."
->>>>>>> fb1b1ce7
             )
 
         if self.run_name_filter.get("eq"):
@@ -544,10 +463,7 @@
         renderer=None,
         view=None,
         data_context_id=None,
-<<<<<<< HEAD
         source_stores=None,
-=======
->>>>>>> fb1b1ce7
         **kwargs,
     ):
         # NOTE: This method is almost identical to DefaultSiteSectionBuilder
@@ -607,13 +523,10 @@
         batch_identifier=None,
         run_id=None,
         validation_success=None,
-<<<<<<< HEAD
         run_time=None,
         run_name=None,
         asset_name=None,
         batch_kwargs=None,
-=======
->>>>>>> fb1b1ce7
     ):
         import os
 
@@ -624,19 +537,11 @@
             path_components = (
                 ["validations"]
                 + expectation_suite_name.split(".")
-<<<<<<< HEAD
                 + list(run_id.to_tuple())
                 + [batch_identifier]
             )
             # py2 doesn't support
             # filepath = os.path.join("validations", batch_identifier, *expectation_suite_name.split("."), run_id)
-=======
-                + [run_id]
-                + [batch_identifier]
-            )
-            # filepath = os.path.join("validations", batch_identifier,
-            # *expectation_suite_name.split("."), run_id)
->>>>>>> fb1b1ce7
             filepath = os.path.join(*path_components)
             filepath += ".html"
         else:
@@ -655,7 +560,6 @@
                 "run_id": run_id,
                 "batch_identifier": batch_identifier,
                 "validation_success": validation_success,
-<<<<<<< HEAD
                 "run_time": run_time,
                 "run_name": run_name,
                 "asset_name": asset_name,
@@ -663,8 +567,6 @@
                 "expectation_suite_filepath": expectation_suite_filepath
                 if run_id
                 else None,
-=======
->>>>>>> fb1b1ce7
             }
         )
 
@@ -702,12 +604,7 @@
         #     )
 
         return {
-<<<<<<< HEAD
             "header": "To continue exploring Great Expectations check out one of these tutorials...",
-=======
-            "header": "To continue exploring Great Expectations check out one "
-            "of these tutorials...",
->>>>>>> fb1b1ce7
             "buttons": self._get_call_to_action_buttons(usage_statistics),
         }
 
@@ -721,26 +618,15 @@
         create_expectations = CallToActionButton(
             "How To Create Expectations",
             # TODO update this link to a proper tutorial
-<<<<<<< HEAD
             "https://docs.greatexpectations.io/en/latest/tutorials/create_expectations.html",
         )
         see_glossary = CallToActionButton(
             "See more kinds of Expectations",
             "http://docs.greatexpectations.io/en/latest/reference/expectation_glossary.html",
-=======
-            "https://docs.greatexpectations.io/en/latest/"
-            "tutorials/create_expectations.html",
-        )
-        see_glossary = CallToActionButton(
-            "See more kinds of Expectations",
-            "http://docs.greatexpectations.io/en/latest/reference/"
-            "expectation_glossary.html",
->>>>>>> fb1b1ce7
         )
         validation_playground = CallToActionButton(
             "How To Validate data",
             # TODO update this link to a proper tutorial
-<<<<<<< HEAD
             "https://docs.greatexpectations.io/en/latest/tutorials/validate_data.html",
         )
         customize_data_docs = CallToActionButton(
@@ -750,20 +636,6 @@
         s3_team_site = CallToActionButton(
             "How To Set up a team site on AWS S3",
             "https://docs.greatexpectations.io/en/latest/tutorials/publishing_data_docs_to_s3.html",
-=======
-            "https://docs.greatexpectations.io/en/latest/tutorials/"
-            "validate_data.html",
-        )
-        customize_data_docs = CallToActionButton(
-            "How To Customize Data Docs",
-            "https://docs.greatexpectations.io/en/latest/reference/"
-            "data_docs_reference.html#customizing-data-docs",
-        )
-        s3_team_site = CallToActionButton(
-            "How To Set up a team site on AWS S3",
-            "https://docs.greatexpectations.io/en/latest/tutorials/"
-            "publishing_data_docs_to_s3.html",
->>>>>>> fb1b1ce7
         )
         # TODO gallery does not yet exist
         # gallery = CallToActionButton(
@@ -804,26 +676,15 @@
         profiling_result_keys = [
             validation_result_key
             for validation_result_key in validation_and_profiling_result_keys
-<<<<<<< HEAD
             if validation_result_key.run_id.run_name == "profiling"
-=======
-            if validation_result_key.run_id == "profiling"
->>>>>>> fb1b1ce7
         ]
         validation_result_keys = [
             validation_result_key
             for validation_result_key in validation_and_profiling_result_keys
-<<<<<<< HEAD
             if validation_result_key.run_id.run_name != "profiling"
         ]
         validation_result_keys = sorted(
             validation_result_keys, key=lambda x: x.run_id.run_time, reverse=True
-=======
-            if validation_result_key.run_id != "profiling"
-        ]
-        validation_result_keys = sorted(
-            validation_result_keys, key=lambda x: x.run_id, reverse=True
->>>>>>> fb1b1ce7
         )
         if self.validation_results_limit:
             validation_result_keys = validation_result_keys[
@@ -849,10 +710,7 @@
                     batch_identifier=profiling_result_key.batch_identifier,
                     expectation_suite_name=profiling_result_key.expectation_suite_identifier.expectation_suite_name,
                     run_id=profiling_result_key.run_id,
-<<<<<<< HEAD
                     validations_store_name=self.source_stores.get("profiling"),
-=======
->>>>>>> fb1b1ce7
                 )
 
                 batch_kwargs = validation.meta.get("batch_kwargs", {})
@@ -863,14 +721,10 @@
                     section_name="profiling",
                     batch_identifier=profiling_result_key.batch_identifier,
                     run_id=profiling_result_key.run_id,
-<<<<<<< HEAD
                     run_time=profiling_result_key.run_id.run_time,
                     run_name=profiling_result_key.run_id.run_name,
                     asset_name=batch_kwargs.get("data_asset_name"),
                     batch_kwargs=batch_kwargs,
-=======
-                    validation_success=validation_success,
->>>>>>> fb1b1ce7
                 )
             except Exception:
                 error_msg = "Profiling result not found: {0:s} - skipping".format(
@@ -884,10 +738,7 @@
                     batch_identifier=validation_result_key.batch_identifier,
                     expectation_suite_name=validation_result_key.expectation_suite_identifier.expectation_suite_name,
                     run_id=validation_result_key.run_id,
-<<<<<<< HEAD
                     validations_store_name=self.source_stores.get("validations"),
-=======
->>>>>>> fb1b1ce7
                 )
 
                 validation_success = validation.success
@@ -900,13 +751,10 @@
                     batch_identifier=validation_result_key.batch_identifier,
                     run_id=validation_result_key.run_id,
                     validation_success=validation_success,
-<<<<<<< HEAD
                     run_time=validation_result_key.run_id.run_time,
                     run_name=validation_result_key.run_id.run_name,
                     asset_name=batch_kwargs.get("data_asset_name"),
                     batch_kwargs=batch_kwargs,
-=======
->>>>>>> fb1b1ce7
                 )
             except Exception:
                 error_msg = "Validation result not found: {0:s} - skipping".format(
@@ -923,24 +771,13 @@
             )
         except Exception as e:
             exception_message = f"""\
-<<<<<<< HEAD
 An unexpected Exception occurred during data docs rendering.  Because of this error, certain parts of data docs will \
 not be rendered properly and/or may not appear altogether.  Please use the trace, included in this message, to \
-=======
-An unexpected Exception occurred during data docs rendering.  Because of this \
-error, certain parts of data docs will not be rendered properly and/or may \
-not appear altogether.  Please use the trace, included in this message, to \
->>>>>>> fb1b1ce7
 diagnose and repair the underlying issue.  Detailed information follows:
             """
             exception_traceback = traceback.format_exc()
             exception_message += (
-<<<<<<< HEAD
                 f'{type(e).__name__}: "{str(e)}".  Traceback: "{exception_traceback}".'
-=======
-                f'{type(e).__name__}: "{str(e)}".  Traceback: '
-                f'"{exception_traceback}".'
->>>>>>> fb1b1ce7
             )
             logger.error(exception_message, e, exc_info=True)
 
