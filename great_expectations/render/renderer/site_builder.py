--- conflicted
+++ resolved
@@ -423,15 +423,8 @@
             if resource_identifiers and resource_key not in resource_identifiers:
                 continue
 
-<<<<<<< HEAD
             if self.run_name_filter and not isinstance(resource_key, GeCloudIdentifier):
                 if not resource_key_passes_run_name_filter(resource_key, self.run_name_filter):
-=======
-            if self.run_name_filter:
-                if not resource_key_passes_run_name_filter and type(
-                    resource_key
-                ) != GeCloudIdentifier(resource_key, self.run_name_filter):
->>>>>>> f7bc02fb
                     continue
             try:
                 resource = self.source_store.get(resource_key)
