--- conflicted
+++ resolved
@@ -212,26 +212,18 @@
 
     def to_json_dict(self):
         d = super(TextContent, self).to_json_dict()
-<<<<<<< HEAD
-=======
-
->>>>>>> dbe8342d
-        if self.header is not None:
-            if isinstance(self.header, RenderedContent):
-                d["header"] = self.header.to_json_dict()
-            else:
-                d["header"] = self.header
-        if self.subheader is not None:
-            if isinstance(self.subheader, RenderedContent):
-                d["subheader"] = self.subheader.to_json_dict()
-            else:
-                d["subheader"] = self.subheader
-<<<<<<< HEAD
-        d["text"] = self.text
-=======
+        if self.header is not None:
+            if isinstance(self.header, RenderedContent):
+                d["header"] = self.header.to_json_dict()
+            else:
+                d["header"] = self.header
+        if self.subheader is not None:
+            if isinstance(self.subheader, RenderedContent):
+                d["subheader"] = self.subheader.to_json_dict()
+            else:
+                d["subheader"] = self.subheader
         d["text"] = RenderedContent.rendered_content_list_to_json(self.text)
 
->>>>>>> dbe8342d
         return d
 
 
