# -*- coding: utf-8 -*-

import json
from string import Template as pTemplate
import datetime
from collections import OrderedDict
import os


from jinja2 import (
    ChoiceLoader,
    Environment,
    PackageLoader,
    FileSystemLoader,
    select_autoescape,
    contextfilter
)
import pypandoc

from great_expectations import __version__ as ge_version
from great_expectations.render.types import (
    RenderedDocumentContent,
    RenderedSectionContent,
    RenderedComponentContent,
<<<<<<< HEAD
    # RenderedComponentContentWrapper,
=======
>>>>>>> ac9f7f23
    RenderedContent)


class NoOpTemplate(object):
    def render(self, document):
        return document


class PrettyPrintTemplate(object):
    def render(self, document, indent=2):
        print(json.dumps(document, indent=indent))


# Abe 2019/06/26: This View should probably actually be called JinjaView or something similar.
# Down the road, I expect to wind up with class hierarchy along the lines of:
#   View > JinjaView > GEContentBlockJinjaView
class DefaultJinjaView(object):
    """
    Defines a method for converting a document to human-consumable form

    Dependencies
    ~~~~~~~~~~~~
    * Font Awesome 5.10.1
    * Bootstrap 4.3.1
    * jQuery 3.2.1
    * Vega 5.3.5
    * Vega-Lite 3.2.1
    * Vega-Embed 4.0.0

    """
    _template = NoOpTemplate

    def __init__(self, custom_styles_directory=None):
        self.custom_styles_directory = custom_styles_directory

    def render(self, document, template=None, **kwargs):
        self._validate_document(document)

        if template is None:
            template = self._template

        t = self._get_template(template)
        if isinstance(document, RenderedContent):
            document = document.to_json_dict()
        return t.render(document, **kwargs)

    def _get_template(self, template):
        if template is None:
            return NoOpTemplate

        templates_loader = PackageLoader(
            'great_expectations',
            'render/view/templates'
        )
        styles_loader = PackageLoader(
            'great_expectations',
            'render/view/static/styles'
        )

        loaders = [
            templates_loader,
            styles_loader
        ]

        if self.custom_styles_directory:
            loaders.append(FileSystemLoader(self.custom_styles_directory))

        env = Environment(
            loader=ChoiceLoader(loaders),
            autoescape=select_autoescape(['html', 'xml'])
        )
        env.filters['render_string_template'] = self.render_string_template
        env.filters['render_styling_from_string_template'] = self.render_styling_from_string_template
        env.filters['render_styling'] = self.render_styling
        env.filters['render_content_block'] = self.render_content_block
        env.filters['render_markdown'] = self.render_markdown
        env.globals['ge_version'] = ge_version

        template = env.get_template(template)
        template.globals['now'] = datetime.datetime.utcnow

        return template

    @contextfilter
    def render_content_block(self, context, content_block, index=None):
        if type(content_block) is str:
            return "<span>{content_block}</span>".format(content_block=content_block)
        elif content_block is None:
            return ""
        elif type(content_block) is list:
            # If the content_block item here is actually a list of content blocks then we want to recursively render
            rendered_block = ""
            for idx, content_block_el in enumerate(content_block):
                if (isinstance(content_block_el, RenderedComponentContent) or
                        isinstance(content_block_el, dict) and "content_block_type" in content_block_el):
                    rendered_block += self.render_content_block(context, content_block_el, idx)
                else:
                    rendered_block += "<span>" + str(content_block_el) + "</span>"
            return rendered_block
        elif not isinstance(content_block, dict):
            return content_block
        content_block_type = content_block.get("content_block_type")
        template = self._get_template(template="{content_block_type}.j2".format(content_block_type=content_block_type))
        return template.render(context, content_block=content_block, index=index)

    def render_styling(self, styling):
<<<<<<< HEAD
        
=======

>>>>>>> ac9f7f23
        """Adds styling information suitable for an html tag.

        Example styling block::

            styling = {
                "classes": ["alert", "alert-warning"],
                "attributes": {
                    "role": "alert",
                    "data-toggle": "popover",
                },
                "styles" : {
                    "padding" : "10px",
                    "border-radius" : "2px",
                }
            }

        The above block returns a string similar to::

            'class="alert alert-warning" role="alert" data-toggle="popover" style="padding: 10px; border-radius: 2px"'

        "classes", "attributes" and "styles" are all optional parameters.
        If they aren't present, they simply won't be rendered.

        Other dictionary keys are also allowed and ignored.
        """

        class_list = styling.get("classes", None)
        if class_list is None:
            class_str = ""
        else:
            if type(class_list) == str:
                raise TypeError("classes must be a list, not a string.")
            class_str = 'class="' + ' '.join(class_list) + '" '

        attribute_dict = styling.get("attributes", None)
        if attribute_dict is None:
            attribute_str = ""
        else:
            attribute_str = ""
            for k, v in attribute_dict.items():
                attribute_str += k + '="' + v + '" '

        style_dict = styling.get("styles", None)
        if style_dict is None:
            style_str = ""
        else:
            style_str = 'style="'
            style_str += " ".join([k + ':' + v + ';' for k, v in style_dict.items()])
            style_str += '" '

        styling_string = pTemplate('$classes$attributes$style').substitute({
            "classes": class_str,
            "attributes": attribute_str,
            "style": style_str,
        })

        return styling_string

    def render_styling_from_string_template(self, template):
        # NOTE: We should add some kind of type-checking to template
        """This method is a thin wrapper use to call `render_styling` from within jinja templates.
        """
        if not isinstance(template, (dict, OrderedDict)):
            return template

        if "styling" in template:
            return self.render_styling(template["styling"])

        else:
            return ""

<<<<<<< HEAD
    # TODO: Add test
=======
>>>>>>> ac9f7f23
    def render_markdown(self, markdown):
        try:
            return pypandoc.convert_text(markdown, format="md", to="html")
        except OSError:
            return markdown

    def render_string_template(self, template):
        # NOTE: Using this line for debugging. This should probably be logged...?
        # print(template)

        # NOTE: We should add some kind of type-checking to template
        if not isinstance(template, (dict, OrderedDict)):
            return template

        tag = template.get("tag", "span")
        template["template"] = template.get("template", "").replace("\n", "<br>")

        if "tooltip" in template:
            if template.get("styling", {}).get("classes"):
                classes = template.get("styling", {}).get("classes")
                classes.append("cooltip")
                template["styling"]["classes"] = classes
            elif template.get("styling"):
                template["styling"]["classes"] = ["cooltip"]
            else:
                template["styling"] = {
                    "classes": ["cooltip"]
                }

            tooltip_content = template["tooltip"]["content"]
            tooltip_content.replace("\n", "<br>")
            placement = template["tooltip"].get("placement", "top")
            base_template_string = """
                <{tag} $styling>
                    $template
                    <span class={placement}>
                        {tooltip_content}
                    </span>
                </{tag}>
            """.format(placement=placement, tooltip_content=tooltip_content, tag=tag)
        else:
            base_template_string = """
                <{tag} $styling>
                    $template
                </{tag}>
            """.format(tag=tag)

        if "styling" in template:
            params = template.get("params", {})

            # Apply default styling
            if "default" in template["styling"]:
                default_parameter_styling = template["styling"]["default"]
                default_param_tag = default_parameter_styling.get("tag", "span")
                base_param_template_string = "<{param_tag} $styling>$content</{param_tag}>".format(
                    param_tag=default_param_tag)

                for parameter in template["params"].keys():

                    # If this param has styling that over-rides the default, skip it here and get it in the next loop.
                    if "params" in template["styling"]:
                        if parameter in template["styling"]["params"]:
                            continue

                    params[parameter] = pTemplate(base_param_template_string).substitute({
                        "styling": self.render_styling(default_parameter_styling),
                        "content": params[parameter],
                    })

            # Apply param-specific styling
            if "params" in template["styling"]:
                # params = template["params"]
                for parameter, parameter_styling in template["styling"]["params"].items():
                    if parameter not in params:
                        continue
                    param_tag = parameter_styling.get("tag", "span")
                    param_template_string = "<{param_tag} $styling>$content</{param_tag}>".format(param_tag=param_tag)
                    params[parameter] = pTemplate(param_template_string).substitute({
                        "styling": self.render_styling(parameter_styling),
                        "content": params[parameter],
                    })

            string = pTemplate(
                pTemplate(base_template_string).substitute(
                    {"template": template["template"], "styling": self.render_styling(template.get("styling", {}))})
            ).substitute(params)
            return string

        return pTemplate(
            pTemplate(base_template_string).substitute(
                {"template": template.get("template", ""), "styling": self.render_styling(template.get("styling", {}))})
        ).substitute(template.get("params", {}))

    def _validate_document(self, document):
        raise NotImplementedError


class DefaultJinjaPageView(DefaultJinjaView):
    _template = "page.j2"

    def _validate_document(self, document):
        assert isinstance(document, RenderedDocumentContent)


class DefaultJinjaIndexPageView(DefaultJinjaPageView):
    _template = "index_page.j2"


class DefaultJinjaSectionView(DefaultJinjaView):
    _template = "section.j2"

    def _validate_document(self, document):
        assert isinstance(document["section"], dict)  # For now low-level views take dicts


class DefaultJinjaComponentView(DefaultJinjaView):
    _template = "component.j2"

    def _validate_document(self, document):
        assert isinstance(document["content_block"], dict)  # For now low-level views take dicts<|MERGE_RESOLUTION|>--- conflicted
+++ resolved
@@ -22,10 +22,6 @@
     RenderedDocumentContent,
     RenderedSectionContent,
     RenderedComponentContent,
-<<<<<<< HEAD
-    # RenderedComponentContentWrapper,
-=======
->>>>>>> ac9f7f23
     RenderedContent)
 
 
@@ -132,11 +128,7 @@
         return template.render(context, content_block=content_block, index=index)
 
     def render_styling(self, styling):
-<<<<<<< HEAD
-        
-=======
-
->>>>>>> ac9f7f23
+
         """Adds styling information suitable for an html tag.
 
         Example styling block::
@@ -208,10 +200,6 @@
         else:
             return ""
 
-<<<<<<< HEAD
-    # TODO: Add test
-=======
->>>>>>> ac9f7f23
     def render_markdown(self, markdown):
         try:
             return pypandoc.convert_text(markdown, format="md", to="html")
