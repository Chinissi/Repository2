from __future__ import annotations

import re
from datetime import datetime
from enum import Enum
from numbers import Number
from typing import (
    TYPE_CHECKING,
    Any,
    Collection,
    Dict,
    Generic,
    Iterable,
    List,
    Optional,
    Type,
    TypeVar,
    Union,
    cast,
)

import dateutil
from dateutil.parser import ParserError
from pydantic import (
    BaseModel,
    Field,
    ValidationError,
    create_model,
    root_validator,
    validator,
)
from pydantic.generics import GenericModel
from typing_extensions import TypedDict

from great_expectations.core import (
    ExpectationConfiguration,
    ExpectationValidationResult,
)
from great_expectations.render.exceptions import RendererConfigurationError

if TYPE_CHECKING:
    from pydantic.typing import AbstractSetIntStr, DictStrAny, MappingIntStrAny


class RendererValueType(str, Enum):
    """Type used in renderer param json schema dictionary."""

    ARRAY = "array"
    BOOLEAN = "boolean"
    DATE = "date"
    NUMBER = "number"
    STRING = "string"


class RendererSchema(TypedDict):
    """Json schema for values found in renderers."""

    type: RendererValueType


class _RendererValueBase(BaseModel):
    """
    _RendererValueBase is the base for renderer classes that need to override the default pydantic dict behavior.
    """

    class Config:
        validate_assignment = True
        arbitrary_types_allowed = True

    def __len__(self) -> int:
        return len(self.__fields__)

    def dict(
        self,
        include: Optional[Union[AbstractSetIntStr, MappingIntStrAny]] = None,
        exclude: Optional[Union[AbstractSetIntStr, MappingIntStrAny]] = None,
        by_alias: bool = True,
        skip_defaults: Optional[bool] = None,
        exclude_unset: bool = False,
        exclude_defaults: bool = False,
        exclude_none: bool = True,
    ) -> DictStrAny:
        """
        Override BaseModel dict to make the defaults:
            - by_alias=True because we have an existing attribute named schema, and schema is already a Pydantic
              BaseModel attribute.
            - exclude_none=True to ensure that None values aren't included in the json dict.

        In practice this means the renderer implementer doesn't need to use .dict(by_alias=True, exclude_none=True)
        everywhere.
        """
        return super().dict(
            include=include,
            exclude=exclude,
            by_alias=by_alias,
            skip_defaults=skip_defaults,
            exclude_unset=exclude_unset,
            exclude_defaults=exclude_defaults,
            exclude_none=exclude_none,
        )


RendererParams = TypeVar("RendererParams", bound=_RendererValueBase)


class RendererTableValue(_RendererValueBase):
    renderer_schema: RendererSchema = Field(alias="schema")
    value: Optional[Any]


class MetaNotesFormat(str, Enum):
    STRING = "string"
    MARKDOWN = "markdown"


class MetaNotes(TypedDict):
    format: MetaNotesFormat
    content: List[str]


class RendererConfiguration(GenericModel, Generic[RendererParams]):
    """Configuration object built for each renderer."""

    configuration: Optional[ExpectationConfiguration] = Field(
        None, allow_mutation=False
    )
    result: Optional[ExpectationValidationResult] = Field(None, allow_mutation=False)
    runtime_configuration: Optional[dict] = Field({}, allow_mutation=False)
    expectation_type: str = Field("", allow_mutation=False)
    kwargs: dict = Field({}, allow_mutation=False)
<<<<<<< HEAD
=======
    include_column_name: bool = Field(True, allow_mutation=False)
    meta_notes: MetaNotes = Field(
        MetaNotes(format=MetaNotesFormat.STRING, content=[]), allow_mutation=False
    )
>>>>>>> 445640a1
    template_str: str = Field("", allow_mutation=True)
    header_row: List[RendererTableValue] = Field([], allow_mutation=True)
    table: List[List[RendererTableValue]] = Field([], allow_mutation=True)
    graph: dict = Field({}, allow_mutation=True)
    include_column_name: bool = Field(True, allow_mutation=False)
    _raw_kwargs: dict = Field({}, allow_mutation=False)
    _row_condition: str = Field("", allow_mutation=False)
    params: RendererParams = Field(..., allow_mutation=True)

    class Config:
        validate_assignment = True
        arbitrary_types_allowed = True

    @root_validator(pre=True)
    def _validate_configuration_or_result(cls, values: dict) -> dict:
        if ("configuration" not in values or values["configuration"] is None) and (
            "result" not in values or values["result"] is None
        ):
            raise RendererConfigurationError(
                "RendererConfiguration must be passed either configuration or result."
            )
        return values

    def __init__(self, **values) -> None:
        values["params"] = _RendererValueBase()
        super().__init__(**values)

    class _RendererParamArgs(TypedDict):
        renderer_schema: RendererSchema
        value: Any

    class _RendererParamBase(_RendererValueBase):
        """
        _RendererParamBase is the base for a param that is added to RendererParams. It contains the validation logic,
            but it is dynamically renamed in order for the RendererParams attribute to have the same name as the param.
        """

        renderer_schema: RendererSchema = Field(alias="schema")
        value: Any

        class Config:
            validate_assignment = True
            arbitrary_types_allowed = True
            allow_mutation = False

        @root_validator(pre=True)
        def _validate_param_type_matches_value(cls, values: dict) -> dict:
            param_type: RendererValueType = values["schema"]["type"]
            value: Any = values["value"]
            if param_type == RendererValueType.STRING:
                try:
                    str(value)
                except Exception as e:
                    raise RendererConfigurationError(
                        f"Value was unable to be represented as a string: {str(e)}"
                    )
            else:
                renderer_configuration_error = RendererConfigurationError(
                    f"Param type: <{param_type}> does " f"not match value: <{value}>."
                )
                if param_type == RendererValueType.NUMBER:
                    if not isinstance(value, Number):
                        raise renderer_configuration_error
                elif param_type == RendererValueType.DATE:
                    if not isinstance(value, datetime):
                        try:
                            dateutil.parser.parse(value)
                        except ParserError:
                            raise renderer_configuration_error
                elif param_type == RendererValueType.BOOLEAN:
                    if value is not True and value is not False:
                        raise renderer_configuration_error
                else:
                    if not isinstance(value, Iterable):
                        raise renderer_configuration_error
            return values

        def __eq__(self, other: Any) -> bool:
            if isinstance(other, BaseModel):
                return self.dict() == other.dict()
            elif isinstance(other, dict):
                return self.dict() == other
            else:
                return self == other

    @staticmethod
    def _get_renderer_value_base_model_type(
        name: str,
    ) -> Type[BaseModel]:
        return create_model(
            name,
            renderer_schema=(
                RendererSchema,
                Field(..., alias="schema"),
            ),
            value=(Union[Any, None], ...),
            __base__=RendererConfiguration._RendererParamBase,
        )

    @staticmethod
    def _get_evaluation_parameter_params_from_raw_kwargs(
        raw_kwargs: Dict[str, Any]
    ) -> Dict[str, RendererConfiguration._RendererParamArgs]:
        evaluation_parameter_count = 0
        renderer_params_args = {}
        for key, value in raw_kwargs.items():
            evaluation_parameter_name = f"eval_param__{evaluation_parameter_count}"
            renderer_params_args[
                evaluation_parameter_name
            ] = RendererConfiguration._RendererParamArgs(
                renderer_schema=RendererSchema(type=RendererValueType.STRING),
                value=f'{key}: {value["$PARAMETER"]}',
            )
            evaluation_parameter_count += 1
        return renderer_params_args

    @root_validator()
    def _validate_and_set_renderer_attrs(cls, values: dict) -> dict:
        if (
            "result" in values
            and values["result"] is not None
            and values["result"].expectation_config is not None
        ):
            expectation_configuration: ExpectationConfiguration = values[
                "result"
            ].expectation_config
            values["expectation_type"] = expectation_configuration.expectation_type
            values["kwargs"] = expectation_configuration.kwargs
            raw_configuration: ExpectationConfiguration = (
                expectation_configuration.get_raw_configuration()
            )
            if "_raw_kwargs" not in values:
                values["_raw_kwargs"] = {
                    key: value
                    for key, value in raw_configuration.kwargs.items()
                    if (key, value) not in values["kwargs"].items()
                }
                renderer_params_args: Dict[
                    str, RendererConfiguration._RendererParamArgs
                ] = RendererConfiguration._get_evaluation_parameter_params_from_raw_kwargs(
                    raw_kwargs=values["_raw_kwargs"]
                )
                values["_params"] = (
                    {**values["_params"], **renderer_params_args}
                    if "_params" in values and values["_params"]
                    else renderer_params_args
                )
        else:
            values["expectation_type"] = values["configuration"].expectation_type
            values["kwargs"] = values["configuration"].kwargs
        return values

    @root_validator()
    def _validate_for_include_column_name(cls, values: dict) -> dict:
        if "runtime_configuration" in values and values["runtime_configuration"]:
            values["include_column_name"] = (
                False
                if values["runtime_configuration"].get("include_column_name") is False
                else True
            )
        return values

    @staticmethod
    def _get_row_condition_params(
        row_condition_str: str,
    ) -> Dict[str, Dict[str, Collection[str]]]:
        row_condition_str = RendererConfiguration._parse_row_condition_str(
            row_condition_str=row_condition_str
        )
        row_conditions_list: List[
            str
        ] = RendererConfiguration._get_row_conditions_list_from_row_condition_str(
            row_condition_str=row_condition_str
        )
        renderer_params_args = {}
        for idx, condition in enumerate(row_conditions_list):
            name = f"row_condition__{str(idx)}"
            value = condition.replace(" NOT ", " not ")
            renderer_params_args[name] = {
                "schema": RendererSchema(type=RendererValueType.STRING),
                "value": value,
            }
        return renderer_params_args

    @root_validator()
    def _validate_for_row_condition(cls, values: dict) -> dict:
        kwargs: Dict[str, Any]
        if (
            "result" in values
            and values["result"] is not None
            and values["result"].expectation_config is not None
        ):
            kwargs = values["result"].expectation_config.kwargs
        else:
            kwargs = values["configuration"].kwargs

        values["_row_condition"] = kwargs.get("row_condition", "")
        if values["_row_condition"]:
            renderer_params_args: Dict[
                str, Dict[str, Collection[str]]
            ] = RendererConfiguration._get_row_condition_params(
                row_condition_str=values["_row_condition"],
            )
            values["_params"] = (
                {**values["_params"], **renderer_params_args}
                if "_params" in values and values["_params"]
                else renderer_params_args
            )
        return values

    @root_validator()
    def _validate_for_meta_notes(cls, values: dict) -> dict:
        meta_notes: Optional[MetaNotes]
        if (
            "result" in values
            and values["result"] is not None
            and values["result"].expectation_config is not None
        ):
            values["meta_notes"] = values["result"].expectation_config.meta.get("notes")
        else:
            values["meta_notes"] = values["configuration"].meta.get("notes")
        return values

    @root_validator()
    def _validate_for_params(cls, values: dict) -> dict:
        if not values["params"]:
            _params: Optional[
                Dict[str, Dict[str, Union[str, Dict[str, RendererValueType]]]]
            ] = values.get("_params")
            if _params:
                renderer_param_definitions: Dict[str, Any] = {}
                for name in _params:
                    renderer_param_type: Type[
                        BaseModel
                    ] = RendererConfiguration._get_renderer_value_base_model_type(
                        name=name
                    )
                    renderer_param_definitions[name] = (
                        Optional[renderer_param_type],
                        ...,
                    )
                renderer_params: Type[BaseModel] = create_model(
                    "RendererParams",
                    **renderer_param_definitions,
                    __base__=_RendererValueBase,
                )
                values["params"] = renderer_params(**_params)
            else:
                values["params"] = _RendererValueBase()
        return values

    @staticmethod
    def _get_row_conditions_list_from_row_condition_str(
        row_condition_str: str,
    ) -> List[str]:
        # divide the whole condition into smaller parts
        row_conditions_list = re.split(r"AND|OR|NOT(?! in)|\(|\)", row_condition_str)
        row_conditions_list = [
            condition.strip() for condition in row_conditions_list if condition.strip()
        ]
        return row_conditions_list

    @staticmethod
    def _parse_row_condition_str(row_condition_str: str) -> str:
        if not row_condition_str:
            row_condition_str = "True"

        row_condition_str = (
            row_condition_str.replace("&", " AND ")
            .replace(" and ", " AND ")
            .replace("|", " OR ")
            .replace(" or ", " OR ")
            .replace("~", " NOT ")
            .replace(" not ", " NOT ")
        )
        row_condition_str = " ".join(row_condition_str.split())

        # replace tuples of values by lists of values
        tuples_list = re.findall(r"\([^()]*,[^()]*\)", row_condition_str)
        for value_tuple in tuples_list:
            value_list = value_tuple.replace("(", "[").replace(")", "]")
            row_condition_str = row_condition_str.replace(value_tuple, value_list)

        return row_condition_str

    @staticmethod
    def _get_row_condition_string(row_condition_str: str) -> str:
        row_condition_str = RendererConfiguration._parse_row_condition_str(
            row_condition_str=row_condition_str
        )
        row_conditions_list: List[
            str
        ] = RendererConfiguration._get_row_conditions_list_from_row_condition_str(
            row_condition_str=row_condition_str
        )
        for idx, condition in enumerate(row_conditions_list):
            row_condition_str = row_condition_str.replace(
                condition, f"$row_condition__{str(idx)}"
            )
        row_condition_str = row_condition_str.lower()
        return f"if {row_condition_str}"

    @validator("template_str")
    def _set_template_str(cls, v: str, values: dict) -> str:
        if "_row_condition" in values and values["_row_condition"]:
            row_condition_str: str = RendererConfiguration._get_row_condition_string(
                row_condition_str=values["_row_condition"]
            )
            v = f"{row_condition_str}, then {v}"

        if "_raw_kwargs" in values and values["_raw_kwargs"]:
            v += "  "
            for evaluation_parameter_count in range(len(values["_raw_kwargs"])):
                v += f" $eval_param__{evaluation_parameter_count},"
            v = v[:-1]
        return v

    @staticmethod
    def _choose_param_type_for_value(
        param_types: List[RendererValueType], value: Any
    ) -> RendererValueType:
        if isinstance(value, dict):
            return RendererValueType.STRING

        for param_type in param_types:
            try:
                renderer_param: Type[
                    BaseModel
                ] = RendererConfiguration._get_renderer_value_base_model_type(
                    name="try_param"
                )
                renderer_param(schema=RendererSchema(type=param_type), value=value)
                return param_type
            except ValidationError:
                pass
        raise RendererConfigurationError(
            f"None of the param_types: {param_types} match the value: {value}"
        )

    def add_param(
        self,
        name: str,
        param_type: Union[RendererValueType, List[RendererValueType]],
        value: Optional[Any] = None,
    ) -> None:
        """Adds a param that can be substituted into a template string during rendering.

        Attributes:
            name (str): A name for the attribute to be added to this RendererConfiguration instance.
            param_type (list of, or single, RendererValueType or string): The possible types for the value being
                substituted. If more than one param_type is passed, inference based on param value will be performed,
                and the first param_type to match the value will be selected.
                    One of:
                     - array
                     - boolean
                     - date
                     - number
                     - string
            value (Optional[Any]): The value to be substituted into the template string. If no value is
                provided, a value lookup will be attempted in RendererConfiguration.kwargs using the
                provided name.

        Returns:
            None
        """
        renderer_param: Type[
            BaseModel
        ] = RendererConfiguration._get_renderer_value_base_model_type(name=name)
        renderer_param_definition: Dict[str, Any] = {
            name: (Optional[renderer_param], ...)
        }

        # As of Nov 30, 2022 there is a bug in autocompletion for pydantic dynamic models
        # See: https://github.com/pydantic/pydantic/issues/3930
        renderer_params: Type[BaseModel] = create_model(
            "RendererParams",
            **renderer_param_definition,
            __base__=self.params.__class__,
        )

        if value is None:
            value = self.kwargs.get(name)

        if isinstance(param_type, list) and value is not None:
            param_type = RendererConfiguration._choose_param_type_for_value(
                param_types=param_type, value=value
            )

        renderer_params_args: Dict[str, Optional[Any]]
        if value is None:
            renderer_params_args = {
                **self.params.dict(exclude_none=False),
                name: None,
            }
        else:
            assert isinstance(param_type, RendererValueType)
            renderer_params_args = {
                **self.params.dict(exclude_none=False),
                name: renderer_param(
                    schema=RendererSchema(type=param_type), value=value
                ),
            }

        self.params = cast(RendererParams, renderer_params(**renderer_params_args))<|MERGE_RESOLUTION|>--- conflicted
+++ resolved
@@ -128,13 +128,9 @@
     runtime_configuration: Optional[dict] = Field({}, allow_mutation=False)
     expectation_type: str = Field("", allow_mutation=False)
     kwargs: dict = Field({}, allow_mutation=False)
-<<<<<<< HEAD
-=======
-    include_column_name: bool = Field(True, allow_mutation=False)
     meta_notes: MetaNotes = Field(
         MetaNotes(format=MetaNotesFormat.STRING, content=[]), allow_mutation=False
     )
->>>>>>> 445640a1
     template_str: str = Field("", allow_mutation=True)
     header_row: List[RendererTableValue] = Field([], allow_mutation=True)
     table: List[List[RendererTableValue]] = Field([], allow_mutation=True)
