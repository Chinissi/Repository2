--- conflicted
+++ resolved
@@ -328,11 +328,7 @@
         values["_row_condition"] = kwargs.get("row_condition", "")
         if values["_row_condition"]:
             renderer_params_args: Dict[
-<<<<<<< HEAD
                 str, RendererConfiguration._RendererParamArgs
-=======
-                str, Dict[str, Collection[str]]
->>>>>>> 0e2b8f1f
             ] = RendererConfiguration._get_row_condition_params(
                 row_condition_str=values["_row_condition"],
             )
