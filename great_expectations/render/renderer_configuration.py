--- conflicted
+++ resolved
@@ -102,13 +102,10 @@
 
 RendererParams = TypeVar("RendererParams", bound=_RendererValueBase)
 
-<<<<<<< HEAD
-=======
 RendererValueTypes: TypeAlias = Union[RendererValueType, List[RendererValueType]]
 
 AddParamArgs: TypeAlias = Tuple[str, RendererValueTypes]
 
->>>>>>> a0ddfe72
 
 class RendererTableValue(_RendererValueBase):
     """Represents each value within a row of a header_row or a table."""
@@ -212,11 +209,7 @@
                 if param_type == RendererValueType.NUMBER:
                     if not isinstance(value, Number):
                         raise renderer_configuration_error
-<<<<<<< HEAD
                 elif param_type == RendererValueType.DATETIME:
-=======
-                elif param_type == RendererValueType.DATE:
->>>>>>> a0ddfe72
                     if not isinstance(value, datetime):
                         try:
                             dateutil.parser.parse(value)
@@ -494,26 +487,16 @@
     def add_param(
         self,
         name: str,
-<<<<<<< HEAD
-        param_type: Union[RendererValueType, List[RendererValueType]],
-=======
         param_type: RendererValueTypes,
->>>>>>> a0ddfe72
         value: Optional[Any] = None,
     ) -> None:
         """Adds a param that can be substituted into a template string during rendering.
 
         Attributes:
             name (str): A name for the attribute to be added to this RendererConfiguration instance.
-<<<<<<< HEAD
-            param_type (list of, or single, RendererValueType or string): The possible types for the value being
-                substituted. If more than one param_type is passed, inference based on param value will be performed,
-                and the first param_type to match the value will be selected.
-=======
             param_type (one or more RendererValueTypes): The possible types for the value being substituted. If more
                 than one param_type is passed, inference based on param value will be performed, and the first
                 param_type to match the value will be selected.
->>>>>>> a0ddfe72
                     One of:
                      - array
                      - boolean
