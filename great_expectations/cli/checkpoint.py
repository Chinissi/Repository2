--- conflicted
+++ resolved
@@ -53,11 +53,7 @@
 
 @click.group(short_help="Checkpoint operations")
 @click.pass_context
-<<<<<<< HEAD
-def checkpoint(ctx) -> None:
-=======
 def checkpoint(ctx: click.Context) -> None:
->>>>>>> 78802639
     """
     Checkpoint operations
 
@@ -97,11 +93,7 @@
     default=True,
 )
 @click.pass_context
-<<<<<<< HEAD
-def checkpoint_new(ctx, name, jupyter) -> None:
-=======
 def checkpoint_new(ctx: click.Context, name: str, jupyter: bool) -> None:
->>>>>>> 78802639
     """Create a new Checkpoint for easy deployments.
 
     NAME is the name of the Checkpoint to create.
@@ -180,11 +172,7 @@
 
 @checkpoint.command(name="list")
 @click.pass_context
-<<<<<<< HEAD
-def checkpoint_list(ctx) -> None:
-=======
 def checkpoint_list(ctx: click.Context) -> None:
->>>>>>> 78802639
     """List configured checkpoints."""
     context: DataContext = ctx.obj.data_context
     usage_event_end: str = ctx.obj.usage_event_end
@@ -320,11 +308,7 @@
 @checkpoint.command(name="script")
 @click.argument("checkpoint")
 @click.pass_context
-<<<<<<< HEAD
-def checkpoint_script(ctx, checkpoint) -> None:
-=======
 def checkpoint_script(ctx: click.Context, checkpoint: str) -> None:
->>>>>>> 78802639
     """
     Create a python script to run a Checkpoint.
 
