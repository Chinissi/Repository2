import logging
import os
import re
import uuid
from typing import Any, Dict, List, Optional, Union, cast

from great_expectations.util import get_sqlalchemy_inspector

try:
    from typing import Final
except ImportError:
    # Fallback for python < 3.8
    from typing_extensions import Final

import click

<<<<<<< HEAD
try:
    from pybigquery.parse_url import parse_url as parse_bigquery_url
except (ImportError, ModuleNotFoundError):
    parse_bigquery_url = None

from great_expectations import DataContext
=======
>>>>>>> 9c3a72c4
from great_expectations import exceptions as ge_exceptions
from great_expectations.datasource import (
    BaseDatasource,
    Datasource,
    SimpleSqlalchemyDatasource,
)
from great_expectations.execution_engine import SqlAlchemyExecutionEngine
from great_expectations.util import filter_properties_dict

logger = logging.getLogger(__name__)

try:
    import sqlalchemy
    from sqlalchemy.engine.reflection import Inspector
except ImportError:
    logger.debug(
        "Unable to load SqlAlchemy context; install optional sqlalchemy dependency for support"
    )
    sqlalchemy = None
    Inspector = None

DEFAULT_DATA_CONNECTOR_NAMES: Final[List[str]] = [
    "default_runtime_data_connector_name",
    "default_inferred_data_connector_name",
]


def get_batch_request(
    datasource: BaseDatasource,
    additional_batch_request_args: Optional[Dict[str, Any]] = None,
) -> Dict[str, Union[str, Dict[str, Any]]]:
    """
    This method manages the interaction with user necessary to obtain batch_request for a batch of a data asset.

    In order to get batch_request this method needs datasource_name, data_connector_name and data_asset_name
    to combine them into a batch_request dictionary.

    All three arguments are optional. If they are present, the method uses their values. Otherwise, the method
    prompts user to enter them interactively. Since it is possible for any of these three components to be
    passed to this method as empty values and to get their values after interacting with user, this method
    returns these components' values in case they changed.

    If the datasource has data connectors, the method lets user choose a name from that list (note: if there are
    multiple data connectors, user has to choose one first).

    # :param datasource:
    # :param additional_batch_request_args:
    # :return: batch_request
    """
    available_data_asset_names_by_data_connector_dict: Dict[
        str, List[str]
    ] = datasource.get_available_data_asset_names()
    data_connector_name: Optional[str] = select_data_connector_name(
        available_data_asset_names_by_data_connector_dict=available_data_asset_names_by_data_connector_dict,
    )

    batch_request: Dict[str, Union[str, int, Dict[str, Any]]] = {
        "datasource_name": datasource.name,
        "data_connector_name": data_connector_name,
    }

    data_asset_name: str

    if isinstance(datasource, Datasource):
        msg_prompt_enter_data_asset_name: str = f'\nWhich data asset (accessible by data connector "{data_connector_name}") would you like to use?\n'
        data_asset_name = _get_data_asset_name_from_data_connector(
            datasource=datasource,
            data_connector_name=data_connector_name,
            msg_prompt_enter_data_asset_name=msg_prompt_enter_data_asset_name,
        )
    elif isinstance(datasource, SimpleSqlalchemyDatasource):
        msg_prompt_enter_data_asset_name: str = (
            "\nWhich table would you like to use? (Choose one)\n"
        )
        data_asset_name = _get_data_asset_name_for_simple_sqlalchemy_datasource(
            datasource=datasource,
            data_connector_name=data_connector_name,
            msg_prompt_enter_data_asset_name=msg_prompt_enter_data_asset_name,
        )
    else:
        raise ge_exceptions.DataContextError(
            "Datasource {:s} of unsupported type {:s} was encountered.".format(
                datasource.name, str(type(datasource))
            )
        )

    batch_request.update(
        {
            "data_asset_name": data_asset_name,
        }
    )

    if additional_batch_request_args and isinstance(
        additional_batch_request_args, dict
    ):
        batch_request.update(additional_batch_request_args)

    batch_spec_passthrough: Dict[str, Union[str, Dict[str, Any]]] = batch_request.get(
        "batch_spec_passthrough"
    )
    if batch_spec_passthrough is None:
        batch_spec_passthrough = {}

    batch_spec_passthrough.update(_get_batch_spec_passthrough(datasource=datasource))
    batch_request["batch_spec_passthrough"] = batch_spec_passthrough

    filter_properties_dict(properties=batch_request, clean_falsy=True, inplace=True)

    return batch_request


def select_data_connector_name(
    available_data_asset_names_by_data_connector_dict: Optional[
        Dict[str, List[str]]
    ] = None,
) -> Optional[str]:
    msg_prompt_select_data_connector_name = "Select data_connector"

    num_available_data_asset_names_by_data_connector = len(
        available_data_asset_names_by_data_connector_dict
    )

    if (
        available_data_asset_names_by_data_connector_dict is None
        or num_available_data_asset_names_by_data_connector == 0
    ):
        return None

    if num_available_data_asset_names_by_data_connector == 1:
        return list(available_data_asset_names_by_data_connector_dict.keys())[0]

    elif num_available_data_asset_names_by_data_connector == 2:
        # if only default data_connectors are configured, select default_inferred_asset_data_connector
        default_data_connector = _check_default_data_connectors(
            available_data_asset_names_by_data_connector_dict
        )
        if default_data_connector:
            return default_data_connector

    data_connector_names: List[str] = list(
        available_data_asset_names_by_data_connector_dict.keys()
    )
    choices: str = "\n".join(
        [
            f"    {i}. {data_connector_name}"
            for i, data_connector_name in enumerate(data_connector_names, 1)
        ]
    )
    choices += "\n"  # Necessary for consistent spacing between prompts
    option_selection: str = click.prompt(
        msg_prompt_select_data_connector_name + "\n" + choices,
        type=click.Choice(
            [str(i) for i, data_connector_name in enumerate(data_connector_names, 1)]
        ),
        show_choices=False,
    )
    data_connector_name: str = data_connector_names[int(option_selection) - 1]

    return data_connector_name


def _get_data_asset_name_from_data_connector(
    datasource: BaseDatasource,
    data_connector_name: str,
    msg_prompt_enter_data_asset_name: str,
) -> Optional[str]:
    """Prompts the user to provide a data asset name from a list generated by a data connector

    Args:
        datasource: The datasource that contains our target data connector
        data_connector_name: Used to retrieve the target data connector; this connector is then
                             used to list available data assets
        msg_prompt_enter_data_asset_name: CLI prompt to request user input

    Returns:
        The name of the data asset (if provided)

    """

    available_data_asset_names_by_data_connector_dict: Dict[
        str, List[str]
    ] = datasource.get_available_data_asset_names(
        data_connector_names=data_connector_name
    )
    available_data_asset_names: List[str] = sorted(
        available_data_asset_names_by_data_connector_dict[data_connector_name],
        key=lambda x: x,
    )

    data_asset_name: Optional[str] = None
    num_data_assets = len(available_data_asset_names)

    # If we have a large number of assets, give the user the ability to paginate or search
    if num_data_assets > 100:
        prompt = f"You have a list of {num_data_assets:,} data assets. Would you like to list them [l] or search [s]?\n"
        user_selected_option: Optional[str] = None
        while user_selected_option is None:
            user_selected_option = _get_user_response(prompt)
            if user_selected_option.startswith("l"):
                data_asset_name = _list_available_data_asset_names(
                    available_data_asset_names, msg_prompt_enter_data_asset_name
                )
            elif user_selected_option.startswith("s"):
                data_asset_name = _search_through_available_data_asset_names(
                    available_data_asset_names, msg_prompt_enter_data_asset_name
                )
            else:
                user_selected_option = None
    # Otherwise, default to pagination
    else:
        data_asset_name = _list_available_data_asset_names(
            available_data_asset_names, msg_prompt_enter_data_asset_name
        )

    return data_asset_name


def _list_available_data_asset_names(
    available_data_asset_names: List[str],
    msg_prompt_enter_data_asset_name: str,
) -> Optional[str]:
    available_data_asset_names_str: List[str] = [
        f"{name}" for name in available_data_asset_names
    ]
    PAGE_SIZE = 50

    # Organize available data assets into pages of 50
    data_asset_pages: List[List[str]] = [
        available_data_asset_names_str[i : i + PAGE_SIZE]
        for i in range(0, len(available_data_asset_names_str), PAGE_SIZE)
    ]

    display_idx = 0  # Used to traverse between pages
    data_asset_name: Optional[str] = None
    while data_asset_name is None:
        current_page = data_asset_pages[display_idx]
        choices: str = "\n".join(
            [
                f"    {i+(display_idx*PAGE_SIZE)}. {name}"
                for i, name in enumerate(current_page, 1)
            ]
        )

        instructions = "Type [n] to see the next page or [p] for the previous. When you're ready to select an asset, enter the index."
        prompt = f"{msg_prompt_enter_data_asset_name}{choices}\n\n{instructions}\n"
        user_response: str = _get_user_response(prompt)

        # Pagination options
        if user_response.startswith("n"):
            display_idx += 1
        elif user_response.startswith("p"):
            display_idx -= 1
        # Selected asset
        elif user_response.isdigit():
            data_asset_index: int = int(user_response) - 1
            try:
                data_asset_name = available_data_asset_names[data_asset_index]
            except IndexError:
                break
            except ValueError:
                data_asset_name = user_response

        # Ensure that our display index is never out of bounds (loops around to the other side)
        if display_idx >= len(data_asset_pages):
            display_idx = 0
        elif display_idx < 0:
            display_idx = len(data_asset_pages) - 1

    return data_asset_name


def _search_through_available_data_asset_names(
    available_data_asset_names: List[str],
    msg_prompt_enter_data_asset_name: str,
) -> Optional[str]:
    data_asset_name: Optional[str] = None
    while data_asset_name is None:
        available_data_asset_names_str: List[str] = [
            f"{name}" for name in available_data_asset_names
        ]
        choices: str = "\n".join(
            [
                f"    {i}. {name}"
                for i, name in enumerate(available_data_asset_names_str, 1)
            ]
        )

        instructions = "Search by name or regex to filter results. When you're ready to select an asset, enter the index."
        prompt = f"{msg_prompt_enter_data_asset_name}{choices}\n\n{instructions}\n"
        user_response = _get_user_response(prompt)

        # Selected asset
        if user_response.isdigit():
            data_asset_index: int = int(user_response) - 1
            try:
                data_asset_name = available_data_asset_names[data_asset_index]
            except IndexError:
                break
            except ValueError:
                data_asset_name = user_response
        # Used search
        else:
            # Narrow the search results down to ones that are close to the user query
            r = re.compile(user_response)
            available_data_asset_names = list(
                filter(r.match, available_data_asset_names)
            )

    return data_asset_name


def _get_data_asset_name_for_simple_sqlalchemy_datasource(
    datasource: SimpleSqlalchemyDatasource,
    data_connector_name: str,
    msg_prompt_enter_data_asset_name: str,
) -> str:
    msg_prompt_how_to_connect_to_data: str = """
You have selected a datasource that is a SQL database. How would you like to specify the data?
1. Enter a table name and schema
2. List all tables in the database (this may take a very long time)
"""
    data_asset_name: Optional[str] = None

    default_schema: str = _get_default_schema(datasource=datasource)
    if default_schema is None:
        default_schema = ""

    schema_name: str
    table_name: str
    while data_asset_name is None:
        single_or_multiple_data_asset_selection: str = click.prompt(
            msg_prompt_how_to_connect_to_data,
            type=click.Choice(["1", "2", "3"]),
            show_choices=False,
        )
        if single_or_multiple_data_asset_selection == "1":  # name the table and schema
            schema_name = click.prompt(
                "Please provide the schema name of the table (this is optional)",
                default=default_schema,
            )
            table_name = click.prompt(
                "Please provide the table name (this is required)"
            )
            if schema_name:
                data_asset_name = f"{schema_name}.{table_name}"
            else:
                data_asset_name = table_name
        elif single_or_multiple_data_asset_selection == "2":  # list it all
            msg_prompt_warning: str = r"""Warning: If you have a large number of tables in your datasource, this may take a very long time.
Would you like to continue?"""
            confirmation: str = click.prompt(
                msg_prompt_warning, type=click.Choice(["y", "n"]), show_choices=True
            )
            if confirmation == "y":
                data_asset_name = _get_data_asset_name_from_data_connector(
                    datasource=datasource,
                    data_connector_name=data_connector_name,
                    msg_prompt_enter_data_asset_name=msg_prompt_enter_data_asset_name,
                )

    if (
        datasource.execution_engine.engine.dialect.name.lower() == "bigquery"
        and parse_bigquery_url is not None
    ):
        # bigquery table needs to contain the project id if it differs from the credentials project
        if len(data_asset_name.split(".")) < 3:
            project_id, _, _, _, _, _ = parse_bigquery_url(datasource.engine.url)
            data_asset_name = "{}.{}".format(project_id, data_asset_name)

    return data_asset_name


def _get_default_schema(datasource: SimpleSqlalchemyDatasource) -> str:
    execution_engine: SqlAlchemyExecutionEngine = cast(
        SqlAlchemyExecutionEngine, datasource.execution_engine
    )
    inspector: Inspector = get_sqlalchemy_inspector(execution_engine.engine)
    return inspector.default_schema_name


def _check_default_data_connectors(
    available_data_asset_names_by_data_connector_dict: Dict[str, List[str]]
) -> Optional[str]:
    if all(
        data_connector_name in available_data_asset_names_by_data_connector_dict
        for data_connector_name in DEFAULT_DATA_CONNECTOR_NAMES
    ):
        # return the default_inferred_asset_data_connector
        return DEFAULT_DATA_CONNECTOR_NAMES[1]


def _get_batch_spec_passthrough(
    datasource: BaseDatasource,
) -> Dict[str, Union[str, Dict[str, Any]]]:
    batch_spec_passthrough: Dict[str, Union[str, Dict[str, Any]]] = {}

    if isinstance(datasource, Datasource):
        pass  # TODO: <Alex>Add parameters for Pandas, Spark, and other SQL as CLI functionality expands.</Alex>
    elif isinstance(datasource, SimpleSqlalchemyDatasource):
        # Some backends require named temporary table parameters.  We specifically elicit those and add them
        # where appropriate.
        execution_engine: SqlAlchemyExecutionEngine = cast(
            SqlAlchemyExecutionEngine, datasource.execution_engine
        )
        if execution_engine.engine.dialect.name.lower() == "bigquery":
            # bigquery also requires special handling
            bigquery_temp_table: str = click.prompt(
                "Great Expectations will create a table to use for "
                "validation." + os.linesep + "Please enter a name for this table: ",
                default="SOME_PROJECT.SOME_DATASET.ge_tmp_" + str(uuid.uuid4())[:8],
            )
            if bigquery_temp_table:
                batch_spec_passthrough.update(
                    {
                        "bigquery_temp_table": bigquery_temp_table,
                    }
                )
    else:
        raise ge_exceptions.DataContextError(
            "Datasource {:s} of unsupported type {:s} was encountered.".format(
                datasource.name, str(type(datasource))
            )
        )

    return batch_spec_passthrough


def _get_user_response(prompt: str) -> str:
    return click.prompt(prompt, show_default=False).strip().lower()<|MERGE_RESOLUTION|>--- conflicted
+++ resolved
@@ -14,15 +14,13 @@
 
 import click
 
-<<<<<<< HEAD
 try:
     from pybigquery.parse_url import parse_url as parse_bigquery_url
 except (ImportError, ModuleNotFoundError):
     parse_bigquery_url = None
 
 from great_expectations import DataContext
-=======
->>>>>>> 9c3a72c4
+
 from great_expectations import exceptions as ge_exceptions
 from great_expectations.datasource import (
     BaseDatasource,
