--- conflicted
+++ resolved
@@ -657,13 +657,9 @@
     if not click.confirm(confirm_prompt_colorized, default=True):
         if exit_on_no:
             cli_message(string=continuation_message_colorized)
-<<<<<<< HEAD
-            if (usage_stats_event is not None) and (data_context is not None):
-=======
             cli_message(string=continuation_message_colorized)
             if (usage_stats_event is not None) and (data_context is not None):
                 # noinspection PyBroadException
->>>>>>> f7a17985
                 try:
                     send_usage_message(
                         data_context=data_context,
