from __future__ import annotations

import json
import logging
import os
import subprocess
import sys
from json.decoder import JSONDecodeError
from pathlib import Path
from typing import TYPE_CHECKING, Any, Dict, List, Optional, Tuple, Union, cast

import click

from great_expectations import exceptions as gx_exceptions
from great_expectations.checkpoint import Checkpoint, LegacyCheckpoint
from great_expectations.checkpoint.types.checkpoint_result import CheckpointResult
from great_expectations.cli.batch_request import get_batch_request
from great_expectations.cli.cli_messages import SECTION_SEPARATOR
from great_expectations.cli.pretty_printing import cli_colorize_string, cli_message
from great_expectations.cli.upgrade_helpers import GE_UPGRADE_HELPER_VERSION_MAP
from great_expectations.core.batch import BatchRequest
from great_expectations.core.expectation_suite import ExpectationSuite
from great_expectations.core.usage_statistics.events import UsageStatsEvents
from great_expectations.core.usage_statistics.util import send_usage_message
from great_expectations.data_context.data_context.file_data_context import (
    FileDataContext,
)
from great_expectations.data_context.types.base import CURRENT_GX_CONFIG_VERSION
from great_expectations.data_context.types.resource_identifiers import (
    ExpectationSuiteIdentifier,
)
from great_expectations.datasource import BaseDatasource
from great_expectations.util import get_context
from great_expectations.validator.validator import Validator

if TYPE_CHECKING:
    from great_expectations.datasource import LegacyDatasource
    from great_expectations.experimental.datasources.interfaces import (
        Datasource as XDatasource,
    )


logger = logging.getLogger(__name__)

EXIT_UPGRADE_CONTINUATION_MESSAGE = (
    "\nOk, exiting now. To upgrade at a later time, use the following command: "
    "<cyan>great_expectations project upgrade</cyan>\n\nTo learn more about the upgrade "
    "process, visit "
    "<cyan>https://docs.greatexpectations.io/docs/guides/miscellaneous/migration_guide#migrating-to-the-batch-request-v3-api"
    "</cyan>.\n"
)


def prompt_profile_to_create_a_suite(
    data_context: FileDataContext,
    expectation_suite_name: str,
) -> None:

    cli_message(
        string="""
Great Expectations will create a notebook, containing code cells that select from available columns in your dataset and
generate expectations about them to demonstrate some examples of assertions you can make about your data.

When you run this notebook, Great Expectations will store these expectations in a new Expectation Suite "{:s}" here:

  {:s}
""".format(
            expectation_suite_name,
            data_context.stores[
                data_context.expectations_store_name
            ].store_backend.get_url_for_key(
                ExpectationSuiteIdentifier(
                    expectation_suite_name=expectation_suite_name
                ).to_tuple()
            ),
        )
    )

    confirm_proceed_or_exit()


def get_or_create_expectation_suite(
    expectation_suite_name: Optional[str],
    data_context: FileDataContext,
    data_asset_name: Optional[str] = None,
    usage_event: Optional[str] = None,
    suppress_usage_message: bool = False,
    batch_request: Optional[
        Union[str, Dict[str, Union[str, int, Dict[str, Any]]]]
    ] = None,
    create_if_not_exist: bool = True,
) -> ExpectationSuite:
    if expectation_suite_name is None:
        default_expectation_suite_name: str = get_default_expectation_suite_name(
            data_asset_name=data_asset_name,
            batch_request=batch_request,
        )
        while True:
            expectation_suite_name = cast(
                str,  # click.prompt doesn't know the default type
                click.prompt(
                    "\nName the new Expectation Suite",
                    default=default_expectation_suite_name,
                ),
            )
            if (
                expectation_suite_name
                not in data_context.list_expectation_suite_names()
            ):
                break
            tell_user_suite_exists(
                data_context=data_context,
                expectation_suite_name=expectation_suite_name,
                usage_event=usage_event,
                suppress_usage_message=suppress_usage_message,
            )
    elif expectation_suite_name in data_context.list_expectation_suite_names():
        tell_user_suite_exists(
            data_context=data_context,
            expectation_suite_name=expectation_suite_name,
            usage_event=usage_event,
            suppress_usage_message=suppress_usage_message,
        )

    suite: ExpectationSuite = load_expectation_suite(
        data_context=data_context,
        expectation_suite_name=expectation_suite_name,
        usage_event=usage_event,
        suppress_usage_message=suppress_usage_message,
        create_if_not_exist=create_if_not_exist,
    )

    return suite


def get_default_expectation_suite_name(
    data_asset_name: Optional[str],
    batch_request: Optional[
        Union[str, Dict[str, Union[str, int, Dict[str, Any]]]]
    ] = None,
) -> str:
    suite_name: str
    if data_asset_name:
        suite_name = f"{data_asset_name}.warning"
    elif batch_request:
        suite_name = f"batch-{BatchRequest(**batch_request).id}"  # type: ignore[arg-type] # cannot unpack str
    else:
        suite_name = "warning"
    return suite_name


def tell_user_suite_exists(
    data_context: FileDataContext,
    expectation_suite_name: str,
    usage_event: Optional[str],
    suppress_usage_message: bool = False,
) -> None:
    exit_with_failure_message_and_stats(
        data_context=data_context,
        usage_event=usage_event,
        suppress_usage_message=suppress_usage_message,
        message=f"""<red>An expectation suite named `{expectation_suite_name}` already exists.</red>
    - If you intend to edit the suite please use `great_expectations suite edit {expectation_suite_name}`.""",
    )


def launch_jupyter_notebook(notebook_path: str) -> None:
    jupyter_command_override: Optional[str] = os.getenv("GE_JUPYTER_CMD", None)
    if jupyter_command_override:
        subprocess.call(f"{jupyter_command_override} {notebook_path}", shell=True)
    else:
        subprocess.call(["jupyter", "notebook", notebook_path])


def get_validator(
    context: FileDataContext,
    batch_request: Union[dict, BatchRequest],
    suite: Union[str, ExpectationSuite],
) -> Validator:
    assert isinstance(
        suite, (str, ExpectationSuite)
    ), "Invalid suite type (must be ExpectationSuite) or a string."

    if isinstance(batch_request, dict):
        batch_request = BatchRequest(**batch_request)

    validator: Validator
    if isinstance(suite, str):
        validator = context.get_validator(
            batch_request=batch_request, expectation_suite_name=suite
        )
    else:
        validator = context.get_validator(
            batch_request=batch_request, expectation_suite=suite
        )
    return validator


def load_expectation_suite(  # type: ignore[return] # sys.exit if no suite
    data_context: FileDataContext,
    expectation_suite_name: str,
    usage_event: Optional[str],
    suppress_usage_message: bool = False,
    create_if_not_exist: bool = True,
) -> ExpectationSuite:
    """
    Load an expectation suite from a given context.

    Handles a suite name with or without `.json`
    :param data_context:
    :param expectation_suite_name:
    :param usage_event:
    :param suppress_usage_message:
    :param create_if_not_exist:
    """
    if expectation_suite_name.endswith(".json"):
        expectation_suite_name = expectation_suite_name[:-5]

<<<<<<< HEAD
    suite: ExpectationSuite
=======
    suite: Optional[ExpectationSuite] = None
>>>>>>> 5087cf47
    try:
        suite = data_context.get_expectation_suite(
            expectation_suite_name=expectation_suite_name
        )
    except gx_exceptions.DataContextError:
        if create_if_not_exist:
            suite = data_context.create_expectation_suite(
                expectation_suite_name=expectation_suite_name
            )
<<<<<<< HEAD
            return suite
        else:
            exit_with_failure_message_and_stats(
                data_context=data_context,
                usage_event=usage_event,
                suppress_usage_message=suppress_usage_message,
                message=f"<red>Could not find a suite named `{expectation_suite_name}`.</red> Please check "
                "the name by running `great_expectations suite list` and try again.",
            )
=======

    if suite:
        return suite
    exit_with_failure_message_and_stats(
        data_context=data_context,
        usage_event=usage_event,
        suppress_usage_message=suppress_usage_message,
        message=f"<red>Could not find a suite named `{expectation_suite_name}`.</red> Please check "
        "the name by running `great_expectations suite list` and try again.",
    )
>>>>>>> 5087cf47


def exit_with_failure_message_and_stats(
    data_context: FileDataContext,
    usage_event: Optional[str],
    suppress_usage_message: bool = False,
    message: Optional[str] = None,
) -> None:
    if message:
        cli_message(string=message)
    if not suppress_usage_message:
        send_usage_message(
            data_context=data_context,
            event=usage_event,
            success=False,
        )
    sys.exit(1)


def delete_checkpoint(
    context: FileDataContext,
    checkpoint_name: str,
    usage_event: str,
    assume_yes: bool,
) -> None:
    """Delete a Checkpoint or raise helpful errors."""
    validate_checkpoint(
        context=context,
        checkpoint_name=checkpoint_name,
        usage_event=usage_event,
    )
    confirm_prompt: str = f"""\nAre you sure you want to delete the Checkpoint "{checkpoint_name}" (this action is irreversible)?"
"""
    continuation_message: str = (
        f'The Checkpoint "{checkpoint_name}" was not deleted.  Exiting now.'
    )
    if not assume_yes:
        confirm_proceed_or_exit(
            confirm_prompt=confirm_prompt,
            continuation_message=continuation_message,
            data_context=context,
            usage_stats_event=usage_event,
        )
    context.delete_checkpoint(name=checkpoint_name)


def run_checkpoint(  # type: ignore[return] # sys.exit if no result
    context: FileDataContext,
    checkpoint_name: str,
    usage_event: str,
) -> CheckpointResult:
    """Run a Checkpoint or raise helpful errors."""
    failure_message: str = "Exception occurred while running Checkpoint."
    validate_checkpoint(
        context=context,
        checkpoint_name=checkpoint_name,
        usage_event=usage_event,
        failure_message=failure_message,
    )
    try:
        result: CheckpointResult = context.run_checkpoint(
            checkpoint_name=checkpoint_name
        )
        return result
    except gx_exceptions.CheckpointError as e:
        cli_message(string=failure_message)
        exit_with_failure_message_and_stats(
            data_context=context,
            usage_event=usage_event,
            message=f"<red>{e}.</red>",
        )


def validate_checkpoint(
    context: FileDataContext,
    checkpoint_name: str,
    usage_event: str,
    failure_message: Optional[str] = None,
) -> None:
    try:
        _ = load_checkpoint(
            context=context, checkpoint_name=checkpoint_name, usage_event=usage_event
        )
    except gx_exceptions.CheckpointError as e:
        if failure_message:
            cli_message(string=failure_message)
        exit_with_failure_message_and_stats(
            data_context=context,
            usage_event=usage_event,
            message=f"<red>{e}.</red>",
        )


def load_checkpoint(  # type: ignore[return] # sys.exit if no checkpoint
    context: FileDataContext,
    checkpoint_name: str,
    usage_event: str,
) -> Union[Checkpoint, LegacyCheckpoint]:
    """Load a Checkpoint or raise helpful errors."""
    try:
        checkpoint: Union[Checkpoint, LegacyCheckpoint] = context.get_checkpoint(
            name=checkpoint_name
        )
        return checkpoint
    except (
        gx_exceptions.CheckpointNotFoundError,
        gx_exceptions.InvalidCheckpointConfigError,
    ):
        exit_with_failure_message_and_stats(
            data_context=context,
            usage_event=usage_event,
            message=f"""\
<red>Could not find Checkpoint `{checkpoint_name}` (or its configuration is invalid).</red> Try running:
  - `<green>great_expectations checkpoint list</green>` to verify your Checkpoint exists
  - `<green>great_expectations checkpoint new</green>` to configure a new Checkpoint""",
        )


def select_datasource(
    context: FileDataContext, datasource_name: Optional[str] = None
) -> Union[BaseDatasource, LegacyDatasource, XDatasource, None]:
    """Select a datasource interactively."""
    # TODO consolidate all the myriad CLI tests into this
    data_source: Union[BaseDatasource, LegacyDatasource, XDatasource, None] = None

    if datasource_name is None:
        data_sources: List[BaseDatasource] = cast(
            List[BaseDatasource],
            list(
                sorted(
                    context.datasources.values(), key=lambda x: (len(x.name), x.name)
                ),
            ),
        )
        if len(data_sources) == 0:
            cli_message(
                string="<red>No datasources found in the context. To add a datasource, run `great_expectations datasource new`</red>"
            )
        elif len(data_sources) == 1:
            datasource_name = data_sources[0].name
        else:
            choices: str = "\n".join(
                [
                    f"    {i}. {data_source.name}"
                    for i, data_source in enumerate(data_sources, 1)
                ]
            )
            option_selection: str = click.prompt(
                f"Select a datasource\n{choices}\n",
                type=click.Choice(
                    [str(i) for i, data_source in enumerate(data_sources, 1)]
                ),
                show_choices=False,
            )
            datasource_name = data_sources[int(option_selection) - 1].name

    if datasource_name is not None:
        data_source = context.get_datasource(datasource_name=datasource_name)

    return data_source


def load_data_context_with_error_handling(
    directory: Optional[str], from_cli_upgrade_command: bool = False
) -> Optional[FileDataContext]:
    """Return a DataContext with good error handling and exit codes."""
    context: Optional[FileDataContext]
    ge_config_version: float
    try:
        directory = directory or FileDataContext.find_context_root_dir()
        context = get_context(context_root_dir=directory)
        ge_config_version = context.get_config().config_version  # type: ignore[union-attr] # could be dict, str

        if from_cli_upgrade_command:
            if ge_config_version < CURRENT_GX_CONFIG_VERSION:
                context = upgrade_project_one_or_multiple_versions_increment(
                    directory=directory,
                    context=context,
                    ge_config_version=ge_config_version,
                    from_cli_upgrade_command=from_cli_upgrade_command,
                )
            elif ge_config_version > CURRENT_GX_CONFIG_VERSION:
                raise gx_exceptions.UnsupportedConfigVersionError(
                    f"""Invalid config version ({ge_config_version}).\n    The maximum valid version is \
{CURRENT_GX_CONFIG_VERSION}.
"""
                )
            else:
                context = upgrade_project_zero_versions_increment(
                    directory=directory,
                    context=context,
                    ge_config_version=ge_config_version,
                    from_cli_upgrade_command=from_cli_upgrade_command,
                )

        return context
    except gx_exceptions.UnsupportedConfigVersionError as err:
        directory = directory or FileDataContext.find_context_root_dir()
        ge_config_version = FileDataContext.get_ge_config_version(  # type: ignore[assignment] # could be none
            context_root_dir=directory
        )
        context = upgrade_project_strictly_multiple_versions_increment(
            directory=directory,
            ge_config_version=ge_config_version,
            from_cli_upgrade_command=from_cli_upgrade_command,
        )
        if context:
            return context
        else:
            cli_message(string=f"<red>{err.message}</red>")
            sys.exit(1)
    except (
        gx_exceptions.ConfigNotFoundError,
        gx_exceptions.InvalidConfigError,
    ) as err:
        cli_message(string=f"<red>{err.message}</red>")
        sys.exit(1)
    except gx_exceptions.PluginModuleNotFoundError as err:
        cli_message(string=err.cli_colored_message)
        sys.exit(1)
    except gx_exceptions.PluginClassNotFoundError as err:
        cli_message(string=err.cli_colored_message)
        sys.exit(1)
    except gx_exceptions.InvalidConfigurationYamlError as err:
        cli_message(string=f"<red>{str(err)}</red>")
        sys.exit(1)


def upgrade_project_strictly_multiple_versions_increment(
    directory: str, ge_config_version: float, from_cli_upgrade_command: bool = False
) -> Optional[FileDataContext]:
    upgrade_helper_class = (
        GE_UPGRADE_HELPER_VERSION_MAP.get(int(ge_config_version))
        if ge_config_version
        else None
    )
    context: Optional[FileDataContext]
    if upgrade_helper_class and int(ge_config_version) < CURRENT_GX_CONFIG_VERSION:
        upgrade_project(
            context_root_dir=directory,
            ge_config_version=ge_config_version,
            from_cli_upgrade_command=from_cli_upgrade_command,
        )
        context = get_context(context_root_dir=directory)
        # noinspection PyBroadException
        try:
            send_usage_message(
                data_context=context,
                event=UsageStatsEvents.CLI_PROJECT_UPGRADE_END,
                success=True,
            )
        except Exception:
            # Don't fail for usage stats
            pass
    else:
        context = None

    return context


def upgrade_project(
    context_root_dir: str,
    ge_config_version: float,
    from_cli_upgrade_command: bool = False,
) -> None:
    if from_cli_upgrade_command:
        message = (
            f"<red>\nYour project appears to have an out-of-date config version ({ge_config_version}) - "
            f"the version "
            f"number must be at least {CURRENT_GX_CONFIG_VERSION}.</red>"
        )
    else:
        message = (
            f"<red>\nYour project appears to have an out-of-date config version ({ge_config_version}) - "
            f"the version "
            f"number must be at least {CURRENT_GX_CONFIG_VERSION}.\nIn order to proceed, "
            f"your project must be upgraded.</red>"
        )

    cli_message(string=message)
    upgrade_prompt = (
        "\nWould you like to run the Upgrade Helper to bring your project up-to-date?"
    )
    # This loading of DataContext is optional and just to track if someone exits here.
    # noinspection PyBroadException
    try:
        data_context = get_context(context_root_dir=context_root_dir)
    except Exception:
        # Do not raise error for usage stats
        data_context = None

    confirm_proceed_or_exit(
        confirm_prompt=upgrade_prompt,
        continuation_message=EXIT_UPGRADE_CONTINUATION_MESSAGE,
        data_context=data_context,
        usage_stats_event=UsageStatsEvents.CLI_PROJECT_UPGRADE_END,
    )
    cli_message(string=SECTION_SEPARATOR)

    # use loop in case multiple upgrades need to take place
    while int(ge_config_version) < CURRENT_GX_CONFIG_VERSION:
        (
            increment_version,
            exception_occurred,
        ) = upgrade_project_up_to_one_version_increment(
            context_root_dir=context_root_dir,
            ge_config_version=ge_config_version,
            continuation_message=EXIT_UPGRADE_CONTINUATION_MESSAGE,
            update_version=True,
            from_cli_upgrade_command=from_cli_upgrade_command,
        )
        if exception_occurred or not increment_version:
            break

        ge_config_version += 1.0

    cli_message(string=SECTION_SEPARATOR)
    upgrade_success_message = "<green>Upgrade complete. Exiting...</green>\n"
    upgrade_incomplete_message = f"""\
<red>The Upgrade Helper was unable to perform a complete project upgrade. Next steps:</red>

    - Please perform any manual steps outlined in the Upgrade Overview and/or Upgrade Report above
    - When complete, increment the config_version key in your <cyan>great_expectations.yml</cyan> to <cyan>{ge_config_version + 1.0}</cyan>\n
To learn more about the upgrade process, visit \
<cyan>https://docs.greatexpectations.io/docs/guides/miscellaneous/migration_guide#migrating-to-the-batch-request-v3-api</cyan>
"""

    if int(ge_config_version) < CURRENT_GX_CONFIG_VERSION:
        cli_message(string=upgrade_incomplete_message)
    else:
        cli_message(upgrade_success_message)

    # noinspection PyBroadException
    try:
        data_context = get_context(context_root_dir=context_root_dir)
        send_usage_message(
            data_context=data_context,
            event=UsageStatsEvents.CLI_PROJECT_UPGRADE_END,
            success=True,
        )
    except Exception:
        # Do not raise error for usage stats
        pass

    sys.exit(0)


def upgrade_project_one_or_multiple_versions_increment(
    directory: str,
    context: FileDataContext,
    ge_config_version: float,
    from_cli_upgrade_command: bool = False,
) -> Optional[FileDataContext]:
    # noinspection PyBroadException
    try:
        send_usage_message(
            data_context=context,
            event=UsageStatsEvents.CLI_PROJECT_UPGRADE_BEGIN,
            success=True,
        )
    except Exception:
        # Don't fail for usage stats
        pass

    upgrade_successful: bool = False

    if (CURRENT_GX_CONFIG_VERSION - int(ge_config_version)) == 1:
        (
            increment_version,
            exception_occurred,
        ) = upgrade_project_up_to_one_version_increment(
            context_root_dir=directory,
            ge_config_version=ge_config_version,
            continuation_message=EXIT_UPGRADE_CONTINUATION_MESSAGE,
            update_version=True,
            from_cli_upgrade_command=from_cli_upgrade_command,
        )
        if not exception_occurred and increment_version:
            upgrade_successful = True
    else:
        upgrade_project(
            context_root_dir=directory,
            ge_config_version=ge_config_version,
            from_cli_upgrade_command=from_cli_upgrade_command,
        )
        upgrade_successful = True

    if upgrade_successful:
        upgrade_helper_class = (
            GE_UPGRADE_HELPER_VERSION_MAP.get(int(ge_config_version))
            if ge_config_version
            else None
        )
        if upgrade_helper_class:
            upgrade_helper = upgrade_helper_class(
                context_root_dir=directory, update_version=False
            )
        else:
            error_message: str = f"The upgrade utility for version {ge_config_version} could not be found."
            cli_message(string=f"<red>{error_message}</red>")
            sys.exit(1)

        manual_steps_required = upgrade_helper.manual_steps_required()
        if manual_steps_required:
            upgrade_message = "Your project requires manual upgrade steps in order to be up-to-date.\n"
            cli_message(f"<yellow>{upgrade_message}</yellow>")
        else:
            upgrade_message = (
                "Your project is up-to-date - no further upgrade is necessary.\n"
            )
            cli_message(f"<green>{upgrade_message}</green>")

        context = get_context(context_root_dir=directory)

        # noinspection PyBroadException
        try:
            send_usage_message(
                data_context=context,
                event=UsageStatsEvents.CLI_PROJECT_UPGRADE_END,
                success=True,
            )
        except Exception:
            # Don't fail for usage stats
            pass
    else:
        return None

    return context


def upgrade_project_zero_versions_increment(
    directory: str,
    context: FileDataContext,
    ge_config_version: float,
    from_cli_upgrade_command: bool = False,
) -> Optional[FileDataContext]:
    upgrade_helper_class = (
        GE_UPGRADE_HELPER_VERSION_MAP.get(int(ge_config_version))
        if ge_config_version
        else None
    )
    if upgrade_helper_class:
        upgrade_helper = upgrade_helper_class(
            context_root_dir=directory, update_version=False
        )
    else:
        error_message: str = (
            f"The upgrade utility for version {ge_config_version} could not be found."
        )
        cli_message(string=f"<red>{error_message}</red>")
        sys.exit(1)

    manual_steps_required = upgrade_helper.manual_steps_required()

    if manual_steps_required:
        # noinspection PyBroadException
        try:
            send_usage_message(
                data_context=context,
                event=UsageStatsEvents.CLI_PROJECT_UPGRADE_BEGIN,
                success=True,
            )
        except Exception:
            # Don't fail for usage stats
            pass

    (
        increment_version,
        exception_occurred,
    ) = upgrade_project_up_to_one_version_increment(
        context_root_dir=directory,
        ge_config_version=ge_config_version,
        continuation_message=EXIT_UPGRADE_CONTINUATION_MESSAGE,
        update_version=False,
        from_cli_upgrade_command=from_cli_upgrade_command,
    )
    if exception_occurred or increment_version:
        return None

    if manual_steps_required:
        upgrade_message = (
            "Your project requires manual upgrade steps in order to be up-to-date.\n"
        )
        cli_message(f"<yellow>{upgrade_message}</yellow>")
    else:
        upgrade_message = (
            "Your project is up-to-date - no further upgrade is necessary.\n"
        )
        cli_message(f"<green>{upgrade_message}</green>")

    context = get_context(context_root_dir=directory)

    # noinspection PyBroadException
    try:
        send_usage_message(
            data_context=context,
            event=UsageStatsEvents.CLI_PROJECT_UPGRADE_END,
            success=True,
        )
    except Exception:
        # Don't fail for usage stats
        pass

    return context


def upgrade_project_up_to_one_version_increment(
    context_root_dir: str,
    ge_config_version: float,
    continuation_message: str,
    update_version: bool,
    from_cli_upgrade_command: bool = False,
) -> Tuple[bool, bool]:  # Returns increment_version, exception_occurred:
    upgrade_helper_class = GE_UPGRADE_HELPER_VERSION_MAP.get(int(ge_config_version))
    if not upgrade_helper_class:
        return False, False

    # set version temporarily to CURRENT_GX_CONFIG_VERSION to get functional DataContext
    FileDataContext.set_ge_config_version(
        config_version=CURRENT_GX_CONFIG_VERSION,
        context_root_dir=context_root_dir,
    )

    upgrade_helper = upgrade_helper_class(
        context_root_dir=context_root_dir, update_version=update_version
    )

    manual_steps_required = upgrade_helper.manual_steps_required()

    if not (update_version or manual_steps_required):
        return False, False

    upgrade_overview, confirmation_required = upgrade_helper.get_upgrade_overview()

    if from_cli_upgrade_command and confirmation_required:
        upgrade_confirmed = confirm_proceed_or_exit(
            confirm_prompt=upgrade_overview,
            continuation_message=continuation_message,
            exit_on_no=False,
        )
    else:
        upgrade_confirmed = True

    if upgrade_confirmed:
        if confirmation_required:
            cli_message(string="\nUpgrading project...")
            cli_message(string=SECTION_SEPARATOR)

        # run upgrade and get report of what was done, if version number should be incremented
        (
            upgrade_report,
            increment_version,
            exception_occurred,
        ) = upgrade_helper.upgrade_project()
        # display report to user
        cli_message(string=upgrade_report)
        if exception_occurred:
            # restore version number to current number
            FileDataContext.set_ge_config_version(
                ge_config_version, context_root_dir, validate_config_version=False
            )
            # display report to user
            return False, True
        # set config version to target version
        if increment_version:
            FileDataContext.set_ge_config_version(
                int(ge_config_version) + 1,
                context_root_dir,
                validate_config_version=False,
            )
            return True, False
        # restore version number to current number
        FileDataContext.set_ge_config_version(
            ge_config_version, context_root_dir, validate_config_version=False
        )
        return False, False

    # restore version number to current number
    FileDataContext.set_ge_config_version(
        ge_config_version, context_root_dir, validate_config_version=False
    )
    cli_message(string=continuation_message)
    sys.exit(0)


def confirm_proceed_or_exit(
    confirm_prompt: str = "Would you like to proceed?",
    continuation_message: str = "Ok, exiting now. You can always read more at https://docs.greatexpectations.io/ !",
    exit_on_no: bool = True,
    exit_code: int = 0,
    data_context: Optional[FileDataContext] = None,
    usage_stats_event: Optional[str] = None,
) -> bool:
    """
    Every CLI command that starts a potentially lengthy (>1 sec) computation
    or modifies some resources (e.g., edits the config file, adds objects
    to the stores) must follow this pattern:
    1. Explain which resources will be created/modified/deleted
    2. Use this method to ask for user's confirmation

    The goal of this standardization is for the users to expect consistency -
    if you saw one command, you know what to expect from all others.

    If the user does not confirm, the program should exit. The purpose of the exit_on_no parameter is to provide
    the option to perform cleanup actions before exiting outside of the function.
    """
    confirm_prompt_colorized = cli_colorize_string(confirm_prompt)
    continuation_message_colorized = cli_colorize_string(continuation_message)
    if not click.confirm(confirm_prompt_colorized, default=True):
        if exit_on_no:
            cli_message(string=continuation_message_colorized)
            cli_message(string=continuation_message_colorized)
            if (usage_stats_event is not None) and (data_context is not None):
                # noinspection PyBroadException
                try:
                    send_usage_message(
                        data_context=data_context,
                        event=usage_stats_event,
                        event_payload={"cancelled": True},
                        success=True,
                    )
                except Exception as e:
                    # Don't fail on usage stats
                    logger.debug(f"Something went wrong when sending usage stats: {e}")
                    pass
            sys.exit(exit_code)
        else:
            return False
    return True


def parse_cli_config_file_location(config_file_location: str) -> dict:
    """
    Parse CLI yaml config file or directory location into directory and filename.
    Uses pathlib to handle windows paths.
    Args:
        config_file_location: string of config_file_location

    Returns:
        {
            "directory": "directory/where/config/file/is/located",
            "filename": "great_expectations.yml"
        }
    """

    if config_file_location is not None and config_file_location != "":

        config_file_location_path = Path(config_file_location)

        # If the file or directory exists, treat it appropriately
        # This handles files without extensions
        filename: Optional[str]
        directory: Optional[str]
        if config_file_location_path.is_file():
            filename = rf"{str(config_file_location_path.name)}"
            directory = rf"{str(config_file_location_path.parent)}"
        elif config_file_location_path.is_dir():
            filename = None
            directory = config_file_location

        else:
            raise gx_exceptions.ConfigNotFoundError()

    else:
        # Return None if config_file_location is empty rather than default output of ""
        directory = None
        filename = None

    return {"directory": directory, "filename": filename}


def is_cloud_file_url(file_path: str) -> bool:
    """Check for commonly used cloud urls."""
    sanitized = file_path.strip()
    if sanitized[0:7] == "file://":
        return False
    if (
        sanitized[0:5] in ["s3://", "gs://"]
        or sanitized[0:6] == "ftp://"
        or sanitized[0:7] in ["http://", "wasb://"]
        or sanitized[0:8] == "https://"
    ):
        return True
    return False


def get_relative_path_from_config_file_to_base_path(
    context_root_directory: str, data_path: str
) -> str:
    """
    This function determines the relative path from a given data path relative
    to the great_expectations.yml file independent of the current working
    directory.

    This allows a user to use the CLI from any directory, type a relative path
    from their current working directory and have the correct relative path be
    put in the great_expectations.yml file.
    """
    data_from_working_dir = os.path.relpath(data_path)
    context_dir_from_working_dir = os.path.relpath(context_root_directory)
    return os.path.relpath(data_from_working_dir, context_dir_from_working_dir)


def load_json_file_into_dict(
    filepath: str,
    data_context: FileDataContext,
    usage_event: Optional[str] = None,
) -> Optional[Dict[str, Union[str, int, Dict[str, Any]]]]:
    suppress_usage_message: bool = (usage_event is None) or (data_context is None)

    error_message: str

    if not filepath:
        error_message = "The path to a JSON file was not specified."
        exit_with_failure_message_and_stats(
            data_context=data_context,
            usage_event=usage_event,
            suppress_usage_message=suppress_usage_message,
            message=f"<red>{error_message}</red>",
        )

    if not filepath.endswith(".json"):
        error_message = f'The JSON file path "{filepath}" does not have the ".json" extension in the file name.'
        exit_with_failure_message_and_stats(
            data_context=data_context,
            usage_event=usage_event,
            suppress_usage_message=suppress_usage_message,
            message=f"<red>{error_message}</red>",
        )

    contents: Optional[str] = None
    try:
        with open(filepath) as json_file:
            contents = json_file.read()
    except FileNotFoundError:
        error_message = f'The JSON file with the path "{filepath}" could not be found.'
        exit_with_failure_message_and_stats(
            data_context=data_context,
            usage_event=usage_event,
            suppress_usage_message=suppress_usage_message,
            message=f"<red>{error_message}</red>",
        )

    batch_request: Optional[Dict[str, Union[str, int, Dict[str, Any]]]] = None
    if contents:
        try:
            batch_request = json.loads(contents)
        except JSONDecodeError as jde:
            error_message = f"""Error "{jde}" occurred while attempting to load the JSON file with the path
"{filepath}" into dictionary.
"""
            exit_with_failure_message_and_stats(
                data_context=data_context,
                usage_event=usage_event,
                suppress_usage_message=suppress_usage_message,
                message=f"<red>{error_message}</red>",
            )
    else:
        error_message = f'The JSON file path "{filepath}" is empty.'
        exit_with_failure_message_and_stats(
            data_context=data_context,
            usage_event=usage_event,
            suppress_usage_message=suppress_usage_message,
            message=f"<red>{error_message}</red>",
        )

    return batch_request


def get_batch_request_from_citations(
    expectation_suite: Optional[ExpectationSuite] = None,
) -> Optional[Union[str, Dict[str, Union[str, int, Dict[str, Any]]]]]:
    batch_request_from_citation: Optional[
        Union[str, Dict[str, Union[str, int, Dict[str, Any]]]]
    ] = None

    if expectation_suite is not None:
        citations: List[Dict[str, Any]] = expectation_suite.get_citations(
            require_batch_request=True
        )
        if citations:
            citation: Dict[str, Any] = citations[-1]
            batch_request_from_citation = citation.get("batch_request")

    return batch_request_from_citation


def add_citation_with_batch_request(
    data_context: FileDataContext,
    expectation_suite: ExpectationSuite,
    batch_request: Optional[Dict[str, Union[str, int, Dict[str, Any]]]] = None,
) -> None:
    if (
        expectation_suite is not None
        and batch_request
        and isinstance(batch_request, dict)
        and BatchRequest(**batch_request)  # type: ignore[arg-type] # values union
    ):
        expectation_suite.add_citation(
            comment="Created suite added via CLI",
            batch_request=batch_request,  # type: ignore[arg-type] # values union
        )
        data_context.save_expectation_suite(expectation_suite=expectation_suite)


def get_batch_request_from_json_file(
    batch_request_json_file_path: str,
    data_context: FileDataContext,
    usage_event: Optional[str] = None,
    suppress_usage_message: bool = False,
) -> Optional[Union[str, Dict[str, Union[str, int, Dict[str, Any]]]]]:
    batch_request: Optional[
        Union[str, Dict[str, Union[str, int, Dict[str, Any]]]]
    ] = load_json_file_into_dict(
        filepath=batch_request_json_file_path,
        data_context=data_context,
        usage_event=usage_event,
    )
    try:
        batch_request = BatchRequest(**batch_request).to_json_dict()  # type: ignore[arg-type] # values union
    except TypeError as e:
        cli_message(
            string="<red>Please check that your batch_request is valid and is able to load a batch.</red>"
        )
        cli_message(string=f"<red>{e}</red>")
        if not suppress_usage_message:
            send_usage_message(
                data_context=data_context,
                event=usage_event,
                success=False,
            )
        sys.exit(1)

    return batch_request


def get_batch_request_using_datasource_name(
    data_context: FileDataContext,
    datasource_name: Optional[str] = None,
    usage_event: Optional[str] = None,
    suppress_usage_message: bool = False,
    additional_batch_request_args: Optional[
        Dict[str, Union[str, int, Dict[str, Any]]]
    ] = None,
) -> Optional[Dict[str, Union[str, int, Dict[str, Any]]]]:
    cli_message(
        string="\nA batch of data is required to edit the suite - let's help you to specify it.\n"
    )

    datasource = select_datasource(
        context=data_context, datasource_name=datasource_name
    )

    if not datasource:
        cli_message(string="<red>No datasources found in the context.</red>")
        if not suppress_usage_message:
            send_usage_message(
                data_context=data_context,
                event=usage_event,
                success=False,
            )
        sys.exit(1)

    batch_request: Dict[str, Union[str, int, Dict[str, Any]]] = get_batch_request(
        datasource=datasource,  # type: ignore[arg-type] # could be LegacyDatasource
        additional_batch_request_args=additional_batch_request_args,
    )

    return batch_request<|MERGE_RESOLUTION|>--- conflicted
+++ resolved
@@ -216,11 +216,7 @@
     if expectation_suite_name.endswith(".json"):
         expectation_suite_name = expectation_suite_name[:-5]
 
-<<<<<<< HEAD
     suite: ExpectationSuite
-=======
-    suite: Optional[ExpectationSuite] = None
->>>>>>> 5087cf47
     try:
         suite = data_context.get_expectation_suite(
             expectation_suite_name=expectation_suite_name
@@ -230,7 +226,6 @@
             suite = data_context.create_expectation_suite(
                 expectation_suite_name=expectation_suite_name
             )
-<<<<<<< HEAD
             return suite
         else:
             exit_with_failure_message_and_stats(
@@ -240,18 +235,6 @@
                 message=f"<red>Could not find a suite named `{expectation_suite_name}`.</red> Please check "
                 "the name by running `great_expectations suite list` and try again.",
             )
-=======
-
-    if suite:
-        return suite
-    exit_with_failure_message_and_stats(
-        data_context=data_context,
-        usage_event=usage_event,
-        suppress_usage_message=suppress_usage_message,
-        message=f"<red>Could not find a suite named `{expectation_suite_name}`.</red> Please check "
-        "the name by running `great_expectations suite list` and try again.",
-    )
->>>>>>> 5087cf47
 
 
 def exit_with_failure_message_and_stats(
