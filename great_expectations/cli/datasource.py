import enum
import logging
import os
import sys
from typing import List, Optional, Union

import click

from great_expectations import DataContext
from great_expectations.cli import toolkit
from great_expectations.cli.pretty_printing import cli_message, cli_message_dict
from great_expectations.cli.util import verify_library_dependent_modules
from great_expectations.core.usage_statistics.events import UsageStatsEvents
from great_expectations.core.usage_statistics.util import send_usage_message
from great_expectations.data_context.templates import YAMLToString
from great_expectations.datasource.types import DatasourceTypes
from great_expectations.render.renderer.datasource_new_notebook_renderer import (
    DatasourceNewNotebookRenderer,
)

logger = logging.getLogger(__name__)

try:
    import sqlalchemy
except ImportError:
    logger.debug(
        "Unable to load SqlAlchemy context; install optional sqlalchemy dependency for support"
    )
    sqlalchemy = None

yaml = YAMLToString()
yaml.indent(mapping=2, sequence=4, offset=2)
yaml.default_flow_style = False


class SupportedDatabaseBackends(enum.Enum):
    MYSQL = "MySQL"
    POSTGRES = "Postgres"
    REDSHIFT = "Redshift"
    SNOWFLAKE = "Snowflake"
    BIGQUERY = "BigQuery"
    OTHER = "other - Do you have a working SQLAlchemy connection string?"
    # TODO MSSQL


@click.group()
@click.pass_context
def datasource(ctx: click.Context) -> None:
    """Datasource operations"""
    ctx.obj.data_context = ctx.obj.get_data_context_from_config_file()

    cli_event_noun: str = "datasource"
    (
        begin_event_name,
        end_event_name,
    ) = UsageStatsEvents.get_cli_begin_and_end_event_names(
        noun=cli_event_noun,
        verb=ctx.invoked_subcommand,
    )
    send_usage_message(
        data_context=ctx.obj.data_context,
        event=begin_event_name,
        success=True,
    )
    ctx.obj.usage_event_end = end_event_name


@datasource.command(name="new")
@click.pass_context
@click.option("--name", default=None, help="Datasource name.")
@click.option(
    "--jupyter/--no-jupyter",
    is_flag=True,
    help="By default launch jupyter notebooks unless you specify the --no-jupyter flag",
    default=True,
)
def datasource_new(ctx: click.Context, name: str, jupyter: bool) -> None:
    """Add a new Datasource to the data context."""
    context: DataContext = ctx.obj.data_context
    usage_event_end: str = ctx.obj.usage_event_end

    try:
        _datasource_new_flow(
            context,
            usage_event_end=usage_event_end,
            datasource_name=name,
            jupyter=jupyter,
        )
    except Exception as e:
        toolkit.exit_with_failure_message_and_stats(
            data_context=context,
            usage_event=usage_event_end,
            message=f"<red>{e}</red>",
        )
        return


@datasource.command(name="delete")
@click.argument("datasource")
@click.pass_context
def delete_datasource(ctx: click.Context, datasource: str) -> None:
    """Delete the datasource specified as an argument"""
    context: DataContext = ctx.obj.data_context
    usage_event_end: str = ctx.obj.usage_event_end

    if not ctx.obj.assume_yes:
        toolkit.confirm_proceed_or_exit(
            confirm_prompt=f"""\nAre you sure you want to delete the Datasource "{datasource}" (this action is irreversible)?" """,
            continuation_message=f"Datasource `{datasource}` was not deleted.",
            exit_on_no=True,
            data_context=context,
            usage_stats_event=usage_event_end,
        )

    try:
        context.delete_datasource(datasource)
    except ValueError:
        cli_message(f"<red>Datasource {datasource} could not be found.</red>")
        send_usage_message(
            data_context=context,
            event=usage_event_end,
            success=False,
        )
        sys.exit(1)
    try:
        context.get_datasource(datasource)
    except ValueError:
        cli_message("<green>{}</green>".format("Datasource deleted successfully."))
        send_usage_message(
            data_context=context,
            event=usage_event_end,
            success=True,
        )
        sys.exit(0)


@datasource.command(name="list")
@click.pass_context
def datasource_list(ctx: click.Context) -> None:
    """List known Datasources."""
    context = ctx.obj.data_context
    usage_event_end: str = ctx.obj.usage_event_end
    try:
        datasources = context.list_datasources()
        cli_message(_build_datasource_intro_string(datasources))
        for datasource in datasources:
            cli_message("")
            cli_message_dict(
                {
                    "name": datasource["name"],
                    "class_name": datasource["class_name"],
                }
            )

        send_usage_message(
            data_context=context,
            event=usage_event_end,
            success=True,
        )
    except Exception as e:
        toolkit.exit_with_failure_message_and_stats(
            data_context=context,
            usage_event=usage_event_end,
            message=f"<red>{e}</red>",
        )
        return


def _build_datasource_intro_string(datasources: List[dict]) -> str:
    datasource_count = len(datasources)
    if datasource_count == 0:
        return "No Datasources found"
    elif datasource_count == 1:
        return "1 Datasource found:"
    return f"{datasource_count} Datasources found:"


def _datasource_new_flow(
    context: DataContext,
    usage_event_end: str,
    datasource_name: Optional[str] = None,
    jupyter: bool = True,
) -> None:
    files_or_sql_selection = click.prompt(
        """
What data would you like Great Expectations to connect to?
    1. Files on a filesystem (for processing with Pandas or Spark)
    2. Relational database (SQL)
""",
        type=click.Choice(["1", "2"]),
        show_choices=False,
    )
    if files_or_sql_selection == "1":
        selected_files_backend = _prompt_for_execution_engine()
        helper = _get_files_helper(
            selected_files_backend,
            context_root_dir=context.root_directory,
            datasource_name=datasource_name,
        )
    elif files_or_sql_selection == "2":
        if not _verify_sqlalchemy_dependent_modules():
            return None
        selected_database = _prompt_user_for_database_backend()
        helper = _get_sql_yaml_helper_class(selected_database, datasource_name)
    else:
        helper = None

    helper.send_backend_choice_usage_message(context)
    if not helper.verify_libraries_installed():
        return None
    helper.prompt()
    notebook_path = helper.create_notebook(context)
    if jupyter is False:
        cli_message(
            f"To continue editing this Datasource, run <green>jupyter notebook {notebook_path}</green>"
        )
        send_usage_message(
            data_context=context,
            event=usage_event_end,
            success=True,
        )
        return None

    if notebook_path:
        cli_message(
            """<green>Because you requested to create a new Datasource, we'll open a notebook for you now to complete it!</green>\n\n"""
        )
        send_usage_message(
            data_context=context,
            event=usage_event_end,
            success=True,
        )
        toolkit.launch_jupyter_notebook(notebook_path)


class BaseDatasourceNewYamlHelper:
    """
    This base class defines the interface for helpers used in the datasource new
    flow.
    """

    def __init__(
        self,
        datasource_type: DatasourceTypes,
        usage_stats_payload: dict,
        datasource_name: Optional[str] = None,
    ) -> None:
        self.datasource_type: DatasourceTypes = datasource_type
        self.datasource_name: Optional[str] = datasource_name
        self.usage_stats_payload: dict = usage_stats_payload

    def verify_libraries_installed(self) -> bool:
        """Used in the interactive CLI to help users install dependencies."""
        raise NotImplementedError

    def create_notebook(self, context: DataContext) -> str:
        """Create a datasource_new notebook and save it to disk."""
        renderer = self.get_notebook_renderer(context)
        notebook_path = os.path.join(
            context.root_directory,
            context.GE_UNCOMMITTED_DIR,
            "datasource_new.ipynb",
        )
        renderer.render_to_disk(notebook_path)
        return notebook_path

    def get_notebook_renderer(
        self, context: DataContext
    ) -> DatasourceNewNotebookRenderer:
        """Get a renderer specifically constructed for the datasource type."""
        raise NotImplementedError

    def send_backend_choice_usage_message(self, context: DataContext) -> None:
        send_usage_message(
            data_context=context,
            event=UsageStatsEvents.CLI_NEW_DS_CHOICE.value,
            event_payload={
                "type": self.datasource_type.value,
                **self.usage_stats_payload,
            },
            success=True,
        )

    def prompt(self) -> None:
        """Optional prompt if more information is needed before making a notebook."""
        pass

    def yaml_snippet(self) -> str:
        """Override to create the yaml for the notebook."""
        raise NotImplementedError


class FilesYamlHelper(BaseDatasourceNewYamlHelper):
    """The base class for pandas/spark helpers used in the datasource new flow."""

    def __init__(
        self,
        datasource_type: DatasourceTypes,
        usage_stats_payload: dict,
        class_name: str,
        context_root_dir: str,
        datasource_name: Optional[str] = None,
    ) -> None:
        super().__init__(datasource_type, usage_stats_payload, datasource_name)
        self.class_name: str = class_name
        self.base_path: str = ""
        self.context_root_dir: str = context_root_dir

    def get_notebook_renderer(
        self, context: DataContext
    ) -> DatasourceNewNotebookRenderer:
        return DatasourceNewNotebookRenderer(
            context,
            datasource_type=self.datasource_type,
            datasource_yaml=self.yaml_snippet(),
            datasource_name=self.datasource_name,
        )

    def yaml_snippet(self) -> str:
        """
        Note the InferredAssetFilesystemDataConnector was selected to get users
        to data assets with minimal configuration. Other DataConnectors are
        available.
        """
        return f'''f"""
name: {{datasource_name}}
class_name: Datasource
execution_engine:
  class_name: {self.class_name}
data_connectors:
  default_inferred_data_connector_name:
    class_name: InferredAssetFilesystemDataConnector
    base_directory: {self.base_path}
    default_regex:
      group_names:
        - data_asset_name
      pattern: (.*)
  default_runtime_data_connector_name:
    class_name: RuntimeDataConnector
    assets:
      my_runtime_asset_name:
        batch_identifiers:
          - runtime_batch_identifier_name
"""'''

    def prompt(self) -> None:
        file_url_or_path: str = click.prompt(PROMPT_FILES_BASE_PATH, type=click.Path())
        if not toolkit.is_cloud_file_url(file_url_or_path):
            file_url_or_path = toolkit.get_relative_path_from_config_file_to_base_path(
                self.context_root_dir, file_url_or_path
            )
        self.base_path = file_url_or_path


class PandasYamlHelper(FilesYamlHelper):
    def __init__(
        self,
        context_root_dir: str,
        datasource_name: Optional[str] = None,
    ) -> None:
        super().__init__(
            datasource_type=DatasourceTypes.PANDAS,
            usage_stats_payload={
                "type": DatasourceTypes.PANDAS.value,
                "api_version": "v3",
            },
            context_root_dir=context_root_dir,
            class_name="PandasExecutionEngine",
            datasource_name=datasource_name,
        )

    def verify_libraries_installed(self) -> bool:
        return True


class SparkYamlHelper(FilesYamlHelper):
    def __init__(
        self,
        context_root_dir: str,
        datasource_name: Optional[str] = None,
    ) -> None:
        super().__init__(
            datasource_type=DatasourceTypes.SPARK,
            usage_stats_payload={
                "type": DatasourceTypes.SPARK.value,
                "api_version": "v3",
            },
            context_root_dir=context_root_dir,
            class_name="SparkDFExecutionEngine",
            datasource_name=datasource_name,
        )

    def verify_libraries_installed(self) -> bool:
        return verify_library_dependent_modules(
            python_import_name="pyspark", pip_library_name="pyspark"
        )


class SQLCredentialYamlHelper(BaseDatasourceNewYamlHelper):
    """The base class for SQL helpers used in the datasource new flow."""

    def __init__(
        self,
        usage_stats_payload: dict,
        datasource_name: Optional[str] = None,
        driver: str = "",
        port: Union[int, str] = "YOUR_PORT",
        host: str = "YOUR_HOST",
        username: str = "YOUR_USERNAME",
        password: str = "YOUR_PASSWORD",
        database: str = "YOUR_DATABASE",
        schema_name: str = "YOUR_SCHEMA",
        table_name: str = "YOUR_TABLE_NAME",
    ) -> None:
        super().__init__(
            datasource_type=DatasourceTypes.SQL,
            usage_stats_payload=usage_stats_payload,
            datasource_name=datasource_name,
        )
        self.driver = driver
        self.host = host
        self.port = str(port)
        self.username = username
        self.password = password
        self.database = database
        self.schema_name = schema_name
        self.table_name = table_name

    def credentials_snippet(self) -> str:
        return f'''\
host = "{self.host}"
port = "{self.port}"
username = "{self.username}"
password = "{self.password}"
database = "{self.database}"
schema_name = "{self.schema_name}"

# A table that you would like to add initially as a Data Asset
table_name = "{self.table_name}"'''

    def yaml_snippet(self) -> str:
        yaml_str = '''f"""
name: {datasource_name}
class_name: Datasource
execution_engine:
  class_name: SqlAlchemyExecutionEngine'''
        yaml_str += self._yaml_innards()
        if self.driver:
            yaml_str += f"""
    drivername: {self.driver}"""

        yaml_str += '''
data_connectors:
  default_runtime_data_connector_name:
    class_name: RuntimeDataConnector
    batch_identifiers:
      - default_identifier_name
  default_inferred_data_connector_name:
    class_name: InferredAssetSqlDataConnector
    include_schema_name: True
<<<<<<< HEAD
  default_configured_data_connector_name:
    class_name: ConfiguredAssetSqlDataConnector
=======
    introspection_directives:
      schema_name: {schema_name}
  default_configured_data_connector_name:
    class_name: ConfiguredAssetSqlDataConnector
    module_name: great_expectations.datasource.data_connector
>>>>>>> 2cf113e0
    assets:
      {schema_name}.{table_name}:
        include_schema_name: True
        module_name: great_expectations.datasource.data_connector.asset
        class_name: Asset
<<<<<<< HEAD
        schema_name: {schema_name}
        table_name: {table_name}
=======
>>>>>>> 2cf113e0
"""'''
        return yaml_str

    def _yaml_innards(self) -> str:
        """Override if needed."""
        return """
  credentials:
    host: {host}
    port: '{port}'
    username: {username}
    password: {password}
    database: {database}"""

    def get_notebook_renderer(
        self, context: DataContext
    ) -> DatasourceNewNotebookRenderer:
        return DatasourceNewNotebookRenderer(
            context,
            datasource_type=self.datasource_type,
            datasource_yaml=self.yaml_snippet(),
            datasource_name=self.datasource_name,
            sql_credentials_snippet=self.credentials_snippet(),
        )


class MySQLCredentialYamlHelper(SQLCredentialYamlHelper):
    def __init__(self, datasource_name: Optional[str]) -> None:
        # We are insisting on pymysql driver when adding a MySQL datasource
        # through the CLI to avoid over-complication of this flow. If user wants
        # to use another driver, they must use a sqlalchemy connection string.
        super().__init__(
            datasource_name=datasource_name,
            usage_stats_payload={
                "type": DatasourceTypes.SQL.value,
                "db": SupportedDatabaseBackends.MYSQL.value,
                "api_version": "v3",
            },
            driver="mysql+pymysql",
            port=3306,
        )

    def verify_libraries_installed(self) -> bool:
        return verify_library_dependent_modules(
            python_import_name="pymysql",
            pip_library_name="pymysql",
            module_names_to_reload=CLI_ONLY_SQLALCHEMY_ORDERED_DEPENDENCY_MODULE_NAMES,
        )


class PostgresCredentialYamlHelper(SQLCredentialYamlHelper):
    def __init__(self, datasource_name: Optional[str]) -> None:
        super().__init__(
            datasource_name=datasource_name,
            usage_stats_payload={
                "type": "sqlalchemy",
                "db": SupportedDatabaseBackends.POSTGRES.value,
                "api_version": "v3",
            },
            driver="postgresql",
            port=5432,
        )

    def verify_libraries_installed(self) -> bool:
        psycopg2_success: bool = verify_library_dependent_modules(
            python_import_name="psycopg2",
            pip_library_name="psycopg2-binary",
            module_names_to_reload=CLI_ONLY_SQLALCHEMY_ORDERED_DEPENDENCY_MODULE_NAMES,
        )
        # noinspection SpellCheckingInspection
        postgresql_psycopg2_success: bool = verify_library_dependent_modules(
            python_import_name="sqlalchemy.dialects.postgresql.psycopg2",
            pip_library_name="psycopg2-binary",
            module_names_to_reload=CLI_ONLY_SQLALCHEMY_ORDERED_DEPENDENCY_MODULE_NAMES,
        )
        return psycopg2_success and postgresql_psycopg2_success


class RedshiftCredentialYamlHelper(SQLCredentialYamlHelper):
    def __init__(self, datasource_name: Optional[str]) -> None:
        # We are insisting on psycopg2 driver when adding a Redshift datasource
        # through the CLI to avoid over-complication of this flow. If user wants
        # to use another driver, they must use a sqlalchemy connection string.
        super().__init__(
            datasource_name=datasource_name,
            usage_stats_payload={
                "type": "sqlalchemy",
                "db": SupportedDatabaseBackends.REDSHIFT.value,
                "api_version": "v3",
            },
            driver="postgresql+psycopg2",
            port=5439,
        )

    def verify_libraries_installed(self) -> bool:
        # noinspection SpellCheckingInspection
        psycopg2_success: bool = verify_library_dependent_modules(
            python_import_name="psycopg2",
            pip_library_name="psycopg2-binary",
            module_names_to_reload=CLI_ONLY_SQLALCHEMY_ORDERED_DEPENDENCY_MODULE_NAMES,
        )
        # noinspection SpellCheckingInspection
        postgresql_psycopg2_success: bool = verify_library_dependent_modules(
            python_import_name="sqlalchemy.dialects.postgresql.psycopg2",
            pip_library_name="psycopg2-binary",
            module_names_to_reload=CLI_ONLY_SQLALCHEMY_ORDERED_DEPENDENCY_MODULE_NAMES,
        )
        postgresql_success: bool = psycopg2_success and postgresql_psycopg2_success
        redshift_success: bool = verify_library_dependent_modules(
            python_import_name="sqlalchemy_redshift.dialect",
            pip_library_name="sqlalchemy-redshift",
            module_names_to_reload=CLI_ONLY_SQLALCHEMY_ORDERED_DEPENDENCY_MODULE_NAMES,
        )
        return redshift_success or postgresql_success

    def _yaml_innards(self) -> str:
        return (
            super()._yaml_innards()
            + """
    query:
      sslmode: prefer"""
        )


class SnowflakeAuthMethod(enum.IntEnum):
    USER_AND_PASSWORD = 0
    SSO = 1
    KEY_PAIR = 2


class SnowflakeCredentialYamlHelper(SQLCredentialYamlHelper):
    def __init__(self, datasource_name: Optional[str]) -> None:
        super().__init__(
            datasource_name=datasource_name,
            usage_stats_payload={
                "type": "sqlalchemy",
                "db": SupportedDatabaseBackends.SNOWFLAKE.value,
                "api_version": "v3",
            },
            driver="snowflake",
        )
        self.auth_method = SnowflakeAuthMethod.USER_AND_PASSWORD

    def verify_libraries_installed(self) -> bool:
        return verify_library_dependent_modules(
            python_import_name="snowflake.sqlalchemy.snowdialect",
            pip_library_name="snowflake-sqlalchemy",
            module_names_to_reload=CLI_ONLY_SQLALCHEMY_ORDERED_DEPENDENCY_MODULE_NAMES,
        )

    def prompt(self) -> None:
        self.auth_method = _prompt_for_snowflake_auth_method()

    def credentials_snippet(self) -> str:
        snippet = f"""\
host = "{self.host}"  # The account name (include region -- ex 'ABCD.us-east-1')
username = "{self.username}"
database = ""  # The database name
schema_name = ""  # The schema name
warehouse = ""  # The warehouse name
role = ""  # The role name
table_name = ""  # A table that you would like to add initially as a Data Asset"""

        if self.auth_method == SnowflakeAuthMethod.USER_AND_PASSWORD:
            snippet += '''
password = "YOUR_PASSWORD"'''
        elif self.auth_method == SnowflakeAuthMethod.SSO:
            snippet += """
authenticator_url = "externalbrowser"  # A valid okta URL or 'externalbrowser' used to connect through SSO"""
        elif self.auth_method == SnowflakeAuthMethod.KEY_PAIR:
            snippet += """
private_key_path = "YOUR_KEY_PATH"  # Path to the private key used for authentication
private_key_passphrase = ""   # Passphrase for the private key used for authentication (optional -- leave blank for none)"""

        snippet += '''\n
# A table that you would like to add initially as a Data Asset
table_name = "YOUR_TABLE_NAME"'''

        return snippet

    def _yaml_innards(self) -> str:
        snippet = """
  credentials:
    host: {host}
    username: {username}
    database: {database}
    query:
      schema: {schema_name}
      warehouse: {warehouse}
      role: {role}
"""
        if self.auth_method == SnowflakeAuthMethod.USER_AND_PASSWORD:
            snippet += "    password: {password}"
        elif self.auth_method == SnowflakeAuthMethod.SSO:
            snippet += """\
    connect_args:
      authenticator: {authenticator_url}"""
        elif self.auth_method == SnowflakeAuthMethod.KEY_PAIR:
            snippet += """\
    private_key_path: {private_key_path}
    private_key_passphrase: {private_key_passphrase}"""
        return snippet


class BigqueryCredentialYamlHelper(SQLCredentialYamlHelper):
    def __init__(self, datasource_name: Optional[str]) -> None:
        super().__init__(
            datasource_name=datasource_name,
            usage_stats_payload={
                "type": "sqlalchemy",
                "db": "BigQuery",
                "api_version": "v3",
            },
        )

    def credentials_snippet(self) -> str:
        return '''\
# The SQLAlchemy url/connection string for the BigQuery connection
# (reference: https://github.com/googleapis/python-bigquery-sqlalchemy#connection-string-parameters)"""
connection_string = "YOUR_BIGQUERY_CONNECTION_STRING"

schema_name = ""  # or dataset name
table_name = ""'''

    def verify_libraries_installed(self) -> bool:
        pybigquery_ok = verify_library_dependent_modules(
            python_import_name="pybigquery.sqlalchemy_bigquery",
            pip_library_name="pybigquery",
            module_names_to_reload=CLI_ONLY_SQLALCHEMY_ORDERED_DEPENDENCY_MODULE_NAMES,
        )
        sqlalchemy_bigquery_ok = verify_library_dependent_modules(
            python_import_name="sqlalchemy_bigquery",
            pip_library_name="sqlalchemy_bigquery",
            module_names_to_reload=CLI_ONLY_SQLALCHEMY_ORDERED_DEPENDENCY_MODULE_NAMES,
        )
        return pybigquery_ok or sqlalchemy_bigquery_ok

    def _yaml_innards(self) -> str:
        return "\n  connection_string: {connection_string}"


class ConnectionStringCredentialYamlHelper(SQLCredentialYamlHelper):
    def __init__(self, datasource_name: Optional[str]) -> None:
        super().__init__(
            datasource_name=datasource_name,
            usage_stats_payload={
                "type": "sqlalchemy",
                "db": "other",
                "api_version": "v3",
            },
        )

    def verify_libraries_installed(self) -> bool:
        return True

    def credentials_snippet(self) -> str:
        return '''\
# The url/connection string for the sqlalchemy connection
# (reference: https://docs.sqlalchemy.org/en/latest/core/engines.html#database-urls)
connection_string = "YOUR_CONNECTION_STRING"'''

    def _yaml_innards(self) -> str:
        return "\n  connection_string: {connection_string}"


def _get_sql_yaml_helper_class(
    selected_database: SupportedDatabaseBackends, datasource_name: Optional[str]
) -> Union[
    MySQLCredentialYamlHelper,
    PostgresCredentialYamlHelper,
    RedshiftCredentialYamlHelper,
    SnowflakeCredentialYamlHelper,
    BigqueryCredentialYamlHelper,
    ConnectionStringCredentialYamlHelper,
]:
    helper_class_by_backend = {
        SupportedDatabaseBackends.POSTGRES: PostgresCredentialYamlHelper,
        SupportedDatabaseBackends.MYSQL: MySQLCredentialYamlHelper,
        SupportedDatabaseBackends.REDSHIFT: RedshiftCredentialYamlHelper,
        SupportedDatabaseBackends.SNOWFLAKE: SnowflakeCredentialYamlHelper,
        SupportedDatabaseBackends.BIGQUERY: BigqueryCredentialYamlHelper,
        SupportedDatabaseBackends.OTHER: ConnectionStringCredentialYamlHelper,
    }
    helper_class = helper_class_by_backend[selected_database]
    return helper_class(datasource_name)


def _prompt_for_execution_engine() -> str:
    selection = str(
        click.prompt(
            """
What are you processing your files with?
1. Pandas
2. PySpark
""",
            type=click.Choice(["1", "2"]),
            show_choices=False,
        )
    )
    return selection


def _get_files_helper(
    selection: str, context_root_dir: str, datasource_name: Optional[str] = None
) -> Union[PandasYamlHelper, SparkYamlHelper]:
    helper_class_by_selection = {
        "1": PandasYamlHelper,
        "2": SparkYamlHelper,
    }
    helper_class = helper_class_by_selection[selection]
    return helper_class(context_root_dir, datasource_name)


def _prompt_user_for_database_backend() -> SupportedDatabaseBackends:
    enumerated_list = "\n".join(
        [f"    {i}. {db.value}" for i, db in enumerate(SupportedDatabaseBackends, 1)]
    )
    msg_prompt_choose_database = f"""
Which database backend are you using?
{enumerated_list}
"""
    db_choices = [str(x) for x in list(range(1, 1 + len(SupportedDatabaseBackends)))]
    selected_database_index = (
        int(
            click.prompt(
                msg_prompt_choose_database,
                type=click.Choice(db_choices),
                show_choices=False,
            )
        )
        - 1
    )  # don't show user a zero index list :)
    selected_database = list(SupportedDatabaseBackends)[selected_database_index]
    return selected_database


def _prompt_for_snowflake_auth_method() -> SnowflakeAuthMethod:
    auth_method = click.prompt(
        """\
What authentication method would you like to use?
    1. User and Password
    2. Single sign-on (SSO)
    3. Key pair authentication
""",
        type=click.Choice(["1", "2", "3"]),
        show_choices=False,
    )
    return SnowflakeAuthMethod(int(auth_method) - 1)


def _verify_sqlalchemy_dependent_modules() -> bool:
    return verify_library_dependent_modules(
        python_import_name="sqlalchemy", pip_library_name="sqlalchemy"
    )


def sanitize_yaml_and_save_datasource(
    context: DataContext, datasource_yaml: str, overwrite_existing: bool = False
) -> None:
    """A convenience function used in notebooks to help users save secrets."""
    if not datasource_yaml:
        raise ValueError("Please verify the yaml and try again.")
    if not isinstance(datasource_yaml, str):
        raise TypeError("Please pass in a valid yaml string.")
    config = yaml.load(datasource_yaml)
    try:
        datasource_name = config.pop("name")
    except KeyError:
        raise ValueError("The datasource yaml is missing a `name` attribute.")
    if not overwrite_existing and check_if_datasource_name_exists(
        context=context, datasource_name=datasource_name
    ):
        print(
            f'**WARNING** A Datasource named "{datasource_name}" already exists in this Data Context. The Datasource has *not* been saved. Please use a different name or set overwrite_existing=True if you want to overwrite!'
        )
        return
    if "credentials" in config.keys():
        credentials = config["credentials"]
        config["credentials"] = "${" + datasource_name + "}"
        context.save_config_variable(datasource_name, credentials)
    context.add_datasource(name=datasource_name, **config)


# TODO it might be nice to hint that remote urls can be entered here!
PROMPT_FILES_BASE_PATH = """
Enter the path of the root directory where the data files are stored. If files are on local disk enter a path relative to your current working directory or an absolute path.
"""

CLI_ONLY_SQLALCHEMY_ORDERED_DEPENDENCY_MODULE_NAMES: list = [
    # 'great_expectations.datasource.batch_kwargs_generator.query_batch_kwargs_generator',
    "great_expectations.datasource.batch_kwargs_generator.table_batch_kwargs_generator",
    "great_expectations.dataset.sqlalchemy_dataset",
    "great_expectations.validator.validator",
    "great_expectations.datasource.sqlalchemy_datasource",
]


def check_if_datasource_name_exists(context: DataContext, datasource_name: str) -> bool:
    """
    Check if a Datasource name already exists in the on-disk version of the given DataContext and if so raise an error
    Args:
        context: DataContext to check for existing Datasource
        datasource_name: name of the proposed Datasource
    Returns:
        boolean True if datasource name exists in on-disk config, else False
    """

    # TODO: 20210324 Anthony: Note reading the context from disk is a temporary fix to allow use in a notebook
    #  after test_yaml_config(). test_yaml_config() should update a copy of the in-memory data context rather than
    #  making changes directly to the in-memory context.
    context_on_disk = DataContext(context.root_directory)

    return datasource_name in [d["name"] for d in context_on_disk.list_datasources()]<|MERGE_RESOLUTION|>--- conflicted
+++ resolved
@@ -458,26 +458,16 @@
   default_inferred_data_connector_name:
     class_name: InferredAssetSqlDataConnector
     include_schema_name: True
-<<<<<<< HEAD
-  default_configured_data_connector_name:
-    class_name: ConfiguredAssetSqlDataConnector
-=======
     introspection_directives:
       schema_name: {schema_name}
   default_configured_data_connector_name:
     class_name: ConfiguredAssetSqlDataConnector
     module_name: great_expectations.datasource.data_connector
->>>>>>> 2cf113e0
     assets:
       {schema_name}.{table_name}:
         include_schema_name: True
         module_name: great_expectations.datasource.data_connector.asset
         class_name: Asset
-<<<<<<< HEAD
-        schema_name: {schema_name}
-        table_name: {table_name}
-=======
->>>>>>> 2cf113e0
 """'''
         return yaml_str
 
@@ -650,10 +640,6 @@
             snippet += """
 private_key_path = "YOUR_KEY_PATH"  # Path to the private key used for authentication
 private_key_passphrase = ""   # Passphrase for the private key used for authentication (optional -- leave blank for none)"""
-
-        snippet += '''\n
-# A table that you would like to add initially as a Data Asset
-table_name = "YOUR_TABLE_NAME"'''
 
         return snippet
 
