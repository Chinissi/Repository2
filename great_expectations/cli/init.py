--- conflicted
+++ resolved
@@ -41,11 +41,7 @@
     default=True,
 )
 @click.pass_context
-<<<<<<< HEAD
-def init(ctx, usage_stats) -> None:
-=======
 def init(ctx: click.Context, usage_stats: bool) -> None:
->>>>>>> ca62bbc1
     """
     Initialize a new Great Expectations project.
 
