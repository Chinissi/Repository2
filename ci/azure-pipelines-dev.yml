# This file is responsible for configuring the `dev` pipeline (https://dev.azure.com/great-expectations/great_expectations/_build)
#
# The pipeline is run under the following conditions:
#   - On the develop branch whenever a commit is made to an open PR
#
# `dev` runs unit tests for any directories that have sufficient coverage and integration tests for those that don't.
# The pipeline aims to balance both performance and safety to improve the developer experience but is innately less thorough than `great_expectations`.

trigger:
  branches:
    include:
    - pre_pr-* # Can be used to test both `great_expectations` and `dependency_graph` pipelines
    - develop
    exclude:
    - main

resources:
  containers:
  - container: postgres
    image: postgres:11
    ports:
    - 5432:5432
    env:
      POSTGRES_DB: "test_ci"
      POSTGRES_HOST_AUTH_METHOD: "trust"
  - container: mysql
    image: mysql:8.0.20
    ports:
      - 3306:3306
    env:
      MYSQL_ALLOW_EMPTY_PASSWORD: "yes"
      MYSQL_DATABASE: test_ci
  - container: mssql
    image: mcr.microsoft.com/mssql/server:2019-latest
    env:
      ACCEPT_EULA: Y
      MSSQL_SA_PASSWORD: ReallyStrongPwd1234%^&*
      MSSQL_DB: test_ci
      MSSQL_PID: Developer
    ports:
      - 1433:1433
  - container: trino
    image: trinodb/trino:400
    ports:
      - 8088:8080

variables:
  GE_USAGE_STATISTICS_URL: "https://qa.stats.greatexpectations.io/great_expectations/v1/usage_statistics"


stages:
  - stage: scope_check
    pool:
      vmImage: 'ubuntu-latest'
    jobs:
      - job: changes
        steps:
          - task: ChangedFiles@1
            name: CheckChanges
            inputs:
              verbose: true
              rules: |
                [DocsChanged]
                docs/**
                tests/integration/docusaurus/**
                tests/integration/fixtures/**
                tests/test_sets/**
                examples/expectations/*.py
                static/_redirects
                static/index.html
                /*.js
                /*.json
                yarn.lock

                [GXChanged]
                great_expectations/**/*.py
                pyproject.toml
                setup.cfg
                setup.py
                MANIFEST.in
                tests/**
                /*.txt
                /*.yml
                requirements*
                reqs/*.txt
                ci/**/*.yml
                assets/scripts/**
                scripts/*.py
                scripts/*.sh

  - stage: lint
    dependsOn: scope_check
    pool:
      vmImage: 'ubuntu-latest'

    jobs:
      - job: lint
        condition: eq(stageDependencies.scope_check.changes.outputs['CheckChanges.GXChanged'], true)
        steps:
          - task: UsePythonVersion@0
            inputs:
              versionSpec: 3.7
            displayName: 'Use Python 3.7'

          - script: |
              pip install $(grep -E '^(black|invoke|ruff)' reqs/requirements-dev-contrib.txt)
              EXIT_STATUS=0
              invoke fmt --check || EXIT_STATUS=$?
              invoke lint || EXIT_STATUS=$?
              exit $EXIT_STATUS

  - stage: unit_tests
    dependsOn: scope_check
    pool:
      vmImage: 'ubuntu-latest'

    jobs:
      - job: run_unit_tests
        condition: eq(stageDependencies.scope_check.changes.outputs['CheckChanges.GXChanged'], true)
        steps:
          - task: UsePythonVersion@0
            inputs:
              versionSpec: '3.7'
            displayName: 'Use Python 3.7'

          - bash: python -m pip install --upgrade pip
            displayName: 'Update pip'

          - script: |
              pip install --constraint constraints-dev.txt ".[test]" pytest-azurepipelines
            displayName: 'Install dependencies'

          - script: |
              invoke tests --cloud --unit --timeout=3.0
            displayName: 'Unit Tests'
            env:
              GE_USAGE_STATISTICS_URL: ${{ variables.GE_USAGE_STATISTICS_URL }}
              SQLALCHEMY_WARN_20: true

  - stage: custom_checks
    dependsOn: scope_check
    pool:
      vmImage: 'ubuntu-latest'

    jobs:
    - job: static_type_check
      variables:
        python.version: '3.8'
      steps:
      - task: UsePythonVersion@0
        inputs:
          versionSpec: $(python.version)
        displayName: 'Use Python $(python.version)'
      - script: |
          python -m pip install --upgrade pip
          pip install --requirement requirements-types.txt
          invoke type-check --ci --pretty --python-version $(python.version)
        name: StaticTypeCheck
      - script: |
          # initial run doesn't check `.pyi` source files
          invoke type-check --ci --pretty --check-stub-sources --python-version $(python.version)
        name: TypeCheckStubSourceFiles

    - job: docstring_linter
      steps:
      - script: |
          pip install --requirement reqs/requirements-dev-test.txt
          invoke docstrings
        name: DocstringLinter

    - job: unused_import_checker
      steps:
      - script: |
          pip install $(grep -E '^(ruff)' reqs/requirements-dev-contrib.txt)
          # https://www.flake8rules.com/rules/F401.html
          ruff --select F401 great_expectations tests
        name: UnusedImportChecker

    - job: check_repo_root_size
      steps:
        - script: ./ci/checks/check_repo_root_size.sh
          name: CheckRepoRootSize

    - job: docs_snippet_checker
      condition: eq(stageDependencies.scope_check.changes.outputs['CheckChanges.DocsChanged'], true)
      steps:
      - script: |
          yarn install
          python ci/checks/validate_docs_snippets.py
        name: DocsSnippetChecker

    - job: line_number_snippet_checker
      condition: eq(stageDependencies.scope_check.changes.outputs['CheckChanges.DocsChanged'], true)
      steps:
        - script: |
            python ci/checks/check_no_line_number_snippets.py
          name: LineNumberSnippetChecker

    - job: public_api_report
      steps:
        - script: |
            pip install --requirement reqs/requirements-dev-test.txt
            invoke public-api
          name: PublicAPIReport

  - stage: import_ge
    dependsOn: scope_check
    pool:
      vmImage: 'ubuntu-20.04'

    jobs:
      - job: import_ge

        steps:
         - task: UsePythonVersion@0
           inputs:
             versionSpec: '3.7'
           displayName: 'Use Python 3.7'

         - bash: python -m pip install --upgrade pip
           displayName: 'Update pip'

         - script: |
             pip install  .
           displayName: 'Install GX and required dependencies (i.e. not sqlalchemy)'

         - script: |
             python -c "import great_expectations as gx; print('Successfully imported GX Version:', gx.__version__)"
           displayName: 'Import Great Expectations'

  - stage: runme_script_runner_tests
    dependsOn: scope_check
    pool:
      vmImage: 'ubuntu-20.04'

    jobs:
      - job: runme_script_runner_tests

        steps:
          - task: UsePythonVersion@0
            inputs:
              versionSpec: '3.7'
            displayName: 'Use Python 3.7'

          - script: |
              pip install --constraint constraints-dev.txt ".[test]"
              pip uninstall -y sqlalchemy
            displayName: 'Install GX and required dependencies (i.e. not sqlalchemy)'

          # tests containing the name "RUNME" are run
          - script: |
              pytest -v --no-sqlalchemy --docs-tests -m integration -k "RUNME" tests/integration/test_script_runner.py
            displayName: 'Run Flagged Tests'

      - job: runme_script_runner_tests_postgres

        services:
          postgres: postgres

        steps:
          - task: UsePythonVersion@0
            inputs:
              versionSpec: '3.7'
            displayName: 'Use Python 3.7'

          - script: |
              pip install --constraint constraints-dev.txt ".[test, postgresql]"
            displayName: 'Install GX and required dependencies'

          # tests containing the name "RUNME_POSTGRES" are run
          - script: |
              pytest -v --postgresql --docs-tests -m integration -k "RUNME_POSTGRES" tests/integration/test_script_runner.py
            displayName: 'Run Flagged Tests'

<<<<<<< HEAD
      - job: runme_script_runner_tests_gcs
=======
      - job: runme_script_runner_tests_aws
>>>>>>> 627e119b
        steps:
          - task: UsePythonVersion@0
            inputs:
              versionSpec: '3.7'
            displayName: 'Use Python 3.7'

<<<<<<< HEAD
          - task: DownloadSecureFile@1
            name: gcp_authkey
            displayName: 'Download Google Service Account'
            inputs:
              secureFile: 'superconductive-service-acct_ge-oss-ci-cd.json'
              retryCount: '2'
=======
          - script: |
              pip install --constraint constraints-dev.txt ".[dev]" pytest-azurepipelines
            displayName: 'Install GX and required dependencies'

          # tests containing the name "RUNME_AWS" are run
          - script: |
              pytest -v --docs-tests -m integration --aws -k "RUNME_AWS" tests/integration/test_script_runner.py
            displayName: 'Run Flagged Tests'
            env:
              AWS_ACCESS_KEY_ID: $(AWS_ACCESS_KEY_ID)
              AWS_SECRET_ACCESS_KEY: $(AWS_SECRET_ACCESS_KEY)
              AWS_DEFAULT_REGION: $(AWS_DEFAULT_REGION)
      - job: runme_script_runner_tests_postgres_msysql
>>>>>>> 627e119b

          # includes explicit install of chardet, which was causing problems in the pipeline
          - script: |
              pip install --constraint constraints-dev.txt ".[test" pytest-azurepipelines google-cloud-bigquery-storage
              pip install chardet==3.0.4
            displayName: 'Install GX and required dependencies'

          # tests containing the name "RUNME_gcp" are run
          - script: |
              pytest -v --docs-tests -m integration --bigquery -k "RUNME_gcp" tests/integration/test_script_runner.py
            displayName: 'Run Flagged Tests'
            env:
              GOOGLE_APPLICATION_CREDENTIALS: $(gcp_authkey.secureFilePath)
              GE_TEST_GCP_PROJECT: $(GE_TEST_GCP_PROJECT)
              GE_TEST_BIGQUERY_DATASET: $(GE_TEST_BIGQUERY_DATASET)

      - job: runme_script_runner_tests_postgres_msysql
        services:
          postgres: postgres
          mysql: mysql

        steps:
          - task: UsePythonVersion@0
            inputs:
              versionSpec: '3.7'
            displayName: 'Use Python 3.7'

          - script: |
              pip install --constraint constraints-dev.txt ".[test, postgresql, mysql]"
            displayName: 'Install GX and required dependencies'

          - script: |
              printf 'Waiting for MySQL database to accept connections'
              until mysql --host=localhost --protocol=TCP --port=3306 --user=root --password='' --execute "SHOW DATABASES"; do
                printf '.'
                sleep 1;
              done;
            displayName: Wait for database to initialise
          - script: |
              echo "SET GLOBAL sql_mode=(SELECT REPLACE(@@sql_mode,'ONLY_FULL_GROUP_BY',''));" > mysql_setup_script.sql
              mysql --host=localhost --protocol=TCP --port=3306 --user=root --password='' --reconnect < mysql_setup_script.sql
            displayName: 'Configure mysql'

          # tests containing the name "RUNME_POSTGRES_MYSQL" are run
          - script: |
              pytest -v --postgresql --mysql --docs-tests -m integration -k "RUNME_POSTGRES_MYSQL" tests/integration/test_script_runner.py
            displayName: 'Run Flagged Tests'

  - stage: required
    dependsOn: [scope_check, lint, import_ge, custom_checks, unit_tests, runme_script_runner_tests]
    pool:
      vmImage: 'ubuntu-20.04'

    jobs:
      # Runs pytest without any additional flags
      - job: minimal
        condition: eq(stageDependencies.scope_check.changes.outputs['CheckChanges.GXChanged'], true)
        strategy:
          # This matrix is intended to split up our sizeable test suite into two distinct components.
          # By splitting up slow tests from the remainder of the suite, we can parallelize test runs
          # at the cost of an additional Azure worker.
          #
          # To work as intended, "standard" and "slow" should be equally performant.
          matrix:
            standard:
              pytest_args: 'tests --ignore "tests/rule_based_profiler" --ignore "tests/integration"'
            slow:
              pytest_args: 'tests/rule_based_profiler tests/integration'

        steps:
          - task: UsePythonVersion@0
            inputs:
              versionSpec: '3.7'
            displayName: 'Use Python 3.7'

          - bash: python -m pip install --upgrade pip
            displayName: 'Update pip'

          - script: |
              pip install --constraint constraints-dev.txt ".[test]" pytest-azurepipelines
            displayName: 'Install dependencies'

          - script: |
              # Run pytest
              pytest $(pytest_args) \
                --no-sqlalchemy \
                --ignore 'tests/cli' \
                --ignore 'tests/integration/usage_statistics' \
                --napoleon-docstrings \
                --junitxml=junit/test-results.xml \
                --cov=. \
                --cov-report=xml \
                --cov-report=html \
                -m 'not unit and not e2e' \
                --durations=10

            displayName: 'pytest'
            env:
              GE_USAGE_STATISTICS_URL: ${{ variables.GE_USAGE_STATISTICS_URL }}
              SQLALCHEMY_WARN_20: true

          - task: PublishTestResults@2
            condition: succeededOrFailed()
            inputs:
              testResultsFiles: '**/test-*.xml'
              testRunTitle: 'Publish test results for Python $(python.version)'

          - task: PublishCodeCoverageResults@1
            inputs:
              codeCoverageTool: Cobertura
              summaryFileLocation: '$(System.DefaultWorkingDirectory)/**/coverage.xml'
              reportDirectory: '$(System.DefaultWorkingDirectory)/**/htmlcov'

      # Runs pytest with Spark and Postgres enabled
      - job: comprehensive
        timeoutInMinutes: 90
        condition: eq(stageDependencies.scope_check.changes.outputs['CheckChanges.GXChanged'], true)
        strategy:
          # This matrix is intended to split up our sizeable test suite into two distinct components.
          # By splitting up slow tests from the remainder of the suite, we can parallelize test runs
          # at the cost of an additional Azure worker.
          #
          # To work as intended, "standard" and "slow" should be equally performant.
          matrix:
            standard:
              pytest_args: 'tests --ignore "tests/rule_based_profiler" --ignore "tests/integration"'
            slow:
              pytest_args: 'tests/rule_based_profiler tests/integration'

        services:
          postgres: postgres

        steps:
          - task: UsePythonVersion@0
            inputs:
              versionSpec: '3.7'
            displayName: 'Use Python 3.7'

          - bash: python -m pip install --upgrade pip
            displayName: 'Update pip'

          - script: |
              pip install --constraint constraints-dev.txt ".[dev]" pytest-azurepipelines
            displayName: 'Install dependencies'

          - script: |
              # Run pytest
              pytest $(pytest_args) \
                --postgresql \
                --spark \
                --ignore 'tests/cli' \
                --ignore 'tests/integration/usage_statistics' \
                --napoleon-docstrings \
                --junitxml=junit/test-results.xml \
                --cov=. \
                --cov-report=xml \
                --cov-report=html \
                -m 'not unit and not e2e'

            displayName: 'pytest'
            env:
              GE_USAGE_STATISTICS_URL: ${{ variables.GE_USAGE_STATISTICS_URL }}
              SQLALCHEMY_WARN_20: true

          - task: PublishTestResults@2
            condition: succeededOrFailed()
            inputs:
              testResultsFiles: '**/test-*.xml'
              testRunTitle: 'Publish test results for Python $(python.version)'

          - task: PublishCodeCoverageResults@1
            inputs:
              codeCoverageTool: Cobertura
              summaryFileLocation: '$(System.DefaultWorkingDirectory)/**/coverage.xml'
              reportDirectory: '$(System.DefaultWorkingDirectory)/**/htmlcov'

  - stage: usage_stats_integration
    dependsOn: [scope_check, lint, import_ge, custom_checks, unit_tests]
    pool:
      vmImage: 'ubuntu-latest'

    jobs:
      - job: test_usage_stats_messages
        condition: eq(stageDependencies.scope_check.changes.outputs['CheckChanges.GXChanged'], true)
        variables:
          python.version: '3.8'

        steps:
          - task: UsePythonVersion@0
            inputs:
              versionSpec: '$(python.version)'
            displayName: 'Use Python $(python.version)'

          - bash: python -m pip install --upgrade pip
            displayName: 'Update pip'

          - script: |
              pip install --constraint constraints-dev.txt ".[test]" pytest-azurepipelines
            displayName: 'Install dependencies'

          # Due to the relatively small number of usage_stats tests, we deem it appropriate to test them in their entirely through pytest
          - script: |
              pytest --no-sqlalchemy --aws-integration -v tests/integration/usage_statistics

            displayName: 'pytest'
            env:
              GE_USAGE_STATISTICS_URL: ${{ variables.GE_USAGE_STATISTICS_URL }}

  - stage: db_integration
    pool:
      vmImage: 'ubuntu-latest'

    dependsOn: [scope_check, lint, import_ge, custom_checks, unit_tests]

    jobs:
      - job: mysql
        condition: eq(stageDependencies.scope_check.changes.outputs['CheckChanges.GXChanged'], true)

        services:
          mysql: mysql

        variables:
          python.version: '3.8'

        steps:
          - task: UsePythonVersion@0
            inputs:
              versionSpec: '$(python.version)'
            displayName: 'Use Python $(python.version)'

          - bash: python -m pip install --upgrade pip
            displayName: 'Update pip'

          - script: |
              printf 'Waiting for MySQL database to accept connections'
              until mysql --host=localhost --protocol=TCP --port=3306 --user=root --password='' --execute "SHOW DATABASES"; do
                printf '.'
                sleep 1;
              done;
            displayName: Wait for database to initialise

          - script: |
              echo "SET GLOBAL sql_mode=(SELECT REPLACE(@@sql_mode,'ONLY_FULL_GROUP_BY',''));" > mysql_setup_script.sql
              mysql --host=localhost --protocol=TCP --port=3306 --user=root --password='' --reconnect < mysql_setup_script.sql
            displayName: 'Configure mysql'

          - script: |
              pip install --constraint constraints-dev.txt ".[test, mysql]" pytest-azurepipelines
            displayName: 'Install dependencies'

          - script: |
              # Run pytest
              pytest tests/test_definitions tests/expectations \
                --mysql \
                --napoleon-docstrings \
                --junitxml=junit/test-results.xml \
                --cov=. \
                --cov-report=xml \
                --cov-report=html

            displayName: 'pytest'
            env:
              GE_USAGE_STATISTICS_URL: ${{ variables.GE_USAGE_STATISTICS_URL }}
              SQLALCHEMY_WARN_20: true

      - job: mssql
        condition: eq(stageDependencies.scope_check.changes.outputs['CheckChanges.GXChanged'], true)

        services:
          mssql: mssql

        variables:
          python.version: '3.8'

        steps:
          - task: UsePythonVersion@0
            inputs:
              versionSpec: '$(python.version)'
            displayName: 'Use Python $(python.version)'

          - bash: python -m pip install --upgrade pip
            displayName: 'Update pip'

          - script: |
              sqlcmd -U sa -P "ReallyStrongPwd1234%^&*" -Q "CREATE DATABASE test_ci;" -o create_db_output.txt

          - script: |
              pip install --constraint constraints-dev.txt ".[test, mssql]" pytest-azurepipelines
            displayName: 'Install dependencies'

          - script: |
              # Run pytest
              pytest tests/test_definitions tests/expectations \
                --mssql \
                --napoleon-docstrings \
                --junitxml=junit/test-results.xml \
                --cov=. \
                --cov-report=xml \
                --cov-report=html

            displayName: 'pytest'
            env:
              GE_USAGE_STATISTICS_URL: ${{ variables.GE_USAGE_STATISTICS_URL }}
              SQLALCHEMY_WARN_20: true

      - job: trino
        condition: eq(stageDependencies.scope_check.changes.outputs['CheckChanges.GXChanged'], true)

        services:
          trino: trino

        variables:
          python.version: '3.8'

        steps:
          - task: UsePythonVersion@0
            inputs:
              versionSpec: '$(python.version)'
            displayName: 'Use Python $(python.version)'

          - bash: python -m pip install --upgrade pip
            displayName: 'Update pip'

          - script: |
              printf 'Waiting for Trino database to accept connections'
              sleep 30
#             until trino --execute "SHOW CATALOGS"; do
#               printf '.'
#               sleep 1;
#             done;
            displayName: Wait for database to initialise

          - script: |
              pip install --constraint constraints-dev.txt ".[test, trino]" pytest-azurepipelines
            displayName: 'Install dependencies'

          - script: |
              # Run pytest
              pytest tests/test_definitions tests/expectations \
                --trino \
                --napoleon-docstrings \
                --junitxml=junit/test-results.xml \
                --cov=. \
                --cov-report=xml \
                --cov-report=html

            displayName: 'pytest'
            env:
              GE_USAGE_STATISTICS_URL: ${{ variables.GE_USAGE_STATISTICS_URL }}
              SQLALCHEMY_WARN_20: true

  - stage: cli_integration
    dependsOn: [scope_check, lint, import_ge, custom_checks, unit_tests]
    pool:
      vmImage: 'ubuntu-latest'

    jobs:
      - job: test_cli
        condition: eq(stageDependencies.scope_check.changes.outputs['CheckChanges.GXChanged'], true)

        services:
          postgres: postgres

        variables:
          python.version: '3.8'

        steps:
          - task: UsePythonVersion@0
            inputs:
              versionSpec: '$(python.version)'
            displayName: 'Use Python $(python.version)'

          - bash: python -m pip install --upgrade pip
            displayName: 'Update pip'

          - script: |
              pip install --constraint constraints-dev.txt ".[test, postgresql, spark, athena]" pytest-azurepipelines
            displayName: 'Install dependencies'

          - script: |
              # Run pytest
              pytest --postgresql --spark --aws-integration tests/cli

            displayName: 'pytest'
            env:
              GE_USAGE_STATISTICS_URL: ${{ variables.GE_USAGE_STATISTICS_URL }}
              SQLALCHEMY_WARN_20: true

  - stage: airflow_provider
    dependsOn: [scope_check, lint, import_ge, custom_checks, unit_tests]
    pool:
      vmImage: 'ubuntu-latest'

    jobs:
      - job: run_airflow_provider_tests
        steps:
          - task: UsePythonVersion@0
            inputs:
              versionSpec: '3.7'
            displayName: 'Use Python 3.7'

          - script: ./ci/checks/check_min_airflow_dependency_compatibility.sh
            name: CheckMinAirflowDependencyCompatibility

          - script: ./ci/checks/run_gx_airflow_operator_tests.sh
            name: RunAirflowProviderTests<|MERGE_RESOLUTION|>--- conflicted
+++ resolved
@@ -272,29 +272,39 @@
               pytest -v --postgresql --docs-tests -m integration -k "RUNME_POSTGRES" tests/integration/test_script_runner.py
             displayName: 'Run Flagged Tests'
 
-<<<<<<< HEAD
       - job: runme_script_runner_tests_gcs
-=======
-      - job: runme_script_runner_tests_aws
->>>>>>> 627e119b
-        steps:
-          - task: UsePythonVersion@0
-            inputs:
-              versionSpec: '3.7'
-            displayName: 'Use Python 3.7'
-
-<<<<<<< HEAD
+        steps:
           - task: DownloadSecureFile@1
             name: gcp_authkey
             displayName: 'Download Google Service Account'
             inputs:
               secureFile: 'superconductive-service-acct_ge-oss-ci-cd.json'
               retryCount: '2'
-=======
+              
+        # includes explicit install of chardet, which was causing problems in the pipeline
+          - script: |
+              pip install --constraint constraints-dev.txt ".[test" pytest-azurepipelines google-cloud-bigquery-storage
+              pip install chardet==3.0.4
+            displayName: 'Install GX and required dependencies'
+
+          # tests containing the name "RUNME_gcp" are run
+          - script: |
+              pytest -v --docs-tests -m integration --bigquery -k "RUNME_gcp" tests/integration/test_script_runner.py
+            displayName: 'Run Flagged Tests'
+            env:
+              GOOGLE_APPLICATION_CREDENTIALS: $(gcp_authkey.secureFilePath)
+              GE_TEST_GCP_PROJECT: $(GE_TEST_GCP_PROJECT)
+              GE_TEST_BIGQUERY_DATASET: $(GE_TEST_BIGQUERY_DATASET)
+              
+      - job: runme_script_runner_tests_aws
+        steps:
+          - task: UsePythonVersion@0
+            inputs:
+              versionSpec: '3.7'
+            displayName: 'Use Python 3.7'
           - script: |
               pip install --constraint constraints-dev.txt ".[dev]" pytest-azurepipelines
             displayName: 'Install GX and required dependencies'
-
           # tests containing the name "RUNME_AWS" are run
           - script: |
               pytest -v --docs-tests -m integration --aws -k "RUNME_AWS" tests/integration/test_script_runner.py
@@ -303,23 +313,6 @@
               AWS_ACCESS_KEY_ID: $(AWS_ACCESS_KEY_ID)
               AWS_SECRET_ACCESS_KEY: $(AWS_SECRET_ACCESS_KEY)
               AWS_DEFAULT_REGION: $(AWS_DEFAULT_REGION)
-      - job: runme_script_runner_tests_postgres_msysql
->>>>>>> 627e119b
-
-          # includes explicit install of chardet, which was causing problems in the pipeline
-          - script: |
-              pip install --constraint constraints-dev.txt ".[test" pytest-azurepipelines google-cloud-bigquery-storage
-              pip install chardet==3.0.4
-            displayName: 'Install GX and required dependencies'
-
-          # tests containing the name "RUNME_gcp" are run
-          - script: |
-              pytest -v --docs-tests -m integration --bigquery -k "RUNME_gcp" tests/integration/test_script_runner.py
-            displayName: 'Run Flagged Tests'
-            env:
-              GOOGLE_APPLICATION_CREDENTIALS: $(gcp_authkey.secureFilePath)
-              GE_TEST_GCP_PROJECT: $(GE_TEST_GCP_PROJECT)
-              GE_TEST_BIGQUERY_DATASET: $(GE_TEST_BIGQUERY_DATASET)
 
       - job: runme_script_runner_tests_postgres_msysql
         services:
