# This file is responsible for configuring the `dev` pipeline (https://dev.azure.com/great-expectations/great_expectations/_build)
#
# The pipeline is run under the following conditions:
#   - On the develop branch whenever a commit is made to an open PR
#
# `dev` runs unit tests for any directories that have sufficient coverage and integration tests for those that don't.
# The pipeline aims to balance both performance and safety to improve the developer experience but is innately less thorough than `great_expectations`.

trigger:
  branches:
    include:
    - pre_pr-* # Can be used to test both `great_expectations` and `dependency_graph` pipelines
    - develop
    exclude:
    - main

resources:
  containers:
  - container: postgres
    image: postgres:11
    ports:
    - 5432:5432
    env:
      POSTGRES_DB: "test_ci"
      POSTGRES_HOST_AUTH_METHOD: "trust"
  - container: mysql
    image: mysql:8.0.20
    ports:
      - 3306:3306
    env:
      MYSQL_ALLOW_EMPTY_PASSWORD: "yes"
      MYSQL_DATABASE: test_ci
  - container: mssql
    image: mcr.microsoft.com/mssql/server:2019-latest
    env:
      ACCEPT_EULA: Y
      MSSQL_SA_PASSWORD: ReallyStrongPwd1234%^&*
      MSSQL_DB: test_ci
      MSSQL_PID: Developer
    ports:
      - 1433:1433
  - container: trino
    image: trinodb/trino:400
    ports:
      - 8088:8080

variables:
  GE_USAGE_STATISTICS_URL: "https://qa.stats.greatexpectations.io/great_expectations/v1/usage_statistics"


stages:
  - stage: scope_check
    pool:
      vmImage: 'ubuntu-latest'
    jobs:
      - job: changes
        steps:
          - task: ChangedFiles@1
            name: CheckChanges
            inputs:
              verbose: true
              rules: |
                [DocsChanged]
                docs/**
                tests/integration/docusaurus/**
                tests/integration/fixtures/**
                tests/test_sets/**
                examples/expectations/*.py
                static/_redirects
                static/index.html
                /*.js
                /*.json
                yarn.lock

                [GXChanged]
                great_expectations/**/*.py
                pyproject.toml
                setup.cfg
                setup.py
                MANIFEST.in
                tests/**
                docs/**/*.py
                /*.txt
                /*.yml
                requirements*
                reqs/*.txt
                ci/**/*.yml
                assets/scripts/**
                scripts/*.py
                scripts/*.sh

  - stage: lint
    dependsOn: scope_check
    pool:
      vmImage: 'ubuntu-latest'

    jobs:
      - job: lint
        condition: eq(stageDependencies.scope_check.changes.outputs['CheckChanges.GXChanged'], true)
        steps:
          - task: UsePythonVersion@0
            inputs:
              versionSpec: 3.8
            displayName: 'Use Python 3.8'

          - script: |
              pip install $(grep -E '^(black|invoke|ruff)' reqs/requirements-dev-contrib.txt)
              EXIT_STATUS=0
              invoke fmt --check || EXIT_STATUS=$?
              invoke lint || EXIT_STATUS=$?
              exit $EXIT_STATUS

  - stage: unit_tests
    dependsOn: scope_check
    pool:
      vmImage: 'ubuntu-latest'

    jobs:
      - job: run_unit_tests
        condition: eq(stageDependencies.scope_check.changes.outputs['CheckChanges.GXChanged'], true)
        steps:
          - task: UsePythonVersion@0
            inputs:
              versionSpec: '3.8'
            displayName: 'Use Python 3.8'

          - bash: python -m pip install --upgrade pip
            displayName: 'Update pip'

          - script: |
              pip install --constraint constraints-dev.txt ".[test]" pytest-azurepipelines
            displayName: 'Install dependencies'

          - script: |
              invoke tests --cloud --unit --timeout=3.0
            displayName: 'Unit Tests'
            env:
              GE_USAGE_STATISTICS_URL: ${{ variables.GE_USAGE_STATISTICS_URL }}
              SQLALCHEMY_WARN_20: true

  - stage: custom_checks
    dependsOn: scope_check
    pool:
      vmImage: 'ubuntu-latest'

    jobs:
    - job: static_type_check
      variables:
        python.version: '3.8'
      steps:
      - task: UsePythonVersion@0
        inputs:
          versionSpec: $(python.version)
        displayName: 'Use Python $(python.version)'
      - script: |
          python -m pip install --upgrade pip
          pip install --requirement requirements-types.txt
        name: InstallDependencies
      - script: |
          invoke type-check --ci --pretty --python-version $(python.version)
        name: StaticTypeCheck
      - script: |
          # initial run doesn't check `.pyi` source files
          invoke type-check --ci --pretty --check-stub-sources --python-version $(python.version)
        name: TypeCheckStubSourceFiles
    - job: docstring_linter
      steps:
      - script: |
          pip install --requirement reqs/requirements-dev-test.txt
          invoke docstrings
        name: DocstringLinter

    - job: unused_import_checker
      steps:
      - script: |
          pip install $(grep -E '^(ruff)' reqs/requirements-dev-contrib.txt)
          # https://www.flake8rules.com/rules/F401.html
          ruff --select F401 great_expectations tests
        name: UnusedImportChecker

    - job: check_repo_root_size
      steps:
        - script: ./ci/checks/check_repo_root_size.sh
          name: CheckRepoRootSize

    - job: docs_snippet_checker
      condition: eq(stageDependencies.scope_check.changes.outputs['CheckChanges.DocsChanged'], true)
      steps:
        - script: |
            yarn install
          name: YarnInstall
        - task: PythonScript@0
          inputs:
            scriptSource: 'filePath'
            scriptPath: 'ci/checks/validate_docs_snippets.py'
            failOnStderr: false
          name: DocsSnippetChecker

    - job: line_number_snippet_checker
      condition: eq(stageDependencies.scope_check.changes.outputs['CheckChanges.DocsChanged'], true)
      steps:
        - task: PythonScript@0
          inputs:
            scriptSource: 'filePath'
            scriptPath: 'ci/checks/check_no_line_number_snippets.py'
            failOnStderr: true
          name: LineNumberSnippetChecker


    - job: name_tag_snippet_checker
      condition: eq(stageDependencies.scope_check.changes.outputs['CheckChanges.DocsChanged'], true)
      steps:
        - task: PythonScript@0
          inputs:
            scriptSource: 'filePath'
            scriptPath: 'ci/checks/check_only_name_tag_snippets.py'
            failOnStderr: true
          name: NameTagSnippetChecker

<<<<<<< HEAD
    - job: integration_test_gets_run_checker
=======
    - job: name_tag_snippet_referenced_checker
>>>>>>> a78f850d
      condition: eq(stageDependencies.scope_check.changes.outputs['CheckChanges.DocsChanged'], true)
      steps:
        - task: PythonScript@0
          inputs:
            scriptSource: 'filePath'
<<<<<<< HEAD
            scriptPath: 'ci/checks/check_integration_test_gets_run.py'
            failOnStderr: true
          name: IntegrationTestGetsRunChecker
=======
            scriptPath: 'ci/checks/check_name_tag_snippets_referenced.py'
            failOnStderr: true
          name: NameTagSnippetReferencedChecker
>>>>>>> a78f850d

    - job: public_api_report
      steps:
        - script: |
            pip install --requirement reqs/requirements-dev-test.txt
            invoke public-api
          name: PublicAPIReport

  - stage: import_ge
    dependsOn: scope_check
    pool:
      vmImage: 'ubuntu-20.04'

    jobs:
      - job: import_ge

        steps:
         - task: UsePythonVersion@0
           inputs:
             versionSpec: '3.8'
           displayName: 'Use Python 3.8'

         - bash: python -m pip install --upgrade pip
           displayName: 'Update pip'

         - script: |
             pip install  .
           displayName: 'Install GX and required dependencies (i.e. not sqlalchemy)'

         - script: |
             python -c "import great_expectations as gx; print('Successfully imported GX Version:', gx.__version__)"
           displayName: 'Import Great Expectations'
  - stage: required
    dependsOn: [scope_check, lint, import_ge, custom_checks, unit_tests]
    pool:
      vmImage: 'ubuntu-20.04'

    jobs:
      # Runs pytest without any additional flags
      - job: minimal
        condition: eq(stageDependencies.scope_check.changes.outputs['CheckChanges.GXChanged'], true)
        strategy:
          # This matrix is intended to split up our sizeable test suite into two distinct components.
          # By splitting up slow tests from the remainder of the suite, we can parallelize test runs
          # at the cost of an additional Azure worker.
          #
          # To work as intended, "standard" and "slow" should be equally performant.
          matrix:
            standard:
              pytest_args: 'tests --ignore "tests/rule_based_profiler" --ignore "tests/integration"'
            slow:
              pytest_args: 'tests/rule_based_profiler tests/integration'

        steps:
          - task: UsePythonVersion@0
            inputs:
              versionSpec: '3.8'
            displayName: 'Use Python 3.8'

          - bash: python -m pip install --upgrade pip
            displayName: 'Update pip'

          - script: |
              pip install --constraint constraints-dev.txt ".[test]" pytest-azurepipelines
            displayName: 'Install dependencies'

          - script: |
              # Run pytest
              pytest $(pytest_args) \
                --no-sqlalchemy \
                --ignore 'tests/cli' \
                --ignore 'tests/integration/usage_statistics' \
                --napoleon-docstrings \
                --junitxml=junit/test-results.xml \
                --cov=. \
                --cov-report=xml \
                --cov-report=html \
                -m 'not unit and not e2e' \
                --durations=10

            displayName: 'pytest'
            env:
              GE_USAGE_STATISTICS_URL: ${{ variables.GE_USAGE_STATISTICS_URL }}
              SQLALCHEMY_WARN_20: true

          - task: PublishTestResults@2
            condition: succeededOrFailed()
            inputs:
              testResultsFiles: '**/test-*.xml'
              testRunTitle: 'Publish test results for Python $(python.version)'

          - task: PublishCodeCoverageResults@1
            inputs:
              codeCoverageTool: Cobertura
              summaryFileLocation: '$(System.DefaultWorkingDirectory)/**/coverage.xml'
              reportDirectory: '$(System.DefaultWorkingDirectory)/**/htmlcov'

      # Runs pytest with Spark and Postgres enabled
      - job: comprehensive
        timeoutInMinutes: 90
        condition: eq(stageDependencies.scope_check.changes.outputs['CheckChanges.GXChanged'], true)
        strategy:
          # This matrix is intended to split up our sizeable test suite into two distinct components.
          # By splitting up slow tests from the remainder of the suite, we can parallelize test runs
          # at the cost of an additional Azure worker.
          #
          # To work as intended, "standard" and "slow" should be equally performant.
          matrix:
            standard:
              pytest_args: 'tests --ignore "tests/rule_based_profiler" --ignore "tests/integration"'
            slow:
              pytest_args: 'tests/rule_based_profiler tests/integration'

        services:
          postgres: postgres

        steps:
          - task: UsePythonVersion@0
            inputs:
              versionSpec: '3.8'
            displayName: 'Use Python 3.8'

          - bash: python -m pip install --upgrade pip
            displayName: 'Update pip'

          - script: |
              pip install --constraint constraints-dev.txt ".[test, postgresql, spark]" pytest-azurepipelines
            displayName: 'Install dependencies'

          - script: |
              # Run pytest
              pytest $(pytest_args) \
                --postgresql \
                --spark \
                --ignore 'tests/cli' \
                --ignore 'tests/integration/usage_statistics' \
                --napoleon-docstrings \
                --junitxml=junit/test-results.xml \
                --cov=. \
                --cov-report=xml \
                --cov-report=html \
                -m 'not unit and not e2e'

            displayName: 'pytest'
            env:
              GE_USAGE_STATISTICS_URL: ${{ variables.GE_USAGE_STATISTICS_URL }}
              SQLALCHEMY_WARN_20: true

          - task: PublishTestResults@2
            condition: succeededOrFailed()
            inputs:
              testResultsFiles: '**/test-*.xml'
              testRunTitle: 'Publish test results for Python $(python.version)'

          - task: PublishCodeCoverageResults@1
            inputs:
              codeCoverageTool: Cobertura
              summaryFileLocation: '$(System.DefaultWorkingDirectory)/**/coverage.xml'
              reportDirectory: '$(System.DefaultWorkingDirectory)/**/htmlcov'

  - stage: usage_stats_integration
    dependsOn: [scope_check, lint, import_ge, custom_checks, unit_tests]
    pool:
      vmImage: 'ubuntu-latest'

    jobs:
      - job: test_usage_stats_messages
        condition: eq(stageDependencies.scope_check.changes.outputs['CheckChanges.GXChanged'], true)
        variables:
          python.version: '3.8'

        steps:
          - task: UsePythonVersion@0
            inputs:
              versionSpec: '$(python.version)'
            displayName: 'Use Python $(python.version)'

          - bash: python -m pip install --upgrade pip
            displayName: 'Update pip'

          - script: |
              pip install --constraint constraints-dev.txt ".[test]" pytest-azurepipelines
            displayName: 'Install dependencies'

          # Due to the relatively small number of usage_stats tests, we deem it appropriate to test them in their entirely through pytest
          - script: |
              pytest --no-sqlalchemy --aws-integration -v tests/integration/usage_statistics

            displayName: 'pytest'
            env:
              GE_USAGE_STATISTICS_URL: ${{ variables.GE_USAGE_STATISTICS_URL }}

  - stage: db_integration
    pool:
      vmImage: 'ubuntu-latest'

    dependsOn: [scope_check, lint, import_ge, custom_checks, unit_tests]

    jobs:
      - job: mysql
        condition: eq(stageDependencies.scope_check.changes.outputs['CheckChanges.GXChanged'], true)

        services:
          mysql: mysql

        variables:
          python.version: '3.8'

        steps:
          - task: UsePythonVersion@0
            inputs:
              versionSpec: '$(python.version)'
            displayName: 'Use Python $(python.version)'

          - bash: python -m pip install --upgrade pip
            displayName: 'Update pip'

          - script: |
              printf 'Waiting for MySQL database to accept connections'
              until mysql --host=localhost --protocol=TCP --port=3306 --user=root --password='' --execute "SHOW DATABASES"; do
                printf '.'
                sleep 1;
              done;
            displayName: Wait for database to initialise

          - script: |
              echo "SET GLOBAL sql_mode=(SELECT REPLACE(@@sql_mode,'ONLY_FULL_GROUP_BY',''));" > mysql_setup_script.sql
              mysql --host=localhost --protocol=TCP --port=3306 --user=root --password='' --reconnect < mysql_setup_script.sql
            displayName: 'Configure mysql'

          - script: |
              pip install --constraint constraints-dev.txt ".[test, mysql]" pytest-azurepipelines
            displayName: 'Install dependencies'

          - script: |
              # Run pytest
              pytest tests/test_definitions tests/expectations \
                --mysql \
                --napoleon-docstrings \
                --junitxml=junit/test-results.xml \
                --cov=. \
                --cov-report=xml \
                --cov-report=html

            displayName: 'pytest'
            env:
              GE_USAGE_STATISTICS_URL: ${{ variables.GE_USAGE_STATISTICS_URL }}
              SQLALCHEMY_WARN_20: true

      - job: mssql
        condition: eq(stageDependencies.scope_check.changes.outputs['CheckChanges.GXChanged'], true)

        services:
          mssql: mssql

        variables:
          python.version: '3.8'

        steps:
          - task: UsePythonVersion@0
            inputs:
              versionSpec: '$(python.version)'
            displayName: 'Use Python $(python.version)'

          - bash: python -m pip install --upgrade pip
            displayName: 'Update pip'

          - script: |
              sqlcmd -U sa -P "ReallyStrongPwd1234%^&*" -Q "CREATE DATABASE test_ci;" -o create_db_output.txt

          - script: |
              pip install --constraint constraints-dev.txt ".[test, mssql]" pytest-azurepipelines
            displayName: 'Install dependencies'

          - script: |
              # Run pytest
              pytest tests/test_definitions tests/expectations \
                --mssql \
                --napoleon-docstrings \
                --junitxml=junit/test-results.xml \
                --cov=. \
                --cov-report=xml \
                --cov-report=html

            displayName: 'pytest'
            env:
              GE_USAGE_STATISTICS_URL: ${{ variables.GE_USAGE_STATISTICS_URL }}
              SQLALCHEMY_WARN_20: true

      - job: trino
        condition: eq(stageDependencies.scope_check.changes.outputs['CheckChanges.GXChanged'], true)

        services:
          trino: trino

        variables:
          python.version: '3.8'

        steps:
          - task: UsePythonVersion@0
            inputs:
              versionSpec: '$(python.version)'
            displayName: 'Use Python $(python.version)'

          - bash: python -m pip install --upgrade pip
            displayName: 'Update pip'

          - script: |
              printf 'Waiting for Trino database to accept connections'
              sleep 30
#             until trino --execute "SHOW CATALOGS"; do
#               printf '.'
#               sleep 1;
#             done;
            displayName: Wait for database to initialise

          - script: |
              pip install --constraint constraints-dev.txt ".[test, trino]" pytest-azurepipelines
            displayName: 'Install dependencies'

          - script: |
              # Run pytest
              pytest tests/test_definitions tests/expectations \
                --trino \
                --napoleon-docstrings \
                --junitxml=junit/test-results.xml \
                --cov=. \
                --cov-report=xml \
                --cov-report=html

            displayName: 'pytest'
            env:
              GE_USAGE_STATISTICS_URL: ${{ variables.GE_USAGE_STATISTICS_URL }}
              SQLALCHEMY_WARN_20: true

  - stage: cli_integration
    dependsOn: [scope_check, lint, import_ge, custom_checks, unit_tests]
    pool:
      vmImage: 'ubuntu-latest'

    jobs:
      - job: test_cli
        condition: eq(stageDependencies.scope_check.changes.outputs['CheckChanges.GXChanged'], true)

        services:
          postgres: postgres

        variables:
          python.version: '3.8'

        steps:
          - task: UsePythonVersion@0
            inputs:
              versionSpec: '$(python.version)'
            displayName: 'Use Python $(python.version)'

          - bash: python -m pip install --upgrade pip
            displayName: 'Update pip'

          - script: |
              pip install --constraint constraints-dev.txt ".[test, postgresql, spark, athena]" pytest-azurepipelines
            displayName: 'Install dependencies'

          - script: |
              # Run pytest
              pytest --postgresql --spark --aws-integration tests/cli

            displayName: 'pytest'
            env:
              GE_USAGE_STATISTICS_URL: ${{ variables.GE_USAGE_STATISTICS_URL }}
              SQLALCHEMY_WARN_20: true

  - stage: airflow_provider
    dependsOn: [scope_check, lint, import_ge, custom_checks, unit_tests]
    pool:
      vmImage: 'ubuntu-latest'

    jobs:
      - job: run_airflow_provider_tests
        steps:
          - task: UsePythonVersion@0
            inputs:
              versionSpec: '3.8'
            displayName: 'Use Python 3.8'

          - script: ./ci/checks/check_min_airflow_dependency_compatibility.sh
            name: CheckMinAirflowDependencyCompatibility

          - script: ./ci/checks/run_gx_airflow_operator_tests.sh
            name: RunAirflowProviderTests<|MERGE_RESOLUTION|>--- conflicted
+++ resolved
@@ -217,26 +217,26 @@
             failOnStderr: true
           name: NameTagSnippetChecker
 
-<<<<<<< HEAD
     - job: integration_test_gets_run_checker
-=======
-    - job: name_tag_snippet_referenced_checker
->>>>>>> a78f850d
       condition: eq(stageDependencies.scope_check.changes.outputs['CheckChanges.DocsChanged'], true)
       steps:
         - task: PythonScript@0
           inputs:
             scriptSource: 'filePath'
-<<<<<<< HEAD
             scriptPath: 'ci/checks/check_integration_test_gets_run.py'
             failOnStderr: true
           name: IntegrationTestGetsRunChecker
-=======
+
+    - job: name_tag_snippet_referenced_checker
+      condition: eq(stageDependencies.scope_check.changes.outputs['CheckChanges.DocsChanged'], true)
+      steps:
+        - task: PythonScript@0
+          inputs:
+            scriptSource: 'filePath'
             scriptPath: 'ci/checks/check_name_tag_snippets_referenced.py'
             failOnStderr: true
           name: NameTagSnippetReferencedChecker
->>>>>>> a78f850d
-
+          
     - job: public_api_report
       steps:
         - script: |
