--- conflicted
+++ resolved
@@ -272,7 +272,6 @@
               pytest -v --postgresql --docs-tests -m integration -k "RUNME_POSTGRES" tests/integration/test_script_runner.py
             displayName: 'Run Flagged Tests'
 
-<<<<<<< HEAD
       - job: runme_script_runner_tests_gcs
         steps:
           - task: UsePythonVersion@0
@@ -293,7 +292,7 @@
               pip install chardet==3.0.4
             displayName: 'Install GX and required dependencies'
 
-          # tests containing the name "RUNME_POSTGRES" are run
+          # tests containing the name "RUNME_gcp" are run
           - script: |
               pytest -v --docs-tests -m integration --bigquery -k "RUNME_gcp" tests/integration/test_script_runner.py
             displayName: 'Run Flagged Tests'
@@ -302,13 +301,7 @@
               GE_TEST_GCP_PROJECT: $(GE_TEST_GCP_PROJECT)
               GE_TEST_BIGQUERY_DATASET: $(GE_TEST_BIGQUERY_DATASET)
 
-
-
-
-=======
       - job: runme_script_runner_tests_postgres_msysql
->>>>>>> 7a3b9e9e
-
         services:
           postgres: postgres
           mysql: mysql
