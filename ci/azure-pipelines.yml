# This file is responsible for configuring the `great_expectations` pipeline (https://dev.azure.com/great-expectations/great_expectations/_build)
#
# The pipeline is run under the following conditions:
#   - On the develop branch when a weekly release is being cut
#   - On the develop branch as scheduled by the below cron job
#
#  `great_expectations` runs the entire test suite and is meant to safeguard the codebase against any errors that may have slipped through the cracks
#  from `dependency_graph`. Additionally, it is responsible for deployment during the weekly release cut.

schedules:
- cron: 0 */3 * * *
  displayName: Scheduled Runs
  branches:
    include:
    - develop
  always: false # Will only trigger if the state of the codebase has changed since the last scheduled run

trigger:
  tags:
    include:
      - '*' # Should be SemVer for a successful release but any tag will trigger the build

resources:
  containers:
  - container: postgres
    image: postgres:11
    ports:
    - 5432:5432
    env:
      POSTGRES_DB: "test_ci"
      POSTGRES_HOST_AUTH_METHOD: "trust"
  - container: mysql
    image: mysql:8.0.20
    ports:
      - 3306:3306
    env:
      MYSQL_ALLOW_EMPTY_PASSWORD: "yes"
      MYSQL_DATABASE: test_ci
  - container: mssql
    image: mcr.microsoft.com/mssql/server:2019-latest
    env:
      ACCEPT_EULA: Y
      MSSQL_SA_PASSWORD: ReallyStrongPwd1234%^&*
      MSSQL_DB: test_ci
      MSSQL_PID: Developer
    ports:
      - 1433:1433
  - container: trino
    image: trinodb/trino:400
    ports:
      - 8088:8080

# The pipeline is run under two primary conditions: if cutting a release or as scheduled by the above cron job.
variables:
  isReleasePrep: $[contains(variables['Build.SourceBranch'], 'release')]
  isRelease: $[startsWith(variables['Build.SourceBranch'], 'refs/tags/')]
  isScheduled: $[and(eq(variables['Build.SourceBranch'], 'refs/heads/develop'), eq(variables['Build.Reason'], 'Schedule'))]
  isManual: $[eq(variables['Build.Reason'], 'Manual')]

stages:
  - stage: lint
    pool:
      vmImage: 'ubuntu-latest'

    jobs:
      - job: lint
        condition: or(eq(variables.isScheduled, true), eq(variables.isReleasePrep, true), eq(variables.isRelease, true), eq(variables.isManual, true))
        steps:
          - task: UsePythonVersion@0
            inputs:
              versionSpec: 3.7
            displayName: 'Use Python 3.7'

          - script: |
              pip install $(grep -E '^(black|invoke|ruff)' reqs/requirements-dev-contrib.txt)
              EXIT_STATUS=0
              invoke fmt --check || EXIT_STATUS=$?
              invoke lint || EXIT_STATUS=$?
              exit $EXIT_STATUS

  - stage: custom_checks
    pool:
      vmImage: 'ubuntu-latest'

    jobs:
    - job: static_type_check
      condition: or(eq(variables.isScheduled, true), eq(variables.isReleasePrep, true), eq(variables.isRelease, true), eq(variables.isManual, true))
      steps:
      - task: UsePythonVersion@0
        inputs:
          versionSpec: 3.7
        displayName: 'Use Python 3.7'
      - script: |
          pip install --requirement requirements-types.txt
          invoke type-check --ci --pretty
        name: StaticTypeCheck

    - job: docstring_linter
      condition: or(eq(variables.isScheduled, true), eq(variables.isReleasePrep, true), eq(variables.isRelease, true), eq(variables.isManual, true))
      steps:
      - script: |
          pip install --requirement reqs/requirements-dev-test.txt
          invoke docstrings
        name: DocstringLinter

    - job: unused_import_checker
      condition: or(eq(variables.isScheduled, true), eq(variables.isReleasePrep, true), eq(variables.isRelease, true), eq(variables.isManual, true))
      steps:
      - script: |
          pip install $(grep -E '^(ruff)' reqs/requirements-dev-contrib.txt)
          # https://www.flake8rules.com/rules/F401.html - Prunes the dgtest graph to improve accuracy
          ruff --select F401 great_expectations tests
        name: UnusedImportChecker

    - job: line_number_snippet_checker
      condition: or(eq(variables.isScheduled, true), eq(variables.isReleasePrep, true), eq(variables.isRelease, true), eq(variables.isManual, true))
      steps:
        - script: |
            python scripts/check_no_line_number_snippets.py
          name: LineNumberSnippetChecker

<<<<<<< HEAD
    - job: public_api_report
      condition: or(eq(variables.isScheduled, true), eq(variables.isReleasePrep, true), eq(variables.isRelease, true), eq(variables.isManual, true))
      steps:
        - script: |
            python scripts/public_api_report.py
          name: PublicAPIReport
=======
    - job: check_repo_root_size
      condition: or(eq(variables.isScheduled, true), eq(variables.isReleasePrep, true), eq(variables.isRelease, true), eq(variables.isManual, true))
      steps:
        - script: ./scripts/check_repo_root_size.sh
          name: CheckRepoRootSize
>>>>>>> 8be57948

  - stage: docker_tests
    dependsOn: [lint, custom_checks]
    condition: or(eq(variables.isScheduled, true), eq(variables.isReleasePrep, true), eq(variables.isRelease, true), eq(variables.isManual, true))
    pool:
      vmImage: 'ubuntu-latest'
    jobs:
      - job: make_suffix
        steps:
          - bash: |
              # Create a docker allowed image name from the branch name
              eval `python - <<EOF
              import os
              import re
              branch_name = os.environ["BRANCH_NAME"]
              new_name = re.sub('[^a-zA-Z0-9_\-\.]', '-', branch_name)
              print(f'export "IMAGE_BRANCH"="{new_name}"')
              EOF`

              EPOCH=`date +%s`
              SUFFIX="${IMAGE_BRANCH}_${EPOCH}_${RANDOM}"
              echo "Generated image suffix: ${SUFFIX}"
              echo "##vso[task.setvariable variable=IMAGE_SUFFIX;isOutput=true]${SUFFIX}"
            name: suffix
            env:
              BRANCH_NAME: $(Build.SourceBranchName)

      - job: build_push
        dependsOn: make_suffix
        condition: succeeded()
        strategy:
          matrix:
            Python37:
              python.version: '3.7'
            Python38:
              python.version: '3.8'
            Python39:
              python.version: '3.9'
            Python310:
              python.version: '3.10'
        variables:
          IMAGE_SUFFIX: $[ dependencies.make_suffix.outputs['suffix.IMAGE_SUFFIX'] ]
          GE_USAGE_STATISTICS_URL: "https://qa.stats.greatexpectations.io/great_expectations/v1/usage_statistics"
        steps:
          - bash: |
              DOCKER_TAG="$(python.version)_$(IMAGE_SUFFIX)"
              # Remove /refs/heads or /refs/tags from the FULL_BRANCH_NAME
              BRANCH_NAME="${FULL_BRANCH_NAME/#refs\/heads\/}"
              BRANCH_NAME="${BRANCH_NAME/#refs\/tags\/}"
              # Use the local branch that is already present, but prune it's depth since we don't need the git history.
              CMD="docker buildx build -f docker/Dockerfile.tests --tag greatexpectations/test:${DOCKER_TAG} "
              CMD+="--target test --build-arg PYTHON_VERSION=$(python.version) "
              CMD+="--build-arg GE_USAGE_STATISTICS_URL=\"$(GE_USAGE_STATISTICS_URL)\" "
              CMD+="--build-arg SOURCE=github --build-arg BRANCH=\"${BRANCH_NAME}\" ."
              echo ${CMD}
              eval ${CMD}
            displayName: 'Build python $(python.version) image'
            env:
              FULL_BRANCH_NAME: $(Build.SourceBranch)

          - bash: |
              docker login -u ${DOCKER_USER} -p ${DOCKER_TOKEN}
              DOCKER_TAG="$(python.version)_$(IMAGE_SUFFIX)"
              PUSH="docker push greatexpectations/test:${DOCKER_TAG}"
              echo ${PUSH}
              eval ${PUSH}
              echo "Docker image can be found at https://hub.docker.com/r/greatexpectations/test/tags"
              echo "Pull it locally using: docker pull greatexpectations/test:${DOCKER_TAG}"
            displayName: 'Push python $(python.version) image'
            env:
              DOCKER_USER: $(DOCKER_USER)
              DOCKER_TOKEN: $(DOCKER_TOKEN)

      - job: test_majority
        dependsOn: [make_suffix, build_push]
        condition: succeeded()
        timeoutInMinutes: 120
        strategy:
          matrix:
            Python37:
              python.version: '3.7'
            Python38:
              python.version: '3.8'
            Python39:
              python.version: '3.9'
            Python310:
              python.version: '3.10'
        services:
          postgres: postgres
        variables:
          IMAGE_SUFFIX: $[ dependencies.make_suffix.outputs['suffix.IMAGE_SUFFIX'] ]
        steps:
          - bash: |
              DOCKER_TAG="$(python.version)_$(IMAGE_SUFFIX)"
              mkdir coverage
              PYTEST="docker run -e AWS_ACCESS_KEY_ID=$(AWS_ACCESS_KEY_ID) "
              PYTEST+="-e AWS_SECRET_ACCESS_KEY=$(AWS_SECRET_ACCESS_KEY) -e AWS_DEFAULT_REGION=$(AWS_DEFAULT_REGION) "
              PYTEST+="--network=host --mount type=bind,source=${PWD}/coverage,target=/coverage "
              # We don't run e2e because we don't want to test connections to external dependencies here.
              PYTEST+="greatexpectations/test:${DOCKER_TAG} /bin/bash -c \"pytest -m 'not e2e' "
              PYTEST+="--random-order --postgresql --cloud "
              # We should be able to specify --cov-report=xml:path but this doesn't work so we write to the default
              # path and then mv it.
              PYTEST+="--junitxml=/coverage/junit/test-results.xml --cov=. --cov-report=xml --cov-report=html:/coverage/htmlcov "
              PYTEST+="--ignore=tests/cli --ignore=tests/integration/usage_statistics "
              # The onboarding data assistant tests do not succeed in random order and are run on their own below.
              PYTEST+="--ignore=tests/rule_based_profiler/data_assistant/test_onboarding_data_assistant.py "
              # The last \" closes the quote from bash -c \"
              PYTEST+="&& mv coverage.xml /coverage/coverage.xml\""

              echo ${PYTEST}
              eval ${PYTEST}
            displayName: 'Pytest $(python.version)'
            env:
              AWS_ACCESS_KEY_ID: $(AWS_ACCESS_KEY_ID)
              AWS_SECRET_ACCESS_KEY: $(AWS_SECRET_ACCESS_KEY)
              AWS_DEFAULT_REGION: $(AWS_DEFAULT_REGION)

          - task: PublishTestResults@2
            condition: succeededOrFailed()
            inputs:
              testResultsFiles: '$(System.DefaultWorkingDirectory)/coverage/**/test-*.xml'
              testRunTitle: 'Publish test results for Python $(python.version)'

          - task: PublishCodeCoverageResults@1
            inputs:
              codeCoverageTool: Cobertura
              summaryFileLocation: '$(System.DefaultWorkingDirectory)/coverage/coverage.xml'
              reportDirectory: '$(System.DefaultWorkingDirectory)/coverage/htmlcov'

      - job: test_onboarding_data_assistant
        dependsOn: [ make_suffix, build_push ]
        condition: succeeded()
        strategy:
          matrix:
            Python37:
              python.version: '3.7'
            Python38:
              python.version: '3.8'
            Python39:
              python.version: '3.9'
            Python310:
              python.version: '3.10'
        variables:
          IMAGE_SUFFIX: $[ dependencies.make_suffix.outputs['suffix.IMAGE_SUFFIX'] ]
        steps:
          - bash: |
              DOCKER_TAG="$(python.version)_$(IMAGE_SUFFIX)"
              PYTEST="docker run greatexpectations/test:${DOCKER_TAG} "
              # These tests currently do no succeed in random order.
              PYTEST+="pytest tests/rule_based_profiler/data_assistant/test_onboarding_data_assistant.py"
              echo ${PYTEST}
              eval ${PYTEST}
            displayName: 'Pytest Onboarding Data Assistant'

      - job: test_spark
        dependsOn: [ make_suffix, build_push ]
        condition: succeeded()
        timeoutInMinutes: 120
        strategy:
          matrix:
            Python37:
              python.version: '3.7'
            Python38:
              python.version: '3.8'
            Python39:
              python.version: '3.9'
            Python310:
              python.version: '3.10'
        variables:
          IMAGE_SUFFIX: $[ dependencies.make_suffix.outputs['suffix.IMAGE_SUFFIX'] ]
        steps:
          - bash: |
              DOCKER_TAG="$(python.version)_$(IMAGE_SUFFIX)"
              PYTEST="docker run greatexpectations/test:${DOCKER_TAG} "
              # We do NOT randomize the spark tests.
              # Spark only allows 1 context per JVM process, so we share it between tests.
              # Currently these tests order dependent.
              PYTEST+="pytest --spark --ignore=tests/cli --ignore=tests/integration/usage_statistics"
              echo ${PYTEST}
              eval ${PYTEST}
            displayName: 'Pytest Spark'

      - job: test_mysql
        dependsOn: [ make_suffix, build_push ]
        condition: succeeded()
        timeoutInMinutes: 120
        strategy:
          matrix:
            Python37:
              python.version: '3.7'
            Python38:
              python.version: '3.8'
            Python39:
              python.version: '3.9'
            Python310:
              python.version: '3.10'
        services:
          mysql: mysql
        variables:
          IMAGE_SUFFIX: $[ dependencies.make_suffix.outputs['suffix.IMAGE_SUFFIX'] ]
        steps:
          - bash: |
              printf "Waiting for MySQL database to accept connections: "
              until mysql --host=localhost --protocol=TCP --port=3306 --user=root --password='' --execute "SHOW DATABASES"; do
                printf '.'
                sleep 1;
              done;
              printf "\n"
            displayName: 'Wait for MySQL'
          - bash: |
              mkdir script
              echo "SET GLOBAL sql_mode=(SELECT REPLACE(@@sql_mode,'ONLY_FULL_GROUP_BY',''));" > script/mysql_setup.sql
              DOCKER_TAG="$(python.version)_$(IMAGE_SUFFIX)"
              PYTEST="docker run -e AWS_ACCESS_KEY_ID=$(AWS_ACCESS_KEY_ID) "
              PYTEST+="-e AWS_SECRET_ACCESS_KEY=$(AWS_SECRET_ACCESS_KEY) -e AWS_DEFAULT_REGION=$(AWS_DEFAULT_REGION) "
              PYTEST+="--network=host --mount type=bind,source=${PWD}/script,target=/script "
              PYTEST+="greatexpectations/test:${DOCKER_TAG} /bin/bash -c \""
              PYTEST+="mysql --host=localhost --protocol=TCP --port=3306 --user=root --password='' --reconnect < /script/mysql_setup.sql && "
              # The last \" closes the quote from bash -c \".
              PYTEST+="pytest --mysql --random-order tests/test_definitions tests/expectations\""
              echo ${PYTEST}
              eval ${PYTEST}
            displayName: 'Pytest MySQL'
            env:
              AWS_ACCESS_KEY_ID: $(AWS_ACCESS_KEY_ID)
              AWS_SECRET_ACCESS_KEY: $(AWS_SECRET_ACCESS_KEY)
              AWS_DEFAULT_REGION: $(AWS_DEFAULT_REGION)

      - job: test_trino
        dependsOn: [make_suffix, build_push]
        condition: succeeded()
        timeoutInMinutes: 120
        strategy:
          matrix:
            Python37:
              python.version: '3.7'
            Python38:
              python.version: '3.8'
            Python39:
              python.version: '3.9'
            Python310:
              python.version: '3.10'
        services:
          trino: trino
        variables:
          IMAGE_SUFFIX: $[ dependencies.make_suffix.outputs['suffix.IMAGE_SUFFIX'] ]
        steps:
          - bash: |
              printf 'Waiting for Trino database to accept connections'
              sleep 30
            displayName: 'Wait for Trino'
          - bash: |
              DOCKER_TAG="$(python.version)_$(IMAGE_SUFFIX)"
              PYTEST="docker run -e AWS_ACCESS_KEY_ID=$(AWS_ACCESS_KEY_ID) "
              PYTEST+="-e AWS_SECRET_ACCESS_KEY=$(AWS_SECRET_ACCESS_KEY) -e AWS_DEFAULT_REGION=$(AWS_DEFAULT_REGION) "
              PYTEST+="--network=host greatexpectations/test:${DOCKER_TAG} "
              PYTEST+="pytest --trino --random-order tests/test_definitions tests/expectations"
              echo ${PYTEST}
              eval ${PYTEST}
            displayName: 'Pytest Trino'
            env:
              AWS_ACCESS_KEY_ID: $(AWS_ACCESS_KEY_ID)
              AWS_SECRET_ACCESS_KEY: $(AWS_SECRET_ACCESS_KEY)
              AWS_DEFAULT_REGION: $(AWS_DEFAULT_REGION)

      - job: test_cli
        dependsOn: [make_suffix, build_push]
        condition: succeeded()
        strategy:
          matrix:
            Python37:
              python.version: '3.7'
            Python38:
              python.version: '3.8'
            Python39:
              python.version: '3.9'
            Python310:
              python.version: '3.10'
        services:
          postgres: postgres
        variables:
          IMAGE_SUFFIX: $[ dependencies.make_suffix.outputs['suffix.IMAGE_SUFFIX'] ]
        steps:
          - bash: |
              DOCKER_TAG="$(python.version)_$(IMAGE_SUFFIX)"
              PYTEST="docker run --network=host greatexpectations/test:${DOCKER_TAG} "
              PYTEST+="pytest --postgresql --spark --aws-integration tests/cli"
              echo ${PYTEST}
              eval ${PYTEST}
            displayName: 'Pytest cli'

      - job: test_min_versions
        dependsOn: [make_suffix, build_push]
        condition: succeeded()
        strategy:
          matrix:
            Python37:
              python.version: '3.7'
              min_constraints: 'ci/constraints-test/py37-min-install.txt'
            Python38:
              python.version: '3.8'
              min_constraints: 'ci/constraints-test/py38-min-install.txt'
            Python39:
              python.version: '3.9'
              min_constraints: 'ci/constraints-test/py39-min-install.txt'
            Python310:
              python.version: '3.10'
              min_constraints: 'ci/constraints-test/py310-min-install.txt'
        variables:
          IMAGE_SUFFIX: $[ dependencies.make_suffix.outputs['suffix.IMAGE_SUFFIX'] ]
        steps:
          - bash: |
              DOCKER_TAG="$(python.version)_$(IMAGE_SUFFIX)"
              PYTEST="docker run -e AWS_ACCESS_KEY_ID=$(AWS_ACCESS_KEY_ID) "
              PYTEST+="-e AWS_SECRET_ACCESS_KEY=$(AWS_SECRET_ACCESS_KEY) -e AWS_DEFAULT_REGION=$(AWS_DEFAULT_REGION) "
              PYTEST+="--network=host greatexpectations/test:${DOCKER_TAG} bash -c \""
              PYTEST+="pip install --no-cache-dir --requirement requirements-dev.txt "
              PYTEST+="--requirement reqs/requirements-dev-test.txt --constraint constraints-dev.txt "
              PYTEST+="--constraint $(min_constraints) && "
              PYTEST+="pytest --no-sqlalchemy --random-order --ignore=tests/cli --ignore=tests/integration/usage_statistic "
              PYTEST+="--ignore=tests/rule_based_profiler/data_assistant/test_onboarding_data_assistant.py\""
              echo ${PYTEST}
              eval ${PYTEST}
            displayName: 'Pytest min versions'
            env:
              AWS_ACCESS_KEY_ID: $(AWS_ACCESS_KEY_ID)
              AWS_SECRET_ACCESS_KEY: $(AWS_SECRET_ACCESS_KEY)
              AWS_DEFAULT_REGION: $(AWS_DEFAULT_REGION)

      - job: test_usage_stats
        dependsOn: [make_suffix, build_push]
        condition: succeeded()
        strategy:
          matrix:
            Python37:
              python.version: '3.7'
            Python38:
              python.version: '3.8'
            Python39:
              python.version: '3.9'
            Python310:
              python.version: '3.10'
        variables:
          IMAGE_SUFFIX: $[ dependencies.make_suffix.outputs['suffix.IMAGE_SUFFIX'] ]
        steps:
          - bash: |
              DOCKER_TAG="$(python.version)_$(IMAGE_SUFFIX)"
              PYTEST="docker run --network=host greatexpectations/test:${DOCKER_TAG} "
              PYTEST+="pytest --no-sqlalchemy --aws-integration --random-order tests/integration/usage_statistics"
              echo ${PYTEST}
              eval ${PYTEST}
            displayName: 'Pytest Usage Stats'

      - job: cloud_integration_tests
        dependsOn: [make_suffix, build_push]
        condition: succeeded()
        strategy:
          matrix:
            Python37:
              python.version: '3.7'
            Python38:
              python.version: '3.8'
            Python39:
              python.version: '3.9'
            Python310:
              python.version: '3.10'
        variables:
          IMAGE_SUFFIX: $[ dependencies.make_suffix.outputs['suffix.IMAGE_SUFFIX'] ]
        steps:
          - bash: |
              DOCKER_TAG="$(python.version)_$(IMAGE_SUFFIX)"
              # We set both GX_* and GE_* in the docker container until we are able to update the config in our
              # cloud CI account.
              PYTEST="docker run -e GX_CLOUD_ORGANIZATION_ID=${GX_CLOUD_ORGANIZATION_ID} "
              PYTEST+="-e GX_CLOUD_ACCESS_TOKEN=${GX_CLOUD_ACCESS_TOKEN} -e GX_CLOUD_BASE_URL=${GX_CLOUD_BASE_URL} "
              PYTEST+="-e GE_CLOUD_ORGANIZATION_ID=${GX_CLOUD_ORGANIZATION_ID} "
              PYTEST+="-e GE_CLOUD_ACCESS_TOKEN=${GX_CLOUD_ACCESS_TOKEN} -e GE_CLOUD_BASE_URL=${GX_CLOUD_BASE_URL} "
              PYTEST+="greatexpectations/test:${DOCKER_TAG} "
              PYTEST+="pytest --random-order --cloud -m \"cloud and e2e\""
              echo ${PYTEST}
              eval ${PYTEST}
            env:
              GX_CLOUD_BASE_URL: $(GE_CLOUD_BASE_URL)
              GX_CLOUD_ACCESS_TOKEN: $(GE_CLOUD_ACCESS_TOKEN)
              GX_CLOUD_ORGANIZATION_ID: $(GE_CLOUD_ORGANIZATION_ID)
            displayName: 'Cloud integration Tests'


  - stage: import_ge
    dependsOn: [lint]
    pool:
      vmImage: 'ubuntu-latest'
    jobs:
      - job: import_ge
        condition: or(eq(variables.isScheduled, true), eq(variables.isReleasePrep, true), eq(variables.isRelease, true), eq(variables.isManual, true))

        strategy:
         matrix:
           Python37:
             python.version: '3.7'
           Python38:
             python.version: '3.8'
           Python39:
             python.version: '3.9'
           Python310:
             python.version: '3.10'

        steps:
         - task: UsePythonVersion@0
           inputs:
             versionSpec: '$(python.version)'
           displayName: 'Use Python $(python.version)'

         - bash: python -m pip install --upgrade pip
           displayName: 'Update pip'

         - script: |
             pip install  .
           displayName: 'Install GX and required dependencies (i.e. not sqlalchemy)'

         - script: |
             python -c "import great_expectations as gx; print('Successfully imported GX Version:', gx.__version__)"
           displayName: 'Import Great Expectations'

  - stage: db_integration
    pool:
      vmImage: 'ubuntu-latest'
    dependsOn: [lint, import_ge, custom_checks]
    jobs:
      - job: mssql
        condition: or(eq(variables.isScheduled, true), eq(variables.isReleasePrep, true), eq(variables.isRelease, true), eq(variables.isManual, true))
        timeoutInMinutes: 120

        services:
          mssql: mssql

        variables:
          python.version: '3.8'

        steps:
          - task: UsePythonVersion@0
            inputs:
              versionSpec: '$(python.version)'
            displayName: 'Use Python $(python.version)'

          - bash: python -m pip install --upgrade pip
            displayName: 'Update pip'

          - script: |
              sqlcmd -U sa -P "ReallyStrongPwd1234%^&*" -Q "CREATE DATABASE test_ci;" -o create_db_output.txt

          - script: |
              pip install --constraint constraints-dev.txt ".[test, mssql]" pytest-azurepipelines
            displayName: 'Install dependencies'

          - script: |
              pytest tests/test_definitions tests/expectations \
                --mssql \
                --napoleon-docstrings \
                --junitxml=junit/test-results.xml \
                --cov=. \
                --cov-report=xml \
                --cov-report=html
            displayName: 'Pytest mssql'

  - stage: deploy
    condition: and(succeeded(), eq(variables.isRelease, true))
    pool:
      vmImage: 'ubuntu-latest'
    dependsOn: [import_ge, custom_checks, lint, db_integration, docker_tests]
    jobs:
      - job: deploy
        variables:
          python.version: '3.8'

        steps:
          - task: UsePythonVersion@0
            inputs:
              versionSpec: '$(python.version)'
            displayName: 'Use Python $(python.version)'

          - bash: python -m pip install --upgrade pip
            displayName: 'Update pip'

          - script: |
              pip install twine wheel
              git config --global user.email "team@greatexpectations.io"
              git config --global user.name "Great Expectations"
            displayName: 'Prepare packaging'

          # Build the python distribution from source
          - script: |
              python setup.py sdist
              python setup.py bdist_wheel
            displayName: 'Build distribution'

          - task: TwineAuthenticate@1
            inputs:
              pythonUploadServiceConnection: pypi

          # Use command line script to 'twine upload', use -r to pass the repository name and --config-file to pass the environment variable set by the authenticate task.
          - script: |
              python -m twine upload -r great-expectations --config-file $(PYPIRC_PATH) dist/*
            displayName: 'Upload'<|MERGE_RESOLUTION|>--- conflicted
+++ resolved
@@ -119,20 +119,18 @@
             python scripts/check_no_line_number_snippets.py
           name: LineNumberSnippetChecker
 
-<<<<<<< HEAD
+    - job: check_repo_root_size
+      condition: or(eq(variables.isScheduled, true), eq(variables.isReleasePrep, true), eq(variables.isRelease, true), eq(variables.isManual, true))
+      steps:
+        - script: ./scripts/check_repo_root_size.sh
+          name: CheckRepoRootSize
+
     - job: public_api_report
       condition: or(eq(variables.isScheduled, true), eq(variables.isReleasePrep, true), eq(variables.isRelease, true), eq(variables.isManual, true))
       steps:
         - script: |
             python scripts/public_api_report.py
           name: PublicAPIReport
-=======
-    - job: check_repo_root_size
-      condition: or(eq(variables.isScheduled, true), eq(variables.isReleasePrep, true), eq(variables.isRelease, true), eq(variables.isManual, true))
-      steps:
-        - script: ./scripts/check_repo_root_size.sh
-          name: CheckRepoRootSize
->>>>>>> 8be57948
 
   - stage: docker_tests
     dependsOn: [lint, custom_checks]
