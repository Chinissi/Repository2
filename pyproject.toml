--- conflicted
+++ resolved
@@ -467,14 +467,8 @@
     # To get SQLAlchemy 2.x supported, remove one of these ignores and then fix the resulting errors.
     'ignore: The Engine.execute\(\) method is considered legacy as of the 1.x series of SQLAlchemy and will be removed in 2.0. All statement execution in SQLAlchemy 2.0 is performed by the Connection.execute\(\) method of Connection, or in the ORM by the Session.execute\(\) method of Session.:DeprecationWarning',
     # Example Actual Warning: Found by running pytest tests/test_definitions/test_expectations_v2_api.py (delete with v2 api code if this warning doesn't appear elsewhere).
-<<<<<<< HEAD
     # sqlalchemy.exc.RemovedIn20Warning: The Row.keys() method is considered legacy as of the 1.x series of SQLAlchemy and will be removed in 2.0. Use the namedtuple standard accessor Row._fields, or for full mapping behavior use  row._mapping.keys()  (Background on SQLAlchemy 2.0 at: https://sqlalche.me/e/b8d9)
     'ignore: The Row.keys\(\) method is considered legacy as of the 1.x series of SQLAlchemy and will be removed in 2.0.:DeprecationWarning',
-=======
-    # Example Actual Warning: Found by running pytest tests/test_definitions/test_expectations_v2_api.py (delete with v2 api code if this warning doesn't appear elsewhere).
-    # sqlalchemy.exc.RemovedIn20Warning: Using non-integer/slice indices on Row is deprecated and will be removed in version 2.0; please use row._mapping[<key>], or the mappings() accessor on the Result object. (Background on SQLAlchemy 2.0 at: https://sqlalche.me/e/b8d9)
-    'ignore: Using non-integer\/slice indices on Row is deprecated and will be removed in version 2.0:DeprecationWarning',
->>>>>>> 7e50af19
     # Example Actual Warning: Found by running setup of test_validate_dataset[sqlite]
     # sqlalchemy.exc.RemovedIn20Warning: The MetaData.bind argument is deprecated and will be removed in SQLAlchemy 2.0. (Background on SQLAlchemy 2.0 at: https://sqlalche.me/e/b8d9)
     'ignore: The MetaData.bind argument is deprecated and will be removed in SQLAlchemy 2.0.:DeprecationWarning',
