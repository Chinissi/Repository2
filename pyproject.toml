[build-system]
requires = ["setuptools", "wheel"]
# uncomment to enable pep517 after versioneer problem is fixed.
# https://github.com/python-versioneer/python-versioneer/issues/193
# build-backend = "setuptools.build_meta"

[tool.black]
extend_excludes = '''
(
     docs/.*
    | tests/.*.fixture
    | .*.ge_store_backend_id
)
'''
# exclude unparseable notebooks
# https://stackoverflow.com/a/73296261/6304433
force-exclude = '''
(tests/data_context/fixtures/post_init_project_v0.8.0_A/great_expectations/notebooks/.*\.ipynb)
'''

[tool.isort]
profile = "black"
skip_gitignore = true
extend_skip_glob = ['venv/*', 'docs/*']

[tool.mypy]
python_version = "3.7"
plugins = ["pydantic.mypy"]
files = [
    "great_expectations",
    "tests/datasource/fluent",
    # "contrib" # ignore entire `contrib` package
    ]
warn_unused_configs = true
ignore_missing_imports = true
# TODO: change this to 'normal' once we have 'full' type coverage
follow_imports = 'silent'
warn_redundant_casts = true
show_error_codes = true
enable_error_code = [
    'ignore-without-code'
    ]
# The following list of codes are globally ignored, do not add to this list
disable_error_code = [
    # annotation-unchecked are 'warning notes', not errors and won't cause mypy to fail
    # but it does create a lot of noise in the CI mypy step.
    # https://mypy-lang.blogspot.com/2022/11/mypy-0990-released.html
    'annotation-unchecked'
    ]
exclude = [
    # BEGIN ALWAYS EXCLUDE SECTION #####################################################
    # If pattern should always be excluded add comment explaining why and put
    'docs/',  # Docs should not be type checked with the rest of the library.
    '_version\.py',  # generated by `versioneer`
    'v012',  # legacy code
    'tests/datasource/fluent/test_metadatasource\.py', # metaprogramming leads to errors
    # END ALWAYS EXCLUDE SECTION ######################################################
    #
    # #################################################################################
    # TODO: complete typing for the following modules and remove from exclude list
    # number is the current number of typing errors for the excluded pattern
    'checkpoint/actions\.py',  # 18
    'checkpoint/checkpoint\.py',  # 22
    'checkpoint/types/checkpoint_result\.py',  # 34
    'checkpoint/util\.py',  # 5
    'cli/checkpoint\.py',  # 9
    'cli/suite\.py',  # 24
    'cli/upgrade_helpers/upgrade_helper_v11\.py',  # 59
    'cli/upgrade_helpers/upgrade_helper_v13\.py',  # 17
    'core/batch\.py', # 29
    'core/usage_statistics/anonymizers/action_anonymizer\.py', # 1
    'core/usage_statistics/anonymizers/anonymizer\.py', # 6
    'core/usage_statistics/anonymizers/base\.py', # 8
    'core/usage_statistics/anonymizers/batch_anonymizer\.py', # 10
    'core/usage_statistics/anonymizers/batch_request_anonymizer\.py', # 16
    'core/usage_statistics/anonymizers/checkpoint_anonymizer\.py', # 16
    'core/usage_statistics/anonymizers/data_connector_anonymizer\.py', # 3
    'core/usage_statistics/anonymizers/data_docs_anonymizer\.py', # 5
    'core/usage_statistics/anonymizers/datasource_anonymizer\.py', # 9
    'core/usage_statistics/anonymizers/expectation_anonymizer\.py', # 6
    'core/usage_statistics/anonymizers/profiler_anonymizer\.py', # 2
    'core/usage_statistics/anonymizers/store_anonymizer\.py', # 6
    'core/usage_statistics/anonymizers/store_backend_anonymizer\.py', # 5
    'core/usage_statistics/anonymizers/validation_operator_anonymizer\.py',  # 5
    'core/usage_statistics/usage_statistics\.py', # 19
    'dataset/sparkdf_dataset\.py', # 3
    'dataset/sqlalchemy_dataset\.py', # 16
    'datasource/data_connector/configured_asset_sql_data_connector\.py',  # 47
    'expectations/core/expect_column_values_to_be_of_type\.py', # 12
    'expectations/core/expect_column_values_to_not_match_regex_list\.py', # 2
    'expectations/core/expect_column_values_to_not_match_regex\.py', # 2
    'expectations/core/expect_column_values_to_not_match_like_pattern_list\.py', # 3
    'expectations/core/expect_column_values_to_not_match_like_pattern\.py', # 2
    'expectations/core/expect_column_values_to_not_be_null\.py', # 2
    'expectations/core/expect_column_values_to_not_be_in_set\.py', # 2
    'expectations/core/expect_column_values_to_match_strftime_format\.py', # 2
    'expectations/core/expect_column_values_to_match_regex_list\.py', # 2
    'expectations/core/expect_column_values_to_match_regex\.py', # 1
    'expectations/core/expect_column_values_to_match_like_pattern_list\.py', # 3
    'expectations/core/expect_column_values_to_match_like_pattern\.py', # 2
    'expectations/core/expect_column_values_to_match_json_schema\.py', # 1
    'expectations/core/expect_column_values_to_be_unique\.py', # 1
    'expectations/core/expect_column_values_to_be_null\.py', # 3
    'expectations/core/expect_column_values_to_be_json_parseable\.py', # 1
    'expectations/core/expect_column_values_to_be_increasing\.py', # 1
    'expectations/core/expect_column_values_to_be_in_type_list\.py', # 11
    'expectations/core/expect_column_values_to_be_in_set\.py', # 1
    'expectations/core/expect_column_values_to_be_decreasing\.py', # 1
    'expectations/core/expect_column_values_to_be_dateutil_parseable\.py', # 1
    'expectations/core/expect_column_values_to_be_between\.py', # 3
    'expectations/core/expect_column_unique_value_count_to_be_between\.py', # 1
    'expectations/core/expect_column_to_exist\.py', # 4
    'expectations/core/expect_column_stdev_to_be_between\.py', # 1
    'expectations/core/expect_column_quantile_values_to_be_between\.py', # 15
    'expectations/core/expect_column_value_lengths_to_equal\.py', # 1
    'expectations/core/expect_column_value_lengths_to_be_between\.py', # 5
    'expectations/core/expect_column_proportion_of_unique_values_to_be_between\.py', # 1
    'expectations/core/expect_column_values_to_be_in_set\.py', # 2
    'expectations/core/expect_column_values_to_be_equal\.py', # 3
    'expectations/core/expect_column_values_a_to_be_greater_than_b\.py', # 3
    'expectations/core/expect_column_pair_cramers_phi_value_to_be_less_than\.py', # 7
    'expectations/core/expect_column_most_common_value_to_be_in_set\.py', # 3
    'expectations/core/expect_column_min_to_be_between\.py', # 1
    'expectations/core/expect_column_median_to_be_between\.py', # 1
    'expectations/core/expect_column_mean_to_be_between\.py', # 1
    'expectations/core/expect_column_max_to_be_between\.py', # 1
    'expectations/core/expect_column_kl_divergence_to_be_less_than\.py', # 22
    'expectations/core/expect_column_pair_values_to_be_in_set\.py', # 2
    'expectations/core/expect_column_pair_values_to_be_equal\.py', # 3
    'expectations/core/expect_column_pair_values_a_to_be_greater_than_b\.py', # 3
    'expectations/core/expect_column_distinct_values_to_equal_set\.py', # 2
    'expectations/core/expect_column_distinct_values_to_contain_set\.py', # 4
    'expectations/core/expect_column_distinct_values_to_be_in_set\.py', # 1
    'expectations/core/expect_compound_columns_to_be_unique\.py', # 3
    'expectations/core/expect_multicolumn_sum_to_equal\.py', # 4
    'expectations/core/expect_multicolumn_values_to_be_unique\.py', # 3
    'expectations/core/expect_select_column_values_to_be_unique_within_record\.py', # 3
    'expectations/core/expect_table_columns_to_match_set\.py', # 8
    'expectations/core/expect_table_columns_to_match_ordered_list\.py', # 11
    'expectations/core/expect_table_column_count_to_equal\.py', # 5
    'expectations/core/expect_table_column_count_to_be_between\.py', # 3
    'expectations/core/expect_table_row_count_to_equal_other_table\.py', # 11
    'expectations/metrics/column_aggregate_metrics/column_value_counts\.py', # 6
    'expectations/metrics/column_aggregate_metrics/column_quantile_values\.py', # 1
    'expectations/metrics/column_aggregate_metrics/column_partition\.py', # 10
    'expectations/metrics/column_aggregate_metrics/column_most_common_value\.py', # 4
    'expectations/metrics/column_aggregate_metrics/column_median\.py', # 1
    'expectations/metrics/map_metric_provider/column_condition_partial\.py', # 3
    'expectations/metrics/map_metric_provider/column_function_partial\.py', # 9
    'expectations/metrics/map_metric_provider/column_map_metric_provider\.py',
    'expectations/metrics/map_metric_provider/column_pair_condition_partial\.py', # 3
    'expectations/metrics/map_metric_provider/column_pair_function_partial\.py', # 9
    'expectations/metrics/map_metric_provider/column_pair_map_metric_provider\.py',
    'expectations/metrics/map_metric_provider/map_metric_provider\.py', # 2
    'expectations/metrics/map_metric_provider/multicolumn_map_metric_provider\.py', # 2
    'expectations/metrics/map_metric_provider/multicolumn_condition_partial\.py', # 3
    'expectations/metrics/map_metric_provider/multicolumn_function_partial\.py', # 2
	'expectations/metrics/map_metric_provider/column_map_condition_auxilliary_methods\.py', # 6
	'expectations/metrics/map_metric_provider/map_condition_auxilliary_methods\.py', # 29
	'expectations/metrics/map_metric_provider/multicolumn_map_condition_auxilliary_methods\.py', # 2
    'expectations/regex_based_column_map_expectation\.py',  # 3
    'expectations/row_conditions\.py',  # 4
    'expectations/set_based_column_map_expectation\.py',  # 3
    'render/renderer/checkpoint_new_notebook_renderer\.py',  # 9
    'render/renderer/content_block/content_block\.py',  # 5
    'render/renderer/content_block/exception_list_content_block\.py',  # 4
    'render/renderer/datasource_new_notebook_renderer\.py',  #  4
    'render/renderer/notebook_renderer\.py',  # 2
    'render/renderer/page_renderer\.py',  # 10
    'render/renderer/profiling_results_overview_section_renderer\.py',  # 2
    'render/renderer/site_builder\.py',  # 3
    'render/renderer/slack_renderer\.py',  # 9
    'render/renderer/suite_edit_notebook_renderer\.py',  # 7
    'render/renderer/suite_scaffold_notebook_renderer\.py',  # 7
    'render/renderer/v3/suite_edit_notebook_renderer\.py',  # 11
    'render/renderer/v3/suite_profile_notebook_renderer\.py',  # 4
    'render/util\.py',  # 17
    'render/view/view\.py',  # 11
    'rule_based_profiler/data_assistant_result/data_assistant_result\.py',  # 23
    'rule_based_profiler/data_assistant_result/plot_components\.py', # 12
    'rule_based_profiler/domain_builder/categorical_column_domain_builder\.py',  # 18
    'rule_based_profiler/domain_builder/map_metric_column_domain_builder\.py',  # 8
    'rule_based_profiler/estimators/bootstrap_numeric_range_estimator\.py',  # 8
    'rule_based_profiler/estimators/kde_numeric_range_estimator\.py',  # 7
    'rule_based_profiler/expectation_configuration_builder',  # 13
    'rule_based_profiler/helpers/util\.py',  # 46
    'rule_based_profiler/parameter_builder/mean_unexpected_map_metric_multi_batch_parameter_builder\.py',  # 19
    'rule_based_profiler/parameter_builder/metric_multi_batch_parameter_builder\.py',  # 15
    'rule_based_profiler/parameter_builder/numeric_metric_range_multi_batch_parameter_builder\.py',  # 27
    'rule_based_profiler/parameter_builder/parameter_builder\.py',  # 40
    'rule_based_profiler/parameter_builder/partition_parameter_builder\.py',  # 9
    'rule_based_profiler/parameter_builder/regex_pattern_string_parameter_builder\.py',  # 21
    'rule_based_profiler/parameter_builder/simple_date_format_string_parameter_builder\.py',  # 20
    'rule_based_profiler/rule_based_profiler\.py',  # 40
    'validation_operators/types/validation_operator_result\.py', # 35
    'validation_operators/validation_operators\.py',  # 16
    'validator/validator\.py', # 54
    # tests
    'tests/datasource/fluent/tasks\.py',
    'tests/datasource/fluent/integration/integration_test_utils\.py',
    'tests/datasource/fluent/test_spark_datasource\.py',
]

[tool.pydantic-mypy]
# https://pydantic-docs.helpmanual.io/mypy_plugin/#plugin-settings
init_typed = true
warn_required_dynamic_aliases = true
warn_untyped_fields = true

[tool.ruff]
target-version = "py37"
line-length = 88
select = [
    # https://beta.ruff.rs/docs/rules/#pyflakes-f
    "F", # Pyflakes
    # https://beta.ruff.rs/docs/rules/#pycodestyle-e-w
    "E", # pycodestyle
    "W", # Warning
    # https://beta.ruff.rs/docs/rules/#flake8-comprehensions-c4
    # https://beta.ruff.rs/docs/rules/#mccabe-c90
    "C", # Complexity (mccabe+) & comprehensions
    # https://beta.ruff.rs/docs/rules/#pyupgrade-up
    "UP", # pyupgrade
    # https://beta.ruff.rs/docs/rules/#isort-i
    "I", # isort
    # https://beta.ruff.rs/docs/rules/#flake8-type-checking-tch
    "TCH", # flake8-type-checking-tch
    # https://beta.ruff.rs/docs/rules/#flake8-tidy-imports-tid
    "TID", # flake8-tidy-imports
    # https://beta.ruff.rs/docs/rules/#flake8-pyi-pyi
    "PYI", # flake8-pyi - type stub files
    # https://beta.ruff.rs/docs/rules/#flake8-use-pathlib-pth
    "PTH", # use-pathlib - use pathlib for os.path and glob operations
]
ignore = [
    # https://beta.ruff.rs/docs/rules/#pyflakes-f
    "F842", # variable annotated but unused # TODO enable
    # https://beta.ruff.rs/docs/rules/#pycodestyle-e-w
    "E501", # line-length # TODO: too many violations
    "E402", # module level import not at top of file
    # https://beta.ruff.rs/docs/rules/#flake8-comprehensions-c4
    "C400", # TODO enable
    "C408", # TODO enable
    "C409", # TODO enable
    "C413", # TODO enable
    "C414", # TODO enable
    "C416", # TODO enable
    "C417", # TODO enable
    # https://beta.ruff.rs/docs/rules/#pyupgrade-up
    "UP006", # use-pep585-annotation
    "UP007", # use-pep604-annotation
    # https://beta.ruff.rs/docs/rules/#flake8-type-checking-tch
    # doesn't catch errors or help with circular imports and tedious to apply
    "TCH002", # typing-only-third-party-import
    # minimal cost for standard lib imports; keep this disabled
    "TCH003", # typing-only-standard-library-import
    # gives false positives if we use try imports and type-checking import
    "TCH004", # runtime-import-in-type-checking-block
    "TID252",  # Relative imports from parent modules are banned
    # https://beta.ruff.rs/docs/rules/#flake8-use-pathlib-pth
    "PTH123", # pathlib-open - this would force pathlib usage anytime open or with open was used.
]
extend-exclude = [
    "docs/*",
    "build/*",
    "assets/*",
    "versioneer*",
    "examples/*",
    # TODO: remove the items below and fix linting issues
    "tests/checkpoint", # 15 warnings
    "tests/cli", # 34 warnings
    "tests/data_asset", # 10 warnings
    "tests/data_context", # 127 warnings
    "tests/dataset", # 10 warnings
    "tests/execution_engine",  # 23 warnings
    "tests/expectations", # 56 warnings
    "tests/integration", # 114 warnings
    "tests/rule_based_profiler", # 28 warnings
    "tests/test_fixtures/notebook_assets/suite_edit/footer.py",  # 7 warnings
]

[tool.ruff.per-file-ignores]
"__init__.py" = [
    "F401",  # unused import
    "F403",  # star imports
    ]
"great_expectations/optional_imports.py" = [
    "TID251",  # flake8-banned-api
]

[tool.ruff.mccabe]
max-complexity = 15

[tool.ruff.pydocstyle]
convention = "google"

[tool.ruff.flake8-tidy-imports]
[tool.ruff.flake8-tidy-imports.banned-api]
# Uncomment this to prevent importing sqlalchemy everywhere but optional_imports.py
# "sqlalchemy".msg = "Don't import sqlalchemy directly, please use the great_expectations.import_manager."

[tool.pytest.ini_options]
filterwarnings = [
    # Turn all warnings not explicitly filtered below into errors
    "error",
    # This warning is common during testing where we intentionally use a COMPLETE format even in cases that would
    # be potentially overly resource intensive in standard operation
    "ignore:Setting result format to COMPLETE for a SqlAlchemyDataset:UserWarning",
    # This deprecation warning was fixed in moto release 1.3.15, and the filter should be removed once we migrate
    # to that minimum version
    "ignore:Using or importing the ABCs:DeprecationWarning:moto.cloudformation.parsing",
    # This deprecation warning comes from getsentry/responses, a mocking utility for requests. It is a dependency in moto.
    "ignore:stream argument is deprecated. Use stream parameter in request directly:DeprecationWarning",
    # We likely won't be updating to `marhsmallow` 4, these errors should be filtered out
    "error::marshmallow.warnings.RemovedInMarshmallow4Warning",
    # This warning is for configuring the result_format parameter at the Validator-level, which will not be persisted,
    # but is still useful for building the configuration.
    "ignore:`result_format` configured at the Validator-level will not be persisted:UserWarning",
    # This warning is for configuring the result_format parameter at the Expectation-level, which will not be persisted,
    # but is still useful for building the configuration.
    "ignore:`result_format` configured at the Expectation-level will not be persisted:UserWarning",

    # --------------------------------------- Great Expectations Deprecation Warnings ----------------------------------
    # Ignores in this section are for items in Great Expectations that are deprecated but not yet removed. Once the
    # relevant code is removed, the warning ignore should also be removed.
    # By ignoring these warnings, we will be able to turn on "warnings are errors" in our pipelines.
    'ignore: The parameter "save_changes" is deprecated as of v0.15.32; moving forward, changes made to Datasources will always be persisted by Store implementations. As support will be removed in v0.18, please omit the argument moving forward.:DeprecationWarning',
    # Example Actual Warning: great_expectations.exceptions.exceptions.MetricResolutionError: The parameter "parse_strings_as_datetimes" is deprecated as of v0.13.41 in v0.16. As part of the V3 API transition, we've moved away from input transformation. For more information, please see: https://greatexpectations.io/blog/why-we-dont-do-transformations-for-expectations-and-when-we-do
    # Example warning location: test_column_partition_metric_pd
    'ignore: The parameter "parse_strings_as_datetimes" is deprecated as of v0.13.41 in v0.16.:DeprecationWarning',
    # Example Actual Warning: UserWarning: Your query appears to have hard-coded references to your data. By not parameterizing your query with `{active_batch}`, {col}, etc., you may not be validating against your intended data asset, or the expectation may fail.
    'ignore: Your query appears to have hard-coded references to your data. By not parameterizing your query with `{active_batch}`, {col}, etc., you may not be validating against your intended data asset, or the expectation may fail.:UserWarning',
    # Example Actual Warning: UserWarning: Your query appears to not be parameterized for a data asset. By not parameterizing your query with `{active_batch}`, you may not be validating against your intended data asset, or the expectation may fail.
    'ignore: Your query appears to not be parameterized for a data asset. By not parameterizing your query with `{active_batch}`, you may not be validating against your intended data asset, or the expectation may fail.:UserWarning',
    # Example Actual Warning: DeprecationWarning: save_expectation_suite is deprecated as of v0.15.48 and will be removed in v0.18. Please use update_expectation_suite or add_or_update_expectation_suite instead.
    # Found in test_checkpoint_new_happy_path_generates_a_notebook_and_checkpoint
    'ignore: save_expectation_suite is deprecated as of v0.15.48 and will be removed in v0.18. Please use update_expectation_suite or add_or_update_expectation_suite instead.:DeprecationWarning',
    # Example Actual Warning: (found in test_expect_queried_column_value_frequency_to_meet_threshold_override_query_sqlite)
    # UserWarning: `row_condition` is an experimental feature. Combining this functionality with QueryExpectations may result in unexpected behavior.
    'ignore: `row_condition` is an experimental feature. Combining this functionality with QueryExpectations may result in unexpected behavior.:UserWarning',
    # Example Actual Warning: (found in test_render_types_module_deprecation_warning)
    # DeprecationWarning: Importing the class CollapseContent from great_expectations.render.types is deprecated as of v0.15.32 in v0.18. Please import class CollapseContent from great_expectations.render.
    'ignore: Importing the class CollapseContent from great_expectations.render.types is deprecated as of v0.15.32 in v0.18.:DeprecationWarning',
    # Example Actual Warning: (found in test_notebook_execution_rule_based_profiler_with_pandas_backend)
    # DeprecationWarning: save_profiler is deprecated as of v0.15.48 and will be removed in v0.18. Please use update_profiler or add_or_update_profiler instead.
    'ignore: save_profiler is deprecated as of v0.15.48 and will be removed in v0.18.:DeprecationWarning',
    # Example Actual Warning: (found in test_render_types_module_deprecation_warning)
    # DeprecationWarning: Importing the class RenderedContent from great_expectations.render.types is deprecated as of v0.15.32 in v0.18. Please import class RenderedContent from great_expectations.render.
    'ignore: Importing the class RenderedContent from great_expectations.render.types is deprecated as of v0.15.32 in v0.18.:DeprecationWarning',
    # Example Actual Warning: (found in test_golden_path_sql_datasource_configuration)
    # DeprecationWarning: get_batch is deprecated for the V3 Batch Request API as of v0.13.20 and will be removed in v0.16. Please use get_batch_list instead.
    'ignore: get_batch is deprecated for the V3 Batch Request API as of v0.13.20 and will be removed in v0.16.:DeprecationWarning',
    # --------------------------------------- Great Expectations Deprecation Warnings ----------------------------------

    # --------------------------------------- TEMPORARY IGNORES --------------------------------------------------------
    # The warnings in this section should be addressed (fixed or ignored) but are ignored here temporarily to help allow
    # turning on "warnings are errors" so new warnings become errors and are addressed during PRs.

    # python
    # Example Actual Warning: FutureWarning: iteritems is deprecated and will be removed in a future version. Use .items instead.
    'ignore: iteritems is deprecated and will be removed in a future version. Use .items instead.:FutureWarning',
    # Example Actual Warning: RuntimeWarning: divide by zero encountered in divide, RuntimeWarning: divide by zero encountered in true_divide
    # Found in test_atomic_prescriptive_summary_expect_column_kl_divergence_to_be_less_than, test_case_runner_v2_api
    'ignore: divide by zero encountered:RuntimeWarning',
    # Example Actual Warning: Found running tests/test_definitions/test_expectations_v3_api.py
    # DeprecationWarning: NotImplemented should not be used in a boolean context
    'ignore: NotImplemented should not be used in a boolean context:DeprecationWarning',

    # python 3.10
    # Example Actual Warning: Found in tests/datasource/fluent/data_asset/data_connector/test_s3_data_connector.py
    # DeprecationWarning: ssl.PROTOCOL_TLS is deprecated
    'ignore: ssl.PROTOCOL_TLS is deprecated:DeprecationWarning',

    # six
    # Example Actual Warning: Found in ImportError while loading conftest '/great_expectations/tests/conftest.py'.
    # ImportWarning: _SixMetaPathImporter.exec_module() not found; falling back to load_module()
    'ignore: _SixMetaPathImporter.exec_module\(\) not found:ImportWarning',

    # distutils
    # Example Actual Warning: Found in tests/datasource/test_batch_generators.py, test spark python 3.10
    # DeprecationWarning: distutils Version classes are deprecated. Use packaging.version instead.
    'ignore: distutils Version classes are deprecated. Use packaging.version instead.:DeprecationWarning',

    # pandas
    # Example Actual Warning: FutureWarning: The behavior of `series[i:j]` with an integer-dtype index is deprecated. In a future version, this will be treated as *label-based* indexing, consistent with e.g. `series[i]` lookups. To retain the old behavior, use `series.iloc[i:j]`. To get the future behavior, use `series.loc[i:j]`.
    # Found when running pytest tests/test_definitions/test_expectations_v3_api.py
    'ignore: The behavior of `series:FutureWarning',
    # Example Actual Warning: UserWarning: Unknown extension is not supported and will be removed
    # Found when running TestIO.test_read_excel
    'ignore: Unknown extension is not supported and will be removed:UserWarning',
    # Example Actual Warning: DeprecationWarning: The default dtype for empty Series will be 'object' instead of 'float64' in a future version. Specify a dtype explicitly to silence this warning.
    # Found when running test_value_counts_metric_spark
    "ignore: The default dtype for empty Series will be 'object' instead of 'float64' in a future version.:DeprecationWarning",
    # Example Actual Warning: Found by running pytest tests/rule_based_profiler/data_assistant/test_volume_data_assistant.py
    # FutureWarning: In a future version, object-dtype columns with all-bool values will not be included in reductions with bool_only=True. Explicitly cast to bool dtype instead.
    'ignore: In a future version, object-dtype columns with all-bool values will not be included:FutureWarning',
    # Example Actual Warning: Found by running tests/expectations/metrics/test_core.py::test_value_counts_metric_spark
    # FutureWarning: The default dtype for empty Series will be 'object' instead of 'float64' in a future version. Specify a dtype explicitly to silence this warning.
    'ignore: The default dtype for empty Series will be:FutureWarning',

    # numpy
    # Example Actual Warning: RuntimeWarning: Mean of empty slice.
    # Found when running test_case_runner_v3_api[spark/column_aggregate_expectations/expect_column_median_to_be_between:test_empty_column_should_be_false_no_observed_value_with_which_to_compare]
    'ignore: Mean of empty slice.:RuntimeWarning',
    # Example Actual Warning: RuntimeWarning: invalid value encountered in double_scalars
    # Found when running test_case_runner_v3_api[spark/column_aggregate_expectations/expect_column_median_to_be_between:test_empty_column_should_be_false_no_observed_value_with_which_to_compare]
    'ignore: invalid value encountered:RuntimeWarning',
    # spark
    # Example Actual Warning: FutureWarning: Deprecated in 3.0.0. Use SparkSession.builder.getOrCreate() instead.
    # Found when running test_case_runner_v2_api[SparkDFDataset/column_pair_map_expectations/expect_column_pair_values_to_be_in_set:basic_positive_test_without_nulls]
    'ignore: Deprecated in 3.0.0. Use SparkSession.builder.getOrCreate\(\) instead.:FutureWarning',
    # pymysql
    # Example Actual Warning: pymysql.err.Warning: (1292, "Truncated incorrect DOUBLE value: 'cat'")
    # Found in tests/test_definitions/test_expectations_v2_api.py, if not found in v3 api remove this ignore directive with the v2 api code.
    'ignore: \(1292, "Truncated incorrect DOUBLE value:Warning',
    # urllib3
    "ignore:'urllib3.contrib.pyopenssl' module is deprecated and will be removed in a future release of urllib3 2.x.:DeprecationWarning",
    # boto
    # Example Actual Warning: Found when importing botocore when collecting tests with 3.10.
    # ImportWarning: _SixMetaPathImporter.find_spec() not found; falling back to find_module()
    'ignore: _SixMetaPathImporter.find_spec\(\) not found; falling back to find_module\(\):ImportWarning',
    # ruamel
    'ignore:\nsafe_load will be removed:PendingDeprecationWarning',
    'ignore:\nload will be removed:PendingDeprecationWarning',
    # Warning found in tests/integration/profiling/rule_based_profiler/test_profiler_basic_workflows.py, among other places.
    'ignore:\ndump will be removed:PendingDeprecationWarning',
    # Warning found in tests/integration/profiling/rule_based_profiler/test_profiler_basic_workflows.py
    'ignore:\ndump_all will be removed:PendingDeprecationWarning',
    # pyarrow
    # Example Actual Warning:
    # UserWarning: You have an incompatible version of 'pyarrow' installed (11.0.0), please install a version that adheres to: 'pyarrow<10.1.0,>=10.0.1; extra == "pandas"'
    "ignore: You have an incompatible version of 'pyarrow' installed:UserWarning",
    # jupyter
    # Example Actual Warning:
    # DeprecationWarning: Jupyter is migrating its paths to use standard platformdirs
    # given by the platformdirs library.  To remove this warning and
    # see the appropriate new directories, set the environment variable
    # `JUPYTER_PLATFORM_DIRS=1` and then run `jupyter --paths`.
    # The use of platformdirs will be the default in `jupyter_core` v6
    'ignore: Jupyter is migrating its paths to use standard platformdirs:DeprecationWarning',
    # pytest
    # Example Actual Warning:
    # pytest.PytestCollectionWarning: cannot collect test class 'TestConnectionError' because it has a __init__ constructor (from: tests/datasource/fluent/test_pandas_azure_blob_storage_datasource.py)
    "ignore: cannot collect test class 'TestConnectionError' because it has a __init__ constructor:UserWarning",
    # Example Actual Warning:
    # pytest.PytestUnraisableExceptionWarning: Exception ignored in: <socket.socket fd=-1, family=AddressFamily.AF_INET, type=SocketKind.SOCK_STREAM, proto=6>
    "ignore: Exception ignored in:UserWarning",

    # SQLAlchemy
    # SQLAlchemy warnings. These warnings should be addressed.
    'ignore: Implicit coercion of SELECT and textual SELECT constructs into FROM clauses is deprecated; please call .subquery\(\) on any Core select or ORM Query object in order to produce a subquery object.:DeprecationWarning',
    # Example Actual Warning: (from test_table_column_reflection_fallback)
    # sqlalchemy.exc.SADeprecationWarning: Executing a subquery object is deprecated and will raise ObjectNotExecutableError in an upcoming release.  Please execute the underlying select() statement directly.
    'ignore: Executing a subquery object is deprecated and will raise ObjectNotExecutableError in an upcoming release.  Please execute the underlying select() statement directly.:DeprecationWarning',
    # Example Actual Warning: (from mssql tests, tests/test_definitions/test_expectations_v2_api.py)
    # sqlalchemy.exc.SAWarning: SELECT statement has a cartesian product between FROM element(s) "UnexpectedCountSubquery" and FROM element "ElementAndNullCountsSubquery".  Apply join condition(s) between each element to resolve.
    'ignore: SELECT statement has a cartesian product between FROM element\(s\):RuntimeWarning',
    # Example Actual Warning: (from trino tests, test_table_column_reflection_fallback)
    # sqlalchemy.exc.SADeprecationWarning: Executing a subquery object is deprecated and will raise ObjectNotExecutableError in an upcoming release.  Please execute the underlying select() statement directly.
    'ignore: Executing a subquery object is deprecated and will raise ObjectNotExecutableError in an upcoming release.:DeprecationWarning',
    # Example Actual Warning: Found by running pytest tests/datasource/fluent/integration/test_integration_datasource.py (with SA-backed fluent datasources).
    # sqlalchemy.exc.SADeprecationWarning: The Engine.run_callable() method is deprecated and will be removed in a future release.  Use the Engine.begin() context manager instead. (deprecated since: 1.4)
    'ignore: The Engine.run_callable\(\) method is deprecated and will be removed in a future release:DeprecationWarning',
    # Example Actual Warning: (tests/datasource/fluent/integration/conftest.py)
    # sqlalchemy.exc.SADeprecationWarning: Table.tometadata() is renamed to Table.to_metadata() (deprecated since: 1.4)
    'ignore: Table.tometadata\(\) is renamed to Table.to_metadata\(\):DeprecationWarning',

    # SQLAlchemy 2.x support warnings. These warnings should be ignored until sqlalchemy 2.x is fully supported.
    # To get SQLAlchemy 2.x supported, remove one of these ignores and then fix the resulting errors.
<<<<<<< HEAD
    'ignore: The legacy calling style of select\(\) is deprecated and will be removed in SQLAlchemy 2.0.  Please use the new calling style described at select\(\).:sqlalchemy.exc.RemovedIn20Warning',
    'ignore: The current statement is being autocommitted using implicit autocommit, which will be removed in SQLAlchemy 2.0. Use the .begin\(\) method of Engine or Connection in order to use an explicit transaction for DML and DDL statements.:sqlalchemy.exc.RemovedIn20Warning',
    'ignore: The Engine.execute\(\) method is considered legacy as of the 1.x series of SQLAlchemy and will be removed in 2.0. All statement execution in SQLAlchemy 2.0 is performed by the Connection.execute\(\) method of Connection, or in the ORM by the Session.execute\(\) method of Session.:sqlalchemy.exc.RemovedIn20Warning',
=======
    'ignore: The legacy calling style of select\(\) is deprecated and will be removed in SQLAlchemy 2.0.  Please use the new calling style described at select\(\).:DeprecationWarning',
    'ignore: The current statement is being autocommitted using implicit autocommit, which will be removed in SQLAlchemy 2.0. Use the .begin\(\) method of Engine or Connection in order to use an explicit transaction for DML and DDL statements.:DeprecationWarning',
    'ignore: The "whens" argument to case\(\), when referring to a sequence of items, is now passed as a series of positional elements, rather than as a list.:DeprecationWarning',
    'ignore: The Engine.execute\(\) method is considered legacy as of the 1.x series of SQLAlchemy and will be removed in 2.0. All statement execution in SQLAlchemy 2.0 is performed by the Connection.execute\(\) method of Connection, or in the ORM by the Session.execute\(\) method of Session.:DeprecationWarning',
>>>>>>> a5e5ebf8
    # Error with link to docs: sqlalchemy.exc.RemovedIn20Warning: The Connection.connect() method is considered legacy as of the 1.x series of SQLAlchemy and will be removed in 2.0. (Background on SQLAlchemy 2.0 at: https://sqlalche.me/e/b8d9)
    # Found so far in pytest tests/test_ge_utils.py, which is a v2 API reference. We won't fix this since the v2 API
    # code will be deleted soon.
    'ignore: The Connection.connect\(\) method is considered legacy as of the 1.x series of SQLAlchemy and will be removed in 2.0.:DeprecationWarning',
    # Example Actual Warning: sqlalchemy.exc.RemovedIn20Warning: Deprecated API features detected! These feature(s) are not compatible with SQLAlchemy 2.0. To prevent incompatible upgrades prior to updating applications, ensure requirements files are pinned to "sqlalchemy<2.0". Set environment variable SQLALCHEMY_WARN_20=1 to show all deprecation warnings.  Set environment variable SQLALCHEMY_SILENCE_UBER_WARNING=1 to silence this message. (Background on SQLAlchemy 2.0 at: https://sqlalche.me/e/b8d9)
    # Found so far in test_cli_datasource_list
    'ignore: Deprecated API features detected!:DeprecationWarning',
    # Example Actual Warning: Found by running pytest tests/test_definitions/test_expectations_v2_api.py (delete with v2 api code if this warning doesn't appear elsewhere).
    # sqlalchemy.exc.RemovedIn20Warning: The Row.keys() method is considered legacy as of the 1.x series of SQLAlchemy and will be removed in 2.0. Use the namedtuple standard accessor Row._fields, or for full mapping behavior use  row._mapping.keys()  (Background on SQLAlchemy 2.0 at: https://sqlalche.me/e/b8d9)
    'ignore: The Row.keys\(\) method is considered legacy as of the 1.x series of SQLAlchemy and will be removed in 2.0.:DeprecationWarning',
    # Example Actual Warning: Found by running pytest tests/test_definitions/test_expectations_v2_api.py (delete with v2 api code if this warning doesn't appear elsewhere).
    # sqlalchemy.exc.RemovedIn20Warning: Using non-integer/slice indices on Row is deprecated and will be removed in version 2.0; please use row._mapping[<key>], or the mappings() accessor on the Result object. (Background on SQLAlchemy 2.0 at: https://sqlalche.me/e/b8d9)
    'ignore: Using non-integer\/slice indices on Row is deprecated and will be removed in version 2.0:DeprecationWarning',
    # Example Actual Warning: Found by running setup of test_validate_dataset[sqlite]
    # sqlalchemy.exc.RemovedIn20Warning: The MetaData.bind argument is deprecated and will be removed in SQLAlchemy 2.0. (Background on SQLAlchemy 2.0 at: https://sqlalche.me/e/b8d9)
    'ignore: The MetaData.bind argument is deprecated and will be removed in SQLAlchemy 2.0.:DeprecationWarning',
    # Example Actual Warning: Found in setup of test_database_evaluation_parameter_store_basics[param_store0-test_backends0]
    # sqlalchemy.exc.RemovedIn20Warning: The autoload parameter is deprecated and will be removed in version 2.0.  Please use the autoload_with parameter, passing an engine or connection. (Background on SQLAlchemy 2.0 at: https://sqlalche.me/e/b8d9)
    'ignore: The autoload parameter is deprecated and will be removed in version 2.0.:DeprecationWarning',
    # Example Actual Warning: Found in test_sample_using_limit_builds_correct_query_where_clause_none[test_backends0-hive]
    # sqlalchemy.exc.RemovedIn20Warning: The `database` package is deprecated and will be removed in v2.0 of sqlalchemy. Use the `dialects` package instead. (Background on SQLAlchemy 2.0 at: https://sqlalche.me/e/b8d9)
    'ignore: The `database` package is deprecated and will be removed in v2.0 of sqlalchemy. Use the `dialects` package instead.:DeprecationWarning',
    # Example Actual Warning: Found in mysql test_table_column_reflection_fallback[test_backends0]
    # sqlalchemy.exc.RemovedIn20Warning: The .close() method on a so-called 'branched' connection is deprecated as of 1.4, as are 'branched' connections overall, and will be removed in a future release.  If this is a default-handling function, don't close the connection. (Background on SQLAlchemy 2.0 at: https://sqlalche.me/e/b8d9)
    'ignore: The .close\(\) method on a so-called:DeprecationWarning',
    # Example Actual Warning: Found in setup of test_validate_dataset[sqlite]
    # sqlalchemy.exc.RemovedIn20Warning: The ``bind`` argument for schema methods that invoke SQL against an engine or connection will be required in SQLAlchemy 2.0. (Background on SQLAlchemy 2.0 at: https://sqlalche.me/e/b8d9)
    'ignore: The ``bind`` argument for schema methods that invoke SQL against an engine or connection will be required in SQLAlchemy 2.0.:DeprecationWarning',
    # --------------------------------------- TEMPORARY IGNORES --------------------------------------------------------
]
junit_family="xunit2"
markers = [
    "cloud: mark test as being relevant to Great Expectations Cloud.",
    "docs: mark a test as a docs test.",
    "e2e: mark test as an E2E test.",
    "external_sqldialect: mark test as requiring install of an external sql dialect.",
    "integration: mark test as an integration test.",
    "slow: mark tests taking longer than 1 second.",
    "unit: mark a test as a unit test.",
    "v2_api: mark test as specific to the v2 api (e.g. pre Data Connectors)",
]
testpaths = "tests"
# use `pytest-mock` drop-in replacement for `unittest.mock`
# https://pytest-mock.readthedocs.io/en/latest/configuration.html#use-standalone-mock-package
mock_use_standalone_module = false
# https://docs.pytest.org/en/7.1.x/how-to/logging.html#how-to-manage-logging
# uncomment to adjust captured log levels
# WARNING some cli v012 tests may fail if this is altered
# log_level = "info"<|MERGE_RESOLUTION|>--- conflicted
+++ resolved
@@ -467,16 +467,9 @@
 
     # SQLAlchemy 2.x support warnings. These warnings should be ignored until sqlalchemy 2.x is fully supported.
     # To get SQLAlchemy 2.x supported, remove one of these ignores and then fix the resulting errors.
-<<<<<<< HEAD
-    'ignore: The legacy calling style of select\(\) is deprecated and will be removed in SQLAlchemy 2.0.  Please use the new calling style described at select\(\).:sqlalchemy.exc.RemovedIn20Warning',
-    'ignore: The current statement is being autocommitted using implicit autocommit, which will be removed in SQLAlchemy 2.0. Use the .begin\(\) method of Engine or Connection in order to use an explicit transaction for DML and DDL statements.:sqlalchemy.exc.RemovedIn20Warning',
-    'ignore: The Engine.execute\(\) method is considered legacy as of the 1.x series of SQLAlchemy and will be removed in 2.0. All statement execution in SQLAlchemy 2.0 is performed by the Connection.execute\(\) method of Connection, or in the ORM by the Session.execute\(\) method of Session.:sqlalchemy.exc.RemovedIn20Warning',
-=======
     'ignore: The legacy calling style of select\(\) is deprecated and will be removed in SQLAlchemy 2.0.  Please use the new calling style described at select\(\).:DeprecationWarning',
     'ignore: The current statement is being autocommitted using implicit autocommit, which will be removed in SQLAlchemy 2.0. Use the .begin\(\) method of Engine or Connection in order to use an explicit transaction for DML and DDL statements.:DeprecationWarning',
-    'ignore: The "whens" argument to case\(\), when referring to a sequence of items, is now passed as a series of positional elements, rather than as a list.:DeprecationWarning',
     'ignore: The Engine.execute\(\) method is considered legacy as of the 1.x series of SQLAlchemy and will be removed in 2.0. All statement execution in SQLAlchemy 2.0 is performed by the Connection.execute\(\) method of Connection, or in the ORM by the Session.execute\(\) method of Session.:DeprecationWarning',
->>>>>>> a5e5ebf8
     # Error with link to docs: sqlalchemy.exc.RemovedIn20Warning: The Connection.connect() method is considered legacy as of the 1.x series of SQLAlchemy and will be removed in 2.0. (Background on SQLAlchemy 2.0 at: https://sqlalche.me/e/b8d9)
     # Found so far in pytest tests/test_ge_utils.py, which is a v2 API reference. We won't fix this since the v2 API
     # code will be deleted soon.
