[build-system]
requires = ["setuptools", "wheel"]
# uncomment to enable pep517 after versioneer problem is fixed.
# https://github.com/python-versioneer/python-versioneer/issues/193
# build-backend = "setuptools.build_meta"

[tool.black]
target-version = ["py38", "py39", "py310"]
extend_excludes = '''
(
     docs/.*
    | tests/.*.fixture
    | .*.ge_store_backend_id
)
'''
# exclude unparseable notebooks
# https://stackoverflow.com/a/73296261/6304433
force-exclude = '''
(tests/data_context/fixtures/post_init_project_v0.8.0_A/great_expectations/notebooks/.*\.ipynb)
'''

[tool.isort]
profile = "black"
skip_gitignore = true
extend_skip_glob = ['venv/*', 'docs/*']

[tool.mypy]
python_version = "3.8"
plugins = ["pydantic.mypy"]
files = [
    "great_expectations",
    "tests/datasource/fluent",
    "tests/agent",
    # "contrib" # ignore entire `contrib` package
    ]
warn_unused_configs = true
ignore_missing_imports = true
# TODO: change this to 'normal' once we have 'full' type coverage
follow_imports = 'silent'
warn_redundant_casts = true
show_error_codes = true
enable_error_code = [
    'ignore-without-code'
    ]
# The following list of codes are globally ignored, do not add to this list
disable_error_code = [
    # annotation-unchecked are 'warning notes', not errors and won't cause mypy to fail
    # but it does create a lot of noise in the CI mypy step.
    # https://mypy-lang.blogspot.com/2022/11/mypy-0990-released.html
    'annotation-unchecked'
    ]
exclude = [
    # BEGIN ALWAYS EXCLUDE SECTION #####################################################
    # If pattern should always be excluded add comment explaining why and put
    # Docs should not be type checked with the rest of the library.
    'docs/*',
    'docs/adr',
    # 'docs/checks', # We ignore docs, but not any CI checks written in python
    'docs/docusaurus',
    'docs/expectation_gallery',
    'docs/readme_assets',
    'docs/sphinx_api_docs_source',
    '_version\.py',  # generated by `versioneer`
    'v012',  # legacy code
    'tests/datasource/fluent/test_metadatasource\.py', # metaprogramming leads to errors
    # END ALWAYS EXCLUDE SECTION ######################################################
    #
    # #################################################################################
    # TODO: complete typing for the following modules and remove from exclude list
    # number is the current number of typing errors for the excluded pattern
    'cli/suite\.py',  # 24
    'cli/upgrade_helpers/upgrade_helper_v11\.py',  # 59
    'cli/upgrade_helpers/upgrade_helper_v13\.py',  # 17
    'core/usage_statistics/anonymizers/batch_anonymizer\.py', # 10
    'core/usage_statistics/anonymizers/batch_request_anonymizer\.py', # 16
    'core/usage_statistics/anonymizers/checkpoint_anonymizer\.py', # 16
    'core/usage_statistics/anonymizers/data_docs_anonymizer\.py', # 5
    'core/usage_statistics/anonymizers/datasource_anonymizer\.py', # 9
    'core/usage_statistics/anonymizers/expectation_anonymizer\.py', # 6
    'core/usage_statistics/anonymizers/validation_operator_anonymizer\.py',  # 5
    'dataset/sparkdf_dataset\.py', # 3
    'dataset/sqlalchemy_dataset\.py', # 16
    'datasource/data_connector/configured_asset_sql_data_connector\.py',  # 47
    'expectations/core/expect_column_values_to_be_of_type\.py', # 12
    'expectations/core/expect_column_values_to_not_match_regex_list\.py', # 2
    'expectations/core/expect_column_values_to_not_match_regex\.py', # 2
    'expectations/core/expect_column_values_to_not_match_like_pattern_list\.py', # 3
    'expectations/core/expect_column_values_to_not_match_like_pattern\.py', # 2
    'expectations/core/expect_column_values_to_not_be_null\.py', # 2
    'expectations/core/expect_column_values_to_not_be_in_set\.py', # 2
    'expectations/core/expect_column_values_to_match_strftime_format\.py', # 2
    'expectations/core/expect_column_values_to_match_regex_list\.py', # 2
    'expectations/core/expect_column_values_to_match_regex\.py', # 1
    'expectations/core/expect_column_values_to_match_like_pattern_list\.py', # 3
    'expectations/core/expect_column_values_to_match_like_pattern\.py', # 2
    'expectations/core/expect_column_values_to_match_json_schema\.py', # 1
    'expectations/core/expect_column_values_to_be_unique\.py', # 1
    'expectations/core/expect_column_values_to_be_null\.py', # 3
    'expectations/core/expect_column_values_to_be_json_parseable\.py', # 1
    'expectations/core/expect_column_values_to_be_increasing\.py', # 1
    'expectations/core/expect_column_values_to_be_in_type_list\.py', # 11
    'expectations/core/expect_column_values_to_be_in_set\.py', # 1
    'expectations/core/expect_column_values_to_be_decreasing\.py', # 1
    'expectations/core/expect_column_values_to_be_dateutil_parseable\.py', # 1
    'expectations/core/expect_column_values_to_be_between\.py', # 3
    'expectations/core/expect_column_unique_value_count_to_be_between\.py', # 1
    'expectations/core/expect_column_to_exist\.py', # 4
    'expectations/core/expect_column_stdev_to_be_between\.py', # 1
    'expectations/core/expect_column_quantile_values_to_be_between\.py', # 15
    'expectations/core/expect_column_value_lengths_to_equal\.py', # 1
    'expectations/core/expect_column_value_lengths_to_be_between\.py', # 5
    'expectations/core/expect_column_proportion_of_unique_values_to_be_between\.py', # 1
    'expectations/core/expect_column_values_to_be_in_set\.py', # 2
    'expectations/core/expect_column_values_to_be_equal\.py', # 3
    'expectations/core/expect_column_values_a_to_be_greater_than_b\.py', # 3
    'expectations/core/expect_column_pair_cramers_phi_value_to_be_less_than\.py', # 7
    'expectations/core/expect_column_most_common_value_to_be_in_set\.py', # 3
    'expectations/core/expect_column_min_to_be_between\.py', # 1
    'expectations/core/expect_column_median_to_be_between\.py', # 1
    'expectations/core/expect_column_mean_to_be_between\.py', # 1
    'expectations/core/expect_column_max_to_be_between\.py', # 1
    'expectations/core/expect_column_kl_divergence_to_be_less_than\.py', # 22
    'expectations/core/expect_column_pair_values_to_be_in_set\.py', # 2
    'expectations/core/expect_column_pair_values_to_be_equal\.py', # 3
    'expectations/core/expect_column_pair_values_a_to_be_greater_than_b\.py', # 3
    'expectations/core/expect_column_distinct_values_to_equal_set\.py', # 2
    'expectations/core/expect_column_distinct_values_to_contain_set\.py', # 4
    'expectations/core/expect_column_distinct_values_to_be_in_set\.py', # 1
    'expectations/core/expect_compound_columns_to_be_unique\.py', # 3
    'expectations/core/expect_multicolumn_sum_to_equal\.py', # 4
    'expectations/core/expect_multicolumn_values_to_be_unique\.py', # 3
    'expectations/core/expect_select_column_values_to_be_unique_within_record\.py', # 3
    'expectations/core/expect_table_columns_to_match_set\.py', # 8
    'expectations/core/expect_table_columns_to_match_ordered_list\.py', # 11
    'expectations/core/expect_table_column_count_to_equal\.py', # 5
    'expectations/core/expect_table_column_count_to_be_between\.py', # 3
    'expectations/core/expect_table_row_count_to_equal_other_table\.py', # 11
    'expectations/metrics/column_aggregate_metrics/column_value_counts\.py', # 6
    'expectations/metrics/column_aggregate_metrics/column_quantile_values\.py', # 1
    'expectations/metrics/column_aggregate_metrics/column_partition\.py', # 10
    'expectations/metrics/column_aggregate_metrics/column_most_common_value\.py', # 4
    'expectations/metrics/column_aggregate_metrics/column_median\.py', # 1
    'expectations/metrics/map_metric_provider/column_condition_partial\.py', # 3
    'expectations/metrics/map_metric_provider/column_function_partial\.py', # 9
    'expectations/metrics/map_metric_provider/column_map_metric_provider\.py',
    'expectations/metrics/map_metric_provider/column_pair_condition_partial\.py', # 3
    'expectations/metrics/map_metric_provider/column_pair_function_partial\.py', # 9
    'expectations/metrics/map_metric_provider/column_pair_map_metric_provider\.py',
    'expectations/metrics/map_metric_provider/map_metric_provider\.py', # 2
    'expectations/metrics/map_metric_provider/multicolumn_map_metric_provider\.py', # 2
    'expectations/metrics/map_metric_provider/multicolumn_condition_partial\.py', # 3
    'expectations/metrics/map_metric_provider/multicolumn_function_partial\.py', # 2
	'expectations/metrics/map_metric_provider/column_map_condition_auxilliary_methods\.py', # 6
	'expectations/metrics/map_metric_provider/map_condition_auxilliary_methods\.py', # 29
	'expectations/metrics/map_metric_provider/multicolumn_map_condition_auxilliary_methods\.py', # 2
    'expectations/regex_based_column_map_expectation\.py',  # 3
    'expectations/row_conditions\.py',  # 4
    'expectations/set_based_column_map_expectation\.py',  # 3
    'render/renderer/checkpoint_new_notebook_renderer\.py',  # 9
    'render/renderer/content_block/content_block\.py',  # 5
    'render/renderer/content_block/exception_list_content_block\.py',  # 4
    'render/renderer/datasource_new_notebook_renderer\.py',  #  4
    'render/renderer/notebook_renderer\.py',  # 2
    'render/renderer/page_renderer\.py',  # 10
    'render/renderer/profiling_results_overview_section_renderer\.py',  # 2
    'render/renderer/site_builder\.py',  # 3
    'render/renderer/slack_renderer\.py',  # 9
    'render/renderer/suite_edit_notebook_renderer\.py',  # 7
    'render/renderer/suite_scaffold_notebook_renderer\.py',  # 7
    'render/renderer/v3/suite_edit_notebook_renderer\.py',  # 11
    'render/renderer/v3/suite_profile_notebook_renderer\.py',  # 4
    'render/view/view\.py',  # 11
    'rule_based_profiler/domain_builder/map_metric_column_domain_builder\.py',  # 8
    'rule_based_profiler/estimators/bootstrap_numeric_range_estimator\.py',  # 8
    'rule_based_profiler/estimators/kde_numeric_range_estimator\.py',  # 7
    'rule_based_profiler/expectation_configuration_builder',  # 13
    'rule_based_profiler/helpers/util\.py',  # 46
    'rule_based_profiler/parameter_builder/unexpected_count_statistics_multi_batch_parameter_builder\.py',  # 69
    'rule_based_profiler/parameter_builder/mean_unexpected_map_metric_multi_batch_parameter_builder\.py',  # 19
    'rule_based_profiler/parameter_builder/metric_multi_batch_parameter_builder\.py',  # 15
    'rule_based_profiler/parameter_builder/numeric_metric_range_multi_batch_parameter_builder\.py',  # 27
    'rule_based_profiler/parameter_builder/parameter_builder\.py',  # 40
    'rule_based_profiler/parameter_builder/partition_parameter_builder\.py',  # 9
    'rule_based_profiler/parameter_builder/regex_pattern_string_parameter_builder\.py',  # 21
    'rule_based_profiler/parameter_builder/simple_date_format_string_parameter_builder\.py',  # 20
    'rule_based_profiler/rule_based_profiler\.py',  # 40
    'validation_operators/types/validation_operator_result\.py', # 35
    'validation_operators/validation_operators\.py',  # 16
    # tests
    'tests/datasource/fluent/tasks\.py',
]

[[tool.mypy.overrides]]
# need to use override because a mypy bug prevents ignoring an assignment warning inline
# for `from azure import storage`
module = [
  "great_expectations.compatibility.azure",
]
disable_error_code = [
    'assignment',  # cannot assign NotImported to a ModuleType
    ]

[tool.pydantic-mypy]
# https://pydantic-docs.helpmanual.io/mypy_plugin/#plugin-settings
init_typed = true
warn_required_dynamic_aliases = true
warn_untyped_fields = true

[tool.ruff]
target-version = "py38"
line-length = 88
select = [
    # https://beta.ruff.rs/docs/rules/#pyflakes-f
    "F", # Pyflakes
    # https://beta.ruff.rs/docs/rules/#pycodestyle-e-w
    "E", # pycodestyle
    "W", # Warning
    # https://beta.ruff.rs/docs/rules/#flake8-comprehensions-c4
    # https://beta.ruff.rs/docs/rules/#mccabe-c90
    "C", # Complexity (mccabe+) & comprehensions
    # https://beta.ruff.rs/docs/rules/#pyupgrade-up
    "UP", # pyupgrade
    # https://beta.ruff.rs/docs/rules/#isort-i
    "I", # isort
    # https://beta.ruff.rs/docs/rules/#flake8-type-checking-tch
    "TCH", # flake8-type-checking-tch
    # https://beta.ruff.rs/docs/rules/#flake8-tidy-imports-tid
    "TID", # flake8-tidy-imports
    # https://beta.ruff.rs/docs/rules/#flake8-pyi-pyi
    "PYI", # flake8-pyi - type stub files
    # https://beta.ruff.rs/docs/rules/#flake8-use-pathlib-pth
    "PTH", # use-pathlib - use pathlib for os.path and glob operations
    # https://beta.ruff.rs/docs/rules/#flake8-bugbear-b
    "B", # bugbear - common python bugs & design issues
    # https://beta.ruff.rs/docs/rules/#flake8-datetimez-dtz
    "DTZ", # flake8-datetimez-dtz - prevent use of tz naive datetimes
    # https://beta.ruff.rs/docs/rules/#pylint-pl
    "PL", # pylint
    # https://beta.ruff.rs/docs/rules/unused-noqa/
    "RUF100", # unused-noqa
]
ignore = [
    # https://beta.ruff.rs/docs/rules/#pyflakes-f
    "F842", # variable annotated but unused # TODO enable
    # https://beta.ruff.rs/docs/rules/#pycodestyle-e-w
    "E501", # line-length # TODO: too many violations
    "E402", # module level import not at top of file
    # https://beta.ruff.rs/docs/rules/#flake8-comprehensions-c4
    "C400", # TODO enable
    "C408", # TODO enable
    "C409", # TODO enable
    "C413", # TODO enable
    "C414", # TODO enable
    "C416", # TODO enable
    "C417", # TODO enable
    # https://beta.ruff.rs/docs/rules/#pyupgrade-up
    "UP006", # use-pep585-annotation
    "UP007", # use-pep604-annotation
    # https://beta.ruff.rs/docs/rules/#flake8-type-checking-tch
    # minimal cost for standard lib imports; keep this disabled
    "TCH003", # typing-only-standard-library-import
    # gives false positives if we use try imports and type-checking import
    "TCH004", # runtime-import-in-type-checking-block
    "TID252",  # Relative imports from parent modules are banned
    # https://beta.ruff.rs/docs/rules/#flake8-use-pathlib-pth
    "PTH123", # pathlib-open - this would force pathlib usage anytime open or with open was used.
    # https://beta.ruff.rs/docs/rules/#flake8-pyi-pyi
    "PYI053", # string-or-bytes-too-long - causes mypy to fail on some of our type stubs
    "PYI054",  # numeric-literal-too-long - causes mypy to fail on some of our type stubs
    # https://beta.ruff.rs/docs/rules/#flake8-bugbear-b
    # TODO: enable these
    "B904", # raise-without-from-inside-except
    "B028", # no-explicit-stacklevel - https://beta.ruff.rs/docs/rules/no-explicit-stacklevel/
    "B007", # unused-loop-control-variable
    "B009", # get-attr-with-constant
]
extend-exclude = [
    "docs/*",
    "build/*",
    "versioneer*",
    "examples/*",
    # TODO: remove the items below and fix linting issues
    "tests/cli", # 34 warnings
    "tests/data_asset", # 10 warnings
    "tests/dataset", # 10 warnings
    "tests/expectations", # 56 warnings
    "tests/integration/docusaurus", # 208 warnings, 144 auto-fixable
    "tests/rule_based_profiler", # 28 warnings
    "tests/test_fixtures/notebook_assets/suite_edit/footer.py",  # 7 warnings
]

[tool.ruff.per-file-ignores]
"assets/benchmark/benchmark.py" = [
    "DTZ",  # flake8-datetimez-dtz - doesn't matter for benchmark tests
]
"assets/scripts/build_gallery.py" = [
    "PLR0912",  # Too many branches  - scripts are not part of the main codebase
    "PLR0913", # Too many arguments - scripts are not part of the main codebase
    "PLR0915", # Too many statements - scripts are not part of the main codebase
]
"__init__.py" = [
    "F401",  # unused import
    "F403",  # star imports
    ]
"great_expectations/_version.py" = [
    "PLR",  # pylint - versioneer code
]
"great_expectations/compatibility/sqlalchemy.py" = [
    "TID251",  # flake8-banned-api
]
"great_expectations/compatibility/pyspark.py" = [
    "TID251",  # flake8-banned-api
]
"great_expectations/compatibility/google.py" = [
    "TID251",  # flake8-banned-api
]
"great_expectations/compatibility/azure.py" = [
    "TID251",  # flake8-banned-api
]
"great_expectations/compatibility/pyarrow.py" = [
    "TID251",  # flake8-banned-api
]

[tool.ruff.flake8-type-checking]
# pydantic models use annotations at runtime
runtime-evaluated-base-classes = [
    # NOTE: ruff is unable to detect that these are subclasses of pydantic.BaseModel
    "pydantic.BaseModel",
    "great_expectations.datasource.fluent.fluent_base_model.FluentBaseModel",
    "great_expectations.datasource.fluent.interfaces.Datasource",
    "great_expectations.datasource.fluent.sql_datasource.SQLDatasource",
    ]
runtime-evaluated-decorators = [
    "pydantic.dataclasses.dataclass",
    ]

[tool.ruff.mccabe]
max-complexity = 15

[tool.ruff.pydocstyle]
convention = "google"

[tool.ruff.flake8-tidy-imports]
[tool.ruff.flake8-tidy-imports.banned-api]
"sqlalchemy".msg = "Please do not import sqlalchemy directly, import from great_expectations.compatibility.sqlalchemy instead."
"pyspark".msg = "Please do not import pyspark directly, import from great_expectations.compatibility.pyspark instead."
"boto3".msg = "Please do not import boto3 directly, import from great_expectations.compatibility.aws instead."
"google".msg = "Please do not import google directly, import from great_expectations.compatibility.google instead."
"azure".msg = "Please do not import azure directly, import from great_expectations.compatibility.azure instead."
"trino".msg = "Please do not import trino directly, import from great_expectations.compatibility.trino instead."
"pyarrow".msg = "Please do not import azure directly, import from great_expectations.compatibility.pyarrow instead."

[tool.pytest.ini_options]
filterwarnings = [
    # Turn all warnings not explicitly filtered below into errors
    "error",
    # This warning is common during testing where we intentionally use a COMPLETE format even in cases that would
    # be potentially overly resource intensive in standard operation
    "ignore:Setting result format to COMPLETE for a SqlAlchemyDataset:UserWarning",
    # This deprecation warning was fixed in moto release 1.3.15, and the filter should be removed once we migrate
    # to that minimum version
    "ignore:Using or importing the ABCs:DeprecationWarning:moto.cloudformation.parsing",
    # This deprecation warning comes from getsentry/responses, a mocking utility for requests. It is a dependency in moto.
    "ignore:stream argument is deprecated. Use stream parameter in request directly:DeprecationWarning",
    # We likely won't be updating to `marhsmallow` 4, these errors should be filtered out
    "error::marshmallow.warnings.RemovedInMarshmallow4Warning",

    # --------------------------------------- Great Expectations Warnings ----------------------------------
    # This warning is for configuring the result_format parameter at the Validator-level, which will not be persisted,
    # but is still useful for building the configuration.
    "ignore:`result_format` configured at the Validator-level will not be persisted:UserWarning",
    # This warning is for configuring the result_format parameter at the Expectation-level, which will not be persisted,
    # but is still useful for building the configuration.
    "ignore:`result_format` configured at the Expectation-level will not be persisted:UserWarning",
    # This warning can be emitted when configuring splitters with fluent datasources
    "ignore:The same option name is applied for your batch regex and splitter config:UserWarning",
    # --------------------------------------- Great Expectations Warnings ----------------------------------

    # --------------------------------------- Great Expectations Deprecation Warnings ----------------------------------
    # Ignores in this section are for items in Great Expectations that are deprecated but not yet removed. Once the
    # relevant code is removed, the warning ignore should also be removed.
    # By ignoring these warnings, we will be able to turn on "warnings are errors" in our pipelines.
    'ignore: The parameter "save_changes" is deprecated as of v0.15.32; moving forward, changes made to Datasources will always be persisted by Store implementations. As support will be removed in v0.18, please omit the argument moving forward.:DeprecationWarning',
    # Example Actual Warning: great_expectations.exceptions.exceptions.MetricResolutionError: The parameter "parse_strings_as_datetimes" is deprecated as of v0.13.41 in v0.16. As part of the V3 API transition, we've moved away from input transformation. For more information, please see: https://greatexpectations.io/blog/why-we-dont-do-transformations-for-expectations-and-when-we-do
    # Example warning location: test_column_partition_metric_pd
    'ignore: The parameter "parse_strings_as_datetimes" is deprecated as of v0.13.41 in v0.16.:DeprecationWarning',
    # Example Actual Warning: UserWarning: Your query appears to have hard-coded references to your data. By not parameterizing your query with `{active_batch}`, {col}, etc., you may not be validating against your intended data asset, or the expectation may fail.
    'ignore: Your query appears to have hard-coded references to your data. By not parameterizing your query with `{active_batch}`, {col}, etc., you may not be validating against your intended data asset, or the expectation may fail.:UserWarning',
    # Example Actual Warning: UserWarning: Your query appears to not be parameterized for a data asset. By not parameterizing your query with `{active_batch}`, you may not be validating against your intended data asset, or the expectation may fail.
    'ignore: Your query appears to not be parameterized for a data asset. By not parameterizing your query with `{active_batch}`, you may not be validating against your intended data asset, or the expectation may fail.:UserWarning',
    # Example Actual Warning: DeprecationWarning: save_expectation_suite is deprecated as of v0.15.48 and will be removed in v0.18. Please use update_expectation_suite or add_or_update_expectation_suite instead.
    # Found in test_checkpoint_new_happy_path_generates_a_notebook_and_checkpoint
    'ignore: save_expectation_suite is deprecated as of v0.15.48 and will be removed in v0.18. Please use update_expectation_suite or add_or_update_expectation_suite instead.:DeprecationWarning',
    # Example Actual Warning: (found in test_expect_queried_column_value_frequency_to_meet_threshold_override_query_sqlite)
    # UserWarning: `row_condition` is an experimental feature. Combining this functionality with QueryExpectations may result in unexpected behavior.
    'ignore: `row_condition` is an experimental feature. Combining this functionality with QueryExpectations may result in unexpected behavior.:UserWarning',
    # Example Actual Warning: (found in test_render_types_module_deprecation_warning)
    # DeprecationWarning: Importing the class CollapseContent from great_expectations.render.types is deprecated as of v0.15.32 in v0.18. Please import class CollapseContent from great_expectations.render.
    'ignore: Importing the class CollapseContent from great_expectations.render.types is deprecated as of v0.15.32 in v0.18.:DeprecationWarning',
    # Example Actual Warning: (found in test_notebook_execution_rule_based_profiler_with_pandas_backend)
    # DeprecationWarning: save_profiler is deprecated as of v0.15.48 and will be removed in v0.18. Please use update_profiler or add_or_update_profiler instead.
    'ignore: save_profiler is deprecated as of v0.15.48 and will be removed in v0.18.:DeprecationWarning',
    # Example Actual Warning: (found in test_render_types_module_deprecation_warning)
    # DeprecationWarning: Importing the class RenderedContent from great_expectations.render.types is deprecated as of v0.15.32 in v0.18. Please import class RenderedContent from great_expectations.render.
    'ignore: Importing the class RenderedContent from great_expectations.render.types is deprecated as of v0.15.32 in v0.18.:DeprecationWarning',
    # Example Actual Warning: (found in test_golden_path_sql_datasource_configuration)
    # DeprecationWarning: get_batch is deprecated for the V3 Batch Request API as of v0.13.20 and will be removed in v0.16. Please use get_batch_list instead.
    'ignore: get_batch is deprecated for the V3 Batch Request API as of v0.13.20 and will be removed in v0.16.:DeprecationWarning',
    # Example Actual Warning: (found in test_data_context)
    # UserWarning: Warning. An existing `great_expectations.yml` was found here
    'ignore: Warning. An existing `great_expectations.yml` was found here:UserWarning',
    # Example Actual Warning: (found in test_data_context)
    # UserWarning: Warning. An existing `config_variables.yml` was found here
    'ignore: Warning. An existing `config_variables.yml` was found here:UserWarning',
    # Example Actual Warning: DeprecationWarning: A Checkpoint named oss_test_checkpoint already exists.;
    # using add_checkpoint to overwrite an existing value is deprecated as of v0.16.16 and will be removed in v0.18. Please use add_or_update_checkpoint instead.
    'ignore: A Checkpoint named :DeprecationWarning',
    # --------------------------------------- Great Expectations Deprecation Warnings ----------------------------------

    # --------------------------------------- TEMPORARY IGNORES --------------------------------------------------------
    # The warnings in this section should be addressed (fixed or ignored) but are ignored here temporarily to help allow
    # turning on "warnings are errors" so new warnings become errors and are addressed during PRs.

    # python
    # Example Actual Warning: RuntimeWarning: divide by zero encountered in divide, RuntimeWarning: divide by zero encountered in true_divide
    # Found in test_atomic_prescriptive_summary_expect_column_kl_divergence_to_be_less_than, test_case_runner_v2_api
    'ignore: divide by zero encountered:RuntimeWarning',
    # Example Actual Warning: Found running tests/test_definitions/test_expectations_v3_api.py
    # DeprecationWarning: NotImplemented should not be used in a boolean context
    'ignore: NotImplemented should not be used in a boolean context:DeprecationWarning',

    # python 3.10
    # Example Actual Warning: Found in tests/datasource/fluent/data_asset/data_connector/test_s3_data_connector.py
    # DeprecationWarning: ssl.PROTOCOL_TLS is deprecated
    'ignore: ssl.PROTOCOL_TLS is deprecated:DeprecationWarning',

    # python 3.11
    # data_connector/util.py imports deprecated modules that will be removed in Python 3.12
    "ignore: module 'sre_constants' is deprecated:DeprecationWarning",
    "ignore: module 'sre_parse' is deprecated:DeprecationWarning",

    # trino
    # example actual warning: found in great_expectations/self_check/util.py:2752: in _create_trino_engine
    # sqlalchemy.exc.SADeprecationWarning: The dbapi() classmethod on dialect classes has been renamed to import_dbapi().  Implement an import_dbapi() classmethod directly on class <class 'trino.sqlalchemy.dialect.TrinoDialect'> to remove this warning; the old .dbapi() classmethod may be maintained for backwards compatibility.
    'ignore: The dbapi\(\) classmethod on dialect classes has been renamed to import_dbapi\(\):DeprecationWarning',

    # six
    # Example Actual Warning: Found in ImportError while loading conftest '/great_expectations/tests/conftest.py'.
    # ImportWarning: _SixMetaPathImporter.exec_module() not found; falling back to load_module()
    'ignore: _SixMetaPathImporter.exec_module\(\) not found:ImportWarning',

    # distutils
    # Example Actual Warning: Found in tests/datasource/test_batch_generators.py, test spark python 3.10
    # DeprecationWarning: distutils Version classes are deprecated. Use packaging.version instead.
    'ignore: distutils Version classes are deprecated. Use packaging.version instead.:DeprecationWarning',

    # pandas
    # Example Actual Warning: FutureWarning: The behavior of `series[i:j]` with an integer-dtype index is deprecated. In a future version, this will be treated as *label-based* indexing, consistent with e.g. `series[i]` lookups. To retain the old behavior, use `series.iloc[i:j]`. To get the future behavior, use `series.loc[i:j]`.
    # Found when running pytest tests/test_definitions/test_expectations_v3_api.py
    'ignore: The behavior of `series:FutureWarning',
    # Example Actual Warning: UserWarning: Unknown extension is not supported and will be removed
    # Found when running TestIO.test_read_excel
    'ignore: Unknown extension is not supported and will be removed:UserWarning',
    # Example Actual Warning: DeprecationWarning: The default dtype for empty Series will be 'object' instead of 'float64' in a future version. Specify a dtype explicitly to silence this warning.
    # Found when running test_value_counts_metric_spark
    "ignore: The default dtype for empty Series will be 'object' instead of 'float64' in a future version.:DeprecationWarning",
    # Example Actual Warning: Found by running pytest tests/rule_based_profiler/data_assistant/test_volume_data_assistant.py
    # FutureWarning: In a future version, object-dtype columns with all-bool values will not be included in reductions with bool_only=True. Explicitly cast to bool dtype instead.
    'ignore: In a future version, object-dtype columns with all-bool values will not be included:FutureWarning',
    # Example Actual Warning: Found by running tests/expectations/metrics/test_core.py::test_value_counts_metric_spark
    # FutureWarning: The default dtype for empty Series will be 'object' instead of 'float64' in a future version. Specify a dtype explicitly to silence this warning.
    'ignore: The default dtype for empty Series will be:FutureWarning',

    # numpy
    # Example Actual Warning: RuntimeWarning: Mean of empty slice.
    # Found when running test_case_runner_v3_api[spark/column_aggregate_expectations/expect_column_median_to_be_between:test_empty_column_should_be_false_no_observed_value_with_which_to_compare]
    'ignore: Mean of empty slice.:RuntimeWarning',
    # Example Actual Warning: RuntimeWarning: invalid value encountered in double_scalars
    # Found when running test_case_runner_v3_api[spark/column_aggregate_expectations/expect_column_median_to_be_between:test_empty_column_should_be_false_no_observed_value_with_which_to_compare]
    'ignore: invalid value encountered:RuntimeWarning',
    # spark
    # Example Actual Warning: FutureWarning: Deprecated in 3.0.0. Use SparkSession.builder.getOrCreate() instead.
    # Found when running test_case_runner_v2_api[SparkDFDataset/column_pair_map_expectations/expect_column_pair_values_to_be_in_set:basic_positive_test_without_nulls]
    'ignore: Deprecated in 3.0.0. Use SparkSession.builder.getOrCreate\(\) instead.:FutureWarning',
    # pymysql
    # Example Actual Warning: pymysql.err.Warning: (1292, "Truncated incorrect DOUBLE value: 'cat'")
    # Found in tests/test_definitions/test_expectations_v2_api.py, if not found in v3 api remove this ignore directive with the v2 api code.
    'ignore: \(1292, "Truncated incorrect DOUBLE value:Warning',
    # urllib3
    "ignore:'urllib3.contrib.pyopenssl' module is deprecated and will be removed in a future release of urllib3 2.x.:DeprecationWarning",
    # boto
    # Example Actual Warning: Found when importing botocore when collecting tests with 3.10.
    # ImportWarning: _SixMetaPathImporter.find_spec() not found; falling back to find_module()
    'ignore: _SixMetaPathImporter.find_spec\(\) not found; falling back to find_module\(\):ImportWarning',
    # ruamel
    'ignore:\nsafe_load will be removed:PendingDeprecationWarning',
    'ignore:\nload will be removed:PendingDeprecationWarning',
    # Warning found in tests/integration/profiling/rule_based_profiler/test_profiler_basic_workflows.py, among other places.
    'ignore:\ndump will be removed:PendingDeprecationWarning',
    # Warning found in tests/integration/profiling/rule_based_profiler/test_profiler_basic_workflows.py
    'ignore:\ndump_all will be removed:PendingDeprecationWarning',
    # pyarrow
    # Example Actual Warning:
    # UserWarning: You have an incompatible version of 'pyarrow' installed (11.0.0), please install a version that adheres to: 'pyarrow<10.1.0,>=10.0.1; extra == "pandas"'
    "ignore: You have an incompatible version of 'pyarrow' installed:UserWarning",
    # jupyter
    # Example Actual Warning:
    # DeprecationWarning: Jupyter is migrating its paths to use standard platformdirs
    # given by the platformdirs library.  To remove this warning and
    # see the appropriate new directories, set the environment variable
    # `JUPYTER_PLATFORM_DIRS=1` and then run `jupyter --paths`.
    # The use of platformdirs will be the default in `jupyter_core` v6
    'ignore: Jupyter is migrating its paths to use standard platformdirs:DeprecationWarning',
    # pytest
    # Example Actual Warning:
    # pytest.PytestCollectionWarning: cannot collect test class 'TestConnectionError' because it has a __init__ constructor (from: tests/datasource/fluent/test_pandas_azure_blob_storage_datasource.py)
    "ignore: cannot collect test class 'TestConnectionError' because it has a __init__ constructor:UserWarning",
    # Example Actual Warning:
    # pytest.PytestUnraisableExceptionWarning: Exception ignored in: <socket.socket fd=-1, family=AddressFamily.AF_INET, type=SocketKind.SOCK_STREAM, proto=6>
    "ignore: Exception ignored in:UserWarning",
    # jsonschema (altair dependency)
    # Example Actual Warning:
    # DeprecationWarning: jsonschema.RefResolver is deprecated as of v4.18.0, in favor of the
    # https://github.com/python-jsonschema/referencing library,
    # which provides more compliant referencing behavior as well as more flexible APIs for customization.
    # A future release will remove RefResolver. Please file a feature request (on referencing) if you are missing an API for the kind of customization you need.
    "ignore: jsonschema.RefResolver is deprecated as of v4.18.0:DeprecationWarning",
    # Example Actual Warning:
    # DeprecationWarning: Importing ErrorTree directly from the jsonschema package is deprecated and will become an ImportError. Import it from jsonschema.exceptions instead.
    "ignore: Importing ErrorTree directly from the jsonschema package is deprecated and will become an ImportError. Import it from jsonschema.exceptions instead.:DeprecationWarning"

    # --------------------------------------- TEMPORARY IGNORES --------------------------------------------------------
]
junit_family="xunit2"
markers = [
    "aws_creds: mark all tests that require aws credentials",
    "big: mark tests that don't have external dependencies but aren't unit tests",
    "cli: mark all tests in the /cli directory.",
    "cloud: mark test as being relevant to Great Expectations Cloud.",
    "docs: mark a test as a docs test.",
    "e2e: mark test as an E2E test.",
    "external_sqldialect: mark test as requiring install of an external sql dialect.",
    "filesystem: mark tests using the filesystem as the storage backend.",
    "integration: mark test as an integration test.",
    "slow: mark tests taking longer than 1 second.",
    "unit: mark a test as a unit test.",
    "clickhouse: mark a test as Clickhouse-dependent.",
    "athena: mark a test as AWS Athena-dependent.",
    "spark: mark a test as Spark-dependent.",
<<<<<<< HEAD
    "postgresql: mark a test as postgresql-dependent.",
=======
    "postgres: mark a test as postgres-dependent.",
    "mysql: mark a test as mysql-dependent.",
>>>>>>> e7983a0c
    "project: mark a test that verifies properties of the gx project",
    "pyarrow: mark a test as PyArrow-dependent.",
    "openpyxl: mark a test for openpyxl-dependent, which is for Excel files.",
    "v2_api: mark test as specific to the v2 api (e.g. pre Data Connectors).",
    "sqlalchemy_version_compatibility: mark test as required for sqlalchemy version compatibility.",
    "sqlite: mark test requiring sqlite",
]
testpaths = "tests"
# use `pytest-mock` drop-in replacement for `unittest.mock`
# https://pytest-mock.readthedocs.io/en/latest/configuration.html#use-standalone-mock-package
mock_use_standalone_module = false
# https://docs.pytest.org/en/7.1.x/how-to/logging.html#how-to-manage-logging
# uncomment to adjust captured log levels
# WARNING some cli v012 tests may fail if this is altered
# log_level = "info"<|MERGE_RESOLUTION|>--- conflicted
+++ resolved
@@ -547,12 +547,8 @@
     "clickhouse: mark a test as Clickhouse-dependent.",
     "athena: mark a test as AWS Athena-dependent.",
     "spark: mark a test as Spark-dependent.",
-<<<<<<< HEAD
     "postgresql: mark a test as postgresql-dependent.",
-=======
-    "postgres: mark a test as postgres-dependent.",
     "mysql: mark a test as mysql-dependent.",
->>>>>>> e7983a0c
     "project: mark a test that verifies properties of the gx project",
     "pyarrow: mark a test as PyArrow-dependent.",
     "openpyxl: mark a test for openpyxl-dependent, which is for Excel files.",
