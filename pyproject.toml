[build-system]
requires = ["setuptools", "wheel"]
# uncomment to enable pep517 after versioneer problem is fixed.
# https://github.com/python-versioneer/python-versioneer/issues/193
# build-backend = "setuptools.build_meta"

[tool.black]
target-version = ["py38", "py39", "py310"]
extend_excludes = '''
(
     docs/.*
    | tests/.*.fixture
    | .*.ge_store_backend_id
)
'''
# exclude unparseable notebooks
# https://stackoverflow.com/a/73296261/6304433
force-exclude = '''
(tests/data_context/fixtures/post_init_project_v0.8.0_A/great_expectations/notebooks/.*\.ipynb)
'''

[tool.isort]
profile = "black"
skip_gitignore = true
extend_skip_glob = ['venv/*', 'docs/*']

[tool.mypy]
python_version = "3.8"
plugins = ["pydantic.mypy"]
files = [
    "great_expectations",
    "tests/datasource/fluent",
    "tests/agent",
    # "contrib" # ignore entire `contrib` package
]
warn_unused_configs = true
ignore_missing_imports = true
# TODO: change this to 'normal' once we have 'full' type coverage
follow_imports = 'silent'
warn_redundant_casts = true
show_error_codes = true
enable_error_code = ['ignore-without-code']
# The following list of codes are globally ignored, do not add to this list
disable_error_code = [
    # annotation-unchecked are 'warning notes', not errors and won't cause mypy to fail
    # but it does create a lot of noise in the CI mypy step.
    # https://mypy-lang.blogspot.com/2022/11/mypy-0990-released.html
    'annotation-unchecked',
]
exclude = [
    # BEGIN ALWAYS EXCLUDE SECTION #####################################################
    # If pattern should always be excluded add comment explaining why and put
    # Docs should not be type checked with the rest of the library.
    'docs/*',
    'docs/adr',
    # 'docs/checks', # We ignore docs, but not any CI checks written in python
    'docs/docusaurus',
    'docs/expectation_gallery',
    'docs/readme_assets',
    'docs/sphinx_api_docs_source',
    '_version\.py',                                    # generated by `versioneer`
    'v012',                                            # legacy code
    'tests/datasource/fluent/test_metadatasource\.py', # metaprogramming leads to errors
    # END ALWAYS EXCLUDE SECTION ######################################################
    #
    # #################################################################################
    # TODO: complete typing for the following modules and remove from exclude list
    # number is the current number of typing errors for the excluded pattern
    'cli/suite\.py',                                                                                       # 24
    'cli/upgrade_helpers/upgrade_helper_v11\.py',                                                          # 59
    'cli/upgrade_helpers/upgrade_helper_v13\.py',                                                          # 17
    'core/usage_statistics/anonymizers/batch_anonymizer\.py',                                              # 10
    'core/usage_statistics/anonymizers/batch_request_anonymizer\.py',                                      # 16
    'core/usage_statistics/anonymizers/checkpoint_anonymizer\.py',                                         # 16
    'core/usage_statistics/anonymizers/data_docs_anonymizer\.py',                                          # 5
    'core/usage_statistics/anonymizers/datasource_anonymizer\.py',                                         # 9
    'core/usage_statistics/anonymizers/expectation_anonymizer\.py',                                        # 6
    'core/usage_statistics/anonymizers/validation_operator_anonymizer\.py',                                # 5
    'dataset/sparkdf_dataset\.py',                                                                         # 3
    'dataset/sqlalchemy_dataset\.py',                                                                      # 16
    'datasource/data_connector/configured_asset_sql_data_connector\.py',                                   # 47
    'expectations/core/expect_column_values_to_be_of_type\.py',                                            # 12
    'expectations/core/expect_column_values_to_not_match_regex_list\.py',                                  # 2
    'expectations/core/expect_column_values_to_not_match_regex\.py',                                       # 2
    'expectations/core/expect_column_values_to_not_match_like_pattern_list\.py',                           # 3
    'expectations/core/expect_column_values_to_not_match_like_pattern\.py',                                # 2
    'expectations/core/expect_column_values_to_not_be_null\.py',                                           # 2
    'expectations/core/expect_column_values_to_not_be_in_set\.py',                                         # 2
    'expectations/core/expect_column_values_to_match_strftime_format\.py',                                 # 2
    'expectations/core/expect_column_values_to_match_regex_list\.py',                                      # 2
    'expectations/core/expect_column_values_to_match_regex\.py',                                           # 1
    'expectations/core/expect_column_values_to_match_like_pattern_list\.py',                               # 3
    'expectations/core/expect_column_values_to_match_like_pattern\.py',                                    # 2
    'expectations/core/expect_column_values_to_match_json_schema\.py',                                     # 1
    'expectations/core/expect_column_values_to_be_unique\.py',                                             # 1
    'expectations/core/expect_column_values_to_be_null\.py',                                               # 3
    'expectations/core/expect_column_values_to_be_json_parseable\.py',                                     # 1
    'expectations/core/expect_column_values_to_be_increasing\.py',                                         # 1
    'expectations/core/expect_column_values_to_be_in_type_list\.py',                                       # 11
    'expectations/core/expect_column_values_to_be_in_set\.py',                                             # 1
    'expectations/core/expect_column_values_to_be_decreasing\.py',                                         # 1
    'expectations/core/expect_column_values_to_be_dateutil_parseable\.py',                                 # 1
    'expectations/core/expect_column_values_to_be_between\.py',                                            # 3
    'expectations/core/expect_column_unique_value_count_to_be_between\.py',                                # 1
    'expectations/core/expect_column_to_exist\.py',                                                        # 4
    'expectations/core/expect_column_stdev_to_be_between\.py',                                             # 1
    'expectations/core/expect_column_quantile_values_to_be_between\.py',                                   # 15
    'expectations/core/expect_column_value_lengths_to_equal\.py',                                          # 1
    'expectations/core/expect_column_value_lengths_to_be_between\.py',                                     # 5
    'expectations/core/expect_column_proportion_of_unique_values_to_be_between\.py',                       # 1
    'expectations/core/expect_column_values_to_be_in_set\.py',                                             # 2
    'expectations/core/expect_column_values_to_be_equal\.py',                                              # 3
    'expectations/core/expect_column_values_a_to_be_greater_than_b\.py',                                   # 3
    'expectations/core/expect_column_pair_cramers_phi_value_to_be_less_than\.py',                          # 7
    'expectations/core/expect_column_most_common_value_to_be_in_set\.py',                                  # 3
    'expectations/core/expect_column_min_to_be_between\.py',                                               # 1
    'expectations/core/expect_column_median_to_be_between\.py',                                            # 1
    'expectations/core/expect_column_mean_to_be_between\.py',                                              # 1
    'expectations/core/expect_column_max_to_be_between\.py',                                               # 1
    'expectations/core/expect_column_kl_divergence_to_be_less_than\.py',                                   # 22
    'expectations/core/expect_column_pair_values_to_be_in_set\.py',                                        # 2
    'expectations/core/expect_column_pair_values_to_be_equal\.py',                                         # 3
    'expectations/core/expect_column_pair_values_a_to_be_greater_than_b\.py',                              # 3
    'expectations/core/expect_column_distinct_values_to_equal_set\.py',                                    # 2
    'expectations/core/expect_column_distinct_values_to_contain_set\.py',                                  # 4
    'expectations/core/expect_column_distinct_values_to_be_in_set\.py',                                    # 1
    'expectations/core/expect_compound_columns_to_be_unique\.py',                                          # 3
    'expectations/core/expect_multicolumn_sum_to_equal\.py',                                               # 4
    'expectations/core/expect_multicolumn_values_to_be_unique\.py',                                        # 3
    'expectations/core/expect_select_column_values_to_be_unique_within_record\.py',                        # 3
    'expectations/core/expect_table_columns_to_match_set\.py',                                             # 8
    'expectations/core/expect_table_columns_to_match_ordered_list\.py',                                    # 11
    'expectations/core/expect_table_column_count_to_equal\.py',                                            # 5
    'expectations/core/expect_table_column_count_to_be_between\.py',                                       # 3
    'expectations/core/expect_table_row_count_to_equal_other_table\.py',                                   # 11
    'expectations/metrics/column_aggregate_metrics/column_value_counts\.py',                               # 6
    'expectations/metrics/column_aggregate_metrics/column_partition\.py',                                  # 10
    'expectations/metrics/map_metric_provider/column_function_partial\.py',                                # 9
    'expectations/metrics/map_metric_provider/multicolumn_map_condition_auxilliary_methods\.py',           # 2
    'expectations/regex_based_column_map_expectation\.py',                                                 # 3
    'expectations/row_conditions\.py',                                                                     # 4
    'expectations/set_based_column_map_expectation\.py',                                                   # 3
    'render/renderer/checkpoint_new_notebook_renderer\.py',                                                # 9
    'render/renderer/content_block/content_block\.py',                                                     # 5
    'render/renderer/content_block/exception_list_content_block\.py',                                      # 4
    'render/renderer/datasource_new_notebook_renderer\.py',                                                #  4
    'render/renderer/notebook_renderer\.py',                                                               # 2
    'render/renderer/page_renderer\.py',                                                                   # 10
    'render/renderer/profiling_results_overview_section_renderer\.py',                                     # 2
    'render/renderer/site_builder\.py',                                                                    # 3
    'render/renderer/slack_renderer\.py',                                                                  # 9
    'render/renderer/suite_edit_notebook_renderer\.py',                                                    # 7
    'render/renderer/suite_scaffold_notebook_renderer\.py',                                                # 7
    'render/renderer/v3/suite_edit_notebook_renderer\.py',                                                 # 11
    'render/renderer/v3/suite_profile_notebook_renderer\.py',                                              # 4
    'render/view/view\.py',                                                                                # 11
    'rule_based_profiler/domain_builder/map_metric_column_domain_builder\.py',                             # 8
    'rule_based_profiler/estimators/bootstrap_numeric_range_estimator\.py',                                # 8
    'rule_based_profiler/estimators/kde_numeric_range_estimator\.py',                                      # 7
    'rule_based_profiler/expectation_configuration_builder',                                               # 13
    'rule_based_profiler/helpers/util\.py',                                                                # 46
    'rule_based_profiler/parameter_builder/unexpected_count_statistics_multi_batch_parameter_builder\.py', # 69
    'rule_based_profiler/parameter_builder/mean_unexpected_map_metric_multi_batch_parameter_builder\.py',  # 19
    'rule_based_profiler/parameter_builder/metric_multi_batch_parameter_builder\.py',                      # 15
    'rule_based_profiler/parameter_builder/numeric_metric_range_multi_batch_parameter_builder\.py',        # 27
    'rule_based_profiler/parameter_builder/parameter_builder\.py',                                         # 40
    'rule_based_profiler/parameter_builder/partition_parameter_builder\.py',                               # 9
    'rule_based_profiler/parameter_builder/regex_pattern_string_parameter_builder\.py',                    # 21
    'rule_based_profiler/parameter_builder/simple_date_format_string_parameter_builder\.py',               # 20
    'rule_based_profiler/rule_based_profiler\.py',                                                         # 40
    'validation_operators/types/validation_operator_result\.py',                                           # 35
    'validation_operators/validation_operators\.py',                                                       # 16
    # tests
    'tests/datasource/fluent/tasks\.py',
]

[[tool.mypy.overrides]]
# need to use override because a mypy bug prevents ignoring an assignment warning inline
# for `from azure import storage`
module = ["great_expectations.compatibility.azure"]
disable_error_code = [
    'assignment', # cannot assign NotImported to a ModuleType
]

[tool.pydantic-mypy]
# https://pydantic-docs.helpmanual.io/mypy_plugin/#plugin-settings
init_typed = true
warn_required_dynamic_aliases = true
warn_untyped_fields = true

[tool.ruff]
target-version = "py38"
line-length = 88
select = [
    # https://beta.ruff.rs/docs/rules/#pyflakes-f
    "F", # Pyflakes
    # https://beta.ruff.rs/docs/rules/#pycodestyle-e-w
    "E", # pycodestyle
    "W", # Warning
    # https://beta.ruff.rs/docs/rules/#flake8-comprehensions-c4
    # https://beta.ruff.rs/docs/rules/#mccabe-c90
    "C", # Complexity (mccabe+) & comprehensions
    # https://beta.ruff.rs/docs/rules/#pyupgrade-up
    "UP", # pyupgrade
    # https://beta.ruff.rs/docs/rules/#isort-i
    "I", # isort
    # https://beta.ruff.rs/docs/rules/#flake8-type-checking-tch
    "TCH", # flake8-type-checking-tch
    # https://beta.ruff.rs/docs/rules/#flake8-tidy-imports-tid
    "TID", # flake8-tidy-imports
    # https://beta.ruff.rs/docs/rules/#flake8-pyi-pyi
    "PYI", # flake8-pyi - type stub files
    # https://beta.ruff.rs/docs/rules/#flake8-use-pathlib-pth
    "PTH", # use-pathlib - use pathlib for os.path and glob operations
    # https://beta.ruff.rs/docs/rules/#flake8-bugbear-b
    "B", # bugbear - common python bugs & design issues
    # https://beta.ruff.rs/docs/rules/#flake8-datetimez-dtz
    "DTZ", # flake8-datetimez-dtz - prevent use of tz naive datetimes
    # https://beta.ruff.rs/docs/rules/#pylint-pl
    "PL", # pylint
    # https://beta.ruff.rs/docs/rules/unused-noqa/
    "RUF100", # unused-noqa
]
ignore = [
    # https://beta.ruff.rs/docs/rules/#pyflakes-f
    "F842", # variable annotated but unused # TODO enable
    # https://beta.ruff.rs/docs/rules/#pycodestyle-e-w
    "E501", # line-length # TODO: too many violations
    "E402", # module level import not at top of file
    # https://beta.ruff.rs/docs/rules/#flake8-comprehensions-c4
    "C400", # TODO enable
    "C408", # TODO enable
    "C409", # TODO enable
    "C413", # TODO enable
    "C414", # TODO enable
    "C416", # TODO enable
    "C417", # TODO enable
    # https://beta.ruff.rs/docs/rules/#pyupgrade-up
    "UP006", # use-pep585-annotation
    "UP007", # use-pep604-annotation
    # https://beta.ruff.rs/docs/rules/#flake8-type-checking-tch
    # minimal cost for standard lib imports; keep this disabled
    "TCH003", # typing-only-standard-library-import
    # gives false positives if we use try imports and type-checking import
    "TCH004", # runtime-import-in-type-checking-block
    "TID252", # Relative imports from parent modules are banned
    # https://beta.ruff.rs/docs/rules/#flake8-use-pathlib-pth
    "PTH123", # pathlib-open - this would force pathlib usage anytime open or with open was used.
    # https://beta.ruff.rs/docs/rules/#flake8-pyi-pyi
    "PYI053", # string-or-bytes-too-long - causes mypy to fail on some of our type stubs
    "PYI054", # numeric-literal-too-long - causes mypy to fail on some of our type stubs
    # https://beta.ruff.rs/docs/rules/#flake8-bugbear-b
    # TODO: enable these
    "B904", # raise-without-from-inside-except
    "B028", # no-explicit-stacklevel - https://beta.ruff.rs/docs/rules/no-explicit-stacklevel/
    "B007", # unused-loop-control-variable
    "B009", # get-attr-with-constant
]
extend-exclude = [
    "docs/*",
    "build/*",
    "versioneer*",
    "examples/*",
    # TODO: remove the items below and fix linting issues
<<<<<<< HEAD
    "tests/data_asset", # 10 warnings
    "tests/dataset", # 10 warnings
    "tests/integration/docusaurus", # 208 warnings, 144 auto-fixable
    "tests/test_fixtures/notebook_assets/suite_edit/footer.py",  # 7 warnings
=======
    "tests/cli",                                                # 34 warnings
    "tests/data_asset",                                         # 10 warnings
    "tests/dataset",                                            # 10 warnings
    "tests/expectations",                                       # 56 warnings
    "tests/integration/docusaurus",                             # 208 warnings, 144 auto-fixable
    "tests/rule_based_profiler",                                # 28 warnings
    "tests/test_fixtures/notebook_assets/suite_edit/footer.py", # 7 warnings
>>>>>>> bfefce9a
]

[tool.ruff.per-file-ignores]
"assets/benchmark/benchmark.py" = [
    "DTZ", # flake8-datetimez-dtz - doesn't matter for benchmark tests
]
"assets/scripts/build_gallery.py" = [
    "PLR0912", # Too many branches  - scripts are not part of the main codebase
    "PLR0913", # Too many arguments - scripts are not part of the main codebase
    "PLR0915", # Too many statements - scripts are not part of the main codebase
]
"__init__.py" = [
    "F401", # unused import
    "F403", # star imports
]
"great_expectations/_version.py" = [
    "PLR", # pylint - versioneer code
]
"great_expectations/compatibility/sqlalchemy.py" = [
    "TID251", # flake8-banned-api
]
"great_expectations/compatibility/pyspark.py" = [
    "TID251", # flake8-banned-api
]
"great_expectations/compatibility/google.py" = [
    "TID251", # flake8-banned-api
]
"great_expectations/compatibility/azure.py" = [
    "TID251", # flake8-banned-api
]
"great_expectations/compatibility/pyarrow.py" = [
    "TID251", # flake8-banned-api
]

[tool.ruff.flake8-type-checking]
# pydantic models use annotations at runtime
runtime-evaluated-base-classes = [
    # NOTE: ruff is unable to detect that these are subclasses of pydantic.BaseModel
    "pydantic.BaseModel",
    "great_expectations.datasource.fluent.fluent_base_model.FluentBaseModel",
    "great_expectations.datasource.fluent.interfaces.Datasource",
    "great_expectations.datasource.fluent.sql_datasource.SQLDatasource",
]
runtime-evaluated-decorators = ["pydantic.dataclasses.dataclass"]

[tool.ruff.mccabe]
max-complexity = 15

[tool.ruff.pydocstyle]
convention = "google"

[tool.ruff.flake8-tidy-imports]
[tool.ruff.flake8-tidy-imports.banned-api]
"sqlalchemy".msg = "Please do not import sqlalchemy directly, import from great_expectations.compatibility.sqlalchemy instead."
"pyspark".msg = "Please do not import pyspark directly, import from great_expectations.compatibility.pyspark instead."
"boto3".msg = "Please do not import boto3 directly, import from great_expectations.compatibility.aws instead."
"google".msg = "Please do not import google directly, import from great_expectations.compatibility.google instead."
"azure".msg = "Please do not import azure directly, import from great_expectations.compatibility.azure instead."
"trino".msg = "Please do not import trino directly, import from great_expectations.compatibility.trino instead."
"pyarrow".msg = "Please do not import azure directly, import from great_expectations.compatibility.pyarrow instead."

[tool.pytest.ini_options]
filterwarnings = [
    # Turn all warnings not explicitly filtered below into errors
    "error",
    # This warning is common during testing where we intentionally use a COMPLETE format even in cases that would
    # be potentially overly resource intensive in standard operation
    "ignore:Setting result format to COMPLETE for a SqlAlchemyDataset:UserWarning",
    # This deprecation warning was fixed in moto release 1.3.15, and the filter should be removed once we migrate
    # to that minimum version
    "ignore:Using or importing the ABCs:DeprecationWarning:moto.cloudformation.parsing",
    # This deprecation warning comes from getsentry/responses, a mocking utility for requests. It is a dependency in moto.
    "ignore:stream argument is deprecated. Use stream parameter in request directly:DeprecationWarning",
    # We likely won't be updating to `marhsmallow` 4, these errors should be filtered out
    "error::marshmallow.warnings.RemovedInMarshmallow4Warning",

    # --------------------------------------- Great Expectations Warnings ----------------------------------
    # This warning is for configuring the result_format parameter at the Validator-level, which will not be persisted,
    # but is still useful for building the configuration.
    "ignore:`result_format` configured at the Validator-level will not be persisted:UserWarning",
    # This warning is for configuring the result_format parameter at the Expectation-level, which will not be persisted,
    # but is still useful for building the configuration.
    "ignore:`result_format` configured at the Expectation-level will not be persisted:UserWarning",
    # This warning can be emitted when configuring splitters with fluent datasources
    "ignore:The same option name is applied for your batch regex and splitter config:UserWarning",
    # --------------------------------------- Great Expectations Warnings ----------------------------------

    # --------------------------------------- Great Expectations Deprecation Warnings ----------------------------------
    # Ignores in this section are for items in Great Expectations that are deprecated but not yet removed. Once the
    # relevant code is removed, the warning ignore should also be removed.
    # By ignoring these warnings, we will be able to turn on "warnings are errors" in our pipelines.
    'ignore: The parameter "save_changes" is deprecated as of v0.15.32; moving forward, changes made to Datasources will always be persisted by Store implementations. As support will be removed in v0.18, please omit the argument moving forward.:DeprecationWarning',
    # Example Actual Warning: great_expectations.exceptions.exceptions.MetricResolutionError: The parameter "parse_strings_as_datetimes" is deprecated as of v0.13.41 in v0.16. As part of the V3 API transition, we've moved away from input transformation. For more information, please see: https://greatexpectations.io/blog/why-we-dont-do-transformations-for-expectations-and-when-we-do
    # Example warning location: test_column_partition_metric_pd
    'ignore: The parameter "parse_strings_as_datetimes" is deprecated as of v0.13.41 in v0.16.:DeprecationWarning',
    # Example Actual Warning: UserWarning: Your query appears to have hard-coded references to your data. By not parameterizing your query with `{active_batch}`, {col}, etc., you may not be validating against your intended data asset, or the expectation may fail.
    'ignore: Your query appears to have hard-coded references to your data. By not parameterizing your query with `{active_batch}`, {col}, etc., you may not be validating against your intended data asset, or the expectation may fail.:UserWarning',
    # Example Actual Warning: UserWarning: Your query appears to not be parameterized for a data asset. By not parameterizing your query with `{active_batch}`, you may not be validating against your intended data asset, or the expectation may fail.
    'ignore: Your query appears to not be parameterized for a data asset. By not parameterizing your query with `{active_batch}`, you may not be validating against your intended data asset, or the expectation may fail.:UserWarning',
    # Example Actual Warning: DeprecationWarning: save_expectation_suite is deprecated as of v0.15.48 and will be removed in v0.18. Please use update_expectation_suite or add_or_update_expectation_suite instead.
    # Found in test_checkpoint_new_happy_path_generates_a_notebook_and_checkpoint
    'ignore: save_expectation_suite is deprecated as of v0.15.48 and will be removed in v0.18. Please use update_expectation_suite or add_or_update_expectation_suite instead.:DeprecationWarning',
    # Example Actual Warning: (found in test_expect_queried_column_value_frequency_to_meet_threshold_override_query_sqlite)
    # UserWarning: `row_condition` is an experimental feature. Combining this functionality with QueryExpectations may result in unexpected behavior.
    'ignore: `row_condition` is an experimental feature. Combining this functionality with QueryExpectations may result in unexpected behavior.:UserWarning',
    # Example Actual Warning: (found in test_render_types_module_deprecation_warning)
    # DeprecationWarning: Importing the class CollapseContent from great_expectations.render.types is deprecated as of v0.15.32 in v0.18. Please import class CollapseContent from great_expectations.render.
    'ignore: Importing the class CollapseContent from great_expectations.render.types is deprecated as of v0.15.32 in v0.18.:DeprecationWarning',
    # Example Actual Warning: (found in test_notebook_execution_rule_based_profiler_with_pandas_backend)
    # DeprecationWarning: save_profiler is deprecated as of v0.15.48 and will be removed in v0.18. Please use update_profiler or add_or_update_profiler instead.
    'ignore: save_profiler is deprecated as of v0.15.48 and will be removed in v0.18.:DeprecationWarning',
    # Example Actual Warning: (found in test_render_types_module_deprecation_warning)
    # DeprecationWarning: Importing the class RenderedContent from great_expectations.render.types is deprecated as of v0.15.32 in v0.18. Please import class RenderedContent from great_expectations.render.
    'ignore: Importing the class RenderedContent from great_expectations.render.types is deprecated as of v0.15.32 in v0.18.:DeprecationWarning',
    # Example Actual Warning: (found in test_golden_path_sql_datasource_configuration)
    # DeprecationWarning: get_batch is deprecated for the V3 Batch Request API as of v0.13.20 and will be removed in v0.16. Please use get_batch_list instead.
    'ignore: get_batch is deprecated for the V3 Batch Request API as of v0.13.20 and will be removed in v0.16.:DeprecationWarning',
    # Example Actual Warning: (found in test_data_context)
    # UserWarning: Warning. An existing `great_expectations.yml` was found here
    'ignore: Warning. An existing `great_expectations.yml` was found here:UserWarning',
    # Example Actual Warning: (found in test_data_context)
    # UserWarning: Warning. An existing `config_variables.yml` was found here
    'ignore: Warning. An existing `config_variables.yml` was found here:UserWarning',
    # Example Actual Warning: DeprecationWarning: A Checkpoint named oss_test_checkpoint already exists.;
    # using add_checkpoint to overwrite an existing value is deprecated as of v0.16.16 and will be removed in v0.18. Please use add_or_update_checkpoint instead.
    'ignore: A Checkpoint named :DeprecationWarning',
    # --------------------------------------- Great Expectations Deprecation Warnings ----------------------------------

    # --------------------------------------- TEMPORARY IGNORES --------------------------------------------------------
    # The warnings in this section should be addressed (fixed or ignored) but are ignored here temporarily to help allow
    # turning on "warnings are errors" so new warnings become errors and are addressed during PRs.

    # python
    # Example Actual Warning: RuntimeWarning: divide by zero encountered in divide, RuntimeWarning: divide by zero encountered in true_divide
    # Found in test_atomic_prescriptive_summary_expect_column_kl_divergence_to_be_less_than, test_case_runner_v2_api
    'ignore: divide by zero encountered:RuntimeWarning',
    # Example Actual Warning: Found running tests/test_definitions/test_expectations_v3_api.py
    # DeprecationWarning: NotImplemented should not be used in a boolean context
    'ignore: NotImplemented should not be used in a boolean context:DeprecationWarning',

    # python 3.10
    # Example Actual Warning: Found in tests/datasource/fluent/data_asset/data_connector/test_s3_data_connector.py
    # DeprecationWarning: ssl.PROTOCOL_TLS is deprecated
    'ignore: ssl.PROTOCOL_TLS is deprecated:DeprecationWarning',

    # python 3.11
    # data_connector/util.py imports deprecated modules that will be removed in Python 3.12
    "ignore: module 'sre_constants' is deprecated:DeprecationWarning",
    "ignore: module 'sre_parse' is deprecated:DeprecationWarning",

    # trino
    # example actual warning: found in great_expectations/self_check/util.py:2752: in _create_trino_engine
    # sqlalchemy.exc.SADeprecationWarning: The dbapi() classmethod on dialect classes has been renamed to import_dbapi().  Implement an import_dbapi() classmethod directly on class <class 'trino.sqlalchemy.dialect.TrinoDialect'> to remove this warning; the old .dbapi() classmethod may be maintained for backwards compatibility.
    'ignore: The dbapi\(\) classmethod on dialect classes has been renamed to import_dbapi\(\):DeprecationWarning',

    # six
    # Example Actual Warning: Found in ImportError while loading conftest '/great_expectations/tests/conftest.py'.
    # ImportWarning: _SixMetaPathImporter.exec_module() not found; falling back to load_module()
    'ignore: _SixMetaPathImporter.exec_module\(\) not found:ImportWarning',

    # distutils
    # Example Actual Warning: Found in tests/datasource/test_batch_generators.py, test spark python 3.10
    # DeprecationWarning: distutils Version classes are deprecated. Use packaging.version instead.
    'ignore: distutils Version classes are deprecated. Use packaging.version instead.:DeprecationWarning',

    # pandas
    # Example Actual Warning: FutureWarning: The behavior of `series[i:j]` with an integer-dtype index is deprecated. In a future version, this will be treated as *label-based* indexing, consistent with e.g. `series[i]` lookups. To retain the old behavior, use `series.iloc[i:j]`. To get the future behavior, use `series.loc[i:j]`.
    # Found when running pytest tests/test_definitions/test_expectations_v3_api.py
    'ignore: The behavior of `series:FutureWarning',
    # Example Actual Warning: UserWarning: Unknown extension is not supported and will be removed
    # Found when running TestIO.test_read_excel
    'ignore: Unknown extension is not supported and will be removed:UserWarning',
    # Example Actual Warning: DeprecationWarning: The default dtype for empty Series will be 'object' instead of 'float64' in a future version. Specify a dtype explicitly to silence this warning.
    # Found when running test_value_counts_metric_spark
    "ignore: The default dtype for empty Series will be 'object' instead of 'float64' in a future version.:DeprecationWarning",
    # Example Actual Warning: Found by running pytest tests/rule_based_profiler/data_assistant/test_volume_data_assistant.py
    # FutureWarning: In a future version, object-dtype columns with all-bool values will not be included in reductions with bool_only=True. Explicitly cast to bool dtype instead.
    'ignore: In a future version, object-dtype columns with all-bool values will not be included:FutureWarning',
    # Example Actual Warning: Found by running tests/expectations/metrics/test_core.py::test_value_counts_metric_spark
    # FutureWarning: The default dtype for empty Series will be 'object' instead of 'float64' in a future version. Specify a dtype explicitly to silence this warning.
    'ignore: The default dtype for empty Series will be:FutureWarning',

    # numpy
    # Example Actual Warning: RuntimeWarning: Mean of empty slice.
    # Found when running test_case_runner_v3_api[spark/column_aggregate_expectations/expect_column_median_to_be_between:test_empty_column_should_be_false_no_observed_value_with_which_to_compare]    'ignore: Mean of empty slice.:RuntimeWarning',
    # Example Actual Warning: RuntimeWarning: invalid value encountered in double_scalars
    # Found when running test_case_runner_v3_api[spark/column_aggregate_expectations/expect_column_median_to_be_between:test_empty_column_should_be_false_no_observed_value_with_which_to_compare]    'ignore: invalid value encountered:RuntimeWarning',
    # spark
    # Example Actual Warning: FutureWarning: Deprecated in 3.0.0. Use SparkSession.builder.getOrCreate() instead.
    # Found when running test_case_runner_v2_api[SparkDFDataset/column_pair_map_expectations/expect_column_pair_values_to_be_in_set:basic_positive_test_without_nulls]    'ignore: Deprecated in 3.0.0. Use SparkSession.builder.getOrCreate\(\) instead.:FutureWarning',
    # pymysql
    # Example Actual Warning: pymysql.err.Warning: (1292, "Truncated incorrect DOUBLE value: 'cat'")
    # Found in tests/test_definitions/test_expectations_v2_api.py, if not found in v3 api remove this ignore directive with the v2 api code.
    'ignore: \(1292, "Truncated incorrect DOUBLE value:Warning',
    # urllib3
    "ignore:'urllib3.contrib.pyopenssl' module is deprecated and will be removed in a future release of urllib3 2.x.:DeprecationWarning",
    # boto
    # Example Actual Warning: Found when importing botocore when collecting tests with 3.10.
    # ImportWarning: _SixMetaPathImporter.find_spec() not found; falling back to find_module()
    'ignore: _SixMetaPathImporter.find_spec\(\) not found; falling back to find_module\(\):ImportWarning',
    # ruamel
    'ignore:\nsafe_load will be removed:PendingDeprecationWarning',
    'ignore:\nload will be removed:PendingDeprecationWarning',
    # Warning found in tests/integration/profiling/rule_based_profiler/test_profiler_basic_workflows.py, among other places.
    'ignore:\ndump will be removed:PendingDeprecationWarning',
    # Warning found in tests/integration/profiling/rule_based_profiler/test_profiler_basic_workflows.py
    'ignore:\ndump_all will be removed:PendingDeprecationWarning',
    # pyarrow
    # Example Actual Warning:
    # UserWarning: You have an incompatible version of 'pyarrow' installed (11.0.0), please install a version that adheres to: 'pyarrow<10.1.0,>=10.0.1; extra == "pandas"'
    "ignore: You have an incompatible version of 'pyarrow' installed:UserWarning",
    # jupyter
    # Example Actual Warning:
    # DeprecationWarning: Jupyter is migrating its paths to use standard platformdirs
    # given by the platformdirs library.  To remove this warning and
    # see the appropriate new directories, set the environment variable
    # `JUPYTER_PLATFORM_DIRS=1` and then run `jupyter --paths`.
    # The use of platformdirs will be the default in `jupyter_core` v6
    'ignore: Jupyter is migrating its paths to use standard platformdirs:DeprecationWarning',
    # pytest
    # Example Actual Warning:
    # pytest.PytestCollectionWarning: cannot collect test class 'TestConnectionError' because it has a __init__ constructor (from: tests/datasource/fluent/test_pandas_azure_blob_storage_datasource.py)
    "ignore: cannot collect test class 'TestConnectionError' because it has a __init__ constructor:UserWarning",
    # Example Actual Warning:
    # pytest.PytestUnraisableExceptionWarning: Exception ignored in: <socket.socket fd=-1, family=AddressFamily.AF_INET, type=SocketKind.SOCK_STREAM, proto=6>
    "ignore: Exception ignored in:UserWarning",
    # jsonschema (altair dependency)
    # Example Actual Warning:
    # DeprecationWarning: jsonschema.RefResolver is deprecated as of v4.18.0, in favor of the
    # https://github.com/python-jsonschema/referencing library,
    # which provides more compliant referencing behavior as well as more flexible APIs for customization.
    # A future release will remove RefResolver. Please file a feature request (on referencing) if you are missing an API for the kind of customization you need.
    "ignore: jsonschema.RefResolver is deprecated as of v4.18.0:DeprecationWarning",
    # Example Actual Warning:
    # DeprecationWarning: Importing ErrorTree directly from the jsonschema package is deprecated and will become an ImportError. Import it from jsonschema.exceptions instead.
    "ignore: Importing ErrorTree directly from the jsonschema package is deprecated and will become an ImportError. Import it from jsonschema.exceptions instead.:DeprecationWarning",

    # --------------------------------------- TEMPORARY IGNORES --------------------------------------------------------
]
junit_family = "xunit2"
markers = [
    "all_backends: mark tests that run against all execution engine backends",
    "aws_creds: mark all tests that require aws credentials",
    "big: mark tests that don't have external dependencies but aren't unit tests",
    "cli: mark all tests in the /cli directory.",
    "cloud: mark test as being relevant to Great Expectations Cloud.",
    "docs: mark a test as a docs test.",
    "e2e: mark test as an E2E test.",
    "external_sqldialect: mark test as requiring install of an external sql dialect.",
    "filesystem: mark tests using the filesystem as the storage backend.",
    "slow: mark tests taking longer than 1 second.",
    "unit: mark a test as a unit test.",
    "clickhouse: mark a test as Clickhouse-dependent.",
    "athena: mark a test as AWS Athena-dependent.",
    "spark: mark a test as Spark-dependent.",
    "postgresql: mark a test as postgresql-dependent.",
    "mssql: mark a test as mssql-dependent.",
    "mysql: mark a test as mysql-dependent.",
    "trino: mark a test as trino-dependent.",
    "project: mark a test that verifies properties of the gx project",
    "pyarrow: mark a test as PyArrow-dependent.",
    "openpyxl: mark a test for openpyxl-dependent, which is for Excel files.",
    "v2_api: mark test as specific to the v2 api (e.g. pre Data Connectors).",
    "sqlalchemy_version_compatibility: mark test as required for sqlalchemy version compatibility.",
    "sqlite: mark test requiring sqlite",
]
testpaths = "tests"
# use `pytest-mock` drop-in replacement for `unittest.mock`
# https://pytest-mock.readthedocs.io/en/latest/configuration.html#use-standalone-mock-package
mock_use_standalone_module = false
# https://docs.pytest.org/en/7.1.x/how-to/logging.html#how-to-manage-logging
# uncomment to adjust captured log levels
# WARNING some cli v012 tests may fail if this is altered
# log_level = "info"<|MERGE_RESOLUTION|>--- conflicted
+++ resolved
@@ -262,20 +262,10 @@
     "versioneer*",
     "examples/*",
     # TODO: remove the items below and fix linting issues
-<<<<<<< HEAD
-    "tests/data_asset", # 10 warnings
-    "tests/dataset", # 10 warnings
-    "tests/integration/docusaurus", # 208 warnings, 144 auto-fixable
-    "tests/test_fixtures/notebook_assets/suite_edit/footer.py",  # 7 warnings
-=======
-    "tests/cli",                                                # 34 warnings
     "tests/data_asset",                                         # 10 warnings
     "tests/dataset",                                            # 10 warnings
-    "tests/expectations",                                       # 56 warnings
     "tests/integration/docusaurus",                             # 208 warnings, 144 auto-fixable
-    "tests/rule_based_profiler",                                # 28 warnings
     "tests/test_fixtures/notebook_assets/suite_edit/footer.py", # 7 warnings
->>>>>>> bfefce9a
 ]
 
 [tool.ruff.per-file-ignores]
