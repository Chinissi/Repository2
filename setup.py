import re
from glob import glob

import pkg_resources
from setuptools import find_packages, setup

import versioneer


def get_extras_require():
    results = {}
    extra_key_mapping = {
        "aws_secrets": "boto",
        "azure_secrets": "azure",
        "gcp": "bigquery",
        "s3": "boto",
    }
    sqla_keys = (
        "athena",
        "bigquery",
        "dremio",
        "mssql",
        "mysql",
        "postgresql",
        "redshift",
        "snowflake",
        "teradata",
<<<<<<< HEAD
=======
        "trino",
>>>>>>> ca62bbc1
    )
    ignore_keys = ("contrib", "sqlalchemy", "test")
    rx_fname_part = re.compile(r"requirements-dev-(.*).txt")
    for fname in sorted(glob("requirements-dev-*.txt")):
        key = rx_fname_part.match(fname).group(1)
        if key in ignore_keys:
            continue
        with open(fname) as f:
            parsed = [str(req) for req in pkg_resources.parse_requirements(f)]
            results[key] = parsed

    lite = results.pop("lite")
    results["boto"] = [req for req in lite if req.startswith("boto")]
    results["sqlalchemy"] = [req for req in lite if req.startswith("sqlalchemy")]

    for new_key, existing_key in extra_key_mapping.items():
        results[new_key] = results[existing_key]
    for key in sqla_keys:
        results[key] += results["sqlalchemy"]

    results.pop("boto")
    return results


# Parse requirements.txt
with open("requirements.txt") as f:
    required = f.read().splitlines()

# try:
#    import pypandoc
#    long_description = pypandoc.convert_file('README.md', 'rst')
# except (IOError, ImportError):
long_description = "Always know what to expect from your data. (See https://github.com/great-expectations/great_expectations for full description)."

config = {
    "description": "Always know what to expect from your data.",
    "author": "The Great Expectations Team",
    "url": "https://github.com/great-expectations/great_expectations",
    "author_email": "team@greatexpectations.io",
    "version": versioneer.get_version(),
    "cmdclass": versioneer.get_cmdclass(),
    "install_requires": required,
    "extras_require": get_extras_require(),
    "packages": find_packages(exclude=["contrib*", "docs*", "tests*", "examples*"]),
    "entry_points": {
        "console_scripts": ["great_expectations=great_expectations.cli:main"]
    },
    "name": "great_expectations",
    "long_description": long_description,
    "license": "Apache-2.0",
    "keywords": "data science testing pipeline data quality dataquality validation datavalidation",
    "include_package_data": True,
    "classifiers": [
        "Development Status :: 4 - Beta",
        "Intended Audience :: Developers",
        "Intended Audience :: Science/Research",
        "Intended Audience :: Other Audience",
        "Topic :: Scientific/Engineering",
        "Topic :: Software Development",
        "Topic :: Software Development :: Testing",
        "License :: OSI Approved :: Apache Software License",
        "Programming Language :: Python :: 3",
        "Programming Language :: Python :: 3.7",
        "Programming Language :: Python :: 3.8",
        "Programming Language :: Python :: 3.9",
    ],
}

setup(**config)<|MERGE_RESOLUTION|>--- conflicted
+++ resolved
@@ -25,10 +25,7 @@
         "redshift",
         "snowflake",
         "teradata",
-<<<<<<< HEAD
-=======
         "trino",
->>>>>>> ca62bbc1
     )
     ignore_keys = ("contrib", "sqlalchemy", "test")
     rx_fname_part = re.compile(r"requirements-dev-(.*).txt")
