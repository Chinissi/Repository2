import re
<<<<<<< HEAD
=======
from glob import glob
>>>>>>> ff150c44
from pathlib import Path

import pkg_resources
from setuptools import find_packages, setup

import versioneer
from pathlib import Path


def get_extras_require():
    results = {}
    extra_key_mapping = {
        "aws_secrets": "boto",
        "azure_secrets": "azure",
        "gcp": "bigquery",
        "s3": "boto",
    }
    sqla_keys = (
        "athena",
        "bigquery",
        "dremio",
        "mssql",
        "mysql",
        "postgresql",
        "redshift",
        "snowflake",
        "teradata",
        "trino",
        "vertica",
    )
    ignore_keys = (
        "sqlalchemy",
        "test",
        "tools",
        "all-contrib-expectations",
    )

<<<<<<< HEAD
    requirements_dir = "reqs"
    rx_name_part = re.compile(rf"requirements-dev-(.*).txt")

    # Use Path() from pathlib so we can make this section of the code OS agnostic.
    # Loop through each requirement file and verify they are named
    # correctly and are in the right location.
    for file_path in Path().glob(f"{requirements_dir}/*.txt"):
        match = rx_name_part.match(file_path.name)
=======
    # Use Path() from pathlib so we can make this section of the code OS agnostic.
    requirements_dir = "reqs"
    glob_path = Path(f"{requirements_dir}/*.txt")
    rx_name_part = re.compile(r"requirements-dev-(.*).txt")

    # Loop through each requirement file and verify they are named
    # correctly and are in the right location.
    for glob_file_name in glob(f"{glob_path}"):
        path_to_file = Path(glob_file_name)
        file_name = path_to_file.name
        match = rx_name_part.match(file_name)
>>>>>>> ff150c44
        assert (
            match is not None
        ), f"The extras requirements dir ({requirements_dir}) contains files that do not adhere to the following format: requirements-dev-*.txt"
        key = match.group(1)
        if key in ignore_keys:
            continue
<<<<<<< HEAD
        with open(file_path) as f:
            parsed = [str(req) for req in pkg_resources.parse_requirements(f)]
=======
        with open(glob_file_name) as parsed_file:
            parsed = [str(req) for req in pkg_resources.parse_requirements(parsed_file)]
>>>>>>> ff150c44
            results[key] = parsed

    lite = results.pop("lite")
    contrib = results.pop("contrib")
    docs_test = results.pop("api-docs-test")
    results["boto"] = [req for req in lite if req.startswith("boto")]
    results["sqlalchemy"] = [req for req in lite if req.startswith("sqlalchemy")]
    results["test"] = lite + contrib + docs_test

    for new_key, existing_key in extra_key_mapping.items():
        results[new_key] = results[existing_key]
    for key in sqla_keys:
        results[key] += results["sqlalchemy"]

    results.pop("boto")
    all_requirements_set = set()
    [all_requirements_set.update(vals) for vals in results.values()]
    results["dev"] = sorted(all_requirements_set)
    return results

# Parse requirements.txt
with open("requirements.txt") as f:
    required = f.read().splitlines()

long_description = "Always know what to expect from your data. (See https://github.com/great-expectations/great_expectations for full description)."

config = {
    "description": "Always know what to expect from your data.",
    "author": "The Great Expectations Team",
    "url": "https://github.com/great-expectations/great_expectations",
    "author_email": "team@greatexpectations.io",
    "version": versioneer.get_version(),
    "cmdclass": versioneer.get_cmdclass(),
    "install_requires": required,
    "extras_require": get_extras_require(),
    "packages": find_packages(
        exclude=["contrib*", "docs*", "tests*", "examples*", "scripts*"]
    ),
    "entry_points": {
        "console_scripts": ["great_expectations=great_expectations.cli:main"]
    },
    "package_data": {"great_expectations": ["py.typed", "**/*.pyi"]},
    "name": "great_expectations",
    "long_description": long_description,
    "license": "Apache-2.0",
    "keywords": "data science testing pipeline data quality dataquality validation datavalidation",
    "include_package_data": True,
    "classifiers": [
        "Development Status :: 4 - Beta",
        "Intended Audience :: Developers",
        "Intended Audience :: Science/Research",
        "Intended Audience :: Other Audience",
        "Topic :: Scientific/Engineering",
        "Topic :: Software Development",
        "Topic :: Software Development :: Testing",
        "License :: OSI Approved :: Apache Software License",
        "Programming Language :: Python :: 3",
        "Programming Language :: Python :: 3.7",
        "Programming Language :: Python :: 3.8",
        "Programming Language :: Python :: 3.9",
        "Programming Language :: Python :: 3.10",
    ],
}

setup(**config)<|MERGE_RESOLUTION|>--- conflicted
+++ resolved
@@ -1,8 +1,4 @@
 import re
-<<<<<<< HEAD
-=======
-from glob import glob
->>>>>>> ff150c44
 from pathlib import Path
 
 import pkg_resources
@@ -40,7 +36,6 @@
         "all-contrib-expectations",
     )
 
-<<<<<<< HEAD
     requirements_dir = "reqs"
     rx_name_part = re.compile(rf"requirements-dev-(.*).txt")
 
@@ -49,32 +44,14 @@
     # correctly and are in the right location.
     for file_path in Path().glob(f"{requirements_dir}/*.txt"):
         match = rx_name_part.match(file_path.name)
-=======
-    # Use Path() from pathlib so we can make this section of the code OS agnostic.
-    requirements_dir = "reqs"
-    glob_path = Path(f"{requirements_dir}/*.txt")
-    rx_name_part = re.compile(r"requirements-dev-(.*).txt")
-
-    # Loop through each requirement file and verify they are named
-    # correctly and are in the right location.
-    for glob_file_name in glob(f"{glob_path}"):
-        path_to_file = Path(glob_file_name)
-        file_name = path_to_file.name
-        match = rx_name_part.match(file_name)
->>>>>>> ff150c44
         assert (
             match is not None
         ), f"The extras requirements dir ({requirements_dir}) contains files that do not adhere to the following format: requirements-dev-*.txt"
         key = match.group(1)
         if key in ignore_keys:
             continue
-<<<<<<< HEAD
         with open(file_path) as f:
             parsed = [str(req) for req in pkg_resources.parse_requirements(f)]
-=======
-        with open(glob_file_name) as parsed_file:
-            parsed = [str(req) for req in pkg_resources.parse_requirements(parsed_file)]
->>>>>>> ff150c44
             results[key] = parsed
 
     lite = results.pop("lite")
