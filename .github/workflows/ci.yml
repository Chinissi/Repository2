name: ci

on:
  pull_request:
  schedule:
    # https://crontab.guru/every-3-hours
    - cron: "0 */3 * * *"
  workflow_dispatch:  # allows manual triggering with branch picker

jobs:
  ci-does-not-run-on-draft-pull-requests:
    runs-on: ubuntu-latest
    if: github.event.pull_request.draft == true
    steps:
      - run: echo "CI jobs won't run because this is a draft pull request."

  doc-checks:
    if: github.event.pull_request.draft == false
    runs-on: ubuntu-latest
    steps:
      - name: Checkout
        uses: actions/checkout@v3
      - name: Set up Python
        uses: actions/setup-python@v4
        with:
          python-version: "3.8"
          cache: "pip"
          cache-dependency-path: |
            reqs/requirements-dev-test.txt
      - name: Install dependencies
        run: pip install -r reqs/requirements-dev-test.txt
      - name: check_repo_root_size
        run: sh ./ci/checks/check_repo_root_size.sh
      - name: Docstring linter
        run: invoke docstrings
      - name: line_number_snippet_checker
        run: python ci/checks/check_no_line_number_snippets.py
      - name: name_tag_snippet_checker
        run: python ci/checks/check_only_name_tag_snippets.py
      - name: public_api_report
        run: invoke public-api
  static-analysis:
    runs-on: ubuntu-latest
    steps:
      - name: Checkout
        uses: actions/checkout@v3
      - name: Set up Python
        uses: actions/setup-python@v4
        with:
          python-version: "3.8"
          cache: "pip"
          cache-dependency-path: |
            requirements-types.txt
            reqs/requirements-dev-contrib.txt

      - name: Install dependencies
        run: pip install -r requirements-types.txt -r reqs/requirements-dev-contrib.txt
      - run: invoke lint --no-fmt
      - run: invoke fmt --check
      - name: Marker-coverage-check
        run: |
          invoke marker-coverage
      - name: Type-check
        run: |
          invoke type-check --ci --pretty
          invoke type-check --ci --pretty  --check-stub-sources

  docs-snippets:
    name: docs-snippets
    if: github.event.pull_request.draft == false
    #add more scope here
    runs-on: ubuntu-latest
    env:
      # google
      GE_TEST_GCP_CREDENTIALS: ${{secrets.GE_TEST_GCP_CREDENTIALS}}
      GE_TEST_GCP_PROJECT: ${{secrets.GE_TEST_GCP_PROJECT}}
      GE_TEST_BIGQUERY_DATASET: ${{secrets.GE_TEST_BIGQUERY_DATASET}}
      GOOGLE_APPLICATION_CREDENTIALS: 'gcp-credentials.json'
      # aws
      AWS_ACCESS_KEY_ID: ${{secrets.AWS_ACCESS_KEY_ID}}
      AWS_DEFAULT_REGION: ${{secrets.AWS_DEFAULT_REGION}}
      AWS_SECRET_ACCESS_KEY: ${{secrets.AWS_SECRET_ACCESS_KEY}}
      # aws-redshift
      REDSHIFT_USERNAME: ${{secrets.REDSHIFT_USERNAME}}
      REDSHIFT_PASSWORD: ${{secrets.REDSHIFT_PASSWORD}}
      REDSHIFT_HOST: ${{secrets.REDSHIFT_HOST}}
      REDSHIFT_PORT: ${{secrets.REDSHIFT_PORT}}
      REDSHIFT_DATABASE: ${{secrets.REDSHIFT_DATABASE}}
      REDSHIFT_SSLMODE: ${{secrets.REDSHIFT_SSLMODE}}
      # azure
      AZURE_ACCESS_KEY: ${{secrets.AZURE_ACCESS_KEY}}
      AZURE_CREDENTIAL: ${{secrets.AZURE_CREDENTIAL}}
      # snowflake
      SNOWFLAKE_ACCOUNT: ${{secrets.SNOWFLAKE_ACCOUNT}}
      SNOWFLAKE_USER: ${{secrets.SNOWFLAKE_USER}}
      SNOWFLAKE_PW: ${{secrets.SNOWFLAKE_PW}}
      SNOWFLAKE_DATABASE: ${{secrets.SNOWFLAKE_DATABASE}}
      SNOWFLAKE_SCHEMA: ${{secrets.SNOWFLAKE_SCHEMA}}
      SNOWFLAKE_WAREHOUSE: ${{secrets.SNOWFLAKE_WAREHOUSE}}
      SNOWFLAKE_ROLE: ${{secrets.SNOWFLAKE_ROLE}}
    steps:
      - name: Checkout
        uses: actions/checkout@v3

      - name: Authenticate with GCP
        uses: google-github-actions/auth@v1
        with:
          credentials_json: ${{secrets.GE_TEST_GCP_CREDENTIALS}}

      - name: Create JSON file for following step
        run: |
          echo "$GE_TEST_GCP_CREDENTIALS" > gcp-credentials.json

      - name: Install and setup Google Cloud SDK
        run: |
          # this is recommended by the Google documentation for CI/CD https://cloud.google.com/sdk/docs/install#other_installation_options
          curl -sS https://dl.google.com/dl/cloudsdk/channels/rapid/downloads/google-cloud-sdk-370.0.0-linux-x86_64.tar.gz > ./google-cloud-sdk-370.0.0-linux-x86_64.tar.gz && tar -xf ./google-cloud-sdk-370.0.0-linux-x86_64.tar.gz
          ./google-cloud-sdk/install.sh --usage-reporting=False --path-update=True --quiet --install-python=False
          # creating new named configuration
          ./google-cloud-sdk/bin/gcloud config configurations create ge-oss-ci-cd-configurations
          # setting account config using project and service account info
          ./google-cloud-sdk/bin/gcloud config set account account-for-azure-tests --project=$GE_TEST_GCP_PROJECT --access-token-file=$GOOGLE_APPLICATION_CREDENTIALS
          # Pass the configured Cloud SDK authentication to gsutil.
          ./google-cloud-sdk/bin/gcloud config set pass_credentials_to_gsutil True
          # Authorize access to Google Cloud with a service account
          ./google-cloud-sdk/bin/gcloud auth activate-service-account --key-file=$GOOGLE_APPLICATION_CREDENTIALS

      - name: Set up Python bigquery
        uses: actions/setup-python@v4
        with:
          python-version: "3.8"
          cache: "pip"
          cache-dependency-path: |
            reqs/requirements-dev-test.txt
      - name: Install dependencies
        run: |
          pip install $(grep -E '^(invoke)' reqs/requirements-dev-contrib.txt)
          invoke deps --gx-install -m 'docs'
      - name: Run the tests
        run: |
          invoke docs-snippet-tests 'docs' --up-services --verbose

  unit-tests:
    strategy:
      matrix:
        os: [ubuntu-latest]
        python-version: ["3.8", "3.9", "3.10", "3.11"]

    runs-on: ${{ matrix.os }}

    steps:
      - name: Checkout
        uses: actions/checkout@v3

      - name: Set up Python ${{ matrix.python-version }}
        uses: actions/setup-python@v4
        with:
          python-version: ${{ matrix.python-version }}
          cache-dependency-path: |
            reqs/requirements-dev-test.txt
            setup.py

      - name: Install dependencies
        run: pip install -c constraints-dev.txt ".[test, snowflake]"

      - name: Run the unit tests
        run: invoke ci-tests -m "unit" --xdist --timeout=1.5 --slowest=8

  cloud-tests:
    if: github.event.pull_request.draft == false
    runs-on: ubuntu-latest
    steps:
      - name: Checkout
        uses: actions/checkout@v3

      - name: Set up Python
        uses: actions/setup-python@v4
        with:
          python-version: "3.8"
          cache-dependency-path: |
            reqs/requirements-dev-test.txt
            setup.py

      - name: Install dependencies
        run: |
          pip install $(grep -E '^(invoke)' reqs/requirements-dev-contrib.txt)
          invoke deps --gx-install -m 'cloud' -r test

      - name: Run the tests
        env:
          GX_CLOUD_BASE_URL: ${{secrets.GX_CLOUD_BASE_URL}}
          GX_CLOUD_ORGANIZATION_ID: ${{secrets.GX_CLOUD_ORGANIZATION_ID}}
          GX_CLOUD_ACCESS_TOKEN: ${{secrets.GX_CLOUD_ACCESS_TOKEN}}
        run: invoke ci-tests 'cloud' --up-services --verbose

  marker-tests:
    needs: [unit-tests, static-analysis]
    if: github.event.pull_request.draft == false
    env:
      # aws
      AWS_ACCESS_KEY_ID: ${{secrets.AWS_ACCESS_KEY_ID}}
      AWS_DEFAULT_REGION: ${{secrets.AWS_DEFAULT_REGION}}
      AWS_SECRET_ACCESS_KEY: ${{secrets.AWS_SECRET_ACCESS_KEY}}
    runs-on: ubuntu-latest
    strategy:
      matrix:
        markers:
          - athena or clickhouse or openpyxl or pyarrow or project or sqlite or aws_creds
          - big
          - cli
          - filesystem
          - mssql
          - mysql
          - postgresql
<<<<<<< HEAD
        python-version: ["3.8", "3.9", "3.10", "3.11"]
        exclude:
          # TODO: would like to adopt `actionlint` pre-commit hook
          # but false positive here and inability to do an inline ignore
          # prevents this https://github.com/rhysd/actionlint/issues/237
          - python-version: ${{ github.event_name != 'schedule' && '3.9' }}
          - python-version: ${{ github.event_name != 'schedule' && '3.10' }}
          - python-version: ${{ github.event_name != 'schedule' && '3.11' }}

=======
          - spark
          - trino
        python-version: ["3.8"]
>>>>>>> 13616b1e
    steps:
      - name: Checkout
        uses: actions/checkout@v3

      - name: Set up Python ${{ matrix.python-version }}
        uses: actions/setup-python@v4
        with:
          python-version: ${{ matrix.python-version }}
          cache-dependency-path: |
            reqs/requirements-dev-test.txt
            setup.py

      - name: Install dependencies
        run: |
          pip install $(grep -E '^(invoke)' reqs/requirements-dev-contrib.txt)
          invoke deps --gx-install -m '${{ matrix.markers }}' -r test

      - name: Run the tests
        run: invoke ci-tests '${{ matrix.markers }}' --up-services --verbose

  py38-min-versions:
    if: github.event.pull_request.draft == false
    runs-on: ubuntu-latest
    steps:
      - name: Checkout
        uses: actions/checkout@v3
      - name: Set up Python
        uses: actions/setup-python@v4
        with:
          python-version: "3.8"
          cache: "pip"
          cache-dependency-path: |
            reqs/requirements-dev-test.txt
      - name: Install dependencies
        run: pip install . -c ci/constraints-test/py38-min-install.txt -r reqs/requirements-dev-test.txt
      - name: Run the tests
        run: invoke tests --unit

  py39-min-versions:
    if: github.event.pull_request.draft == false
    runs-on: ubuntu-latest
    steps:
      - name: Checkout
        uses: actions/checkout@v3
      - name: Set up Python
        uses: actions/setup-python@v4
        with:
          python-version: "3.9"
          cache: "pip"
          cache-dependency-path: |
            reqs/requirements-dev-test.txt
      - name: Install dependencies
        run: pip install . -c ci/constraints-test/py39-min-install.txt -r reqs/requirements-dev-test.txt
      - name: Run the tests
        run: invoke tests --unit

  py310-min-versions:
    if: github.event.pull_request.draft == false
    runs-on: ubuntu-latest
    steps:
      - name: Checkout
        uses: actions/checkout@v3
      - name: Set up Python
        uses: actions/setup-python@v4
        with:
          python-version: "3.10"
          cache: "pip"
          cache-dependency-path: |
            reqs/requirements-dev-test.txt
      - name: Install dependencies
        run: pip install . -c ci/constraints-test/py310-min-install.txt -r reqs/requirements-dev-test.txt
      - name: Run the tests
        run: invoke tests --unit<|MERGE_RESOLUTION|>--- conflicted
+++ resolved
@@ -212,7 +212,8 @@
           - mssql
           - mysql
           - postgresql
-<<<<<<< HEAD
+          - spark
+          - trino
         python-version: ["3.8", "3.9", "3.10", "3.11"]
         exclude:
           # TODO: would like to adopt `actionlint` pre-commit hook
@@ -222,11 +223,6 @@
           - python-version: ${{ github.event_name != 'schedule' && '3.10' }}
           - python-version: ${{ github.event_name != 'schedule' && '3.11' }}
 
-=======
-          - spark
-          - trino
-        python-version: ["3.8"]
->>>>>>> 13616b1e
     steps:
       - name: Checkout
         uses: actions/checkout@v3
