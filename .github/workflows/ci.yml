--- conflicted
+++ resolved
@@ -240,11 +240,7 @@
 
 
   cloud-tests:
-<<<<<<< HEAD
-    needs: [ci-is-on-main-repo, unit-tests, static-analysis]
-=======
     needs: [unit-tests, static-analysis, ci-is-on-main-repo]
->>>>>>> 594cec84
     if: github.event.pull_request.draft == false
     runs-on: ubuntu-latest
     steps:
