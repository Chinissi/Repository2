--- conflicted
+++ resolved
@@ -21,18 +21,12 @@
   push:
     # Semantic versioning syntax defined by PyPI: https://pythonpackaging.info/07-Package-Release.html#Versioning-your-code
     tags:
-<<<<<<< HEAD
       # Stable release syntax
       - '[0-9]+.[0-9]+.[0-9]+'
       # Prerelease syntax
       - '[0-9]+.[0-9]+.[0-9]+a[0-9]+'
       - '[0-9]+.[0-9]+.[0-9]+b[0-9]+'
       - '[0-9]+.[0-9]+.[0-9]+rc[0-9]+'
-
-=======
-      # Semantic versioning syntax defined by PyPI: https://pythonpackaging.info/07-Package-Release.html#Versioning-your-code
-      - '[0-9]+.[0-9]+.[0-9]+((a|b|rc)[0-9]+)?'
->>>>>>> 2c9653b6
 
 concurrency:
   # Only run one instance of this workflow in PRs, but allow multiple instances in develop.
