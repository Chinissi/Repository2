name: ci

on:
  pull_request:
  schedule:
    # https://crontab.guru/every-3-hours
    - cron: "0 */3 * * *"
  workflow_dispatch:  # allows manual triggering with branch picker

jobs:
  ci-does-not-run-on-draft-pull-requests:
    runs-on: ubuntu-latest
    if: github.event.pull_request.draft == true
    steps:
      - run: echo "CI jobs won't run because this is a draft pull request."

  static-analysis:
    runs-on: ubuntu-latest

    steps:
      - name: Checkout
        uses: actions/checkout@v3

      - name: Set up Python
        uses: actions/setup-python@v4
        with:
          python-version: "3.8"
          cache: "pip"
          cache-dependency-path: |
            requirements-types.txt
            reqs/requirements-dev-contrib.txt

      - name: Install dependencies
        run: pip install -r requirements-types.txt -r reqs/requirements-dev-contrib.txt

      - run: invoke lint --no-fmt
      - run: invoke fmt --check
      - name: Marker-coverage-check
        run: |
          invoke marker-coverage
      - name: Type-check
        run: |
          invoke type-check --ci --pretty
          invoke type-check --ci --pretty  --check-stub-sources

  docs:
    if: github.event.pull_request.draft == false
    runs-on: ubuntu-latest

    steps:
      - name: Checkout
        uses: actions/checkout@v3

      - name: Set up Python
        uses: actions/setup-python@v4
        with:
          python-version: "3.8"
          cache: "pip"
          cache-dependency-path: |
            reqs/requirements-dev-test.txt

      - name: Install dependencies
        run: pip install -r reqs/requirements-dev-test.txt

      # TODO: move to separate job?
      - name: check_repo_root_size
        run: sh ./ci/checks/check_repo_root_size.sh
      - name: Docstring linter
        run: invoke docstrings
      - name: line_number_snippet_checker
        run: python ci/checks/check_no_line_number_snippets.py
      - name: name_tag_snippet_checker
        run: python ci/checks/check_only_name_tag_snippets.py
      - name: public_api_report
        run: invoke public-api

  unit-tests:
    strategy:
      matrix:
        os: [ubuntu-latest]
        python-version: ["3.8", "3.9", "3.10", "3.11"]

    runs-on: ${{ matrix.os }}

    steps:
      - name: Checkout
        uses: actions/checkout@v3

      - name: Set up Python ${{ matrix.python-version }}
        uses: actions/setup-python@v4
        with:
          python-version: ${{ matrix.python-version }}
          cache-dependency-path: |
            reqs/requirements-dev-test.txt
            setup.py

      - name: Install dependencies
        run: pip install -c constraints-dev.txt ".[test, snowflake]"

      - name: Run the unit tests
        run: invoke tests --cloud --unit --timeout=1.5 --slowest=8

  marker-tests:
    if: github.event.pull_request.draft == false
    strategy:
      matrix:
        markers:
          - big
          - cli
          # `not e2e` because 1 test & 1 fixture need access token
          - cloud and not e2e
          - filesystem
          - docs
          - openpyxl or pyarrow or project or sqlite
          #- spark
          - postgresql
          # - external_sqldialect # tests being skipped likely due to flagging system
        python-version: ["3.8"]

    runs-on: ubuntu-latest

    steps:
      - name: Checkout
        uses: actions/checkout@v3

      - name: Set up Python ${{ matrix.python-version }}
        uses: actions/setup-python@v4
        with:
          python-version: ${{ matrix.python-version }}
          cache-dependency-path: |
            reqs/requirements-dev-test.txt
            setup.py

      - name: Install dependencies
        run: |
          pip install $(grep -E '^(invoke)' reqs/requirements-dev-contrib.txt)
          invoke deps --gx-install -m '${{ matrix.markers }}' -r test

      - name: Run the tests
        run: invoke ci-tests '${{ matrix.markers }}' --up-services --verbose

<<<<<<< HEAD
  py38-min-versions:
    if: github.event.pull_request.draft == false
    runs-on: ubuntu-latest
    steps:
      - name: Checkout
        uses: actions/checkout@v3
      - name: Set up Python
        uses: actions/setup-python@v4
        with:
          python-version: "3.8"
          cache: "pip"
          cache-dependency-path: |
            reqs/requirements-dev-test.txt
      - name: Install dependencies
        run: pip install -c ci/constraints-test/py38-min-install.txt -r reqs/requirements-dev-test.txt
      - name: Run the tests
        run: invoke tests --unit

  py39-min-versions:
    if: github.event.pull_request.draft == false
    runs-on: ubuntu-latest
    steps:
      - name: Checkout
        uses: actions/checkout@v3
      - name: Set up Python
        uses: actions/setup-python@v4
        with:
          python-version: "3.9"
          cache: "pip"
          cache-dependency-path: |
            reqs/requirements-dev-test.txt
      - name: Install dependencies
        run: pip install -c ci/constraints-test/py39-min-install.txt -r reqs/requirements-dev-test.txt
      - name: Run the tests
        run: invoke tests --unit

  py310-min-versions:
    if: github.event.pull_request.draft == false
    runs-on: ubuntu-latest
    steps:
      - name: Checkout
        uses: actions/checkout@v3
      - name: Set up Python
        uses: actions/setup-python@v4
        with:
          python-version: "3.10"
          cache: "pip"
          cache-dependency-path: |
            reqs/requirements-dev-test.txt
      - name: Install dependencies
        run: pip install -c ci/constraints-test/py310-min-install.txt -r reqs/requirements-dev-test.txt
      - name: Run the tests
        run: invoke tests --unit
=======
# TODO: min dep version tests
>>>>>>> eed37655
<|MERGE_RESOLUTION|>--- conflicted
+++ resolved
@@ -139,7 +139,6 @@
       - name: Run the tests
         run: invoke ci-tests '${{ matrix.markers }}' --up-services --verbose
 
-<<<<<<< HEAD
   py38-min-versions:
     if: github.event.pull_request.draft == false
     runs-on: ubuntu-latest
@@ -192,7 +191,4 @@
       - name: Install dependencies
         run: pip install -c ci/constraints-test/py310-min-install.txt -r reqs/requirements-dev-test.txt
       - name: Run the tests
-        run: invoke tests --unit
-=======
-# TODO: min dep version tests
->>>>>>> eed37655
+        run: invoke tests --unit