--- conflicted
+++ resolved
@@ -195,16 +195,12 @@
 
   marker-tests:
     needs: [unit-tests, static-analysis]
-<<<<<<< HEAD
     if: ${{ github.event_name == 'schedule' || matrix.python-version == "3.8"}}
-=======
-    if: github.event.pull_request.draft == false
     env:
       # aws
       AWS_ACCESS_KEY_ID: ${{secrets.AWS_ACCESS_KEY_ID}}
       AWS_DEFAULT_REGION: ${{secrets.AWS_DEFAULT_REGION}}
       AWS_SECRET_ACCESS_KEY: ${{secrets.AWS_SECRET_ACCESS_KEY}}
->>>>>>> 3fff7513
     runs-on: ubuntu-latest
     strategy:
       matrix:
@@ -221,16 +217,12 @@
           - mysql
           - trino
           - postgresql
-<<<<<<< HEAD
         python-version:
           - "3.8"
           # - "3.9"   # TODO: uncomment before merge
           # - "3.10"  # TODO: uncomment before merge
           - "3.11"
 
-=======
-        python-version: ["3.8"]
->>>>>>> 3fff7513
     steps:
       - name: Checkout
         uses: actions/checkout@v3
