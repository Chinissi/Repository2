--- conflicted
+++ resolved
@@ -92,12 +92,7 @@
             - 'tests/test_sets/**'
 
   docs-snippets:
-<<<<<<< HEAD
-    needs: [unit-tests, docs-changes, doc-checks, ci-is-on-main-repo]
-=======
-    name: docs-snippets
     needs: [unit-tests, doc-checks, ci-is-on-main-repo]
->>>>>>> 6e83cb50
     # run on non-draft PRs with docs changes
     if: |
       (github.event.pull_request.draft == false) ||
