--- conflicted
+++ resolved
@@ -138,7 +138,6 @@
       - name: Run the tests
         run: invoke ci-tests '${{ matrix.markers }}' --up-services --verbose
 
-<<<<<<< HEAD
   docs-bigquery:
     runs-on: ubuntu-latest
     #if: github.event.pull_request.draft == false
@@ -171,6 +170,4 @@
       - name: Run the tests
         run: |
           pytest -v --docs-tests -m integration --bigquery tests/integration/test_script_runner.py
-=======
 # TODO: min dep version tests
->>>>>>> a04c51bb
