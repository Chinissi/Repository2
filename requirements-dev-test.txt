# A lot of Great Expectations' codebase and tests are tied to specific databases, cloud providers, etc.
# In this file, comments on each row indicate which tests that package is used for.
# To run tests for smaller subsets of infrastructure, please look at other requirements-dev-*.txt files.
# Otherwise (i.e., if/when you are not concerned with running tests), please ignore these comments.

black==19.10b0  # lint
<<<<<<< HEAD
pytest<6.0.0  # all_tests
=======
pytest>=5.3.5,<6.0.0  # all_tests
>>>>>>> 54c8a71a
pytest-cov>=2.8.1  # all_tests
requirements-parser>=0.2.0  # all_tests<|MERGE_RESOLUTION|>--- conflicted
+++ resolved
@@ -4,10 +4,7 @@
 # Otherwise (i.e., if/when you are not concerned with running tests), please ignore these comments.
 
 black==19.10b0  # lint
-<<<<<<< HEAD
 pytest<6.0.0  # all_tests
-=======
 pytest>=5.3.5,<6.0.0  # all_tests
->>>>>>> 54c8a71a
 pytest-cov>=2.8.1  # all_tests
 requirements-parser>=0.2.0  # all_tests