--- conflicted
+++ resolved
@@ -94,13 +94,8 @@
               type: 'category',
               label: 'Core skills',
               items: [
-<<<<<<< HEAD
                 'guides/connecting_to_your_data/how_to_configure_a_dataconnector_to_introspect_and_partition_a_file_system_or_blob_store',
-                //'guides/connecting_to_your_data/how_to_configure_a_dataconnector_to_introspect_and_partition_tables_in_sql',
-=======
-                // 'guides/connecting_to_your_data/how_to_configure_a_dataconnector_to_introspect_and_partition_a_file_system_or_blob_store',
                 // 'guides/connecting_to_your_data/how_to_configure_a_dataconnector_to_introspect_and_partition_tables_in_sql',
->>>>>>> 0c82170a
                 'guides/connecting_to_your_data/how_to_create_a_batch_of_data_from_an_in_memory_spark_or_pandas_dataframe',
                 'guides/connecting_to_your_data/how_to_get_a_batch_of_data_from_a_configured_datasource'
               ]
