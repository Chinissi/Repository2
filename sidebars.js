module.exports = {
  docs: [
    'intro',
    {
      type: 'category',
      label: 'Getting Started (A Tutorial)',
      items: [
        { type: 'doc', id: 'tutorials/getting_started/tutorial_overview', label: 'Overview' },
        { type: 'doc', id: 'tutorials/getting_started/tutorial_setup', label: '1. Setup' },
        { type: 'doc', id: 'tutorials/getting_started/tutorial_connect_to_data', label: '2. Connect to Data' },
        { type: 'doc', id: 'tutorials/getting_started/tutorial_create_expectations', label: '3. Create Expectations' },
        { type: 'doc', id: 'tutorials/getting_started/tutorial_validate_data', label: '4. Validate Data' },
        { type: 'doc', id: 'tutorials/getting_started/tutorial_review', label: 'Review and next steps' }
      ]
    },
    {
      type: 'category',
      label: 'Step 1: Setup',
      items: [
        { type: 'doc', id: 'guides/setup/setup_overview', label: 'Overview' },
        {
          type: 'category',
          label: 'How-to guides',
          items: [
            {
              type: 'category',
              label: 'Installation',
              items: [
                'guides/setup/installation/local',
                'guides/setup/installation/hosted_environment'
              ]
            },
            {
              type: 'category',
              label: 'Data Contexts',
              items: [
                'guides/setup/configuring_data_contexts/how_to_configure_a_new_data_context_with_the_cli',
                'guides/setup/configuring_data_contexts/how_to_configure_datacontext_components_using_test_yaml_config',
                'guides/setup/configuring_data_contexts/how_to_configure_credentials',
                'guides/setup/configuring_data_contexts/how_to_instantiate_a_data_context_without_a_yml_file'
              ]
            },
            {
              type: 'category',
              label: 'Metadata Stores',
              items: [
                {
                  type: 'category',
                  label: 'Expectation Stores',
                  items: [
                    'guides/setup/configuring_metadata_stores/how_to_configure_an_expectation_store_in_amazon_s3',
                    'guides/setup/configuring_metadata_stores/how_to_configure_an_expectation_store_in_azure_blob_storage',
                    'guides/setup/configuring_metadata_stores/how_to_configure_an_expectation_store_in_gcs',
                    'guides/setup/configuring_metadata_stores/how_to_configure_an_expectation_store_on_a_filesystem',
                    'guides/setup/configuring_metadata_stores/how_to_configure_an_expectation_store_to_postgresql'
                  ]
                },
                {
                  type: 'category',
                  label: 'Validation Result Stores',
                  items: [
                    'guides/setup/configuring_metadata_stores/how_to_configure_a_validation_result_store_in_amazon_s3',
                    'guides/setup/configuring_metadata_stores/how_to_configure_a_validation_result_store_in_azure_blob_storage',
                    'guides/setup/configuring_metadata_stores/how_to_configure_a_validation_result_store_in_gcs',
                    'guides/setup/configuring_metadata_stores/how_to_configure_a_validation_result_store_on_a_filesystem',
                    'guides/setup/configuring_metadata_stores/how_to_configure_a_validation_result_store_to_postgresql'
                  ]
                },
                {
                  type: 'category',
                  label: 'Metric Stores',
                  items: [
                    'guides/setup/configuring_metadata_stores/how_to_configure_a_metricsstore'
                  ]
                }
              ]
            },
            {
              type: 'category',
              label: 'Data Docs',
              items: [
                'guides/setup/configuring_data_docs/how_to_host_and_share_data_docs_on_a_filesystem',
                'guides/setup/configuring_data_docs/how_to_host_and_share_data_docs_on_azure_blob_storage',
                'guides/setup/configuring_data_docs/how_to_host_and_share_data_docs_on_gcs',
                'guides/setup/configuring_data_docs/how_to_host_and_share_data_docs_on_amazon_s3'
              ]
            },
            {
              type: 'category',
              label: 'Miscellaneous',
              items: [
                { type: 'doc', id: 'guides/miscellaneous/how_to_use_the_great_expectation_docker_images' }
              ]
            },
            { type: 'doc', id: 'guides/setup/index', label: 'Setup: Index' }
          ]
        }
      ]
    },
    {
      type: 'category',
      label: 'Step 2: Connect to data',
      items: [
        { type: 'doc', id: 'guides/connecting_to_your_data/connect_to_data_overview', label: 'Overview' },
        {
          type: 'category',
          label: 'How-to guides',
          items: [
            {
              type: 'category',
              label: 'Core skills',
              items: [
                'guides/connecting_to_your_data/how_to_choose_which_dataconnector_to_use',
                'guides/connecting_to_your_data/how_to_configure_an_inferredassetdataconnector',
                'guides/connecting_to_your_data/how_to_configure_a_configuredassetdataconnector',
                'guides/connecting_to_your_data/how_to_configure_a_runtimedataconnector',
                'guides/connecting_to_your_data/how_to_configure_a_dataconnector_to_introspect_and_partition_a_file_system_or_blob_store',
                'guides/connecting_to_your_data/how_to_configure_a_dataconnector_to_introspect_and_partition_tables_in_sql',
                'guides/connecting_to_your_data/how_to_create_a_batch_of_data_from_an_in_memory_spark_or_pandas_dataframe',
                'guides/connecting_to_your_data/how_to_get_a_batch_of_data_from_a_configured_datasource'
              ]
            },
            {
              type: 'category',
              label: 'In memory',
              items: [
                'guides/connecting_to_your_data/in_memory/pandas',
                'guides/connecting_to_your_data/in_memory/spark'
              ]
            },
            {
              type: 'category',
              label: 'Database',
              items: [
                'guides/connecting_to_your_data/database/athena',
                'guides/connecting_to_your_data/database/bigquery',
                'guides/connecting_to_your_data/database/mssql',
                'guides/connecting_to_your_data/database/mysql',
                'guides/connecting_to_your_data/database/postgres',
                'guides/connecting_to_your_data/database/redshift',
                'guides/connecting_to_your_data/database/snowflake',
                'guides/connecting_to_your_data/database/sqlite'
              ]
            },
            {
              type: 'category',
              label: 'Filesystem',
              items: [
                'guides/connecting_to_your_data/filesystem/pandas',
                'guides/connecting_to_your_data/filesystem/spark'
              ]
            },
            {
              type: 'category',
              label: 'Cloud',
              items: [
                'guides/connecting_to_your_data/cloud/s3/pandas',
                'guides/connecting_to_your_data/cloud/s3/spark',
                'guides/connecting_to_your_data/cloud/gcs/pandas',
                'guides/connecting_to_your_data/cloud/gcs/spark',
                'guides/connecting_to_your_data/cloud/azure/pandas',
                'guides/connecting_to_your_data/cloud/azure/spark'
              ]
            },
            {
              type: 'category',
              label: 'Advanced',
              items: [
                'guides/connecting_to_your_data/advanced/how_to_configure_a_dataconnector_for_splitting_and_sampling_a_file_system_or_blob_store',
                'guides/connecting_to_your_data/advanced/how_to_configure_a_dataconnector_for_splitting_and_sampling_tables_in_sql'
              ]
            },
            { type: 'doc', id: 'guides/connecting_to_your_data/index', label: 'Index' }
          ]
        }
      ]
    },
    {
      type: 'category',
      label: 'Step 3: Create Expectations',
      items: [
        { type: 'doc', id: 'guides/expectations/create_expectations_overview', label: 'Overview' },
        {
          type: 'category',
          label: 'How-to guides',
          items: [
            {
              type: 'category',
              label: 'Core skills',
              items: [
                'guides/expectations/how_to_create_and_edit_expectations_based_on_domain_knowledge_without_inspecting_data_directly',
                'guides/expectations/how_to_create_and_edit_expectations_in_bulk',
                'guides/expectations/how_to_create_and_edit_expectations_with_a_profiler',
                'guides/expectations/how_to_create_and_edit_expectations_with_instant_feedback_from_a_sample_batch_of_data',
                { type: 'doc', id: 'guides/miscellaneous/how_to_quickly_explore_expectations_in_a_notebook' },
                { type: 'doc', id: 'guides/miscellaneous/how_to_configure_notebooks_generated_by_suite_edit' }
              ]
            },
            {
              type: 'category',
              label: 'Configuring Profilers',
              items: [
                'guides/expectations/advanced/how_to_create_a_new_expectation_suite_using_rule_based_profilers',
                'guides/expectations/advanced/how_to_create_a_new_expectation_suite_by_profiling_from_a_jsonschema_file'
              ]
            },
            {
              type: 'category',
              label: 'Advanced skills',
              items: [
                'guides/expectations/advanced/how_to_create_expectations_that_span_multiple_batches_using_evaluation_parameters',
                'guides/expectations/advanced/how_to_dynamically_load_evaluation_parameters_from_a_database'
              ]
            },
            {
              type: 'category',
              label: 'Creating Custom Expectations',
              items: [
                'guides/expectations/creating_custom_expectations/overview',
                'guides/expectations/creating_custom_expectations/how_to_create_custom_column_aggregate_expectations',
                'guides/expectations/creating_custom_expectations/how_to_create_custom_column_map_expectations',
                'guides/expectations/creating_custom_expectations/how_to_create_custom_table_expectations',
<<<<<<< HEAD
                'guides/expectations/creating_custom_expectations/how_to_use_custom_expectations',
=======
                'guides/expectations/creating_custom_expectations/how_to_create_custom_regex_based_column_map_expectations',
>>>>>>> 20ad8031
                // 'guides/expectations/creating_custom_expectations/how_to_create_custom_parameterized_expectations',
                // 'guides/expectations/creating_custom_expectations/how_to_create_custom_metrics',
                {
                  type: 'category',
                  label: 'Adding Features to Custom Expectations',
                  items: [
                    'guides/expectations/advanced/how_to_add_comments_to_expectations_and_display_them_in_data_docs',
                    // 'guides/expectations/features_custom_expectations/how_to_add_data_visualization_renderers_for_an_expectation',
                    'guides/expectations/features_custom_expectations/how_to_add_example_cases_for_an_expectation',
                    'guides/expectations/features_custom_expectations/how_to_add_input_validation_for_an_expectation',
                    // 'guides/expectations/features_custom_expectations/how_to_add_statement_renderers_for_an_expectation',
                    'guides/expectations/features_custom_expectations/how_to_add_spark_support_for_an_expectation',
                    'guides/expectations/features_custom_expectations/how_to_add_sqlalchemy_support_for_an_expectation'
                  ]
                }
              ]
            },
            { type: 'doc', id: 'guides/expectations/index', label: 'Index' }
          ]
        }
      ]
    },
    {
      type: 'category',
      label: 'Step 4: Validate data',
      items: [
        { type: 'doc', id: 'guides/validation/validate_data_overview', label: 'Overview' },
        {
          type: 'category',
          label: 'How-to guides',
          items: [
            {
              type: 'category',
              label: 'Core skills',
              items: [
                'guides/validation/how_to_validate_data_by_running_a_checkpoint'
              ]
            },
            {
              type: 'category',
              label: 'Checkpoints',
              items: [
                'guides/validation/checkpoints/how_to_add_validations_data_or_suites_to_a_checkpoint',
                'guides/validation/checkpoints/how_to_create_a_new_checkpoint',
                'guides/validation/checkpoints/how_to_configure_a_new_checkpoint_using_test_yaml_config',
                'guides/validation/checkpoints/how_to_pass_an_in_memory_dataframe_to_a_checkpoint'
              ]
            },
            {
              type: 'category',
              label: 'Actions',
              items: [
                'guides/validation/validation_actions/how_to_trigger_email_as_a_validation_action',
                'guides/validation/validation_actions/how_to_collect_openlineage_metadata_using_a_validation_action',
                'guides/validation/validation_actions/how_to_trigger_opsgenie_notifications_as_a_validation_action',
                'guides/validation/validation_actions/how_to_trigger_slack_notifications_as_a_validation_action',
                'guides/validation/validation_actions/how_to_update_data_docs_as_a_validation_action'
              ]
            },
            {
              type: 'category',
              label: 'Advanced',
              items: [
                'guides/validation/advanced/how_to_deploy_a_scheduled_checkpoint_with_cron',
                'guides/validation/advanced/how_to_implement_custom_notifications',
                'guides/validation/advanced/how_to_validate_data_without_a_checkpoint'
              ]
            },
            { type: 'doc', id: 'guides/validation/index', label: 'Index' }
          ]
        }
      ]
    },
    {
      type: 'category',
      label: 'Reference Architectures',
      items: [
        'deployment_patterns/how_to_instantiate_a_data_context_hosted_environments',
        'deployment_patterns/how_to_use_great_expectations_in_databricks',
        'deployment_patterns/how_to_use_great_expectations_with_google_cloud_platform_and_bigquery',
        'deployment_patterns/how_to_instantiate_a_data_context_on_an_emr_spark_cluster',
        'deployment_patterns/how_to_use_great_expectations_with_airflow',
        'deployment_patterns/how_to_use_great_expectations_in_flyte',
        'deployment_patterns/how_to_use_great_expectations_in_deepnote',
        'deployment_patterns/how_to_use_great_expectations_with_prefect',

        { type: 'doc', id: 'deployment_patterns/index', label: 'Index' }
      ]
    },
    {
      type: 'category',
      label: 'Contributing',
      items: [
        {
          type: 'category',
          label: 'Contributing basics',
          items: [
            { type: 'doc', id: 'contributing/contributing', label: 'Introduction' },
            { type: 'doc', id: 'contributing/contributing_setup' },
            { type: 'doc', id: 'contributing/contributing_checklist' },
            { type: 'doc', id: 'contributing/contributing_github' },
            { type: 'doc', id: 'contributing/contributing_test' },
            { type: 'doc', id: 'contributing/contributing_maturity' },
            { type: 'doc', id: 'contributing/contributing_misc' },
            { type: 'doc', id: 'contributing/contributing_package' }
          ]
        },
        {
          type: 'category',
          label: 'Contributing specifics',
          items: [
            {
              type: 'category',
              label: 'How to contribute how-to guides',
              items: [
                { type: 'doc', id: 'guides/miscellaneous/how_to_write_a_how_to_guide' },
                { type: 'doc', id: 'guides/miscellaneous/how_to_template' }
              ]
            },
            'guides/expectations/contributing/how_to_contribute_a_custom_expectation_to_great_expectations'
          ]
        },
        {
          type: 'category',
          label: 'Style guides',
          items: [
            { type: 'doc', id: 'contributing/style_guides/docs_style' },
            { type: 'doc', id: 'contributing/style_guides/code_style' },
            { type: 'doc', id: 'contributing/style_guides/cli_and_notebooks_style' }
          ]
        },
        'contributing/index'
      ]
    },
    {
      type: 'category',
      label: 'Reference',
      items: [
        {
          type: 'category',
          label: 'Supplemental documentation',
          items: [
            { type: 'doc', id: 'guides/miscellaneous/how_to_use_the_great_expectations_cli' },
            { type: 'doc', id: 'guides/miscellaneous/how_to_use_the_project_check_config_command' },
            { type: 'doc', id: 'reference/data_discovery' },
            { type: 'doc', id: 'reference/anonymous_usage_statistics' }
          ]
        },
        { type: 'doc', label: 'API Reference', id: 'reference/api_reference' },
        'glossary',
        {
          type: 'category',
          label: 'Technical Terms',
          items: [
            'terms/action',
            'terms/batch',
            'terms/batch_request',
            'terms/custom_expectation',
            'terms/checkpoint',
            'terms/cli',
            'terms/datasource',
            'terms/data_context',
            'terms/data_asset',
            'terms/data_connector',
            'terms/data_docs',
            'terms/evaluation_parameter',
            'terms/execution_engine',
            {
              type: 'category',
              label: 'Expectations',
              collapsed: true,
              items: [
                { type: 'doc', id: 'terms/expectation', label: 'Expectations: Overview' },
                { type: 'doc', id: 'reference/expectations/conditional_expectations' },
                { type: 'doc', id: 'reference/expectations/distributional_expectations' },
                { type: 'doc', id: 'reference/expectations/implemented_expectations' },
                { type: 'doc', id: 'reference/expectation_suite_operations' },
                { type: 'doc', id: 'reference/expectations/result_format' },
                { type: 'doc', id: 'reference/expectations/standard_arguments' }
              ]
            },
            'terms/expectation_suite',
            'terms/metric',
            'terms/plugin',
            'terms/profiler',
            {
              type: 'category',
              label: 'Stores',
              items: [
                { type: 'doc', id: 'terms/store', label: 'Stores: Overview' },
                'terms/checkpoint_store',
                'terms/data_docs_store',
                'terms/evaluation_parameter_store',
                'terms/expectation_store',
                'terms/metric_store',
                'terms/validation_result_store'
              ]
            },
            'terms/renderer',
            'terms/supporting_resource',
            'terms/validator',
            'terms/validation_result'
          ]
        }
      ]
    },
    {
      type: 'category',
      label: 'Updates and migration',
      items: [
        { type: 'doc', id: 'changelog' },
        { type: 'doc', id: 'guides/miscellaneous/migration_guide' }
      ]
    }
  ]
}<|MERGE_RESOLUTION|>--- conflicted
+++ resolved
@@ -220,11 +220,8 @@
                 'guides/expectations/creating_custom_expectations/how_to_create_custom_column_aggregate_expectations',
                 'guides/expectations/creating_custom_expectations/how_to_create_custom_column_map_expectations',
                 'guides/expectations/creating_custom_expectations/how_to_create_custom_table_expectations',
-<<<<<<< HEAD
                 'guides/expectations/creating_custom_expectations/how_to_use_custom_expectations',
-=======
                 'guides/expectations/creating_custom_expectations/how_to_create_custom_regex_based_column_map_expectations',
->>>>>>> 20ad8031
                 // 'guides/expectations/creating_custom_expectations/how_to_create_custom_parameterized_expectations',
                 // 'guides/expectations/creating_custom_expectations/how_to_create_custom_metrics',
                 {
