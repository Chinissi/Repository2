--- conflicted
+++ resolved
@@ -274,7 +274,6 @@
         'deployment_patterns/how_to_instantiate_a_data_context_hosted_environments',
         'deployment_patterns/how_to_instantiate_a_data_context_on_an_emr_spark_cluster',
         'deployment_patterns/how_to_instantiate_a_data_context_on_databricks_spark_cluster',
-<<<<<<< HEAD
         'deployment_patterns/how_to_run_a_checkpoint_in_airflow',
         'deployment_patterns/how_to_use_great_expectations_in_flyte',
         //{
@@ -285,17 +284,6 @@
             //'deployment_patterns/contributing/how_to_contribute_to_an_existing_deployment_pattern_document'
           //]
         //}
-=======
-        'deployment_patterns/how_to_run_a_checkpoint_in_airflow'
-        // {
-        // type: 'category',
-        // label: 'Contributing',
-        // items: [
-        // 'deployment_patterns/contributing/how_to_add_a_new_deployment_pattern_document',
-        // 'deployment_patterns/contributing/how_to_contribute_to_an_existing_deployment_pattern_document'
-        // ]
-        // }
->>>>>>> c4c544c9
       ]
     },
     {
