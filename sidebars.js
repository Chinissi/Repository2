module.exports = {
  docs: [
    'intro',
    {
      type: 'category',
      label: 'Getting Started (A Tutorial)',
      items: [
        { type: 'doc', id: 'tutorials/getting_started/tutorial_overview', label: 'Overview' },
        { type: 'doc', id: 'tutorials/getting_started/tutorial_setup', label: '1. Setup' },
        { type: 'doc', id: 'tutorials/getting_started/tutorial_connect_to_data', label: '2. Connect to Data' },
        { type: 'doc', id: 'tutorials/getting_started/tutorial_create_expectations', label: '3. Create Expectations' },
        { type: 'doc', id: 'tutorials/getting_started/tutorial_validate_data', label: '4. Validate Data' },
        { type: 'doc', id: 'tutorials/getting_started/tutorial_review', label: 'Review and next steps' }
        // { type: 'doc', id: 'tutorials/getting_started/check_out_data_docs', label: 'Viewing your Results' },
        // { type: 'doc', id: 'tutorials/getting_started/customize_your_deployment', label: 'Next Steps: Customizing for your Deployment' }
      ]
    },
    // {
    //   type: 'category',
    //   label: 'Getting Started',
    //   items: [
    //     'tutorials/getting_started/intro',
    //     'tutorials/getting_started/initialize_a_data_context',
    //     'tutorials/getting_started/connect_to_data',
    //     'tutorials/getting_started/create_your_first_expectations',
    //     'tutorials/getting_started/check_out_data_docs',
    //     'tutorials/getting_started/validate_your_data',
    //     'tutorials/getting_started/customize_your_deployment'
    //   ]
    // },
    {
      type: 'category',
      label: 'Step 1: Setup',
      items: [
        { type: 'doc', id: 'guides/setup/setup_overview', label: 'Overview' },
        {
          type: 'category',
          label: 'How to guides',
          items: [
            {
              type: 'category',
              label: 'Installation',
              items: [
                'guides/setup/installation/local',
                'guides/setup/installation/hosted_environment',
                'guides/setup/installation/index'
              ]
            },
            {
              type: 'category',
              label: 'Data Contexts',
              items: [
                'guides/setup/configuring_data_contexts/how_to_configure_a_new_data_context_with_the_cli',
                'guides/setup/configuring_data_contexts/how_to_configure_datacontext_components_using_test_yaml_config',
                'guides/setup/configuring_data_contexts/how_to_configure_credentials',
                'guides/setup/configuring_data_contexts/how_to_instantiate_a_data_context_without_a_yml_file',
                'guides/setup/configuring_data_contexts/index'
              ]
            },
            {
              type: 'category',
              label: 'Stores',
              items: [
                {
                  type: 'category',
                  label: 'Expectation Stores',
                  items: [
                    'guides/setup/configuring_metadata_stores/how_to_configure_an_expectation_store_in_amazon_s3',
                    'guides/setup/configuring_metadata_stores/how_to_configure_an_expectation_store_in_azure_blob_storage',
                    'guides/setup/configuring_metadata_stores/how_to_configure_an_expectation_store_in_gcs',
                    'guides/setup/configuring_metadata_stores/how_to_configure_an_expectation_store_on_a_filesystem',
                    'guides/setup/configuring_metadata_stores/how_to_configure_an_expectation_store_to_postgresql'
                  ]
                },
                {
                  type: 'category',
                  label: 'Validation Result Stores',
                  items: [
                    'guides/setup/configuring_metadata_stores/how_to_configure_a_validation_result_store_in_amazon_s3',
                    'guides/setup/configuring_metadata_stores/how_to_configure_a_validation_result_store_in_azure_blob_storage',
                    'guides/setup/configuring_metadata_stores/how_to_configure_a_validation_result_store_in_gcs',
                    'guides/setup/configuring_metadata_stores/how_to_configure_a_validation_result_store_on_a_filesystem',
                    'guides/setup/configuring_metadata_stores/how_to_configure_a_validation_result_store_to_postgresql'
                  ]
                },
                {
                  type: 'category',
                  label: 'Metric Stores',
                  items: [
                    'guides/setup/configuring_metadata_stores/how_to_configure_a_metricsstore'
                  ]
                },
                'guides/setup/configuring_metadata_stores/index'
              ]
            },
            {
              type: 'category',
              label: 'Data Docs',
              items: [
                'guides/setup/configuring_data_docs/how_to_host_and_share_data_docs_on_a_filesystem',
                'guides/setup/configuring_data_docs/how_to_host_and_share_data_docs_on_azure_blob_storage',
                'guides/setup/configuring_data_docs/how_to_host_and_share_data_docs_on_gcs',
                'guides/setup/configuring_data_docs/how_to_host_and_share_data_docs_on_amazon_s3',
                'guides/setup/configuring_data_docs/index'
              ]
            },
            {
              type: 'category',
              label: 'Advanced',
              items: [
                { type: 'doc', id: 'guides/miscellaneous/how_to_use_the_project_check_config_command' },
                { type: 'doc', id: 'guides/miscellaneous/how_to_use_the_great_expectation_docker_images' }
              ]
            },
            { type: 'doc', id: 'guides/setup/index', label: 'Index' }
          ]
        }
      ]
    },
    {
      type: 'category',
      label: 'Step 2: Connect To Data',
      items: [
        { type: 'doc', id: 'guides/connecting_to_your_data/connect_to_data_overview', label: 'Overview' },
        {
          type: 'category',
          label: 'How to guides',
          items: [
            {
              type: 'category',
              label: 'Core skills',
              items: [
                'guides/connecting_to_your_data/how_to_choose_which_dataconnector_to_use',
                'guides/connecting_to_your_data/how_to_configure_an_inferredassetdataconnector',
                'guides/connecting_to_your_data/how_to_configure_a_configuredassetdataconnector',
                'guides/connecting_to_your_data/how_to_configure_a_runtimedataconnector',
                'guides/connecting_to_your_data/how_to_configure_a_dataconnector_to_introspect_and_partition_a_file_system_or_blob_store',
                'guides/connecting_to_your_data/how_to_configure_a_dataconnector_to_introspect_and_partition_tables_in_sql',
                'guides/connecting_to_your_data/how_to_create_a_batch_of_data_from_an_in_memory_spark_or_pandas_dataframe',
                'guides/connecting_to_your_data/how_to_get_a_batch_of_data_from_a_configured_datasource'
              ]
            },
            {
              type: 'category',
              label: 'In memory',
              items: [
                'guides/connecting_to_your_data/in_memory/pandas',
                'guides/connecting_to_your_data/in_memory/spark'
              ]
            },
            {
              type: 'category',
              label: 'Database',
              items: [
                'guides/connecting_to_your_data/database/athena',
                'guides/connecting_to_your_data/database/bigquery',
                'guides/connecting_to_your_data/database/mssql',
                'guides/connecting_to_your_data/database/mysql',
                'guides/connecting_to_your_data/database/postgres',
                'guides/connecting_to_your_data/database/redshift',
                'guides/connecting_to_your_data/database/snowflake',
                'guides/connecting_to_your_data/database/sqlite'
              ]
            },
            {
              type: 'category',
              label: 'Filesystem',
              items: [
                'guides/connecting_to_your_data/filesystem/pandas',
                'guides/connecting_to_your_data/filesystem/spark'
              ]
            },
            {
              type: 'category',
              label: 'Cloud',
              items: [
                'guides/connecting_to_your_data/cloud/s3/pandas',
                'guides/connecting_to_your_data/cloud/s3/spark',
                'guides/connecting_to_your_data/cloud/gcs/pandas',
                'guides/connecting_to_your_data/cloud/gcs/spark',
                'guides/connecting_to_your_data/cloud/azure/pandas',
                'guides/connecting_to_your_data/cloud/azure/spark'
              ]
            },
            // {
            // type: 'category',
            // label: 'Contributing',
            // items: [
            // 'guides/connecting_to_your_data/contributing/how_to_add_support_for_a_new_sqlalchemy_dialect'
            // ]
            // },
            {
              type: 'category',
              label: 'Advanced',
              items: [
                'guides/connecting_to_your_data/advanced/how_to_configure_a_dataconnector_for_splitting_and_sampling_a_file_system_or_blob_store',
                'guides/connecting_to_your_data/advanced/how_to_configure_a_dataconnector_for_splitting_and_sampling_tables_in_sql'
                // 'guides/connecting_to_your_data/advanced/how_to_create_a_batch_from_a_sql_query',
                // 'guides/connecting_to_your_data/advanced/how_to_create_a_lightweight_data_catalog_by_applying_a_descriptive_profiler_to_a_configured_datasource',
                // 'guides/connecting_to_your_data/advanced/how_to_explore_changes_in_data_over_time_using_a_configured_datasource'
              ]
            },
            { type: 'doc', id: 'guides/connecting_to_your_data/index', label: 'Index' }
          ]
        }
      ]
    },
    {
      type: 'category',
      label: 'Step 3: Create Expectations',
      items: [
        { type: 'doc', id: 'guides/expectations/create_expectations_overview', label: 'Overview' },
        {
          type: 'category',
          label: 'How to guides',
          items: [
            {
              type: 'category',
              label: 'Core skills',
              items: [
                'guides/expectations/how_to_create_and_edit_expectations_based_on_domain_knowledge_without_inspecting_data_directly',
                'guides/expectations/how_to_create_and_edit_expectations_in_bulk',
                'guides/expectations/how_to_create_and_edit_expectations_with_a_profiler',
                'guides/expectations/how_to_create_and_edit_expectations_with_instant_feedback_from_a_sample_batch_of_data',
                { type: 'doc', id: 'guides/miscellaneous/how_to_quickly_explore_expectations_in_a_notebook' },
                { type: 'doc', id: 'guides/miscellaneous/how_to_configure_notebooks_generated_by_suite_edit' }
              ]
            },
            {
              type: 'category',
              label: 'Configuring Profilers',
              items: []
            },
            {
              type: 'category',
              label: 'Creating Custom Expectations',
              items: [
                'guides/expectations/creating_custom_expectations/how_to_create_custom_expectations',
                // 'guides/expectations/creating_custom_expectations/how_to_create_custom_expectations_from_a_sql_query',
                'guides/expectations/creating_custom_expectations/how_to_create_custom_parameterized_expectations'
              ]
            },
            {
              type: 'category',
              label: 'Advanced',
              items: [
                'guides/expectations/advanced/how_to_add_comments_to_expectations_and_display_them_in_data_docs',
                'guides/expectations/advanced/how_to_create_renderers_for_custom_expectations',
                'guides/expectations/advanced/how_to_create_a_new_expectation_suite_by_profiling_from_a_jsonschema_file',
                'guides/expectations/advanced/how_to_create_expectations_that_span_multiple_batches_using_evaluation_parameters',
                'guides/expectations/advanced/how_to_dynamically_load_evaluation_parameters_from_a_database',
                'guides/expectations/advanced/how_to_create_a_new_expectation_suite_using_rule_based_profilers'
              ]
            },
            { type: 'doc', id: 'guides/expectations/index', label: 'Index' }
          ]
        }
      ]
    },
    {
      type: 'category',
      label: 'Step 4: Validate Data',
      items: [
        { type: 'doc', id: 'guides/validation/validate_data_overview', label: 'Overview' },
        {
          type: 'category',
          label: 'How to guides',
          items: [
            {
              type: 'category',
              label: 'Core skills',
              items: [
                'guides/validation/how_to_validate_data_by_running_a_checkpoint'
              ]
            },
            {
              type: 'category',
              label: 'Checkpoints',
              items: [
                'guides/validation/checkpoints/how_to_add_validations_data_or_suites_to_a_checkpoint',
                'guides/validation/checkpoints/how_to_create_a_new_checkpoint',
                'guides/validation/checkpoints/how_to_configure_a_new_checkpoint_using_test_yaml_config',
                'guides/validation/checkpoints/how_to_pass_an_in_memory_dataframe_to_a_checkpoint'
              ]
            },
            {
              type: 'category',
              label: 'Validation Actions',
              items: [
                // 'guides/validation/validation_actions/how_to_store_validation_results_as_a_validation_action',
                'guides/validation/validation_actions/how_to_trigger_email_as_a_validation_action',
                'guides/validation/validation_actions/how_to_collect_openlineage_metadata_using_a_validation_action',
                'guides/validation/validation_actions/how_to_trigger_opsgenie_notifications_as_a_validation_action',
                'guides/validation/validation_actions/how_to_trigger_slack_notifications_as_a_validation_action',
                'guides/validation/validation_actions/how_to_update_data_docs_as_a_validation_action'
              ]
            },
            {
              type: 'category',
              label: 'Advanced',
              items: [
                'guides/validation/advanced/how_to_deploy_a_scheduled_checkpoint_with_cron',
                'guides/validation/advanced/how_to_implement_custom_notifications',
                'guides/validation/advanced/how_to_validate_data_without_a_checkpoint'
              ]
            },
            { type: 'doc', id: 'guides/validation/index', label: 'Index' }
          ]
        }
      ]
    },
    {
      type: 'category',
      label: 'Deployment Patterns',
      items: [
        'deployment_patterns/how_to_instantiate_a_data_context_hosted_environments',
        'deployment_patterns/how_to_use_great_expectations_in_databricks',
        'deployment_patterns/how_to_use_great_expectations_with_google_cloud_platform_and_bigquery',
        'deployment_patterns/how_to_instantiate_a_data_context_on_an_emr_spark_cluster',
        'deployment_patterns/how_to_use_great_expectations_with_airflow',
        'deployment_patterns/how_to_use_great_expectations_in_flyte',
        { type: 'doc', id: 'deployment_patterns/index', label: 'Index' }
        // {
        // type: 'category',
        // label: 'Contributing',
        // items: [
        // 'deployment_patterns/contributing/how_to_add_a_new_deployment_pattern_document',
        // 'deployment_patterns/contributing/how_to_contribute_to_an_existing_deployment_pattern_document'
        // ]
        // }
      ]
    },
    {
      type: 'category',
      label: 'Contributing',
      collapsed: true,
      items: [
        { type: 'doc', id: 'contributing/contributing', label: 'Introduction' },
        { type: 'doc', id: 'contributing/contributing_setup' },
        { type: 'doc', id: 'contributing/contributing_checklist' },
        { type: 'doc', id: 'contributing/contributing_github' },
        { type: 'doc', id: 'contributing/contributing_test' },
        { type: 'doc', id: 'contributing/contributing_maturity' },
        { type: 'doc', id: 'contributing/contributing_misc' },
        'guides/expectations/contributing/how_to_contribute_a_new_expectation_to_great_expectations',
        {
          type: 'category',
          label: 'Style guides',
          items: [
            { type: 'doc', id: 'contributing/style_guides/docs_style' },
            { type: 'doc', id: 'contributing/style_guides/code_style' },
            { type: 'doc', id: 'contributing/style_guides/cli_and_notebooks_style' },
            { type: 'doc', id: 'guides/miscellaneous/how_to_write_a_how_to_guide' },
            { type: 'doc', id: 'guides/miscellaneous/how_to_template' }
          ]
        }
      ]
    },
    {
      type: 'category',
      label: 'Reference',
      items: [
        {
          type: 'doc',
          label: 'API Reference',
          id: 'reference/api_reference'
        },
        'glossary',
        {
          type: 'category',
          label: 'Technical Terms',
          items: [
            'terms/action',
<<<<<<< HEAD
            'terms/cli',
=======
            'terms/batch',
            'terms/batch_request',
            'terms/custom_expectation',
            'terms/checkpoint',
>>>>>>> 6db0555b
            'terms/datasource',
            'terms/data_context',
            'terms/data_asset',
            'terms/data_connector',
            'terms/data_docs',
            'terms/evaluation_parameter',
            'terms/execution_engine',
            'terms/expectation',
            'terms/expectation_suite',
            'terms/metric',
            'terms/plugin',
            'terms/profiler',
            'terms/plugin',
            'terms/renderer',
            'terms/supporting_resource',
            'terms/validator',
            'terms/validation_result'
          ]
        },
        {
          type: 'category',
          label: 'Supplemental Documentation',
          items: [
            { type: 'doc', id: 'guides/miscellaneous/how_to_use_the_great_expectations_cli' },
            { type: 'doc', id: 'reference/anonymous_usage_statistics' },
            { type: 'doc', id: 'reference/supporting_resources' },
            {
              type: 'category',
              label: 'Expectations',
              collapsed: true,
              items: [
                { type: 'doc', id: 'reference/expectations/conditional_expectations' },
                { type: 'doc', id: 'reference/expectations/distributional_expectations' },
                { type: 'doc', id: 'reference/expectations/implemented_expectations' },
                { type: 'doc', id: 'reference/expectations/standard_arguments' },
                { type: 'doc', id: 'reference/expectations/result_format' }
              ]
            }
          ]
        },
        {
          type: 'category',
          label: 'Core Concepts',
          items: [
            { type: 'doc', id: 'reference/core_concepts', label: 'Introduction' },
            { type: 'doc', id: 'reference/checkpoints_and_actions' },
            { type: 'doc', id: 'reference/data_context' },
            { type: 'doc', id: 'reference/data_discovery' },
            { type: 'doc', id: 'reference/data_docs' },
            { type: 'doc', id: 'reference/datasources' },
            { type: 'doc', id: 'reference/evaluation_parameters' },
            { type: 'doc', id: 'reference/execution_engine' },
            { type: 'doc', id: 'reference/metrics' },
            { type: 'doc', id: 'reference/profilers' },
            // { type: 'doc', id: 'reference/stores' },
            { type: 'doc', id: 'reference/dividing_data_assets_into_batches' },
            { type: 'doc', id: 'reference/validation' },
            { type: 'doc', id: 'reference/anonymous_usage_statistics' },
            { type: 'doc', id: 'reference/supporting_resources' }
          ]
        }
      ]
    },
    {
      type: 'category',
      label: 'Updates and Migration',
      items: [
        { type: 'doc', id: 'changelog' },
        { type: 'doc', id: 'guides/miscellaneous/migration_guide' }
      ]
    }
  ]
}<|MERGE_RESOLUTION|>--- conflicted
+++ resolved
@@ -371,14 +371,11 @@
           label: 'Technical Terms',
           items: [
             'terms/action',
-<<<<<<< HEAD
-            'terms/cli',
-=======
             'terms/batch',
             'terms/batch_request',
             'terms/custom_expectation',
             'terms/checkpoint',
->>>>>>> 6db0555b
+            'terms/cli',
             'terms/datasource',
             'terms/data_context',
             'terms/data_asset',
