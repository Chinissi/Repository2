--- conflicted
+++ resolved
@@ -371,33 +371,21 @@
           label: 'Technical Terms',
           items: [
             'terms/action',
-<<<<<<< HEAD
-            'terms/checkpoint',
-            'terms/data_asset',
-            'terms/data_context',
-            'terms/datasource',
-            'terms/evaluation_parameter',
-=======
             'terms/custom_expectation',
             'terms/checkpoint',
             'terms/datasource',
             'terms/data_context',
             'terms/data_asset',
             'terms/data_docs',
->>>>>>> f6167b89
+            'terms/evaluation_parameter',
             'terms/execution_engine',
             'terms/expectation',
             'terms/expectation_suite',
             'terms/metric',
-<<<<<<< HEAD
-            'terms/plugin',
-            'terms/profiler',
-=======
             'terms/plugin',
             'terms/profiler',
             'terms/plugin',
             'terms/renderer',
->>>>>>> f6167b89
             'terms/supporting_resource',
             'terms/validator',
             'terms/validation_result'
