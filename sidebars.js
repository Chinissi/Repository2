--- conflicted
+++ resolved
@@ -374,11 +374,8 @@
             'terms/data_context',
             'terms/data_asset',
             'terms/execution_engine',
-<<<<<<< HEAD
             'terms/expectation',
-=======
             'terms/expectation_suite',
->>>>>>> 2c221917
             'terms/plugin'
           ]
         },
@@ -419,7 +416,9 @@
             { type: 'doc', id: 'reference/profilers' },
             // { type: 'doc', id: 'reference/stores' },
             { type: 'doc', id: 'reference/dividing_data_assets_into_batches' },
-            { type: 'doc', id: 'reference/validation' }
+            { type: 'doc', id: 'reference/validation' },
+            { type: 'doc', id: 'reference/anonymous_usage_statistics' },
+            { type: 'doc', id: 'reference/supporting_resources' }
           ]
         }
       ]
