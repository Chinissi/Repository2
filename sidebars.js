--- conflicted
+++ resolved
@@ -352,7 +352,6 @@
       items: [
         {
           type: 'category',
-<<<<<<< HEAD
           label: 'Supplemental documentation',
           items: [
             { type: 'doc', id: 'guides/miscellaneous/how_to_use_the_great_expectations_cli' },
@@ -380,11 +379,8 @@
         'glossary',
         {
           type: 'category',
-          label: 'Technical Terms',
-=======
           label: 'Glossary of Terms',
           link: { type: 'doc', id: 'glossary' },
->>>>>>> 9cd6d91d
           items: [
             'terms/action',
             'terms/batch',
