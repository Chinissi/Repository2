--- conflicted
+++ resolved
@@ -801,6 +801,9 @@
     "cloud": TestDependencies(
         ("reqs/requirements-dev-cloud.txt",), extra_pytest_args=("--cloud",)
     ),
+    "databricks": TestDependencies(
+        requirement_files=("reqs/requirements-dev-databricks.txt",),
+        services=("databricks",),
     "docs": TestDependencies(
         # these installs are handled by the CI
         requirement_files=(
@@ -830,11 +833,6 @@
             "--docs-tests",
         ),
     ),
-<<<<<<< HEAD
-    "databricks": TestDependencies(
-        requirement_files=("reqs/requirements-dev-databricks.txt",),
-        services=("databricks",),
-=======
     "docs-spark": TestDependencies(
         requirement_files=(
             "reqs/requirements-dev-test.txt",
@@ -842,7 +840,6 @@
         ),
         services=("spark",),
         extra_pytest_args=("--spark",),
->>>>>>> d47b5762
     ),
     "mssql": TestDependencies(
         ("reqs/requirements-dev-mssql.txt",),
