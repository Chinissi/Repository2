"""
PyInvoke developer task file
https://www.pyinvoke.org/

These tasks can be run using `invoke <NAME>` or `inv <NAME>` from the project root.

To show all available tasks `invoke --list`

To show task help page `invoke <NAME> --help`
"""
<<<<<<< HEAD
import json
=======
import pathlib
import shutil
>>>>>>> 8e44b0b3

import invoke

from scripts import check_type_hint_coverage

try:
    from tests.integration.usage_statistics import usage_stats_utils

    is_ge_installed: bool = True
except ModuleNotFoundError:
    is_ge_installed = False

_CHECK_HELP_DESC = "Only checks for needed changes without writing back. Exit with error code if changes needed."
_EXCLUDE_HELP_DESC = "Exclude files or directories"
_PATH_HELP_DESC = "Target path. (Default: .)"


@invoke.task(
    help={
        "check": _CHECK_HELP_DESC,
        "exclude": _EXCLUDE_HELP_DESC,
        "path": _PATH_HELP_DESC,
    }
)
def sort(ctx, path=".", check=False, exclude=None):
    """Sort module imports."""
    cmds = ["isort", path, "--profile", "black"]
    if check:
        cmds.append("--check-only")
    if exclude:
        cmds.extend(["--skip", exclude])
    ctx.run(" ".join(cmds), echo=True)


@invoke.task(
    help={
        "check": _CHECK_HELP_DESC,
        "exclude": _EXCLUDE_HELP_DESC,
        "path": _PATH_HELP_DESC,
        "sort": "Disable import sorting. Runs by default.",
    }
)
def fmt(ctx, path=".", sort_=True, check=False, exclude=None):
    """
    Run code formatter.
    """
    if sort_:
        sort(ctx, path, check=check, exclude=exclude)

    cmds = ["black", path]
    if check:
        cmds.append("--check")
    if exclude:
        cmds.extend(["--exclude", exclude])
    ctx.run(" ".join(cmds), echo=True)


@invoke.task
def lint(ctx, path="great_expectations/core"):
    """Run code linter"""
    cmds = ["flake8", path]
    ctx.run(" ".join(cmds))


@invoke.task(help={"path": _PATH_HELP_DESC})
def upgrade(ctx, path="."):
    """Run code syntax upgrades."""
    cmds = ["pyupgrade", path, "--py3-plus"]
    ctx.run(" ".join(cmds))


@invoke.task(
    help={
        "all_files": "Run hooks against all files, not just the current changes.",
        "diff": "Show the diff of changes on hook failure.",
        "sync": "Re-install the latest git hooks.",
    }
)
def hooks(ctx, all_files=False, diff=False, sync=False):
    """Run and manage pre-commit hooks."""
    cmds = ["pre-commit", "run"]
    if diff:
        cmds.append("--show-diff-on-failure")
    if all_files:
        cmds.extend(["--all-files"])
    else:
        # used in CI - runs faster and only checks files that have changed
        cmds.extend(["--from-ref", "origin/HEAD", "--to-ref", "HEAD"])

    ctx.run(" ".join(cmds))

    if sync:
        print("  Re-installing hooks ...")
        ctx.run(" ".join(["pre-commit", "uninstall"]), echo=True)
        ctx.run(" ".join(["pre-commit", "install"]), echo=True)


@invoke.task(aliases=["type-cov"])  # type: ignore
def type_coverage(ctx):
    """
    Check total type-hint coverage compared to `develop`.
    """
    try:
        check_type_hint_coverage.main()
    except AssertionError as err:
        raise invoke.Exit(message=str(err), code=1)


# numbers next to each package represent the last known number of typing errors.
# when errors reach 0 please uncomment the module so it becomes type-checked by default.
DEFAULT_PACKAGES_TO_TYPE_CHECK = [
    # "checkpoint",  # 78
    # "cli",  # 237
    # "core",  # 242
    "data_asset",  # 0
    # "data_context",  # 272
    # "datasource",  # 98
    "exceptions",  # 0
    # "execution_engine",  # 109
    # "expectations",  # 462
    "jupyter_ux",  # 0
    # "marshmallow__shade",  # 14
    "profile",  # 0
    # "render",  # 87
    # "rule_based_profiler",  # 469
    "self_check",  # 0
    "types",  # 0
    # "validation_operators", # 47
    # "validator",  # 46
    # util.py # 28
]


@invoke.task(
    aliases=["types"],
    iterable=["packages"],
    help={
        "packages": f"One or more packages to type-check with mypy. (Default: {DEFAULT_PACKAGES_TO_TYPE_CHECK})",
        "show-default-packages": "Print the default packages to type-check and then exit.",
        "install-types": "Automatically install any needed types from `typeshed`.",
        "daemon": "Run mypy in daemon mode with faster analysis."
        " The daemon will be started and re-used for subsequent calls."
        " For detailed usage see `dmypy --help`.",
        "clear-cache": "Clear the local mypy cache directory.",
    },
)
def type_check(
    ctx,
    packages,
    install_types=False,
    show_default_packages=False,
    daemon=False,
    clear_cache=False,
):
    """Run mypy static type-checking on select packages."""
    if clear_cache:
        mypy_cache = pathlib.Path(".mypy_cache")
        print(f"  Clearing {mypy_cache} ... ", end="")
        try:
            shutil.rmtree(mypy_cache)
            print("✅"),
        except FileNotFoundError as exc:
            print(f"❌\n  {exc}")

    if show_default_packages:
        # Use this to keep the Type-checking section of the docs up to date.
        # https://docs.greatexpectations.io/docs/contributing/style_guides/code_style#type-checking
        print("\n".join(DEFAULT_PACKAGES_TO_TYPE_CHECK))
        raise invoke.Exit(code=0)

    if daemon:
        bin = "dmypy run --"
    else:
        bin = "mypy"

    packages = packages or DEFAULT_PACKAGES_TO_TYPE_CHECK
    # once we have sunsetted `type-coverage` and our typing has matured we should define
    # our packages to exclude (if any) in the mypy config file.
    # https://mypy.readthedocs.io/en/stable/config_file.html#confval-exclude
    ge_pkgs = [f"great_expectations/{p}" for p in packages]
    cmds = [
        bin,
        *ge_pkgs,
    ]
    if install_types:
        cmds.extend(["--install-types", "--non-interactive"])
<<<<<<< HEAD
    ctx.run(" ".join(cmds), echo=True)


@invoke.task(aliases=["get-stats"])
def get_usage_stats_json(ctx):
    """
    Dump usage stats event examples to json file
    """
    if not is_ge_installed:
        print(
            "This invoke task requires GE to be installed in the environment. Please try again"
        )
        return
    events = usage_stats_utils.get_usage_stats_example_events()
    version = usage_stats_utils.get_gx_version()

    outfile = f"v{version}_example_events.json"
    with open(outfile, "w") as f:
        json.dump(events, f)

    print(f"File written to '{outfile}'.")


@invoke.task(get_usage_stats_json, aliases=["move-stats"])
def mv_usage_stats_json(ctx):
    """
    Use databricks-cli lib to move usage stats event examples to dbfs:/
    """
    if not is_ge_installed:
        print(
            "This invoke task requires GE to be installed in the environment. Please try again"
        )
        return

    version = usage_stats_utils.get_gx_version()
    outfile = f"v{version}_example_events.json"
    cmd = "databricks fs cp --overwrite {0} dbfs:/schemas/{0}"
    cmd = cmd.format(outfile)
    ctx.run(cmd)
    print(f"'{outfile}' copied to dbfs.")
=======
    if daemon:
        # see related issue https://github.com/python/mypy/issues/9475
        cmds.extend(["--follow-imports=normal"])
    # use pseudo-terminal for colorized output
    ctx.run(" ".join(cmds), echo=True, pty=True)
>>>>>>> 8e44b0b3
<|MERGE_RESOLUTION|>--- conflicted
+++ resolved
@@ -8,12 +8,9 @@
 
 To show task help page `invoke <NAME> --help`
 """
-<<<<<<< HEAD
 import json
-=======
 import pathlib
 import shutil
->>>>>>> 8e44b0b3
 
 import invoke
 
@@ -200,8 +197,11 @@
     ]
     if install_types:
         cmds.extend(["--install-types", "--non-interactive"])
-<<<<<<< HEAD
-    ctx.run(" ".join(cmds), echo=True)
+    if daemon:
+        # see related issue https://github.com/python/mypy/issues/9475
+        cmds.extend(["--follow-imports=normal"])
+    # use pseudo-terminal for colorized output
+    ctx.run(" ".join(cmds), echo=True, pty=True)
 
 
 @invoke.task(aliases=["get-stats"])
@@ -240,11 +240,4 @@
     cmd = "databricks fs cp --overwrite {0} dbfs:/schemas/{0}"
     cmd = cmd.format(outfile)
     ctx.run(cmd)
-    print(f"'{outfile}' copied to dbfs.")
-=======
-    if daemon:
-        # see related issue https://github.com/python/mypy/issues/9475
-        cmds.extend(["--follow-imports=normal"])
-    # use pseudo-terminal for colorized output
-    ctx.run(" ".join(cmds), echo=True, pty=True)
->>>>>>> 8e44b0b3
+    print(f"'{outfile}' copied to dbfs.")