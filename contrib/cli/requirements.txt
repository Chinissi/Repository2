--- conflicted
+++ resolved
@@ -1,10 +1,6 @@
 Click>=7.1.2         # CLI tooling
 cookiecutter==2.1.1  # Project templating
-<<<<<<< HEAD
-mypy==1.10.1          # Type checker
-=======
 mypy==1.11.2            # Type checker
->>>>>>> b9faa23f
 pydantic>=1.0        # Needed for mypy plugin
 pytest>=5.3.5        # Test framework
 ruff==0.5.3        # Linting / code style / formatting
