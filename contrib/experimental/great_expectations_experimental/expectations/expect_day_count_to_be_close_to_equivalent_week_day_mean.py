--- conflicted
+++ resolved
@@ -76,19 +76,11 @@
 
         # get counts for dates
         query = (
-<<<<<<< HEAD
             sa.select([sa.func.Date(column), sa.func.count()])
             .group_by(sa.func.Date(column))
             .select_from(selectable)
             .order_by(sa.func.Date(column).desc())
             .limit(METRIC_SAMPLE_LIMIT)
-=======
-            sa.select(sa.func.Date(column), sa.func.count())
-            .group_by(sa.func.Date(column))
-            .select_from(selectable)
-            .order_by(sa.func.Date(column).desc())
-            .limit(30)
->>>>>>> f18f3ffb
         )
         results = sqlalchemy_engine.execute(query).fetchall()
         return results
