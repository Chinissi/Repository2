# This file is responsible for configuring the `dev` pipeline (https://dev.azure.com/great-expectations/great_expectations/_build)
#
# The pipeline is run under the following conditions:
#   - On the develop branch whenever a commit is made to an open PR
#
# `dev` runs unit tests for any directories that have sufficient coverage and integration tests for those that don't.
# The pipeline aims to balance both performance and safety to improve the developer experience but is innately less thorough than `great_expectations`.

trigger:
  branches:
    include:
    - pre_pr-* # Can be used to test both `great_expectations` and `dependency_graph` pipelines
    - develop
    exclude:
    - main

resources:
  containers:
  - container: postgres
    image: postgres:11
    ports:
    - 5432:5432
    env:
      POSTGRES_DB: "test_ci"
      POSTGRES_HOST_AUTH_METHOD: "trust"
  - container: mysql
    image: mysql:8.0.20
    ports:
      - 3306:3306
    env:
      MYSQL_ALLOW_EMPTY_PASSWORD: "yes"
      MYSQL_DATABASE: test_ci
  - container: mssql
    image: mcr.microsoft.com/mssql/server:2019-latest
    env:
      ACCEPT_EULA: Y
      MSSQL_SA_PASSWORD: ReallyStrongPwd1234%^&*
      MSSQL_DB: test_ci
      MSSQL_PID: Developer
    ports:
      - 1433:1433
  - container: trino
    image: trinodb/trino:379
    ports:
      - 8088:8080

variables:
  GE_USAGE_STATISTICS_URL: "https://qa.stats.greatexpectations.io/great_expectations/v1/usage_statistics"


stages:
<<<<<<< HEAD
=======
  - stage: scope_check
    pool:
      vmImage: 'ubuntu-20.04'
    jobs:
      - job: changes
        steps:
          - task: ChangedFiles@1
            name: CheckChanges
            inputs:
              verbose: true
              rules: |
                [ContribChanged]
                contrib/**

                [ExperimentalChanged]
                contrib/experimental/**

                [DocsChanged]
                docs/**
                tests/integration/docusaurus/**
                tests/integration/fixtures/**
                tests/test_sets/**

                [GEChanged]
                great_expectations/**/*.py
                tests/**
                /*.txt
                /*.yml
                requirements*
                azure-pipelines*

  - stage: lint
    dependsOn: scope_check
    pool:
      vmImage: 'ubuntu-latest'

    jobs:
      - job: lint
        condition: eq(stageDependencies.scope_check.changes.outputs['CheckChanges.GEChanged'], true)
        steps:
          - task: UsePythonVersion@0
            inputs:
              versionSpec: 3.7
            displayName: 'Use Python 3.7'

          - script: |
              pip install isort[requirements]==5.10.1 flake8==5.0.4 black==22.3.0 pyupgrade==2.7.2 invoke==1.7.1
              EXIT_STATUS=0
              invoke fmt --check || EXIT_STATUS=$?
              invoke lint || EXIT_STATUS=$?
              pyupgrade --py3-plus || EXIT_STATUS=$?
              exit $EXIT_STATUS

  - stage: custom_checks
    dependsOn: scope_check
    pool:
      vmImage: 'ubuntu-latest'

    jobs:
    - job: type_hint_checker
      steps:
      - script: |
          pip install mypy invoke # Prereq for type hint script
          invoke type-coverage
        name: TypeHintChecker

    - job: static_type_check
      steps:
      - script: |
          pip install mypy invoke
          invoke type-check --install-types
        name: StaticTypeCheck

    - job: docstring_checker
      steps:
      - bash: python scripts/check_docstring_coverage.py
        name: DocstringChecker

    - job: unused_import_checker
      steps:
      - script: |
          pip install flake8
          # https://www.flake8rules.com/rules/F401.html
          flake8 --select F401 great_expectations tests
        name: UnusedImportChecker

  - stage: import_ge
    dependsOn: scope_check
    pool:
      vmImage: 'ubuntu-18.04'

    jobs:
      - job: import_ge

        steps:
         - task: UsePythonVersion@0
           inputs:
             versionSpec: '3.7'
           displayName: 'Use Python 3.7'

         - bash: python -m pip install --upgrade pip==21.3.1
           displayName: 'Update pip'

         - script: |
             pip install  .
           displayName: 'Install GE and required dependencies (i.e. not sqlalchemy)'

         - script: |
             python -c "import great_expectations as ge; print('Successfully imported GE Version:', ge.__version__)"
           displayName: 'Import Great Expectations'

  - stage: required
    dependsOn: [scope_check, lint, import_ge, custom_checks]
    pool:
      vmImage: 'ubuntu-18.04'

    jobs:
      - job: compatibility_matrix
        condition: eq(stageDependencies.scope_check.changes.outputs['CheckChanges.GEChanged'], true)
        variables:
          GE_pytest_opts: '--no-sqlalchemy'

        steps:
          - task: UsePythonVersion@0
            inputs:
              versionSpec: '3.7'
            displayName: 'Use Python 3.7'

          - bash: python -m pip install --upgrade pip==21.3.1
            displayName: 'Update pip'

          - script: |
                pip install numpy
                pip install pandas
                pip install scipy
            displayName: 'Install numpy, pandas, and scipy'

          - script: |
              pip install --requirement requirements.txt
              echo "about to run pip install --requirement reqs/requirements-dev-test.txt --constraint constraints-dev.txt"
              pip install --requirement reqs/requirements-dev-test.txt --constraint constraints-dev.txt
              pip install  .
            displayName: 'Install dependencies'

          - script: |
              # Install dependencies
              pip install pytest-cov pytest-icdiff pytest-mock pytest-azurepipelines invoke

              # Run unit-tests
              invoke tests --ci --cloud --timeout=3.0

            displayName: 'Unit Tests'
            env:
              GE_USAGE_STATISTICS_URL: ${{ variables.GE_USAGE_STATISTICS_URL }}

          - script: |
              # Run pytest
              pytest tests --ignore 'tests/cli' --ignore 'contrib/cli/tests' --ignore 'tests/integration/usage_statistics' \
                $(GE_pytest_opts) --napoleon-docstrings --junitxml=junit/test-results.xml --cov=. --cov-report=xml --cov-report=html -m 'not unit and not e2e' --durations=10

            displayName: 'pytest'
            env:
              GE_USAGE_STATISTICS_URL: ${{ variables.GE_USAGE_STATISTICS_URL }}

          - task: PublishTestResults@2
            condition: succeededOrFailed()
            inputs:
              testResultsFiles: '**/test-*.xml'
              testRunTitle: 'Publish test results for Python $(python.version)'

          - task: PublishCodeCoverageResults@1
            inputs:
              codeCoverageTool: Cobertura
              summaryFileLocation: '$(System.DefaultWorkingDirectory)/**/coverage.xml'
              reportDirectory: '$(System.DefaultWorkingDirectory)/**/htmlcov'

      - job: comprehensive
        condition: eq(stageDependencies.scope_check.changes.outputs['CheckChanges.GEChanged'], true)
        timeoutInMinutes: 120

        services:
          postgres: postgres

        variables:
          GE_pytest_opts: '--postgresql --spark'

        steps:
          - task: UsePythonVersion@0
            inputs:
              versionSpec: '3.7'
            displayName: 'Use Python 3.7'

          - bash: python -m pip install --upgrade pip==21.3.1
            displayName: 'Update pip'

          - script: |
                pip install pandas
            displayName: 'Install pandas'

          - script: |
              pip install --requirement requirements.txt
              echo "about to run pip install --requirement requirements-dev.txt --constraint constraints-dev.txt"
              pip install --requirement requirements-dev.txt --constraint constraints-dev.txt
              pip install  .
            displayName: 'Install dependencies'

          - script: |
              pip install pytest-cov pytest-azurepipelines

              # Run pytest
              pytest tests --ignore 'tests/cli' --ignore 'contrib/cli/tests' --ignore 'tests/integration/usage_statistics' \
                $(GE_pytest_opts) --napoleon-docstrings --junitxml=junit/test-results.xml --cov=. --cov-report=xml --cov-report=html -m 'not e2e'

            displayName: 'pytest'
            env:
              GE_USAGE_STATISTICS_URL: ${{ variables.GE_USAGE_STATISTICS_URL }}

          - script: |
              # These are tests that are specific to Great Expectations Cloud.
              # In order to ensure coverage, we run them during each CI/CD cycle.
              pytest tests --cloud -m "cloud and not e2e"

            displayName: 'cloud-overrides'

          - task: PublishTestResults@2
            condition: succeededOrFailed()
            inputs:
              testResultsFiles: '**/test-*.xml'
              testRunTitle: 'Publish test results for Python $(python.version)'

          - task: PublishCodeCoverageResults@1
            inputs:
              codeCoverageTool: Cobertura
              summaryFileLocation: '$(System.DefaultWorkingDirectory)/**/coverage.xml'
              reportDirectory: '$(System.DefaultWorkingDirectory)/**/htmlcov'

  - stage: usage_stats_integration
    dependsOn: [scope_check, lint, import_ge, custom_checks]
    pool:
      vmImage: 'ubuntu-latest'

    jobs:
      - job: test_usage_stats_messages
        condition: eq(stageDependencies.scope_check.changes.outputs['CheckChanges.GEChanged'], true)
        variables:
          python.version: '3.8'

        steps:
          - task: UsePythonVersion@0
            inputs:
              versionSpec: '$(python.version)'
            displayName: 'Use Python $(python.version)'

          - bash: python -m pip install --upgrade pip==20.2.4
            displayName: 'Update pip'

          - script: |
              pip install --requirement reqs/requirements-dev-test.txt
              pip install --requirement requirements.txt
              pip install .
            displayName: 'Install dependencies'

          # Due to the relatively small number of usage_stats tests, we deem it appropriate to test them in their entirely through pytest
          - script: |
              pip install pytest-azurepipelines
              pytest --no-sqlalchemy --aws-integration -v tests/integration/usage_statistics

            displayName: 'pytest'
            env:
              GE_USAGE_STATISTICS_URL: ${{ variables.GE_USAGE_STATISTICS_URL }}

>>>>>>> 45884be7
  - stage: db_integration
    pool:
      vmImage: 'ubuntu-latest'

    jobs:
<<<<<<< HEAD
=======
      - job: mysql
        condition: eq(stageDependencies.scope_check.changes.outputs['CheckChanges.GEChanged'], true)
        timeoutInMinutes: 120

        services:
          mysql: mysql

        variables:
          python.version: '3.8'

        steps:
          - task: UsePythonVersion@0
            inputs:
              versionSpec: '$(python.version)'
            displayName: 'Use Python $(python.version)'

          - bash: python -m pip install --upgrade pip==21.3.1
            displayName: 'Update pip'

          - script: |
              printf 'Waiting for MySQL database to accept connections'
              until mysql --host=localhost --protocol=TCP --port=3306 --user=root --password='' --execute "SHOW DATABASES"; do
                printf '.'
                sleep 1;
              done;
            displayName: Wait for database to initialise

          - script: |
              echo "SET GLOBAL sql_mode=(SELECT REPLACE(@@sql_mode,'ONLY_FULL_GROUP_BY',''));" > mysql_setup_script.sql
              mysql --host=localhost --protocol=TCP --port=3306 --user=root --password='' --reconnect < mysql_setup_script.sql
            displayName: 'Configure mysql'

          - script: |
              pip install \
                --requirement reqs/requirements-dev-test.txt \
                --requirement reqs/requirements-dev-sqlalchemy.txt \
                --constraint constraints-dev.txt
              pip install --requirement requirements.txt
              pip install .
            displayName: 'Install dependencies'

          - script: |
              # Install dependencies
              pip install pytest-cov pytest-azurepipelines

              # Run pytest
              pytest tests --ignore 'tests/cli' --ignore 'contrib/cli/tests' --ignore 'tests/integration/usage_statistics' \
                --mysql --napoleon-docstrings --junitxml=junit/test-results.xml --cov=. --cov-report=xml --cov-report=html

            displayName: 'pytest'
            env:
              GE_USAGE_STATISTICS_URL: ${{ variables.GE_USAGE_STATISTICS_URL }}

      - job: mssql
        condition: eq(stageDependencies.scope_check.changes.outputs['CheckChanges.GEChanged'], true)
        timeoutInMinutes: 120

        services:
          mssql: mssql

        variables:
          python.version: '3.8'

        steps:
          - task: UsePythonVersion@0
            inputs:
              versionSpec: '$(python.version)'
            displayName: 'Use Python $(python.version)'

          - bash: python -m pip install --upgrade pip==21.3.1
            displayName: 'Update pip'

          - script: |
              sqlcmd -U sa -P "ReallyStrongPwd1234%^&*" -Q "CREATE DATABASE test_ci;" -o create_db_output.txt

          - script: |
              pip install \
                --requirement reqs/requirements-dev-test.txt \
                --requirement reqs/requirements-dev-sqlalchemy.txt \
                --constraint constraints-dev.txt
              pip install --requirement requirements.txt
              pip install .
            displayName: 'Install dependencies'

          - script: |
              # Install dependencies
              pip install pytest-cov pytest-azurepipelines

              # Run pytest
              pytest tests --ignore 'tests/cli' --ignore 'contrib/cli/tests' --ignore 'tests/integration/usage_statistics' \
                --mssql --napoleon-docstrings --junitxml=junit/test-results.xml --cov=. --cov-report=xml --cov-report=html

            displayName: 'pytest'
            env:
              GE_USAGE_STATISTICS_URL: ${{ variables.GE_USAGE_STATISTICS_URL }}

>>>>>>> 45884be7
      - job: trino
        timeoutInMinutes: 120

        services:
          trino: trino

        variables:
          python.version: '3.8'

        steps:
          - task: UsePythonVersion@0
            inputs:
              versionSpec: '$(python.version)'
            displayName: 'Use Python $(python.version)'

          - bash: python -m pip install --upgrade pip==21.3.1
            displayName: 'Update pip'

          - script: |
              printf 'Waiting for Trino database to accept connections'
              sleep 30
#             until trino --execute "SHOW CATALOGS"; do
#               printf '.'
#               sleep 1;
#             done;
            displayName: Wait for database to initialise

          - script: |
              pip install \
                --requirement reqs/requirements-dev-test.txt \
                --requirement reqs/requirements-dev-sqlalchemy.txt \
                --constraint constraints-dev.txt
              pip install --requirement requirements.txt
              pip install .
            displayName: 'Install dependencies'

          - script: |
              # Install dependencies
              pip install pytest-cov pytest-azurepipelines

              # Run pytest on Trino-specific tests
              pytest tests --trino --mark trino

<<<<<<< HEAD
              # Run all Expectation tests that may contain Trino
              pytest tests/test_dataset_implementations tests/test_definitions tests/expectations --trino
=======
            displayName: 'pytest'
            env:
              GE_USAGE_STATISTICS_URL: ${{ variables.GE_USAGE_STATISTICS_URL }}

  - stage: cli_integration
    dependsOn: [scope_check, lint, import_ge, custom_checks]
    pool:
      vmImage: 'ubuntu-latest'

    jobs:
      - job: test_cli
        condition: eq(stageDependencies.scope_check.changes.outputs['CheckChanges.GEChanged'], true)

        services:
          postgres: postgres

        variables:
          python.version: '3.8'

        steps:
          - task: UsePythonVersion@0
            inputs:
              versionSpec: '$(python.version)'
            displayName: 'Use Python $(python.version)'

          - bash: python -m pip install --upgrade pip==21.3.1
            displayName: 'Update pip'

          - script: |
              pip install \
                --requirement reqs/requirements-dev-test.txt \
                --requirement reqs/requirements-dev-spark.txt \
                --requirement reqs/requirements-dev-sqlalchemy.txt \
                --constraint constraints-dev.txt
              pip install --requirement requirements.txt
              pip install .
            displayName: 'Install dependencies'

          - script: |
              # Run pytest
              pytest --postgresql --spark --aws-integration tests/cli
>>>>>>> 45884be7

            displayName: 'pytest'
            env:
              GE_USAGE_STATISTICS_URL: ${{ variables.GE_USAGE_STATISTICS_URL }}<|MERGE_RESOLUTION|>--- conflicted
+++ resolved
@@ -49,8 +49,6 @@
 
 
 stages:
-<<<<<<< HEAD
-=======
   - stage: scope_check
     pool:
       vmImage: 'ubuntu-20.04'
@@ -322,14 +320,13 @@
             env:
               GE_USAGE_STATISTICS_URL: ${{ variables.GE_USAGE_STATISTICS_URL }}
 
->>>>>>> 45884be7
   - stage: db_integration
     pool:
       vmImage: 'ubuntu-latest'
 
-    jobs:
-<<<<<<< HEAD
-=======
+    dependsOn: [scope_check, lint, import_ge, custom_checks]
+
+    jobs:
       - job: mysql
         condition: eq(stageDependencies.scope_check.changes.outputs['CheckChanges.GEChanged'], true)
         timeoutInMinutes: 120
@@ -426,8 +423,8 @@
             env:
               GE_USAGE_STATISTICS_URL: ${{ variables.GE_USAGE_STATISTICS_URL }}
 
->>>>>>> 45884be7
       - job: trino
+        condition: eq(stageDependencies.scope_check.changes.outputs['CheckChanges.GEChanged'], true)
         timeoutInMinutes: 120
 
         services:
@@ -467,13 +464,10 @@
               # Install dependencies
               pip install pytest-cov pytest-azurepipelines
 
-              # Run pytest on Trino-specific tests
-              pytest tests --trino --mark trino
-
-<<<<<<< HEAD
-              # Run all Expectation tests that may contain Trino
-              pytest tests/test_dataset_implementations tests/test_definitions tests/expectations --trino
-=======
+              # Run pytest
+              pytest tests --ignore 'tests/cli' --ignore 'contrib/cli/tests' --ignore 'tests/integration/usage_statistics' \
+                --trino --napoleon-docstrings --junitxml=junit/test-results.xml --cov=. --cov-report=xml --cov-report=html
+
             displayName: 'pytest'
             env:
               GE_USAGE_STATISTICS_URL: ${{ variables.GE_USAGE_STATISTICS_URL }}
@@ -515,7 +509,6 @@
           - script: |
               # Run pytest
               pytest --postgresql --spark --aws-integration tests/cli
->>>>>>> 45884be7
 
             displayName: 'pytest'
             env:
