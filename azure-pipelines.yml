--- conflicted
+++ resolved
@@ -431,17 +431,10 @@
               min_constraints: 'azure/constraints-test/py38-min-install.txt'
             Python39:
               python.version: '3.9'
-<<<<<<< HEAD
-              min_constraints: 'constraints-test/py39-min-install.txt'
-            Python310:
-              python.version: '3.10'
-              min_constraints: 'constraints-test/py310-min-install.txt'
-=======
               min_constraints: 'azure/constraints-test/py39-min-install.txt'
             Python310:
               python.version: '3.10'
               min_constraints: 'azure/constraints-test/py310-min-install.txt'
->>>>>>> ff315b13
         variables:
           IMAGE_SUFFIX: $[ dependencies.make_suffix.outputs['suffix.IMAGE_SUFFIX'] ]
         steps:
