.. _changelog:

#########
Changelog
#########


develop
-----------------
<<<<<<< HEAD
* [FEATURE] Add sqlalchemy engine support for `column.most_common_value` metric
* [BUGFIX] Fix pip install snowflake build error with Python 3.9 (#3119)
* [BUGFIX] Populate (data) asset name in data docs for RuntimeDataConnector (#3105)
* [BUGFIX] Snowflake connections are closed correctly by DOCS tests (#3104)
* [MAINTENANCE] Expectation anonymizer supports v3 expectation registry (#3092)
* [DOCS] Correct path to docs_rtd/changelog.rst (#3120)
=======

0.13.25
-----------------
* [FEATURE] Pass on meta-data from expectation json to validation result json (#2881) (Thanks @sushrut9898)
* [FEATURE] Add sqlalchemy engine support for `column.most_common_value` metric (#3020) (Thanks @shpolina)
* [BUGFIX] Added newline to CLI message for consistent formatting (#3127) (Thanks @ismaildawoodjee)
* [BUGFIX] fix pip install snowflake build error with python 3.9 (#3119) (Thanks @jdimatteo)
* [BUGFIX] Populate (data) asset name in data docs for RuntimeDataConnector (#3105) (Thanks @ceshine)
* [DOCS] Correct path to docs_rtd/changelog.rst (#3120) (Thanks @jdimatteo)
* [DOCS] Fix broken links in "How to write a 'How to Guide'" (#3112)
* [DOCS] Port over "How to add comments to Expectations and display them in DataDocs" from RTD to Docusaurus (#3078)
* [DOCS] Port over "How to create a Batch of data from an in memory Spark or Pandas DF" from RTD to Docusaurus (#3099)
* [DOCS] Update CLI codeblocks in create_your_first_expectations.md (#3106) (Thanks @ories)
* [MAINTENANCE] correct typo in docstring (#3117)
* [MAINTENANCE] DOCS/GDOC-130/Add Changelog (#3121)
* [MAINTENANCE] fix docstring for expectation "expect_multicolumn_sum_to_equal" (previous version was not precise) (#3110)
* [MAINTENANCE] Fix typos in docstrings in map_metric_provider partials (#3111)
* [MAINTENANCE] Make sure that all imports use column_aggregate_metric_provider (not column_aggregate_metric). (#3128)
* [MAINTENANCE] Rename column_aggregate_metric.py into column_aggregate_metric_provider.py for better code readability. (#3123)
* [MAINTENANCE] rename ColumnMetricProvider to ColumnAggregateMetricProvider (with DeprecationWarning) (#3100)
* [MAINTENANCE] rename map_metric.py to map_metric_provider.py (with DeprecationWarning) for a better code readability/interpretability (#3103)
* [MAINTENANCE] rename table_metric.py to table_metric_provider.py with a deprecation notice (#3118)
* [MAINTENANCE] Update CODE_OF_CONDUCT.md (#3066)
* [MAINTENANCE] Upgrade to modern Python syntax (#3068) (Thanks @cclauss)
>>>>>>> dfce564b

0.13.24
-----------------
* [FEATURE] Script to automate proper triggering of Docs Azure pipeline (#3003)
* [BUGFIX] Fix an undefined name that could lead to a NameError (#3063) (Thanks @cclauss)
* [BUGFIX] fix incorrect pandas top rows usage (#3091)
* [BUGFIX] Fix parens in Expectation metric validation method that always returned True assertation (#3086) (Thanks @morland96)
* [BUGFIX] Fix run_diagnostics for contrib expectations (#3096)
* [BUGFIX] Fix typos discovered by codespell (#3064) (Thanks cclauss)
* [BUGFIX] Wrap get_view_names in try clause for passing the NotImplemented error (#2976) (Thanks @kj-9)
* [DOCS] Ensuring consistent style of directories, files, and related references in docs (#3053)
* [DOCS] Fix broken link to example DAG (#3061) (Thanks fritz-astronomer)
* [DOCS] GDOC-198 cleanup TOC (#3088)
* [DOCS] Migrating pages under guides/miscellaneous (#3094) (Thanks @spbail)
* [DOCS] Port over “How to configure a new Checkpoint using test_yaml_config” from RTD to Docusaurus
* [DOCS] Port over “How to configure an Expectation store in GCS” from RTD to Docusaurus (#3071)
* [DOCS] Port over “How to create renderers for custom Expectations” from RTD to Docusaurus
* [DOCS] Port over “How to run a Checkpoint in Airflow” from RTD to Docusaurus (#3074)
* [DOCS] Update how-to-create-and-edit-expectations-in-bulk.md (#3073)
* [MAINTENANCE] Adding a comment explaining the IDENTITY metric domain type. (#3057)
* [MAINTENANCE] Change domain key value from “column” to “column_list” in ExecutionEngine implementations (#3059)
* [MAINTENANCE] clean up metric errors (#3085)
* [MAINTENANCE] Correct the typo in the naming of the IDENTIFICATION semantic domain type name. (#3058)
* [MAINTENANCE] disable snowflake tests temporarily (#3093)
* [MAINTENANCE] [DOCS] Port over “How to host and share Data Docs on GCS” from RTD to Docusaurus (#3070)
* [MAINTENANCE] Enable repr for MetricConfiguration to assist with troubleshooting. (#3075)
* [MAINTENANCE] Expand test of a column map metric to underscore functionality. (#3072)
* [MAINTENANCE] Expectation anonymizer supports v3 expectation registry (#3092)
* [MAINTENANCE] Fix -- check for column key existence in accessor_domain_kwargsn for condition map partials. (#3082)
* [MAINTENANCE] Missing import of SparkDFExecutionEngine was added. (#3062)

0.13.23
-----------------
* [BUGFIX] added expectation_config to ExpectationValidationResult when exception is raised (#2659) (thanks @peterdhansen))
* [BUGFIX] fix update data docs as validation action (#3031)
* [DOCS] Port over "How to configure an Expectation Store in Azure" from RTD to Docusaurus
* [DOCS] Port over "How to host and share DataDocs on a filesystem" from RTD to Docusaurus (#3018)
* [DOCS] Port over "How to instantiate a Data Context w/o YML" from RTD to Docusaurus (#3011)
* [DOCS] Port "How to configure a Validation Result store on a filesystem" from RTD to Docusaurus (#3025)
* [DOCS] how to create multibatch expectations using evaluation parameters (#3039)
* [DOCS] Port "How to create and edit Expectations with a Profiler" from RTD to Docussaurus. (#3048)
* [DOCS] Port RTD adding validations data or suites to checkpoint (#3030)
* [DOCS] Porting "How to create and edit Expectations with instant feedback from a sample Batch of data" from RTD to Docusaurus. (#3046)
* [DOCS] GDOC-172/Add missing pages (#3007)
* [DOCS] Port over "How to configure DataContext components using test_yaml_config" from RTD to Docusaurus
* [DOCS] Port over "How to configure a Validation Result store to Postgres" from RTD to Docusaurus
* [DOCS] Port over "How to configure an Expectation Store in S3" from RTD to Docusaurus
* [DOCS] Port over "How to configure an Expectation Store on a filesystem" from RTD to Docusaurus
* [DOCS] Port over "How to configure credentials using YAML or env vars" from RTD to Docusaurus
* [DOCS] Port over "How to configure credentials using a secrets store" from RTD to Docusaurus
* [DOCS] Port over "How to configure validation result store in GCS" from RTD to Docusaurus (#3019)
* [DOCS] Port over "How to connect to an Athena DB" from RTD to Docusaurus
* [DOCS] Port over "How to create a new ExpectationSuite from jsonschema" from RTD to Docusaurus (#3017)
* [DOCS] Port over "How to deploy a scheduled checkpoint with cron" from RTD to Docusaurus
* [DOCS] Port over "How to dynamically load evaluation parameters from DB" from RTD to Docusaurus (#3052)
* [DOCS] Port over "How to host and share DataDocs on Amazon S3" from RTD to Docusaurus
* [DOCS] Port over "How to implement custom notifications" from RTD to Docusaurus  (#3050)
* [DOCS] Port over "How to instantiate a DataContext on Databricks Spark cluster" from RTD to Docusaurus
* [DOCS] Port over "How to instantiate a DataContext on an EMR Spark Cluster" from RTD to Docusaurus (#3024)
* [DOCS] Port over "How to trigger Opsgenie notifications as a validation action" from RTD to Docusaurus
* [DOCS] Update titles of metadata store docs (#3016)
* [DOCS] Port over "How to configure Expectation store to PostgreSQL" from RTD to Docusaurus (#3010)
* [DOCS] Port over "How to configure a MetricsStore" from RTD to Docusaurus (#3009)
* [DOCS] Port over "How to configure validation result store in Azure" from RTD to Docusaurus (#3014)
* [DOCS] Port over "How to host and share DataDocs on Azure" from RTD to Docusaurus  (#3012)
* [DOCS]Port "How to create and edit Expectations based on domain knowledge, without inspecting data directly" from RTD to Datasaurus. (#3047)
* [DOCS] Ported "How to configure a Validation Result store in Amazon S3" from RTD to Docusaurus. (#3026)
* [DOCS] how to validate without checkpoint (#3013)
* [DOCS] validation action data docs update (convert from RTD to DocuSaurus) (#3015)
* [DOCS] port of 'How to store Validation Results as a Validation Action' from RTD into Docusaurus. (#3023)
* [MAINTENANCE] Cleanup (#3038)
* [MAINTENANCE] Edits (Formatting) (#3022)


0.13.22
-----------------
* [FEATURE] Port over guide for Slack notifications for validation actions (#3005)
* [FEATURE] bootstrap estimator  for NumericMetricRangeMultiBatchParameterBuilder (#3001)
* [BUGFIX] Update naming of confidence_level in integration test fixture (#3002)
* [BUGFIX] [batch.py] fix check for null value (#2994) (thanks @Mohamed Abido)
* [BUGFIX] Fix issue where compression key was added to reader_method for read_parquet (#2506)
* [BUGFIX] Improve support for dates for expect_column_distinct_values_to_contain_set (#2997) (thanks @xaniasd)
* [BUGFIX] Fix bug in getting non-existent parameter (#2986)
* [BUGFIX] Modify read_excel() to handle new optional-dependency openpyxl for pandas >= 1.3.0 (#2989)
* [DOCS] Getting Started - Clean Up and Integration Tests (#2985)
* [DOCS] Adding in url links and style (#2999)
* [DOCS] Adding a missing import to a documentation page (#2983) (thanks @rishabh-bhargava)
* [DOCS]/GDOC-108/GDOC-143/Add in Contributing fields and updates (#2972)
* [DOCS] Update rule-based profiler docs (#2987)
* [DOCS] add image zoom plugin (#2979)
* [MAINTENANCE] fix lint issues for docusaurus (#3004)
* [Maintenance] update header to match GE.io (#2811)
* [MAINTENANCE] Instrument test_yaml_config() (#2981)
* [MAINTENANCE] Remove "mostly" from "bobster" test config (#2996)
* [MAINTENANCE] Update v-0.12 CLI test to reflect Pandas upgrade to version 1.3.0 (#2995)
* [MAINTENANCE] rephrase expectation suite meta profile comment (#2991)
* [MAINTENANCE] make citation cleaner in expectation suite (#2990)
* [MAINTENANCE] Attempt to fix Numpy and Scipy Version Requirements without additional requirements* files (#2982)

0.13.21
-----------------
* [DOCS] correct errors and reference complete example for custom expectations (thanks @jdimatteo)
* [DOCS] How to connect to : in-memory Pandas Dataframe
* [DOCS] How to connect to in memory dataframe with spark
* [DOCS] How to connect to : S3 data using Pandas
* [DOCS] How to connect to : Sqlite database
* [DOCS] no longer show util import to users
* [DOCS] How to connect to data on a filesystem using Spark guide
* [DOCS] GDOC-102/GDOC-127 Port in References and Tutorials
* [DOCS] How to connect to a MySQL database
* [DOCS] improved clarity in how to write guide templates and docs
* [DOCS] Add documentation for Rule Based Profilers
* [BUGFIX] Update mssql image version for Azure
* [MAINTENANCE] Update test-sqlalchemy-latest.yml
* [MAINTENANCE] Clean Up Design for Configuration and Flow of Rules, Domain Builders, and Parameter Builders
* [MAINTENANCE] Update Profiler docstring args
* [MAINTENANCE] Remove date format parameter builder
* [MAINTENANCE] Move metrics computations to top-level ParameterBuilder
* [MAINTENANCE] use tmp dot UUID for discardable expectation suite name
* [MAINTENANCE] Refactor ExpectationSuite to include profiler_config in citations
* [FEATURE] Add citations to Profiler.profile()
* [FEATURE] Bootstrapped Range Parameter Builder

0.13.20
-----------------
* [DOCS] Update pr template and remove enhancement feature type
* [DOCS] Remove broken links
* [DOCS] Fix typo in SlackNotificationAction docstring
* [BUGFIX] Update util.convert_to_json_serializable() to handle UUID type #2805 (thanks @YFGu0618)
* [BUGFIX] Allow decimals without leading zero in evaluation parameter URN
* [BUGFIX] Using cache in order not to fetch already known secrets #2882 (thanks @Cedric-Magnan)
* [BUGFIX] Fix creation of temp tables for unexpected condition
* [BUGFIX] Docs integration tests now only run when `--docs-tests` option is specified
* [BUGFIX] Fix instantiation of PandasExecutionEngine with custom parameters
* [BUGFIX] Fix rendering of observed value in datadocs when the value is 0 #2923 (thanks @shpolina)
* [BUGFIX] Fix serialization error in DataDocs rendering #2908 (thanks @shpolina)
* [ENHANCEMENT] Enable instantiation of a validator with a multiple batch BatchRequest
* [ENHANCEMENT] Adds a batch_request_list parameter to DataContext.get_validator to enable instantiation of a Validator with batches from multiple BatchRequests
* [ENHANCEMENT] Add a Validator.load_batch method to enable loading of additional Batches to an instantiated Validator
* [ENHANCEMENT] Experimental WIP Rule-Based Profiler for single batch workflows (#2788)
* [ENHANCEMENT] Datasources made via the CLI notebooks now include runtime and active data connector
* [ENHANCEMENT] InMemoryStoreBackendDefaults which is useful for testing
* [MAINTENANCE] Improve robustness of integration test_runner
* [MAINTENANCE] CLI tests now support click 8.0 and 7.x
* [MAINTENANCE] Soft launch of alpha docs site
* [MAINTENANCE] DOCS integration tests have moved to a new pipeline
* [MAINTENANCE] Pin json-schema version
* [MAINTENANCE] Allow tests to properly connect to local sqlite db on Windows (thanks @shpolina)
* [FEATURE] Add GeCloudStoreBackend with support for Checkpoints



0.13.19
-----------------
* [BUGFIX] Fix packaging error breaking V3 CLI suite commands (#2719)

0.13.18
-----------------
* [ENHANCEMENT] Improve support for quantiles calculation in Athena
* [ENHANCEMENT] V3 API CLI docs commands have better error messages and more consistent short flags
* [ENHANCEMENT] Update all Data Connectors to allow for `batch_spec_passthrough` in config
* [ENHANCEMENT] Update `DataConnector.build_batch_spec` to use `batch_spec_passthrough` in config
* [ENHANCEMENT] Update `ConfiguredAssetSqlDataConnector.build_batch_spec` and `ConfiguredAssetFilePathDataConnector.build_batch_spec` to properly process `Asset.batch_spec_passthrough`
* [ENHANCEMENT] Update `SqlAlchemyExecutionEngine.get_batch_data_and_markers` to handle `create_temp_table` in `RuntimeQueryBatchSpec`
* [ENHANCEMENT] Usage stats messages for the v3 API CLI are now sent before and after the command runs # 2661
* [ENHANCEMENT} Update the datasource new notebook for improved data asset inference
* [ENHANCEMENT] Update the `datasource new` notebook for improved data asset inference
* [ENHANCEMENT] Made stylistic improvements to the `checkpoint new` notebook
* [ENHANCEMENT] Add mode prompt to suite new and suite edit #2706
* [ENHANCEMENT] Update build_gallery.py script to better-handle user-submitted Expectations failing #2705
* [ENHANCEMENT] Docs + Tests for passing in reader_options to Spark #2670
* [ENHANCEMENT] Adding progressbar to validator loop #2620 (Thanks @peterdhansen!)
* [ENHANCEMENT] Great Expectations Compatibility with SqlAlchemy 1.4 #2641
* [ENHANCEMENT] Athena expect column quantile values to be between #2544 (Thanks @RicardoPedrotti!)
* [BUGFIX] Rename assets in SqlDataConnectors to be consistent with other DataConnectors #2665
* [BUGFIX] V3 API CLI docs build now opens all built sites rather than only the last one
* [BUGFIX] Handle limit for oracle with rownum #2691 (Thanks @NathanFarmer!)
* [BUGFIX] add create table logic for athena #2668 (Thanks @kj-9!)
* [BUGFIX] Add note for user-submitted Expectation that is not compatible with SqlAlchemy 1.4 (uszipcode) #2677
* [BUGFIX] Usage stats cli payload schema #2680
* [BUGFIX] Rename assets in SqlDataConnectors #2665
* [DOCS] Update how_to_create_a_new_checkpoint.rst with description of new CLI functionality
* [DOCS] Update Configuring Datasources documentation for V3 API CLI
* [DOCS] Update Configuring Data Docs documentation for V3 API CLI
* [DOCS] Update Configuring metadata stores documentation for V3 API CLI
* [DOCS] Update How to configure a Pandas/S3 Datasource for V3 API CLI
* [DOCS] Fix typos in "How to load a database table, view, or query result as a batch" guide and update with `create_temp_table` info
* [DOCS] Update "How to add a Validation Operator" guide to make it clear it is only for V2 API
* [DOCS] Update Version Migration Guide to recommend using V3 without caveats
* [DOCS] Formatting fixes for datasource docs #2686
* [DOCS] Add note about v3 API to How to use the Great Expectations command line interface (CLI) #2675
* [DOCS] CLI SUITE Documentation for V3 #2687
* [DOCS] how to share data docs on azure #2589 (Thanks @benoitLebreton-perso!)
* [DOCS] Fix typo in Core concepts/Key Ideas section #2660 (Thanks @svenhofstede!)
* [DOCS] typo in datasource documentation #2654 (Thanks @Gfeuillen!)
* [DOCS] fix grammar #2579 (Thanks @carlsonp!)
* [DOCS] Typo fix in Core Concepts/ Key Ideas section #2644 (Thanks @TremaMiguel!)
* [DOCS] Corrects wrong pypi package in Contrib Packages README #2653 (Thanks @mielvds!)
* [DOCS] Update dividing_data_assets_into_batches.rst #2651 (Thanks @lhayhurst!)
* [MAINTENANCE] Temporarily pin sqlalchemy (1.4.9) and add new CI stage #2708
* [MAINTENANCE] Run CLI tests as a separate stage in Azure pipelines #2672
* [MAINTENANCE] Updates to usage stats messages & tests for new CLI #2689
* [MAINTENANCE] Making user configurable profile test more robust; minor cleanup #2685
* [MAINTENANCE] remove cli.project.upgrade event #2682
* [MAINTENANCE] column reflection fallback should introspect one table (not all tables) #2657 (Thank you @peterdhansen!)
* [MAINTENANCE] Refactor Tests to Use Common Libraries #2663

0.13.17
-----------------
* [BREAKING-EXPERIMENTAL] The ``batch_data`` attribute of ``BatchRequest`` has been removed. To pass in in-memory dataframes at runtime, the new ``RuntimeDataConnector`` should be used
* [BREAKING-EXPERIMENTAL] ``RuntimeDataConnector`` must now be passed Batch Requests of type ``RuntimeBatchRequest``
* [BREAKING-EXPERIMENTAL] The ``PartitionDefinitionSubset`` class has been removed - the parent class ``IDDict`` is used in its place
* [BREAKING-EXPERIMENTAL] ``partition_request`` was renamed ``data_connector_query``. The related ``PartitionRequest`` class has been removed - the parent class ``IDDict`` is used in its place
* [BREAKING-EXPERIMENTAL] ``partition_definition`` was renamed ``batch_identifiers`. The related ``PartitionDefinition`` class has been removed - the parent class ``IDDict`` is used in its place
* [BREAKING-EXPERIMENTAL] The ``PartitionQuery`` class has been renamed to ``BatchFilter``
* [BREAKING-EXPERIMENTAL] The ``batch_identifiers`` key on ``DataConnectorQuery`` (formerly ``PartitionRequest``) has been changed to ``batch_filter_parameters``
* [ENHANCEMENT] Added a new ``RuntimeBatchRequest`` class, which can be used alongside ``RuntimeDataConnector`` to specify batches at runtime with either an in-memory dataframe, path (filesystem or s3), or sql query
* [ENHANCEMENT] Added a new ``RuntimeQueryBatchSpec`` class
* [ENHANCEMENT] CLI store list now lists active stores
* [BUGFIX] Fixed issue where Sorters were not being applied correctly when ``data_connector_query`` contained limit or index  #2617
* [DOCS] Updated docs to reflect above class name changes
* [DOCS] Added the following docs: "How to configure sorting in Data Connectors", "How to configure a Runtime Data Connector", "How to create a Batch Request using an Active Data Connector", "How to load a database table, view, or query result as a Batch"
* [DOCS] Updated the V3 API section of the following docs: "How to load a Pandas DataFrame as a Batch", "How to load a Spark DataFrame as a Batch",

0.13.16
-----------------
* [ENHANCEMENT] CLI `docs list` command implemented for v3 api #2612
* [MAINTENANCE] Add testing for overwrite_existing in sanitize_yaml_and_save_datasource #2613
* [ENHANCEMENT] CLI `docs build` command implemented for v3 api #2614
* [ENHANCEMENT] CLI `docs clean` command implemented for v3 api #2615
* [ENHANCEMENT] DataContext.clean_data_docs now raises helpful errors #2621
* [ENHANCEMENT] CLI `init` command implemented for v3 api #2626
* [ENHANCEMENT] CLI `store list` command implemented for v3 api #2627

0.13.15
-----------------
* [FEATURE] Added support for references to secrets stores for AWS Secrets Manager, GCP Secret Manager and Azure Key Vault in `great_expectations.yml` project config file (Thanks @Cedric-Magnan!)
* [ENHANCEMENT] Datasource CLI functionality for v3 api and global --assume-yes flag #2590
* [ENHANCEMENT] Update UserConfigurableProfiler to increase tolerance for mostly parameter of nullity expectations
* [ENHANCEMENT] Adding tqdm to Profiler (Thanks @peterdhansen). New library in requirements.txt
* [ENHANCEMENT][MAINTENANCE] Use Metrics to Protect Against Wrong Column Names
* [BUGFIX] Remove parentheses call at os.curdir in data_context.py #2566 (thanks @henriquejsfj)
* [BUGFIX] Sorter Configuration Added to DataConnectorConfig and DataConnectorConfigSchema #2572
* [BUGFIX] Remove autosave of Checkpoints in test_yaml_config and store SimpleCheckpoint as Checkpoint #2549
* [ENHANCE] Update UserConfigurableProfiler to increase tolerance for mostly parameter of nullity expectations
* [BUGFIX] Populate (data) asset name in data docs for SimpleSqlalchemy datasource (Thanks @xaniasd)
* [BUGFIX] pandas partial read_ functions not being unwrapped (Thanks @luke321321)
* [BUGFIX] Don't stop SparkContext when running in Databricks (#2587) (Thanks @jarandaf)
* [MAINTENANCE] Oracle listed twice in list of sqlalchemy dialects #2609
* [FEATURE] Oracle support added to sqlalchemy datasource and dataset #2609

0.13.14
-----------------
* [BUGFIX] Use temporary paths in tests #2545
* [FEATURE] Allow custom data_asset_name for in-memory dataframes #2494
* [ENHANCEMENT] Restore cli functionality for legacy checkpoints #2511
* [BUGFIX] Can not create Azure Backend with TupleAzureBlobStoreBackend #2513 (thanks @benoitLebreton-perso)
* [BUGFIX] force azure to set content_type='text/html' if the file is HTML #2539 (thanks @benoitLebreton-perso)
* [BUGFIX] Temporarily pin SqlAlchemy to < 1.4.0 in requirements-dev-sqlalchemy.txt #2547
* [DOCS] Fix documentation links generated within template #2542 (thanks @thejasraju)
* [MAINTENANCE] Remove deprecated automerge config #249

0.13.13
-----------------
* [ENHANCEMENT] Improve support for median calculation in Athena (Thanks @kuhnen!) #2521
* [ENHANCEMENT] Update `suite scaffold` to work with the UserConfigurableProfiler #2519
* [MAINTENANCE] Add support for spark 3 based spark_config #2481

0.13.12
-----------------

* [FEATURE] Added EmailAction as a new Validation Action (Thanks @Cedric-Magnan!) #2479
* [ENHANCEMENT] CLI global options and checkpoint functionality for v3 api #2497
* [DOCS] Renamed the "old" and the "new" APIs to "V2 (Batch Kwargs) API" and "V3 (Batch Request) API" and added an article with recommendations for choosing between them

0.13.11
-----------------
* [FEATURE] Add "table.head" metric
* [FEATURE] Add support for BatchData as a core GE concept for all Execution Engines. #2395
 * NOTE: As part of our improvements to the underlying Batch API, we have refactored BatchSpec to be part of the "core" package in Great Expectations, consistent with its role coordinating communication about Batches between the Datasource and Execution Engine abstractions.
* [ENHANCEMENT] Explicit support for schema_name in the SqlAlchemyBatchData #2465. Issue #2340
* [ENHANCEMENT] Data docs can now be built skipping the index page using the python API #2224
* [ENHANCEMENT] Evaluation parameter runtime values rendering in data docs if arithmetic is present #2447. Issue #2215
* [ENHANCEMENT] When connecting to new Datasource, CLI prompt is consistent with rest of GE #2434
* [ENHANCEMENT] Adds basic test for bad s3 paths generated from regex #2427 (Thanks @lukedyer-peak!)
* [ENHANCEMENT] Updated UserConfigurableProfiler date parsing error handling #2459
* [ENHANCEMENT] Clarification of self_check error messages #2304
* [ENHANCEMENT] Allows gzipped files and other encodings to be read from S3 #2440 (Thanks @luke321321!)
* [BUGFIX] `expect_column_unique_value_count_to_be_between` renderer bug (duplicate "Distinct (%)") #2455. Issue #2423
* [BUGFIX] Fix S3 Test issue by pinning `moto` version < 2.0.0 #2470
* [BUGFIX] Check for datetime-parseable strings in validate_metric_value_between_configuration #2419. Issue #2340 (Thanks @victorwyee!)
* [BUGFIX] `expect_compound_columns_to_be_unique` ExpectationConfig added #2471 Issue #2464
* [BUGFIX] In basic profiler, handle date parsing and overflow exceptions separately #2431 (Thanks @peterdhansen!)
* [BUGFIX] Fix sqlalchemy column comparisons when comparison was done between different datatypes #2443 (Thanks @peterdhansen!)
* [BUGFIX] Fix divide by zero error in expect_compound_columns_to_be_unique #2454 (Thanks @jdimatteo!)
* [DOCS] added how-to guide for user configurable profiler #2452
* [DOCS] Linked videos and minor documentation addition #2388
* [DOCS] Modifying getting started tutorial content to work with 0.13.8+ #2418
* [DOCS] add case studies to header in docs #2430
* [MAINTENANCE] Updates to Azure pipeline configurations #2462
* [MAINTENANCE] Allowing the tests to run with Docker-in-Windows #2402 (Thanks @Patechoc!)
* [MAINTENANCE] Add support for automatically building expectations gallery metadata #2386


0.13.10
-----------------
* [ENHANCEMENT] Optimize tests #2421
* [ENHANCEMENT] Add docstring for _invert_regex_to_data_reference_template #2428
* [ENHANCEMENT] Added expectation to check if data is in alphabetical ordering #2407 (Thanks @sethdmay!)
* [BUGFIX] Fixed a broken docs link #2433
* [BUGFIX] Missing `markown_text.j2` jinja template #2422
* [BUGFIX] parse_strings_as_datetimes error with user_configurable_profiler #2429
* [BUGFIX] Update `suite edit` and `suite scaffold` notebook renderers to output functional validation cells #2432
* [DOCS] Update how_to_create_custom_expectations_for_pandas.rst #2426 (Thanks @henriquejsfj!)
* [DOCS] Correct regex escape for data connectors #2425 (Thanks @lukedyer-peak!)
* [CONTRIB] Expectation: Matches benfords law with 80 percent confidence interval test #2406 (Thanks @vinodkri1!)


0.13.9
-----------------
* [FEATURE] Add TupleAzureBlobStoreBackend (thanks @syahdeini) #1975
* [FEATURE] Add get_metrics interface to Modular Expectations Validator API
* [ENHANCEMENT] Add possibility to pass boto3 configuration to TupleS3StoreBackend (Thanks for #1691 to @mgorsk1!) #2371
* [ENHANCEMENT] Removed the logic that prints the "This configuration object was built using version..." warning when current version of Great Expectations is not the same as the one used to build the suite, since it was not actionable #2366
* [ENHANCEMENT] Update Validator with more informative error message
* [BUGFIX] Ensure that batch_spec_passthrough is handled correctly by properly refactoring build_batch_spec and _generate_batch_spec_parameters_from_batch_definition for all DataConnector classes
* [BUGFIX] Display correct unexpected_percent in DataDocs - corrects the result object from map expectations to return the same "unexpected_percent" as is used to evaluate success (excluding null values from the denominator). The old value is now returned in a key called "unexpected_percent_total" (thanks @mlondschien) #1875
* [BUGFIX] Add python=3.7 argument to conda env creation (thanks @scouvreur!) #2391
* [BUGFIX] Fix issue with temporary table creation in MySQL #2389
* [BUGFIX] Remove duplicate code in data_context.store.tuple_store_backend (Thanks @vanderGoes)
* [BUGFIX] Fix issue where WarningAndFailureExpectationSuitesValidationOperator failing when warning suite fails
* [DOCS] Update How to instantiate a Data Context on Databricks Spark cluster for 0.13+ #2379
* [DOCS] How to load a Pandas DataFrame as a Batch #2327
* [DOCS] Added annotations for Expectations not yet ported to the new Modular Expectations API.
* [DOCS] How to load a Spark DataFrame as a Batch #2385
* [MAINTENANCE] Add checkpoint store to store backend defaults #2378


0.13.8
-----------------
* [FEATURE] New implementation of Checkpoints that uses dedicated CheckpointStore (based on the new ConfigurationStore mechanism) #2311, #2338
* [BUGFIX] Fix issue causing incorrect identification of partially-implemented expectations as not abstract #2334
* [BUGFIX] DataContext with multiple DataSources no longer scans all configurations #2250


0.13.7
-----------------
* [BUGFIX] Fix Local variable 'temp_table_schema_name' might be referenced before assignment bug in sqlalchemy_dataset.py #2302
* [MAINTENANCE] Ensure compatibility with new pip resolver v20.3+ #2256
* [ENHANCEMENT] Improvements in the how-to guide, run_diagnostics method in Expectation base class and Expectation templates to support the new rapid "dev loop" of community-contributed Expectations. #2296
* [ENHANCEMENT] Improvements in the output of Expectations tests to make it more legible. #2296
* [DOCS] Clarification of the instructions for using conda in the "Setting Up Your Dev Environment" doc. #2306


0.13.6
-----------------
* [ENHANCEMENT] Skip checks when great_expectations package did not change #2287
* [ENHANCEMENT] A how-to guide, run_diagnostics method in Expectation base class and Expectation templates to support the new rapid "dev loop" of community-contributed Expectations. #2222
* [BUGFIX] Fix Local variable 'query_schema' might be referenced before assignment bug in sqlalchemy_dataset.py #2286 (Thanks @alessandrolacorte!)
* [BUGFIX] Use correct schema to fetch table and column metadata #2284 (Thanks @armaandhull!)
* [BUGFIX] Updated sqlalchemy_dataset to convert numeric metrics to json_serializable up front, avoiding an issue where expectations on data immediately fail due to the conversion to/from json. #2207


0.13.5
-----------------
* [FEATURE] Add MicrosoftTeamsNotificationAction (Thanks @Antoninj!)
* [FEATURE] New ``contrib`` package #2264
* [ENHANCEMENT] Data docs can now be built skipping the index page using the python API #2224
* [ENHANCEMENT] Speed up new suite creation flow when connecting to Databases. Issue #1670 (Thanks @armaandhull!)
* [ENHANCEMENT] Serialize PySpark DataFrame by converting to dictionary #2237
* [BUGFIX] Mask passwords in DataContext.list_datasources(). Issue #2184
* [BUGFIX] Skip escaping substitution variables in escape_all_config_variables #2243. Issue #2196 (Thanks @
varundunga!)
* [BUGFIX] Pandas extension guessing #2239 (Thanks @sbrugman!)
* [BUGFIX] Replace runtime batch_data DataFrame with string #2240
* [BUGFIX] Update Notebook Render Tests to Reflect Updated Python Packages #2262
* [DOCS] Updated the code of conduct to mention events #2278
* [DOCS] Update the diagram for batch metadata #2161
* [DOCS] Update metrics.rst #2257
* [MAINTENANCE] Different versions of Pandas react differently to corrupt XLS files. #2230
* [MAINTENANCE] remove the obsolete TODO comments #2229 (Thanks @beyondacm!)
* [MAINTENANCE] Update run_id to airflow_run_id for clarity. #2233


0.13.4
-----------------
* [FEATURE] Implement expect_column_values_to_not_match_regex_list in Spark (Thanks @mikaylaedwards!)
* [ENHANCEMENT] Improve support for quantile calculations in Snowflake
* [ENHANCEMENT] DataDocs show values of Evaluation Parameters #2165. Issue #2010
* [ENHANCEMENT] Work on requirements.txt #2052 (Thanks @shapiroj18!)
* [ENHANCEMENT] expect_table_row_count_to_equal_other_table #2133
* [ENHANCEMENT] Improved support for quantile calculations in Snowflake #2176
* [ENHANCEMENT] DataDocs show values of Evaluation Parameters #2165
* [BUGFIX] Add pagination to TupleS3StoreBackend.list_keys() #2169. Issue #2164
* [BUGFIX] Fixed black conflict, upgraded black, made import optional #2183
* [BUGFIX] Made improvements for the treatment of decimals for database backends for lossy conversion #2207
* [BUGFIX] Pass manually_initialize_store_backend_id to database store backends to mirror functionality of other backends. Issue #2181
* [BUGFIX] Make glob_directive more permissive in ConfiguredAssetFilesystemDataConnector #2197. Issue #2193
* [DOCS] Added link to Youtube video on in-code contexts #2177
* [DOCS] Docstrings for DataConnector and associated classes #2172
* [DOCS] Custom expectations improvement #2179
* [DOCS] Add a conda example to creating virtualenvs #2189
* [DOCS] Fix Airflow logo URL #2198 (Thanks @floscha!)
* [DOCS] Update explore_expectations_in_a_notebook.rst #2174
* [DOCS] Change to DOCS that describe Evaluation Parameters #2209
* [MAINTENANCE] Removed mentions of show_cta_footer and added deprecation notes in usage stats #2190. Issue #2120

0.13.3
-----------------
* [ENHANCEMENT] Updated the BigQuery Integration to create a view instead of a table (thanks @alessandrolacorte!) #2082.
* [ENHANCEMENT] Allow  database store backend to support specification of schema in credentials file
* [ENHANCEMENT] Add support for connection_string and url in configuring DatabaseStoreBackend, bringing parity to other SQL-based objects. In the rare case of user code that instantiates a DatabaseStoreBackend without using the Great Expectations config architecture, users should ensure they are providing kwargs to init, because the init signature order has changed.
* [ENHANCEMENT] Improved exception handling in the Slack notifications rendering logic
* [ENHANCEMENT] Uniform configuration support for both 0.13 and 0.12 versions of the Datasource class
* [ENHANCEMENT] A single `DataContext.get_batch()` method supports both 0.13 and 0.12 style call arguments
* [ENHANCEMENT] Initializing DataContext in-code is now available in both 0.13 and 0.12 versions
* [BUGFIX] Fixed a bug in the error printing logic in several exception handling blocks in the Data Docs rendering. This will make it easier for users to submit error messages in case of an error in rendering.
* [DOCS] Miscellaneous doc improvements
* [DOCS] Update cloud composer workflow to use GCSStoreBackendDefaults

0.13.2
-----------------
* [ENHANCEMENT] Support avro format in Spark datasource (thanks @ryanaustincarlson!) #2122
* [ENHANCEMENT] Made improvements to the backend for expect_column_quantile_values_to_be_between #2127
* [ENHANCEMENT] Robust Representation in Configuration of Both Legacy and New Datasource
* [ENHANCEMENT] Continuing 0.13 clean-up and improvements
* [BUGFIX] Fix spark configuration not getting passed to the SparkSession builder (thanks @EricSteg!) #2124
* [BUGFIX] Misc bugfixes and improvements to code & documentation for new in-code data context API #2118
* [BUGFIX] When Introspecting a database, sql_data_connector will ignore view_names that are also system_tables
* [BUGFIX] Made improvements for code & documentation for in-code data context
* [BUGFIX] Fixed bug where TSQL mean on `int` columns returned incorrect result
* [DOCS] Updated explanation for ConfiguredAssetDataConnector and InferredAssetDataConnector
* [DOCS] General 0.13 docs improvements

0.13.1
-----------------
* [ENHANCEMENT] Improved data docs performance by ~30x for large projects and ~4x for smaller projects by changing instantiation of Jinja environment #2100
* [ENHANCEMENT] Allow  database store backend to support specification of schema in credentials file #2058 (thanks @GTLangseth!)
* [ENHANCEMENT] More detailed information in Datasource.self_check() diagnostic (concerning ExecutionEngine objects)
* [ENHANCEMENT] Improve UI for in-code data contexts #2068
* [ENHANCEMENT] Add a store_backend_id property to StoreBackend #2030, #2075
* [ENHANCEMENT] Use an existing expectation_store.store_backend_id to initialize an in-code DataContext #2046, #2075
* [BUGFIX] Corrected handling of boto3_options by PandasExecutionEngine
* [BUGFIX] New Expectation via CLI / SQL Query no longer throws TypeError
* [BUGFIX] Implement validator.default_expectations_arguments
* [DOCS] Fix doc create and editing expectations #2105 (thanks @Lee-W!)
* [DOCS] Updated documentation on 0.13 classes
* [DOCS] Fixed a typo in the HOWTO guide for adding a self-managed Spark datasource
* [DOCS] Updated documentation for new UI for in-code data contexts

0.13.0
-----------------
* INTRODUCING THE NEW MODULAR EXPECTATIONS API (Experimental): this release introduces a new way to create expectation logic in its own class, making it much easier to author and share expectations. ``Expectation`` and ``MetricProvider`` classes now work together to validate data and consolidate logic for all backends by function. See the how-to guides in our documentation for more information on how to use the new API.
* INTRODUCING THE NEW DATASOURCE API (Experimental): this release introduces a new way to connect to datasources providing much richer guarantees for discovering ("inferring") data assets and partitions. The new API replaces "BatchKwargs" and "BatchKwargsGenerators" with BatchDefinition and BatchSpec objects built from DataConnector classes. You can read about the new API in our docs.
* The Core Concepts section of our documentation has been updated with descriptions of the classes and concepts used in the new API; we will continue to update that section and welcome questions and improvements.
* BREAKING: Data Docs rendering is now handled in the new Modular Expectations, which means that any custom expectation rendering needs to be migrated to the new API to function in version 0.13.0.
* BREAKING: **Renamed** Datasource to LegacyDatasource and introduced the new Datasource class. Because most installations rely on one PandasDatasource, SqlAlchemyDatasource, or SparkDFDatasource, most users will not be affected. However, if you have implemented highly customized Datasource class inheriting from the base class, you may need to update your inheritance.
* BREAKING: The new Modular Expectations API will begin removing the ``parse_strings_as_datetimes`` and ``allow_cross_type_comparisons`` flags in expectations. Expectation Suites that use the flags will need to be updated to use the new Modular Expectations. In general, simply removing the flag will produce correct behavior; if you still want the exact same semantics, you should ensure your raw data already has typed datetime objects.
* **NOTE:** Both the new Datasource API and the new Modular Expectations API are *experimental* and will change somewhat during the next several point releases. We are extremely excited for your feedback while we iterate rapidly, and continue to welcome new community contributions.

0.12.10
-----------------
* [BUGFIX] Update requirements.txt for ruamel.yaml to >=0.16 - #2048 (thanks @mmetzger!)
* [BUGFIX] Added option to return scalar instead of list from query store #2060
* [BUGFIX] Add missing markdown_content_block_container #2063
* [BUGFIX] Fixed a divided by zero error for checkpoints on empty expectation suites #2064
* [BUGFIX] Updated sort to correctly return partial unexpected results when expect_column_values_to_be_of_type has more than one unexpected type #2074
* [BUGFIX] Resolve Data Docs resource identifier issues to speed up UpdateDataDocs action #2078
* [DOCS] Updated contribution changelog location #2051 (thanks @shapiroj18!)
* [DOCS] Adding Airflow operator and Astrononomer deploy guides #2070
* [DOCS] Missing image link to bigquery logo #2071 (thanks @nelsonauner!)

0.12.9
-----------------
* [BUGFIX] Fixed the import of s3fs to use the optional import pattern - issue #2053
* [DOCS] Updated the title styling and added a Discuss comment article for the OpsgenieAlertAction how-to guide

0.12.8
-----------------
* [FEATURE] Add OpsgenieAlertAction #2012 (thanks @miike!)
* [FEATURE] Add S3SubdirReaderBatchKwargsGenerator #2001 (thanks @noklam)
* [ENHANCEMENT] Snowflake uses temp tables by default while still allowing transient tables
* [ENHANCEMENT] Enabled use of lowercase table and column names in GE with the `use_quoted_name` key in batch_kwargs #2023
* [BUGFIX] Basic suite builder profiler (suite scaffold) now skips excluded expectations #2037
* [BUGFIX] Off-by-one error in linking to static images #2036 (thanks @NimaVaziri!)
* [BUGFIX] Improve handling of pandas NA type issue #2029 PR #2039 (thanks @isichei!)
* [DOCS] Update Virtual Environment Example #2027 (thanks @shapiroj18!)
* [DOCS] Update implemented_expectations.rst (thanks @jdimatteo!)
* [DOCS] Update how_to_configure_a_pandas_s3_datasource.rst #2042 (thanks @CarstenFrommhold!)

0.12.7
-----------------
* [ENHANCEMENT] CLI supports s3a:// or gs:// paths for Pandas Datasources (issue #2006)
* [ENHANCEMENT] Escape $ characters in configuration, support multiple substitutions (#2005 & #2015)
* [ENHANCEMENT] Implement Skip prompt flag on datasource profile cli (#1881 Thanks @thcidale0808!)
* [BUGFIX] Fixed bug where slack messages cause stacktrace when data docs pages have issue
* [DOCS] How to use docker images (#1797)
* [DOCS] Remove incorrect doc line from PagerdutyAlertAction (Thanks @niallrees!)
* [MAINTENANCE] Update broken link (Thanks @noklam!)
* [MAINTENANCE] Fix path for how-to guide (Thanks @gauthamzz!)

0.12.6
-----------------
* [BUGFIX] replace black in requirements.txt

0.12.5
-----------------
* [ENHANCEMENT] Implement expect_column_values_to_be_json_parseable in spark (Thanks @mikaylaedwards!)
* [ENHANCEMENT] Fix boto3 options passing into datasource correctly (Thanks @noklam!)
* [ENHANCEMENT] Add .pkl to list of recognized extensions (Thanks @KPLauritzen!)
* [BUGFIX] Query batch kwargs support for Athena backend (issue 1964)
* [BUGFIX] Skip config substitution if key is "password" (issue 1927)
* [BUGFIX] fix site_names functionality and add site_names param to get_docs_sites_urls (issue 1991)
* [BUGFIX] Always render expectation suites in data docs unless passing a specific ExpectationSuiteIdentifier in resource_identifiers (issue 1944)
* [BUGFIX] remove black from requirements.txt
* [BUGFIX] docs build cli: fix --yes argument (Thanks @varunbpatil!)
* [DOCS] Update docstring for SubdirReaderBatchKwargsGenerator (Thanks @KPLauritzen!)
* [DOCS] Fix broken link in README.md (Thanks @eyaltrabelsi!)
* [DOCS] Clarifications on several docs (Thanks all!!)

0.12.4
-----------------
* [FEATURE] Add PagerdutyAlertAction (Thanks @NiallRees!)
* [FEATURE] enable using Minio for S3 backend (Thanks @noklam!)
* [ENHANCEMENT] Add SqlAlchemy support for expect_compound_columns_to_be_unique (Thanks @jhweaver!)
* [ENHANCEMENT] Add Spark support for expect_compound_columns_to_be_unique (Thanks @tscottcoombes1!)
* [ENHANCEMENT] Save expectation suites with datetimes in evaluation parameters (Thanks @mbakunze!)
* [ENHANCEMENT] Show data asset name in Slack message (Thanks @haydarai!)
* [ENHANCEMENT] Enhance data doc to show data asset name in overview block (Thanks @noklam!)
* [ENHANCEMENT] Clean up checkpoint output
* [BUGFIX] Change default prefix for TupleStoreBackend (issue 1907)
* [BUGFIX] Duplicate s3 approach for GCS for building object keys
* [BUGFIX] import NotebookConfig (Thanks @cclauss!)
* [BUGFIX] Improve links (Thanks @sbrugman!)
* [MAINTENANCE] Unpin black in requirements (Thanks @jtilly!)
* [MAINTENANCE] remove test case name special characters

0.12.3
-----------------
* [ENHANCEMENT] Add expect_compound_columns_to_be_unique and clarify multicolumn uniqueness
* [ENHANCEMENT] Add expectation expect_table_columns_to_match_set
* [ENHANCEMENT] Checkpoint run command now prints out details on each validation #1437
* [ENHANCEMENT] Slack notifications can now display links to GCS-hosted DataDocs sites
* [ENHANCEMENT] Public base URL can be configured for Data Docs sites
* [ENHANCEMENT] SuiteEditNotebookRenderer.add_header class now allows usage of env variables in jinja templates (thanks @mbakunze)!
* [ENHANCEMENT] Display table for Cramer's Phi expectation in Data Docs (thanks @mlondschien)!
* [BUGFIX] Explicitly convert keys to tuples when removing from TupleS3StoreBackend (thanks @balexander)!
* [BUGFIX] Use more-specific s3.meta.client.exceptions with dealing with boto resource api (thanks @lcorneliussen)!
* [BUGFIX] Links to Amazon S3 are compatible with virtual host-style access and path-style access
* [DOCS] How to Instantiate a Data Context on a Databricks Spark Cluster
* [DOCS] Update to Deploying Great Expectations with Google Cloud Composer
* [MAINTENANCE] Update moto dependency to include cryptography (see #spulec/moto/3290)

0.12.2
-----------------
* [ENHANCEMENT] Update schema for anonymized expectation types to avoid large key domain
* [ENHANCEMENT] BaseProfiler type mapping expanded to include more pandas and numpy dtypes
* [BUGFIX] Allow for pandas reader option inference with parquet and Excel (thanks @dlachasse)!
* [BUGFIX] Fix bug where running checkpoint fails if GCS data docs site has a prefix (thanks @sergii-tsymbal-exa)!
* [BUGFIX] Fix bug in deleting datasource config from config file (thanks @rxmeez)!
* [BUGFIX] clarify inclusiveness of min/max values in string rendering
* [BUGFIX] Building data docs no longer crashes when a data asset name is an integer #1913
* [DOCS] Add notes on transient table creation to Snowflake guide (thanks @verhey)!
* [DOCS] Fixed several broken links and glossary organization (thanks @JavierMonton and @sbrugman)!
* [DOCS] Deploying Great Expectations with Google Cloud Composer (Hosted Airflow)

0.12.1
-----------------
* [FEATURE] Add ``expect_column_pair_cramers_phi_value_to_be_less_than`` expectation to ``PandasDatasource`` to check for the independence of two columns by computing their Cramers Phi (thanks @mlondschien)!
* [FEATURE] add support for ``expect_column_pair_values_to_be_in_set`` to ``Spark`` (thanks @mikaylaedwards)!
* [FEATURE] Add new expectation:`` expect_multicolumn_sum_to_equal`` for ``pandas` and ``Spark`` (thanks @chipmyersjr)!
* [ENHANCEMENT] Update isort, pre-commit & pre-commit hooks, start more linting (thanks @dandandan)!
* [ENHANCEMENT] Bundle shaded marshmallow==3.7.1 to avoid dependency conflicts on GCP Composer
* [ENHANCEMENT] Improve row_condition support in aggregate expectations
* [BUGFIX] SuiteEditNotebookRenderer no longer break GCS and S3 data paths
* [BUGFIX] Fix bug preventing the use of get_available_partition_ids in s3 generator
* [BUGFIX] SuiteEditNotebookRenderer no longer break GCS and S3 data paths
* [BUGFIX] TupleGCSStoreBackend: remove duplicate prefix for urls (thanks @azban)!
* [BUGFIX] Fix `TypeError: unhashable type` error in Data Docs rendering

0.12.0
-----------------
* [BREAKING] This release includes a breaking change that *only* affects users who directly call `add_expectation`, `remove_expectation`, or `find_expectations`. (Most users do not use these APIs but add Expectations by stating them directly on Datasets). Those methods have been updated to take an ExpectationConfiguration object and `match_type` object. The change provides more flexibility in determining which expectations should be modified and allows us provide substantially improved support for two major features that we have frequently heard requested: conditional Expectations and more flexible multi-column custom expectations. See :ref:`expectation_suite_operations` and :ref:`migrating_versions` for more information.
* [FEATURE] Add support for conditional expectations using pandas execution engine (#1217 HUGE thanks @arsenii!)
* [FEATURE] ValidationActions can now consume and return "payload", which can be used to share information across ValidationActions
* [FEATURE] Add support for nested columns in the PySpark expectations (thanks @bramelfrink)!
* [FEATURE] add support for `expect_column_values_to_be_increasing` to `Spark` (thanks @mikaylaedwards)!
* [FEATURE] add support for `expect_column_values_to_be_decreasing` to `Spark` (thanks @mikaylaedwards)!
* [FEATURE] Slack Messages sent as ValidationActions now have link to DataDocs, if available.
* [FEATURE] Expectations now define “domain,” “success,” and “runtime” kwargs to allow them to determine expectation equivalence for updating expectations. Fixes column pair expectation update logic.
* [ENHANCEMENT] Add a `skip_and_clean_missing` flag to `DefaultSiteIndexBuilder.build` (default True). If True, when an index page is being built and an existing HTML page does not have corresponding source data (i.e. an expectation suite or validation result was removed from source store), the HTML page is automatically deleted and will not appear in the index. This ensures that the expectations store and validations store are the source of truth for Data Docs.
* [ENHANCEMENT] Include datetime and bool column types in descriptive documentation results
* [ENHANCEMENT] Improve data docs page breadcrumbs to have clearer run information
* [ENHANCEMENT] Data Docs Validation Results only shows unexpected value counts if all unexpected values are available
* [ENHANCEMENT] Convert GE version key from great_expectations.__version__ to great_expectations_version (thanks, @cwerner!) (#1606)
* [ENHANCEMENT] Add support in JSON Schema profiler for combining schema with anyOf key and creating nullability expectations
* [BUGFIX] Add guard for checking Redshift Dialect in match_like_pattern expectation
* [BUGFIX] Fix content_block build failure for dictionary content - (thanks @jliew!) #1722
* [BUGFIX] Fix bug that was preventing env var substitution in `config_variables.yml` when not at the top level
* [BUGFIX] Fix issue where expect_column_values_to_be_in_type_list did not work with positional type_list argument in SqlAlchemyDataset or SparkDFDataset
* [BUGFIX] Fixes a bug that was causing exceptions to occur if user had a Data Docs config excluding a particular site section
* [DOCS] Add how-to guides for configuring MySQL and MSSQL Datasources
* [DOCS] Add information about issue tags to contributing docs
* [DEPRECATION] Deprecate demo suite behavior in `suite new`

0.11.9
-----------------
* [FEATURE] New Dataset Support: Microsoft SQL Server
* [FEATURE] Render expectation validation results to markdown
* [FEATURE] Add --assume-yes/--yes/-y option to cli docs build command (thanks @feluelle)
* [FEATURE] Add SSO and SSH key pair authentication for Snowflake (thanks @dmateusp)
* [FEATURE] Add pattern-matching expectations that use the Standard SQL "LIKE" operator: "expect_column_values_to_match_like_pattern", "expect_column_values_to_not_match_like_pattern", "expect_column_values_to_match_like_pattern_list", and "expect_column_values_to_not_match_like_pattern_list"
* [ENHANCEMENT] Make Data Docs rendering of profiling results more flexible by deprecating the reliance on validation results having the specific run_name of "profiling"
* [ENHANCEMENT] Use green checkmark in Slack msgs instead of tada
* [ENHANCEMENT] log class instantiation errors for better debugging
* [BUGFIX] usage_statistics decorator now handles 'dry_run' flag
* [BUGFIX] Add spark_context to DatasourceConfigSchema (#1713) (thanks @Dandandan)
* [BUGFIX] Handle case when unexpected_count list element is str
* [DOCS] Deploying Data Docs
* [DOCS] New how-to guide: How to instantiate a Data Context on an EMR Spark cluster
* [DOCS] Managed Spark DF Documentation #1729 (thanks @mgorsk1)
* [DOCS] Typos and clarifications (thanks @dechoma @sbrugman @rexboyce)

0.11.8
-----------------
* [FEATURE] Customizable "Suite Edit" generated notebooks
* [ENHANCEMENT] Add support and docs for loading evaluation parameter from SQL database
* [ENHANCEMENT] Fixed some typos/grammar and a broken link in the suite_scaffold_notebook_renderer
* [ENHANCEMENT] allow updates to DatabaseStoreBackend keys by default, requiring `allow_update=False` to disallow
* [ENHANCEMENT] Improve support for prefixes declared in TupleS3StoreBackend that include reserved characters
* [BUGFIX] Fix issue where allow_updates was set for StoreBackend that did not support it
* [BUGFIX] Fix issue where GlobReaderBatchKwargsGenerator failed with relative base_directory
* [BUGFIX] Adding explicit requirement for "importlib-metadata" (needed for Python versions prior to Python 3.8).
* [MAINTENANCE] Install GitHub Dependabot
* [BUGFIX] Fix missing importlib for python 3.8 #1651

0.11.7
-----------------
* [ENHANCEMENT] Improve CLI error handling.
* [ENHANCEMENT] Do not register signal handlers if not running in main thread
* [ENHANCEMENT] store_backend (S3 and GCS) now throws InvalidKeyError if file does not exist at expected location
* [BUGFIX] ProfilerTypeMapping uses lists instead of sets to prevent serialization errors when saving suites created by JsonSchemaProfiler
* [DOCS] Update suite scaffold how-to
* [DOCS] Docs/how to define expectations that span multiple tables
* [DOCS] how to metadata stores validation on s3

0.11.6
-----------------
* [FEATURE] Auto-install Python DB packages.  If the required packages for a DB library are not installed, GE will offer the user to install them, without exiting CLI
* [FEATURE] Add new expectation expect_table_row_count_to_equal_other_table for SqlAlchemyDataset
* [FEATURE] A profiler that builds suites from JSONSchema files
* [ENHANCEMENT] Add ``.feather`` file support to PandasDatasource
* [ENHANCEMENT] Use ``colorama init`` to support terminal color on Windows
* [ENHANCEMENT] Update how_to_trigger_slack_notifications_as_a_validation_action.rst
* [ENHANCEMENT] Added note for config_version in great_expectations.yml
* [ENHANCEMENT] Implement "column_quantiles" for MySQL (via a compound SQLAlchemy query, since MySQL does not support "percentile_disc")
* [BUGFIX] "data_asset.validate" events with "data_asset_name" key in the batch kwargs were failing schema validation
* [BUGFIX] database_store_backend does not support storing Expectations in DB
* [BUGFIX] instantiation of ExpectationSuite always adds GE version metadata to prevent datadocs from crashing
* [BUGFIX] Fix all tests having to do with missing data source libraries
* [DOCS] will/docs/how_to/Store Expectations on Google Cloud Store

0.11.5
-----------------
* [FEATURE] Add support for expect_column_values_to_match_regex_list exception for Spark backend
* [ENHANCEMENT] Added 3 new usage stats events: "cli.new_ds_choice", "data_context.add_datasource", and "datasource.sqlalchemy.connect"
* [ENHANCEMENT] Support platform_specific_separator flag for TupleS3StoreBackend prefix
* [ENHANCEMENT] Allow environment substitution in config_variables.yml
* [BUGFIX] fixed issue where calling head() on a SqlAlchemyDataset would fail if the underlying table is empty
* [BUGFIX] fixed bug in rounding of mostly argument to nullity expectations produced by the BasicSuiteBuilderProfiler
* [DOCS] New How-to guide: How to add a Validation Operator (+ updated in Validation Operator doc strings)

0.11.4
-----------------
* [BUGIFX] Fixed an error that crashed the CLI when called in an environment with neither SQLAlchemy nor google.auth installed

0.11.3
-----------------
* [ENHANCEMENT] Removed the misleading scary "Site doesn't exist or is inaccessible" message that the CLI displayed before building Data Docs for the first time.
* [ENHANCEMENT] Catch sqlalchemy.exc.ArgumentError and google.auth.exceptions.GoogleAuthError in SqlAlchemyDatasource __init__ and re-raise them as DatasourceInitializationError - this allows the CLI to execute its retry logic when users provide a malformed SQLAlchemy URL or attempt to connect to a BigQuery project without having proper authentication.
* [BUGFIX] Fixed issue where the URL of the Glossary of Expectations article in the auto-generated suite edit notebook was wrong (out of date) (#1557).
* [BUGFIX] Use renderer_type to set paths in jinja templates instead of utm_medium since utm_medium is optional
* [ENHANCEMENT] Bring in custom_views_directory in DefaultJinjaView to enable custom jinja templates stored in plugins dir
* [BUGFIX] fixed glossary links in walkthrough modal, README, CTA button, scaffold notebook
* [BUGFIX] Improved TupleGCSStoreBackend configurability (#1398 #1399)
* [BUGFIX] Data Docs: switch bootstrap-table-filter-control.min.js to CDN
* [ENHANCEMENT] BasicSuiteBuilderProfiler now rounds mostly values for readability
* [DOCS] Add AutoAPI as the primary source for API Reference docs.

0.11.2
-----------------
* [FEATURE] Add support for expect_volumn_values_to_match_json_schema exception for Spark backend (thanks @chipmyersjr!)
* [ENHANCEMENT] Add formatted __repr__ for ValidationOperatorResult
* [ENHANCEMENT] add option to suppress logging when getting expectation suite
* [BUGFIX] Fix object name construction when calling SqlAlchemyDataset.head (thanks @mascah!)
* [BUGFIX] Fixed bug where evaluation parameters used in arithmetic expressions would not be identified as upstream dependencies.
* [BUGFIX] Fix issue where DatabaseStoreBackend threw IntegrityError when storing same metric twice
* [FEATURE] Added new cli upgrade helper to help facilitate upgrading projects to be compatible with GE 0.11.
  See :ref:`upgrading_to_0.11` for more info.
* [BUGFIX] Fixed bug preventing GCS Data Docs sites to cleaned
* [BUGFIX] Correct doc link in checkpoint yml
* [BUGFIX] Fixed issue where CLI checkpoint list truncated names (#1518)
* [BUGFIX] Fix S3 Batch Kwargs Generator incorrect migration to new build_batch_kwargs API
* [BUGFIX] Fix missing images in data docs walkthrough modal
* [BUGFIX] Fix bug in checkpoints that was causing incorrect run_time to be set
* [BUGFIX] Fix issue where data docs could remove trailing zeros from values when low precision was requested

0.11.1
-----------------
* [BUGFIX] Fixed bug that was caused by comparison between timezone aware and non-aware datetimes
* [DOCS] Updated docs with info on typed run ids and validation operator results
* [BUGFIX] Update call-to-action buttons on index page with correct URLs

0.11.0
-----------------
* [BREAKING] ``run_id`` is now typed using the new ``RunIdentifier`` class, which consists of a ``run_time`` and
  ``run_name``. Existing projects that have Expectation Suite Validation Results must be migrated.
  See :ref:`upgrading_to_0.11` for instructions.
* [BREAKING] ``ValidationMetric`` and ``ValidationMetricIdentifier`` objects now have a ``data_asset_name`` attribute.
  Existing projects with evaluation parameter stores that have database backends must be migrated.
  See :ref:`upgrading_to_0.11` for instructions.
* [BREAKING] ``ValidationOperator.run`` now returns an instance of new type, ``ValidationOperatorResult`` (instead of a
  dictionary). If your code uses output from Validation Operators, it must be updated.
* Major update to the styling and organization of documentation! Watch for more content and reorganization as we continue to improve the documentation experience with Great Expectations.
* [FEATURE] Data Docs: redesigned index page with paginated/sortable/searchable/filterable tables
* [FEATURE] Data Docs: searchable tables on Expectation Suite Validation Result pages
* ``data_asset_name`` is now added to batch_kwargs by batch_kwargs_generators (if available) and surfaced in Data Docs
* Renamed all ``generator_asset`` parameters to ``data_asset_name``
* Updated the dateutil dependency
* Added experimental QueryStore
* Removed deprecated cli tap command
* Added of 0.11 upgrade helper
* Corrected Scaffold maturity language in notebook to Experimental
* Updated the installation/configuration documentation for Snowflake users
* [ENHANCEMENT] Improved error messages for misconfigured checkpoints.
* [BUGFIX] Fixed bug that could cause some substituted variables in DataContext config to be saved to `great_expectations.yml`

0.10.12
-----------------
* [DOCS] Improved help for CLI `checkpoint` command
* [BUGFIX] BasicSuiteBuilderProfiler could include extra expectations when only some expectations were selected (#1422)
* [FEATURE] add support for `expect_multicolumn_values_to_be_unique` and `expect_column_pair_values_A_to_be_greater_than_B`
  to `Spark`. Thanks @WilliamWsyHK!
* [ENHANCEMENT] Allow a dictionary of variables can be passed to the DataContext constructor to allow override
  config variables at runtime. Thanks @balexander!
* [FEATURE] add support for `expect_column_pair_values_A_to_be_greater_than_B` to `Spark`.
* [BUGFIX] Remove SQLAlchemy typehints to avoid requiring library (thanks @mzjp2)!
* [BUGFIX] Fix issue where quantile boundaries could not be set to zero. Thanks @kokes!

0.10.11
-----------------
* Bugfix: build_data_docs list_keys for GCS returns keys and when empty a more user friendly message
* ENHANCEMENT: Enable Redshift Quantile Profiling


0.10.10
-----------------
* Removed out-of-date Airflow integration examples. This repo provides a comprehensive example of Airflow integration: `#GE Airflow Example <https://github.com/superconductive/ge_tutorials>`_
* Bugfix suite scaffold notebook now has correct suite name in first markdown cell.
* Bugfix: fixed an example in the custom expectations documentation article - "result" key was missing in the returned dictionary
* Data Docs Bugfix: template string substitution is now done using .safe_substitute(), to handle cases where string templates
  or substitution params have extraneous $ signs. Also added logic to handle templates where intended output has groupings of 2 or more $ signs
* Docs fix: fix in yml for example action_list_operator for metrics
* GE is now auto-linted using Black

-----------------

* DataContext.get_docs_sites_urls now raises error if non-existent site_name is specified
* Bugfix for the CLI command `docs build` ignoring the --site_name argument (#1378)
* Bugfix and refactor for `datasource delete` CLI command (#1386) @mzjp2
* Instantiate datasources and validate config only when datasource is used (#1374) @mzjp2
* suite delete changed from an optional argument to a required one
* bugfix for uploading objects to GCP #1393
* added a new usage stats event for the case when a data context is created through CLI
* tuplefilestore backend, expectationstore backend remove_key bugs fixed
* no url is returned on empty data_docs site
* return url for resource only if key exists
* Test added for the period special char case
* updated checkpoint module to not require sqlalchemy
* added BigQuery as an option in the list of databases in the CLI
* added special cases for handling BigQuery - table names are already qualified with schema name, so we must make sure that we do not prepend the schema name twice
* changed the prompt for the name of the temp table in BigQuery in the CLI to hint that a fully qualified name (project.dataset.table) should be provided
* Bugfix for: expect_column_quantile_values_to_be_between expectation throws an "unexpected keyword WITHIN" on BigQuery (#1391)

0.10.8
-----------------
* added support for overriding the default jupyter command via a GE_JUPYTER_COMMAND environment variable (#1347) @nehiljain
* Bugfix for checkpoint missing template (#1379)

0.10.7
-----------------
* crud delete suite bug fix

0.10.6
-----------------

* Checkpoints: a new feature to ease deployment of suites into your pipelines
  - DataContext.list_checkpoints() returns a list of checkpoint names found in the project
  - DataContext.get_checkpoint() returns a validated dictionary loaded from yml
  - new cli commands

    - `checkpoint new`
    - `checkpoint list`
    - `checkpoint run`
    - `checkpoint script`

* marked cli `tap` commands as deprecating on next release
* marked cli `validation-operator run` command as deprecating
* internal improvements in the cli code
* Improve UpdateDataDocsAction docs

0.10.5
-----------------

* improvements to ge.read_json tests
* tidy up the changelog

  - Fix bullet list spacing issues
  - Fix 0.10. formatting
  - Drop roadmap_and_changelog.rst and move changelog.rst to the top level of the table of contents
* DataContext.run_validation_operator() now raises a DataContextError if:
  - no batches are passed
  - batches are of the the wrong type
  - no matching validation operator is found in the project
* Clarified scaffolding language in scaffold notebook
* DataContext.create() adds an additional directory: `checkpoints`
* Marked tap command for deprecation in next major release

0.10.4
-----------------
* consolidated error handling in CLI DataContext loading
* new cli command `suite scaffold` to speed up creation of suites
* new cli command `suite demo` that creates an example suite
* Update bigquery.rst `#1330 <https://github.com/great-expectations/great_expectations/issues/1330>`_
* Fix datetime reference in create_expectations.rst `#1321 <https://github.com/great-expectations/great_expectations/issues/1321>`_ Thanks @jschendel !
* Update issue templates
* CLI command experimental decorator
* Update style_guide.rst
* Add pull request template
* Use pickle to generate hash for dataframes with unhashable objects. `#1315 <https://github.com/great-expectations/great_expectations/issues/1315>`_ Thanks @shahinism !
* Unpin pytest

0.10.3
-----------------
* Use pickle to generate hash for dataframes with unhashable objects.

0.10.2
-----------------
* renamed NotebookRenderer to SuiteEditNotebookRenderer
* SuiteEditNotebookRenderer now lints using black
* New SuiteScaffoldNotebookRenderer renderer to expedite suite creation
* removed autopep8 dependency
* bugfix: extra backslash in S3 urls if store was configured without a prefix `#1314 <https://github.com/great-expectations/great_expectations/issues/1314>`_

0.10.1
-----------------
* removing bootstrap scrollspy on table of contents `#1282 <https://github.com/great-expectations/great_expectations/issues/1282>`_
* Silently tolerate connection timeout during usage stats reporting

0.10.0
-----------------
* (BREAKING) Clarified API language: renamed all ``generator`` parameters and methods to the more correct ``batch_kwargs_generator`` language. Existing projects may require simple migration steps. See :ref:`Upgrading to 0.10.x <upgrading_to_0.10.x>` for instructions.
* Adds anonymized usage statistics to Great Expectations. See this article for details: :ref:`Usage Statistics`.
* CLI: improve look/consistency of ``docs list``, ``suite list``, and ``datasource list`` output; add ``store list`` and ``validation-operator list`` commands.
* New SuiteBuilderProfiler that facilitates faster suite generation by allowing columns to be profiled
* Added two convenience methods to ExpectationSuite: get_table_expectations & get_column_expectations
* Added optional profiler_configuration to DataContext.profile() and DataAsset.profile()
* Added list_available_expectation_types() to DataAsset

0.9.11
-----------------
* Add evaluation parameters support in WarningAndFailureExpectationSuitesValidationOperator `#1284 <https://github.com/great-expectations/great_expectations/issues/1284>`_ thanks `@balexander <https://github.com/balexander>`_
* Fix compatibility with MS SQL Server. `#1269 <https://github.com/great-expectations/great_expectations/issues/1269>`_ thanks `@kepiej <https://github.com/kepiej>`_
* Bug fixes for query_generator `#1292 <https://github.com/great-expectations/great_expectations/issues/1292>`_ thanks `@ian-whitestone <https://github.com/ian-whitestone>`_

0.9.10
-----------------
* Data Docs: improve configurability of site_section_builders
* TupleFilesystemStoreBackend now ignore `.ipynb_checkpoints` directories `#1203 <https://github.com/great-expectations/great_expectations/issues/1203>`_
* bugfix for Data Docs links encoding on S3 `#1235 <https://github.com/great-expectations/great_expectations/issues/1235>`_

0.9.9
-----------------
* Allow evaluation parameters support in run_validation_operator
* Add log_level parameter to jupyter_ux.setup_notebook_logging.
* Add experimental display_profiled_column_evrs_as_section and display_column_evrs_as_section methods, with a minor (nonbreaking) refactor to create a new _render_for_jupyter method.
* Allow selection of site in UpdateDataDocsAction with new arg target_site_names in great_expectations.yml
* Fix issue with regular expression support in BigQuery (#1244)

0.9.8
-----------------
* Allow basic operations in evaluation parameters, with or without evaluation parameters.
* When unexpected exceptions occur (e.g., during data docs rendering), the user will see detailed error messages, providing information about the specific issue as well as the stack trace.
* Remove the "project new" option from the command line (since it is not implemented; users can only run "init" to create a new project).
* Update type detection for bigquery based on driver changes in pybigquery driver 0.4.14. Added a warning for users who are running an older pybigquery driver
* added execution tests to the NotebookRenderer to mitigate codegen risks
* Add option "persist", true by default, for SparkDFDataset to persist the DataFrame it is passed. This addresses #1133 in a deeper way (thanks @tejsvirai for the robust debugging support and reproduction on spark).

  * Disabling this option should *only* be done if the user has *already* externally persisted the DataFrame, or if the dataset is too large to persist but *computations are guaranteed to be stable across jobs*.

* Enable passing dataset kwargs through datasource via dataset_options batch_kwarg.
* Fix AttributeError when validating expectations from a JSON file
* Data Docs: fix bug that was causing erratic scrolling behavior when table of contents contains many columns
* Data Docs: add ability to hide how-to buttons and related content in Data Docs

0.9.7
-----------------
* Update marshmallow dependency to >3. NOTE: as of this release, you MUST use marshamllow >3.0, which REQUIRES python 3. (`#1187 <https://github.com/great-expectations/great_expectations/issues/1187>`_) @jcampbell

  * Schema checking is now stricter for expectation suites, and data_asset_name must not be present as a top-level key in expectation suite json. It is safe to remove.
  * Similarly, datasource configuration must now adhere strictly to the required schema, including having any required credentials stored in the "credentials" dictionary.

* New beta CLI command: `tap new` that generates an executable python file to expedite deployments. (`#1193 <https://github.com/great-expectations/great_expectations/issues/1193>`_) @Aylr
* bugfix in TableBatchKwargsGenerator docs
* Added feature maturity in README (`#1203 <https://github.com/great-expectations/great_expectations/issues/1203>`_) @kyleaton
* Fix failing test that should skip if postgresql not running (`#1199 <https://github.com/great-expectations/great_expectations/issues/1199>`_) @cicdw


0.9.6
-----------------
* validate result dict when instantiating an ExpectationValidationResult (`#1133 <https://github.com/great-expectations/great_expectations/issues/1133>`_)
* DataDocs: Expectation Suite name on Validation Result pages now link to Expectation Suite page
* `great_expectations init`: cli now asks user if csv has header when adding a Spark Datasource with csv file
* Improve support for using GCP Storage Bucket as a Data Docs Site backend (thanks @hammadzz)
* fix notebook renderer handling for expectations with no column kwarg and table not in their name (`#1194 <https://github.com/great-expectations/great_expectations/issues/1194>`_)


0.9.5
-----------------
* Fixed unexpected behavior with suite edit, data docs and jupyter
* pytest pinned to 5.3.5


0.9.4
-----------------
* Update CLI `init` flow to support snowflake transient tables
* Use filename for default expectation suite name in CLI `init`
* Tables created by SqlAlchemyDataset use a shorter name with 8 hex characters of randomness instead of a full uuid
* Better error message when config substitution variable is missing
* removed an unused directory in the GE folder
* removed obsolete config error handling
* Docs typo fixes
* Jupyter notebook improvements
* `great_expectations init` improvements
* Simpler messaging in validation notebooks
* replaced hacky loop with suite list call in notebooks
* CLI suite new now supports `--empty` flag that generates an empty suite and opens a notebook
* add error handling to `init` flow for cases where user tries using a broken file


0.9.3
-----------------
* Add support for transient table creation in snowflake (#1012)
* Improve path support in TupleStoreBackend for better cross-platform compatibility
* New features on `ExpectationSuite`

  - ``add_citation()``
  - ``get_citations()``

* `SampleExpectationsDatasetProfiler` now leaves a citation containing the original batch kwargs
* `great_expectations suite edit` now uses batch_kwargs from citations if they exist
* Bugfix :: suite edit notebooks no longer blow away the existing suite while loading a batch of data
* More robust and tested logic in `suite edit`
* DataDocs: bugfixes and improvements for smaller viewports
* Bugfix :: fix for bug that crashes SampleExpectationsDatasetProfiler if unexpected_percent is of type decimal.Decimal (`#1109 <https://github.com/great-expectations/great_expectations/issues/1109>`_)


0.9.2
-----------------
* Fixes #1095
* Added a `list_expectation_suites` function to `data_context`, and a corresponding CLI function - `suite list`.
* CI no longer enforces legacy python tests.

0.9.1
------
* Bugfix for dynamic "How to Edit This Expectation Suite" command in DataDocs

0.9.0
-----------------

Version 0.9.0 is a major update to Great Expectations! The DataContext has continued to evolve into a powerful tool
for ensuring that Expectation Suites can properly represent the way users think about their data, and upgrading will
make it much easier to store and share expectation suites, and to build data docs that support your whole team.
You’ll get awesome new features including improvements to data docs look and the ability to choose and store metrics
for building flexible data quality dashboards.

The changes for version 0.9.0 fall into several broad areas:

1. Onboarding

Release 0.9.0 of Great Expectations makes it much easier to get started with the project. The `init` flow has grown
to support a much wider array of use cases and to use more natural language rather than introducing
GreatExpectations concepts earlier. You can more easily configure different backends and datasources, take advantage
of guided walkthroughs to find and profile data, and share project configurations with colleagues.

If you have already completed the `init` flow using a previous version of Great Expectations, you do not need to
rerun the command. However, **there are some small changes to your configuration that will be required**. See
:ref:`migrating_versions` for details.

2. CLI Command Improvements

With this release we have introduced a consistent naming pattern for accessing subcommands based on the noun (a
Great Expectations object like `suite` or `docs`) and verb (an action like `edit` or `new`). The new user experience
will allow us to more naturally organize access to CLI tools as new functionality is added.

3. Expectation Suite Naming and Namespace Changes

Defining shared expectation suites and validating data from different sources is much easier in this release. The
DataContext, which manages storage and configuration of expectations, validations, profiling, and data docs, no
longer requires that expectation suites live in a datasource-specific “namespace.” Instead, you should name suites
with the logical name corresponding to your data, making it easy to share them or validate against different data
sources. For example, the expectation suite "npi" for National Provider Identifier data can now be shared across
teams who access the same logical data in local systems using Pandas, on a distributed Spark cluster, or via a
relational database.

Batch Kwargs, or instructions for a datasource to build a batch of data, are similarly freed from a required
namespace, and you can more easily integrate Great Expectations into workflows where you do not need to use a
BatchKwargsGenerator (usually because you have a batch of data ready to validate, such as in a table or a known
directory).

The most noticeable impact of this API change is in the complete removal of the DataAssetIdentifier class. For
example, the `create_expectation_suite` and `get_batch` methods now no longer require a data_asset_name parameter,
relying only on the expectation_suite_name and batch_kwargs to do their job. Similarly, there is no more asset name
normalization required. See the upgrade guide for more information.

4. Metrics and Evaluation Parameter Stores

Metrics have received much more love in this release of Great Expectations! We've improved the system for declaring
evaluation parameters that support dependencies between different expectation suites, so you can easily identify a
particular field in the result of one expectation to use as the input into another. And the MetricsStore is now much
more flexible, supporting a new ValidationAction that makes it possible to select metrics from a validation result
to be saved in a database where they can power a dashboard.

5. Internal Type Changes and Improvements

Finally, in this release, we have done a lot of work under the hood to make things more robust, including updating
all of the internal objects to be more strongly typed. That change, while largely invisible to end users, paves the
way for some really exciting opportunities for extending Great Expectations as we build a bigger community around
the project.


We are really excited about this release, and encourage you to upgrade right away to take advantage of the more
flexible naming and simpler API for creating, accessing, and sharing your expectations. As always feel free to join
us on Slack for questions you don't see addressed!


0.8.9__develop
-----------------


0.8.8
-----------------
* Add support for allow_relative_error to expect_column_quantile_values_to_be_between, allowing Redshift users access
  to this expectation
* Add support for checking backend type information for datetime columns using expect_column_min_to_be_between and
  expect_column_max_to_be_between

0.8.7
-----------------
* Add support for expect_column_values_to_be_of_type for BigQuery backend (#940)
* Add image CDN for community usage stats
* Documentation improvements and fixes

0.8.6
-----------------
* Raise informative error if config variables are declared but unavailable
* Update ExpectationsStore defaults to be consistent across all FixedLengthTupleStoreBackend objects
* Add support for setting spark_options via SparkDFDatasource
* Include tail_weights by default when using build_continuous_partition_object
* Fix Redshift quantiles computation and type detection
* Allow boto3 options to be configured (#887)

0.8.5
-----------------
* BREAKING CHANGE: move all reader options from the top-level batch_kwargs object to a sub-dictionary called
  "reader_options" for SparkDFDatasource and PandasDatasource. This means it is no longer possible to specify
  supplemental reader-specific options at the top-level of `get_batch`,  `yield_batch_kwargs` or `build_batch_kwargs`
  calls, and instead, you must explicitly specify that they are reader_options, e.g. by a call such as:
  `context.yield_batch_kwargs(data_asset_name, reader_options={'encoding': 'utf-8'})`.
* BREAKING CHANGE: move all query_params from the top-level batch_kwargs object to a sub-dictionary called
  "query_params" for SqlAlchemyDatasource. This means it is no longer possible to specify supplemental query_params at
  the top-level of `get_batch`,  `yield_batch_kwargs` or `build_batch_kwargs`
  calls, and instead, you must explicitly specify that they are query_params, e.g. by a call such as:
  `context.yield_batch_kwargs(data_asset_name, query_params={'schema': 'foo'})`.
* Add support for filtering validation result suites and validation result pages to show only failed expectations in
  generated documentation
* Add support for limit parameter to batch_kwargs for all datasources: Pandas, SqlAlchemy, and SparkDF; add support
  to generators to support building batch_kwargs with limits specified.
* Include raw_query and query_params in query_generator batch_kwargs
* Rename generator keyword arguments from data_asset_name to generator_asset to avoid ambiguity with normalized names
* Consistently migrate timestamp from batch_kwargs to batch_id
* Include batch_id in validation results
* Fix issue where batch_id was not included in some generated datasets
* Fix rendering issue with expect_table_columns_to_match_ordered_list expectation
* Add support for GCP, including BigQuery and GCS
* Add support to S3 generator for retrieving directories by specifying the `directory_assets` configuration
* Fix warning regarding implicit class_name during init flow
* Expose build_generator API publicly on datasources
* Allow configuration of known extensions and return more informative message when SubdirReaderBatchKwargsGenerator cannot find
  relevant files.
* Add support for allow_relative_error on internal dataset quantile functions, and add support for
  build_continuous_partition_object in Redshift
* Fix truncated scroll bars in value_counts graphs


0.8.4.post0
----------------
* Correct a packaging issue resulting in missing notebooks in tarball release; update docs to reflect new notebook
  locations.


0.8.4
-----------------
* Improved the tutorials that walk new users through the process of creating expectations and validating data
* Changed the flow of the init command - now it creates the scaffolding of the project and adds a datasource. After
  that users can choose their path.
* Added a component with links to useful tutorials to the index page of the Data Docs website
* Improved the UX of adding a SQL datasource in the CLI - now the CLI asks for specific credentials for Postgres,
  MySQL, Redshift and Snowflake, allows continuing debugging in the config file and has better error messages
* Added batch_kwargs information to DataDocs validation results
* Fix an issue affecting file stores on Windows


0.8.3
-----------------
* Fix a bug in data-docs' rendering of mostly parameter
* Correct wording for expect_column_proportion_of_unique_values_to_be_between
* Set charset and meta tags to avoid unicode decode error in some browser/backend configurations
* Improve formatting of empirical histograms in validation result data docs
* Add support for using environment variables in `config_variables_file_path`
* Documentation improvements and corrections


0.8.2.post0
------------
* Correct a packaging issue resulting in missing css files in tarball release


0.8.2
-----------------
* Add easier support for customizing data-docs css
* Use higher precision for rendering 'mostly' parameter in data-docs; add more consistent locale-based
  formatting in data-docs
* Fix an issue causing visual overlap of large numbers of validation results in build-docs index
* Documentation fixes (thanks @DanielOliver!) and improvements
* Minor CLI wording fixes
* Improved handling of MySql temporary tables
* Improved detection of older config versions


0.8.1
-----------------
* Fix an issue where version was reported as '0+unknown'


0.8.0
-----------------

Version 0.8.0 is a significant update to Great Expectations, with many improvements focused on configurability
and usability.  See the :ref:`migrating_versions` guide for more details on specific changes, which include
several breaking changes to configs and APIs.

Highlights include:

1. Validation Operators and Actions. Validation operators make it easy to integrate GE into a variety of pipeline runners. They
   offer one-line integration that emphasizes configurability. See the :ref:`validation_operators_and_actions`
   feature guide for more information.

   - The DataContext `get_batch` method no longer treats `expectation_suite_name` or `batch_kwargs` as optional; they
     must be explicitly specified.
   - The top-level GE validate method allows more options for specifying the specific data_asset class to use.

2. First-class support for plugins in a DataContext, with several features that make it easier to configure and
   maintain DataContexts across common deployment patterns.

   - **Environments**: A DataContext can now manage :ref:`environment_and_secrets` more easily thanks to more dynamic and
     flexible variable substitution.
   - **Stores**: A new internal abstraction for DataContexts, :ref:`Stores <reference__core_concepts__data_context__stores>`, make extending GE easier by
     consolidating logic for reading and writing resources from a database, local, or cloud storage.
   - **Types**: Utilities configured in a DataContext are now referenced using `class_name` and `module_name` throughout
     the DataContext configuration, making it easier to extend or supplement pre-built resources. For now, the "type"
     parameter is still supported but expect it to be removed in a future release.

3. Partitioners: Batch Kwargs are clarified and enhanced to help easily reference well-known chunks of data using a
   partition_id. Batch ID and Batch Fingerprint help round out support for enhanced metadata around data
   assets that GE validates. See :ref:`Batch Identifiers <reference__core_concepts__batch_parameters>` for more information. The `GlobReaderBatchKwargsGenerator`,
   `QueryBatchKwargsGenerator`, `S3GlobReaderBatchKwargsGenerator`, `SubdirReaderBatchKwargsGenerator`, and `TableBatchKwargsGenerator` all support partition_id for
   easily accessing data assets.

4. Other Improvements:

   - We're beginning a long process of some under-the-covers refactors designed to make GE more maintainable as we
     begin adding additional features.
   - Restructured documentation: our docs have a new structure and have been reorganized to provide space for more
     easily adding and accessing reference material. Stay tuned for additional detail.
   - The command build-documentation has been renamed build-docs and now by
     default opens the Data Docs in the users' browser.

v0.7.11
-----------------
* Fix an issue where head() lost the column name for SqlAlchemyDataset objects with a single column
* Fix logic for the 'auto' bin selection of `build_continuous_partition_object`
* Add missing jinja2 dependency
* Fix an issue with inconsistent availability of strict_min and strict_max options on expect_column_values_to_be_between
* Fix an issue where expectation suite evaluation_parameters could be overridden by values during validate operation


v0.7.10
-----------------
* Fix an issue in generated documentation where the Home button failed to return to the index
* Add S3 Generator to module docs and improve module docs formatting
* Add support for views to QueryBatchKwargsGenerator
* Add success/failure icons to index page
* Return to uniform histogram creation during profiling to avoid large partitions for internal performance reasons


v0.7.9
-----------------
* Add an S3 generator, which will introspect a configured bucket and generate batch_kwargs from identified objects
* Add support to PandasDatasource and SparkDFDatasource for reading directly from S3
* Enhance the Site Index page in documentation so that validation results are sorted and display the newest items first
  when using the default run-id scheme
* Add a new utility method, `build_continuous_partition_object` which will build partition objects using the dataset
  API and so supports any GE backend.
* Fix an issue where columns with spaces in their names caused failures in some SqlAlchemyDataset and SparkDFDataset
  expectations
* Fix an issue where generated queries including null checks failed on MSSQL (#695)
* Fix an issue where evaluation parameters passed in as a set instead of a list could cause JSON serialization problems
  for the result object (#699)


v0.7.8
-----------------
* BREAKING: slack webhook URL now must be in the profiles.yml file (treat as a secret)
* Profiler improvements:

  - Display candidate profiling data assets in alphabetical order
  - Add columns to the expectation_suite meta during profiling to support human-readable description information

* Improve handling of optional dependencies during CLI init
* Improve documentation for create_expectations notebook
* Fix several anachronistic documentation and docstring phrases (#659, #660, #668, #681; #thanks @StevenMMortimer)
* Fix data docs rendering issues:

  - documentation rendering failure from unrecognized profiled column type (#679; thanks @dinedal))
  - PY2 failure on encountering unicode (#676)


0.7.7
-----------------
* Standardize the way that plugin module loading works. DataContext will begin to use the new-style class and plugin
  identification moving forward; yml configs should specify class_name and module_name (with module_name optional for
  GE types). For now, it is possible to use the "type" parameter in configuration (as before).
* Add support for custom data_asset_type to all datasources
* Add support for strict_min and strict_max to inequality-based expectations to allow strict inequality checks
  (thanks @RoyalTS!)
* Add support for reader_method = "delta" to SparkDFDatasource
* Fix databricks generator (thanks @sspitz3!)
* Improve performance of DataContext loading by moving optional import
* Fix several memory and performance issues in SparkDFDataset.

  - Use only distinct value count instead of bringing values to driver
  - Migrate away from UDF for set membership, nullity, and regex expectations

* Fix several UI issues in the data_documentation

  - Move prescriptive dataset expectations to Overview section
  - Fix broken link on Home breadcrumb
  - Scroll follows navigation properly
  - Improved flow for long items in value_set
  - Improved testing for ValidationRenderer
  - Clarify dependencies introduced in documentation sites
  - Improve testing and documentation for site_builder, including run_id filter
  - Fix missing header in Index page and cut-off tooltip
  - Add run_id to path for validation files


0.7.6
-----------------
* New Validation Renderer! Supports turning validation results into HTML and displays differences between the expected
  and the observed attributes of a dataset.
* Data Documentation sites are now fully configurable; a data context can be configured to generate multiple
  sites built with different GE objects to support a variety of data documentation use cases. See data documentation
  guide for more detail.
* CLI now has a new top-level command, `build-documentation` that can support rendering documentation for specified
  sites and even named data assets in a specific site.
* Introduced DotDict and LooselyTypedDotDict classes that allow to enforce typing of dictionaries.
* Bug fixes: improved internal logic of rendering data documentation, slack notification, and CLI profile command when
  datasource argument was not provided.

0.7.5
-----------------
* Fix missing requirement for pypandoc brought in from markdown support for notes rendering.

0.7.4
-----------------
* Fix numerous rendering bugs and formatting issues for rendering documentation.
* Add support for pandas extension dtypes in pandas backend of expect_column_values_to_be_of_type and
  expect_column_values_to_be_in_type_list and fix bug affecting some dtype-based checks.
* Add datetime and boolean column-type detection in BasicDatasetProfiler.
* Improve BasicDatasetProfiler performance by disabling interactive evaluation when output of expectation is not
  immediately used for determining next expectations in profile.
* Add support for rendering expectation_suite and expectation_level notes from meta in docs.
* Fix minor formatting issue in readthedocs documentation.

0.7.3
-----------------
* BREAKING: Harmonize expect_column_values_to_be_of_type and expect_column_values_to_be_in_type_list semantics in
  Pandas with other backends, including support for None type and type_list parameters to support profiling.
  *These type expectations now rely exclusively on native python or numpy type names.*
* Add configurable support for Custom DataAsset modules to DataContext
* Improve support for setting and inheriting custom data_asset_type names
* Add tooltips with expectations backing data elements to rendered documentation
* Allow better selective disabling of tests (thanks @RoyalITS)
* Fix documentation build errors causing missing code blocks on readthedocs
* Update the parameter naming system in DataContext to reflect data_asset_name *and* expectation_suite_name
* Change scary warning about discarding expectations to be clearer, less scary, and only in log
* Improve profiler support for boolean types, value_counts, and type detection
* Allow user to specify data_assets to profile via CLI
* Support CLI rendering of expectation_suite and EVR-based documentation

0.7.2
-----------------
* Improved error detection and handling in CLI "add datasource" feature
* Fixes in rendering of profiling results (descriptive renderer of validation results)
* Query Generator of SQLAlchemy datasource adds tables in non-default schemas to the data asset namespace
* Added convenience methods to display HTML renderers of sections in Jupyter notebooks
* Implemented prescriptive rendering of expectations for most expectation types

0.7.1
------------

* Added documentation/tutorials/videos for onboarding and new profiling and documentation features
* Added prescriptive documentation built from expectation suites
* Improved index, layout, and navigation of data context HTML documentation site
* Bug fix: non-Python files were not included in the package
* Improved the rendering logic to gracefully deal with failed expectations
* Improved the basic dataset profiler to be more resilient
* Implement expect_column_values_to_be_of_type, expect_column_values_to_be_in_type_list for SparkDFDataset
* Updated CLI with a new documentation command and improved profile and render commands
* Expectation suites and validation results within a data context are saved in a more readable form (with indentation)
* Improved compatibility between SparkDatasource and InMemoryGenerator
* Optimization for Pandas column type checking
* Optimization for Spark duplicate value expectation (thanks @orenovadia!)
* Default run_id format no longer includes ":" and specifies UTC time
* Other internal improvements and bug fixes


0.7.0
------------

Version 0.7 of Great Expectations is HUGE. It introduces several major new features
and a large number of improvements, including breaking API changes.

The core vocabulary of expectations remains consistent. Upgrading to
the new version of GE will primarily require changes to code that
uses data contexts; existing expectation suites will require only changes
to top-level names.

 * Major update of Data Contexts. Data Contexts now offer significantly \
   more support for building and maintaining expectation suites and \
   interacting with existing pipeline systems, including providing a namespace for objects.\
   They can handle integrating, registering, and storing validation results, and
   provide a namespace for data assets, making **batches** first-class citizens in GE.
   Read more: :ref:`data_context` or :py:mod:`great_expectations.data_context`

 * Major refactor of autoinspect. Autoinspect is now built around a module
   called "profile" which provides a class-based structure for building
   expectation suites. There is no longer a default  "autoinspect_func" --
   calling autoinspect requires explicitly passing the desired profiler. See :ref:`profiling`

 * New "Compile to Docs" feature produces beautiful documentation from expectations and expectation
   validation reports, helping keep teams on the same page.

 * Name clarifications: we've stopped using the overloaded terms "expectations
   config" and "config" and instead use "expectation suite" to refer to a
   collection (or suite!) of expectations that can be used for validating a
   data asset.

   - Expectation Suites include several top level keys that are useful \
     for organizing content in a data context: data_asset_name, \
     expectation_suite_name, and data_asset_type. When a data_asset is \
     validated, those keys will be placed in the `meta` key of the \
     validation result.

 * Major enhancement to the CLI tool including `init`, `render` and more flexibility with `validate`

 * Added helper notebooks to make it easy to get started. Each notebook acts as a combination of \
   tutorial and code scaffolding, to help you quickly learn best practices by applying them to \
   your own data.

 * Relaxed constraints on expectation parameter values, making it possible to declare many column
   aggregate expectations in a way that is always "vacuously" true, such as
   ``expect_column_values_to_be_between`` ``None`` and ``None``. This makes it possible to progressively
   tighten expectations while using them as the basis for profiling results and documentation.

  * Enabled caching on dataset objects by default.

 * Bugfixes and improvements:

   * New expectations:

     * expect_column_quantile_values_to_be_between
     * expect_column_distinct_values_to_be_in_set

   * Added support for ``head`` method on all current backends, returning a PandasDataset
   * More implemented expectations for SparkDF Dataset with optimizations

     * expect_column_values_to_be_between
     * expect_column_median_to_be_between
     * expect_column_value_lengths_to_be_between

   * Optimized histogram fetching for SqlalchemyDataset and SparkDFDataset
   * Added cross-platform internal partition method, paving path for improved profiling
   * Fixed bug with outputstrftime not being honored in PandasDataset
   * Fixed series naming for column value counts
   * Standardized naming for expect_column_values_to_be_of_type
   * Standardized and made explicit use of sample normalization in stdev calculation
   * Added from_dataset helper
   * Internal testing improvements
   * Documentation reorganization and improvements
   * Introduce custom exceptions for more detailed error logs

0.6.1
------------
* Re-add testing (and support) for py2
* NOTE: Support for SqlAlchemyDataset and SparkDFDataset is enabled via optional install \
  (e.g. ``pip install great_expectations[sqlalchemy]`` or ``pip install great_expectations[spark]``)

0.6.0
------------
* Add support for SparkDFDataset and caching (HUGE work from @cselig)
* Migrate distributional expectations to new testing framework
* Add support for two new expectations: expect_column_distinct_values_to_contain_set
  and expect_column_distinct_values_to_equal_set (thanks @RoyalTS)
* FUTURE BREAKING CHANGE: The new cache mechanism for Datasets, \
  when enabled, causes GE to assume that dataset does not change between evaluation of individual expectations. \
  We anticipate this will become the future default behavior.
* BREAKING CHANGE: Drop official support pandas < 0.22

0.5.1
---------------
* **Fix** issue where no result_format available for expect_column_values_to_be_null caused error
* Use vectorized computation in pandas (#443, #445; thanks @RoyalTS)


0.5.0
----------------
* Restructured class hierarchy to have a more generic DataAsset parent that maintains expectation logic separate \
  from the tabular organization of Dataset expectations
* Added new FileDataAsset and associated expectations (#416 thanks @anhollis)
* Added support for date/datetime type columns in some SQLAlchemy expectations (#413)
* Added support for a multicolumn expectation, expect multicolumn values to be unique (#408)
* **Optimization**: You can now disable `partial_unexpected_counts` by setting the `partial_unexpected_count` value to \
  0 in the result_format argument, and we do not compute it when it would not be returned. (#431, thanks @eugmandel)
* **Fix**: Correct error in unexpected_percent computations for sqlalchemy when unexpected values exceed limit (#424)
* **Fix**: Pass meta object to expectation result (#415, thanks @jseeman)
* Add support for multicolumn expectations, with `expect_multicolumn_values_to_be_unique` as an example (#406)
* Add dataset class to from_pandas to simplify using custom datasets (#404, thanks @jtilly)
* Add schema support for sqlalchemy data context (#410, thanks @rahulj51)
* Minor documentation, warning, and testing improvements (thanks @zdog).


0.4.5
----------------
* Add a new autoinspect API and remove default expectations.
* Improve details for expect_table_columns_to_match_ordered_list (#379, thanks @rlshuhart)
* Linting fixes (thanks @elsander)
* Add support for dataset_class in from_pandas (thanks @jtilly)
* Improve redshift compatibility by correcting faulty isnull operator (thanks @avanderm)
* Adjust partitions to use tail_weight to improve JSON compatibility and
  support special cases of KL Divergence (thanks @anhollis)
* Enable custom_sql datasets for databases with multiple schemas, by
  adding a fallback for column reflection (#387, thanks @elsander)
* Remove `IF NOT EXISTS` check for custom sql temporary tables, for
  Redshift compatibility (#372, thanks @elsander)
* Allow users to pass args/kwargs for engine creation in
  SqlAlchemyDataContext (#369, thanks @elsander)
* Add support for custom schema in SqlAlchemyDataset (#370, thanks @elsander)
* Use getfullargspec to avoid deprecation warnings.
* Add expect_column_values_to_be_unique to SqlAlchemyDataset
* **Fix** map expectations for categorical columns (thanks @eugmandel)
* Improve internal testing suite (thanks @anhollis and @ccnobbli)
* Consistently use value_set instead of mixing value_set and values_set (thanks @njsmith8)

0.4.4
----------------
* Improve CLI help and set CLI return value to the number of unmet expectations
* Add error handling for empty columns to SqlAlchemyDataset, and associated tests
* **Fix** broken support for older pandas versions (#346)
* **Fix** pandas deepcopy issue (#342)

0.4.3
-------
* Improve type lists in expect_column_type_to_be[_in_list] (thanks @smontanaro and @ccnobbli)
* Update cli to use entry_points for conda compatibility, and add version option to cli
* Remove extraneous development dependency to airflow
* Address SQlAlchemy warnings in median computation
* Improve glossary in documentation
* Add 'statistics' section to validation report with overall validation results (thanks @sotte)
* Add support for parameterized expectations
* Improve support for custom expectations with better error messages (thanks @syk0saje)
* Implement expect_column_value_lenghts_to_[be_between|equal] for SQAlchemy (thanks @ccnobbli)
* **Fix** PandasDataset subclasses to inherit child class

0.4.2
-------
* **Fix** bugs in expect_column_values_to_[not]_be_null: computing unexpected value percentages and handling all-null (thanks @ccnobbli)
* Support mysql use of Decimal type (thanks @bouke-nederstigt)
* Add new expectation expect_column_values_to_not_match_regex_list.

  * Change behavior of expect_column_values_to_match_regex_list to use python re.findall in PandasDataset, relaxing \
    matching of individuals expressions to allow matches anywhere in the string.

* **Fix** documentation errors and other small errors (thanks @roblim, @ccnobbli)

0.4.1
-------
* Correct inclusion of new data_context module in source distribution

0.4.0
-------
* Initial implementation of data context API and SqlAlchemyDataset including implementations of the following \
  expectations:

  * expect_column_to_exist
  * expect_table_row_count_to_be
  * expect_table_row_count_to_be_between
  * expect_column_values_to_not_be_null
  * expect_column_values_to_be_null
  * expect_column_values_to_be_in_set
  * expect_column_values_to_be_between
  * expect_column_mean_to_be
  * expect_column_min_to_be
  * expect_column_max_to_be
  * expect_column_sum_to_be
  * expect_column_unique_value_count_to_be_between
  * expect_column_proportion_of_unique_values_to_be_between

* Major refactor of output_format to new result_format parameter. See docs for full details:

  * exception_list and related uses of the term exception have been renamed to unexpected
  * Output formats are explicitly hierarchical now, with BOOLEAN_ONLY < BASIC < SUMMARY < COMPLETE. \
    All *column_aggregate_expectation* expectations now return element count and related information included at the \
    BASIC level or higher.

* New expectation available for parameterized distributions--\
  expect_column_parameterized_distribution_ks_test_p_value_to_be_greater_than (what a name! :) -- (thanks @ccnobbli)
* ge.from_pandas() utility (thanks @schrockn)
* Pandas operations on a PandasDataset now return another PandasDataset (thanks @dlwhite5)
* expect_column_to_exist now takes a column_index parameter to specify column order (thanks @louispotok)
* Top-level validate option (ge.validate())
* ge.read_json() helper (thanks @rjurney)
* Behind-the-scenes improvements to testing framework to ensure parity across data contexts.
* Documentation improvements, bug-fixes, and internal api improvements

0.3.2
-------
* Include requirements file in source dist to support conda

0.3.1
--------
* **Fix** infinite recursion error when building custom expectations
* Catch dateutil parsing overflow errors

0.2
-----
* Distributional expectations and associated helpers are improved and renamed to be more clear regarding the tests they apply
* Expectation decorators have been refactored significantly to streamline implementing expectations and support custom expectations
* API and examples for custom expectations are available
* New output formats are available for all expectations
* Significant improvements to test suite and compatibility<|MERGE_RESOLUTION|>--- conflicted
+++ resolved
@@ -7,14 +7,7 @@
 
 develop
 -----------------
-<<<<<<< HEAD
-* [FEATURE] Add sqlalchemy engine support for `column.most_common_value` metric
-* [BUGFIX] Fix pip install snowflake build error with Python 3.9 (#3119)
-* [BUGFIX] Populate (data) asset name in data docs for RuntimeDataConnector (#3105)
 * [BUGFIX] Snowflake connections are closed correctly by DOCS tests (#3104)
-* [MAINTENANCE] Expectation anonymizer supports v3 expectation registry (#3092)
-* [DOCS] Correct path to docs_rtd/changelog.rst (#3120)
-=======
 
 0.13.25
 -----------------
@@ -39,7 +32,6 @@
 * [MAINTENANCE] rename table_metric.py to table_metric_provider.py with a deprecation notice (#3118)
 * [MAINTENANCE] Update CODE_OF_CONDUCT.md (#3066)
 * [MAINTENANCE] Upgrade to modern Python syntax (#3068) (Thanks @cclauss)
->>>>>>> dfce564b
 
 0.13.24
 -----------------
