--- conflicted
+++ resolved
@@ -4,8 +4,6 @@
 Changelog
 #########
 
-<<<<<<< HEAD
-=======
 0.15.5
 -----------------
 * [FEATURE] Add subset operation to Domain class (#5049)
@@ -44,7 +42,6 @@
 * [MAINTENANCE] A small refactor of ParamerBuilder management used in DataAssistant classes (#5102)
 * [MAINTENANCE] Convenience method refactor for Onboarding DataAssistant (#5103)
 
->>>>>>> 3d76b740
 0.15.4
 -----------------
 * [FEATURE] Enable self-initializing `ExpectColumnMeanToBeBetween` (#4986)
