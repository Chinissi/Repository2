--- conflicted
+++ resolved
@@ -4,11 +4,11 @@
 Changelog
 #########
 
-<<<<<<< HEAD
 Develop
 -----------------
 * [FEATURE] Add sqlalchemy engine support for `column.most_common_value` metric
-=======
+
+
 0.13.23
 -----------------
 * [BUGFIX] added expectation_config to ExpectationValidationResult when exception is raised (#2659) (thanks @peterdhansen))
@@ -51,7 +51,6 @@
 * [MAINTENANCE] Cleanup (#3038)
 * [MAINTENANCE] Edits (Formatting) (#3022)
 
->>>>>>> 517abf16
 
 0.13.22
 -----------------
