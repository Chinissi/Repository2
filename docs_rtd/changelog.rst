--- conflicted
+++ resolved
@@ -7,10 +7,7 @@
 
 develop
 -----------------
-<<<<<<< HEAD
 * [DOCS] Update g_e docs branding to match g_e.io  (#3741)
-* [DOCS] Fix checkpoint name so it matches the rest of the docs (#3434)
-=======
 
 0.13.36
 -----------------
@@ -27,8 +24,7 @@
 * [MAINTENANCE] Remove validation playground notebooks (#3467)
 * [MAINTENANCE] clean up type hints, API usage, imports, and coding style (#3444)
 * [MAINTENANCE] comments (#3457)
->>>>>>> 56d048f4
-
+ 
 0.13.35
 -----------------
 * [FEATURE] Create ExpectationValidationGraph class to Maintain Relationship Between Expectation and Metrics and Use it to Associate Exceptions to Expectations (#3433)
