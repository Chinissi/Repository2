--- conflicted
+++ resolved
@@ -19,12 +19,9 @@
 * [ENHANCEMENT] Experimental WIP Rule Based Profiler for single batch workflows (#2788)
 * [MAINTENANCE] Soft launch of alpha docs site
 * [ENHANCEMENT] Datasources made via the CLI notebooks now include runtime and active data connector
-<<<<<<< HEAD
+* [ENHANCEMENT] InMemoryStoreBackendDefaults which is useful for testing
 * [FEATURE] Add GeCloudStoreBackend with support for Checkpoints
 
-=======
-* [ENHANCEMENT] InMemoryStoreBackendDefaults which is useful for testing
->>>>>>> ba3c59f8
 
 0.13.19
 -----------------
