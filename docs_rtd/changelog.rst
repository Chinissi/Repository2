.. _changelog:

#########
Changelog
#########

Develop
-----------------
* [DOCS] Update pr template and remove enhancement feature type
* Update util.convert_to_json_serializable() to handle UUID type #2805 (thanks @YFGu0618)
* [DOCS] Remove broken links
* [DOCS] Fix typo in SlackNotificationAction docstring
* [BUGFIX] Allow decimals without leading zero in evaluation parameter URN
* [BUGFIX] Fix creation of temp tables for unexpected condition
* [BUGFIX] Docs integration tests now only run when `--docs-tests` option is specified
* [ENHANCEMENT] Enable instantiation of a validator with a multiple batch BatchRequest
* [ENHANCEMENT] Adds a batch_request_list parameter to DataContext.get_validator to enable instantiation of a Validator with batches from multiple BatchRequests
* [ENHANCEMENT] Add a Validator.load_batch method to enable loading of additional Batches to an instantiated Validator
* [MAINTENANCE] Improve robustness of integration test_runner
* [MAINTENANCE] CLI tests now support click 8.0 and 7.x
* [ENHANCEMENT] Experimental WIP Rule Based Profiler for single batch workflows (#2788)
* [MAINTENANCE] Soft launch of alpha docs site
* [ENHANCEMENT] Datasources made via the CLI notebooks now include runtime and active data connector
* [ENHANCEMENT] InMemoryStoreBackendDefaults which is useful for testing
* [FEATURE] Add GeCloudStoreBackend with support for Checkpoints
* [MAINTENANCE] DOCS integration tests have moved to a new pipeline
<<<<<<< HEAD
* [BUGFIX] Fix serialization error in DataDocs rendering
* [BUGFIX] Fix rendering of observed value in datadocs when the value is 0
=======
* [MAINTENANCE] Allow tests to properly connect to local sqlite db on Windows (thanks #shpolina)
* [BUGFIX] Fix serialization error in DataDocs rendering #2908 (thanks #shpolina)
>>>>>>> 66861df6

0.13.19
-----------------
* [BUGFIX] Fix packaging error breaking V3 CLI suite commands (#2719)

0.13.18
-----------------
* [ENHANCEMENT] Improve support for quantiles calculation in Athena
* [ENHANCEMENT] V3 API CLI docs commands have better error messages and more consistent short flags
* [ENHANCEMENT] Update all Data Connectors to allow for `batch_spec_passthrough` in config
* [ENHANCEMENT] Update `DataConnector.build_batch_spec` to use `batch_spec_passthrough` in config
* [ENHANCEMENT] Update `ConfiguredAssetSqlDataConnector.build_batch_spec` and `ConfiguredAssetFilePathDataConnector.build_batch_spec` to properly process `Asset.batch_spec_passthrough`
* [ENHANCEMENT] Update `SqlAlchemyExecutionEngine.get_batch_data_and_markers` to handle `create_temp_table` in `RuntimeQueryBatchSpec`
* [ENHANCEMENT] Usage stats messages for the v3 API CLI are now sent before and after the command runs # 2661
* [ENHANCEMENT} Update the datasource new notebook for improved data asset inference
* [ENHANCEMENT] Update the `datasource new` notebook for improved data asset inference
* [ENHANCEMENT] Made stylistic improvements to the `checkpoint new` notebook
* [ENHANCEMENT] Add mode prompt to suite new and suite edit #2706
* [ENHANCEMENT] Update build_gallery.py script to better-handle user-submitted Expectations failing #2705
* [ENHANCEMENT] Docs + Tests for passing in reader_options to Spark #2670
* [ENHANCEMENT] Adding progressbar to validator loop #2620 (Thanks @peterdhansen!)
* [ENHANCEMENT] Great Expectations Compatibility with SqlAlchemy 1.4 #2641
* [ENHANCEMENT] Athena expect column quantile values to be between #2544 (Thanks @RicardoPedrotti!)
* [BUGFIX] Rename assets in SqlDataConnectors to be consistent with other DataConnectors #2665
* [BUGFIX] V3 API CLI docs build now opens all built sites rather than only the last one
* [BUGFIX] Handle limit for oracle with rownum #2691 (Thanks @NathanFarmer!)
* [BUGFIX] add create table logic for athena #2668 (Thanks @kj-9!)
* [BUGFIX] Add note for user-submitted Expectation that is not compatible with SqlAlchemy 1.4 (uszipcode) #2677
* [BUGFIX] Usage stats cli payload schema #2680
* [BUGFIX] Rename assets in SqlDataConnectors #2665
* [DOCS] Update how_to_create_a_new_checkpoint.rst with description of new CLI functionality
* [DOCS] Update Configuring Datasources documentation for V3 API CLI
* [DOCS] Update Configuring Data Docs documentation for V3 API CLI
* [DOCS] Update Configuring metadata stores documentation for V3 API CLI
* [DOCS] Update How to configure a Pandas/S3 Datasource for V3 API CLI
* [DOCS] Fix typos in "How to load a database table, view, or query result as a batch" guide and update with `create_temp_table` info
* [DOCS] Update "How to add a Validation Operator" guide to make it clear it is only for V2 API
* [DOCS] Update Version Migration Guide to recommend using V3 without caveats
* [DOCS] Formatting fixes for datasource docs #2686
* [DOCS] Add note about v3 API to How to use the Great Expectations command line interface (CLI) #2675
* [DOCS] CLI SUITE Documentation for V3 #2687
* [DOCS] how to share data docs on azure #2589 (Thanks @benoitLebreton-perso!)
* [DOCS] Fix typo in Core concepts/Key Ideas section #2660 (Thanks @svenhofstede!)
* [DOCS] typo in datasource documentation #2654 (Thanks @Gfeuillen!)
* [DOCS] fix grammar #2579 (Thanks @carlsonp!)
* [DOCS] Typo fix in Core Concepts/ Key Ideas section #2644 (Thanks @TremaMiguel!)
* [DOCS] Corrects wrong pypi package in Contrib Packages README #2653 (Thanks @mielvds!)
* [DOCS] Update dividing_data_assets_into_batches.rst #2651 (Thanks @lhayhurst!)
* [MAINTENANCE] Temporarily pin sqlalchemy (1.4.9) and add new CI stage #2708
* [MAINTENANCE] Run CLI tests as a separate stage in Azure pipelines #2672
* [MAINTENANCE] Updates to usage stats messages & tests for new CLI #2689
* [MAINTENANCE] Making user configurable profile test more robust; minor cleanup #2685
* [MAINTENANCE] remove cli.project.upgrade event #2682
* [MAINTENANCE] column reflection fallback should introspect one table (not all tables) #2657 (Thank you @peterdhansen!)
* [MAINTENANCE] Refactor Tests to Use Common Libraries #2663

0.13.17
-----------------
* [BREAKING-EXPERIMENTAL] The ``batch_data`` attribute of ``BatchRequest`` has been removed. To pass in in-memory dataframes at runtime, the new ``RuntimeDataConnector`` should be used
* [BREAKING-EXPERIMENTAL] ``RuntimeDataConnector`` must now be passed Batch Requests of type ``RuntimeBatchRequest``
* [BREAKING-EXPERIMENTAL] The ``PartitionDefinitionSubset`` class has been removed - the parent class ``IDDict`` is used in its place
* [BREAKING-EXPERIMENTAL] ``partition_request`` was renamed ``data_connector_query``. The related ``PartitionRequest`` class has been removed - the parent class ``IDDict`` is used in its place
* [BREAKING-EXPERIMENTAL] ``partition_definition`` was renamed ``batch_identifiers`. The related ``PartitionDefinition`` class has been removed - the parent class ``IDDict`` is used in its place
* [BREAKING-EXPERIMENTAL] The ``PartitionQuery`` class has been renamed to ``BatchFilter``
* [BREAKING-EXPERIMENTAL] The ``batch_identifiers`` key on ``DataConnectorQuery`` (formerly ``PartitionRequest``) has been changed to ``batch_filter_parameters``
* [ENHANCEMENT] Added a new ``RuntimeBatchRequest`` class, which can be used alongside ``RuntimeDataConnector`` to specify batches at runtime with either an in-memory dataframe, path (filesystem or s3), or sql query
* [ENHANCEMENT] Added a new ``RuntimeQueryBatchSpec`` class
* [ENHANCEMENT] CLI store list now lists active stores
* [BUGFIX] Fixed issue where Sorters were not being applied correctly when ``data_connector_query`` contained limit or index  #2617
* [DOCS] Updated docs to reflect above class name changes
* [DOCS] Added the following docs: "How to configure sorting in Data Connectors", "How to configure a Runtime Data Connector", "How to create a Batch Request using an Active Data Connector", "How to load a database table, view, or query result as a Batch"
* [DOCS] Updated the V3 API section of the following docs: "How to load a Pandas DataFrame as a Batch", "How to load a Spark DataFrame as a Batch",

0.13.16
-----------------
* [ENHANCEMENT] CLI `docs list` command implemented for v3 api #2612
* [MAINTENANCE] Add testing for overwrite_existing in sanitize_yaml_and_save_datasource #2613
* [ENHANCEMENT] CLI `docs build` command implemented for v3 api #2614
* [ENHANCEMENT] CLI `docs clean` command implemented for v3 api #2615
* [ENHANCEMENT] DataContext.clean_data_docs now raises helpful errors #2621
* [ENHANCEMENT] CLI `init` command implemented for v3 api #2626
* [ENHANCEMENT] CLI `store list` command implemented for v3 api #2627

0.13.15
-----------------
* [FEATURE] Added support for references to secrets stores for AWS Secrets Manager, GCP Secret Manager and Azure Key Vault in `great_expectations.yml` project config file (Thanks @Cedric-Magnan!)
* [ENHANCEMENT] Datasource CLI functionality for v3 api and global --assume-yes flag #2590
* [ENHANCEMENT] Update UserConfigurableProfiler to increase tolerance for mostly parameter of nullity expectations
* [ENHANCEMENT] Adding tqdm to Profiler (Thanks @peterdhansen). New library in requirements.txt
* [ENHANCEMENT][MAINTENANCE] Use Metrics to Protect Against Wrong Column Names
* [BUGFIX] Remove parentheses call at os.curdir in data_context.py #2566 (thanks @henriquejsfj)
* [BUGFIX] Sorter Configuration Added to DataConnectorConfig and DataConnectorConfigSchema #2572
* [BUGFIX] Remove autosave of Checkpoints in test_yaml_config and store SimpleCheckpoint as Checkpoint #2549
* [ENHANCE] Update UserConfigurableProfiler to increase tolerance for mostly parameter of nullity expectations
* [BUGFIX] Populate (data) asset name in data docs for SimpleSqlalchemy datasource (Thanks @xaniasd)
* [BUGFIX] pandas partial read_ functions not being unwrapped (Thanks @luke321321)
* [BUGFIX] Don't stop SparkContext when running in Databricks (#2587) (Thanks @jarandaf)
* [MAINTENANCE] Oracle listed twice in list of sqlalchemy dialects #2609
* [FEATURE] Oracle support added to sqlalchemy datasource and dataset #2609

0.13.14
-----------------
* [BUGFIX] Use temporary paths in tests #2545
* [FEATURE] Allow custom data_asset_name for in-memory dataframes #2494
* [ENHANCEMENT] Restore cli functionality for legacy checkpoints #2511
* [BUGFIX] Can not create Azure Backend with TupleAzureBlobStoreBackend #2513 (thanks @benoitLebreton-perso)
* [BUGFIX] force azure to set content_type='text/html' if the file is HTML #2539 (thanks @benoitLebreton-perso)
* [BUGFIX] Temporarily pin SqlAlchemy to < 1.4.0 in requirements-dev-sqlalchemy.txt #2547
* [DOCS] Fix documentation links generated within template #2542 (thanks @thejasraju)
* [MAINTENANCE] Remove deprecated automerge config #249

0.13.13
-----------------
* [ENHANCEMENT] Improve support for median calculation in Athena (Thanks @kuhnen!) #2521
* [ENHANCEMENT] Update `suite scaffold` to work with the UserConfigurableProfiler #2519
* [MAINTENANCE] Add support for spark 3 based spark_config #2481

0.13.12
-----------------

* [FEATURE] Added EmailAction as a new Validation Action (Thanks @Cedric-Magnan!) #2479
* [ENHANCEMENT] CLI global options and checkpoint functionality for v3 api #2497
* [DOCS] Renamed the "old" and the "new" APIs to "V2 (Batch Kwargs) API" and "V3 (Batch Request) API" and added an article with recommendations for choosing between them

0.13.11
-----------------
* [FEATURE] Add "table.head" metric
* [FEATURE] Add support for BatchData as a core GE concept for all Execution Engines. #2395
 * NOTE: As part of our improvements to the underlying Batch API, we have refactored BatchSpec to be part of the "core" package in Great Expectations, consistent with its role coordinating communication about Batches between the Datasource and Execution Engine abstractions.
* [ENHANCEMENT] Explicit support for schema_name in the SqlAlchemyBatchData #2465. Issue #2340
* [ENHANCEMENT] Data docs can now be built skipping the index page using the python API #2224
* [ENHANCEMENT] Evaluation parameter runtime values rendering in data docs if arithmetic is present #2447. Issue #2215
* [ENHANCEMENT] When connecting to new Datasource, CLI prompt is consistent with rest of GE #2434
* [ENHANCEMENT] Adds basic test for bad s3 paths generated from regex #2427 (Thanks @lukedyer-peak!)
* [ENHANCEMENT] Updated UserConfigurableProfiler date parsing error handling #2459
* [ENHANCEMENT] Clarification of self_check error messages #2304
* [ENHANCEMENT] Allows gzipped files and other encodings to be read from S3 #2440 (Thanks @luke321321!)
* [BUGFIX] `expect_column_unique_value_count_to_be_between` renderer bug (duplicate "Distinct (%)") #2455. Issue #2423
* [BUGFIX] Fix S3 Test issue by pinning `moto` version < 2.0.0 #2470
* [BUGFIX] Check for datetime-parseable strings in validate_metric_value_between_configuration #2419. Issue #2340 (Thanks @victorwyee!)
* [BUGFIX] `expect_compound_columns_to_be_unique` ExpectationConfig added #2471 Issue #2464
* [BUGFIX] In basic profiler, handle date parsing and overflow exceptions separately #2431 (Thanks @peterdhansen!)
* [BUGFIX] Fix sqlalchemy column comparisons when comparison was done between different datatypes #2443 (Thanks @peterdhansen!)
* [BUGFIX] Fix divide by zero error in expect_compound_columns_to_be_unique #2454 (Thanks @jdimatteo!)
* [DOCS] added how-to guide for user configurable profiler #2452
* [DOCS] Linked videos and minor documentation addition #2388
* [DOCS] Modifying getting started tutorial content to work with 0.13.8+ #2418
* [DOCS] add case studies to header in docs #2430
* [MAINTENANCE] Updates to Azure pipeline configurations #2462
* [MAINTENANCE] Allowing the tests to run with Docker-in-Windows #2402 (Thanks @Patechoc!)
* [MAINTENANCE] Add support for automatically building expectations gallery metadata #2386


0.13.10
-----------------
* [ENHANCEMENT] Optimize tests #2421
* [ENHANCEMENT] Add docstring for _invert_regex_to_data_reference_template #2428
* [ENHANCEMENT] Added expectation to check if data is in alphabetical ordering #2407 (Thanks @sethdmay!)
* [BUGFIX] Fixed a broken docs link #2433
* [BUGFIX] Missing `markown_text.j2` jinja template #2422
* [BUGFIX] parse_strings_as_datetimes error with user_configurable_profiler #2429
* [BUGFIX] Update `suite edit` and `suite scaffold` notebook renderers to output functional validation cells #2432
* [DOCS] Update how_to_create_custom_expectations_for_pandas.rst #2426 (Thanks @henriquejsfj!)
* [DOCS] Correct regex escape for data connectors #2425 (Thanks @lukedyer-peak!)
* [CONTRIB] Expectation: Matches benfords law with 80 percent confidence interval test #2406 (Thanks @vinodkri1!)


0.13.9
-----------------
* [FEATURE] Add TupleAzureBlobStoreBackend (thanks @syahdeini) #1975
* [FEATURE] Add get_metrics interface to Modular Expectations Validator API
* [ENHANCEMENT] Add possibility to pass boto3 configuration to TupleS3StoreBackend (Thanks for #1691 to @mgorsk1!) #2371
* [ENHANCEMENT] Removed the logic that prints the "This configuration object was built using version..." warning when current version of Great Expectations is not the same as the one used to build the suite, since it was not actionable #2366
* [ENHANCEMENT] Update Validator with more informative error message
* [BUGFIX] Ensure that batch_spec_passthrough is handled correctly by properly refactoring build_batch_spec and _generate_batch_spec_parameters_from_batch_definition for all DataConnector classes
* [BUGFIX] Display correct unexpected_percent in DataDocs - corrects the result object from map expectations to return the same "unexpected_percent" as is used to evaluate success (excluding null values from the denominator). The old value is now returned in a key called "unexpected_percent_total" (thanks @mlondschien) #1875
* [BUGFIX] Add python=3.7 argument to conda env creation (thanks @scouvreur!) #2391
* [BUGFIX] Fix issue with temporary table creation in MySQL #2389
* [BUGFIX] Remove duplicate code in data_context.store.tuple_store_backend (Thanks @vanderGoes)
* [BUGFIX] Fix issue where WarningAndFailureExpectationSuitesValidationOperator failing when warning suite fails
* [DOCS] Update How to instantiate a Data Context on Databricks Spark cluster for 0.13+ #2379
* [DOCS] How to load a Pandas DataFrame as a Batch #2327
* [DOCS] Added annotations for Expectations not yet ported to the new Modular Expectations API.
* [DOCS] How to load a Spark DataFrame as a Batch #2385
* [MAINTENANCE] Add checkpoint store to store backend defaults #2378


0.13.8
-----------------
* [FEATURE] New implementation of Checkpoints that uses dedicated CheckpointStore (based on the new ConfigurationStore mechanism) #2311, #2338
* [BUGFIX] Fix issue causing incorrect identification of partially-implemented expectations as not abstract #2334
* [BUGFIX] DataContext with multiple DataSources no longer scans all configurations #2250


0.13.7
-----------------
* [BUGFIX] Fix Local variable 'temp_table_schema_name' might be referenced before assignment bug in sqlalchemy_dataset.py #2302
* [MAINTENANCE] Ensure compatibility with new pip resolver v20.3+ #2256
* [ENHANCEMENT] Improvements in the how-to guide, run_diagnostics method in Expectation base class and Expectation templates to support the new rapid "dev loop" of community-contributed Expectations. #2296
* [ENHANCEMENT] Improvements in the output of Expectations tests to make it more legible. #2296
* [DOCS] Clarification of the instructions for using conda in the "Setting Up Your Dev Environment" doc. #2306


0.13.6
-----------------
* [ENHANCEMENT] Skip checks when great_expectations package did not change #2287
* [ENHANCEMENT] A how-to guide, run_diagnostics method in Expectation base class and Expectation templates to support the new rapid "dev loop" of community-contributed Expectations. #2222
* [BUGFIX] Fix Local variable 'query_schema' might be referenced before assignment bug in sqlalchemy_dataset.py #2286 (Thanks @alessandrolacorte!)
* [BUGFIX] Use correct schema to fetch table and column metadata #2284 (Thanks @armaandhull!)
* [BUGFIX] Updated sqlalchemy_dataset to convert numeric metrics to json_serializable up front, avoiding an issue where expectations on data immediately fail due to the conversion to/from json. #2207


0.13.5
-----------------
* [FEATURE] Add MicrosoftTeamsNotificationAction (Thanks @Antoninj!)
* [FEATURE] New ``contrib`` package #2264
* [ENHANCEMENT] Data docs can now be built skipping the index page using the python API #2224
* [ENHANCEMENT] Speed up new suite creation flow when connecting to Databases. Issue #1670 (Thanks @armaandhull!)
* [ENHANCEMENT] Serialize PySpark DataFrame by converting to dictionary #2237
* [BUGFIX] Mask passwords in DataContext.list_datasources(). Issue #2184
* [BUGFIX] Skip escaping substitution variables in escape_all_config_variables #2243. Issue #2196 (Thanks @
varundunga!)
* [BUGFIX] Pandas extension guessing #2239 (Thanks @sbrugman!)
* [BUGFIX] Replace runtime batch_data DataFrame with string #2240
* [BUGFIX] Update Notebook Render Tests to Reflect Updated Python Packages #2262
* [DOCS] Updated the code of conduct to mention events #2278
* [DOCS] Update the diagram for batch metadata #2161
* [DOCS] Update metrics.rst #2257
* [MAINTENANCE] Different versions of Pandas react differently to corrupt XLS files. #2230
* [MAINTENANCE] remove the obsolete TODO comments #2229 (Thanks @beyondacm!)
* [MAINTENANCE] Update run_id to airflow_run_id for clarity. #2233


0.13.4
-----------------
* [FEATURE] Implement expect_column_values_to_not_match_regex_list in Spark (Thanks @mikaylaedwards!)
* [ENHANCEMENT] Improve support for quantile calculations in Snowflake
* [ENHANCEMENT] DataDocs show values of Evaluation Parameters #2165. Issue #2010
* [ENHANCEMENT] Work on requirements.txt #2052 (Thanks @shapiroj18!)
* [ENHANCEMENT] expect_table_row_count_to_equal_other_table #2133
* [ENHANCEMENT] Improved support for quantile calculations in Snowflake #2176
* [ENHANCEMENT] DataDocs show values of Evaluation Parameters #2165
* [BUGFIX] Add pagination to TupleS3StoreBackend.list_keys() #2169. Issue #2164
* [BUGFIX] Fixed black conflict, upgraded black, made import optional #2183
* [BUGFIX] Made improvements for the treatment of decimals for database backends for lossy conversion #2207
* [BUGFIX] Pass manually_initialize_store_backend_id to database store backends to mirror functionality of other backends. Issue #2181
* [BUGFIX] Make glob_directive more permissive in ConfiguredAssetFilesystemDataConnector #2197. Issue #2193
* [DOCS] Added link to Youtube video on in-code contexts #2177
* [DOCS] Docstrings for DataConnector and associated classes #2172
* [DOCS] Custom expectations improvement #2179
* [DOCS] Add a conda example to creating virtualenvs #2189
* [DOCS] Fix Airflow logo URL #2198 (Thanks @floscha!)
* [DOCS] Update explore_expectations_in_a_notebook.rst #2174
* [DOCS] Change to DOCS that describe Evaluation Parameters #2209
* [MAINTENANCE] Removed mentions of show_cta_footer and added deprecation notes in usage stats #2190. Issue #2120

0.13.3
-----------------
* [ENHANCEMENT] Updated the BigQuery Integration to create a view instead of a table (thanks @alessandrolacorte!) #2082.
* [ENHANCEMENT] Allow  database store backend to support specification of schema in credentials file
* [ENHANCEMENT] Add support for connection_string and url in configuring DatabaseStoreBackend, bringing parity to other SQL-based objects. In the rare case of user code that instantiates a DatabaseStoreBackend without using the Great Expectations config architecture, users should ensure they are providing kwargs to init, because the init signature order has changed.
* [ENHANCEMENT] Improved exception handling in the Slack notifications rendering logic
* [ENHANCEMENT] Uniform configuration support for both 0.13 and 0.12 versions of the Datasource class
* [ENHANCEMENT] A single `DataContext.get_batch()` method supports both 0.13 and 0.12 style call arguments
* [ENHANCEMENT] Initializing DataContext in-code is now available in both 0.13 and 0.12 versions
* [BUGFIX] Fixed a bug in the error printing logic in several exception handling blocks in the Data Docs rendering. This will make it easier for users to submit error messages in case of an error in rendering.
* [DOCS] Miscellaneous doc improvements
* [DOCS] Update cloud composer workflow to use GCSStoreBackendDefaults

0.13.2
-----------------
* [ENHANCEMENT] Support avro format in Spark datasource (thanks @ryanaustincarlson!) #2122
* [ENHANCEMENT] Made improvements to the backend for expect_column_quantile_values_to_be_between #2127
* [ENHANCEMENT] Robust Representation in Configuration of Both Legacy and New Datasource
* [ENHANCEMENT] Continuing 0.13 clean-up and improvements
* [BUGFIX] Fix spark configuration not getting passed to the SparkSession builder (thanks @EricSteg!) #2124
* [BUGFIX] Misc bugfixes and improvements to code & documentation for new in-code data context API #2118
* [BUGFIX] When Introspecting a database, sql_data_connector will ignore view_names that are also system_tables
* [BUGFIX] Made improvements for code & documentation for in-code data context
* [BUGFIX] Fixed bug where TSQL mean on `int` columns returned incorrect result
* [DOCS] Updated explanation for ConfiguredAssetDataConnector and InferredAssetDataConnector
* [DOCS] General 0.13 docs improvements

0.13.1
-----------------
* [ENHANCEMENT] Improved data docs performance by ~30x for large projects and ~4x for smaller projects by changing instantiation of Jinja environment #2100
* [ENHANCEMENT] Allow  database store backend to support specification of schema in credentials file #2058 (thanks @GTLangseth!)
* [ENHANCEMENT] More detailed information in Datasource.self_check() diagnostic (concerning ExecutionEngine objects)
* [ENHANCEMENT] Improve UI for in-code data contexts #2068
* [ENHANCEMENT] Add a store_backend_id property to StoreBackend #2030, #2075
* [ENHANCEMENT] Use an existing expectation_store.store_backend_id to initialize an in-code DataContext #2046, #2075
* [BUGFIX] Corrected handling of boto3_options by PandasExecutionEngine
* [BUGFIX] New Expectation via CLI / SQL Query no longer throws TypeError
* [BUGFIX] Implement validator.default_expectations_arguments
* [DOCS] Fix doc create and editing expectations #2105 (thanks @Lee-W!)
* [DOCS] Updated documentation on 0.13 classes
* [DOCS] Fixed a typo in the HOWTO guide for adding a self-managed Spark datasource
* [DOCS] Updated documentation for new UI for in-code data contexts

0.13.0
-----------------
* INTRODUCING THE NEW MODULAR EXPECTATIONS API (Experimental): this release introduces a new way to create expectation logic in its own class, making it much easier to author and share expectations. ``Expectation`` and ``MetricProvider`` classes now work together to validate data and consolidate logic for all backends by function. See the how-to guides in our documentation for more information on how to use the new API.
* INTRODUCING THE NEW DATASOURCE API (Experimental): this release introduces a new way to connect to datasources providing much richer guarantees for discovering ("inferring") data assets and partitions. The new API replaces "BatchKwargs" and "BatchKwargsGenerators" with BatchDefinition and BatchSpec objects built from DataConnector classes. You can read about the new API in our docs.
* The Core Concepts section of our documentation has been updated with descriptions of the classes and concepts used in the new API; we will continue to update that section and welcome questions and improvements.
* BREAKING: Data Docs rendering is now handled in the new Modular Expectations, which means that any custom expectation rendering needs to be migrated to the new API to function in version 0.13.0.
* BREAKING: **Renamed** Datasource to LegacyDatasource and introduced the new Datasource class. Because most installations rely on one PandasDatasource, SqlAlchemyDatasource, or SparkDFDatasource, most users will not be affected. However, if you have implemented highly customized Datasource class inheriting from the base class, you may need to update your inheritance.
* BREAKING: The new Modular Expectations API will begin removing the ``parse_strings_as_datetimes`` and ``allow_cross_type_comparisons`` flags in expectations. Expectation Suites that use the flags will need to be updated to use the new Modular Expectations. In general, simply removing the flag will produce correct behavior; if you still want the exact same semantics, you should ensure your raw data already has typed datetime objects.
* **NOTE:** Both the new Datasource API and the new Modular Expectations API are *experimental* and will change somewhat during the next several point releases. We are extremely excited for your feedback while we iterate rapidly, and continue to welcome new community contributions.

0.12.10
-----------------
* [BUGFIX] Update requirements.txt for ruamel.yaml to >=0.16 - #2048 (thanks @mmetzger!)
* [BUGFIX] Added option to return scalar instead of list from query store #2060
* [BUGFIX] Add missing markdown_content_block_container #2063
* [BUGFIX] Fixed a divided by zero error for checkpoints on empty expectation suites #2064
* [BUGFIX] Updated sort to correctly return partial unexpected results when expect_column_values_to_be_of_type has more than one unexpected type #2074
* [BUGFIX] Resolve Data Docs resource identifier issues to speed up UpdateDataDocs action #2078
* [DOCS] Updated contribution changelog location #2051 (thanks @shapiroj18!)
* [DOCS] Adding Airflow operator and Astrononomer deploy guides #2070
* [DOCS] Missing image link to bigquery logo #2071 (thanks @nelsonauner!)

0.12.9
-----------------
* [BUGFIX] Fixed the import of s3fs to use the optional import pattern - issue #2053
* [DOCS] Updated the title styling and added a Discuss comment article for the OpsgenieAlertAction how-to guide

0.12.8
-----------------
* [FEATURE] Add OpsgenieAlertAction #2012 (thanks @miike!)
* [FEATURE] Add S3SubdirReaderBatchKwargsGenerator #2001 (thanks @noklam)
* [ENHANCEMENT] Snowflake uses temp tables by default while still allowing transient tables
* [ENHANCEMENT] Enabled use of lowercase table and column names in GE with the `use_quoted_name` key in batch_kwargs #2023
* [BUGFIX] Basic suite builder profiler (suite scaffold) now skips excluded expectations #2037
* [BUGFIX] Off-by-one error in linking to static images #2036 (thanks @NimaVaziri!)
* [BUGFIX] Improve handling of pandas NA type issue #2029 PR #2039 (thanks @isichei!)
* [DOCS] Update Virtual Environment Example #2027 (thanks @shapiroj18!)
* [DOCS] Update implemented_expectations.rst (thanks @jdimatteo!)
* [DOCS] Update how_to_configure_a_pandas_s3_datasource.rst #2042 (thanks @CarstenFrommhold!)

0.12.7
-----------------
* [ENHANCEMENT] CLI supports s3a:// or gs:// paths for Pandas Datasources (issue #2006)
* [ENHANCEMENT] Escape $ characters in configuration, support multiple substitutions (#2005 & #2015)
* [ENHANCEMENT] Implement Skip prompt flag on datasource profile cli (#1881 Thanks @thcidale0808!)
* [BUGFIX] Fixed bug where slack messages cause stacktrace when data docs pages have issue
* [DOCS] How to use docker images (#1797)
* [DOCS] Remove incorrect doc line from PagerdutyAlertAction (Thanks @niallrees!)
* [MAINTENANCE] Update broken link (Thanks @noklam!)
* [MAINTENANCE] Fix path for how-to guide (Thanks @gauthamzz!)

0.12.6
-----------------
* [BUGFIX] replace black in requirements.txt

0.12.5
-----------------
* [ENHANCEMENT] Implement expect_column_values_to_be_json_parseable in spark (Thanks @mikaylaedwards!)
* [ENHANCEMENT] Fix boto3 options passing into datasource correctly (Thanks @noklam!)
* [ENHANCEMENT] Add .pkl to list of recognized extensions (Thanks @KPLauritzen!)
* [BUGFIX] Query batch kwargs support for Athena backend (issue 1964)
* [BUGFIX] Skip config substitution if key is "password" (issue 1927)
* [BUGFIX] fix site_names functionality and add site_names param to get_docs_sites_urls (issue 1991)
* [BUGFIX] Always render expectation suites in data docs unless passing a specific ExpectationSuiteIdentifier in resource_identifiers (issue 1944)
* [BUGFIX] remove black from requirements.txt
* [BUGFIX] docs build cli: fix --yes argument (Thanks @varunbpatil!)
* [DOCS] Update docstring for SubdirReaderBatchKwargsGenerator (Thanks @KPLauritzen!)
* [DOCS] Fix broken link in README.md (Thanks @eyaltrabelsi!)
* [DOCS] Clarifications on several docs (Thanks all!!)

0.12.4
-----------------
* [FEATURE] Add PagerdutyAlertAction (Thanks @NiallRees!)
* [FEATURE] enable using Minio for S3 backend (Thanks @noklam!)
* [ENHANCEMENT] Add SqlAlchemy support for expect_compound_columns_to_be_unique (Thanks @jhweaver!)
* [ENHANCEMENT] Add Spark support for expect_compound_columns_to_be_unique (Thanks @tscottcoombes1!)
* [ENHANCEMENT] Save expectation suites with datetimes in evaluation parameters (Thanks @mbakunze!)
* [ENHANCEMENT] Show data asset name in Slack message (Thanks @haydarai!)
* [ENHANCEMENT] Enhance data doc to show data asset name in overview block (Thanks @noklam!)
* [ENHANCEMENT] Clean up checkpoint output
* [BUGFIX] Change default prefix for TupleStoreBackend (issue 1907)
* [BUGFIX] Duplicate s3 approach for GCS for building object keys
* [BUGFIX] import NotebookConfig (Thanks @cclauss!)
* [BUGFIX] Improve links (Thanks @sbrugman!)
* [MAINTENANCE] Unpin black in requirements (Thanks @jtilly!)
* [MAINTENANCE] remove test case name special characters

0.12.3
-----------------
* [ENHANCEMENT] Add expect_compound_columns_to_be_unique and clarify multicolumn uniqueness
* [ENHANCEMENT] Add expectation expect_table_columns_to_match_set
* [ENHANCEMENT] Checkpoint run command now prints out details on each validation #1437
* [ENHANCEMENT] Slack notifications can now display links to GCS-hosted DataDocs sites
* [ENHANCEMENT] Public base URL can be configured for Data Docs sites
* [ENHANCEMENT] SuiteEditNotebookRenderer.add_header class now allows usage of env variables in jinja templates (thanks @mbakunze)!
* [ENHANCEMENT] Display table for Cramer's Phi expectation in Data Docs (thanks @mlondschien)!
* [BUGFIX] Explicitly convert keys to tuples when removing from TupleS3StoreBackend (thanks @balexander)!
* [BUGFIX] Use more-specific s3.meta.client.exceptions with dealing with boto resource api (thanks @lcorneliussen)!
* [BUGFIX] Links to Amazon S3 are compatible with virtual host-style access and path-style access
* [DOCS] How to Instantiate a Data Context on a Databricks Spark Cluster
* [DOCS] Update to Deploying Great Expectations with Google Cloud Composer
* [MAINTENANCE] Update moto dependency to include cryptography (see #spulec/moto/3290)

0.12.2
-----------------
* [ENHANCEMENT] Update schema for anonymized expectation types to avoid large key domain
* [ENHANCEMENT] BaseProfiler type mapping expanded to include more pandas and numpy dtypes
* [BUGFIX] Allow for pandas reader option inference with parquet and Excel (thanks @dlachasse)!
* [BUGFIX] Fix bug where running checkpoint fails if GCS data docs site has a prefix (thanks @sergii-tsymbal-exa)!
* [BUGFIX] Fix bug in deleting datasource config from config file (thanks @rxmeez)!
* [BUGFIX] clarify inclusiveness of min/max values in string rendering
* [BUGFIX] Building data docs no longer crashes when a data asset name is an integer #1913
* [DOCS] Add notes on transient table creation to Snowflake guide (thanks @verhey)!
* [DOCS] Fixed several broken links and glossary organization (thanks @JavierMonton and @sbrugman)!
* [DOCS] Deploying Great Expectations with Google Cloud Composer (Hosted Airflow)

0.12.1
-----------------
* [FEATURE] Add ``expect_column_pair_cramers_phi_value_to_be_less_than`` expectation to ``PandasDatasource`` to check for the independence of two columns by computing their Cramers Phi (thanks @mlondschien)!
* [FEATURE] add support for ``expect_column_pair_values_to_be_in_set`` to ``Spark`` (thanks @mikaylaedwards)!
* [FEATURE] Add new expectation:`` expect_multicolumn_sum_to_equal`` for ``pandas` and ``Spark`` (thanks @chipmyersjr)!
* [ENHANCEMENT] Update isort, pre-commit & pre-commit hooks, start more linting (thanks @dandandan)!
* [ENHANCEMENT] Bundle shaded marshmallow==3.7.1 to avoid dependency conflicts on GCP Composer
* [ENHANCEMENT] Improve row_condition support in aggregate expectations
* [BUGFIX] SuiteEditNotebookRenderer no longer break GCS and S3 data paths
* [BUGFIX] Fix bug preventing the use of get_available_partition_ids in s3 generator
* [BUGFIX] SuiteEditNotebookRenderer no longer break GCS and S3 data paths
* [BUGFIX] TupleGCSStoreBackend: remove duplicate prefix for urls (thanks @azban)!
* [BUGFIX] Fix `TypeError: unhashable type` error in Data Docs rendering

0.12.0
-----------------
* [BREAKING] This release includes a breaking change that *only* affects users who directly call `add_expectation`, `remove_expectation`, or `find_expectations`. (Most users do not use these APIs but add Expectations by stating them directly on Datasets). Those methods have been updated to take an ExpectationConfiguration object and `match_type` object. The change provides more flexibility in determining which expectations should be modified and allows us provide substantially improved support for two major features that we have frequently heard requested: conditional Expectations and more flexible multi-column custom expectations. See :ref:`expectation_suite_operations` and :ref:`migrating_versions` for more information.
* [FEATURE] Add support for conditional expectations using pandas execution engine (#1217 HUGE thanks @arsenii!)
* [FEATURE] ValidationActions can now consume and return "payload", which can be used to share information across ValidationActions
* [FEATURE] Add support for nested columns in the PySpark expectations (thanks @bramelfrink)!
* [FEATURE] add support for `expect_column_values_to_be_increasing` to `Spark` (thanks @mikaylaedwards)!
* [FEATURE] add support for `expect_column_values_to_be_decreasing` to `Spark` (thanks @mikaylaedwards)!
* [FEATURE] Slack Messages sent as ValidationActions now have link to DataDocs, if available.
* [FEATURE] Expectations now define “domain,” “success,” and “runtime” kwargs to allow them to determine expectation equivalence for updating expectations. Fixes column pair expectation update logic.
* [ENHANCEMENT] Add a `skip_and_clean_missing` flag to `DefaultSiteIndexBuilder.build` (default True). If True, when an index page is being built and an existing HTML page does not have corresponding source data (i.e. an expectation suite or validation result was removed from source store), the HTML page is automatically deleted and will not appear in the index. This ensures that the expectations store and validations store are the source of truth for Data Docs.
* [ENHANCEMENT] Include datetime and bool column types in descriptive documentation results
* [ENHANCEMENT] Improve data docs page breadcrumbs to have clearer run information
* [ENHANCEMENT] Data Docs Validation Results only shows unexpected value counts if all unexpected values are available
* [ENHANCEMENT] Convert GE version key from great_expectations.__version__ to great_expectations_version (thanks, @cwerner!) (#1606)
* [ENHANCEMENT] Add support in JSON Schema profiler for combining schema with anyOf key and creating nullability expectations
* [BUGFIX] Add guard for checking Redshift Dialect in match_like_pattern expectation
* [BUGFIX] Fix content_block build failure for dictionary content - (thanks @jliew!) #1722
* [BUGFIX] Fix bug that was preventing env var substitution in `config_variables.yml` when not at the top level
* [BUGFIX] Fix issue where expect_column_values_to_be_in_type_list did not work with positional type_list argument in SqlAlchemyDataset or SparkDFDataset
* [BUGFIX] Fixes a bug that was causing exceptions to occur if user had a Data Docs config excluding a particular site section
* [DOCS] Add how-to guides for configuring MySQL and MSSQL Datasources
* [DOCS] Add information about issue tags to contributing docs
* [DEPRECATION] Deprecate demo suite behavior in `suite new`

0.11.9
-----------------
* [FEATURE] New Dataset Support: Microsoft SQL Server
* [FEATURE] Render expectation validation results to markdown
* [FEATURE] Add --assume-yes/--yes/-y option to cli docs build command (thanks @feluelle)
* [FEATURE] Add SSO and SSH key pair authentication for Snowflake (thanks @dmateusp)
* [FEATURE] Add pattern-matching expectations that use the Standard SQL "LIKE" operator: "expect_column_values_to_match_like_pattern", "expect_column_values_to_not_match_like_pattern", "expect_column_values_to_match_like_pattern_list", and "expect_column_values_to_not_match_like_pattern_list"
* [ENHANCEMENT] Make Data Docs rendering of profiling results more flexible by deprecating the reliance on validation results having the specific run_name of "profiling"
* [ENHANCEMENT] Use green checkmark in Slack msgs instead of tada
* [ENHANCEMENT] log class instantiation errors for better debugging
* [BUGFIX] usage_statistics decorator now handles 'dry_run' flag
* [BUGFIX] Add spark_context to DatasourceConfigSchema (#1713) (thanks @Dandandan)
* [BUGFIX] Handle case when unexpected_count list element is str
* [DOCS] Deploying Data Docs
* [DOCS] New how-to guide: How to instantiate a Data Context on an EMR Spark cluster
* [DOCS] Managed Spark DF Documentation #1729 (thanks @mgorsk1)
* [DOCS] Typos and clarifications (thanks @dechoma @sbrugman @rexboyce)

0.11.8
-----------------
* [FEATURE] Customizable "Suite Edit" generated notebooks
* [ENHANCEMENT] Add support and docs for loading evaluation parameter from SQL database
* [ENHANCEMENT] Fixed some typos/grammar and a broken link in the suite_scaffold_notebook_renderer
* [ENHANCEMENT] allow updates to DatabaseStoreBackend keys by default, requiring `allow_update=False` to disallow
* [ENHANCEMENT] Improve support for prefixes declared in TupleS3StoreBackend that include reserved characters
* [BUGFIX] Fix issue where allow_updates was set for StoreBackend that did not support it
* [BUGFIX] Fix issue where GlobReaderBatchKwargsGenerator failed with relative base_directory
* [BUGFIX] Adding explicit requirement for "importlib-metadata" (needed for Python versions prior to Python 3.8).
* [MAINTENANCE] Install GitHub Dependabot
* [BUGFIX] Fix missing importlib for python 3.8 #1651

0.11.7
-----------------
* [ENHANCEMENT] Improve CLI error handling.
* [ENHANCEMENT] Do not register signal handlers if not running in main thread
* [ENHANCEMENT] store_backend (S3 and GCS) now throws InvalidKeyError if file does not exist at expected location
* [BUGFIX] ProfilerTypeMapping uses lists instead of sets to prevent serialization errors when saving suites created by JsonSchemaProfiler
* [DOCS] Update suite scaffold how-to
* [DOCS] Docs/how to define expectations that span multiple tables
* [DOCS] how to metadata stores validation on s3

0.11.6
-----------------
* [FEATURE] Auto-install Python DB packages.  If the required packages for a DB library are not installed, GE will offer the user to install them, without exiting CLI
* [FEATURE] Add new expectation expect_table_row_count_to_equal_other_table for SqlAlchemyDataset
* [FEATURE] A profiler that builds suites from JSONSchema files
* [ENHANCEMENT] Add ``.feather`` file support to PandasDatasource
* [ENHANCEMENT] Use ``colorama init`` to support terminal color on Windows
* [ENHANCEMENT] Update how_to_trigger_slack_notifications_as_a_validation_action.rst
* [ENHANCEMENT] Added note for config_version in great_expectations.yml
* [ENHANCEMENT] Implement "column_quantiles" for MySQL (via a compound SQLAlchemy query, since MySQL does not support "percentile_disc")
* [BUGFIX] "data_asset.validate" events with "data_asset_name" key in the batch kwargs were failing schema validation
* [BUGFIX] database_store_backend does not support storing Expectations in DB
* [BUGFIX] instantiation of ExpectationSuite always adds GE version metadata to prevent datadocs from crashing
* [BUGFIX] Fix all tests having to do with missing data source libraries
* [DOCS] will/docs/how_to/Store Expectations on Google Cloud Store

0.11.5
-----------------
* [FEATURE] Add support for expect_column_values_to_match_regex_list exception for Spark backend
* [ENHANCEMENT] Added 3 new usage stats events: "cli.new_ds_choice", "data_context.add_datasource", and "datasource.sqlalchemy.connect"
* [ENHANCEMENT] Support platform_specific_separator flag for TupleS3StoreBackend prefix
* [ENHANCEMENT] Allow environment substitution in config_variables.yml
* [BUGFIX] fixed issue where calling head() on a SqlAlchemyDataset would fail if the underlying table is empty
* [BUGFIX] fixed bug in rounding of mostly argument to nullity expectations produced by the BasicSuiteBuilderProfiler
* [DOCS] New How-to guide: How to add a Validation Operator (+ updated in Validation Operator doc strings)

0.11.4
-----------------
* [BUGIFX] Fixed an error that crashed the CLI when called in an environment with neither SQLAlchemy nor google.auth installed

0.11.3
-----------------
* [ENHANCEMENT] Removed the misleading scary "Site doesn't exist or is inaccessible" message that the CLI displayed before building Data Docs for the first time.
* [ENHANCEMENT] Catch sqlalchemy.exc.ArgumentError and google.auth.exceptions.GoogleAuthError in SqlAlchemyDatasource __init__ and re-raise them as DatasourceInitializationError - this allows the CLI to execute its retry logic when users provide a malformed SQLAlchemy URL or attempt to connect to a BigQuery project without having proper authentication.
* [BUGFIX] Fixed issue where the URL of the Glossary of Expectations article in the auto-generated suite edit notebook was wrong (out of date) (#1557).
* [BUGFIX] Use renderer_type to set paths in jinja templates instead of utm_medium since utm_medium is optional
* [ENHANCEMENT] Bring in custom_views_directory in DefaultJinjaView to enable custom jinja templates stored in plugins dir
* [BUGFIX] fixed glossary links in walkthrough modal, README, CTA button, scaffold notebook
* [BUGFIX] Improved TupleGCSStoreBackend configurability (#1398 #1399)
* [BUGFIX] Data Docs: switch bootstrap-table-filter-control.min.js to CDN
* [ENHANCEMENT] BasicSuiteBuilderProfiler now rounds mostly values for readability
* [DOCS] Add AutoAPI as the primary source for API Reference docs.

0.11.2
-----------------
* [FEATURE] Add support for expect_volumn_values_to_match_json_schema exception for Spark backend (thanks @chipmyersjr!)
* [ENHANCEMENT] Add formatted __repr__ for ValidationOperatorResult
* [ENHANCEMENT] add option to suppress logging when getting expectation suite
* [BUGFIX] Fix object name construction when calling SqlAlchemyDataset.head (thanks @mascah!)
* [BUGFIX] Fixed bug where evaluation parameters used in arithmetic expressions would not be identified as upstream dependencies.
* [BUGFIX] Fix issue where DatabaseStoreBackend threw IntegrityError when storing same metric twice
* [FEATURE] Added new cli upgrade helper to help facilitate upgrading projects to be compatible with GE 0.11.
  See :ref:`upgrading_to_0.11` for more info.
* [BUGFIX] Fixed bug preventing GCS Data Docs sites to cleaned
* [BUGFIX] Correct doc link in checkpoint yml
* [BUGFIX] Fixed issue where CLI checkpoint list truncated names (#1518)
* [BUGFIX] Fix S3 Batch Kwargs Generator incorrect migration to new build_batch_kwargs API
* [BUGFIX] Fix missing images in data docs walkthrough modal
* [BUGFIX] Fix bug in checkpoints that was causing incorrect run_time to be set
* [BUGFIX] Fix issue where data docs could remove trailing zeros from values when low precision was requested

0.11.1
-----------------
* [BUGFIX] Fixed bug that was caused by comparison between timezone aware and non-aware datetimes
* [DOCS] Updated docs with info on typed run ids and validation operator results
* [BUGFIX] Update call-to-action buttons on index page with correct URLs

0.11.0
-----------------
* [BREAKING] ``run_id`` is now typed using the new ``RunIdentifier`` class, which consists of a ``run_time`` and
  ``run_name``. Existing projects that have Expectation Suite Validation Results must be migrated.
  See :ref:`upgrading_to_0.11` for instructions.
* [BREAKING] ``ValidationMetric`` and ``ValidationMetricIdentifier`` objects now have a ``data_asset_name`` attribute.
  Existing projects with evaluation parameter stores that have database backends must be migrated.
  See :ref:`upgrading_to_0.11` for instructions.
* [BREAKING] ``ValidationOperator.run`` now returns an instance of new type, ``ValidationOperatorResult`` (instead of a
  dictionary). If your code uses output from Validation Operators, it must be updated.
* Major update to the styling and organization of documentation! Watch for more content and reorganization as we continue to improve the documentation experience with Great Expectations.
* [FEATURE] Data Docs: redesigned index page with paginated/sortable/searchable/filterable tables
* [FEATURE] Data Docs: searchable tables on Expectation Suite Validation Result pages
* ``data_asset_name`` is now added to batch_kwargs by batch_kwargs_generators (if available) and surfaced in Data Docs
* Renamed all ``generator_asset`` parameters to ``data_asset_name``
* Updated the dateutil dependency
* Added experimental QueryStore
* Removed deprecated cli tap command
* Added of 0.11 upgrade helper
* Corrected Scaffold maturity language in notebook to Experimental
* Updated the installation/configuration documentation for Snowflake users
* [ENHANCEMENT] Improved error messages for misconfigured checkpoints.
* [BUGFIX] Fixed bug that could cause some substituted variables in DataContext config to be saved to `great_expectations.yml`

0.10.12
-----------------
* [DOCS] Improved help for CLI `checkpoint` command
* [BUGFIX] BasicSuiteBuilderProfiler could include extra expectations when only some expectations were selected (#1422)
* [FEATURE] add support for `expect_multicolumn_values_to_be_unique` and `expect_column_pair_values_A_to_be_greater_than_B`
  to `Spark`. Thanks @WilliamWsyHK!
* [ENHANCEMENT] Allow a dictionary of variables can be passed to the DataContext constructor to allow override
  config variables at runtime. Thanks @balexander!
* [FEATURE] add support for `expect_column_pair_values_A_to_be_greater_than_B` to `Spark`.
* [BUGFIX] Remove SQLAlchemy typehints to avoid requiring library (thanks @mzjp2)!
* [BUGFIX] Fix issue where quantile boundaries could not be set to zero. Thanks @kokes!

0.10.11
-----------------
* Bugfix: build_data_docs list_keys for GCS returns keys and when empty a more user friendly message
* ENHANCEMENT: Enable Redshift Quantile Profiling


0.10.10
-----------------
* Removed out-of-date Airflow integration examples. This repo provides a comprehensive example of Airflow integration: `#GE Airflow Example <https://github.com/superconductive/ge_tutorials>`_
* Bugfix suite scaffold notebook now has correct suite name in first markdown cell.
* Bugfix: fixed an example in the custom expectations documentation article - "result" key was missing in the returned dictionary
* Data Docs Bugfix: template string substitution is now done using .safe_substitute(), to handle cases where string templates
  or substitution params have extraneous $ signs. Also added logic to handle templates where intended output has groupings of 2 or more $ signs
* Docs fix: fix in yml for example action_list_operator for metrics
* GE is now auto-linted using Black

-----------------

* DataContext.get_docs_sites_urls now raises error if non-existent site_name is specified
* Bugfix for the CLI command `docs build` ignoring the --site_name argument (#1378)
* Bugfix and refactor for `datasource delete` CLI command (#1386) @mzjp2
* Instantiate datasources and validate config only when datasource is used (#1374) @mzjp2
* suite delete changed from an optional argument to a required one
* bugfix for uploading objects to GCP #1393
* added a new usage stats event for the case when a data context is created through CLI
* tuplefilestore backend, expectationstore backend remove_key bugs fixed
* no url is returned on empty data_docs site
* return url for resource only if key exists
* Test added for the period special char case
* updated checkpoint module to not require sqlalchemy
* added BigQuery as an option in the list of databases in the CLI
* added special cases for handling BigQuery - table names are already qualified with schema name, so we must make sure that we do not prepend the schema name twice
* changed the prompt for the name of the temp table in BigQuery in the CLI to hint that a fully qualified name (project.dataset.table) should be provided
* Bugfix for: expect_column_quantile_values_to_be_between expectation throws an "unexpected keyword WITHIN" on BigQuery (#1391)

0.10.8
-----------------
* added support for overriding the default jupyter command via a GE_JUPYTER_COMMAND environment variable (#1347) @nehiljain
* Bugfix for checkpoint missing template (#1379)

0.10.7
-----------------
* crud delete suite bug fix

0.10.6
-----------------

* Checkpoints: a new feature to ease deployment of suites into your pipelines
  - DataContext.list_checkpoints() returns a list of checkpoint names found in the project
  - DataContext.get_checkpoint() returns a validated dictionary loaded from yml
  - new cli commands

    - `checkpoint new`
    - `checkpoint list`
    - `checkpoint run`
    - `checkpoint script`

* marked cli `tap` commands as deprecating on next release
* marked cli `validation-operator run` command as deprecating
* internal improvements in the cli code
* Improve UpdateDataDocsAction docs

0.10.5
-----------------

* improvements to ge.read_json tests
* tidy up the changelog

  - Fix bullet list spacing issues
  - Fix 0.10. formatting
  - Drop roadmap_and_changelog.rst and move changelog.rst to the top level of the table of contents
* DataContext.run_validation_operator() now raises a DataContextError if:
  - no batches are passed
  - batches are of the the wrong type
  - no matching validation operator is found in the project
* Clarified scaffolding language in scaffold notebook
* DataContext.create() adds an additional directory: `checkpoints`
* Marked tap command for deprecation in next major release

0.10.4
-----------------
* consolidated error handling in CLI DataContext loading
* new cli command `suite scaffold` to speed up creation of suites
* new cli command `suite demo` that creates an example suite
* Update bigquery.rst `#1330 <https://github.com/great-expectations/great_expectations/issues/1330>`_
* Fix datetime reference in create_expectations.rst `#1321 <https://github.com/great-expectations/great_expectations/issues/1321>`_ Thanks @jschendel !
* Update issue templates
* CLI command experimental decorator
* Update style_guide.rst
* Add pull request template
* Use pickle to generate hash for dataframes with unhashable objects. `#1315 <https://github.com/great-expectations/great_expectations/issues/1315>`_ Thanks @shahinism !
* Unpin pytest

0.10.3
-----------------
* Use pickle to generate hash for dataframes with unhashable objects.

0.10.2
-----------------
* renamed NotebookRenderer to SuiteEditNotebookRenderer
* SuiteEditNotebookRenderer now lints using black
* New SuiteScaffoldNotebookRenderer renderer to expedite suite creation
* removed autopep8 dependency
* bugfix: extra backslash in S3 urls if store was configured without a prefix `#1314 <https://github.com/great-expectations/great_expectations/issues/1314>`_

0.10.1
-----------------
* removing bootstrap scrollspy on table of contents `#1282 <https://github.com/great-expectations/great_expectations/issues/1282>`_
* Silently tolerate connection timeout during usage stats reporting

0.10.0
-----------------
* (BREAKING) Clarified API language: renamed all ``generator`` parameters and methods to the more correct ``batch_kwargs_generator`` language. Existing projects may require simple migration steps. See :ref:`Upgrading to 0.10.x <upgrading_to_0.10.x>` for instructions.
* Adds anonymized usage statistics to Great Expectations. See this article for details: :ref:`Usage Statistics`.
* CLI: improve look/consistency of ``docs list``, ``suite list``, and ``datasource list`` output; add ``store list`` and ``validation-operator list`` commands.
* New SuiteBuilderProfiler that facilitates faster suite generation by allowing columns to be profiled
* Added two convenience methods to ExpectationSuite: get_table_expectations & get_column_expectations
* Added optional profiler_configuration to DataContext.profile() and DataAsset.profile()
* Added list_available_expectation_types() to DataAsset

0.9.11
-----------------
* Add evaluation parameters support in WarningAndFailureExpectationSuitesValidationOperator `#1284 <https://github.com/great-expectations/great_expectations/issues/1284>`_ thanks `@balexander <https://github.com/balexander>`_
* Fix compatibility with MS SQL Server. `#1269 <https://github.com/great-expectations/great_expectations/issues/1269>`_ thanks `@kepiej <https://github.com/kepiej>`_
* Bug fixes for query_generator `#1292 <https://github.com/great-expectations/great_expectations/issues/1292>`_ thanks `@ian-whitestone <https://github.com/ian-whitestone>`_

0.9.10
-----------------
* Data Docs: improve configurability of site_section_builders
* TupleFilesystemStoreBackend now ignore `.ipynb_checkpoints` directories `#1203 <https://github.com/great-expectations/great_expectations/issues/1203>`_
* bugfix for Data Docs links encoding on S3 `#1235 <https://github.com/great-expectations/great_expectations/issues/1235>`_

0.9.9
-----------------
* Allow evaluation parameters support in run_validation_operator
* Add log_level parameter to jupyter_ux.setup_notebook_logging.
* Add experimental display_profiled_column_evrs_as_section and display_column_evrs_as_section methods, with a minor (nonbreaking) refactor to create a new _render_for_jupyter method.
* Allow selection of site in UpdateDataDocsAction with new arg target_site_names in great_expectations.yml
* Fix issue with regular expression support in BigQuery (#1244)

0.9.8
-----------------
* Allow basic operations in evaluation parameters, with or without evaluation parameters.
* When unexpected exceptions occur (e.g., during data docs rendering), the user will see detailed error messages, providing information about the specific issue as well as the stack trace.
* Remove the "project new" option from the command line (since it is not implemented; users can only run "init" to create a new project).
* Update type detection for bigquery based on driver changes in pybigquery driver 0.4.14. Added a warning for users who are running an older pybigquery driver
* added execution tests to the NotebookRenderer to mitigate codegen risks
* Add option "persist", true by default, for SparkDFDataset to persist the DataFrame it is passed. This addresses #1133 in a deeper way (thanks @tejsvirai for the robust debugging support and reproduction on spark).

  * Disabling this option should *only* be done if the user has *already* externally persisted the DataFrame, or if the dataset is too large to persist but *computations are guaranteed to be stable across jobs*.

* Enable passing dataset kwargs through datasource via dataset_options batch_kwarg.
* Fix AttributeError when validating expectations from a JSON file
* Data Docs: fix bug that was causing erratic scrolling behavior when table of contents contains many columns
* Data Docs: add ability to hide how-to buttons and related content in Data Docs

0.9.7
-----------------
* Update marshmallow dependency to >3. NOTE: as of this release, you MUST use marshamllow >3.0, which REQUIRES python 3. (`#1187 <https://github.com/great-expectations/great_expectations/issues/1187>`_) @jcampbell

  * Schema checking is now stricter for expectation suites, and data_asset_name must not be present as a top-level key in expectation suite json. It is safe to remove.
  * Similarly, datasource configuration must now adhere strictly to the required schema, including having any required credentials stored in the "credentials" dictionary.

* New beta CLI command: `tap new` that generates an executable python file to expedite deployments. (`#1193 <https://github.com/great-expectations/great_expectations/issues/1193>`_) @Aylr
* bugfix in TableBatchKwargsGenerator docs
* Added feature maturity in README (`#1203 <https://github.com/great-expectations/great_expectations/issues/1203>`_) @kyleaton
* Fix failing test that should skip if postgresql not running (`#1199 <https://github.com/great-expectations/great_expectations/issues/1199>`_) @cicdw


0.9.6
-----------------
* validate result dict when instantiating an ExpectationValidationResult (`#1133 <https://github.com/great-expectations/great_expectations/issues/1133>`_)
* DataDocs: Expectation Suite name on Validation Result pages now link to Expectation Suite page
* `great_expectations init`: cli now asks user if csv has header when adding a Spark Datasource with csv file
* Improve support for using GCP Storage Bucket as a Data Docs Site backend (thanks @hammadzz)
* fix notebook renderer handling for expectations with no column kwarg and table not in their name (`#1194 <https://github.com/great-expectations/great_expectations/issues/1194>`_)


0.9.5
-----------------
* Fixed unexpected behavior with suite edit, data docs and jupyter
* pytest pinned to 5.3.5


0.9.4
-----------------
* Update CLI `init` flow to support snowflake transient tables
* Use filename for default expectation suite name in CLI `init`
* Tables created by SqlAlchemyDataset use a shorter name with 8 hex characters of randomness instead of a full uuid
* Better error message when config substitution variable is missing
* removed an unused directory in the GE folder
* removed obsolete config error handling
* Docs typo fixes
* Jupyter notebook improvements
* `great_expectations init` improvements
* Simpler messaging in validation notebooks
* replaced hacky loop with suite list call in notebooks
* CLI suite new now supports `--empty` flag that generates an empty suite and opens a notebook
* add error handling to `init` flow for cases where user tries using a broken file


0.9.3
-----------------
* Add support for transient table creation in snowflake (#1012)
* Improve path support in TupleStoreBackend for better cross-platform compatibility
* New features on `ExpectationSuite`

  - ``add_citation()``
  - ``get_citations()``

* `SampleExpectationsDatasetProfiler` now leaves a citation containing the original batch kwargs
* `great_expectations suite edit` now uses batch_kwargs from citations if they exist
* Bugfix :: suite edit notebooks no longer blow away the existing suite while loading a batch of data
* More robust and tested logic in `suite edit`
* DataDocs: bugfixes and improvements for smaller viewports
* Bugfix :: fix for bug that crashes SampleExpectationsDatasetProfiler if unexpected_percent is of type decimal.Decimal (`#1109 <https://github.com/great-expectations/great_expectations/issues/1109>`_)


0.9.2
-----------------
* Fixes #1095
* Added a `list_expectation_suites` function to `data_context`, and a corresponding CLI function - `suite list`.
* CI no longer enforces legacy python tests.

0.9.1
------
* Bugfix for dynamic "How to Edit This Expectation Suite" command in DataDocs

0.9.0
-----------------

Version 0.9.0 is a major update to Great Expectations! The DataContext has continued to evolve into a powerful tool
for ensuring that Expectation Suites can properly represent the way users think about their data, and upgrading will
make it much easier to store and share expectation suites, and to build data docs that support your whole team.
You’ll get awesome new features including improvements to data docs look and the ability to choose and store metrics
for building flexible data quality dashboards.

The changes for version 0.9.0 fall into several broad areas:

1. Onboarding

Release 0.9.0 of Great Expectations makes it much easier to get started with the project. The `init` flow has grown
to support a much wider array of use cases and to use more natural language rather than introducing
GreatExpectations concepts earlier. You can more easily configure different backends and datasources, take advantage
of guided walkthroughs to find and profile data, and share project configurations with colleagues.

If you have already completed the `init` flow using a previous version of Great Expectations, you do not need to
rerun the command. However, **there are some small changes to your configuration that will be required**. See
:ref:`migrating_versions` for details.

2. CLI Command Improvements

With this release we have introduced a consistent naming pattern for accessing subcommands based on the noun (a
Great Expectations object like `suite` or `docs`) and verb (an action like `edit` or `new`). The new user experience
will allow us to more naturally organize access to CLI tools as new functionality is added.

3. Expectation Suite Naming and Namespace Changes

Defining shared expectation suites and validating data from different sources is much easier in this release. The
DataContext, which manages storage and configuration of expectations, validations, profiling, and data docs, no
longer requires that expectation suites live in a datasource-specific “namespace.” Instead, you should name suites
with the logical name corresponding to your data, making it easy to share them or validate against different data
sources. For example, the expectation suite "npi" for National Provider Identifier data can now be shared across
teams who access the same logical data in local systems using Pandas, on a distributed Spark cluster, or via a
relational database.

Batch Kwargs, or instructions for a datasource to build a batch of data, are similarly freed from a required
namespace, and you can more easily integrate Great Expectations into workflows where you do not need to use a
BatchKwargsGenerator (usually because you have a batch of data ready to validate, such as in a table or a known
directory).

The most noticeable impact of this API change is in the complete removal of the DataAssetIdentifier class. For
example, the `create_expectation_suite` and `get_batch` methods now no longer require a data_asset_name parameter,
relying only on the expectation_suite_name and batch_kwargs to do their job. Similarly, there is no more asset name
normalization required. See the upgrade guide for more information.

4. Metrics and Evaluation Parameter Stores

Metrics have received much more love in this release of Great Expectations! We've improved the system for declaring
evaluation parameters that support dependencies between different expectation suites, so you can easily identify a
particular field in the result of one expectation to use as the input into another. And the MetricsStore is now much
more flexible, supporting a new ValidationAction that makes it possible to select metrics from a validation result
to be saved in a database where they can power a dashboard.

5. Internal Type Changes and Improvements

Finally, in this release, we have done a lot of work under the hood to make things more robust, including updating
all of the internal objects to be more strongly typed. That change, while largely invisible to end users, paves the
way for some really exciting opportunities for extending Great Expectations as we build a bigger community around
the project.


We are really excited about this release, and encourage you to upgrade right away to take advantage of the more
flexible naming and simpler API for creating, accessing, and sharing your expectations. As always feel free to join
us on Slack for questions you don't see addressed!


0.8.9__develop
-----------------


0.8.8
-----------------
* Add support for allow_relative_error to expect_column_quantile_values_to_be_between, allowing Redshift users access
  to this expectation
* Add support for checking backend type information for datetime columns using expect_column_min_to_be_between and
  expect_column_max_to_be_between

0.8.7
-----------------
* Add support for expect_column_values_to_be_of_type for BigQuery backend (#940)
* Add image CDN for community usage stats
* Documentation improvements and fixes

0.8.6
-----------------
* Raise informative error if config variables are declared but unavailable
* Update ExpectationsStore defaults to be consistent across all FixedLengthTupleStoreBackend objects
* Add support for setting spark_options via SparkDFDatasource
* Include tail_weights by default when using build_continuous_partition_object
* Fix Redshift quantiles computation and type detection
* Allow boto3 options to be configured (#887)

0.8.5
-----------------
* BREAKING CHANGE: move all reader options from the top-level batch_kwargs object to a sub-dictionary called
  "reader_options" for SparkDFDatasource and PandasDatasource. This means it is no longer possible to specify
  supplemental reader-specific options at the top-level of `get_batch`,  `yield_batch_kwargs` or `build_batch_kwargs`
  calls, and instead, you must explicitly specify that they are reader_options, e.g. by a call such as:
  `context.yield_batch_kwargs(data_asset_name, reader_options={'encoding': 'utf-8'})`.
* BREAKING CHANGE: move all query_params from the top-level batch_kwargs object to a sub-dictionary called
  "query_params" for SqlAlchemyDatasource. This means it is no longer possible to specify supplemental query_params at
  the top-level of `get_batch`,  `yield_batch_kwargs` or `build_batch_kwargs`
  calls, and instead, you must explicitly specify that they are query_params, e.g. by a call such as:
  `context.yield_batch_kwargs(data_asset_name, query_params={'schema': 'foo'})`.
* Add support for filtering validation result suites and validation result pages to show only failed expectations in
  generated documentation
* Add support for limit parameter to batch_kwargs for all datasources: Pandas, SqlAlchemy, and SparkDF; add support
  to generators to support building batch_kwargs with limits specified.
* Include raw_query and query_params in query_generator batch_kwargs
* Rename generator keyword arguments from data_asset_name to generator_asset to avoid ambiguity with normalized names
* Consistently migrate timestamp from batch_kwargs to batch_id
* Include batch_id in validation results
* Fix issue where batch_id was not included in some generated datasets
* Fix rendering issue with expect_table_columns_to_match_ordered_list expectation
* Add support for GCP, including BigQuery and GCS
* Add support to S3 generator for retrieving directories by specifying the `directory_assets` configuration
* Fix warning regarding implicit class_name during init flow
* Expose build_generator API publicly on datasources
* Allow configuration of known extensions and return more informative message when SubdirReaderBatchKwargsGenerator cannot find
  relevant files.
* Add support for allow_relative_error on internal dataset quantile functions, and add support for
  build_continuous_partition_object in Redshift
* Fix truncated scroll bars in value_counts graphs


0.8.4.post0
----------------
* Correct a packaging issue resulting in missing notebooks in tarball release; update docs to reflect new notebook
  locations.


0.8.4
-----------------
* Improved the tutorials that walk new users through the process of creating expectations and validating data
* Changed the flow of the init command - now it creates the scaffolding of the project and adds a datasource. After
  that users can choose their path.
* Added a component with links to useful tutorials to the index page of the Data Docs website
* Improved the UX of adding a SQL datasource in the CLI - now the CLI asks for specific credentials for Postgres,
  MySQL, Redshift and Snowflake, allows continuing debugging in the config file and has better error messages
* Added batch_kwargs information to DataDocs validation results
* Fix an issue affecting file stores on Windows


0.8.3
-----------------
* Fix a bug in data-docs' rendering of mostly parameter
* Correct wording for expect_column_proportion_of_unique_values_to_be_between
* Set charset and meta tags to avoid unicode decode error in some browser/backend configurations
* Improve formatting of empirical histograms in validation result data docs
* Add support for using environment variables in `config_variables_file_path`
* Documentation improvements and corrections


0.8.2.post0
------------
* Correct a packaging issue resulting in missing css files in tarball release


0.8.2
-----------------
* Add easier support for customizing data-docs css
* Use higher precision for rendering 'mostly' parameter in data-docs; add more consistent locale-based
  formatting in data-docs
* Fix an issue causing visual overlap of large numbers of validation results in build-docs index
* Documentation fixes (thanks @DanielOliver!) and improvements
* Minor CLI wording fixes
* Improved handling of MySql temporary tables
* Improved detection of older config versions


0.8.1
-----------------
* Fix an issue where version was reported as '0+unknown'


0.8.0
-----------------

Version 0.8.0 is a significant update to Great Expectations, with many improvements focused on configurability
and usability.  See the :ref:`migrating_versions` guide for more details on specific changes, which include
several breaking changes to configs and APIs.

Highlights include:

1. Validation Operators and Actions. Validation operators make it easy to integrate GE into a variety of pipeline runners. They
   offer one-line integration that emphasizes configurability. See the :ref:`validation_operators_and_actions`
   feature guide for more information.

   - The DataContext `get_batch` method no longer treats `expectation_suite_name` or `batch_kwargs` as optional; they
     must be explicitly specified.
   - The top-level GE validate method allows more options for specifying the specific data_asset class to use.

2. First-class support for plugins in a DataContext, with several features that make it easier to configure and
   maintain DataContexts across common deployment patterns.

   - **Environments**: A DataContext can now manage :ref:`environment_and_secrets` more easily thanks to more dynamic and
     flexible variable substitution.
   - **Stores**: A new internal abstraction for DataContexts, :ref:`Stores <reference__core_concepts__data_context__stores>`, make extending GE easier by
     consolidating logic for reading and writing resources from a database, local, or cloud storage.
   - **Types**: Utilities configured in a DataContext are now referenced using `class_name` and `module_name` throughout
     the DataContext configuration, making it easier to extend or supplement pre-built resources. For now, the "type"
     parameter is still supported but expect it to be removed in a future release.

3. Partitioners: Batch Kwargs are clarified and enhanced to help easily reference well-known chunks of data using a
   partition_id. Batch ID and Batch Fingerprint help round out support for enhanced metadata around data
   assets that GE validates. See :ref:`Batch Identifiers <reference__core_concepts__batch_parameters>` for more information. The `GlobReaderBatchKwargsGenerator`,
   `QueryBatchKwargsGenerator`, `S3GlobReaderBatchKwargsGenerator`, `SubdirReaderBatchKwargsGenerator`, and `TableBatchKwargsGenerator` all support partition_id for
   easily accessing data assets.

4. Other Improvements:

   - We're beginning a long process of some under-the-covers refactors designed to make GE more maintainable as we
     begin adding additional features.
   - Restructured documentation: our docs have a new structure and have been reorganized to provide space for more
     easily adding and accessing reference material. Stay tuned for additional detail.
   - The command build-documentation has been renamed build-docs and now by
     default opens the Data Docs in the users' browser.

v0.7.11
-----------------
* Fix an issue where head() lost the column name for SqlAlchemyDataset objects with a single column
* Fix logic for the 'auto' bin selection of `build_continuous_partition_object`
* Add missing jinja2 dependency
* Fix an issue with inconsistent availability of strict_min and strict_max options on expect_column_values_to_be_between
* Fix an issue where expectation suite evaluation_parameters could be overriden by values during validate operation


v0.7.10
-----------------
* Fix an issue in generated documentation where the Home button failed to return to the index
* Add S3 Generator to module docs and improve module docs formatting
* Add support for views to QueryBatchKwargsGenerator
* Add success/failure icons to index page
* Return to uniform histogram creation during profiling to avoid large partitions for internal performance reasons


v0.7.9
-----------------
* Add an S3 generator, which will introspect a configured bucket and generate batch_kwargs from identified objects
* Add support to PandasDatasource and SparkDFDatasource for reading directly from S3
* Enhance the Site Index page in documentation so that validation results are sorted and display the newest items first
  when using the default run-id scheme
* Add a new utility method, `build_continuous_partition_object` which will build partition objects using the dataset
  API and so supports any GE backend.
* Fix an issue where columns with spaces in their names caused failures in some SqlAlchemyDataset and SparkDFDataset
  expectations
* Fix an issue where generated queries including null checks failed on MSSQL (#695)
* Fix an issue where evaluation parameters passed in as a set instead of a list could cause JSON serialization problems
  for the result object (#699)


v0.7.8
-----------------
* BREAKING: slack webhook URL now must be in the profiles.yml file (treat as a secret)
* Profiler improvements:

  - Display candidate profiling data assets in alphabetical order
  - Add columns to the expectation_suite meta during profiling to support human-readable description information

* Improve handling of optional dependencies during CLI init
* Improve documentation for create_expectations notebook
* Fix several anachronistic documentation and docstring phrases (#659, #660, #668, #681; #thanks @StevenMMortimer)
* Fix data docs rendering issues:

  - documentation rendering failure from unrecognized profiled column type (#679; thanks @dinedal))
  - PY2 failure on encountering unicode (#676)


0.7.7
-----------------
* Standardize the way that plugin module loading works. DataContext will begin to use the new-style class and plugin
  identification moving forward; yml configs should specify class_name and module_name (with module_name optional for
  GE types). For now, it is possible to use the "type" parameter in configuration (as before).
* Add support for custom data_asset_type to all datasources
* Add support for strict_min and strict_max to inequality-based expectations to allow strict inequality checks
  (thanks @RoyalTS!)
* Add support for reader_method = "delta" to SparkDFDatasource
* Fix databricks generator (thanks @sspitz3!)
* Improve performance of DataContext loading by moving optional import
* Fix several memory and performance issues in SparkDFDataset.

  - Use only distinct value count instead of bringing values to driver
  - Migrate away from UDF for set membership, nullity, and regex expectations

* Fix several UI issues in the data_documentation

  - Move prescriptive dataset expectations to Overview section
  - Fix broken link on Home breadcrumb
  - Scroll follows navigation properly
  - Improved flow for long items in value_set
  - Improved testing for ValidationRenderer
  - Clarify dependencies introduced in documentation sites
  - Improve testing and documentation for site_builder, including run_id filter
  - Fix missing header in Index page and cut-off tooltip
  - Add run_id to path for validation files


0.7.6
-----------------
* New Validation Renderer! Supports turning validation results into HTML and displays differences between the expected
  and the observed attributes of a dataset.
* Data Documentation sites are now fully configurable; a data context can be configured to generate multiple
  sites built with different GE objects to support a variety of data documentation use cases. See data documentation
  guide for more detail.
* CLI now has a new top-level command, `build-documentation` that can support rendering documentation for specified
  sites and even named data assets in a specific site.
* Introduced DotDict and LooselyTypedDotDict classes that allow to enforce typing of dictionaries.
* Bug fixes: improved internal logic of rendering data documentation, slack notification, and CLI profile command when
  datasource argument was not provided.

0.7.5
-----------------
* Fix missing requirement for pypandoc brought in from markdown support for notes rendering.

0.7.4
-----------------
* Fix numerous rendering bugs and formatting issues for rendering documentation.
* Add support for pandas extension dtypes in pandas backend of expect_column_values_to_be_of_type and
  expect_column_values_to_be_in_type_list and fix bug affecting some dtype-based checks.
* Add datetime and boolean column-type detection in BasicDatasetProfiler.
* Improve BasicDatasetProfiler performance by disabling interactive evaluation when output of expectation is not
  immediately used for determining next expectations in profile.
* Add support for rendering expectation_suite and expectation_level notes from meta in docs.
* Fix minor formatting issue in readthedocs documentation.

0.7.3
-----------------
* BREAKING: Harmonize expect_column_values_to_be_of_type and expect_column_values_to_be_in_type_list semantics in
  Pandas with other backends, including support for None type and type_list parameters to support profiling.
  *These type expectations now rely exclusively on native python or numpy type names.*
* Add configurable support for Custom DataAsset modules to DataContext
* Improve support for setting and inheriting custom data_asset_type names
* Add tooltips with expectations backing data elements to rendered documentation
* Allow better selective disabling of tests (thanks @RoyalITS)
* Fix documentation build errors causing missing code blocks on readthedocs
* Update the parameter naming system in DataContext to reflect data_asset_name *and* expectation_suite_name
* Change scary warning about discarding expectations to be clearer, less scary, and only in log
* Improve profiler support for boolean types, value_counts, and type detection
* Allow user to specify data_assets to profile via CLI
* Support CLI rendering of expectation_suite and EVR-based documentation

0.7.2
-----------------
* Improved error detection and handling in CLI "add datasource" feature
* Fixes in rendering of profiling results (descriptive renderer of validation results)
* Query Generator of SQLAlchemy datasource adds tables in non-default schemas to the data asset namespace
* Added convenience methods to display HTML renderers of sections in Jupyter notebooks
* Implemented prescriptive rendering of expectations for most expectation types

0.7.1
------------

* Added documentation/tutorials/videos for onboarding and new profiling and documentation features
* Added prescriptive documentation built from expectation suites
* Improved index, layout, and navigation of data context HTML documentation site
* Bug fix: non-Python files were not included in the package
* Improved the rendering logic to gracefully deal with failed expectations
* Improved the basic dataset profiler to be more resilient
* Implement expect_column_values_to_be_of_type, expect_column_values_to_be_in_type_list for SparkDFDataset
* Updated CLI with a new documentation command and improved profile and render commands
* Expectation suites and validation results within a data context are saved in a more readable form (with indentation)
* Improved compatibility between SparkDatasource and InMemoryGenerator
* Optimization for Pandas column type checking
* Optimization for Spark duplicate value expectation (thanks @orenovadia!)
* Default run_id format no longer includes ":" and specifies UTC time
* Other internal improvements and bug fixes


0.7.0
------------

Version 0.7 of Great Expectations is HUGE. It introduces several major new features
and a large number of improvements, including breaking API changes.

The core vocabulary of expectations remains consistent. Upgrading to
the new version of GE will primarily require changes to code that
uses data contexts; existing expectation suites will require only changes
to top-level names.

 * Major update of Data Contexts. Data Contexts now offer significantly \
   more support for building and maintaining expectation suites and \
   interacting with existing pipeline systems, including providing a namespace for objects.\
   They can handle integrating, registering, and storing validation results, and
   provide a namespace for data assets, making **batches** first-class citizens in GE.
   Read more: :ref:`data_context` or :py:mod:`great_expectations.data_context`

 * Major refactor of autoinspect. Autoinspect is now built around a module
   called "profile" which provides a class-based structure for building
   expectation suites. There is no longer a default  "autoinspect_func" --
   calling autoinspect requires explicitly passing the desired profiler. See :ref:`profiling`

 * New "Compile to Docs" feature produces beautiful documentation from expectations and expectation
   validation reports, helping keep teams on the same page.

 * Name clarifications: we've stopped using the overloaded terms "expectations
   config" and "config" and instead use "expectation suite" to refer to a
   collection (or suite!) of expectations that can be used for validating a
   data asset.

   - Expectation Suites include several top level keys that are useful \
     for organizing content in a data context: data_asset_name, \
     expectation_suite_name, and data_asset_type. When a data_asset is \
     validated, those keys will be placed in the `meta` key of the \
     validation result.

 * Major enhancement to the CLI tool including `init`, `render` and more flexibility with `validate`

 * Added helper notebooks to make it easy to get started. Each notebook acts as a combination of \
   tutorial and code scaffolding, to help you quickly learn best practices by applying them to \
   your own data.

 * Relaxed constraints on expectation parameter values, making it possible to declare many column
   aggregate expectations in a way that is always "vacuously" true, such as
   ``expect_column_values_to_be_between`` ``None`` and ``None``. This makes it possible to progressively
   tighten expectations while using them as the basis for profiling results and documentation.

  * Enabled caching on dataset objects by default.

 * Bugfixes and improvements:

   * New expectations:

     * expect_column_quantile_values_to_be_between
     * expect_column_distinct_values_to_be_in_set

   * Added support for ``head`` method on all current backends, returning a PandasDataset
   * More implemented expectations for SparkDF Dataset with optimizations

     * expect_column_values_to_be_between
     * expect_column_median_to_be_between
     * expect_column_value_lengths_to_be_between

   * Optimized histogram fetching for SqlalchemyDataset and SparkDFDataset
   * Added cross-platform internal partition method, paving path for improved profiling
   * Fixed bug with outputstrftime not being honored in PandasDataset
   * Fixed series naming for column value counts
   * Standardized naming for expect_column_values_to_be_of_type
   * Standardized and made explicit use of sample normalization in stdev calculation
   * Added from_dataset helper
   * Internal testing improvements
   * Documentation reorganization and improvements
   * Introduce custom exceptions for more detailed error logs

0.6.1
------------
* Re-add testing (and support) for py2
* NOTE: Support for SqlAlchemyDataset and SparkDFDataset is enabled via optional install \
  (e.g. ``pip install great_expectations[sqlalchemy]`` or ``pip install great_expectations[spark]``)

0.6.0
------------
* Add support for SparkDFDataset and caching (HUGE work from @cselig)
* Migrate distributional expectations to new testing framework
* Add support for two new expectations: expect_column_distinct_values_to_contain_set
  and expect_column_distinct_values_to_equal_set (thanks @RoyalTS)
* FUTURE BREAKING CHANGE: The new cache mechanism for Datasets, \
  when enabled, causes GE to assume that dataset does not change between evaluation of individual expectations. \
  We anticipate this will become the future default behavior.
* BREAKING CHANGE: Drop official support pandas < 0.22

0.5.1
---------------
* **Fix** issue where no result_format available for expect_column_values_to_be_null caused error
* Use vectorized computation in pandas (#443, #445; thanks @RoyalTS)


0.5.0
----------------
* Restructured class hierarchy to have a more generic DataAsset parent that maintains expectation logic separate \
  from the tabular organization of Dataset expectations
* Added new FileDataAsset and associated expectations (#416 thanks @anhollis)
* Added support for date/datetime type columns in some SQLAlchemy expectations (#413)
* Added support for a multicolumn expectation, expect multicolumn values to be unique (#408)
* **Optimization**: You can now disable `partial_unexpected_counts` by setting the `partial_unexpected_count` value to \
  0 in the result_format argument, and we do not compute it when it would not be returned. (#431, thanks @eugmandel)
* **Fix**: Correct error in unexpected_percent computations for sqlalchemy when unexpected values exceed limit (#424)
* **Fix**: Pass meta object to expectation result (#415, thanks @jseeman)
* Add support for multicolumn expectations, with `expect_multicolumn_values_to_be_unique` as an example (#406)
* Add dataset class to from_pandas to simplify using custom datasets (#404, thanks @jtilly)
* Add schema support for sqlalchemy data context (#410, thanks @rahulj51)
* Minor documentation, warning, and testing improvements (thanks @zdog).


0.4.5
----------------
* Add a new autoinspect API and remove default expectations.
* Improve details for expect_table_columns_to_match_ordered_list (#379, thanks @rlshuhart)
* Linting fixes (thanks @elsander)
* Add support for dataset_class in from_pandas (thanks @jtilly)
* Improve redshift compatibility by correcting faulty isnull operator (thanks @avanderm)
* Adjust partitions to use tail_weight to improve JSON compatibility and
  support special cases of KL Divergence (thanks @anhollis)
* Enable custom_sql datasets for databases with multiple schemas, by
  adding a fallback for column reflection (#387, thanks @elsander)
* Remove `IF NOT EXISTS` check for custom sql temporary tables, for
  Redshift compatibility (#372, thanks @elsander)
* Allow users to pass args/kwargs for engine creation in
  SqlAlchemyDataContext (#369, thanks @elsander)
* Add support for custom schema in SqlAlchemyDataset (#370, thanks @elsander)
* Use getfullargspec to avoid deprecation warnings.
* Add expect_column_values_to_be_unique to SqlAlchemyDataset
* **Fix** map expectations for categorical columns (thanks @eugmandel)
* Improve internal testing suite (thanks @anhollis and @ccnobbli)
* Consistently use value_set instead of mixing value_set and values_set (thanks @njsmith8)

0.4.4
----------------
* Improve CLI help and set CLI return value to the number of unmet expectations
* Add error handling for empty columns to SqlAlchemyDataset, and associated tests
* **Fix** broken support for older pandas versions (#346)
* **Fix** pandas deepcopy issue (#342)

0.4.3
-------
* Improve type lists in expect_column_type_to_be[_in_list] (thanks @smontanaro and @ccnobbli)
* Update cli to use entry_points for conda compatibility, and add version option to cli
* Remove extraneous development dependency to airflow
* Address SQlAlchemy warnings in median computation
* Improve glossary in documentation
* Add 'statistics' section to validation report with overall validation results (thanks @sotte)
* Add support for parameterized expectations
* Improve support for custom expectations with better error messages (thanks @syk0saje)
* Implement expect_column_value_lenghts_to_[be_between|equal] for SQAlchemy (thanks @ccnobbli)
* **Fix** PandasDataset subclasses to inherit child class

0.4.2
-------
* **Fix** bugs in expect_column_values_to_[not]_be_null: computing unexpected value percentages and handling all-null (thanks @ccnobbli)
* Support mysql use of Decimal type (thanks @bouke-nederstigt)
* Add new expectation expect_column_values_to_not_match_regex_list.

  * Change behavior of expect_column_values_to_match_regex_list to use python re.findall in PandasDataset, relaxing \
    matching of individuals expressions to allow matches anywhere in the string.

* **Fix** documentation errors and other small errors (thanks @roblim, @ccnobbli)

0.4.1
-------
* Correct inclusion of new data_context module in source distribution

0.4.0
-------
* Initial implementation of data context API and SqlAlchemyDataset including implementations of the following \
  expectations:

  * expect_column_to_exist
  * expect_table_row_count_to_be
  * expect_table_row_count_to_be_between
  * expect_column_values_to_not_be_null
  * expect_column_values_to_be_null
  * expect_column_values_to_be_in_set
  * expect_column_values_to_be_between
  * expect_column_mean_to_be
  * expect_column_min_to_be
  * expect_column_max_to_be
  * expect_column_sum_to_be
  * expect_column_unique_value_count_to_be_between
  * expect_column_proportion_of_unique_values_to_be_between

* Major refactor of output_format to new result_format parameter. See docs for full details:

  * exception_list and related uses of the term exception have been renamed to unexpected
  * Output formats are explicitly hierarchical now, with BOOLEAN_ONLY < BASIC < SUMMARY < COMPLETE. \
    All *column_aggregate_expectation* expectations now return element count and related information included at the \
    BASIC level or higher.

* New expectation available for parameterized distributions--\
  expect_column_parameterized_distribution_ks_test_p_value_to_be_greater_than (what a name! :) -- (thanks @ccnobbli)
* ge.from_pandas() utility (thanks @schrockn)
* Pandas operations on a PandasDataset now return another PandasDataset (thanks @dlwhite5)
* expect_column_to_exist now takes a column_index parameter to specify column order (thanks @louispotok)
* Top-level validate option (ge.validate())
* ge.read_json() helper (thanks @rjurney)
* Behind-the-scenes improvements to testing framework to ensure parity across data contexts.
* Documentation improvements, bug-fixes, and internal api improvements

0.3.2
-------
* Include requirements file in source dist to support conda

0.3.1
--------
* **Fix** infinite recursion error when building custom expectations
* Catch dateutil parsing overflow errors

0.2
-----
* Distributional expectations and associated helpers are improved and renamed to be more clear regarding the tests they apply
* Expectation decorators have been refactored significantly to streamline implementing expectations and support custom expectations
* API and examples for custom expectations are available
* New output formats are available for all expectations
* Significant improvements to test suite and compatibility<|MERGE_RESOLUTION|>--- conflicted
+++ resolved
@@ -24,13 +24,9 @@
 * [ENHANCEMENT] InMemoryStoreBackendDefaults which is useful for testing
 * [FEATURE] Add GeCloudStoreBackend with support for Checkpoints
 * [MAINTENANCE] DOCS integration tests have moved to a new pipeline
-<<<<<<< HEAD
-* [BUGFIX] Fix serialization error in DataDocs rendering
-* [BUGFIX] Fix rendering of observed value in datadocs when the value is 0
-=======
-* [MAINTENANCE] Allow tests to properly connect to local sqlite db on Windows (thanks #shpolina)
-* [BUGFIX] Fix serialization error in DataDocs rendering #2908 (thanks #shpolina)
->>>>>>> 66861df6
+* [BUGFIX] Fix rendering of observed value in datadocs when the value is 0 #2923 (thanks @shpolina)
+* [MAINTENANCE] Allow tests to properly connect to local sqlite db on Windows (thanks @shpolina)
+* [BUGFIX] Fix serialization error in DataDocs rendering #2908 (thanks @shpolina)
 
 0.13.19
 -----------------
