--- conflicted
+++ resolved
@@ -7,10 +7,7 @@
 
 develop
 -----------------
-<<<<<<< HEAD
-* [FEATURE] Performance tests using BigQuery backend (#3280)
 * [BUGFIX] Allow for RuntimeDataConnector to accept custom query while suppressing temp table creation (#3335)
-=======
 
 0.13.32
 -----------------
@@ -30,7 +27,6 @@
 * [MAINTENANCE] Tests for RuntimeDataConnector at Datasource-level (Spark and Pandas) (#3318)
 * [MAINTENANCE] Various doc patches (#3326)
 * [MAINTENANCE] clean up imports and method signatures (#3337)
->>>>>>> c98e7209
 
 0.13.31
 -----------------
