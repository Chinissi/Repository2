.. _changelog:

#########
Changelog
#########


develop
-----------------
<<<<<<< HEAD
* [BUGFIX] Remove fixture parameterization for Cloud DBs (Snowflake and BigQuery) #3182
* [MAINTENANCE] Add force_reuse_spark_context to DatasourceConfigSchema
=======
* [FEATURE] Implement V3 expect_column_pair_values_to_be_in_set expectation for SQL Alchemy execution engine (#3278, #3281)
* [FEATURE] Implement V3 expect_column_pair_values_to_be_equal expectation for SQL Alchemy execution engine (#3267)
* [FEATURE] Implement V3 expect_column_pair_values_to_be_equal expectation for Pandas execution engine (#3252)

0.13.29
-----------------
* [FEATURE] Implementation of the Metric "select_column_values.unique.within_record" for SQLAlchemyExecutionEngine (#3279)
* [FEATURE] V3 implement ColumnPairValuesInSet for SQL Alchemy execution engine (#3278)
* [FEATURE] Edtf with support levels (#2594) (thanks @mielvds)
* [FEATURE] V3 implement expect_column_pair_values_to_be_equal for SqlAlchemyExecutionEngine (#3267)
* [FEATURE] add expectation for discrete column entropy  (#3049) (thanks @edjoesu)
* [FEATURE] Add SQLAlchemy Provider for the the column_pair_values.a_greater_than_b (#3268)
* [FEATURE] Expectations tests for BigQuery backend (#3219) (Thanks @jdimatteo)
* [FEATURE] Add schema validation for different GCS auth methods (#3258)
* [FEATURE] V3 - Implement column_pair helpers/providers for SqlAlchemyExecutionEngine (#3256)
* [FEATURE] V3 implement expect_column_pair_values_to_be_equal expectation for PandasExecutionEngine (#3252)
* [FEATURE] GCS DataConnector schema validation (#3253)
* [FEATURE] Implementation of the "expect_select_column_values_to_be_unique_within_record" Expectation (#3251)
* [FEATURE] Implement the SelectColumnValuesUniqueWithinRecord metric (for PandasExecutionEngine) (#3250)
* [FEATURE] V3 - Implement ColumnPairValuesEqual for PandasExecutionEngine (#3243)
* [FEATURE] Set foundation for GCS DataConnectors (#3220)
* [FEATURE] Implement "expect_column_pair_values_to_be_in_set" expectation (support for PandasExecutionEngine) (#3242)
* [BUGFIX] Fix deprecation warning for importing from collections (#3228) (thanks @ismaildawoodjee)
* [DOCS] Document BigQuery test dataset configuration (#3273) (Thanks @jdimatteo)
* [DOCS] Syntax and Link (#3266)
* [DOCS] API Links and Supporting Docs (#3265)
* [DOCS] redir and search (#3249)
* [MAINTENANCE] Update azure-pipelines-docs-integration.yml to include env vars for Azure docs integration tests
* [MAINTENANCE] Allow Wrong ignore_row_if Directive from V2 with Deprecation Warning (#3274)
* [MAINTENANCE] Refactor test structure for "Connecting to your data" cloud provider integration tests (#3277)
* [MAINTENANCE] Make test method names consistent for Metrics tests (#3254)
* [MAINTENANCE] Allow `PandasExecutionEngine` to accept `Azure DataConnectors` (#3214)
* [MAINTENANCE] Standardize Arguments to MetricConfiguration Constructor; Use {} instead of dict(). (#3246)

0.13.28
-----------------
* [FEATURE] Implement ColumnPairValuesInSet metric for PandasExecutionEngine
* [BUGFIX] Wrap optional azure imports in data_connector setup

0.13.27
-----------------
* [FEATURE] Accept row_condition (with condition_parser) and ignore_row_if parameters for expect_multicolumn_sum_to_equal (#3193)
* [FEATURE] ConfiguredAssetDataConnector for Azure Blob Storage (#3141)
* [FEATURE] Replace MetricFunctionTypes.IDENTITY domain type with convenience method get_domain_records() for SparkDFExecutionEngine (#3226)
* [FEATURE] Replace MetricFunctionTypes.IDENTITY domain type with convenience method get_domain_records() for SqlAlchemyExecutionEngine (#3215)
* [FEATURE] Replace MetricFunctionTypes.IDENTITY domain type with convenience method get_full_access_compute_domain() for PandasExecutionEngine (#3210)
* [FEATURE] Set foundation for Azure-related DataConnectors (#3188)
* [FEATURE] Update ExpectCompoundColumnsToBeUnique for V3 API (#3161)
* [BUGFIX] Fix incorrect schema validation for Azure data connectors (#3200)
* [BUGFIX] Fix incorrect usage of "all()" in the comparison of validation results when executing an Expectation (#3178)
* [BUGFIX] Fixes an error with expect_column_values_to_be_dateutil_parseable (#3190)
* [BUGFIX] Improve parsing of .ge_store_backend_id (#2952)
* [BUGFIX] Remove fixture parameterization for Cloud DBs (Snowflake and BigQuery) (#3182)
* [BUGFIX] Restore support for V2 API style custom expectation rendering (#3179) (Thanks @jdimatteo)
* [DOCS] Add `conda` as installation option in README (#3196) (Thanks @rpanai)
* [DOCS] Standardize capitalization of "Python" in "Connecting to your data" section of new docs (#3209)
* [DOCS] Standardize capitalization of Spark in docs (#3198)
* [DOCS] Update BigQuery docs to clarify the use of temp tables (#3184)
* [DOCS] Create _redirects (#3192)
* [ENHANCEMENT] RuntimeDataConnector messaging is made more clear for `test_yaml_config()` (#3206)
* [MAINTENANCE] Add `credentials` YAML key support for `DataConnectors` (#3173)
* [MAINTENANCE] Fix minor typo in S3 DataConnectors (#3194)
* [MAINTENANCE] Fix typos in argument names and types (#3207)
* [MAINTENANCE] Update changelog. (#3189)
* [MAINTENANCE] Update documentation. (#3203)
* [MAINTENANCE] Update validate_your_data.md (#3185)
* [MAINTENANCE] update tests across execution engines and clean up coding patterns (#3223)
>>>>>>> 99a54370

0.13.26
-----------------
* [FEATURE] Enable BigQuery tests for Azure CI/CD (#3155)
* [FEATURE] Implement MulticolumnMapExpectation class (#3134)
* [FEATURE] Implement the MulticolumnSumEqual Metric for PandasExecutionEngine (#3130)
* [FEATURE] Support row_condition and ignore_row_if Directives Combined for PandasExecutionEngine (#3150)
* [FEATURE] Update ExpectMulticolumnSumToEqual for V3 API (#3136)
* [FEATURE] add python3.9 to python versions (#3143) (Thanks @dswalter)
* [FEATURE]/MER-16/MER-75/ADD_ROUTE_FOR_VALIDATION_RESULT (#3090) (Thanks @rreinoldsc)
* [BUGFIX] Enable `--v3-api suite edit` to proceed without selecting DataConnectors (#3165)
* [BUGFIX] Fix error when `RuntimeBatchRequest` is passed to `SimpleCheckpoint` with `RuntimeDataConnector` (#3152)
* [BUGFIX] allow reader_options in the CLI so can read `.csv.gz` files (#2695) (Thanks @luke321321)
* [DOCS] Apply Docusaurus tabs to relevant pages in new docs
* [DOCS] Capitalize python to Python in docs (#3176)
* [DOCS] Improve Core Concepts - Expectation Concepts (#2831)
* [MAINTENANCE] Error messages must be friendly. (#3171)
* [MAINTENANCE] Implement the "compound_columns_unique" metric for PandasExecutionEngine (with a unit test). (#3159)
* [MAINTENANCE] Improve Coding Practices in "great_expectations/expectations/expectation.py" (#3151)
* [MAINTENANCE] Update test_script_runner.py (#3177)

0.13.25
-----------------
* [FEATURE] Pass on meta-data from expectation json to validation result json (#2881) (Thanks @sushrut9898)
* [FEATURE] Add sqlalchemy engine support for `column.most_common_value` metric (#3020) (Thanks @shpolina)
* [BUGFIX] Added newline to CLI message for consistent formatting (#3127) (Thanks @ismaildawoodjee)
* [BUGFIX] fix pip install snowflake build error with python 3.9 (#3119) (Thanks @jdimatteo)
* [BUGFIX] Populate (data) asset name in data docs for RuntimeDataConnector (#3105) (Thanks @ceshine)
* [DOCS] Correct path to docs_rtd/changelog.rst (#3120) (Thanks @jdimatteo)
* [DOCS] Fix broken links in "How to write a 'How to Guide'" (#3112)
* [DOCS] Port over "How to add comments to Expectations and display them in DataDocs" from RTD to Docusaurus (#3078)
* [DOCS] Port over "How to create a Batch of data from an in memory Spark or Pandas DF" from RTD to Docusaurus (#3099)
* [DOCS] Update CLI codeblocks in create_your_first_expectations.md (#3106) (Thanks @ories)
* [MAINTENANCE] correct typo in docstring (#3117)
* [MAINTENANCE] DOCS/GDOC-130/Add Changelog (#3121)
* [MAINTENANCE] fix docstring for expectation "expect_multicolumn_sum_to_equal" (previous version was not precise) (#3110)
* [MAINTENANCE] Fix typos in docstrings in map_metric_provider partials (#3111)
* [MAINTENANCE] Make sure that all imports use column_aggregate_metric_provider (not column_aggregate_metric). (#3128)
* [MAINTENANCE] Rename column_aggregate_metric.py into column_aggregate_metric_provider.py for better code readability. (#3123)
* [MAINTENANCE] rename ColumnMetricProvider to ColumnAggregateMetricProvider (with DeprecationWarning) (#3100)
* [MAINTENANCE] rename map_metric.py to map_metric_provider.py (with DeprecationWarning) for a better code readability/interpretability (#3103)
* [MAINTENANCE] rename table_metric.py to table_metric_provider.py with a deprecation notice (#3118)
* [MAINTENANCE] Update CODE_OF_CONDUCT.md (#3066)
* [MAINTENANCE] Upgrade to modern Python syntax (#3068) (Thanks @cclauss)

0.13.24
-----------------
* [FEATURE] Script to automate proper triggering of Docs Azure pipeline (#3003)
* [BUGFIX] Fix an undefined name that could lead to a NameError (#3063) (Thanks @cclauss)
* [BUGFIX] fix incorrect pandas top rows usage (#3091)
* [BUGFIX] Fix parens in Expectation metric validation method that always returned True assertation (#3086) (Thanks @morland96)
* [BUGFIX] Fix run_diagnostics for contrib expectations (#3096)
* [BUGFIX] Fix typos discovered by codespell (#3064) (Thanks cclauss)
* [BUGFIX] Wrap get_view_names in try clause for passing the NotImplemented error (#2976) (Thanks @kj-9)
* [DOCS] Ensuring consistent style of directories, files, and related references in docs (#3053)
* [DOCS] Fix broken link to example DAG (#3061) (Thanks fritz-astronomer)
* [DOCS] GDOC-198 cleanup TOC (#3088)
* [DOCS] Migrating pages under guides/miscellaneous (#3094) (Thanks @spbail)
* [DOCS] Port over “How to configure a new Checkpoint using test_yaml_config” from RTD to Docusaurus
* [DOCS] Port over “How to configure an Expectation store in GCS” from RTD to Docusaurus (#3071)
* [DOCS] Port over “How to create renderers for custom Expectations” from RTD to Docusaurus
* [DOCS] Port over “How to run a Checkpoint in Airflow” from RTD to Docusaurus (#3074)
* [DOCS] Update how-to-create-and-edit-expectations-in-bulk.md (#3073)
* [MAINTENANCE] Adding a comment explaining the IDENTITY metric domain type. (#3057)
* [MAINTENANCE] Change domain key value from “column” to “column_list” in ExecutionEngine implementations (#3059)
* [MAINTENANCE] clean up metric errors (#3085)
* [MAINTENANCE] Correct the typo in the naming of the IDENTIFICATION semantic domain type name. (#3058)
* [MAINTENANCE] disable snowflake tests temporarily (#3093)
* [MAINTENANCE] [DOCS] Port over “How to host and share Data Docs on GCS” from RTD to Docusaurus (#3070)
* [MAINTENANCE] Enable repr for MetricConfiguration to assist with troubleshooting. (#3075)
* [MAINTENANCE] Expand test of a column map metric to underscore functionality. (#3072)
* [MAINTENANCE] Expectation anonymizer supports v3 expectation registry (#3092)
* [MAINTENANCE] Fix -- check for column key existence in accessor_domain_kwargsn for condition map partials. (#3082)
* [MAINTENANCE] Missing import of SparkDFExecutionEngine was added. (#3062)

0.13.23
-----------------
* [BUGFIX] added expectation_config to ExpectationValidationResult when exception is raised (#2659) (thanks @peterdhansen))
* [BUGFIX] fix update data docs as validation action (#3031)
* [DOCS] Port over "How to configure an Expectation Store in Azure" from RTD to Docusaurus
* [DOCS] Port over "How to host and share DataDocs on a filesystem" from RTD to Docusaurus (#3018)
* [DOCS] Port over "How to instantiate a Data Context w/o YML" from RTD to Docusaurus (#3011)
* [DOCS] Port "How to configure a Validation Result store on a filesystem" from RTD to Docusaurus (#3025)
* [DOCS] how to create multibatch expectations using evaluation parameters (#3039)
* [DOCS] Port "How to create and edit Expectations with a Profiler" from RTD to Docussaurus. (#3048)
* [DOCS] Port RTD adding validations data or suites to checkpoint (#3030)
* [DOCS] Porting "How to create and edit Expectations with instant feedback from a sample Batch of data" from RTD to Docusaurus. (#3046)
* [DOCS] GDOC-172/Add missing pages (#3007)
* [DOCS] Port over "How to configure DataContext components using test_yaml_config" from RTD to Docusaurus
* [DOCS] Port over "How to configure a Validation Result store to Postgres" from RTD to Docusaurus
* [DOCS] Port over "How to configure an Expectation Store in S3" from RTD to Docusaurus
* [DOCS] Port over "How to configure an Expectation Store on a filesystem" from RTD to Docusaurus
* [DOCS] Port over "How to configure credentials using YAML or env vars" from RTD to Docusaurus
* [DOCS] Port over "How to configure credentials using a secrets store" from RTD to Docusaurus
* [DOCS] Port over "How to configure validation result store in GCS" from RTD to Docusaurus (#3019)
* [DOCS] Port over "How to connect to an Athena DB" from RTD to Docusaurus
* [DOCS] Port over "How to create a new ExpectationSuite from jsonschema" from RTD to Docusaurus (#3017)
* [DOCS] Port over "How to deploy a scheduled checkpoint with cron" from RTD to Docusaurus
* [DOCS] Port over "How to dynamically load evaluation parameters from DB" from RTD to Docusaurus (#3052)
* [DOCS] Port over "How to host and share DataDocs on Amazon S3" from RTD to Docusaurus
* [DOCS] Port over "How to implement custom notifications" from RTD to Docusaurus  (#3050)
* [DOCS] Port over "How to instantiate a DataContext on Databricks Spark cluster" from RTD to Docusaurus
* [DOCS] Port over "How to instantiate a DataContext on an EMR Spark Cluster" from RTD to Docusaurus (#3024)
* [DOCS] Port over "How to trigger Opsgenie notifications as a validation action" from RTD to Docusaurus
* [DOCS] Update titles of metadata store docs (#3016)
* [DOCS] Port over "How to configure Expectation store to PostgreSQL" from RTD to Docusaurus (#3010)
* [DOCS] Port over "How to configure a MetricsStore" from RTD to Docusaurus (#3009)
* [DOCS] Port over "How to configure validation result store in Azure" from RTD to Docusaurus (#3014)
* [DOCS] Port over "How to host and share DataDocs on Azure" from RTD to Docusaurus  (#3012)
* [DOCS]Port "How to create and edit Expectations based on domain knowledge, without inspecting data directly" from RTD to Datasaurus. (#3047)
* [DOCS] Ported "How to configure a Validation Result store in Amazon S3" from RTD to Docusaurus. (#3026)
* [DOCS] how to validate without checkpoint (#3013)
* [DOCS] validation action data docs update (convert from RTD to DocuSaurus) (#3015)
* [DOCS] port of 'How to store Validation Results as a Validation Action' from RTD into Docusaurus. (#3023)
* [MAINTENANCE] Cleanup (#3038)
* [MAINTENANCE] Edits (Formatting) (#3022)


0.13.22
-----------------
* [FEATURE] Port over guide for Slack notifications for validation actions (#3005)
* [FEATURE] bootstrap estimator  for NumericMetricRangeMultiBatchParameterBuilder (#3001)
* [BUGFIX] Update naming of confidence_level in integration test fixture (#3002)
* [BUGFIX] [batch.py] fix check for null value (#2994) (thanks @Mohamed Abido)
* [BUGFIX] Fix issue where compression key was added to reader_method for read_parquet (#2506)
* [BUGFIX] Improve support for dates for expect_column_distinct_values_to_contain_set (#2997) (thanks @xaniasd)
* [BUGFIX] Fix bug in getting non-existent parameter (#2986)
* [BUGFIX] Modify read_excel() to handle new optional-dependency openpyxl for pandas >= 1.3.0 (#2989)
* [DOCS] Getting Started - Clean Up and Integration Tests (#2985)
* [DOCS] Adding in url links and style (#2999)
* [DOCS] Adding a missing import to a documentation page (#2983) (thanks @rishabh-bhargava)
* [DOCS]/GDOC-108/GDOC-143/Add in Contributing fields and updates (#2972)
* [DOCS] Update rule-based profiler docs (#2987)
* [DOCS] add image zoom plugin (#2979)
* [MAINTENANCE] fix lint issues for docusaurus (#3004)
* [Maintenance] update header to match GE.io (#2811)
* [MAINTENANCE] Instrument test_yaml_config() (#2981)
* [MAINTENANCE] Remove "mostly" from "bobster" test config (#2996)
* [MAINTENANCE] Update v-0.12 CLI test to reflect Pandas upgrade to version 1.3.0 (#2995)
* [MAINTENANCE] rephrase expectation suite meta profile comment (#2991)
* [MAINTENANCE] make citation cleaner in expectation suite (#2990)
* [MAINTENANCE] Attempt to fix Numpy and Scipy Version Requirements without additional requirements* files (#2982)

0.13.21
-----------------
* [DOCS] correct errors and reference complete example for custom expectations (thanks @jdimatteo)
* [DOCS] How to connect to : in-memory Pandas Dataframe
* [DOCS] How to connect to in memory dataframe with spark
* [DOCS] How to connect to : S3 data using Pandas
* [DOCS] How to connect to : Sqlite database
* [DOCS] no longer show util import to users
* [DOCS] How to connect to data on a filesystem using Spark guide
* [DOCS] GDOC-102/GDOC-127 Port in References and Tutorials
* [DOCS] How to connect to a MySQL database
* [DOCS] improved clarity in how to write guide templates and docs
* [DOCS] Add documentation for Rule Based Profilers
* [BUGFIX] Update mssql image version for Azure
* [MAINTENANCE] Update test-sqlalchemy-latest.yml
* [MAINTENANCE] Clean Up Design for Configuration and Flow of Rules, Domain Builders, and Parameter Builders
* [MAINTENANCE] Update Profiler docstring args
* [MAINTENANCE] Remove date format parameter builder
* [MAINTENANCE] Move metrics computations to top-level ParameterBuilder
* [MAINTENANCE] use tmp dot UUID for discardable expectation suite name
* [MAINTENANCE] Refactor ExpectationSuite to include profiler_config in citations
* [FEATURE] Add citations to Profiler.profile()
* [FEATURE] Bootstrapped Range Parameter Builder

0.13.20
-----------------
* [DOCS] Update pr template and remove enhancement feature type
* [DOCS] Remove broken links
* [DOCS] Fix typo in SlackNotificationAction docstring
* [BUGFIX] Update util.convert_to_json_serializable() to handle UUID type #2805 (thanks @YFGu0618)
* [BUGFIX] Allow decimals without leading zero in evaluation parameter URN
* [BUGFIX] Using cache in order not to fetch already known secrets #2882 (thanks @Cedric-Magnan)
* [BUGFIX] Fix creation of temp tables for unexpected condition
* [BUGFIX] Docs integration tests now only run when `--docs-tests` option is specified
* [BUGFIX] Fix instantiation of PandasExecutionEngine with custom parameters
* [BUGFIX] Fix rendering of observed value in datadocs when the value is 0 #2923 (thanks @shpolina)
* [BUGFIX] Fix serialization error in DataDocs rendering #2908 (thanks @shpolina)
* [ENHANCEMENT] Enable instantiation of a validator with a multiple batch BatchRequest
* [ENHANCEMENT] Adds a batch_request_list parameter to DataContext.get_validator to enable instantiation of a Validator with batches from multiple BatchRequests
* [ENHANCEMENT] Add a Validator.load_batch method to enable loading of additional Batches to an instantiated Validator
* [ENHANCEMENT] Experimental WIP Rule-Based Profiler for single batch workflows (#2788)
* [ENHANCEMENT] Datasources made via the CLI notebooks now include runtime and active data connector
* [ENHANCEMENT] InMemoryStoreBackendDefaults which is useful for testing
* [MAINTENANCE] Improve robustness of integration test_runner
* [MAINTENANCE] CLI tests now support click 8.0 and 7.x
* [MAINTENANCE] Soft launch of alpha docs site
* [MAINTENANCE] DOCS integration tests have moved to a new pipeline
* [MAINTENANCE] Pin json-schema version
* [MAINTENANCE] Allow tests to properly connect to local sqlite db on Windows (thanks @shpolina)
* [FEATURE] Add GeCloudStoreBackend with support for Checkpoints



0.13.19
-----------------
* [BUGFIX] Fix packaging error breaking V3 CLI suite commands (#2719)

0.13.18
-----------------
* [ENHANCEMENT] Improve support for quantiles calculation in Athena
* [ENHANCEMENT] V3 API CLI docs commands have better error messages and more consistent short flags
* [ENHANCEMENT] Update all Data Connectors to allow for `batch_spec_passthrough` in config
* [ENHANCEMENT] Update `DataConnector.build_batch_spec` to use `batch_spec_passthrough` in config
* [ENHANCEMENT] Update `ConfiguredAssetSqlDataConnector.build_batch_spec` and `ConfiguredAssetFilePathDataConnector.build_batch_spec` to properly process `Asset.batch_spec_passthrough`
* [ENHANCEMENT] Update `SqlAlchemyExecutionEngine.get_batch_data_and_markers` to handle `create_temp_table` in `RuntimeQueryBatchSpec`
* [ENHANCEMENT] Usage stats messages for the v3 API CLI are now sent before and after the command runs # 2661
* [ENHANCEMENT} Update the datasource new notebook for improved data asset inference
* [ENHANCEMENT] Update the `datasource new` notebook for improved data asset inference
* [ENHANCEMENT] Made stylistic improvements to the `checkpoint new` notebook
* [ENHANCEMENT] Add mode prompt to suite new and suite edit #2706
* [ENHANCEMENT] Update build_gallery.py script to better-handle user-submitted Expectations failing #2705
* [ENHANCEMENT] Docs + Tests for passing in reader_options to Spark #2670
* [ENHANCEMENT] Adding progressbar to validator loop #2620 (Thanks @peterdhansen!)
* [ENHANCEMENT] Great Expectations Compatibility with SqlAlchemy 1.4 #2641
* [ENHANCEMENT] Athena expect column quantile values to be between #2544 (Thanks @RicardoPedrotti!)
* [BUGFIX] Rename assets in SqlDataConnectors to be consistent with other DataConnectors #2665
* [BUGFIX] V3 API CLI docs build now opens all built sites rather than only the last one
* [BUGFIX] Handle limit for oracle with rownum #2691 (Thanks @NathanFarmer!)
* [BUGFIX] add create table logic for athena #2668 (Thanks @kj-9!)
* [BUGFIX] Add note for user-submitted Expectation that is not compatible with SqlAlchemy 1.4 (uszipcode) #2677
* [BUGFIX] Usage stats cli payload schema #2680
* [BUGFIX] Rename assets in SqlDataConnectors #2665
* [DOCS] Update how_to_create_a_new_checkpoint.rst with description of new CLI functionality
* [DOCS] Update Configuring Datasources documentation for V3 API CLI
* [DOCS] Update Configuring Data Docs documentation for V3 API CLI
* [DOCS] Update Configuring metadata stores documentation for V3 API CLI
* [DOCS] Update How to configure a Pandas/S3 Datasource for V3 API CLI
* [DOCS] Fix typos in "How to load a database table, view, or query result as a batch" guide and update with `create_temp_table` info
* [DOCS] Update "How to add a Validation Operator" guide to make it clear it is only for V2 API
* [DOCS] Update Version Migration Guide to recommend using V3 without caveats
* [DOCS] Formatting fixes for datasource docs #2686
* [DOCS] Add note about v3 API to How to use the Great Expectations command line interface (CLI) #2675
* [DOCS] CLI SUITE Documentation for V3 #2687
* [DOCS] how to share data docs on azure #2589 (Thanks @benoitLebreton-perso!)
* [DOCS] Fix typo in Core concepts/Key Ideas section #2660 (Thanks @svenhofstede!)
* [DOCS] typo in datasource documentation #2654 (Thanks @Gfeuillen!)
* [DOCS] fix grammar #2579 (Thanks @carlsonp!)
* [DOCS] Typo fix in Core Concepts/ Key Ideas section #2644 (Thanks @TremaMiguel!)
* [DOCS] Corrects wrong pypi package in Contrib Packages README #2653 (Thanks @mielvds!)
* [DOCS] Update dividing_data_assets_into_batches.rst #2651 (Thanks @lhayhurst!)
* [MAINTENANCE] Temporarily pin sqlalchemy (1.4.9) and add new CI stage #2708
* [MAINTENANCE] Run CLI tests as a separate stage in Azure pipelines #2672
* [MAINTENANCE] Updates to usage stats messages & tests for new CLI #2689
* [MAINTENANCE] Making user configurable profile test more robust; minor cleanup #2685
* [MAINTENANCE] remove cli.project.upgrade event #2682
* [MAINTENANCE] column reflection fallback should introspect one table (not all tables) #2657 (Thank you @peterdhansen!)
* [MAINTENANCE] Refactor Tests to Use Common Libraries #2663

0.13.17
-----------------
* [BREAKING-EXPERIMENTAL] The ``batch_data`` attribute of ``BatchRequest`` has been removed. To pass in in-memory dataframes at runtime, the new ``RuntimeDataConnector`` should be used
* [BREAKING-EXPERIMENTAL] ``RuntimeDataConnector`` must now be passed Batch Requests of type ``RuntimeBatchRequest``
* [BREAKING-EXPERIMENTAL] The ``PartitionDefinitionSubset`` class has been removed - the parent class ``IDDict`` is used in its place
* [BREAKING-EXPERIMENTAL] ``partition_request`` was renamed ``data_connector_query``. The related ``PartitionRequest`` class has been removed - the parent class ``IDDict`` is used in its place
* [BREAKING-EXPERIMENTAL] ``partition_definition`` was renamed ``batch_identifiers`. The related ``PartitionDefinition`` class has been removed - the parent class ``IDDict`` is used in its place
* [BREAKING-EXPERIMENTAL] The ``PartitionQuery`` class has been renamed to ``BatchFilter``
* [BREAKING-EXPERIMENTAL] The ``batch_identifiers`` key on ``DataConnectorQuery`` (formerly ``PartitionRequest``) has been changed to ``batch_filter_parameters``
* [ENHANCEMENT] Added a new ``RuntimeBatchRequest`` class, which can be used alongside ``RuntimeDataConnector`` to specify batches at runtime with either an in-memory dataframe, path (filesystem or s3), or sql query
* [ENHANCEMENT] Added a new ``RuntimeQueryBatchSpec`` class
* [ENHANCEMENT] CLI store list now lists active stores
* [BUGFIX] Fixed issue where Sorters were not being applied correctly when ``data_connector_query`` contained limit or index  #2617
* [DOCS] Updated docs to reflect above class name changes
* [DOCS] Added the following docs: "How to configure sorting in Data Connectors", "How to configure a Runtime Data Connector", "How to create a Batch Request using an Active Data Connector", "How to load a database table, view, or query result as a Batch"
* [DOCS] Updated the V3 API section of the following docs: "How to load a Pandas DataFrame as a Batch", "How to load a Spark DataFrame as a Batch",

0.13.16
-----------------
* [ENHANCEMENT] CLI `docs list` command implemented for v3 api #2612
* [MAINTENANCE] Add testing for overwrite_existing in sanitize_yaml_and_save_datasource #2613
* [ENHANCEMENT] CLI `docs build` command implemented for v3 api #2614
* [ENHANCEMENT] CLI `docs clean` command implemented for v3 api #2615
* [ENHANCEMENT] DataContext.clean_data_docs now raises helpful errors #2621
* [ENHANCEMENT] CLI `init` command implemented for v3 api #2626
* [ENHANCEMENT] CLI `store list` command implemented for v3 api #2627

0.13.15
-----------------
* [FEATURE] Added support for references to secrets stores for AWS Secrets Manager, GCP Secret Manager and Azure Key Vault in `great_expectations.yml` project config file (Thanks @Cedric-Magnan!)
* [ENHANCEMENT] Datasource CLI functionality for v3 api and global --assume-yes flag #2590
* [ENHANCEMENT] Update UserConfigurableProfiler to increase tolerance for mostly parameter of nullity expectations
* [ENHANCEMENT] Adding tqdm to Profiler (Thanks @peterdhansen). New library in requirements.txt
* [ENHANCEMENT][MAINTENANCE] Use Metrics to Protect Against Wrong Column Names
* [BUGFIX] Remove parentheses call at os.curdir in data_context.py #2566 (thanks @henriquejsfj)
* [BUGFIX] Sorter Configuration Added to DataConnectorConfig and DataConnectorConfigSchema #2572
* [BUGFIX] Remove autosave of Checkpoints in test_yaml_config and store SimpleCheckpoint as Checkpoint #2549
* [ENHANCE] Update UserConfigurableProfiler to increase tolerance for mostly parameter of nullity expectations
* [BUGFIX] Populate (data) asset name in data docs for SimpleSqlalchemy datasource (Thanks @xaniasd)
* [BUGFIX] pandas partial read_ functions not being unwrapped (Thanks @luke321321)
* [BUGFIX] Don't stop SparkContext when running in Databricks (#2587) (Thanks @jarandaf)
* [MAINTENANCE] Oracle listed twice in list of sqlalchemy dialects #2609
* [FEATURE] Oracle support added to sqlalchemy datasource and dataset #2609

0.13.14
-----------------
* [BUGFIX] Use temporary paths in tests #2545
* [FEATURE] Allow custom data_asset_name for in-memory dataframes #2494
* [ENHANCEMENT] Restore cli functionality for legacy checkpoints #2511
* [BUGFIX] Can not create Azure Backend with TupleAzureBlobStoreBackend #2513 (thanks @benoitLebreton-perso)
* [BUGFIX] force azure to set content_type='text/html' if the file is HTML #2539 (thanks @benoitLebreton-perso)
* [BUGFIX] Temporarily pin SqlAlchemy to < 1.4.0 in requirements-dev-sqlalchemy.txt #2547
* [DOCS] Fix documentation links generated within template #2542 (thanks @thejasraju)
* [MAINTENANCE] Remove deprecated automerge config #249

0.13.13
-----------------
* [ENHANCEMENT] Improve support for median calculation in Athena (Thanks @kuhnen!) #2521
* [ENHANCEMENT] Update `suite scaffold` to work with the UserConfigurableProfiler #2519
* [MAINTENANCE] Add support for spark 3 based spark_config #2481

0.13.12
-----------------

* [FEATURE] Added EmailAction as a new Validation Action (Thanks @Cedric-Magnan!) #2479
* [ENHANCEMENT] CLI global options and checkpoint functionality for v3 api #2497
* [DOCS] Renamed the "old" and the "new" APIs to "V2 (Batch Kwargs) API" and "V3 (Batch Request) API" and added an article with recommendations for choosing between them

0.13.11
-----------------
* [FEATURE] Add "table.head" metric
* [FEATURE] Add support for BatchData as a core GE concept for all Execution Engines. #2395
 * NOTE: As part of our improvements to the underlying Batch API, we have refactored BatchSpec to be part of the "core" package in Great Expectations, consistent with its role coordinating communication about Batches between the Datasource and Execution Engine abstractions.
* [ENHANCEMENT] Explicit support for schema_name in the SqlAlchemyBatchData #2465. Issue #2340
* [ENHANCEMENT] Data docs can now be built skipping the index page using the python API #2224
* [ENHANCEMENT] Evaluation parameter runtime values rendering in data docs if arithmetic is present #2447. Issue #2215
* [ENHANCEMENT] When connecting to new Datasource, CLI prompt is consistent with rest of GE #2434
* [ENHANCEMENT] Adds basic test for bad s3 paths generated from regex #2427 (Thanks @lukedyer-peak!)
* [ENHANCEMENT] Updated UserConfigurableProfiler date parsing error handling #2459
* [ENHANCEMENT] Clarification of self_check error messages #2304
* [ENHANCEMENT] Allows gzipped files and other encodings to be read from S3 #2440 (Thanks @luke321321!)
* [BUGFIX] `expect_column_unique_value_count_to_be_between` renderer bug (duplicate "Distinct (%)") #2455. Issue #2423
* [BUGFIX] Fix S3 Test issue by pinning `moto` version < 2.0.0 #2470
* [BUGFIX] Check for datetime-parseable strings in validate_metric_value_between_configuration #2419. Issue #2340 (Thanks @victorwyee!)
* [BUGFIX] `expect_compound_columns_to_be_unique` ExpectationConfig added #2471 Issue #2464
* [BUGFIX] In basic profiler, handle date parsing and overflow exceptions separately #2431 (Thanks @peterdhansen!)
* [BUGFIX] Fix sqlalchemy column comparisons when comparison was done between different datatypes #2443 (Thanks @peterdhansen!)
* [BUGFIX] Fix divide by zero error in expect_compound_columns_to_be_unique #2454 (Thanks @jdimatteo!)
* [DOCS] added how-to guide for user configurable profiler #2452
* [DOCS] Linked videos and minor documentation addition #2388
* [DOCS] Modifying getting started tutorial content to work with 0.13.8+ #2418
* [DOCS] add case studies to header in docs #2430
* [MAINTENANCE] Updates to Azure pipeline configurations #2462
* [MAINTENANCE] Allowing the tests to run with Docker-in-Windows #2402 (Thanks @Patechoc!)
* [MAINTENANCE] Add support for automatically building expectations gallery metadata #2386


0.13.10
-----------------
* [ENHANCEMENT] Optimize tests #2421
* [ENHANCEMENT] Add docstring for _invert_regex_to_data_reference_template #2428
* [ENHANCEMENT] Added expectation to check if data is in alphabetical ordering #2407 (Thanks @sethdmay!)
* [BUGFIX] Fixed a broken docs link #2433
* [BUGFIX] Missing `markown_text.j2` jinja template #2422
* [BUGFIX] parse_strings_as_datetimes error with user_configurable_profiler #2429
* [BUGFIX] Update `suite edit` and `suite scaffold` notebook renderers to output functional validation cells #2432
* [DOCS] Update how_to_create_custom_expectations_for_pandas.rst #2426 (Thanks @henriquejsfj!)
* [DOCS] Correct regex escape for data connectors #2425 (Thanks @lukedyer-peak!)
* [CONTRIB] Expectation: Matches benfords law with 80 percent confidence interval test #2406 (Thanks @vinodkri1!)


0.13.9
-----------------
* [FEATURE] Add TupleAzureBlobStoreBackend (thanks @syahdeini) #1975
* [FEATURE] Add get_metrics interface to Modular Expectations Validator API
* [ENHANCEMENT] Add possibility to pass boto3 configuration to TupleS3StoreBackend (Thanks for #1691 to @mgorsk1!) #2371
* [ENHANCEMENT] Removed the logic that prints the "This configuration object was built using version..." warning when current version of Great Expectations is not the same as the one used to build the suite, since it was not actionable #2366
* [ENHANCEMENT] Update Validator with more informative error message
* [BUGFIX] Ensure that batch_spec_passthrough is handled correctly by properly refactoring build_batch_spec and _generate_batch_spec_parameters_from_batch_definition for all DataConnector classes
* [BUGFIX] Display correct unexpected_percent in DataDocs - corrects the result object from map expectations to return the same "unexpected_percent" as is used to evaluate success (excluding null values from the denominator). The old value is now returned in a key called "unexpected_percent_total" (thanks @mlondschien) #1875
* [BUGFIX] Add python=3.7 argument to conda env creation (thanks @scouvreur!) #2391
* [BUGFIX] Fix issue with temporary table creation in MySQL #2389
* [BUGFIX] Remove duplicate code in data_context.store.tuple_store_backend (Thanks @vanderGoes)
* [BUGFIX] Fix issue where WarningAndFailureExpectationSuitesValidationOperator failing when warning suite fails
* [DOCS] Update How to instantiate a Data Context on Databricks Spark cluster for 0.13+ #2379
* [DOCS] How to load a Pandas DataFrame as a Batch #2327
* [DOCS] Added annotations for Expectations not yet ported to the new Modular Expectations API.
* [DOCS] How to load a Spark DataFrame as a Batch #2385
* [MAINTENANCE] Add checkpoint store to store backend defaults #2378


0.13.8
-----------------
* [FEATURE] New implementation of Checkpoints that uses dedicated CheckpointStore (based on the new ConfigurationStore mechanism) #2311, #2338
* [BUGFIX] Fix issue causing incorrect identification of partially-implemented expectations as not abstract #2334
* [BUGFIX] DataContext with multiple DataSources no longer scans all configurations #2250


0.13.7
-----------------
* [BUGFIX] Fix Local variable 'temp_table_schema_name' might be referenced before assignment bug in sqlalchemy_dataset.py #2302
* [MAINTENANCE] Ensure compatibility with new pip resolver v20.3+ #2256
* [ENHANCEMENT] Improvements in the how-to guide, run_diagnostics method in Expectation base class and Expectation templates to support the new rapid "dev loop" of community-contributed Expectations. #2296
* [ENHANCEMENT] Improvements in the output of Expectations tests to make it more legible. #2296
* [DOCS] Clarification of the instructions for using conda in the "Setting Up Your Dev Environment" doc. #2306


0.13.6
-----------------
* [ENHANCEMENT] Skip checks when great_expectations package did not change #2287
* [ENHANCEMENT] A how-to guide, run_diagnostics method in Expectation base class and Expectation templates to support the new rapid "dev loop" of community-contributed Expectations. #2222
* [BUGFIX] Fix Local variable 'query_schema' might be referenced before assignment bug in sqlalchemy_dataset.py #2286 (Thanks @alessandrolacorte!)
* [BUGFIX] Use correct schema to fetch table and column metadata #2284 (Thanks @armaandhull!)
* [BUGFIX] Updated sqlalchemy_dataset to convert numeric metrics to json_serializable up front, avoiding an issue where expectations on data immediately fail due to the conversion to/from json. #2207


0.13.5
-----------------
* [FEATURE] Add MicrosoftTeamsNotificationAction (Thanks @Antoninj!)
* [FEATURE] New ``contrib`` package #2264
* [ENHANCEMENT] Data docs can now be built skipping the index page using the python API #2224
* [ENHANCEMENT] Speed up new suite creation flow when connecting to Databases. Issue #1670 (Thanks @armaandhull!)
* [ENHANCEMENT] Serialize PySpark DataFrame by converting to dictionary #2237
* [BUGFIX] Mask passwords in DataContext.list_datasources(). Issue #2184
* [BUGFIX] Skip escaping substitution variables in escape_all_config_variables #2243. Issue #2196 (Thanks @
varundunga!)
* [BUGFIX] Pandas extension guessing #2239 (Thanks @sbrugman!)
* [BUGFIX] Replace runtime batch_data DataFrame with string #2240
* [BUGFIX] Update Notebook Render Tests to Reflect Updated Python Packages #2262
* [DOCS] Updated the code of conduct to mention events #2278
* [DOCS] Update the diagram for batch metadata #2161
* [DOCS] Update metrics.rst #2257
* [MAINTENANCE] Different versions of Pandas react differently to corrupt XLS files. #2230
* [MAINTENANCE] remove the obsolete TODO comments #2229 (Thanks @beyondacm!)
* [MAINTENANCE] Update run_id to airflow_run_id for clarity. #2233


0.13.4
-----------------
* [FEATURE] Implement expect_column_values_to_not_match_regex_list in Spark (Thanks @mikaylaedwards!)
* [ENHANCEMENT] Improve support for quantile calculations in Snowflake
* [ENHANCEMENT] DataDocs show values of Evaluation Parameters #2165. Issue #2010
* [ENHANCEMENT] Work on requirements.txt #2052 (Thanks @shapiroj18!)
* [ENHANCEMENT] expect_table_row_count_to_equal_other_table #2133
* [ENHANCEMENT] Improved support for quantile calculations in Snowflake #2176
* [ENHANCEMENT] DataDocs show values of Evaluation Parameters #2165
* [BUGFIX] Add pagination to TupleS3StoreBackend.list_keys() #2169. Issue #2164
* [BUGFIX] Fixed black conflict, upgraded black, made import optional #2183
* [BUGFIX] Made improvements for the treatment of decimals for database backends for lossy conversion #2207
* [BUGFIX] Pass manually_initialize_store_backend_id to database store backends to mirror functionality of other backends. Issue #2181
* [BUGFIX] Make glob_directive more permissive in ConfiguredAssetFilesystemDataConnector #2197. Issue #2193
* [DOCS] Added link to Youtube video on in-code contexts #2177
* [DOCS] Docstrings for DataConnector and associated classes #2172
* [DOCS] Custom expectations improvement #2179
* [DOCS] Add a conda example to creating virtualenvs #2189
* [DOCS] Fix Airflow logo URL #2198 (Thanks @floscha!)
* [DOCS] Update explore_expectations_in_a_notebook.rst #2174
* [DOCS] Change to DOCS that describe Evaluation Parameters #2209
* [MAINTENANCE] Removed mentions of show_cta_footer and added deprecation notes in usage stats #2190. Issue #2120

0.13.3
-----------------
* [ENHANCEMENT] Updated the BigQuery Integration to create a view instead of a table (thanks @alessandrolacorte!) #2082.
* [ENHANCEMENT] Allow  database store backend to support specification of schema in credentials file
* [ENHANCEMENT] Add support for connection_string and url in configuring DatabaseStoreBackend, bringing parity to other SQL-based objects. In the rare case of user code that instantiates a DatabaseStoreBackend without using the Great Expectations config architecture, users should ensure they are providing kwargs to init, because the init signature order has changed.
* [ENHANCEMENT] Improved exception handling in the Slack notifications rendering logic
* [ENHANCEMENT] Uniform configuration support for both 0.13 and 0.12 versions of the Datasource class
* [ENHANCEMENT] A single `DataContext.get_batch()` method supports both 0.13 and 0.12 style call arguments
* [ENHANCEMENT] Initializing DataContext in-code is now available in both 0.13 and 0.12 versions
* [BUGFIX] Fixed a bug in the error printing logic in several exception handling blocks in the Data Docs rendering. This will make it easier for users to submit error messages in case of an error in rendering.
* [DOCS] Miscellaneous doc improvements
* [DOCS] Update cloud composer workflow to use GCSStoreBackendDefaults

0.13.2
-----------------
* [ENHANCEMENT] Support avro format in Spark datasource (thanks @ryanaustincarlson!) #2122
* [ENHANCEMENT] Made improvements to the backend for expect_column_quantile_values_to_be_between #2127
* [ENHANCEMENT] Robust Representation in Configuration of Both Legacy and New Datasource
* [ENHANCEMENT] Continuing 0.13 clean-up and improvements
* [BUGFIX] Fix spark configuration not getting passed to the SparkSession builder (thanks @EricSteg!) #2124
* [BUGFIX] Misc bugfixes and improvements to code & documentation for new in-code data context API #2118
* [BUGFIX] When Introspecting a database, sql_data_connector will ignore view_names that are also system_tables
* [BUGFIX] Made improvements for code & documentation for in-code data context
* [BUGFIX] Fixed bug where TSQL mean on `int` columns returned incorrect result
* [DOCS] Updated explanation for ConfiguredAssetDataConnector and InferredAssetDataConnector
* [DOCS] General 0.13 docs improvements

0.13.1
-----------------
* [ENHANCEMENT] Improved data docs performance by ~30x for large projects and ~4x for smaller projects by changing instantiation of Jinja environment #2100
* [ENHANCEMENT] Allow  database store backend to support specification of schema in credentials file #2058 (thanks @GTLangseth!)
* [ENHANCEMENT] More detailed information in Datasource.self_check() diagnostic (concerning ExecutionEngine objects)
* [ENHANCEMENT] Improve UI for in-code data contexts #2068
* [ENHANCEMENT] Add a store_backend_id property to StoreBackend #2030, #2075
* [ENHANCEMENT] Use an existing expectation_store.store_backend_id to initialize an in-code DataContext #2046, #2075
* [BUGFIX] Corrected handling of boto3_options by PandasExecutionEngine
* [BUGFIX] New Expectation via CLI / SQL Query no longer throws TypeError
* [BUGFIX] Implement validator.default_expectations_arguments
* [DOCS] Fix doc create and editing expectations #2105 (thanks @Lee-W!)
* [DOCS] Updated documentation on 0.13 classes
* [DOCS] Fixed a typo in the HOWTO guide for adding a self-managed Spark datasource
* [DOCS] Updated documentation for new UI for in-code data contexts

0.13.0
-----------------
* INTRODUCING THE NEW MODULAR EXPECTATIONS API (Experimental): this release introduces a new way to create expectation logic in its own class, making it much easier to author and share expectations. ``Expectation`` and ``MetricProvider`` classes now work together to validate data and consolidate logic for all backends by function. See the how-to guides in our documentation for more information on how to use the new API.
* INTRODUCING THE NEW DATASOURCE API (Experimental): this release introduces a new way to connect to datasources providing much richer guarantees for discovering ("inferring") data assets and partitions. The new API replaces "BatchKwargs" and "BatchKwargsGenerators" with BatchDefinition and BatchSpec objects built from DataConnector classes. You can read about the new API in our docs.
* The Core Concepts section of our documentation has been updated with descriptions of the classes and concepts used in the new API; we will continue to update that section and welcome questions and improvements.
* BREAKING: Data Docs rendering is now handled in the new Modular Expectations, which means that any custom expectation rendering needs to be migrated to the new API to function in version 0.13.0.
* BREAKING: **Renamed** Datasource to LegacyDatasource and introduced the new Datasource class. Because most installations rely on one PandasDatasource, SqlAlchemyDatasource, or SparkDFDatasource, most users will not be affected. However, if you have implemented highly customized Datasource class inheriting from the base class, you may need to update your inheritance.
* BREAKING: The new Modular Expectations API will begin removing the ``parse_strings_as_datetimes`` and ``allow_cross_type_comparisons`` flags in expectations. Expectation Suites that use the flags will need to be updated to use the new Modular Expectations. In general, simply removing the flag will produce correct behavior; if you still want the exact same semantics, you should ensure your raw data already has typed datetime objects.
* **NOTE:** Both the new Datasource API and the new Modular Expectations API are *experimental* and will change somewhat during the next several point releases. We are extremely excited for your feedback while we iterate rapidly, and continue to welcome new community contributions.

0.12.10
-----------------
* [BUGFIX] Update requirements.txt for ruamel.yaml to >=0.16 - #2048 (thanks @mmetzger!)
* [BUGFIX] Added option to return scalar instead of list from query store #2060
* [BUGFIX] Add missing markdown_content_block_container #2063
* [BUGFIX] Fixed a divided by zero error for checkpoints on empty expectation suites #2064
* [BUGFIX] Updated sort to correctly return partial unexpected results when expect_column_values_to_be_of_type has more than one unexpected type #2074
* [BUGFIX] Resolve Data Docs resource identifier issues to speed up UpdateDataDocs action #2078
* [DOCS] Updated contribution changelog location #2051 (thanks @shapiroj18!)
* [DOCS] Adding Airflow operator and Astrononomer deploy guides #2070
* [DOCS] Missing image link to bigquery logo #2071 (thanks @nelsonauner!)

0.12.9
-----------------
* [BUGFIX] Fixed the import of s3fs to use the optional import pattern - issue #2053
* [DOCS] Updated the title styling and added a Discuss comment article for the OpsgenieAlertAction how-to guide

0.12.8
-----------------
* [FEATURE] Add OpsgenieAlertAction #2012 (thanks @miike!)
* [FEATURE] Add S3SubdirReaderBatchKwargsGenerator #2001 (thanks @noklam)
* [ENHANCEMENT] Snowflake uses temp tables by default while still allowing transient tables
* [ENHANCEMENT] Enabled use of lowercase table and column names in GE with the `use_quoted_name` key in batch_kwargs #2023
* [BUGFIX] Basic suite builder profiler (suite scaffold) now skips excluded expectations #2037
* [BUGFIX] Off-by-one error in linking to static images #2036 (thanks @NimaVaziri!)
* [BUGFIX] Improve handling of pandas NA type issue #2029 PR #2039 (thanks @isichei!)
* [DOCS] Update Virtual Environment Example #2027 (thanks @shapiroj18!)
* [DOCS] Update implemented_expectations.rst (thanks @jdimatteo!)
* [DOCS] Update how_to_configure_a_pandas_s3_datasource.rst #2042 (thanks @CarstenFrommhold!)

0.12.7
-----------------
* [ENHANCEMENT] CLI supports s3a:// or gs:// paths for Pandas Datasources (issue #2006)
* [ENHANCEMENT] Escape $ characters in configuration, support multiple substitutions (#2005 & #2015)
* [ENHANCEMENT] Implement Skip prompt flag on datasource profile cli (#1881 Thanks @thcidale0808!)
* [BUGFIX] Fixed bug where slack messages cause stacktrace when data docs pages have issue
* [DOCS] How to use docker images (#1797)
* [DOCS] Remove incorrect doc line from PagerdutyAlertAction (Thanks @niallrees!)
* [MAINTENANCE] Update broken link (Thanks @noklam!)
* [MAINTENANCE] Fix path for how-to guide (Thanks @gauthamzz!)

0.12.6
-----------------
* [BUGFIX] replace black in requirements.txt

0.12.5
-----------------
* [ENHANCEMENT] Implement expect_column_values_to_be_json_parseable in spark (Thanks @mikaylaedwards!)
* [ENHANCEMENT] Fix boto3 options passing into datasource correctly (Thanks @noklam!)
* [ENHANCEMENT] Add .pkl to list of recognized extensions (Thanks @KPLauritzen!)
* [BUGFIX] Query batch kwargs support for Athena backend (issue 1964)
* [BUGFIX] Skip config substitution if key is "password" (issue 1927)
* [BUGFIX] fix site_names functionality and add site_names param to get_docs_sites_urls (issue 1991)
* [BUGFIX] Always render expectation suites in data docs unless passing a specific ExpectationSuiteIdentifier in resource_identifiers (issue 1944)
* [BUGFIX] remove black from requirements.txt
* [BUGFIX] docs build cli: fix --yes argument (Thanks @varunbpatil!)
* [DOCS] Update docstring for SubdirReaderBatchKwargsGenerator (Thanks @KPLauritzen!)
* [DOCS] Fix broken link in README.md (Thanks @eyaltrabelsi!)
* [DOCS] Clarifications on several docs (Thanks all!!)

0.12.4
-----------------
* [FEATURE] Add PagerdutyAlertAction (Thanks @NiallRees!)
* [FEATURE] enable using Minio for S3 backend (Thanks @noklam!)
* [ENHANCEMENT] Add SqlAlchemy support for expect_compound_columns_to_be_unique (Thanks @jhweaver!)
* [ENHANCEMENT] Add Spark support for expect_compound_columns_to_be_unique (Thanks @tscottcoombes1!)
* [ENHANCEMENT] Save expectation suites with datetimes in evaluation parameters (Thanks @mbakunze!)
* [ENHANCEMENT] Show data asset name in Slack message (Thanks @haydarai!)
* [ENHANCEMENT] Enhance data doc to show data asset name in overview block (Thanks @noklam!)
* [ENHANCEMENT] Clean up checkpoint output
* [BUGFIX] Change default prefix for TupleStoreBackend (issue 1907)
* [BUGFIX] Duplicate s3 approach for GCS for building object keys
* [BUGFIX] import NotebookConfig (Thanks @cclauss!)
* [BUGFIX] Improve links (Thanks @sbrugman!)
* [MAINTENANCE] Unpin black in requirements (Thanks @jtilly!)
* [MAINTENANCE] remove test case name special characters

0.12.3
-----------------
* [ENHANCEMENT] Add expect_compound_columns_to_be_unique and clarify multicolumn uniqueness
* [ENHANCEMENT] Add expectation expect_table_columns_to_match_set
* [ENHANCEMENT] Checkpoint run command now prints out details on each validation #1437
* [ENHANCEMENT] Slack notifications can now display links to GCS-hosted DataDocs sites
* [ENHANCEMENT] Public base URL can be configured for Data Docs sites
* [ENHANCEMENT] SuiteEditNotebookRenderer.add_header class now allows usage of env variables in jinja templates (thanks @mbakunze)!
* [ENHANCEMENT] Display table for Cramer's Phi expectation in Data Docs (thanks @mlondschien)!
* [BUGFIX] Explicitly convert keys to tuples when removing from TupleS3StoreBackend (thanks @balexander)!
* [BUGFIX] Use more-specific s3.meta.client.exceptions with dealing with boto resource api (thanks @lcorneliussen)!
* [BUGFIX] Links to Amazon S3 are compatible with virtual host-style access and path-style access
* [DOCS] How to Instantiate a Data Context on a Databricks Spark Cluster
* [DOCS] Update to Deploying Great Expectations with Google Cloud Composer
* [MAINTENANCE] Update moto dependency to include cryptography (see #spulec/moto/3290)

0.12.2
-----------------
* [ENHANCEMENT] Update schema for anonymized expectation types to avoid large key domain
* [ENHANCEMENT] BaseProfiler type mapping expanded to include more pandas and numpy dtypes
* [BUGFIX] Allow for pandas reader option inference with parquet and Excel (thanks @dlachasse)!
* [BUGFIX] Fix bug where running checkpoint fails if GCS data docs site has a prefix (thanks @sergii-tsymbal-exa)!
* [BUGFIX] Fix bug in deleting datasource config from config file (thanks @rxmeez)!
* [BUGFIX] clarify inclusiveness of min/max values in string rendering
* [BUGFIX] Building data docs no longer crashes when a data asset name is an integer #1913
* [DOCS] Add notes on transient table creation to Snowflake guide (thanks @verhey)!
* [DOCS] Fixed several broken links and glossary organization (thanks @JavierMonton and @sbrugman)!
* [DOCS] Deploying Great Expectations with Google Cloud Composer (Hosted Airflow)

0.12.1
-----------------
* [FEATURE] Add ``expect_column_pair_cramers_phi_value_to_be_less_than`` expectation to ``PandasDatasource`` to check for the independence of two columns by computing their Cramers Phi (thanks @mlondschien)!
* [FEATURE] add support for ``expect_column_pair_values_to_be_in_set`` to ``Spark`` (thanks @mikaylaedwards)!
* [FEATURE] Add new expectation:`` expect_multicolumn_sum_to_equal`` for ``pandas` and ``Spark`` (thanks @chipmyersjr)!
* [ENHANCEMENT] Update isort, pre-commit & pre-commit hooks, start more linting (thanks @dandandan)!
* [ENHANCEMENT] Bundle shaded marshmallow==3.7.1 to avoid dependency conflicts on GCP Composer
* [ENHANCEMENT] Improve row_condition support in aggregate expectations
* [BUGFIX] SuiteEditNotebookRenderer no longer break GCS and S3 data paths
* [BUGFIX] Fix bug preventing the use of get_available_partition_ids in s3 generator
* [BUGFIX] SuiteEditNotebookRenderer no longer break GCS and S3 data paths
* [BUGFIX] TupleGCSStoreBackend: remove duplicate prefix for urls (thanks @azban)!
* [BUGFIX] Fix `TypeError: unhashable type` error in Data Docs rendering

0.12.0
-----------------
* [BREAKING] This release includes a breaking change that *only* affects users who directly call `add_expectation`, `remove_expectation`, or `find_expectations`. (Most users do not use these APIs but add Expectations by stating them directly on Datasets). Those methods have been updated to take an ExpectationConfiguration object and `match_type` object. The change provides more flexibility in determining which expectations should be modified and allows us provide substantially improved support for two major features that we have frequently heard requested: conditional Expectations and more flexible multi-column custom expectations. See :ref:`expectation_suite_operations` and :ref:`migrating_versions` for more information.
* [FEATURE] Add support for conditional expectations using pandas execution engine (#1217 HUGE thanks @arsenii!)
* [FEATURE] ValidationActions can now consume and return "payload", which can be used to share information across ValidationActions
* [FEATURE] Add support for nested columns in the PySpark expectations (thanks @bramelfrink)!
* [FEATURE] add support for `expect_column_values_to_be_increasing` to `Spark` (thanks @mikaylaedwards)!
* [FEATURE] add support for `expect_column_values_to_be_decreasing` to `Spark` (thanks @mikaylaedwards)!
* [FEATURE] Slack Messages sent as ValidationActions now have link to DataDocs, if available.
* [FEATURE] Expectations now define “domain,” “success,” and “runtime” kwargs to allow them to determine expectation equivalence for updating expectations. Fixes column pair expectation update logic.
* [ENHANCEMENT] Add a `skip_and_clean_missing` flag to `DefaultSiteIndexBuilder.build` (default True). If True, when an index page is being built and an existing HTML page does not have corresponding source data (i.e. an expectation suite or validation result was removed from source store), the HTML page is automatically deleted and will not appear in the index. This ensures that the expectations store and validations store are the source of truth for Data Docs.
* [ENHANCEMENT] Include datetime and bool column types in descriptive documentation results
* [ENHANCEMENT] Improve data docs page breadcrumbs to have clearer run information
* [ENHANCEMENT] Data Docs Validation Results only shows unexpected value counts if all unexpected values are available
* [ENHANCEMENT] Convert GE version key from great_expectations.__version__ to great_expectations_version (thanks, @cwerner!) (#1606)
* [ENHANCEMENT] Add support in JSON Schema profiler for combining schema with anyOf key and creating nullability expectations
* [BUGFIX] Add guard for checking Redshift Dialect in match_like_pattern expectation
* [BUGFIX] Fix content_block build failure for dictionary content - (thanks @jliew!) #1722
* [BUGFIX] Fix bug that was preventing env var substitution in `config_variables.yml` when not at the top level
* [BUGFIX] Fix issue where expect_column_values_to_be_in_type_list did not work with positional type_list argument in SqlAlchemyDataset or SparkDFDataset
* [BUGFIX] Fixes a bug that was causing exceptions to occur if user had a Data Docs config excluding a particular site section
* [DOCS] Add how-to guides for configuring MySQL and MSSQL Datasources
* [DOCS] Add information about issue tags to contributing docs
* [DEPRECATION] Deprecate demo suite behavior in `suite new`

0.11.9
-----------------
* [FEATURE] New Dataset Support: Microsoft SQL Server
* [FEATURE] Render expectation validation results to markdown
* [FEATURE] Add --assume-yes/--yes/-y option to cli docs build command (thanks @feluelle)
* [FEATURE] Add SSO and SSH key pair authentication for Snowflake (thanks @dmateusp)
* [FEATURE] Add pattern-matching expectations that use the Standard SQL "LIKE" operator: "expect_column_values_to_match_like_pattern", "expect_column_values_to_not_match_like_pattern", "expect_column_values_to_match_like_pattern_list", and "expect_column_values_to_not_match_like_pattern_list"
* [ENHANCEMENT] Make Data Docs rendering of profiling results more flexible by deprecating the reliance on validation results having the specific run_name of "profiling"
* [ENHANCEMENT] Use green checkmark in Slack msgs instead of tada
* [ENHANCEMENT] log class instantiation errors for better debugging
* [BUGFIX] usage_statistics decorator now handles 'dry_run' flag
* [BUGFIX] Add spark_context to DatasourceConfigSchema (#1713) (thanks @Dandandan)
* [BUGFIX] Handle case when unexpected_count list element is str
* [DOCS] Deploying Data Docs
* [DOCS] New how-to guide: How to instantiate a Data Context on an EMR Spark cluster
* [DOCS] Managed Spark DF Documentation #1729 (thanks @mgorsk1)
* [DOCS] Typos and clarifications (thanks @dechoma @sbrugman @rexboyce)

0.11.8
-----------------
* [FEATURE] Customizable "Suite Edit" generated notebooks
* [ENHANCEMENT] Add support and docs for loading evaluation parameter from SQL database
* [ENHANCEMENT] Fixed some typos/grammar and a broken link in the suite_scaffold_notebook_renderer
* [ENHANCEMENT] allow updates to DatabaseStoreBackend keys by default, requiring `allow_update=False` to disallow
* [ENHANCEMENT] Improve support for prefixes declared in TupleS3StoreBackend that include reserved characters
* [BUGFIX] Fix issue where allow_updates was set for StoreBackend that did not support it
* [BUGFIX] Fix issue where GlobReaderBatchKwargsGenerator failed with relative base_directory
* [BUGFIX] Adding explicit requirement for "importlib-metadata" (needed for Python versions prior to Python 3.8).
* [MAINTENANCE] Install GitHub Dependabot
* [BUGFIX] Fix missing importlib for python 3.8 #1651

0.11.7
-----------------
* [ENHANCEMENT] Improve CLI error handling.
* [ENHANCEMENT] Do not register signal handlers if not running in main thread
* [ENHANCEMENT] store_backend (S3 and GCS) now throws InvalidKeyError if file does not exist at expected location
* [BUGFIX] ProfilerTypeMapping uses lists instead of sets to prevent serialization errors when saving suites created by JsonSchemaProfiler
* [DOCS] Update suite scaffold how-to
* [DOCS] Docs/how to define expectations that span multiple tables
* [DOCS] how to metadata stores validation on s3

0.11.6
-----------------
* [FEATURE] Auto-install Python DB packages.  If the required packages for a DB library are not installed, GE will offer the user to install them, without exiting CLI
* [FEATURE] Add new expectation expect_table_row_count_to_equal_other_table for SqlAlchemyDataset
* [FEATURE] A profiler that builds suites from JSONSchema files
* [ENHANCEMENT] Add ``.feather`` file support to PandasDatasource
* [ENHANCEMENT] Use ``colorama init`` to support terminal color on Windows
* [ENHANCEMENT] Update how_to_trigger_slack_notifications_as_a_validation_action.rst
* [ENHANCEMENT] Added note for config_version in great_expectations.yml
* [ENHANCEMENT] Implement "column_quantiles" for MySQL (via a compound SQLAlchemy query, since MySQL does not support "percentile_disc")
* [BUGFIX] "data_asset.validate" events with "data_asset_name" key in the batch kwargs were failing schema validation
* [BUGFIX] database_store_backend does not support storing Expectations in DB
* [BUGFIX] instantiation of ExpectationSuite always adds GE version metadata to prevent datadocs from crashing
* [BUGFIX] Fix all tests having to do with missing data source libraries
* [DOCS] will/docs/how_to/Store Expectations on Google Cloud Store

0.11.5
-----------------
* [FEATURE] Add support for expect_column_values_to_match_regex_list exception for Spark backend
* [ENHANCEMENT] Added 3 new usage stats events: "cli.new_ds_choice", "data_context.add_datasource", and "datasource.sqlalchemy.connect"
* [ENHANCEMENT] Support platform_specific_separator flag for TupleS3StoreBackend prefix
* [ENHANCEMENT] Allow environment substitution in config_variables.yml
* [BUGFIX] fixed issue where calling head() on a SqlAlchemyDataset would fail if the underlying table is empty
* [BUGFIX] fixed bug in rounding of mostly argument to nullity expectations produced by the BasicSuiteBuilderProfiler
* [DOCS] New How-to guide: How to add a Validation Operator (+ updated in Validation Operator doc strings)

0.11.4
-----------------
* [BUGIFX] Fixed an error that crashed the CLI when called in an environment with neither SQLAlchemy nor google.auth installed

0.11.3
-----------------
* [ENHANCEMENT] Removed the misleading scary "Site doesn't exist or is inaccessible" message that the CLI displayed before building Data Docs for the first time.
* [ENHANCEMENT] Catch sqlalchemy.exc.ArgumentError and google.auth.exceptions.GoogleAuthError in SqlAlchemyDatasource __init__ and re-raise them as DatasourceInitializationError - this allows the CLI to execute its retry logic when users provide a malformed SQLAlchemy URL or attempt to connect to a BigQuery project without having proper authentication.
* [BUGFIX] Fixed issue where the URL of the Glossary of Expectations article in the auto-generated suite edit notebook was wrong (out of date) (#1557).
* [BUGFIX] Use renderer_type to set paths in jinja templates instead of utm_medium since utm_medium is optional
* [ENHANCEMENT] Bring in custom_views_directory in DefaultJinjaView to enable custom jinja templates stored in plugins dir
* [BUGFIX] fixed glossary links in walkthrough modal, README, CTA button, scaffold notebook
* [BUGFIX] Improved TupleGCSStoreBackend configurability (#1398 #1399)
* [BUGFIX] Data Docs: switch bootstrap-table-filter-control.min.js to CDN
* [ENHANCEMENT] BasicSuiteBuilderProfiler now rounds mostly values for readability
* [DOCS] Add AutoAPI as the primary source for API Reference docs.

0.11.2
-----------------
* [FEATURE] Add support for expect_volumn_values_to_match_json_schema exception for Spark backend (thanks @chipmyersjr!)
* [ENHANCEMENT] Add formatted __repr__ for ValidationOperatorResult
* [ENHANCEMENT] add option to suppress logging when getting expectation suite
* [BUGFIX] Fix object name construction when calling SqlAlchemyDataset.head (thanks @mascah!)
* [BUGFIX] Fixed bug where evaluation parameters used in arithmetic expressions would not be identified as upstream dependencies.
* [BUGFIX] Fix issue where DatabaseStoreBackend threw IntegrityError when storing same metric twice
* [FEATURE] Added new cli upgrade helper to help facilitate upgrading projects to be compatible with GE 0.11.
  See :ref:`upgrading_to_0.11` for more info.
* [BUGFIX] Fixed bug preventing GCS Data Docs sites to cleaned
* [BUGFIX] Correct doc link in checkpoint yml
* [BUGFIX] Fixed issue where CLI checkpoint list truncated names (#1518)
* [BUGFIX] Fix S3 Batch Kwargs Generator incorrect migration to new build_batch_kwargs API
* [BUGFIX] Fix missing images in data docs walkthrough modal
* [BUGFIX] Fix bug in checkpoints that was causing incorrect run_time to be set
* [BUGFIX] Fix issue where data docs could remove trailing zeros from values when low precision was requested

0.11.1
-----------------
* [BUGFIX] Fixed bug that was caused by comparison between timezone aware and non-aware datetimes
* [DOCS] Updated docs with info on typed run ids and validation operator results
* [BUGFIX] Update call-to-action buttons on index page with correct URLs

0.11.0
-----------------
* [BREAKING] ``run_id`` is now typed using the new ``RunIdentifier`` class, which consists of a ``run_time`` and
  ``run_name``. Existing projects that have Expectation Suite Validation Results must be migrated.
  See :ref:`upgrading_to_0.11` for instructions.
* [BREAKING] ``ValidationMetric`` and ``ValidationMetricIdentifier`` objects now have a ``data_asset_name`` attribute.
  Existing projects with evaluation parameter stores that have database backends must be migrated.
  See :ref:`upgrading_to_0.11` for instructions.
* [BREAKING] ``ValidationOperator.run`` now returns an instance of new type, ``ValidationOperatorResult`` (instead of a
  dictionary). If your code uses output from Validation Operators, it must be updated.
* Major update to the styling and organization of documentation! Watch for more content and reorganization as we continue to improve the documentation experience with Great Expectations.
* [FEATURE] Data Docs: redesigned index page with paginated/sortable/searchable/filterable tables
* [FEATURE] Data Docs: searchable tables on Expectation Suite Validation Result pages
* ``data_asset_name`` is now added to batch_kwargs by batch_kwargs_generators (if available) and surfaced in Data Docs
* Renamed all ``generator_asset`` parameters to ``data_asset_name``
* Updated the dateutil dependency
* Added experimental QueryStore
* Removed deprecated cli tap command
* Added of 0.11 upgrade helper
* Corrected Scaffold maturity language in notebook to Experimental
* Updated the installation/configuration documentation for Snowflake users
* [ENHANCEMENT] Improved error messages for misconfigured checkpoints.
* [BUGFIX] Fixed bug that could cause some substituted variables in DataContext config to be saved to `great_expectations.yml`

0.10.12
-----------------
* [DOCS] Improved help for CLI `checkpoint` command
* [BUGFIX] BasicSuiteBuilderProfiler could include extra expectations when only some expectations were selected (#1422)
* [FEATURE] add support for `expect_multicolumn_values_to_be_unique` and `expect_column_pair_values_A_to_be_greater_than_B`
  to `Spark`. Thanks @WilliamWsyHK!
* [ENHANCEMENT] Allow a dictionary of variables can be passed to the DataContext constructor to allow override
  config variables at runtime. Thanks @balexander!
* [FEATURE] add support for `expect_column_pair_values_A_to_be_greater_than_B` to `Spark`.
* [BUGFIX] Remove SQLAlchemy typehints to avoid requiring library (thanks @mzjp2)!
* [BUGFIX] Fix issue where quantile boundaries could not be set to zero. Thanks @kokes!

0.10.11
-----------------
* Bugfix: build_data_docs list_keys for GCS returns keys and when empty a more user friendly message
* ENHANCEMENT: Enable Redshift Quantile Profiling


0.10.10
-----------------
* Removed out-of-date Airflow integration examples. This repo provides a comprehensive example of Airflow integration: `#GE Airflow Example <https://github.com/superconductive/ge_tutorials>`_
* Bugfix suite scaffold notebook now has correct suite name in first markdown cell.
* Bugfix: fixed an example in the custom expectations documentation article - "result" key was missing in the returned dictionary
* Data Docs Bugfix: template string substitution is now done using .safe_substitute(), to handle cases where string templates
  or substitution params have extraneous $ signs. Also added logic to handle templates where intended output has groupings of 2 or more $ signs
* Docs fix: fix in yml for example action_list_operator for metrics
* GE is now auto-linted using Black

-----------------

* DataContext.get_docs_sites_urls now raises error if non-existent site_name is specified
* Bugfix for the CLI command `docs build` ignoring the --site_name argument (#1378)
* Bugfix and refactor for `datasource delete` CLI command (#1386) @mzjp2
* Instantiate datasources and validate config only when datasource is used (#1374) @mzjp2
* suite delete changed from an optional argument to a required one
* bugfix for uploading objects to GCP #1393
* added a new usage stats event for the case when a data context is created through CLI
* tuplefilestore backend, expectationstore backend remove_key bugs fixed
* no url is returned on empty data_docs site
* return url for resource only if key exists
* Test added for the period special char case
* updated checkpoint module to not require sqlalchemy
* added BigQuery as an option in the list of databases in the CLI
* added special cases for handling BigQuery - table names are already qualified with schema name, so we must make sure that we do not prepend the schema name twice
* changed the prompt for the name of the temp table in BigQuery in the CLI to hint that a fully qualified name (project.dataset.table) should be provided
* Bugfix for: expect_column_quantile_values_to_be_between expectation throws an "unexpected keyword WITHIN" on BigQuery (#1391)

0.10.8
-----------------
* added support for overriding the default jupyter command via a GE_JUPYTER_COMMAND environment variable (#1347) @nehiljain
* Bugfix for checkpoint missing template (#1379)

0.10.7
-----------------
* crud delete suite bug fix

0.10.6
-----------------

* Checkpoints: a new feature to ease deployment of suites into your pipelines
  - DataContext.list_checkpoints() returns a list of checkpoint names found in the project
  - DataContext.get_checkpoint() returns a validated dictionary loaded from yml
  - new cli commands

    - `checkpoint new`
    - `checkpoint list`
    - `checkpoint run`
    - `checkpoint script`

* marked cli `tap` commands as deprecating on next release
* marked cli `validation-operator run` command as deprecating
* internal improvements in the cli code
* Improve UpdateDataDocsAction docs

0.10.5
-----------------

* improvements to ge.read_json tests
* tidy up the changelog

  - Fix bullet list spacing issues
  - Fix 0.10. formatting
  - Drop roadmap_and_changelog.rst and move changelog.rst to the top level of the table of contents
* DataContext.run_validation_operator() now raises a DataContextError if:
  - no batches are passed
  - batches are of the the wrong type
  - no matching validation operator is found in the project
* Clarified scaffolding language in scaffold notebook
* DataContext.create() adds an additional directory: `checkpoints`
* Marked tap command for deprecation in next major release

0.10.4
-----------------
* consolidated error handling in CLI DataContext loading
* new cli command `suite scaffold` to speed up creation of suites
* new cli command `suite demo` that creates an example suite
* Update bigquery.rst `#1330 <https://github.com/great-expectations/great_expectations/issues/1330>`_
* Fix datetime reference in create_expectations.rst `#1321 <https://github.com/great-expectations/great_expectations/issues/1321>`_ Thanks @jschendel !
* Update issue templates
* CLI command experimental decorator
* Update style_guide.rst
* Add pull request template
* Use pickle to generate hash for dataframes with unhashable objects. `#1315 <https://github.com/great-expectations/great_expectations/issues/1315>`_ Thanks @shahinism !
* Unpin pytest

0.10.3
-----------------
* Use pickle to generate hash for dataframes with unhashable objects.

0.10.2
-----------------
* renamed NotebookRenderer to SuiteEditNotebookRenderer
* SuiteEditNotebookRenderer now lints using black
* New SuiteScaffoldNotebookRenderer renderer to expedite suite creation
* removed autopep8 dependency
* bugfix: extra backslash in S3 urls if store was configured without a prefix `#1314 <https://github.com/great-expectations/great_expectations/issues/1314>`_

0.10.1
-----------------
* removing bootstrap scrollspy on table of contents `#1282 <https://github.com/great-expectations/great_expectations/issues/1282>`_
* Silently tolerate connection timeout during usage stats reporting

0.10.0
-----------------
* (BREAKING) Clarified API language: renamed all ``generator`` parameters and methods to the more correct ``batch_kwargs_generator`` language. Existing projects may require simple migration steps. See :ref:`Upgrading to 0.10.x <upgrading_to_0.10.x>` for instructions.
* Adds anonymized usage statistics to Great Expectations. See this article for details: :ref:`Usage Statistics`.
* CLI: improve look/consistency of ``docs list``, ``suite list``, and ``datasource list`` output; add ``store list`` and ``validation-operator list`` commands.
* New SuiteBuilderProfiler that facilitates faster suite generation by allowing columns to be profiled
* Added two convenience methods to ExpectationSuite: get_table_expectations & get_column_expectations
* Added optional profiler_configuration to DataContext.profile() and DataAsset.profile()
* Added list_available_expectation_types() to DataAsset

0.9.11
-----------------
* Add evaluation parameters support in WarningAndFailureExpectationSuitesValidationOperator `#1284 <https://github.com/great-expectations/great_expectations/issues/1284>`_ thanks `@balexander <https://github.com/balexander>`_
* Fix compatibility with MS SQL Server. `#1269 <https://github.com/great-expectations/great_expectations/issues/1269>`_ thanks `@kepiej <https://github.com/kepiej>`_
* Bug fixes for query_generator `#1292 <https://github.com/great-expectations/great_expectations/issues/1292>`_ thanks `@ian-whitestone <https://github.com/ian-whitestone>`_

0.9.10
-----------------
* Data Docs: improve configurability of site_section_builders
* TupleFilesystemStoreBackend now ignore `.ipynb_checkpoints` directories `#1203 <https://github.com/great-expectations/great_expectations/issues/1203>`_
* bugfix for Data Docs links encoding on S3 `#1235 <https://github.com/great-expectations/great_expectations/issues/1235>`_

0.9.9
-----------------
* Allow evaluation parameters support in run_validation_operator
* Add log_level parameter to jupyter_ux.setup_notebook_logging.
* Add experimental display_profiled_column_evrs_as_section and display_column_evrs_as_section methods, with a minor (nonbreaking) refactor to create a new _render_for_jupyter method.
* Allow selection of site in UpdateDataDocsAction with new arg target_site_names in great_expectations.yml
* Fix issue with regular expression support in BigQuery (#1244)

0.9.8
-----------------
* Allow basic operations in evaluation parameters, with or without evaluation parameters.
* When unexpected exceptions occur (e.g., during data docs rendering), the user will see detailed error messages, providing information about the specific issue as well as the stack trace.
* Remove the "project new" option from the command line (since it is not implemented; users can only run "init" to create a new project).
* Update type detection for bigquery based on driver changes in pybigquery driver 0.4.14. Added a warning for users who are running an older pybigquery driver
* added execution tests to the NotebookRenderer to mitigate codegen risks
* Add option "persist", true by default, for SparkDFDataset to persist the DataFrame it is passed. This addresses #1133 in a deeper way (thanks @tejsvirai for the robust debugging support and reproduction on spark).

  * Disabling this option should *only* be done if the user has *already* externally persisted the DataFrame, or if the dataset is too large to persist but *computations are guaranteed to be stable across jobs*.

* Enable passing dataset kwargs through datasource via dataset_options batch_kwarg.
* Fix AttributeError when validating expectations from a JSON file
* Data Docs: fix bug that was causing erratic scrolling behavior when table of contents contains many columns
* Data Docs: add ability to hide how-to buttons and related content in Data Docs

0.9.7
-----------------
* Update marshmallow dependency to >3. NOTE: as of this release, you MUST use marshamllow >3.0, which REQUIRES python 3. (`#1187 <https://github.com/great-expectations/great_expectations/issues/1187>`_) @jcampbell

  * Schema checking is now stricter for expectation suites, and data_asset_name must not be present as a top-level key in expectation suite json. It is safe to remove.
  * Similarly, datasource configuration must now adhere strictly to the required schema, including having any required credentials stored in the "credentials" dictionary.

* New beta CLI command: `tap new` that generates an executable python file to expedite deployments. (`#1193 <https://github.com/great-expectations/great_expectations/issues/1193>`_) @Aylr
* bugfix in TableBatchKwargsGenerator docs
* Added feature maturity in README (`#1203 <https://github.com/great-expectations/great_expectations/issues/1203>`_) @kyleaton
* Fix failing test that should skip if postgresql not running (`#1199 <https://github.com/great-expectations/great_expectations/issues/1199>`_) @cicdw


0.9.6
-----------------
* validate result dict when instantiating an ExpectationValidationResult (`#1133 <https://github.com/great-expectations/great_expectations/issues/1133>`_)
* DataDocs: Expectation Suite name on Validation Result pages now link to Expectation Suite page
* `great_expectations init`: cli now asks user if csv has header when adding a Spark Datasource with csv file
* Improve support for using GCP Storage Bucket as a Data Docs Site backend (thanks @hammadzz)
* fix notebook renderer handling for expectations with no column kwarg and table not in their name (`#1194 <https://github.com/great-expectations/great_expectations/issues/1194>`_)


0.9.5
-----------------
* Fixed unexpected behavior with suite edit, data docs and jupyter
* pytest pinned to 5.3.5


0.9.4
-----------------
* Update CLI `init` flow to support snowflake transient tables
* Use filename for default expectation suite name in CLI `init`
* Tables created by SqlAlchemyDataset use a shorter name with 8 hex characters of randomness instead of a full uuid
* Better error message when config substitution variable is missing
* removed an unused directory in the GE folder
* removed obsolete config error handling
* Docs typo fixes
* Jupyter notebook improvements
* `great_expectations init` improvements
* Simpler messaging in validation notebooks
* replaced hacky loop with suite list call in notebooks
* CLI suite new now supports `--empty` flag that generates an empty suite and opens a notebook
* add error handling to `init` flow for cases where user tries using a broken file


0.9.3
-----------------
* Add support for transient table creation in snowflake (#1012)
* Improve path support in TupleStoreBackend for better cross-platform compatibility
* New features on `ExpectationSuite`

  - ``add_citation()``
  - ``get_citations()``

* `SampleExpectationsDatasetProfiler` now leaves a citation containing the original batch kwargs
* `great_expectations suite edit` now uses batch_kwargs from citations if they exist
* Bugfix :: suite edit notebooks no longer blow away the existing suite while loading a batch of data
* More robust and tested logic in `suite edit`
* DataDocs: bugfixes and improvements for smaller viewports
* Bugfix :: fix for bug that crashes SampleExpectationsDatasetProfiler if unexpected_percent is of type decimal.Decimal (`#1109 <https://github.com/great-expectations/great_expectations/issues/1109>`_)


0.9.2
-----------------
* Fixes #1095
* Added a `list_expectation_suites` function to `data_context`, and a corresponding CLI function - `suite list`.
* CI no longer enforces legacy python tests.

0.9.1
------
* Bugfix for dynamic "How to Edit This Expectation Suite" command in DataDocs

0.9.0
-----------------

Version 0.9.0 is a major update to Great Expectations! The DataContext has continued to evolve into a powerful tool
for ensuring that Expectation Suites can properly represent the way users think about their data, and upgrading will
make it much easier to store and share expectation suites, and to build data docs that support your whole team.
You’ll get awesome new features including improvements to data docs look and the ability to choose and store metrics
for building flexible data quality dashboards.

The changes for version 0.9.0 fall into several broad areas:

1. Onboarding

Release 0.9.0 of Great Expectations makes it much easier to get started with the project. The `init` flow has grown
to support a much wider array of use cases and to use more natural language rather than introducing
GreatExpectations concepts earlier. You can more easily configure different backends and datasources, take advantage
of guided walkthroughs to find and profile data, and share project configurations with colleagues.

If you have already completed the `init` flow using a previous version of Great Expectations, you do not need to
rerun the command. However, **there are some small changes to your configuration that will be required**. See
:ref:`migrating_versions` for details.

2. CLI Command Improvements

With this release we have introduced a consistent naming pattern for accessing subcommands based on the noun (a
Great Expectations object like `suite` or `docs`) and verb (an action like `edit` or `new`). The new user experience
will allow us to more naturally organize access to CLI tools as new functionality is added.

3. Expectation Suite Naming and Namespace Changes

Defining shared expectation suites and validating data from different sources is much easier in this release. The
DataContext, which manages storage and configuration of expectations, validations, profiling, and data docs, no
longer requires that expectation suites live in a datasource-specific “namespace.” Instead, you should name suites
with the logical name corresponding to your data, making it easy to share them or validate against different data
sources. For example, the expectation suite "npi" for National Provider Identifier data can now be shared across
teams who access the same logical data in local systems using Pandas, on a distributed Spark cluster, or via a
relational database.

Batch Kwargs, or instructions for a datasource to build a batch of data, are similarly freed from a required
namespace, and you can more easily integrate Great Expectations into workflows where you do not need to use a
BatchKwargsGenerator (usually because you have a batch of data ready to validate, such as in a table or a known
directory).

The most noticeable impact of this API change is in the complete removal of the DataAssetIdentifier class. For
example, the `create_expectation_suite` and `get_batch` methods now no longer require a data_asset_name parameter,
relying only on the expectation_suite_name and batch_kwargs to do their job. Similarly, there is no more asset name
normalization required. See the upgrade guide for more information.

4. Metrics and Evaluation Parameter Stores

Metrics have received much more love in this release of Great Expectations! We've improved the system for declaring
evaluation parameters that support dependencies between different expectation suites, so you can easily identify a
particular field in the result of one expectation to use as the input into another. And the MetricsStore is now much
more flexible, supporting a new ValidationAction that makes it possible to select metrics from a validation result
to be saved in a database where they can power a dashboard.

5. Internal Type Changes and Improvements

Finally, in this release, we have done a lot of work under the hood to make things more robust, including updating
all of the internal objects to be more strongly typed. That change, while largely invisible to end users, paves the
way for some really exciting opportunities for extending Great Expectations as we build a bigger community around
the project.


We are really excited about this release, and encourage you to upgrade right away to take advantage of the more
flexible naming and simpler API for creating, accessing, and sharing your expectations. As always feel free to join
us on Slack for questions you don't see addressed!


0.8.9__develop
-----------------


0.8.8
-----------------
* Add support for allow_relative_error to expect_column_quantile_values_to_be_between, allowing Redshift users access
  to this expectation
* Add support for checking backend type information for datetime columns using expect_column_min_to_be_between and
  expect_column_max_to_be_between

0.8.7
-----------------
* Add support for expect_column_values_to_be_of_type for BigQuery backend (#940)
* Add image CDN for community usage stats
* Documentation improvements and fixes

0.8.6
-----------------
* Raise informative error if config variables are declared but unavailable
* Update ExpectationsStore defaults to be consistent across all FixedLengthTupleStoreBackend objects
* Add support for setting spark_options via SparkDFDatasource
* Include tail_weights by default when using build_continuous_partition_object
* Fix Redshift quantiles computation and type detection
* Allow boto3 options to be configured (#887)

0.8.5
-----------------
* BREAKING CHANGE: move all reader options from the top-level batch_kwargs object to a sub-dictionary called
  "reader_options" for SparkDFDatasource and PandasDatasource. This means it is no longer possible to specify
  supplemental reader-specific options at the top-level of `get_batch`,  `yield_batch_kwargs` or `build_batch_kwargs`
  calls, and instead, you must explicitly specify that they are reader_options, e.g. by a call such as:
  `context.yield_batch_kwargs(data_asset_name, reader_options={'encoding': 'utf-8'})`.
* BREAKING CHANGE: move all query_params from the top-level batch_kwargs object to a sub-dictionary called
  "query_params" for SqlAlchemyDatasource. This means it is no longer possible to specify supplemental query_params at
  the top-level of `get_batch`,  `yield_batch_kwargs` or `build_batch_kwargs`
  calls, and instead, you must explicitly specify that they are query_params, e.g. by a call such as:
  `context.yield_batch_kwargs(data_asset_name, query_params={'schema': 'foo'})`.
* Add support for filtering validation result suites and validation result pages to show only failed expectations in
  generated documentation
* Add support for limit parameter to batch_kwargs for all datasources: Pandas, SqlAlchemy, and SparkDF; add support
  to generators to support building batch_kwargs with limits specified.
* Include raw_query and query_params in query_generator batch_kwargs
* Rename generator keyword arguments from data_asset_name to generator_asset to avoid ambiguity with normalized names
* Consistently migrate timestamp from batch_kwargs to batch_id
* Include batch_id in validation results
* Fix issue where batch_id was not included in some generated datasets
* Fix rendering issue with expect_table_columns_to_match_ordered_list expectation
* Add support for GCP, including BigQuery and GCS
* Add support to S3 generator for retrieving directories by specifying the `directory_assets` configuration
* Fix warning regarding implicit class_name during init flow
* Expose build_generator API publicly on datasources
* Allow configuration of known extensions and return more informative message when SubdirReaderBatchKwargsGenerator cannot find
  relevant files.
* Add support for allow_relative_error on internal dataset quantile functions, and add support for
  build_continuous_partition_object in Redshift
* Fix truncated scroll bars in value_counts graphs


0.8.4.post0
----------------
* Correct a packaging issue resulting in missing notebooks in tarball release; update docs to reflect new notebook
  locations.


0.8.4
-----------------
* Improved the tutorials that walk new users through the process of creating expectations and validating data
* Changed the flow of the init command - now it creates the scaffolding of the project and adds a datasource. After
  that users can choose their path.
* Added a component with links to useful tutorials to the index page of the Data Docs website
* Improved the UX of adding a SQL datasource in the CLI - now the CLI asks for specific credentials for Postgres,
  MySQL, Redshift and Snowflake, allows continuing debugging in the config file and has better error messages
* Added batch_kwargs information to DataDocs validation results
* Fix an issue affecting file stores on Windows


0.8.3
-----------------
* Fix a bug in data-docs' rendering of mostly parameter
* Correct wording for expect_column_proportion_of_unique_values_to_be_between
* Set charset and meta tags to avoid unicode decode error in some browser/backend configurations
* Improve formatting of empirical histograms in validation result data docs
* Add support for using environment variables in `config_variables_file_path`
* Documentation improvements and corrections


0.8.2.post0
------------
* Correct a packaging issue resulting in missing css files in tarball release


0.8.2
-----------------
* Add easier support for customizing data-docs css
* Use higher precision for rendering 'mostly' parameter in data-docs; add more consistent locale-based
  formatting in data-docs
* Fix an issue causing visual overlap of large numbers of validation results in build-docs index
* Documentation fixes (thanks @DanielOliver!) and improvements
* Minor CLI wording fixes
* Improved handling of MySql temporary tables
* Improved detection of older config versions


0.8.1
-----------------
* Fix an issue where version was reported as '0+unknown'


0.8.0
-----------------

Version 0.8.0 is a significant update to Great Expectations, with many improvements focused on configurability
and usability.  See the :ref:`migrating_versions` guide for more details on specific changes, which include
several breaking changes to configs and APIs.

Highlights include:

1. Validation Operators and Actions. Validation operators make it easy to integrate GE into a variety of pipeline runners. They
   offer one-line integration that emphasizes configurability. See the :ref:`validation_operators_and_actions`
   feature guide for more information.

   - The DataContext `get_batch` method no longer treats `expectation_suite_name` or `batch_kwargs` as optional; they
     must be explicitly specified.
   - The top-level GE validate method allows more options for specifying the specific data_asset class to use.

2. First-class support for plugins in a DataContext, with several features that make it easier to configure and
   maintain DataContexts across common deployment patterns.

   - **Environments**: A DataContext can now manage :ref:`environment_and_secrets` more easily thanks to more dynamic and
     flexible variable substitution.
   - **Stores**: A new internal abstraction for DataContexts, :ref:`Stores <reference__core_concepts__data_context__stores>`, make extending GE easier by
     consolidating logic for reading and writing resources from a database, local, or cloud storage.
   - **Types**: Utilities configured in a DataContext are now referenced using `class_name` and `module_name` throughout
     the DataContext configuration, making it easier to extend or supplement pre-built resources. For now, the "type"
     parameter is still supported but expect it to be removed in a future release.

3. Partitioners: Batch Kwargs are clarified and enhanced to help easily reference well-known chunks of data using a
   partition_id. Batch ID and Batch Fingerprint help round out support for enhanced metadata around data
   assets that GE validates. See :ref:`Batch Identifiers <reference__core_concepts__batch_parameters>` for more information. The `GlobReaderBatchKwargsGenerator`,
   `QueryBatchKwargsGenerator`, `S3GlobReaderBatchKwargsGenerator`, `SubdirReaderBatchKwargsGenerator`, and `TableBatchKwargsGenerator` all support partition_id for
   easily accessing data assets.

4. Other Improvements:

   - We're beginning a long process of some under-the-covers refactors designed to make GE more maintainable as we
     begin adding additional features.
   - Restructured documentation: our docs have a new structure and have been reorganized to provide space for more
     easily adding and accessing reference material. Stay tuned for additional detail.
   - The command build-documentation has been renamed build-docs and now by
     default opens the Data Docs in the users' browser.

v0.7.11
-----------------
* Fix an issue where head() lost the column name for SqlAlchemyDataset objects with a single column
* Fix logic for the 'auto' bin selection of `build_continuous_partition_object`
* Add missing jinja2 dependency
* Fix an issue with inconsistent availability of strict_min and strict_max options on expect_column_values_to_be_between
* Fix an issue where expectation suite evaluation_parameters could be overridden by values during validate operation


v0.7.10
-----------------
* Fix an issue in generated documentation where the Home button failed to return to the index
* Add S3 Generator to module docs and improve module docs formatting
* Add support for views to QueryBatchKwargsGenerator
* Add success/failure icons to index page
* Return to uniform histogram creation during profiling to avoid large partitions for internal performance reasons


v0.7.9
-----------------
* Add an S3 generator, which will introspect a configured bucket and generate batch_kwargs from identified objects
* Add support to PandasDatasource and SparkDFDatasource for reading directly from S3
* Enhance the Site Index page in documentation so that validation results are sorted and display the newest items first
  when using the default run-id scheme
* Add a new utility method, `build_continuous_partition_object` which will build partition objects using the dataset
  API and so supports any GE backend.
* Fix an issue where columns with spaces in their names caused failures in some SqlAlchemyDataset and SparkDFDataset
  expectations
* Fix an issue where generated queries including null checks failed on MSSQL (#695)
* Fix an issue where evaluation parameters passed in as a set instead of a list could cause JSON serialization problems
  for the result object (#699)


v0.7.8
-----------------
* BREAKING: slack webhook URL now must be in the profiles.yml file (treat as a secret)
* Profiler improvements:

  - Display candidate profiling data assets in alphabetical order
  - Add columns to the expectation_suite meta during profiling to support human-readable description information

* Improve handling of optional dependencies during CLI init
* Improve documentation for create_expectations notebook
* Fix several anachronistic documentation and docstring phrases (#659, #660, #668, #681; #thanks @StevenMMortimer)
* Fix data docs rendering issues:

  - documentation rendering failure from unrecognized profiled column type (#679; thanks @dinedal))
  - PY2 failure on encountering unicode (#676)


0.7.7
-----------------
* Standardize the way that plugin module loading works. DataContext will begin to use the new-style class and plugin
  identification moving forward; yml configs should specify class_name and module_name (with module_name optional for
  GE types). For now, it is possible to use the "type" parameter in configuration (as before).
* Add support for custom data_asset_type to all datasources
* Add support for strict_min and strict_max to inequality-based expectations to allow strict inequality checks
  (thanks @RoyalTS!)
* Add support for reader_method = "delta" to SparkDFDatasource
* Fix databricks generator (thanks @sspitz3!)
* Improve performance of DataContext loading by moving optional import
* Fix several memory and performance issues in SparkDFDataset.

  - Use only distinct value count instead of bringing values to driver
  - Migrate away from UDF for set membership, nullity, and regex expectations

* Fix several UI issues in the data_documentation

  - Move prescriptive dataset expectations to Overview section
  - Fix broken link on Home breadcrumb
  - Scroll follows navigation properly
  - Improved flow for long items in value_set
  - Improved testing for ValidationRenderer
  - Clarify dependencies introduced in documentation sites
  - Improve testing and documentation for site_builder, including run_id filter
  - Fix missing header in Index page and cut-off tooltip
  - Add run_id to path for validation files


0.7.6
-----------------
* New Validation Renderer! Supports turning validation results into HTML and displays differences between the expected
  and the observed attributes of a dataset.
* Data Documentation sites are now fully configurable; a data context can be configured to generate multiple
  sites built with different GE objects to support a variety of data documentation use cases. See data documentation
  guide for more detail.
* CLI now has a new top-level command, `build-documentation` that can support rendering documentation for specified
  sites and even named data assets in a specific site.
* Introduced DotDict and LooselyTypedDotDict classes that allow to enforce typing of dictionaries.
* Bug fixes: improved internal logic of rendering data documentation, slack notification, and CLI profile command when
  datasource argument was not provided.

0.7.5
-----------------
* Fix missing requirement for pypandoc brought in from markdown support for notes rendering.

0.7.4
-----------------
* Fix numerous rendering bugs and formatting issues for rendering documentation.
* Add support for pandas extension dtypes in pandas backend of expect_column_values_to_be_of_type and
  expect_column_values_to_be_in_type_list and fix bug affecting some dtype-based checks.
* Add datetime and boolean column-type detection in BasicDatasetProfiler.
* Improve BasicDatasetProfiler performance by disabling interactive evaluation when output of expectation is not
  immediately used for determining next expectations in profile.
* Add support for rendering expectation_suite and expectation_level notes from meta in docs.
* Fix minor formatting issue in readthedocs documentation.

0.7.3
-----------------
* BREAKING: Harmonize expect_column_values_to_be_of_type and expect_column_values_to_be_in_type_list semantics in
  Pandas with other backends, including support for None type and type_list parameters to support profiling.
  *These type expectations now rely exclusively on native python or numpy type names.*
* Add configurable support for Custom DataAsset modules to DataContext
* Improve support for setting and inheriting custom data_asset_type names
* Add tooltips with expectations backing data elements to rendered documentation
* Allow better selective disabling of tests (thanks @RoyalITS)
* Fix documentation build errors causing missing code blocks on readthedocs
* Update the parameter naming system in DataContext to reflect data_asset_name *and* expectation_suite_name
* Change scary warning about discarding expectations to be clearer, less scary, and only in log
* Improve profiler support for boolean types, value_counts, and type detection
* Allow user to specify data_assets to profile via CLI
* Support CLI rendering of expectation_suite and EVR-based documentation

0.7.2
-----------------
* Improved error detection and handling in CLI "add datasource" feature
* Fixes in rendering of profiling results (descriptive renderer of validation results)
* Query Generator of SQLAlchemy datasource adds tables in non-default schemas to the data asset namespace
* Added convenience methods to display HTML renderers of sections in Jupyter notebooks
* Implemented prescriptive rendering of expectations for most expectation types

0.7.1
------------

* Added documentation/tutorials/videos for onboarding and new profiling and documentation features
* Added prescriptive documentation built from expectation suites
* Improved index, layout, and navigation of data context HTML documentation site
* Bug fix: non-Python files were not included in the package
* Improved the rendering logic to gracefully deal with failed expectations
* Improved the basic dataset profiler to be more resilient
* Implement expect_column_values_to_be_of_type, expect_column_values_to_be_in_type_list for SparkDFDataset
* Updated CLI with a new documentation command and improved profile and render commands
* Expectation suites and validation results within a data context are saved in a more readable form (with indentation)
* Improved compatibility between SparkDatasource and InMemoryGenerator
* Optimization for Pandas column type checking
* Optimization for Spark duplicate value expectation (thanks @orenovadia!)
* Default run_id format no longer includes ":" and specifies UTC time
* Other internal improvements and bug fixes


0.7.0
------------

Version 0.7 of Great Expectations is HUGE. It introduces several major new features
and a large number of improvements, including breaking API changes.

The core vocabulary of expectations remains consistent. Upgrading to
the new version of GE will primarily require changes to code that
uses data contexts; existing expectation suites will require only changes
to top-level names.

 * Major update of Data Contexts. Data Contexts now offer significantly \
   more support for building and maintaining expectation suites and \
   interacting with existing pipeline systems, including providing a namespace for objects.\
   They can handle integrating, registering, and storing validation results, and
   provide a namespace for data assets, making **batches** first-class citizens in GE.
   Read more: :ref:`data_context` or :py:mod:`great_expectations.data_context`

 * Major refactor of autoinspect. Autoinspect is now built around a module
   called "profile" which provides a class-based structure for building
   expectation suites. There is no longer a default  "autoinspect_func" --
   calling autoinspect requires explicitly passing the desired profiler. See :ref:`profiling`

 * New "Compile to Docs" feature produces beautiful documentation from expectations and expectation
   validation reports, helping keep teams on the same page.

 * Name clarifications: we've stopped using the overloaded terms "expectations
   config" and "config" and instead use "expectation suite" to refer to a
   collection (or suite!) of expectations that can be used for validating a
   data asset.

   - Expectation Suites include several top level keys that are useful \
     for organizing content in a data context: data_asset_name, \
     expectation_suite_name, and data_asset_type. When a data_asset is \
     validated, those keys will be placed in the `meta` key of the \
     validation result.

 * Major enhancement to the CLI tool including `init`, `render` and more flexibility with `validate`

 * Added helper notebooks to make it easy to get started. Each notebook acts as a combination of \
   tutorial and code scaffolding, to help you quickly learn best practices by applying them to \
   your own data.

 * Relaxed constraints on expectation parameter values, making it possible to declare many column
   aggregate expectations in a way that is always "vacuously" true, such as
   ``expect_column_values_to_be_between`` ``None`` and ``None``. This makes it possible to progressively
   tighten expectations while using them as the basis for profiling results and documentation.

  * Enabled caching on dataset objects by default.

 * Bugfixes and improvements:

   * New expectations:

     * expect_column_quantile_values_to_be_between
     * expect_column_distinct_values_to_be_in_set

   * Added support for ``head`` method on all current backends, returning a PandasDataset
   * More implemented expectations for SparkDF Dataset with optimizations

     * expect_column_values_to_be_between
     * expect_column_median_to_be_between
     * expect_column_value_lengths_to_be_between

   * Optimized histogram fetching for SqlalchemyDataset and SparkDFDataset
   * Added cross-platform internal partition method, paving path for improved profiling
   * Fixed bug with outputstrftime not being honored in PandasDataset
   * Fixed series naming for column value counts
   * Standardized naming for expect_column_values_to_be_of_type
   * Standardized and made explicit use of sample normalization in stdev calculation
   * Added from_dataset helper
   * Internal testing improvements
   * Documentation reorganization and improvements
   * Introduce custom exceptions for more detailed error logs

0.6.1
------------
* Re-add testing (and support) for py2
* NOTE: Support for SqlAlchemyDataset and SparkDFDataset is enabled via optional install \
  (e.g. ``pip install great_expectations[sqlalchemy]`` or ``pip install great_expectations[spark]``)

0.6.0
------------
* Add support for SparkDFDataset and caching (HUGE work from @cselig)
* Migrate distributional expectations to new testing framework
* Add support for two new expectations: expect_column_distinct_values_to_contain_set
  and expect_column_distinct_values_to_equal_set (thanks @RoyalTS)
* FUTURE BREAKING CHANGE: The new cache mechanism for Datasets, \
  when enabled, causes GE to assume that dataset does not change between evaluation of individual expectations. \
  We anticipate this will become the future default behavior.
* BREAKING CHANGE: Drop official support pandas < 0.22

0.5.1
---------------
* **Fix** issue where no result_format available for expect_column_values_to_be_null caused error
* Use vectorized computation in pandas (#443, #445; thanks @RoyalTS)


0.5.0
----------------
* Restructured class hierarchy to have a more generic DataAsset parent that maintains expectation logic separate \
  from the tabular organization of Dataset expectations
* Added new FileDataAsset and associated expectations (#416 thanks @anhollis)
* Added support for date/datetime type columns in some SQLAlchemy expectations (#413)
* Added support for a multicolumn expectation, expect multicolumn values to be unique (#408)
* **Optimization**: You can now disable `partial_unexpected_counts` by setting the `partial_unexpected_count` value to \
  0 in the result_format argument, and we do not compute it when it would not be returned. (#431, thanks @eugmandel)
* **Fix**: Correct error in unexpected_percent computations for sqlalchemy when unexpected values exceed limit (#424)
* **Fix**: Pass meta object to expectation result (#415, thanks @jseeman)
* Add support for multicolumn expectations, with `expect_multicolumn_values_to_be_unique` as an example (#406)
* Add dataset class to from_pandas to simplify using custom datasets (#404, thanks @jtilly)
* Add schema support for sqlalchemy data context (#410, thanks @rahulj51)
* Minor documentation, warning, and testing improvements (thanks @zdog).


0.4.5
----------------
* Add a new autoinspect API and remove default expectations.
* Improve details for expect_table_columns_to_match_ordered_list (#379, thanks @rlshuhart)
* Linting fixes (thanks @elsander)
* Add support for dataset_class in from_pandas (thanks @jtilly)
* Improve redshift compatibility by correcting faulty isnull operator (thanks @avanderm)
* Adjust partitions to use tail_weight to improve JSON compatibility and
  support special cases of KL Divergence (thanks @anhollis)
* Enable custom_sql datasets for databases with multiple schemas, by
  adding a fallback for column reflection (#387, thanks @elsander)
* Remove `IF NOT EXISTS` check for custom sql temporary tables, for
  Redshift compatibility (#372, thanks @elsander)
* Allow users to pass args/kwargs for engine creation in
  SqlAlchemyDataContext (#369, thanks @elsander)
* Add support for custom schema in SqlAlchemyDataset (#370, thanks @elsander)
* Use getfullargspec to avoid deprecation warnings.
* Add expect_column_values_to_be_unique to SqlAlchemyDataset
* **Fix** map expectations for categorical columns (thanks @eugmandel)
* Improve internal testing suite (thanks @anhollis and @ccnobbli)
* Consistently use value_set instead of mixing value_set and values_set (thanks @njsmith8)

0.4.4
----------------
* Improve CLI help and set CLI return value to the number of unmet expectations
* Add error handling for empty columns to SqlAlchemyDataset, and associated tests
* **Fix** broken support for older pandas versions (#346)
* **Fix** pandas deepcopy issue (#342)

0.4.3
-------
* Improve type lists in expect_column_type_to_be[_in_list] (thanks @smontanaro and @ccnobbli)
* Update cli to use entry_points for conda compatibility, and add version option to cli
* Remove extraneous development dependency to airflow
* Address SQlAlchemy warnings in median computation
* Improve glossary in documentation
* Add 'statistics' section to validation report with overall validation results (thanks @sotte)
* Add support for parameterized expectations
* Improve support for custom expectations with better error messages (thanks @syk0saje)
* Implement expect_column_value_lenghts_to_[be_between|equal] for SQAlchemy (thanks @ccnobbli)
* **Fix** PandasDataset subclasses to inherit child class

0.4.2
-------
* **Fix** bugs in expect_column_values_to_[not]_be_null: computing unexpected value percentages and handling all-null (thanks @ccnobbli)
* Support mysql use of Decimal type (thanks @bouke-nederstigt)
* Add new expectation expect_column_values_to_not_match_regex_list.

  * Change behavior of expect_column_values_to_match_regex_list to use python re.findall in PandasDataset, relaxing \
    matching of individuals expressions to allow matches anywhere in the string.

* **Fix** documentation errors and other small errors (thanks @roblim, @ccnobbli)

0.4.1
-------
* Correct inclusion of new data_context module in source distribution

0.4.0
-------
* Initial implementation of data context API and SqlAlchemyDataset including implementations of the following \
  expectations:

  * expect_column_to_exist
  * expect_table_row_count_to_be
  * expect_table_row_count_to_be_between
  * expect_column_values_to_not_be_null
  * expect_column_values_to_be_null
  * expect_column_values_to_be_in_set
  * expect_column_values_to_be_between
  * expect_column_mean_to_be
  * expect_column_min_to_be
  * expect_column_max_to_be
  * expect_column_sum_to_be
  * expect_column_unique_value_count_to_be_between
  * expect_column_proportion_of_unique_values_to_be_between

* Major refactor of output_format to new result_format parameter. See docs for full details:

  * exception_list and related uses of the term exception have been renamed to unexpected
  * Output formats are explicitly hierarchical now, with BOOLEAN_ONLY < BASIC < SUMMARY < COMPLETE. \
    All *column_aggregate_expectation* expectations now return element count and related information included at the \
    BASIC level or higher.

* New expectation available for parameterized distributions--\
  expect_column_parameterized_distribution_ks_test_p_value_to_be_greater_than (what a name! :) -- (thanks @ccnobbli)
* ge.from_pandas() utility (thanks @schrockn)
* Pandas operations on a PandasDataset now return another PandasDataset (thanks @dlwhite5)
* expect_column_to_exist now takes a column_index parameter to specify column order (thanks @louispotok)
* Top-level validate option (ge.validate())
* ge.read_json() helper (thanks @rjurney)
* Behind-the-scenes improvements to testing framework to ensure parity across data contexts.
* Documentation improvements, bug-fixes, and internal api improvements

0.3.2
-------
* Include requirements file in source dist to support conda

0.3.1
--------
* **Fix** infinite recursion error when building custom expectations
* Catch dateutil parsing overflow errors

0.2
-----
* Distributional expectations and associated helpers are improved and renamed to be more clear regarding the tests they apply
* Expectation decorators have been refactored significantly to streamline implementing expectations and support custom expectations
* API and examples for custom expectations are available
* New output formats are available for all expectations
* Significant improvements to test suite and compatibility<|MERGE_RESOLUTION|>--- conflicted
+++ resolved
@@ -7,10 +7,8 @@
 
 develop
 -----------------
-<<<<<<< HEAD
 * [BUGFIX] Remove fixture parameterization for Cloud DBs (Snowflake and BigQuery) #3182
 * [MAINTENANCE] Add force_reuse_spark_context to DatasourceConfigSchema
-=======
 * [FEATURE] Implement V3 expect_column_pair_values_to_be_in_set expectation for SQL Alchemy execution engine (#3278, #3281)
 * [FEATURE] Implement V3 expect_column_pair_values_to_be_equal expectation for SQL Alchemy execution engine (#3267)
 * [FEATURE] Implement V3 expect_column_pair_values_to_be_equal expectation for Pandas execution engine (#3252)
@@ -78,7 +76,6 @@
 * [MAINTENANCE] Update documentation. (#3203)
 * [MAINTENANCE] Update validate_your_data.md (#3185)
 * [MAINTENANCE] update tests across execution engines and clean up coding patterns (#3223)
->>>>>>> 99a54370
 
 0.13.26
 -----------------
