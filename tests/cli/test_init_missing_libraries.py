import os

import pytest
from click.testing import CliRunner

from great_expectations.cli import cli
from great_expectations.cli.python_subprocess import (
    execute_shell_command_with_progress_polling,
)
from great_expectations.data_context.data_context.file_data_context import (
    FileDataContext,
)
from great_expectations.util import gen_directory_tree_str, is_library_loadable
from tests.cli.test_cli import yaml
from tests.cli.utils import assert_no_logging_messages_or_tracebacks

pytestmark = pytest.mark.cli


def _library_not_loaded_test(
    tmp_path_factory,
    cli_input,
    library_name,
    library_import_name,
    my_caplog,
    monkeypatch,
):
    """
    This test requires that a library is NOT installed. It tests that:
    - a helpful error message is returned to install the missing library
    - the expected tree structure is in place
    - the config yml contains an empty dict in its datasource entry
    """
    basedir = tmp_path_factory.mktemp("test_cli_init_diff")
    runner = CliRunner(mix_stderr=False)
    monkeypatch.chdir(basedir)
    result = runner.invoke(
        cli, ["init", "--no-view"], input=cli_input, catch_exceptions=False
    )
    stdout = result.output
    print(stdout)
    assert "Always know what to expect from your data" in stdout
    assert "What data would you like Great Expectations to connect to" in stdout
    assert "Which database backend are you using" in stdout
    assert "Give your new Datasource a short name" in stdout
    assert (
        """Next, we will configure database credentials and store them in the `my_db` section
of this config file: great_expectations/uncommitted/config_variables.yml"""
        in stdout
    )
    assert (
        f"""Great Expectations relies on the library `{library_import_name}` to connect to your data, \
but the package `{library_name}` containing this library is not installed.
    Would you like Great Expectations to try to execute `pip install {library_name}` for you?"""
        in stdout
    )
    assert (
        f"""\nOK, exiting now.
    - Please execute `pip install {library_name}` before trying again."""
        in stdout
    )

    assert "Profiling" not in stdout
    assert "Building" not in stdout
    assert "Data Docs" not in stdout
    assert "Great Expectations is now set up" not in stdout

    assert result.exit_code == 1

<<<<<<< HEAD
    assert os.path.isdir(  # noqa: PTH112
        os.path.join(basedir, "great_expectations")  # noqa: PTH118
    )
    config_path = os.path.join(  # noqa: PTH118
        basedir, "great_expectations/great_expectations.yml"
    )
    assert os.path.isfile(config_path)  # noqa: PTH113
=======
    assert os.path.isdir(os.path.join(basedir, FileDataContext.GX_DIR))
    config_path = os.path.join(basedir, "great_expectations/great_expectations.yml")
    assert os.path.isfile(config_path)
>>>>>>> 38aebde9

    config = yaml.load(open(config_path))
    assert config["datasources"] == {}

<<<<<<< HEAD
    obs_tree = gen_directory_tree_str(
        os.path.join(basedir, "great_expectations")  # noqa: PTH118
    )
=======
    obs_tree = gen_directory_tree_str(os.path.join(basedir, FileDataContext.GX_DIR))
>>>>>>> 38aebde9
    assert (
        obs_tree
        == """\
great_expectations/
    .gitignore
    great_expectations.yml
    checkpoints/
    expectations/
        .ge_store_backend_id
    plugins/
        custom_data_docs/
            renderers/
            styles/
                data_docs_custom_styles.css
            views/
    uncommitted/
        config_variables.yml
        data_docs/
        validations/
            .ge_store_backend_id
"""
    )

    assert_no_logging_messages_or_tracebacks(my_caplog, result)


@pytest.mark.xfail(
    reason="This command is not yet implemented for the modern API",
    run=True,
    strict=True,
)
@pytest.mark.skipif(
    is_library_loadable(library_name="sqlalchemy"),
    reason="requires sqlalchemy to NOT be installed",
)
def test_init_install_sqlalchemy(caplog, tmp_path_factory, monkeypatch):
    """WARNING: THIS TEST IS AWFUL AND WE HATE IT."""
    # This test is as much about changing the entire test environment with side effects as it is about actually testing
    # the observed behavior.
    library_import_name = "sqlalchemy"
    library_name = "sqlalchemy"

    cli_input = "\n\n2\nn\n"

    basedir = tmp_path_factory.mktemp("test_cli_init_diff")

    runner = CliRunner(mix_stderr=False)
    monkeypatch.chdir(basedir)
    result = runner.invoke(
        cli, ["init", "--no-view"], input=cli_input, catch_exceptions=False
    )
    stdout = result.output

    assert "Always know what to expect from your data" in stdout
    assert "What data would you like Great Expectations to connect to" in stdout
    assert (
        f"""Great Expectations relies on the library `{library_import_name}` to connect to your data, \
but the package `{library_name}` containing this library is not installed.
    Would you like Great Expectations to try to execute `pip install {library_name}` for you?"""
        in stdout
    )

    # NOW, IN AN EVIL KNOWN ONLY TO SLEEPLESS PROGRAMMERS, WE USE OUR UTILITY TO INSTALL SQLALCHEMY
    _ = execute_shell_command_with_progress_polling("pip install sqlalchemy")


@pytest.mark.xfail(
    reason="This command is not yet implemented for the modern API",
    run=True,
    strict=True,
)
@pytest.mark.skipif(
    is_library_loadable(library_name="pymysql"),
    reason="requires pymysql to NOT be installed",
)
def test_cli_init_db_mysql_without_library_installed_instructs_user(
    caplog, tmp_path_factory, monkeypatch
):
    _library_not_loaded_test(
        tmp_path_factory,
        "\n\n2\n1\nmy_db\nn\n",
        "pymysql",
        "pymysql",
        caplog,
        monkeypatch,
    )


@pytest.mark.xfail(
    reason="This command is not yet implemented for the modern API",
    run=True,
    strict=True,
)
@pytest.mark.skipif(
    is_library_loadable(library_name="pyodbc"),
    reason="requires pyodbc to NOT be installed",
)
def test_cli_init_db_mssql_without_library_installed_instructs_user(
    caplog, tmp_path_factory, monkeypatch
):
    # TODO: Update to reflect the CLI flow sequence (once it has been implemented) and re-enable.
    _library_not_loaded_test(
        tmp_path_factory,
        "\n\n2\n6\nmy_db\nwrong_ms_sql_server_library\nn\n",
        "pyodbc",
        "pyodbc",
        caplog,
        monkeypatch,
    )


@pytest.mark.xfail(
    reason="This command is not yet implemented for the modern API",
    run=True,
    strict=True,
)
@pytest.mark.skipif(
    is_library_loadable(library_name="psycopg2"),
    reason="requires psycopg2 to NOT be installed",
)
def test_cli_init_db_postgres_without_library_installed_instructs_user(
    caplog, tmp_path_factory, monkeypatch
):
    _library_not_loaded_test(
        tmp_path_factory,
        "\n\n2\n2\nmy_db\nn\n",
        "psycopg2-binary",
        "psycopg2",
        caplog,
        monkeypatch,
    )


@pytest.mark.xfail(
    reason="This command is not yet implemented for the modern API",
    run=True,
    strict=True,
)
@pytest.mark.skipif(
    is_library_loadable(library_name="psycopg2"),
    reason="requires psycopg2 to NOT be installed",
)
def test_cli_init_db_redshift_without_library_installed_instructs_user(
    caplog, tmp_path_factory, monkeypatch
):
    _library_not_loaded_test(
        tmp_path_factory,
        "\n\n2\n3\nmy_db\nn\n",
        "psycopg2-binary",
        "psycopg2",
        caplog,
        monkeypatch,
    )


@pytest.mark.xfail(
    reason="This command is not yet implemented for the modern API",
    run=True,
    strict=True,
)
@pytest.mark.skipif(
    is_library_loadable(library_name="snowflake.sqlalchemy"),
    reason="requires snowflake-sqlalchemy to NOT be installed",
)
def test_cli_init_db_snowflake_without_library_installed_instructs_user(
    caplog, tmp_path_factory, monkeypatch
):
    _library_not_loaded_test(
        tmp_path_factory,
        "\n\n2\n4\nmy_db\nn\n",
        "snowflake-sqlalchemy",
        "snowflake.sqlalchemy.snowdialect",
        caplog,
        monkeypatch,
    )


@pytest.mark.xfail(
    reason="This command is not yet implemented for the modern API",
    run=True,
    strict=True,
)
@pytest.mark.skipif(
    is_library_loadable(library_name="pyspark"),
    reason="requires pyspark to NOT be installed",
)
def test_cli_init_spark_without_library_installed_instructs_user(
    caplog, tmp_path_factory, monkeypatch
):
    basedir = tmp_path_factory.mktemp("test_cli_init_diff")

    runner = CliRunner(mix_stderr=False)
    monkeypatch.chdir(basedir)
    result = runner.invoke(
        cli,
        ["init", "--no-view"],
        input="\n\n1\n2\nn\n",
        catch_exceptions=False,
    )
    stdout = result.output
    assert "Always know what to expect from your data" in stdout
    assert "What data would you like Great Expectations to connect to" in stdout
    assert "What are you processing your files with" in stdout
    assert (
        """Great Expectations relies on the library `pyspark` to connect to your data, \
but the package `pyspark` containing this library is not installed.
    Would you like Great Expectations to try to execute `pip install pyspark` for you?"""
        in stdout
    )
    assert (
        """\nOK, exiting now.
    - Please execute `pip install pyspark` before trying again."""
        in stdout
    )
    # assert "Great Expectations relies on the library `pyspark`" in stdout
    # assert "Please `pip install pyspark` before trying again" in stdout

    assert "Profiling" not in stdout
    assert "Building" not in stdout
    assert "Data Docs" not in stdout
    assert "Great Expectations is now set up" not in stdout

    assert result.exit_code == 1

<<<<<<< HEAD
    assert os.path.isdir(  # noqa: PTH112
        os.path.join(basedir, "great_expectations")  # noqa: PTH118
    )
    config_path = os.path.join(  # noqa: PTH118
        basedir, "great_expectations/great_expectations.yml"
    )
    assert os.path.isfile(config_path)  # noqa: PTH113
=======
    assert os.path.isdir(os.path.join(basedir, FileDataContext.GX_DIR))
    config_path = os.path.join(basedir, "great_expectations/great_expectations.yml")
    assert os.path.isfile(config_path)
>>>>>>> 38aebde9

    config = yaml.load(open(config_path))
    assert config["datasources"] == {}

<<<<<<< HEAD
    obs_tree = gen_directory_tree_str(
        os.path.join(basedir, "great_expectations")  # noqa: PTH118
    )
=======
    obs_tree = gen_directory_tree_str(os.path.join(basedir, FileDataContext.GX_DIR))
>>>>>>> 38aebde9
    assert (
        obs_tree
        == """\
great_expectations/
    .gitignore
    great_expectations.yml
    checkpoints/
    expectations/
        .ge_store_backend_id
    plugins/
        custom_data_docs/
            renderers/
            styles/
                data_docs_custom_styles.css
            views/
    uncommitted/
        config_variables.yml
        data_docs/
        validations/
            .ge_store_backend_id
"""
    )

    assert_no_logging_messages_or_tracebacks(caplog, result)<|MERGE_RESOLUTION|>--- conflicted
+++ resolved
@@ -67,30 +67,20 @@
 
     assert result.exit_code == 1
 
-<<<<<<< HEAD
     assert os.path.isdir(  # noqa: PTH112
-        os.path.join(basedir, "great_expectations")  # noqa: PTH118
+        os.path.join(basedir, FileDataContext.GX_DIR))  # noqa: PTH118
     )
     config_path = os.path.join(  # noqa: PTH118
         basedir, "great_expectations/great_expectations.yml"
     )
     assert os.path.isfile(config_path)  # noqa: PTH113
-=======
-    assert os.path.isdir(os.path.join(basedir, FileDataContext.GX_DIR))
-    config_path = os.path.join(basedir, "great_expectations/great_expectations.yml")
-    assert os.path.isfile(config_path)
->>>>>>> 38aebde9
 
     config = yaml.load(open(config_path))
     assert config["datasources"] == {}
 
-<<<<<<< HEAD
     obs_tree = gen_directory_tree_str(
-        os.path.join(basedir, "great_expectations")  # noqa: PTH118
-    )
-=======
-    obs_tree = gen_directory_tree_str(os.path.join(basedir, FileDataContext.GX_DIR))
->>>>>>> 38aebde9
+        os.path.join(basedir, FileDataContext.GX_DIR)  # noqa: PTH118
+    )
     assert (
         obs_tree
         == """\
@@ -315,30 +305,20 @@
 
     assert result.exit_code == 1
 
-<<<<<<< HEAD
     assert os.path.isdir(  # noqa: PTH112
-        os.path.join(basedir, "great_expectations")  # noqa: PTH118
+        os.path.join(basedir, FileDataContext.GX_DIR)  # noqa: PTH118
     )
     config_path = os.path.join(  # noqa: PTH118
         basedir, "great_expectations/great_expectations.yml"
     )
     assert os.path.isfile(config_path)  # noqa: PTH113
-=======
-    assert os.path.isdir(os.path.join(basedir, FileDataContext.GX_DIR))
-    config_path = os.path.join(basedir, "great_expectations/great_expectations.yml")
-    assert os.path.isfile(config_path)
->>>>>>> 38aebde9
 
     config = yaml.load(open(config_path))
     assert config["datasources"] == {}
 
-<<<<<<< HEAD
     obs_tree = gen_directory_tree_str(
-        os.path.join(basedir, "great_expectations")  # noqa: PTH118
-    )
-=======
-    obs_tree = gen_directory_tree_str(os.path.join(basedir, FileDataContext.GX_DIR))
->>>>>>> 38aebde9
+        os.path.join(basedir, FileDataContext.GX_DIR)  # noqa: PTH118
+    )
     assert (
         obs_tree
         == """\
