--- conflicted
+++ resolved
@@ -3,17 +3,14 @@
 import os
 
 from click.testing import CliRunner
+
 from great_expectations import DataContext
 from great_expectations.cli import cli
 from tests.cli.utils import assert_no_logging_messages_or_tracebacks
 
 
 def test_validation_operator_run_interactive_golden_path(
-<<<<<<< HEAD
     caplog, data_context_simple_expectation_suite, filesystem_csv_2
-=======
-    caplog, data_context, filesystem_csv_2
->>>>>>> fb1b1ce7
 ):
     """
     Interactive mode golden path - pass an existing suite name and an existing validation
@@ -35,11 +32,7 @@
             "--name",
             "default",
             "--suite",
-<<<<<<< HEAD
             "default",
-=======
-            "my_dag_node.default",
->>>>>>> fb1b1ce7
         ],
         input=f"{csv_path}\n",
         catch_exceptions=False,
@@ -51,11 +44,7 @@
 
 
 def test_validation_operator_run_interactive_pass_non_existing_expectation_suite(
-<<<<<<< HEAD
     caplog, data_context_parameterized_expectation_suite, filesystem_csv_2
-=======
-    caplog, data_context, filesystem_csv_2
->>>>>>> fb1b1ce7
 ):
     """
     Interactive mode: pass an non-existing suite name and an existing validation
@@ -89,11 +78,7 @@
 
 
 def test_validation_operator_run_interactive_pass_non_existing_operator_name(
-<<<<<<< HEAD
     caplog, data_context_parameterized_expectation_suite, filesystem_csv_2
-=======
-    caplog, data_context, filesystem_csv_2
->>>>>>> fb1b1ce7
 ):
     """
     Interactive mode: pass an non-existing suite name and an existing validation
@@ -127,11 +112,7 @@
 
 
 def test_validation_operator_run_noninteractive_golden_path(
-<<<<<<< HEAD
     caplog, data_context_simple_expectation_suite, filesystem_csv_2
-=======
-    caplog, data_context, filesystem_csv_2
->>>>>>> fb1b1ce7
 ):
     """
     Non-nteractive mode golden path - use the --validation_config_file argument to pass the path
@@ -152,11 +133,7 @@
                     "datasource": "mydatasource",
                     "reader_method": "read_csv",
                 },
-<<<<<<< HEAD
-                "expectation_suite_names": ["default"],
-=======
                 "expectation_suite_names": ["my_dag_node.default"],
->>>>>>> fb1b1ce7
             }
         ],
     }
@@ -186,11 +163,7 @@
 
 
 def test_validation_operator_run_noninteractive_validation_config_file_does_not_exist(
-<<<<<<< HEAD
     caplog, data_context_parameterized_expectation_suite, filesystem_csv_2
-=======
-    caplog, data_context, filesystem_csv_2
->>>>>>> fb1b1ce7
 ):
     """
     Non-nteractive mode. Use the --validation_config_file argument to pass the path
@@ -224,11 +197,7 @@
 
 
 def test_validation_operator_run_noninteractive_validation_config_file_does_is_misconfigured(
-<<<<<<< HEAD
     caplog, data_context_parameterized_expectation_suite, filesystem_csv_2
-=======
-    caplog, data_context, filesystem_csv_2
->>>>>>> fb1b1ce7
 ):
     """
     Non-nteractive mode. Use the --validation_config_file argument to pass the path
