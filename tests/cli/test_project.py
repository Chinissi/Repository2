import os
from great_expectations.data_context.data_context.file_data_context import (
    FileDataContext,
)
import shutil
from unittest import mock

import pytest
from click.testing import CliRunner

import great_expectations as gx
from great_expectations.cli import cli
from great_expectations.data_context.data_context import DataContext
from great_expectations.data_context.util import file_relative_path
from tests.cli.utils import (
    VALIDATION_OPERATORS_DEPRECATION_MESSAGE,
    assert_no_logging_messages_or_tracebacks,
)

pytestmark = pytest.mark.cli


@pytest.fixture
def titanic_data_context_clean_usage_stats_enabled(
    tmp_path_factory, monkeypatch
) -> DataContext:
    # Re-enable GE_USAGE_STATS
    monkeypatch.delenv("GE_USAGE_STATS")

    project_path = str(tmp_path_factory.mktemp("titanic_data_context"))
<<<<<<< HEAD
    context_path = os.path.join(project_path, "great_expectations")  # noqa: PTH118
    os.makedirs(  # noqa: PTH103
        os.path.join(context_path, "expectations"), exist_ok=True  # noqa: PTH118
    )
    os.makedirs(  # noqa: PTH103
        os.path.join(context_path, "checkpoints"), exist_ok=True  # noqa: PTH118
    )
    data_path = os.path.join(context_path, "..", "data")  # noqa: PTH118
    os.makedirs(os.path.join(data_path), exist_ok=True)  # noqa: PTH103, PTH118
=======
    context_path = os.path.join(project_path, FileDataContext.GX_DIR)
    os.makedirs(os.path.join(context_path, "expectations"), exist_ok=True)
    os.makedirs(os.path.join(context_path, "checkpoints"), exist_ok=True)
    data_path = os.path.join(context_path, "..", "data")
    os.makedirs(os.path.join(data_path), exist_ok=True)
>>>>>>> 38aebde9
    titanic_yml_path = file_relative_path(
        __file__, "../test_fixtures/great_expectations_v013clean_titanic.yml"
    )
    shutil.copy(
<<<<<<< HEAD
        titanic_yml_path,
        str(os.path.join(context_path, "great_expectations.yml")),  # noqa: PTH118
=======
        titanic_yml_path, str(os.path.join(context_path, FileDataContext.GX_YML))
>>>>>>> 38aebde9
    )
    titanic_csv_path = file_relative_path(__file__, "../test_sets/Titanic.csv")
    shutil.copy(
        titanic_csv_path,
        str(os.path.join(context_path, "..", "data", "Titanic.csv")),  # noqa: PTH118
    )
    return gx.get_context(context_root_dir=context_path)


@pytest.fixture
def titanic_data_context_v2_datasources_and_validation_operators_usage_stats_enabled(
    tmp_path_factory, monkeypatch
) -> DataContext:
    # Re-enable GE_USAGE_STATS
    monkeypatch.delenv("GE_USAGE_STATS")

    project_path = str(tmp_path_factory.mktemp("titanic_data_context"))
<<<<<<< HEAD
    context_path = os.path.join(project_path, "great_expectations")  # noqa: PTH118
    os.makedirs(  # noqa: PTH103
        os.path.join(context_path, "expectations"), exist_ok=True  # noqa: PTH118
    )
    os.makedirs(  # noqa: PTH103
        os.path.join(context_path, "checkpoints"), exist_ok=True  # noqa: PTH118
    )
    data_path = os.path.join(context_path, "..", "data")  # noqa: PTH118
    os.makedirs(os.path.join(data_path), exist_ok=True)  # noqa: PTH103, PTH118
=======
    context_path = os.path.join(project_path, FileDataContext.GX_DIR)
    os.makedirs(os.path.join(context_path, "expectations"), exist_ok=True)
    os.makedirs(os.path.join(context_path, "checkpoints"), exist_ok=True)
    data_path = os.path.join(context_path, "..", "data")
    os.makedirs(os.path.join(data_path), exist_ok=True)
>>>>>>> 38aebde9

    titanic_yml_path = file_relative_path(
        __file__, "../test_fixtures/great_expectations_v013_titanic.yml"
    )
    shutil.copy(
<<<<<<< HEAD
        titanic_yml_path,
        str(os.path.join(context_path, "great_expectations.yml")),  # noqa: PTH118
=======
        titanic_yml_path, str(os.path.join(context_path, FileDataContext.GX_YML))
>>>>>>> 38aebde9
    )
    titanic_csv_path = file_relative_path(__file__, "../test_sets/Titanic.csv")
    shutil.copy(
        titanic_csv_path,
        str(os.path.join(context_path, "..", "data", "Titanic.csv")),  # noqa: PTH118
    )
    return gx.get_context(context_root_dir=context_path)


def test_project_check_on_missing_ge_dir_guides_user_to_fix(
    caplog, monkeypatch, tmp_path_factory
):
    project_dir = str(tmp_path_factory.mktemp("empty_dir"))
    runner = CliRunner(mix_stderr=False)
    monkeypatch.chdir(project_dir)
    result = runner.invoke(
        cli,
        ["project", "check-config"],
        catch_exceptions=False,
    )
    stdout = result.output
    assert "Checking your config files for validity" in stdout
    assert "Unfortunately, your config appears to be invalid" in stdout
    assert "Error: No great_expectations directory was found here!" in stdout
    assert result.exit_code == 1
    assert_no_logging_messages_or_tracebacks(caplog, result)


@mock.patch(
    "great_expectations.core.usage_statistics.usage_statistics.UsageStatisticsHandler.emit"
)
def test_project_check_on_valid_project_says_so(
    mock_emit, caplog, monkeypatch, titanic_data_context_clean_usage_stats_enabled
):
    context = titanic_data_context_clean_usage_stats_enabled
    runner = CliRunner(mix_stderr=False)
    monkeypatch.chdir(os.path.dirname(context.root_directory))  # noqa: PTH120
    result = runner.invoke(
        cli,
        ["project", "check-config"],
        catch_exceptions=False,
    )
    assert "Checking your config files for validity" in result.output
    assert "Your config file appears valid" in result.output
    assert result.exit_code == 0

    assert mock_emit.call_count == 2
    assert mock_emit.call_args_list == [
        mock.call(
            {"event_payload": {}, "event": "data_context.__init__", "success": True}
        ),
        mock.call(
            {
                "event": "cli.project.check_config",
                "event_payload": {"api_version": "v3"},
                "success": True,
            }
        ),
    ]

    assert_no_logging_messages_or_tracebacks(
        my_caplog=caplog,
        click_result=result,
    )


@mock.patch(
    "great_expectations.core.usage_statistics.usage_statistics.UsageStatisticsHandler.emit"
)
def test_project_check_on_project_with_v2_datasources_and_validation_operators(
    mock_emit,
    caplog,
    monkeypatch,
    titanic_data_context_v2_datasources_and_validation_operators_usage_stats_enabled,
):
    context = (
        titanic_data_context_v2_datasources_and_validation_operators_usage_stats_enabled
    )
    runner = CliRunner(mix_stderr=False)
    monkeypatch.chdir(os.path.dirname(context.root_directory))  # noqa: PTH120
    result = runner.invoke(
        cli,
        ["project", "check-config"],
        catch_exceptions=False,
    )
    assert "Checking your config files for validity" in result.output
    assert (
        "Your project needs to be upgraded in order to be compatible with Great Expectations V3 API."
        in result.output
    )
    assert (
        "The following Data Sources must be upgraded manually, due to using the old Datasource format, which is being deprecated:"
        in result.output
    )
    assert "- Data Sources: mydatasource" in result.output
    assert (
        "Your configuration uses validation_operators, which are being deprecated.  Please, manually convert validation_operators to use the new Checkpoint validation unit, since validation_operators will be deleted."
        in result.output
    )
    assert "Unfortunately, your config appears to be invalid" in result.output
    assert (
        "The configuration of your great_expectations.yml is outdated.  Please consult the V3 API migration guide https://docs.greatexpectations.io/docs/guides/miscellaneous/migration_guide#migrating-to-the-batch-request-v3-api and upgrade your Great Expectations configuration in order to take advantage of the latest capabilities."
        in result.output
    )
    assert result.exit_code == 1

    assert mock_emit.call_count == 1
    assert mock_emit.call_args_list == [
        mock.call(
            {"event_payload": {}, "event": "data_context.__init__", "success": True}
        ),
    ]

    assert_no_logging_messages_or_tracebacks(
        my_caplog=caplog,
        click_result=result,
        allowed_deprecation_message=VALIDATION_OPERATORS_DEPRECATION_MESSAGE,
    )


def test_project_check_on_project_with_missing_config_file_guides_user(
    caplog, monkeypatch, titanic_data_context
):
    context = titanic_data_context
    # Remove the config file.
<<<<<<< HEAD
    os.remove(  # noqa: PTH107
        os.path.join(context.root_directory, "great_expectations.yml")  # noqa: PTH118
    )
=======
    os.remove(os.path.join(context.root_directory, FileDataContext.GX_YML))
>>>>>>> 38aebde9

    runner = CliRunner(mix_stderr=False)
    monkeypatch.chdir(os.path.dirname(context.root_directory))  # noqa: PTH120
    result = runner.invoke(
        cli,
        ["project", "check-config"],
        catch_exceptions=False,
    )
    assert result.exit_code == 1
    assert "Checking your config files for validity" in result.output
    assert "Unfortunately, your config appears to be invalid" in result.output
    assert_no_logging_messages_or_tracebacks(caplog, result)<|MERGE_RESOLUTION|>--- conflicted
+++ resolved
@@ -28,8 +28,7 @@
     monkeypatch.delenv("GE_USAGE_STATS")
 
     project_path = str(tmp_path_factory.mktemp("titanic_data_context"))
-<<<<<<< HEAD
-    context_path = os.path.join(project_path, "great_expectations")  # noqa: PTH118
+    context_path = os.path.join(project_path, FileDataContext.GX_DIR)  # noqa: PTH118
     os.makedirs(  # noqa: PTH103
         os.path.join(context_path, "expectations"), exist_ok=True  # noqa: PTH118
     )
@@ -38,23 +37,12 @@
     )
     data_path = os.path.join(context_path, "..", "data")  # noqa: PTH118
     os.makedirs(os.path.join(data_path), exist_ok=True)  # noqa: PTH103, PTH118
-=======
-    context_path = os.path.join(project_path, FileDataContext.GX_DIR)
-    os.makedirs(os.path.join(context_path, "expectations"), exist_ok=True)
-    os.makedirs(os.path.join(context_path, "checkpoints"), exist_ok=True)
-    data_path = os.path.join(context_path, "..", "data")
-    os.makedirs(os.path.join(data_path), exist_ok=True)
->>>>>>> 38aebde9
     titanic_yml_path = file_relative_path(
         __file__, "../test_fixtures/great_expectations_v013clean_titanic.yml"
     )
     shutil.copy(
-<<<<<<< HEAD
         titanic_yml_path,
-        str(os.path.join(context_path, "great_expectations.yml")),  # noqa: PTH118
-=======
-        titanic_yml_path, str(os.path.join(context_path, FileDataContext.GX_YML))
->>>>>>> 38aebde9
+        str(os.path.join(context_path, FileDataContext.GX_YML)),  # noqa: PTH118
     )
     titanic_csv_path = file_relative_path(__file__, "../test_sets/Titanic.csv")
     shutil.copy(
@@ -72,8 +60,7 @@
     monkeypatch.delenv("GE_USAGE_STATS")
 
     project_path = str(tmp_path_factory.mktemp("titanic_data_context"))
-<<<<<<< HEAD
-    context_path = os.path.join(project_path, "great_expectations")  # noqa: PTH118
+    context_path = os.path.join(project_path, FileDataContext.GX_DIR)  # noqa: PTH118
     os.makedirs(  # noqa: PTH103
         os.path.join(context_path, "expectations"), exist_ok=True  # noqa: PTH118
     )
@@ -82,24 +69,13 @@
     )
     data_path = os.path.join(context_path, "..", "data")  # noqa: PTH118
     os.makedirs(os.path.join(data_path), exist_ok=True)  # noqa: PTH103, PTH118
-=======
-    context_path = os.path.join(project_path, FileDataContext.GX_DIR)
-    os.makedirs(os.path.join(context_path, "expectations"), exist_ok=True)
-    os.makedirs(os.path.join(context_path, "checkpoints"), exist_ok=True)
-    data_path = os.path.join(context_path, "..", "data")
-    os.makedirs(os.path.join(data_path), exist_ok=True)
->>>>>>> 38aebde9
 
     titanic_yml_path = file_relative_path(
         __file__, "../test_fixtures/great_expectations_v013_titanic.yml"
     )
     shutil.copy(
-<<<<<<< HEAD
         titanic_yml_path,
-        str(os.path.join(context_path, "great_expectations.yml")),  # noqa: PTH118
-=======
-        titanic_yml_path, str(os.path.join(context_path, FileDataContext.GX_YML))
->>>>>>> 38aebde9
+        str(os.path.join(context_path, FileDataContext.GX_YML)),  # noqa: PTH118
     )
     titanic_csv_path = file_relative_path(__file__, "../test_sets/Titanic.csv")
     shutil.copy(
@@ -225,13 +201,9 @@
 ):
     context = titanic_data_context
     # Remove the config file.
-<<<<<<< HEAD
     os.remove(  # noqa: PTH107
-        os.path.join(context.root_directory, "great_expectations.yml")  # noqa: PTH118
-    )
-=======
-    os.remove(os.path.join(context.root_directory, FileDataContext.GX_YML))
->>>>>>> 38aebde9
+        os.path.join(context.root_directory, FileDataContext.GX_YML)  # noqa: PTH118
+    )
 
     runner = CliRunner(mix_stderr=False)
     monkeypatch.chdir(os.path.dirname(context.root_directory))  # noqa: PTH120
