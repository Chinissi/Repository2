import os
import shutil
import subprocess
import unittest
from typing import List
from unittest import mock

import pandas as pd
import pytest
from click.testing import CliRunner, Result
from ruamel.yaml import YAML

from great_expectations import DataContext
from great_expectations.cli import cli
from great_expectations.core import ExpectationSuite
from great_expectations.data_context.types.base import DataContextConfigDefaults
from tests.cli.utils import (
    LEGACY_CONFIG_DEFAULT_CHECKPOINT_STORE_MESSAGE,
    VALIDATION_OPERATORS_DEPRECATION_MESSAGE,
    assert_no_logging_messages_or_tracebacks,
)

yaml = YAML()
yaml.indent(mapping=2, sequence=4, offset=2)
yaml.default_flow_style = False


@pytest.fixture
def titanic_checkpoint(
    titanic_data_context_stats_enabled_config_version_2, titanic_expectation_suite
):
    csv_path = os.path.join(
        titanic_data_context_stats_enabled_config_version_2.root_directory,
        "..",
        "data",
        "Titanic.csv",
    )
    return {
        "validation_operator_name": "action_list_operator",
        "batches": [
            {
                "batch_kwargs": {
                    "path": csv_path,
                    "datasource": "mydatasource",
                    "reader_method": "read_csv",
                },
                "expectation_suite_names": [
                    titanic_expectation_suite.expectation_suite_name
                ],
            },
        ],
    }


@pytest.fixture
def titanic_data_context_v2_with_checkpoint_suite_and_stats_enabled(
    titanic_data_context_stats_enabled_config_version_2,
    titanic_checkpoint,
    titanic_expectation_suite,
):
    yaml = YAML()
    context: DataContext = titanic_data_context_stats_enabled_config_version_2
    context.save_expectation_suite(titanic_expectation_suite)
    # TODO context should save a checkpoint
    checkpoint_path = os.path.join(
        context.root_directory,
        DataContextConfigDefaults.CHECKPOINTS_BASE_DIRECTORY.value,
        "my_checkpoint.yml",
    )
    with open(checkpoint_path, "w") as f:
        yaml.dump(titanic_checkpoint, f)
    assert os.path.isfile(checkpoint_path)
    assert context.list_expectation_suite_names() == ["Titanic.warning"]
    assert context.list_checkpoints() == ["my_checkpoint"]
    return context


@mock.patch(
    "great_expectations.core.usage_statistics.usage_statistics.UsageStatisticsHandler.emit"
)
def test_checkpoint_list_with_no_checkpoints(
    mock_emit, caplog, empty_data_context_stats_enabled
):
    # TODO: <Alex>Verify whether or not this reset call is needed (delete it if it is superfluous).</Alex>
    mock_emit.reset_mock()

    context: DataContext = empty_data_context_stats_enabled
    root_dir = context.root_directory
    runner = CliRunner(mix_stderr=False)
    result = runner.invoke(
        cli,
        f"-c {root_dir} checkpoint list",
        catch_exceptions=False,
    )
    stdout = result.stdout
    assert result.exit_code == 0
    assert "No checkpoints found." in stdout
    assert "Use the command `great_expectations checkpoint new` to create one" in stdout

    assert mock_emit.call_count == 2
    assert mock_emit.call_args_list == [
        mock.call(
            {"event_payload": {}, "event": "data_context.__init__", "success": True}
        ),
        mock.call(
            {"event": "cli.checkpoint.list", "event_payload": {}, "success": True}
        ),
    ]

    assert_no_logging_messages_or_tracebacks(caplog, result)


@mock.patch(
    "great_expectations.core.usage_statistics.usage_statistics.UsageStatisticsHandler.emit"
)
def test_checkpoint_list_with_single_checkpoint(
    mock_emit,
    caplog,
    empty_context_with_checkpoint_v1_stats_enabled,
):
    # TODO: <Alex>Verify whether or not this reset call is needed (delete it if it is superfluous).</Alex>
    mock_emit.reset_mock()

    context: DataContext = empty_context_with_checkpoint_v1_stats_enabled
    root_dir: str = context.root_directory

    runner: CliRunner = CliRunner(mix_stderr=False)
    result: Result = runner.invoke(
        cli,
        f"-c {root_dir} checkpoint list",
        catch_exceptions=False,
    )
    stdout: str = result.stdout
    assert result.exit_code == 0
    assert "Found 1 checkpoint." in stdout
    assert "my_v1_checkpoint" in stdout

    assert mock_emit.call_count == 2
    assert mock_emit.call_args_list == [
        mock.call(
            {"event_payload": {}, "event": "data_context.__init__", "success": True}
        ),
        mock.call(
            {"event": "cli.checkpoint.list", "event_payload": {}, "success": True}
        ),
    ]

    assert_no_logging_messages_or_tracebacks(
        caplog,
        result,
    )


@mock.patch(
    "great_expectations.core.usage_statistics.usage_statistics.UsageStatisticsHandler.emit"
)
def test_checkpoint_list_with_eight_checkpoints(
    mock_emit,
    caplog,
    titanic_pandas_data_context_with_v013_datasource_stats_enabled_with_checkpoints_v1_with_templates,
):
    # TODO: <Alex>Verify whether or not this reset call is needed (delete it if it is superfluous).</Alex>
    mock_emit.reset_mock()

    context: DataContext = titanic_pandas_data_context_with_v013_datasource_stats_enabled_with_checkpoints_v1_with_templates
    root_dir: str = context.root_directory

    runner: CliRunner = CliRunner(mix_stderr=False)
    result: Result = runner.invoke(
        cli,
        f"-c {root_dir} checkpoint list",
        catch_exceptions=False,
    )
    stdout: str = result.stdout
    assert result.exit_code == 0
    assert "Found 8 checkpoints." in stdout
    checkpoint_names_list: List[str] = [
        "my_simple_checkpoint_with_slack_and_notify_with_all",
        "my_nested_checkpoint_template_1",
        "my_nested_checkpoint_template_3",
        "my_nested_checkpoint_template_2",
        "my_simple_checkpoint_with_site_names",
        "my_minimal_simple_checkpoint",
        "my_simple_checkpoint_with_slack",
        "my_simple_template_checkpoint",
    ]
    assert all([checkpoint_name in stdout for checkpoint_name in checkpoint_names_list])

    assert mock_emit.call_count == 2
    assert mock_emit.call_args_list == [
        mock.call(
            {"event_payload": {}, "event": "data_context.__init__", "success": True}
        ),
        mock.call(
            {"event": "cli.checkpoint.list", "event_payload": {}, "success": True}
        ),
    ]

    assert_no_logging_messages_or_tracebacks(
        caplog,
        result,
    )


@mock.patch(
    "great_expectations.core.usage_statistics.usage_statistics.UsageStatisticsHandler.emit"
)
def test_checkpoint_new_raises_error_on_no_suite_found_with_ge_config_v2(
    mock_emit, caplog, titanic_data_context_stats_enabled_config_version_2
):
    # TODO: <Alex>Verify whether or not this reset call is needed (delete it if it is superfluous).</Alex>
    mock_emit.reset_mock()

    context: DataContext = titanic_data_context_stats_enabled_config_version_2
    root_dir = context.root_directory
    assert context.list_expectation_suite_names() == []

    runner = CliRunner(mix_stderr=False)
    result = runner.invoke(
        cli,
        f"-c {root_dir} checkpoint new foo not_a_suite",
        catch_exceptions=False,
    )
    stdout = result.stdout
    assert result.exit_code == 1
    assert "Could not find a suite named `not_a_suite`" in stdout

    assert mock_emit.call_count == 2
    assert mock_emit.call_args_list == [
        mock.call(
            {"event_payload": {}, "event": "data_context.__init__", "success": True}
        ),
        mock.call(
            {"event": "cli.checkpoint.new", "event_payload": {}, "success": False}
        ),
    ]

    assert_no_logging_messages_or_tracebacks(
        my_caplog=caplog,
        click_result=result,
        allowed_deprecation_message=LEGACY_CONFIG_DEFAULT_CHECKPOINT_STORE_MESSAGE,
    )


@mock.patch(
    "great_expectations.core.usage_statistics.usage_statistics.UsageStatisticsHandler.emit"
)
def test_checkpoint_new_raises_error_on_existing_checkpoint_with_ge_config_v2(
    mock_emit,
    caplog,
    titanic_data_context_stats_enabled_config_version_2_with_checkpoint,
):
    # TODO: <Alex>Verify whether or not this reset call is needed (delete it if it is superfluous).</Alex>
    mock_emit.reset_mock()

    context: DataContext = (
        titanic_data_context_stats_enabled_config_version_2_with_checkpoint
    )
    root_dir = context.root_directory
    runner = CliRunner(mix_stderr=False)
    result = runner.invoke(
        cli,
        f"-c {root_dir} checkpoint new my_checkpoint suite",
        catch_exceptions=False,
    )
    stdout = result.stdout
    assert result.exit_code == 1
    assert (
        "A checkpoint named `my_checkpoint` already exists. Please choose a new name."
        in stdout
    )

    assert mock_emit.call_count == 2
    assert mock_emit.call_args_list == [
        mock.call(
            {"event_payload": {}, "event": "data_context.__init__", "success": True}
        ),
        mock.call(
            {"event": "cli.checkpoint.new", "event_payload": {}, "success": False}
        ),
    ]

    assert_no_logging_messages_or_tracebacks(
        caplog,
        result,
        allowed_deprecation_message=LEGACY_CONFIG_DEFAULT_CHECKPOINT_STORE_MESSAGE,
    )


@mock.patch(
    "great_expectations.core.usage_statistics.usage_statistics.UsageStatisticsHandler.emit"
)
def test_checkpoint_new_happy_path_generates_checkpoint_yml_with_comments_with_ge_config_v2(
    mock_emit,
    caplog,
    titanic_data_context_stats_enabled_config_version_2,
    titanic_expectation_suite,
):
    # TODO: <Alex>Verify whether or not this reset call is needed (delete it if it is superfluous).</Alex>
    mock_emit.reset_mock()

    context: DataContext = titanic_data_context_stats_enabled_config_version_2
    root_dir = context.root_directory
    assert context.list_checkpoints() == []
    context.save_expectation_suite(titanic_expectation_suite)
    assert context.list_expectation_suite_names() == ["Titanic.warning"]

    runner = CliRunner(mix_stderr=False)
    result = runner.invoke(
        cli,
        f"-c {root_dir} checkpoint new passengers Titanic.warning",
        input="1\n1\n",
        catch_exceptions=False,
    )
    stdout = result.stdout
    assert result.exit_code == 0
    assert "A checkpoint named `passengers` was added to your project" in stdout

    assert mock_emit.call_count == 2
    assert mock_emit.call_args_list == [
        mock.call(
            {"event_payload": {}, "event": "data_context.__init__", "success": True}
        ),
        mock.call(
            {"event": "cli.checkpoint.new", "event_payload": {}, "success": True}
        ),
    ]
    expected_checkpoint = os.path.join(
        root_dir,
        DataContextConfigDefaults.CHECKPOINTS_BASE_DIRECTORY.value,
        "passengers.yml",
    )
    assert os.path.isfile(expected_checkpoint)

    # Newup a context for additional assertions
    context: DataContext = DataContext(root_dir)
    assert context.list_checkpoints() == ["passengers"]

    with open(expected_checkpoint) as f:
        obs_file = f.read()

        # This is snapshot-ish to prove that comments remain in place
        # TODO: <Alex>ALEX</Alex>
        #     assert (
        #         """\
        # # This checkpoint was created by the command `great_expectations checkpoint new`.
        # #
        # # A checkpoint is a list of one or more batches paired with one or more
        # # Expectation Suites and a configurable Validation Operator.
        # #
        # # It can be run with the `great_expectations checkpoint run` command.
        # # You can edit this file to add batches of data and expectation suites.
        # #
        # # For more details please see
        # # https://docs.greatexpectations.io/en/latest/guides/how_to_guides/validation/how_to_add_validations_data_or_suites_to_a_checkpoint.html
        # validation_operator_name: action_list_operator
        # # Batches are a list of batch_kwargs paired with a list of one or more suite
        # # names. A checkpoint can have one or more batches. This makes deploying
        # # Great Expectations in your pipelines easy!
        # batches:
        #   - batch_kwargs:"""
        #         in obs_file
        #     )
        assert (
            """\
batches:
  - batch_kwargs:"""
            in obs_file
        )

    assert "/data/Titanic.csv" in obs_file

    assert (
        """datasource: mydatasource
      data_asset_name: Titanic
    expectation_suite_names:
      - Titanic.warning
"""
        in obs_file
    )

    assert_no_logging_messages_or_tracebacks(
        my_caplog=caplog,
        click_result=result,
        allowed_deprecation_message=LEGACY_CONFIG_DEFAULT_CHECKPOINT_STORE_MESSAGE,
    )


@mock.patch(
    "great_expectations.core.usage_statistics.usage_statistics.UsageStatisticsHandler.emit"
)
def test_checkpoint_new_specify_datasource_with_ge_config_v2(
    mock_emit,
    caplog,
    titanic_data_context_stats_enabled_config_version_2,
    titanic_expectation_suite,
):
    # TODO: <Alex>Verify whether or not this reset call is needed (delete it if it is superfluous).</Alex>
    mock_emit.reset_mock()

    context: DataContext = titanic_data_context_stats_enabled_config_version_2
    root_dir = context.root_directory
    assert context.list_checkpoints() == []
    context.save_expectation_suite(titanic_expectation_suite)
    assert context.list_expectation_suite_names() == ["Titanic.warning"]

    runner = CliRunner(mix_stderr=False)
    result = runner.invoke(
        cli,
        f"-c {root_dir} checkpoint new passengers Titanic.warning --datasource mydatasource",
        input="1\n1\n",
        catch_exceptions=False,
    )
    stdout = result.stdout
    assert result.exit_code == 0
    assert "A checkpoint named `passengers` was added to your project" in stdout

    assert mock_emit.call_count == 2
    assert mock_emit.call_args_list == [
        mock.call(
            {"event_payload": {}, "event": "data_context.__init__", "success": True}
        ),
        mock.call(
            {"event": "cli.checkpoint.new", "event_payload": {}, "success": True}
        ),
    ]
    expected_checkpoint = os.path.join(
        root_dir,
        DataContextConfigDefaults.CHECKPOINTS_BASE_DIRECTORY.value,
        "passengers.yml",
    )
    assert os.path.isfile(expected_checkpoint)

    # Newup a context for additional assertions
    context: DataContext = DataContext(root_dir)
    assert context.list_checkpoints() == ["passengers"]

    assert_no_logging_messages_or_tracebacks(
        my_caplog=caplog,
        click_result=result,
        allowed_deprecation_message=LEGACY_CONFIG_DEFAULT_CHECKPOINT_STORE_MESSAGE,
    )


@mock.patch(
    "great_expectations.core.usage_statistics.usage_statistics.UsageStatisticsHandler.emit"
)
def test_checkpoint_new_raises_error_if_checkpoints_directory_is_missing_with_ge_config_v2(
    mock_emit,
    caplog,
    titanic_data_context_stats_enabled_config_version_2,
    titanic_expectation_suite,
):
    # TODO: <Alex>Verify whether or not this reset call is needed (delete it if it is superfluous).</Alex>
    mock_emit.reset_mock()

    context: DataContext = titanic_data_context_stats_enabled_config_version_2
    root_dir = context.root_directory
    checkpoints_dir = os.path.join(
        root_dir, DataContextConfigDefaults.CHECKPOINTS_BASE_DIRECTORY.value
    )
    shutil.rmtree(checkpoints_dir)
    assert not os.path.isdir(checkpoints_dir)

    context.save_expectation_suite(titanic_expectation_suite)
    assert context.list_expectation_suite_names() == ["Titanic.warning"]

    runner = CliRunner(mix_stderr=False)
    result = runner.invoke(
        cli,
        f"-c {root_dir} checkpoint new passengers Titanic.warning",
        input="1\n1\n",
        catch_exceptions=False,
    )
    stdout = result.stdout
    assert result.exit_code == 1
    assert (
        'Attempted to access the "checkpoint_store_name" field with a legacy config version (2.0) and no `checkpoints` directory.'
        in stdout
    )

    assert mock_emit.call_count == 2
    assert mock_emit.call_args_list == [
        mock.call(
            {"event_payload": {}, "event": "data_context.__init__", "success": True}
        ),
        mock.call(
            {"event": "cli.checkpoint.new", "event_payload": {}, "success": False}
        ),
    ]

    assert_no_logging_messages_or_tracebacks(
        my_caplog=caplog,
        click_result=result,
    )


@mock.patch(
    "great_expectations.core.usage_statistics.usage_statistics.UsageStatisticsHandler.emit"
)
def test_checkpoint_run_raises_error_if_checkpoint_is_not_found(
    mock_emit, caplog, empty_context_with_checkpoint_v1_stats_enabled
):
    # TODO: <Alex>Verify whether or not this reset call is needed (delete it if it is superfluous).</Alex>
    mock_emit.reset_mock()

    context: DataContext = empty_context_with_checkpoint_v1_stats_enabled
    root_dir: str = context.root_directory

    runner: CliRunner = CliRunner(mix_stderr=False)
    result: Result = runner.invoke(
        cli,
<<<<<<< HEAD
        f"-c {root_dir} checkpoint run fake_checkpoint",
=======
        f"checkpoint run my_checkpoint -d {root_dir}",
>>>>>>> 9de74b42
        catch_exceptions=False,
    )
    stdout: str = result.stdout
    assert result.exit_code == 1
    assert "Could not find checkpoint `my_checkpoint`" in stdout
    assert "Try running" in stdout

    assert mock_emit.call_count == 2
    assert mock_emit.call_args_list == [
        mock.call(
            {"event_payload": {}, "event": "data_context.__init__", "success": True}
        ),
        mock.call(
            {"event": "cli.checkpoint.run", "event_payload": {}, "success": False}
        ),
    ]

    assert_no_logging_messages_or_tracebacks(
        my_caplog=caplog,
        click_result=result,
    )


@mock.patch(
    "great_expectations.core.usage_statistics.usage_statistics.UsageStatisticsHandler.emit"
)
def test_checkpoint_run_on_checkpoint_with_not_found_suite_raises_error(
    mock_emit,
    caplog,
    titanic_pandas_data_context_with_v013_datasource_stats_enabled_with_checkpoints_v1_with_templates,
    monkeypatch,
):
    # TODO: <Alex>Verify whether or not this reset call is needed (delete it if it is superfluous).</Alex>
    mock_emit.reset_mock()

    monkeypatch.setenv("VAR", "test")
    monkeypatch.setenv("MY_PARAM", "1")
    monkeypatch.setenv("OLD_PARAM", "2")

    context: DataContext = titanic_pandas_data_context_with_v013_datasource_stats_enabled_with_checkpoints_v1_with_templates
    root_dir: str = context.root_directory

    runner: CliRunner = CliRunner(mix_stderr=False)
    result: Result = runner.invoke(
        cli,
<<<<<<< HEAD
        f"-c {root_dir} checkpoint run my_checkpoint",
=======
        f"checkpoint run my_nested_checkpoint_template_1 -d {root_dir}",
>>>>>>> 9de74b42
        catch_exceptions=False,
    )
    stdout: str = result.stdout
    assert result.exit_code == 1

    assert "expectation_suite suite_from_template_1 not found" in stdout

    assert mock_emit.call_count == 2
    assert mock_emit.call_args_list == [
        mock.call(
            {"event_payload": {}, "event": "data_context.__init__", "success": True}
        ),
        mock.call(
            {"event": "cli.checkpoint.run", "event_payload": {}, "success": False}
        ),
    ]

    assert_no_logging_messages_or_tracebacks(
        my_caplog=caplog,
        click_result=result,
    )

    monkeypatch.delenv("VAR")
    monkeypatch.delenv("MY_PARAM")
    monkeypatch.delenv("OLD_PARAM")


@mock.patch(
    "great_expectations.core.usage_statistics.usage_statistics.UsageStatisticsHandler.emit"
)
def test_checkpoint_run_on_checkpoint_with_batch_load_problem_raises_error(
    mock_emit,
    caplog,
    titanic_pandas_data_context_with_v013_datasource_with_checkpoints_v1_with_empty_store_stats_enabled,
    monkeypatch,
):
    # TODO: <Alex>Verify whether or not this reset call is needed (delete it if it is superfluous).</Alex>
    mock_emit.reset_mock()

    monkeypatch.setenv("VAR", "test")
    monkeypatch.setenv("MY_PARAM", "1")
    monkeypatch.setenv("OLD_PARAM", "2")

    context: DataContext = titanic_pandas_data_context_with_v013_datasource_with_checkpoints_v1_with_empty_store_stats_enabled
    root_dir: str = context.root_directory

    suite: ExpectationSuite = context.create_expectation_suite(
        expectation_suite_name="bar"
    )
    context.save_expectation_suite(expectation_suite=suite)
    assert context.list_expectation_suite_names() == ["bar"]

    checkpoint_file_path: str = os.path.join(
        context.root_directory,
        DataContextConfigDefaults.CHECKPOINTS_BASE_DIRECTORY.value,
        "bad_batch.yml",
    )

    checkpoint_yaml_config: str = f"""
    name: bad_batch
    config_version: 1
    class_name: Checkpoint
    run_name_template: "%Y-%M-foo-bar-template-$VAR"
    validations:
      - batch_request:
          datasource_name: my_datasource
          data_connector_name: my_special_data_connector
          data_asset_name: users
          partition_request:
            index: -1
          batch_spec_passthrough:
            path: /totally/not/a/file.csv
            reader_method: read_csv
        expectation_suite_name: bar
        action_list:
            - name: store_validation_result
              action:
                class_name: StoreValidationResultAction
            - name: store_evaluation_params
              action:
                class_name: StoreEvaluationParametersAction
            - name: update_data_docs
              action:
                class_name: UpdateDataDocsAction
        evaluation_parameters:
          param1: "$MY_PARAM"
          param2: 1 + "$OLD_PARAM"
        runtime_configuration:
          result_format:
            result_format: BASIC
            partial_unexpected_count: 20
    """
    config: dict = dict(yaml.load(checkpoint_yaml_config))
    _write_checkpoint_dict_to_file(
        config=config, checkpoint_file_path=checkpoint_file_path
    )

    runner: CliRunner = CliRunner(mix_stderr=False)
    result: Result = runner.invoke(
        cli,
        f"-c {root_dir} checkpoint run bad_batch",
        catch_exceptions=False,
    )
    stdout: str = result.stdout
    assert result.exit_code == 1

    # TODO: <Alex>ALEX -- Investigate how to make Abe's suggestion a reality.</Alex>
    # Note: Abe : 2020/09: This was a better error message, but it should live in DataContext.get_batch, not a random CLI method.
    # assert "There was a problem loading a batch:" in stdout
    # assert (
    #     "{'path': '/totally/not/a/file.csv', 'datasource': 'mydatasource', 'reader_method': 'read_csv'}"
    #     in stdout
    # )
    # assert (
    #     "Please verify these batch kwargs in checkpoint bad_batch`"
    #     in stdout
    # )
    # assert "No such file or directory" in stdout
    assert ("No such file or directory" in stdout) or ("does not exist" in stdout)

    assert mock_emit.call_count == 3

    expected_events: List[unittest.mock._Call] = [
        mock.call(
            {
                "event_payload": {
                    "anonymized_expectation_suite_name": "f6e1151b49fceb15ae3de4eb60f62be4"
                },
                "event": "data_context.save_expectation_suite",
                "success": True,
            }
        ),
        mock.call(
            {"event_payload": {}, "event": "data_context.__init__", "success": True}
        ),
        mock.call(
            {"event": "cli.checkpoint.run", "event_payload": {}, "success": False}
        ),
    ]
    actual_events: List[unittest.mock._Call] = mock_emit.call_args_list
    assert actual_events == expected_events

    assert_no_logging_messages_or_tracebacks(
        my_caplog=caplog,
        click_result=result,
    )

    monkeypatch.delenv("VAR")
    monkeypatch.delenv("MY_PARAM")
    monkeypatch.delenv("OLD_PARAM")


@mock.patch(
    "great_expectations.core.usage_statistics.usage_statistics.UsageStatisticsHandler.emit"
)
def test_checkpoint_run_on_checkpoint_with_empty_suite_list_raises_error(
    mock_emit,
    caplog,
    titanic_pandas_data_context_with_v013_datasource_with_checkpoints_v1_with_empty_store_stats_enabled,
    monkeypatch,
):
    # TODO: <Alex>Verify whether or not this reset call is needed (delete it if it is superfluous).</Alex>
    mock_emit.reset_mock()

    monkeypatch.setenv("VAR", "test")
    monkeypatch.setenv("MY_PARAM", "1")
    monkeypatch.setenv("OLD_PARAM", "2")

    context: DataContext = titanic_pandas_data_context_with_v013_datasource_with_checkpoints_v1_with_empty_store_stats_enabled
    assert context.list_expectation_suite_names() == []

    root_dir: str = context.root_directory

    checkpoint_file_path: str = os.path.join(
        context.root_directory,
        DataContextConfigDefaults.CHECKPOINTS_BASE_DIRECTORY.value,
        "no_suite.yml",
    )

    checkpoint_yaml_config: str = f"""
    name: my_fancy_checkpoint
    config_version: 1
    class_name: Checkpoint
    run_name_template: "%Y-%M-foo-bar-template-$VAR"
    validations:
      - batch_request:
          datasource_name: my_datasource
          data_connector_name: my_special_data_connector
          data_asset_name: users
          partition_request:
            index: -1
        action_list:
            - name: store_validation_result
              action:
                class_name: StoreValidationResultAction
            - name: store_evaluation_params
              action:
                class_name: StoreEvaluationParametersAction
            - name: update_data_docs
              action:
                class_name: UpdateDataDocsAction
        evaluation_parameters:
          param1: "$MY_PARAM"
          param2: 1 + "$OLD_PARAM"
        runtime_configuration:
          result_format:
            result_format: BASIC
            partial_unexpected_count: 20
    """
    config: dict = dict(yaml.load(checkpoint_yaml_config))
    _write_checkpoint_dict_to_file(
        config=config, checkpoint_file_path=checkpoint_file_path
    )

    runner: CliRunner = CliRunner(mix_stderr=False)
    result: Result = runner.invoke(
        cli,
<<<<<<< HEAD
        f"-c {root_dir} checkpoint run bad_batch",
=======
        f"checkpoint run no_suite -d {root_dir}",
>>>>>>> 9de74b42
        catch_exceptions=False,
    )
    stdout: str = result.stdout
    assert result.exit_code == 1

    assert "Exception occurred while running validation" in stdout
    assert (
        "of checkpoint 'no_suite': validation expectation_suite_name must be specified"
        in stdout
    )

    assert mock_emit.call_count == 2
    assert mock_emit.call_args_list == [
        mock.call(
            {"event_payload": {}, "event": "data_context.__init__", "success": True}
        ),
        mock.call(
            {"event": "cli.checkpoint.run", "event_payload": {}, "success": False}
        ),
    ]

    assert_no_logging_messages_or_tracebacks(
        my_caplog=caplog,
        click_result=result,
    )

    monkeypatch.delenv("VAR")
    monkeypatch.delenv("MY_PARAM")
    monkeypatch.delenv("OLD_PARAM")


@mock.patch(
    "great_expectations.core.usage_statistics.usage_statistics.UsageStatisticsHandler.emit"
)
def test_checkpoint_run_on_non_existent_validations(
    mock_emit,
    caplog,
    titanic_pandas_data_context_with_v013_datasource_with_checkpoints_v1_with_empty_store_stats_enabled,
    monkeypatch,
):
    # TODO: <Alex>Verify whether or not this reset call is needed (delete it if it is superfluous).</Alex>
    mock_emit.reset_mock()

    monkeypatch.setenv("VAR", "test")
    monkeypatch.setenv("MY_PARAM", "1")
    monkeypatch.setenv("OLD_PARAM", "2")

    context: DataContext = titanic_pandas_data_context_with_v013_datasource_with_checkpoints_v1_with_empty_store_stats_enabled
    assert context.list_expectation_suite_names() == []

    root_dir: str = context.root_directory

    checkpoint_file_path: str = os.path.join(
        context.root_directory,
        DataContextConfigDefaults.CHECKPOINTS_BASE_DIRECTORY.value,
        "no_validations.yml",
    )

    checkpoint_yaml_config: str = f"""
    name: my_base_checkpoint
    config_version: 1
    class_name: Checkpoint
    run_name_template: "%Y-%M-foo-bar-template-$VAR"
    action_list:
    - name: store_validation_result
      action:
        class_name: StoreValidationResultAction
    - name: store_evaluation_params
      action:
        class_name: StoreEvaluationParametersAction
    - name: update_data_docs
      action:
        class_name: UpdateDataDocsAction
    evaluation_parameters:
      param1: "$MY_PARAM"
      param2: 1 + "$OLD_PARAM"
    runtime_configuration:
        result_format:
          result_format: BASIC
          partial_unexpected_count: 20
    """
    config: dict = dict(yaml.load(checkpoint_yaml_config))
    _write_checkpoint_dict_to_file(
        config=config, checkpoint_file_path=checkpoint_file_path
    )

    runner: CliRunner = CliRunner(mix_stderr=False)
    result: Result = runner.invoke(
        cli,
<<<<<<< HEAD
        f"-c {root_dir} checkpoint run bad_operator",
=======
        f"checkpoint run no_validations -d {root_dir}",
>>>>>>> 9de74b42
        catch_exceptions=False,
    )
    stdout: str = result.stdout
    assert result.exit_code == 1

    assert "Checkpoint 'no_validations' does not contain any validations." in stdout

    assert mock_emit.call_count == 2
    assert mock_emit.call_args_list == [
        mock.call(
            {"event_payload": {}, "event": "data_context.__init__", "success": True}
        ),
        mock.call(
            {"event": "cli.checkpoint.run", "event_payload": {}, "success": False}
        ),
    ]

    assert_no_logging_messages_or_tracebacks(
        my_caplog=caplog,
        click_result=result,
    )

    monkeypatch.delenv("VAR")
    monkeypatch.delenv("MY_PARAM")
    monkeypatch.delenv("OLD_PARAM")


@mock.patch(
    "great_expectations.core.usage_statistics.usage_statistics.UsageStatisticsHandler.emit"
)
def test_checkpoint_run_happy_path_with_successful_validation(
    mock_emit,
    caplog,
    titanic_pandas_data_context_with_v013_datasource_with_checkpoints_v1_with_empty_store_stats_enabled,
    monkeypatch,
):
    # TODO: <Alex>Verify whether or not this reset call is needed (delete it if it is superfluous).</Alex>
    mock_emit.reset_mock()

    monkeypatch.setenv("VAR", "test")
    monkeypatch.setenv("MY_PARAM", "1")
    monkeypatch.setenv("OLD_PARAM", "2")

    context: DataContext = titanic_pandas_data_context_with_v013_datasource_with_checkpoints_v1_with_empty_store_stats_enabled
    suite: ExpectationSuite = context.create_expectation_suite(
        expectation_suite_name="users.delivery"
    )
    context.save_expectation_suite(expectation_suite=suite)
    assert context.list_expectation_suite_names() == ["users.delivery"]

    root_dir: str = context.root_directory

    checkpoint_file_path: str = os.path.join(
        context.root_directory,
        DataContextConfigDefaults.CHECKPOINTS_BASE_DIRECTORY.value,
        "my_fancy_checkpoint.yml",
    )

    checkpoint_yaml_config: str = f"""
    name: my_fancy_checkpoint
    config_version: 1
    class_name: Checkpoint
    run_name_template: "%Y-%M-foo-bar-template-$VAR"
    validations:
      - batch_request:
          datasource_name: my_datasource
          data_connector_name: my_special_data_connector
          data_asset_name: users
          partition_request:
            index: -1
        expectation_suite_name: users.delivery
        action_list:
            - name: store_validation_result
              action:
                class_name: StoreValidationResultAction
            - name: store_evaluation_params
              action:
                class_name: StoreEvaluationParametersAction
            - name: update_data_docs
              action:
                class_name: UpdateDataDocsAction
        evaluation_parameters:
          param1: "$MY_PARAM"
          param2: 1 + "$OLD_PARAM"
        runtime_configuration:
          result_format:
            result_format: BASIC
            partial_unexpected_count: 20
    """
    config: dict = dict(yaml.load(checkpoint_yaml_config))
    _write_checkpoint_dict_to_file(
        config=config, checkpoint_file_path=checkpoint_file_path
    )

    runner: CliRunner = CliRunner(mix_stderr=False)
    result: Result = runner.invoke(
        cli,
<<<<<<< HEAD
        f"-c {root_dir} checkpoint run my_checkpoint",
=======
        f"checkpoint run my_fancy_checkpoint -d {root_dir}",
>>>>>>> 9de74b42
        catch_exceptions=False,
    )
    stdout: str = result.stdout
    assert result.exit_code == 0

    assert all(
        [
            msg in stdout
            for msg in [
                "Validation succeeded!",
                "users.delivery",
                "Passed",
                "100 %",
            ]
        ]
    )

    assert mock_emit.call_count == 5

    expected_events: List[unittest.mock._Call] = [
        mock.call(
            {
                "event_payload": {
                    "anonymized_expectation_suite_name": "6a04fc37da0d43a4c21429f6788d2cff"
                },
                "event": "data_context.save_expectation_suite",
                "success": True,
            }
        ),
        mock.call(
            {
                "event_payload": {},
                "event": "data_context.__init__",
                "success": True,
            }
        ),
        mock.call(
            {
                "event": "data_asset.validate",
                "event_payload": {
                    "anonymized_batch_kwarg_keys": [],
                    "anonymized_expectation_suite_name": "__not_found__",
                    "anonymized_datasource_name": "__not_found__",
                },
                "success": True,
            }
        ),
        mock.call(
            {
                "event_payload": {},
                "event": "data_context.build_data_docs",
                "success": True,
            }
        ),
        mock.call(
            {
                "event": "cli.checkpoint.run",
                "event_payload": {},
                "success": True,
            }
        ),
    ]
    actual_events: List[unittest.mock._Call] = mock_emit.call_args_list
    assert expected_events == actual_events

    assert_no_logging_messages_or_tracebacks(
        my_caplog=caplog,
        click_result=result,
    )

    monkeypatch.delenv("VAR")
    monkeypatch.delenv("MY_PARAM")
    monkeypatch.delenv("OLD_PARAM")


@mock.patch(
    "great_expectations.core.usage_statistics.usage_statistics.UsageStatisticsHandler.emit"
)
def test_checkpoint_run_happy_path_with_failed_validation(
    mock_emit,
    caplog,
    titanic_pandas_data_context_with_v013_datasource_with_checkpoints_v1_with_empty_store_stats_enabled,
    titanic_expectation_suite,
    monkeypatch,
):
    # TODO: <Alex>Verify whether or not this reset call is needed (delete it if it is superfluous).</Alex>
    mock_emit.reset_mock()

    monkeypatch.setenv("VAR", "test")
    monkeypatch.setenv("MY_PARAM", "1")
    monkeypatch.setenv("OLD_PARAM", "2")

    context: DataContext = titanic_pandas_data_context_with_v013_datasource_with_checkpoints_v1_with_empty_store_stats_enabled
    context.save_expectation_suite(
        expectation_suite=titanic_expectation_suite,
        expectation_suite_name="Titanic.warning",
    )
    assert context.list_expectation_suite_names() == ["Titanic.warning"]

    root_dir: str = context.root_directory

    # To fail an expectation, make number of rows less than 1313 (the original number of rows in the "Titanic" dataset).
    csv_path: str = os.path.join(
        root_dir, "..", "data", "titanic", "Titanic_19120414_1313.csv"
    )
    df: pd.DataFrame = pd.read_csv(filepath_or_buffer=csv_path)
    df = df.sample(frac=0.5, replace=True, random_state=1)
    df.to_csv(path_or_buf=csv_path)

    checkpoint_file_path: str = os.path.join(
        context.root_directory,
        DataContextConfigDefaults.CHECKPOINTS_BASE_DIRECTORY.value,
        "my_fancy_checkpoint.yml",
    )

    checkpoint_yaml_config: str = f"""
    name: my_fancy_checkpoint
    config_version: 1
    class_name: Checkpoint
    run_name_template: "%Y-%M-foo-bar-template-$VAR"
    validations:
      - batch_request:
          datasource_name: my_datasource
          data_connector_name: my_special_data_connector
          data_asset_name: users
          partition_request:
            index: -1
        expectation_suite_name: Titanic.warning
        action_list:
            - name: store_validation_result
              action:
                class_name: StoreValidationResultAction
            - name: store_evaluation_params
              action:
                class_name: StoreEvaluationParametersAction
            - name: update_data_docs
              action:
                class_name: UpdateDataDocsAction
        evaluation_parameters:
          param1: "$MY_PARAM"
          param2: 1 + "$OLD_PARAM"
        runtime_configuration:
          result_format:
            result_format: BASIC
            partial_unexpected_count: 20
    """
    config: dict = dict(yaml.load(checkpoint_yaml_config))
    _write_checkpoint_dict_to_file(
        config=config, checkpoint_file_path=checkpoint_file_path
    )

    runner: CliRunner = CliRunner(mix_stderr=False)
    result: Result = runner.invoke(
        cli,
<<<<<<< HEAD
        f"-c {root_dir} checkpoint run my_checkpoint",
=======
        f"checkpoint run my_fancy_checkpoint -d {root_dir}",
>>>>>>> 9de74b42
        catch_exceptions=False,
    )
    stdout: str = result.stdout
    assert result.exit_code == 1
    assert "Validation failed!" in stdout

    assert mock_emit.call_count == 5

    expected_events: List[unittest.mock._Call] = [
        mock.call(
            {
                "event_payload": {
                    "anonymized_expectation_suite_name": "35af1ba156bfe672f8845cb60554b138"
                },
                "event": "data_context.save_expectation_suite",
                "success": True,
            }
        ),
        mock.call(
            {
                "event_payload": {},
                "event": "data_context.__init__",
                "success": True,
            }
        ),
        mock.call(
            {
                "event_payload": {
                    "anonymized_batch_kwarg_keys": [],
                    "anonymized_expectation_suite_name": "__not_found__",
                    "anonymized_datasource_name": "__not_found__",
                },
                "event": "data_asset.validate",
                "success": True,
            }
        ),
        mock.call(
            {
                "event_payload": {},
                "event": "data_context.build_data_docs",
                "success": True,
            }
        ),
        mock.call(
            {
                "event": "cli.checkpoint.run",
                "event_payload": {},
                "success": True,
            }
        ),
    ]
    actual_events: List[unittest.mock._Call] = mock_emit.call_args_list
    assert expected_events == actual_events

    assert_no_logging_messages_or_tracebacks(
        my_caplog=caplog,
        click_result=result,
    )

    monkeypatch.delenv("VAR")
    monkeypatch.delenv("MY_PARAM")
    monkeypatch.delenv("OLD_PARAM")


@mock.patch(
    "great_expectations.core.usage_statistics.usage_statistics.UsageStatisticsHandler.emit"
)
def test_checkpoint_run_happy_path_with_failed_validation_due_to_bad_data(
    mock_emit,
    caplog,
    titanic_pandas_data_context_with_v013_datasource_with_checkpoints_v1_with_empty_store_stats_enabled,
    titanic_expectation_suite,
    monkeypatch,
):
    # TODO: <Alex>Verify whether or not this reset call is needed (delete it if it is superfluous).</Alex>
    mock_emit.reset_mock()

    monkeypatch.setenv("VAR", "test")
    monkeypatch.setenv("MY_PARAM", "1")
    monkeypatch.setenv("OLD_PARAM", "2")

    context: DataContext = titanic_pandas_data_context_with_v013_datasource_with_checkpoints_v1_with_empty_store_stats_enabled
    context.save_expectation_suite(
        expectation_suite=titanic_expectation_suite,
        expectation_suite_name="Titanic.warning",
    )
    assert context.list_expectation_suite_names() == ["Titanic.warning"]

    root_dir: str = context.root_directory

    # To fail an expectation, make number of rows less than 1313 (the original number of rows in the "Titanic" dataset).
    csv_path: str = os.path.join(
        root_dir, "..", "data", "titanic", "Titanic_19120414_1313.csv"
    )
    # mangle the csv
    with open(csv_path, "w") as f:
        f.write("foo,bar\n1,2\n")

    checkpoint_file_path: str = os.path.join(
        context.root_directory,
        DataContextConfigDefaults.CHECKPOINTS_BASE_DIRECTORY.value,
        "my_fancy_checkpoint.yml",
    )

    checkpoint_yaml_config: str = f"""
    name: my_fancy_checkpoint
    config_version: 1
    class_name: Checkpoint
    run_name_template: "%Y-%M-foo-bar-template-$VAR"
    validations:
      - batch_request:
          datasource_name: my_datasource
          data_connector_name: my_special_data_connector
          data_asset_name: users
          partition_request:
            index: -1
        expectation_suite_name: Titanic.warning
        action_list:
            - name: store_validation_result
              action:
                class_name: StoreValidationResultAction
            - name: store_evaluation_params
              action:
                class_name: StoreEvaluationParametersAction
            - name: update_data_docs
              action:
                class_name: UpdateDataDocsAction
        evaluation_parameters:
          param1: "$MY_PARAM"
          param2: 1 + "$OLD_PARAM"
        runtime_configuration:
          result_format:
            result_format: BASIC
            partial_unexpected_count: 20
    """
    config: dict = dict(yaml.load(checkpoint_yaml_config))
    _write_checkpoint_dict_to_file(
        config=config, checkpoint_file_path=checkpoint_file_path
    )

    runner: CliRunner = CliRunner(mix_stderr=False)
    result: Result = runner.invoke(
        cli,
        f"checkpoint run my_fancy_checkpoint -d {root_dir}",
        catch_exceptions=False,
    )
    stdout: str = result.stdout
    assert result.exit_code == 1
    assert "Exception occurred while running validation." in stdout

    assert mock_emit.call_count == 4

    expected_events: List[unittest.mock._Call] = [
        mock.call(
            {
                "event_payload": {
                    "anonymized_expectation_suite_name": "35af1ba156bfe672f8845cb60554b138"
                },
                "event": "data_context.save_expectation_suite",
                "success": True,
            }
        ),
        mock.call(
            {
                "event_payload": {},
                "event": "data_context.__init__",
                "success": True,
            }
        ),
        mock.call(
            {
                "event": "data_asset.validate",
                "event_payload": {
                    "anonymized_batch_kwarg_keys": [],
                    "anonymized_expectation_suite_name": "__not_found__",
                    "anonymized_datasource_name": "__not_found__",
                },
                "success": False,
            }
        ),
        mock.call(
            {
                "event": "cli.checkpoint.run",
                "event_payload": {},
                "success": False,
            }
        ),
    ]
    actual_events: List[unittest.mock._Call] = mock_emit.call_args_list
    assert expected_events == actual_events

    assert_no_logging_messages_or_tracebacks(
        my_caplog=caplog,
        click_result=result,
    )

    monkeypatch.delenv("VAR")
    monkeypatch.delenv("MY_PARAM")
    monkeypatch.delenv("OLD_PARAM")


@mock.patch(
    "great_expectations.core.usage_statistics.usage_statistics.UsageStatisticsHandler.emit"
)
def test_checkpoint_script_raises_error_if_checkpoint_not_found_with_ge_config_v2(
    mock_emit, caplog, titanic_data_context_v2_with_checkpoint_suite_and_stats_enabled
):
    # TODO: <Alex>Verify whether or not this reset call is needed (delete it if it is superfluous).</Alex>
    mock_emit.reset_mock()

    context: DataContext = (
        titanic_data_context_v2_with_checkpoint_suite_and_stats_enabled
    )
    root_dir = context.root_directory
    assert context.list_checkpoints() == ["my_checkpoint"]

    runner = CliRunner(mix_stderr=False)
    result = runner.invoke(
        cli,
        f"-c {root_dir} checkpoint script not_a_checkpoint",
        catch_exceptions=False,
    )
    stdout = result.stdout
    assert "Could not find checkpoint `not_a_checkpoint`." in stdout
    assert "Try running" in stdout
    assert result.exit_code == 1

    assert mock_emit.call_count == 2
    assert mock_emit.call_args_list == [
        mock.call(
            {"event_payload": {}, "event": "data_context.__init__", "success": True}
        ),
        mock.call(
            {"event": "cli.checkpoint.script", "event_payload": {}, "success": False}
        ),
    ]

    assert_no_logging_messages_or_tracebacks(
        my_caplog=caplog,
        click_result=result,
        allowed_deprecation_message=LEGACY_CONFIG_DEFAULT_CHECKPOINT_STORE_MESSAGE,
    )


@mock.patch(
    "great_expectations.core.usage_statistics.usage_statistics.UsageStatisticsHandler.emit"
)
def test_checkpoint_script_raises_error_if_python_file_exists_with_ge_config_v2(
    mock_emit, caplog, titanic_data_context_v2_with_checkpoint_suite_and_stats_enabled
):
    # TODO: <Alex>Verify whether or not this reset call is needed (delete it if it is superfluous).</Alex>
    mock_emit.reset_mock()

    context: DataContext = (
        titanic_data_context_v2_with_checkpoint_suite_and_stats_enabled
    )
    root_dir = context.root_directory
    assert context.list_checkpoints() == ["my_checkpoint"]
    script_path = os.path.join(
        root_dir, context.GE_UNCOMMITTED_DIR, "run_my_checkpoint.py"
    )
    with open(script_path, "w") as f:
        f.write("script here")
    assert os.path.isfile(script_path)

    runner = CliRunner(mix_stderr=False)
    result = runner.invoke(
        cli,
        f"-c {root_dir} checkpoint script my_checkpoint",
        catch_exceptions=False,
    )
    stdout = result.stdout
    assert (
        "Warning! A script named run_my_checkpoint.py already exists and this command will not overwrite it."
        in stdout
    )
    assert result.exit_code == 1

    assert mock_emit.call_count == 2
    assert mock_emit.call_args_list == [
        mock.call(
            {"event_payload": {}, "event": "data_context.__init__", "success": True}
        ),
        mock.call(
            {"event": "cli.checkpoint.script", "event_payload": {}, "success": False}
        ),
    ]

    # assert the script has original contents
    with open(script_path) as f:
        assert f.read() == "script here"

    assert_no_logging_messages_or_tracebacks(
        my_caplog=caplog,
        click_result=result,
        allowed_deprecation_message=LEGACY_CONFIG_DEFAULT_CHECKPOINT_STORE_MESSAGE,
    )


@mock.patch(
    "great_expectations.core.usage_statistics.usage_statistics.UsageStatisticsHandler.emit"
)
def test_checkpoint_script_happy_path_generates_script_with_ge_config_v2(
    mock_emit, caplog, titanic_data_context_v2_with_checkpoint_suite_and_stats_enabled
):
    # TODO: <Alex>Verify whether or not this reset call is needed (delete it if it is superfluous).</Alex>
    mock_emit.reset_mock()

    context: DataContext = (
        titanic_data_context_v2_with_checkpoint_suite_and_stats_enabled
    )
    root_dir = context.root_directory

    runner = CliRunner(mix_stderr=False)
    result = runner.invoke(
        cli,
        f"-c {root_dir} checkpoint script my_checkpoint",
        catch_exceptions=False,
    )
    stdout = result.stdout
    assert result.exit_code == 0
    assert (
        "A python script was created that runs the checkpoint named: `my_checkpoint`"
        in stdout
    )
    assert (
        "The script is located in `great_expectations/uncommitted/run_my_checkpoint.py`"
        in stdout
    )
    assert (
        "The script can be run with `python great_expectations/uncommitted/run_my_checkpoint.py`"
        in stdout
    )

    assert mock_emit.call_count == 2
    assert mock_emit.call_args_list == [
        mock.call(
            {"event_payload": {}, "event": "data_context.__init__", "success": True}
        ),
        mock.call(
            {"event": "cli.checkpoint.script", "event_payload": {}, "success": True}
        ),
    ]
    expected_script = os.path.join(
        root_dir, context.GE_UNCOMMITTED_DIR, "run_my_checkpoint.py"
    )
    assert os.path.isfile(expected_script)

    assert_no_logging_messages_or_tracebacks(
        my_caplog=caplog,
        click_result=result,
        allowed_deprecation_message=LEGACY_CONFIG_DEFAULT_CHECKPOINT_STORE_MESSAGE,
    )


def test_checkpoint_script_happy_path_executable_successful_validation_with_ge_config_v2(
    caplog, titanic_data_context_v2_with_checkpoint_suite_and_stats_enabled
):
    """
    We call the "checkpoint script" command on a project with a checkpoint.

    The command should:
    - create the script (note output is tested in other tests)

    When run the script should:
    - execute
    - return a 0 status code
    - print a success message
    """
    context: DataContext = (
        titanic_data_context_v2_with_checkpoint_suite_and_stats_enabled
    )
    root_dir = context.root_directory
    runner = CliRunner(mix_stderr=False)
    result = runner.invoke(
        cli,
        f"-c {root_dir} checkpoint script my_checkpoint",
        catch_exceptions=False,
    )
    assert result.exit_code == 0
    assert_no_logging_messages_or_tracebacks(
        my_caplog=caplog,
        click_result=result,
        allowed_deprecation_message=LEGACY_CONFIG_DEFAULT_CHECKPOINT_STORE_MESSAGE,
    )

    script_path = os.path.abspath(
        os.path.join(root_dir, context.GE_UNCOMMITTED_DIR, "run_my_checkpoint.py")
    )
    assert os.path.isfile(script_path)

    # In travis on osx, python may not execute from the build dir
    cmdstring = f"python {script_path}"
    if os.environ.get("TRAVIS_OS_NAME") == "osx":
        build_dir = os.environ.get("TRAVIS_BUILD_DIR")
        print(os.listdir(build_dir))
        cmdstring = f"python3 {script_path}"
    print("about to run: " + cmdstring)
    print(os.curdir)
    print(os.listdir(os.curdir))
    print(os.listdir(os.path.abspath(os.path.join(root_dir, ".."))))

    status, output = subprocess.getstatusoutput(cmdstring)
    print(f"\n\nScript exited with code: {status} and output:\n{output}")

    assert status == 0
    assert "Validation succeeded!" in output


def test_checkpoint_script_happy_path_executable_failed_validation_with_ge_config_v2(
    caplog, titanic_data_context_v2_with_checkpoint_suite_and_stats_enabled
):
    """
    We call the "checkpoint script" command on a project with a checkpoint.

    The command should:
    - create the script (note output is tested in other tests)

    When run the script should:
    - execute
    - return a 1 status code
    - print a failure message
    """
    context: DataContext = (
        titanic_data_context_v2_with_checkpoint_suite_and_stats_enabled
    )
    root_dir = context.root_directory
    # mangle the csv
    csv_path = os.path.join(context.root_directory, "..", "data", "Titanic.csv")
    with open(csv_path, "w") as f:
        f.write("foo,bar\n1,2\n")

    runner = CliRunner(mix_stderr=False)
    result = runner.invoke(
        cli,
        f"-c {root_dir} checkpoint script my_checkpoint",
        catch_exceptions=False,
    )
    assert result.exit_code == 0
    assert_no_logging_messages_or_tracebacks(
        my_caplog=caplog,
        click_result=result,
        allowed_deprecation_message=LEGACY_CONFIG_DEFAULT_CHECKPOINT_STORE_MESSAGE,
    )

    script_path = os.path.abspath(
        os.path.join(root_dir, context.GE_UNCOMMITTED_DIR, "run_my_checkpoint.py")
    )
    assert os.path.isfile(script_path)

    # In travis on osx, python may not execute from the build dir
    cmdstring = f"python {script_path}"
    if os.environ.get("TRAVIS_OS_NAME") == "osx":
        build_dir = os.environ.get("TRAVIS_BUILD_DIR")
        print(os.listdir(build_dir))
        cmdstring = f"python3 {script_path}"
    print("about to run: " + cmdstring)
    print(os.curdir)
    print(os.listdir(os.curdir))
    print(os.listdir(os.path.abspath(os.path.join(root_dir, ".."))))

    status, output = subprocess.getstatusoutput(cmdstring)
    print(f"\n\nScript exited with code: {status} and output:\n{output}")
    assert status == 1
    assert "Validation failed!" in output


@mock.patch(
    "great_expectations.core.usage_statistics.usage_statistics.UsageStatisticsHandler.emit"
)
def test_checkpoint_new_with_ge_config_3_raises_error(
    mock_emit, caplog, titanic_data_context_stats_enabled
):
    # TODO: <Alex>Verify whether or not this reset call is needed (delete it if it is superfluous).</Alex>
    mock_emit.reset_mock()

    context: DataContext = titanic_data_context_stats_enabled
    root_dir = context.root_directory

    runner = CliRunner(mix_stderr=False)
    result = runner.invoke(
        cli,
        f"-c {root_dir} checkpoint new foo not_a_suite",
        catch_exceptions=False,
    )
    stdout = result.stdout
    assert result.exit_code == 1
    assert (
        "The `checkpoint new` CLI command is not yet implemented for GE config versions >= 3."
        in stdout
    )

    assert mock_emit.call_count == 2
    assert mock_emit.call_args_list == [
        mock.call(
            {"event_payload": {}, "event": "data_context.__init__", "success": True}
        ),
        mock.call(
            {"event": "cli.checkpoint.new", "event_payload": {}, "success": False}
        ),
    ]

    assert_no_logging_messages_or_tracebacks(
        my_caplog=caplog,
        click_result=result,
        allowed_deprecation_message=VALIDATION_OPERATORS_DEPRECATION_MESSAGE,
    )


@mock.patch(
    "great_expectations.core.usage_statistics.usage_statistics.UsageStatisticsHandler.emit"
)
def test_checkpoint_script_with_ge_config_3_raises_error(
    mock_emit, caplog, titanic_data_context_stats_enabled
):
    # TODO: <Alex>Verify whether or not this reset call is needed (delete it if it is superfluous).</Alex>
    mock_emit.reset_mock()

<<<<<<< HEAD
    runner = CliRunner(mix_stderr=False)
    result = runner.invoke(
        cli,
        f"-c {root_dir} checkpoint run my_checkpoint",
        catch_exceptions=False,
    )
    assert result.exit_code == 1

    assert mock_emit.call_count == 2
    assert mock_emit.call_args_list == [
        mock.call(
            {"event_payload": {}, "event": "data_context.__init__", "success": True}
        ),
        mock.call(
            {"event": "cli.checkpoint.run", "event_payload": {}, "success": False}
        ),
    ]

    assert_no_logging_messages_or_tracebacks(
        my_caplog=caplog,
        click_result=result,
        allowed_deprecation_message=VALIDATION_OPERATORS_DEPRECATION_MESSAGE,
    )


@mock.patch(
    "great_expectations.core.usage_statistics.usage_statistics.UsageStatisticsHandler.emit"
)
def test_checkpoint_script_with_ge_config_3_raises_error(
    mock_emit, caplog, titanic_data_context_stats_enabled
):
=======
>>>>>>> 9de74b42
    context: DataContext = titanic_data_context_stats_enabled
    root_dir = context.root_directory

    runner = CliRunner(mix_stderr=False)
    result = runner.invoke(
        cli,
        f"-c {root_dir} checkpoint script my_checkpoint",
        catch_exceptions=False,
    )
    stdout = result.stdout
    assert result.exit_code == 1
    assert (
        "The `checkpoint script` CLI command is not yet implemented for GE config versions >= 3."
        in stdout
    )

    assert mock_emit.call_count == 2
    assert mock_emit.call_args_list == [
        mock.call(
            {"event_payload": {}, "event": "data_context.__init__", "success": True}
        ),
        mock.call(
            {"event": "cli.checkpoint.script", "event_payload": {}, "success": False}
        ),
    ]

    assert_no_logging_messages_or_tracebacks(
        my_caplog=caplog,
        click_result=result,
        allowed_deprecation_message=VALIDATION_OPERATORS_DEPRECATION_MESSAGE,
    )


def _write_checkpoint_dict_to_file(config, checkpoint_file_path):
    yaml_obj: YAML = YAML()
    with open(checkpoint_file_path, "w") as f:
        yaml_obj.dump(config, f)<|MERGE_RESOLUTION|>--- conflicted
+++ resolved
@@ -510,11 +510,7 @@
     runner: CliRunner = CliRunner(mix_stderr=False)
     result: Result = runner.invoke(
         cli,
-<<<<<<< HEAD
-        f"-c {root_dir} checkpoint run fake_checkpoint",
-=======
-        f"checkpoint run my_checkpoint -d {root_dir}",
->>>>>>> 9de74b42
+        f"-c {root_dir} checkpoint run my_checkpoint",
         catch_exceptions=False,
     )
     stdout: str = result.stdout
@@ -560,11 +556,7 @@
     runner: CliRunner = CliRunner(mix_stderr=False)
     result: Result = runner.invoke(
         cli,
-<<<<<<< HEAD
-        f"-c {root_dir} checkpoint run my_checkpoint",
-=======
-        f"checkpoint run my_nested_checkpoint_template_1 -d {root_dir}",
->>>>>>> 9de74b42
+        f"-c {root_dir} checkpoint run my_nested_checkpoint_template_1",
         catch_exceptions=False,
     )
     stdout: str = result.stdout
@@ -782,11 +774,7 @@
     runner: CliRunner = CliRunner(mix_stderr=False)
     result: Result = runner.invoke(
         cli,
-<<<<<<< HEAD
-        f"-c {root_dir} checkpoint run bad_batch",
-=======
-        f"checkpoint run no_suite -d {root_dir}",
->>>>>>> 9de74b42
+        f"-c {root_dir} checkpoint run no_suite",
         catch_exceptions=False,
     )
     stdout: str = result.stdout
@@ -876,11 +864,7 @@
     runner: CliRunner = CliRunner(mix_stderr=False)
     result: Result = runner.invoke(
         cli,
-<<<<<<< HEAD
-        f"-c {root_dir} checkpoint run bad_operator",
-=======
-        f"checkpoint run no_validations -d {root_dir}",
->>>>>>> 9de74b42
+        f"-c {root_dir} checkpoint run no_validations",
         catch_exceptions=False,
     )
     stdout: str = result.stdout
@@ -978,11 +962,7 @@
     runner: CliRunner = CliRunner(mix_stderr=False)
     result: Result = runner.invoke(
         cli,
-<<<<<<< HEAD
-        f"-c {root_dir} checkpoint run my_checkpoint",
-=======
-        f"checkpoint run my_fancy_checkpoint -d {root_dir}",
->>>>>>> 9de74b42
+        f"-c {root_dir} checkpoint run my_fancy_checkpoint",
         catch_exceptions=False,
     )
     stdout: str = result.stdout
@@ -1137,11 +1117,7 @@
     runner: CliRunner = CliRunner(mix_stderr=False)
     result: Result = runner.invoke(
         cli,
-<<<<<<< HEAD
-        f"-c {root_dir} checkpoint run my_checkpoint",
-=======
         f"checkpoint run my_fancy_checkpoint -d {root_dir}",
->>>>>>> 9de74b42
         catch_exceptions=False,
     )
     stdout: str = result.stdout
@@ -1285,7 +1261,7 @@
     runner: CliRunner = CliRunner(mix_stderr=False)
     result: Result = runner.invoke(
         cli,
-        f"checkpoint run my_fancy_checkpoint -d {root_dir}",
+        f"-c {root_dir} checkpoint run my_fancy_checkpoint",
         catch_exceptions=False,
     )
     stdout: str = result.stdout
@@ -1660,40 +1636,6 @@
     # TODO: <Alex>Verify whether or not this reset call is needed (delete it if it is superfluous).</Alex>
     mock_emit.reset_mock()
 
-<<<<<<< HEAD
-    runner = CliRunner(mix_stderr=False)
-    result = runner.invoke(
-        cli,
-        f"-c {root_dir} checkpoint run my_checkpoint",
-        catch_exceptions=False,
-    )
-    assert result.exit_code == 1
-
-    assert mock_emit.call_count == 2
-    assert mock_emit.call_args_list == [
-        mock.call(
-            {"event_payload": {}, "event": "data_context.__init__", "success": True}
-        ),
-        mock.call(
-            {"event": "cli.checkpoint.run", "event_payload": {}, "success": False}
-        ),
-    ]
-
-    assert_no_logging_messages_or_tracebacks(
-        my_caplog=caplog,
-        click_result=result,
-        allowed_deprecation_message=VALIDATION_OPERATORS_DEPRECATION_MESSAGE,
-    )
-
-
-@mock.patch(
-    "great_expectations.core.usage_statistics.usage_statistics.UsageStatisticsHandler.emit"
-)
-def test_checkpoint_script_with_ge_config_3_raises_error(
-    mock_emit, caplog, titanic_data_context_stats_enabled
-):
-=======
->>>>>>> 9de74b42
     context: DataContext = titanic_data_context_stats_enabled
     root_dir = context.root_directory
 
