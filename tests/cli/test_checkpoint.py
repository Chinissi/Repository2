import logging
import os
import subprocess
import unittest
from typing import List
from unittest import mock

import nbformat
import pandas as pd
from click.testing import CliRunner, Result
from nbconvert.preprocessors import ExecutePreprocessor
from nbformat import NotebookNode
from ruamel.yaml import YAML

from great_expectations import DataContext
from great_expectations.cli import cli
from great_expectations.core import ExpectationSuite
from great_expectations.data_context.types.base import DataContextConfigDefaults
<<<<<<< HEAD
from tests.cli.utils import (
    VALIDATION_OPERATORS_DEPRECATION_MESSAGE,
    assert_no_logging_messages_or_tracebacks,
)
=======
from great_expectations.data_context.util import file_relative_path
from great_expectations.datasource import Datasource
from tests.cli.utils import assert_no_logging_messages_or_tracebacks
>>>>>>> f71b61de

yaml = YAML()
yaml.indent(mapping=2, sequence=4, offset=2)
yaml.default_flow_style = False

logger = logging.getLogger(__name__)


@pytest.fixture
def titanic_data_context_with_sql_datasource(
    sa,
    titanic_data_context_stats_enabled_config_version_3,
    test_df,
):
    context: DataContext = titanic_data_context_stats_enabled_config_version_3

    db_file_path: str = file_relative_path(
        __file__,
        os.path.join("..", "test_sets", "titanic_sql_test_cases.db"),
    )
    sqlite_engine: sa.engine.base.Engine = sa.create_engine(f"sqlite:///{db_file_path}")
    # noinspection PyUnusedLocal
    conn: sa.engine.base.Connection = sqlite_engine.connect()
    try:
        csv_path: str = file_relative_path(
            __file__, os.path.join("..", "test_sets", "Titanic.csv")
        )
        df: pd.DataFrame = pd.read_csv(filepath_or_buffer=csv_path)
        df.to_sql(name="titanic", con=sqlite_engine)
        df = df.sample(frac=0.5, replace=True, random_state=1)
        df.to_sql(name="incomplete", con=sqlite_engine)
        test_df.to_sql(name="wrong", con=sqlite_engine)
    except ValueError as ve:
        logger.warning(f"Unable to store information into database: {str(ve)}")

    config = yaml.load(
        f"""
class_name: SimpleSqlalchemyDatasource
connection_string: sqlite:///{db_file_path}
"""
        + """
introspection:
    whole_table: {}
""",
    )

    try:
        # noinspection PyUnusedLocal
        my_sql_datasource = context.add_datasource(
            "test_sqlite_db_datasource", **config
        )
    except AttributeError:
        pytest.skip("SQL Database tests require sqlalchemy to be installed.")

    return context


<<<<<<< HEAD
=======
@pytest.fixture
def titanic_data_context_with_spark_datasource(
    tmp_path_factory,
    spark_session,
    test_df,
    monkeypatch,
):
    # Reenable GE_USAGE_STATS
    monkeypatch.delenv("GE_USAGE_STATS")

    project_path: str = str(tmp_path_factory.mktemp("titanic_data_context"))
    context_path: str = os.path.join(project_path, "great_expectations")
    os.makedirs(os.path.join(context_path, "expectations"), exist_ok=True)
    data_path: str = os.path.join(context_path, "..", "data", "titanic")
    os.makedirs(os.path.join(data_path), exist_ok=True)
    shutil.copy(
        file_relative_path(
            __file__,
            os.path.join(
                "..",
                "test_fixtures",
                "great_expectations_v013_no_datasource_stats_enabled.yml",
            ),
        ),
        str(os.path.join(context_path, "great_expectations.yml")),
    )
    shutil.copy(
        file_relative_path(__file__, os.path.join("..", "test_sets", "Titanic.csv")),
        str(
            os.path.join(
                context_path, "..", "data", "titanic", "Titanic_19120414_1313.csv"
            )
        ),
    )
    shutil.copy(
        file_relative_path(__file__, os.path.join("..", "test_sets", "Titanic.csv")),
        str(os.path.join(context_path, "..", "data", "titanic", "Titanic_1911.csv")),
    )
    shutil.copy(
        file_relative_path(__file__, os.path.join("..", "test_sets", "Titanic.csv")),
        str(os.path.join(context_path, "..", "data", "titanic", "Titanic_1912.csv")),
    )

    context: DataContext = DataContext(context_root_dir=context_path)
    assert context.root_directory == context_path

    datasource_config: str = f"""
        class_name: Datasource

        execution_engine:
            class_name: SparkDFExecutionEngine

        data_connectors:
            my_basic_data_connector:
                class_name: InferredAssetFilesystemDataConnector
                base_directory: {data_path}
                default_regex:
                    pattern: (.*)\\.csv
                    group_names:
                        - data_asset_name

            my_special_data_connector:
                class_name: ConfiguredAssetFilesystemDataConnector
                base_directory: {data_path}
                glob_directive: "*.csv"

                default_regex:
                    pattern: (.+)\\.csv
                    group_names:
                        - name
                assets:
                    users:
                        base_directory: {data_path}
                        pattern: (.+)_(\\d+)_(\\d+)\\.csv
                        group_names:
                            - name
                            - timestamp
                            - size

            my_other_data_connector:
                class_name: ConfiguredAssetFilesystemDataConnector
                base_directory: {data_path}
                glob_directive: "*.csv"

                default_regex:
                    pattern: (.+)\\.csv
                    group_names:
                        - name
                assets:
                    users: {{}}
        """

    # noinspection PyUnusedLocal
    datasource: Datasource = context.test_yaml_config(
        name="my_datasource", yaml_config=datasource_config, pretty_print=False
    )
    # noinspection PyProtectedMember
    context._save_project_config()

    csv_path: str

    # To fail an expectation, make number of rows less than 1313 (the original number of rows in the "Titanic" dataset).
    csv_path = os.path.join(
        context.root_directory, "..", "data", "titanic", "Titanic_1911.csv"
    )
    df: pd.DataFrame = pd.read_csv(filepath_or_buffer=csv_path)
    df = df.sample(frac=0.5, replace=True, random_state=1)
    df.to_csv(path_or_buf=csv_path)

    csv_path: str = os.path.join(
        context.root_directory, "..", "data", "titanic", "Titanic_19120414_1313.csv"
    )
    # mangle the csv
    with open(csv_path, "w") as f:
        f.write("foo,bar\n1,2\n")
    return context


>>>>>>> f71b61de
@mock.patch(
    "great_expectations.core.usage_statistics.usage_statistics.UsageStatisticsHandler.emit"
)
def test_checkpoint_delete_with_non_existent_checkpoint(
    mock_emit,
    caplog,
    monkeypatch,
    empty_data_context_stats_enabled,
):
    context: DataContext = empty_data_context_stats_enabled

    monkeypatch.chdir(os.path.dirname(context.root_directory))

    runner: CliRunner = CliRunner(mix_stderr=False)
    result: Result = runner.invoke(
        cli,
        f"--v3-api checkpoint delete my_checkpoint",
        catch_exceptions=False,
    )
    assert result.exit_code == 1

    stdout: str = result.stdout
    assert (
        "Could not find Checkpoint `my_checkpoint` (or its configuration is invalid)."
        in stdout
    )

    assert mock_emit.call_count == 2
    assert mock_emit.call_args_list == [
        mock.call(
            {"event_payload": {}, "event": "data_context.__init__", "success": True}
        ),
        mock.call(
            {
                "event": "cli.checkpoint.delete",
                "event_payload": {"api_version": "v3"},
                "success": False,
            }
        ),
    ]

    assert_no_logging_messages_or_tracebacks(caplog, result)


@mock.patch(
    "great_expectations.core.usage_statistics.usage_statistics.UsageStatisticsHandler.emit"
)
def test_checkpoint_delete_with_single_checkpoint_confirm_success(
    mock_emit,
    caplog,
    monkeypatch,
    empty_context_with_checkpoint_v1_stats_enabled,
):
    context: DataContext = empty_context_with_checkpoint_v1_stats_enabled

    monkeypatch.chdir(os.path.dirname(context.root_directory))

    runner: CliRunner = CliRunner(mix_stderr=False)
    result: Result = runner.invoke(
        cli,
        f"--v3-api checkpoint delete my_v1_checkpoint",
        input="\n",
        catch_exceptions=False,
    )
    assert result.exit_code == 0

    stdout: str = result.stdout
    assert 'Checkpoint "my_v1_checkpoint" deleted.' in stdout

    assert mock_emit.call_count == 2
    assert mock_emit.call_args_list == [
        mock.call(
            {"event_payload": {}, "event": "data_context.__init__", "success": True}
        ),
        mock.call(
            {
                "event": "cli.checkpoint.delete",
                "event_payload": {"api_version": "v3"},
                "success": True,
            }
        ),
    ]

    assert_no_logging_messages_or_tracebacks(
        caplog,
        result,
    )

    result = runner.invoke(
        cli,
        f"--v3-api checkpoint list",
        catch_exceptions=False,
    )
    assert result.exit_code == 0

    stdout = result.stdout
    assert "No Checkpoints found." in stdout


@mock.patch(
    "great_expectations.core.usage_statistics.usage_statistics.UsageStatisticsHandler.emit"
)
def test_checkpoint_delete_with_single_checkpoint_cancel_success(
    mock_emit,
    caplog,
    monkeypatch,
    empty_context_with_checkpoint_v1_stats_enabled,
):
    context: DataContext = empty_context_with_checkpoint_v1_stats_enabled

    monkeypatch.chdir(os.path.dirname(context.root_directory))

    runner: CliRunner = CliRunner(mix_stderr=False)
    result: Result = runner.invoke(
        cli,
        f"--v3-api checkpoint delete my_v1_checkpoint",
        input="n\n",
        catch_exceptions=False,
    )
    assert result.exit_code == 0

    stdout: str = result.stdout
    assert 'The Checkpoint "my_v1_checkpoint" was not deleted.  Exiting now.' in stdout

    assert mock_emit.call_count == 1
    assert mock_emit.call_args_list == [
        mock.call(
            {"event_payload": {}, "event": "data_context.__init__", "success": True}
        ),
    ]

    assert_no_logging_messages_or_tracebacks(
        caplog,
        result,
    )

    result = runner.invoke(
        cli,
        f"--v3-api checkpoint list",
        catch_exceptions=False,
    )
    assert result.exit_code == 0

    stdout = result.stdout
    assert "Found 1 Checkpoint." in stdout
    assert "my_v1_checkpoint" in stdout


@mock.patch(
    "great_expectations.core.usage_statistics.usage_statistics.UsageStatisticsHandler.emit"
)
def test_checkpoint_list_with_no_checkpoints(
    mock_emit, caplog, monkeypatch, empty_data_context_stats_enabled
):
    context: DataContext = empty_data_context_stats_enabled

    monkeypatch.chdir(os.path.dirname(context.root_directory))

    runner: CliRunner = CliRunner(mix_stderr=False)
    result: Result = runner.invoke(
        cli,
        f"--v3-api checkpoint list",
        catch_exceptions=False,
    )
    assert result.exit_code == 0

    stdout: str = result.stdout
    assert "No Checkpoints found." in stdout
    assert "Use the command `great_expectations checkpoint new` to create one" in stdout

    assert mock_emit.call_count == 2
    assert mock_emit.call_args_list == [
        mock.call(
            {"event_payload": {}, "event": "data_context.__init__", "success": True}
        ),
        mock.call(
            {
                "event": "cli.checkpoint.list",
                "event_payload": {"api_version": "v3"},
                "success": True,
            }
        ),
    ]

    assert_no_logging_messages_or_tracebacks(caplog, result)


@mock.patch(
    "great_expectations.core.usage_statistics.usage_statistics.UsageStatisticsHandler.emit"
)
def test_checkpoint_list_with_single_checkpoint(
    mock_emit,
    caplog,
    monkeypatch,
    empty_context_with_checkpoint_v1_stats_enabled,
):
    context: DataContext = empty_context_with_checkpoint_v1_stats_enabled

    monkeypatch.chdir(os.path.dirname(context.root_directory))

    runner: CliRunner = CliRunner(mix_stderr=False)
    result: Result = runner.invoke(
        cli,
        f"--v3-api checkpoint list",
        catch_exceptions=False,
    )
    assert result.exit_code == 0

    stdout: str = result.stdout
    assert "Found 1 Checkpoint." in stdout
    assert "my_v1_checkpoint" in stdout

    assert mock_emit.call_count == 2
    assert mock_emit.call_args_list == [
        mock.call(
            {"event_payload": {}, "event": "data_context.__init__", "success": True}
        ),
        mock.call(
            {
                "event": "cli.checkpoint.list",
                "event_payload": {"api_version": "v3"},
                "success": True,
            }
        ),
    ]

    assert_no_logging_messages_or_tracebacks(
        caplog,
        result,
    )


@mock.patch(
    "great_expectations.core.usage_statistics.usage_statistics.UsageStatisticsHandler.emit"
)
def test_checkpoint_list_with_eight_checkpoints(
    mock_emit,
    caplog,
    monkeypatch,
    titanic_pandas_data_context_with_v013_datasource_stats_enabled_with_checkpoints_v1_with_templates,
):
    context: DataContext = titanic_pandas_data_context_with_v013_datasource_stats_enabled_with_checkpoints_v1_with_templates

    monkeypatch.chdir(os.path.dirname(context.root_directory))

    runner: CliRunner = CliRunner(mix_stderr=False)
    result: Result = runner.invoke(
        cli,
        f"--v3-api checkpoint list",
        catch_exceptions=False,
    )
    assert result.exit_code == 0

    stdout: str = result.stdout
    assert "Found 8 Checkpoints." in stdout

    checkpoint_names_list: List[str] = [
        "my_simple_checkpoint_with_slack_and_notify_with_all",
        "my_nested_checkpoint_template_1",
        "my_nested_checkpoint_template_3",
        "my_nested_checkpoint_template_2",
        "my_simple_checkpoint_with_site_names",
        "my_minimal_simple_checkpoint",
        "my_simple_checkpoint_with_slack",
        "my_simple_template_checkpoint",
    ]
    assert all([checkpoint_name in stdout for checkpoint_name in checkpoint_names_list])

    assert mock_emit.call_count == 2
    assert mock_emit.call_args_list == [
        mock.call(
            {"event_payload": {}, "event": "data_context.__init__", "success": True}
        ),
        mock.call(
            {
                "event": "cli.checkpoint.list",
                "event_payload": {"api_version": "v3"},
                "success": True,
            }
        ),
    ]

    assert_no_logging_messages_or_tracebacks(
        caplog,
        result,
    )


@mock.patch(
    "great_expectations.core.usage_statistics.usage_statistics.UsageStatisticsHandler.emit"
)
def test_checkpoint_new_raises_error_on_existing_checkpoint(
    mock_emit,
    caplog,
    monkeypatch,
    titanic_pandas_data_context_with_v013_datasource_stats_enabled_with_checkpoints_v1_with_templates,
):
    """
    What does this test and why?
    The `checkpoint new` CLI flow should raise an error if the Checkpoint name being created already exists in your checkpoint store.
    """
    context: DataContext = titanic_pandas_data_context_with_v013_datasource_stats_enabled_with_checkpoints_v1_with_templates

    monkeypatch.chdir(os.path.dirname(context.root_directory))

    runner: CliRunner = CliRunner(mix_stderr=False)
    result: Result = runner.invoke(
        cli,
        f"--v3-api checkpoint new my_minimal_simple_checkpoint",
        catch_exceptions=False,
    )
    assert result.exit_code == 1
<<<<<<< HEAD
    stdout = result.stdout

=======

    stdout: str = result.stdout
>>>>>>> f71b61de
    assert (
        "A Checkpoint named `my_minimal_simple_checkpoint` already exists. Please choose a new name."
        in stdout
    )

    assert mock_emit.call_count == 2
    assert mock_emit.call_args_list == [
        mock.call(
            {"event_payload": {}, "event": "data_context.__init__", "success": True}
        ),
        mock.call(
            {
                "event": "cli.checkpoint.new",
                "event_payload": {"api_version": "v3"},
                "success": False,
            }
        ),
    ]

    assert_no_logging_messages_or_tracebacks(
        caplog,
        result,
    )


@mock.patch(
    "great_expectations.core.usage_statistics.usage_statistics.UsageStatisticsHandler.emit"
)
@mock.patch("subprocess.call", return_value=True, side_effect=None)
@mock.patch("webbrowser.open", return_value=True, side_effect=None)
def test_checkpoint_new_happy_path_generates_a_notebook_and_checkpoint(
    mock_webbroser,
    mock_subprocess,
    mock_emit,
    caplog,
    monkeypatch,
    deterministic_asset_dataconnector_context,
    titanic_expectation_suite,
):
    """
    What does this test and why?
    The v3 (Batch Request) API `checkpoint new` CLI flow includes creating a notebook to configure the Checkpoint.
    This test builds that notebook and runs it to generate a Checkpoint and then tests the resulting configuration in the Checkpoint file.
    The notebook that is generated does create a sample configuration using one of the available Data Assets, this is what is used to generate the Checkpoint configuration.
    """
    context: DataContext = deterministic_asset_dataconnector_context

    root_dir: str = context.root_directory
    monkeypatch.chdir(os.path.dirname(root_dir))

    assert context.list_checkpoints() == []
    context.save_expectation_suite(titanic_expectation_suite)
    assert context.list_expectation_suite_names() == ["Titanic.warning"]

    # Clear the "data_context.save_expectation_suite" call
    mock_emit.reset_mock()

    runner: CliRunner = CliRunner(mix_stderr=False)
    result: Result = runner.invoke(
        cli,
        f"--v3-api checkpoint new passengers",
        input="1\n1\n",
        catch_exceptions=False,
    )
    assert result.exit_code == 0

    stdout: str = result.stdout
    assert "open a notebook for you now" in stdout

    assert mock_emit.call_count == 2

    assert mock_emit.call_args_list == [
        mock.call(
            {"event_payload": {}, "event": "data_context.__init__", "success": True}
        ),
        mock.call(
            {
                "event": "cli.checkpoint.new",
                "event_payload": {"api_version": "v3"},
                "success": True,
            }
        ),
    ]
    assert mock_subprocess.call_count == 1
    assert mock_webbroser.call_count == 0

    expected_notebook_path: str = os.path.join(
        root_dir, "uncommitted", "edit_checkpoint_passengers.ipynb"
    )
    assert os.path.isfile(expected_notebook_path)

    with open(expected_notebook_path) as f:
        nb: NotebookNode = nbformat.read(f, as_version=4)

    uncommitted_dir: str = os.path.join(root_dir, "uncommitted")
    # Run notebook
    # TODO: <ANTHONY>We should mock the datadocs call or skip running that cell within the notebook (rather than commenting it out in the notebook)</ANTHONY>
    ep: ExecutePreprocessor = ExecutePreprocessor(timeout=600, kernel_name="python3")
    ep.preprocess(nb, {"metadata": {"path": uncommitted_dir}})

<<<<<<< HEAD
    # Ensure the Checkpoint file was created
    expected_checkpoint_path = os.path.join(root_dir, "checkpoints", "passengers.yml")
=======
    # Ensure the checkpoint file was created
    expected_checkpoint_path: str = os.path.join(
        root_dir, "checkpoints", "passengers.yml"
    )
>>>>>>> f71b61de
    assert os.path.isfile(expected_checkpoint_path)

    # Ensure the Checkpoint configuration in the file is as expected
    with open(expected_checkpoint_path) as f:
        checkpoint_config: str = f.read()
    expected_checkpoint_config: str = """name: passengers
config_version: 1.0
template_name:
module_name: great_expectations.checkpoint
class_name: SimpleCheckpoint
run_name_template: '%Y%m%d-%H%M%S-my-run-name-template'
expectation_suite_name:
batch_request:
action_list:
  - name: store_validation_result
    action:
      class_name: StoreValidationResultAction
  - name: store_evaluation_params
    action:
      class_name: StoreEvaluationParametersAction
  - name: update_data_docs
    action:
      class_name: UpdateDataDocsAction
      site_names: []
evaluation_parameters: {}
runtime_configuration: {}
validations:
  - batch_request:
      datasource_name: my_datasource
      data_connector_name: my_other_data_connector
      data_asset_name: users
      partition_request:
        index: -1
    expectation_suite_name: Titanic.warning
profilers: []
"""
    assert checkpoint_config == expected_checkpoint_config

    assert_no_logging_messages_or_tracebacks(
        my_caplog=caplog,
        click_result=result,
    )


@mock.patch(
    "great_expectations.core.usage_statistics.usage_statistics.UsageStatisticsHandler.emit"
)
def test_checkpoint_run_raises_error_if_checkpoint_is_not_found(
    mock_emit, caplog, monkeypatch, empty_context_with_checkpoint_v1_stats_enabled
):
    context: DataContext = empty_context_with_checkpoint_v1_stats_enabled

    monkeypatch.chdir(os.path.dirname(context.root_directory))

    runner: CliRunner = CliRunner(mix_stderr=False)
    result: Result = runner.invoke(
        cli,
        f"--v3-api checkpoint run my_checkpoint",
        catch_exceptions=False,
    )
    assert result.exit_code == 1

    stdout: str = result.stdout
    assert (
        "Could not find Checkpoint `my_checkpoint` (or its configuration is invalid)."
        in stdout
    )
    assert "Try running" in stdout

    assert mock_emit.call_count == 2
    assert mock_emit.call_args_list == [
        mock.call(
            {"event_payload": {}, "event": "data_context.__init__", "success": True}
        ),
        mock.call(
            {
                "event": "cli.checkpoint.run",
                "event_payload": {"api_version": "v3"},
                "success": False,
            }
        ),
    ]

    assert_no_logging_messages_or_tracebacks(
        my_caplog=caplog,
        click_result=result,
    )


@mock.patch(
    "great_expectations.core.usage_statistics.usage_statistics.UsageStatisticsHandler.emit"
)
def test_checkpoint_run_on_checkpoint_with_not_found_suite_raises_error(
    mock_emit,
    caplog,
    monkeypatch,
    titanic_pandas_data_context_with_v013_datasource_stats_enabled_with_checkpoints_v1_with_templates,
):
    monkeypatch.setenv("VAR", "test")
    monkeypatch.setenv("MY_PARAM", "1")
    monkeypatch.setenv("OLD_PARAM", "2")

    context: DataContext = titanic_pandas_data_context_with_v013_datasource_stats_enabled_with_checkpoints_v1_with_templates

    monkeypatch.chdir(os.path.dirname(context.root_directory))

    runner: CliRunner = CliRunner(mix_stderr=False)
    result: Result = runner.invoke(
        cli,
        f"--v3-api checkpoint run my_nested_checkpoint_template_1",
        catch_exceptions=False,
    )
    assert result.exit_code == 1

    stdout: str = result.stdout
    assert "expectation_suite suite_from_template_1 not found" in stdout

    assert mock_emit.call_count == 2
    assert mock_emit.call_args_list == [
        mock.call(
            {"event_payload": {}, "event": "data_context.__init__", "success": True}
        ),
        mock.call(
            {
                "event": "cli.checkpoint.run",
                "event_payload": {"api_version": "v3"},
                "success": False,
            }
        ),
    ]

    assert_no_logging_messages_or_tracebacks(
        my_caplog=caplog,
        click_result=result,
    )


@mock.patch(
    "great_expectations.core.usage_statistics.usage_statistics.UsageStatisticsHandler.emit"
)
def test_checkpoint_run_on_checkpoint_with_batch_load_problem_raises_error(
    mock_emit,
    caplog,
    monkeypatch,
    titanic_pandas_data_context_with_v013_datasource_with_checkpoints_v1_with_empty_store_stats_enabled,
):
    monkeypatch.setenv("VAR", "test")
    monkeypatch.setenv("MY_PARAM", "1")
    monkeypatch.setenv("OLD_PARAM", "2")

    context: DataContext = titanic_pandas_data_context_with_v013_datasource_with_checkpoints_v1_with_empty_store_stats_enabled

    suite: ExpectationSuite = context.create_expectation_suite(
        expectation_suite_name="bar"
    )
    context.save_expectation_suite(expectation_suite=suite)
    assert context.list_expectation_suite_names() == ["bar"]

    checkpoint_file_path: str = os.path.join(
        context.root_directory,
        DataContextConfigDefaults.CHECKPOINTS_BASE_DIRECTORY.value,
        "bad_batch.yml",
    )

    checkpoint_yaml_config: str = f"""
    name: bad_batch
    config_version: 1
    class_name: Checkpoint
    run_name_template: "%Y-%M-foo-bar-template-$VAR"
    validations:
      - batch_request:
          datasource_name: my_datasource
          data_connector_name: my_special_data_connector
          data_asset_name: users
          partition_request:
            index: -1
          batch_spec_passthrough:
            path: /totally/not/a/file.csv
            reader_method: read_csv
        expectation_suite_name: bar
        action_list:
            - name: store_validation_result
              action:
                class_name: StoreValidationResultAction
            - name: store_evaluation_params
              action:
                class_name: StoreEvaluationParametersAction
            - name: update_data_docs
              action:
                class_name: UpdateDataDocsAction
        evaluation_parameters:
          param1: "$MY_PARAM"
          param2: 1 + "$OLD_PARAM"
        runtime_configuration:
          result_format:
            result_format: BASIC
            partial_unexpected_count: 20
    """
    config: dict = dict(yaml.load(checkpoint_yaml_config))
    _write_checkpoint_dict_to_file(
        config=config, checkpoint_file_path=checkpoint_file_path
    )

    monkeypatch.chdir(os.path.dirname(context.root_directory))
    runner: CliRunner = CliRunner(mix_stderr=False)
    result: Result = runner.invoke(
        cli,
        f"--v3-api checkpoint run bad_batch",
        catch_exceptions=False,
    )
    assert result.exit_code == 1

    stdout: str = result.stdout

    # TODO: <Alex>ALEX -- Investigate how to make Abe's suggestion a reality.</Alex>
    # Note: Abe : 2020/09: This was a better error message, but it should live in DataContext.get_batch, not a random CLI method.
    # assert "There was a problem loading a batch:" in stdout
    # assert (
    #     "{'path': '/totally/not/a/file.csv', 'datasource': 'mydatasource', 'reader_method': 'read_csv'}"
    #     in stdout
    # )
    # assert (
    #     "Please verify these batch kwargs in Checkpoint bad_batch`"
    #     in stdout
    # )
    # assert "No such file or directory" in stdout
    assert ("No such file or directory" in stdout) or ("does not exist" in stdout)

    assert mock_emit.call_count == 3

    expected_events: List[unittest.mock._Call] = [
        mock.call(
            {
                "event_payload": {
                    "anonymized_expectation_suite_name": "f6e1151b49fceb15ae3de4eb60f62be4",
                },
                "event": "data_context.save_expectation_suite",
                "success": True,
            }
        ),
        mock.call(
            {"event_payload": {}, "event": "data_context.__init__", "success": True}
        ),
        mock.call(
            {
                "event": "cli.checkpoint.run",
                "event_payload": {"api_version": "v3"},
                "success": False,
            }
        ),
    ]
    actual_events: List[unittest.mock._Call] = mock_emit.call_args_list
    assert actual_events == expected_events

    assert_no_logging_messages_or_tracebacks(
        my_caplog=caplog,
        click_result=result,
    )


@mock.patch(
    "great_expectations.core.usage_statistics.usage_statistics.UsageStatisticsHandler.emit"
)
def test_checkpoint_run_on_checkpoint_with_empty_suite_list_raises_error(
    mock_emit,
    caplog,
    monkeypatch,
    titanic_pandas_data_context_with_v013_datasource_with_checkpoints_v1_with_empty_store_stats_enabled,
):
    monkeypatch.setenv("VAR", "test")
    monkeypatch.setenv("MY_PARAM", "1")
    monkeypatch.setenv("OLD_PARAM", "2")

    context: DataContext = titanic_pandas_data_context_with_v013_datasource_with_checkpoints_v1_with_empty_store_stats_enabled
    assert context.list_expectation_suite_names() == []

    checkpoint_file_path: str = os.path.join(
        context.root_directory,
        DataContextConfigDefaults.CHECKPOINTS_BASE_DIRECTORY.value,
        "no_suite.yml",
    )

    checkpoint_yaml_config: str = f"""
    name: my_fancy_checkpoint
    config_version: 1
    class_name: Checkpoint
    run_name_template: "%Y-%M-foo-bar-template-$VAR"
    validations:
      - batch_request:
          datasource_name: my_datasource
          data_connector_name: my_special_data_connector
          data_asset_name: users
          partition_request:
            index: -1
        action_list:
            - name: store_validation_result
              action:
                class_name: StoreValidationResultAction
            - name: store_evaluation_params
              action:
                class_name: StoreEvaluationParametersAction
            - name: update_data_docs
              action:
                class_name: UpdateDataDocsAction
        evaluation_parameters:
          param1: "$MY_PARAM"
          param2: 1 + "$OLD_PARAM"
        runtime_configuration:
          result_format:
            result_format: BASIC
            partial_unexpected_count: 20
    """
    config: dict = dict(yaml.load(checkpoint_yaml_config))
    _write_checkpoint_dict_to_file(
        config=config, checkpoint_file_path=checkpoint_file_path
    )

    runner: CliRunner = CliRunner(mix_stderr=False)
    monkeypatch.chdir(os.path.dirname(context.root_directory))
    result: Result = runner.invoke(
        cli,
        f"--v3-api checkpoint run no_suite",
        catch_exceptions=False,
    )
    assert result.exit_code == 1

    stdout: str = result.stdout
<<<<<<< HEAD
    assert "Exception occurred while running Checkpoint" in stdout
=======
    assert "Exception occurred while running checkpoint" in stdout
>>>>>>> f71b61de
    assert (
        "of Checkpoint 'no_suite': validation expectation_suite_name must be specified"
        in stdout
    )

    assert mock_emit.call_count == 2
    assert mock_emit.call_args_list == [
        mock.call(
            {"event_payload": {}, "event": "data_context.__init__", "success": True}
        ),
        mock.call(
            {
                "event": "cli.checkpoint.run",
                "event_payload": {"api_version": "v3"},
                "success": False,
            }
        ),
    ]

    assert_no_logging_messages_or_tracebacks(
        my_caplog=caplog,
        click_result=result,
    )


@mock.patch(
    "great_expectations.core.usage_statistics.usage_statistics.UsageStatisticsHandler.emit"
)
def test_checkpoint_run_on_non_existent_validations(
    mock_emit,
    caplog,
    monkeypatch,
    titanic_pandas_data_context_with_v013_datasource_with_checkpoints_v1_with_empty_store_stats_enabled,
):
    monkeypatch.setenv("VAR", "test")
    monkeypatch.setenv("MY_PARAM", "1")
    monkeypatch.setenv("OLD_PARAM", "2")

    context: DataContext = titanic_pandas_data_context_with_v013_datasource_with_checkpoints_v1_with_empty_store_stats_enabled
    assert context.list_expectation_suite_names() == []

    checkpoint_file_path: str = os.path.join(
        context.root_directory,
        DataContextConfigDefaults.CHECKPOINTS_BASE_DIRECTORY.value,
        "no_validations.yml",
    )

    checkpoint_yaml_config: str = f"""
    name: my_base_checkpoint
    config_version: 1
    class_name: Checkpoint
    run_name_template: "%Y-%M-foo-bar-template-$VAR"
    action_list:
    - name: store_validation_result
      action:
        class_name: StoreValidationResultAction
    - name: store_evaluation_params
      action:
        class_name: StoreEvaluationParametersAction
    - name: update_data_docs
      action:
        class_name: UpdateDataDocsAction
    evaluation_parameters:
      param1: "$MY_PARAM"
      param2: 1 + "$OLD_PARAM"
    runtime_configuration:
        result_format:
          result_format: BASIC
          partial_unexpected_count: 20
    """
    config: dict = dict(yaml.load(checkpoint_yaml_config))
    _write_checkpoint_dict_to_file(
        config=config, checkpoint_file_path=checkpoint_file_path
    )

    runner: CliRunner = CliRunner(mix_stderr=False)
    monkeypatch.chdir(os.path.dirname(context.root_directory))
    result: Result = runner.invoke(
        cli,
        f"--v3-api checkpoint run no_validations",
        catch_exceptions=False,
    )
    assert result.exit_code == 1

    stdout: str = result.stdout
    assert 'Checkpoint "no_validations" does not contain any validations.' in stdout

    assert mock_emit.call_count == 2
    assert mock_emit.call_args_list == [
        mock.call(
            {"event_payload": {}, "event": "data_context.__init__", "success": True}
        ),
        mock.call(
            {
                "event": "cli.checkpoint.run",
                "event_payload": {"api_version": "v3"},
                "success": False,
            }
        ),
    ]

    assert_no_logging_messages_or_tracebacks(
        my_caplog=caplog,
        click_result=result,
    )


@mock.patch(
    "great_expectations.core.usage_statistics.usage_statistics.UsageStatisticsHandler.emit"
)
def test_checkpoint_run_happy_path_with_successful_validation_pandas(
    mock_emit,
    caplog,
    monkeypatch,
    titanic_pandas_data_context_with_v013_datasource_with_checkpoints_v1_with_empty_store_stats_enabled,
    titanic_expectation_suite,
):
    monkeypatch.setenv("VAR", "test")
    monkeypatch.setenv("MY_PARAM", "1")
    monkeypatch.setenv("OLD_PARAM", "2")

    context: DataContext = titanic_pandas_data_context_with_v013_datasource_with_checkpoints_v1_with_empty_store_stats_enabled
    context.save_expectation_suite(
        expectation_suite=titanic_expectation_suite,
        expectation_suite_name="Titanic.warning",
    )
    assert context.list_expectation_suite_names() == ["Titanic.warning"]

    checkpoint_file_path: str = os.path.join(
        context.root_directory,
        DataContextConfigDefaults.CHECKPOINTS_BASE_DIRECTORY.value,
        "my_fancy_checkpoint.yml",
    )

    checkpoint_yaml_config: str = f"""
    name: my_fancy_checkpoint
    config_version: 1
    class_name: Checkpoint
    run_name_template: "%Y-%M-foo-bar-template-$VAR"
    validations:
      - batch_request:
          datasource_name: my_datasource
          data_connector_name: my_special_data_connector
          data_asset_name: users
          partition_request:
            index: -1
        expectation_suite_name: Titanic.warning
        action_list:
            - name: store_validation_result
              action:
                class_name: StoreValidationResultAction
            - name: store_evaluation_params
              action:
                class_name: StoreEvaluationParametersAction
            - name: update_data_docs
              action:
                class_name: UpdateDataDocsAction
        evaluation_parameters:
          param1: "$MY_PARAM"
          param2: 1 + "$OLD_PARAM"
        runtime_configuration:
          result_format:
            result_format: BASIC
            partial_unexpected_count: 20
    """
    config: dict = dict(yaml.load(checkpoint_yaml_config))
    _write_checkpoint_dict_to_file(
        config=config, checkpoint_file_path=checkpoint_file_path
    )

    runner: CliRunner = CliRunner(mix_stderr=False)
    monkeypatch.chdir(os.path.dirname(context.root_directory))
    result: Result = runner.invoke(
        cli,
        f"--v3-api checkpoint run my_fancy_checkpoint",
        catch_exceptions=False,
    )
    assert result.exit_code == 0

    stdout: str = result.stdout
    assert all(
        [
            msg in stdout
            for msg in [
                "Validation succeeded!",
                "Titanic.warning",
                "Passed",
                "100.0 %",
            ]
        ]
    )

    assert mock_emit.call_count == 5

    expected_events: List[unittest.mock._Call] = [
        mock.call(
            {
                "event_payload": {
                    "anonymized_expectation_suite_name": "35af1ba156bfe672f8845cb60554b138",
                },
                "event": "data_context.save_expectation_suite",
                "success": True,
            }
        ),
        mock.call(
            {
                "event_payload": {},
                "event": "data_context.__init__",
                "success": True,
            }
        ),
        mock.call(
            {
                "event": "data_asset.validate",
                "event_payload": {
                    "anonymized_batch_kwarg_keys": [],
                    "anonymized_expectation_suite_name": "__not_found__",
                    "anonymized_datasource_name": "__not_found__",
                },
                "success": True,
            }
        ),
        mock.call(
            {
                "event": "data_context.build_data_docs",
                "event_payload": {},
                "success": True,
            }
        ),
        mock.call(
            {
                "event": "cli.checkpoint.run",
                "event_payload": {"api_version": "v3"},
                "success": True,
            }
        ),
    ]
    actual_events: List[unittest.mock._Call] = mock_emit.call_args_list
    assert expected_events == actual_events

    assert_no_logging_messages_or_tracebacks(
        my_caplog=caplog,
        click_result=result,
    )


@mock.patch(
    "great_expectations.core.usage_statistics.usage_statistics.UsageStatisticsHandler.emit"
)
def test_checkpoint_run_happy_path_with_successful_validation_sql(
    mock_emit,
    caplog,
    monkeypatch,
    titanic_data_context_with_sql_datasource,
    titanic_expectation_suite,
):
    monkeypatch.setenv("VAR", "test")
    monkeypatch.setenv("MY_PARAM", "1")
    monkeypatch.setenv("OLD_PARAM", "2")

    context: DataContext = titanic_data_context_with_sql_datasource
    context.save_expectation_suite(
        expectation_suite=titanic_expectation_suite,
        expectation_suite_name="Titanic.warning",
    )
    assert context.list_expectation_suite_names() == ["Titanic.warning"]

    checkpoint_file_path: str = os.path.join(
        context.root_directory,
        DataContextConfigDefaults.CHECKPOINTS_BASE_DIRECTORY.value,
        "my_fancy_checkpoint.yml",
    )

    checkpoint_yaml_config: str = f"""
    name: my_fancy_checkpoint
    config_version: 1
    class_name: Checkpoint
    run_name_template: "%Y-%M-foo-bar-template-$VAR"
    validations:
      - batch_request:
          datasource_name: test_sqlite_db_datasource
          data_connector_name: whole_table
          data_asset_name: titanic
        expectation_suite_name: Titanic.warning
        action_list:
            - name: store_validation_result
              action:
                class_name: StoreValidationResultAction
            - name: store_evaluation_params
              action:
                class_name: StoreEvaluationParametersAction
            - name: update_data_docs
              action:
                class_name: UpdateDataDocsAction
        evaluation_parameters:
          param1: "$MY_PARAM"
          param2: 1 + "$OLD_PARAM"
        runtime_configuration:
          result_format:
            result_format: BASIC
            partial_unexpected_count: 20
    """
    config: dict = dict(yaml.load(checkpoint_yaml_config))
    _write_checkpoint_dict_to_file(
        config=config, checkpoint_file_path=checkpoint_file_path
    )

    runner: CliRunner = CliRunner(mix_stderr=False)
    monkeypatch.chdir(os.path.dirname(context.root_directory))
    result: Result = runner.invoke(
        cli,
        f"--v3-api checkpoint run my_fancy_checkpoint",
        catch_exceptions=False,
    )
<<<<<<< HEAD
    assert result.exit_code == 1

    stdout: str = result.stdout
    assert "Validation failed!" in stdout
=======
    assert result.exit_code == 0

    stdout: str = result.stdout
    assert all(
        [
            msg in stdout
            for msg in [
                "Validation succeeded!",
                "Titanic.warning",
                "Passed",
                "100.0 %",
            ]
        ]
    )
>>>>>>> f71b61de

    assert mock_emit.call_count == 5

    expected_events: List[unittest.mock._Call] = [
        mock.call(
            {
                "event_payload": {
                    "anonymized_expectation_suite_name": "35af1ba156bfe672f8845cb60554b138",
                },
                "event": "data_context.save_expectation_suite",
                "success": True,
            }
        ),
        mock.call(
            {
                "event_payload": {},
                "event": "data_context.__init__",
                "success": True,
            }
        ),
        mock.call(
            {
                "event": "data_asset.validate",
                "event_payload": {
                    "anonymized_batch_kwarg_keys": [],
                    "anonymized_expectation_suite_name": "__not_found__",
                    "anonymized_datasource_name": "__not_found__",
                },
                "success": True,
            }
        ),
        mock.call(
            {
                "event_payload": {},
                "event": "data_context.build_data_docs",
                "success": True,
            }
        ),
        mock.call(
            {
                "event": "cli.checkpoint.run",
                "event_payload": {"api_version": "v3"},
                "success": True,
            }
        ),
    ]

    actual_events: List[unittest.mock._Call] = mock_emit.call_args_list
    assert expected_events == actual_events

    assert_no_logging_messages_or_tracebacks(
        my_caplog=caplog,
        click_result=result,
    )


@mock.patch(
    "great_expectations.core.usage_statistics.usage_statistics.UsageStatisticsHandler.emit"
)
def test_checkpoint_run_happy_path_with_successful_validation_spark(
    mock_emit,
    caplog,
    monkeypatch,
    titanic_data_context_with_spark_datasource,
    titanic_expectation_suite,
):
    monkeypatch.setenv("VAR", "test")
    monkeypatch.setenv("MY_PARAM", "1")
    monkeypatch.setenv("OLD_PARAM", "2")

    context: DataContext = titanic_data_context_with_spark_datasource
    context.save_expectation_suite(
        expectation_suite=titanic_expectation_suite,
        expectation_suite_name="Titanic.warning",
    )
    assert context.list_expectation_suite_names() == ["Titanic.warning"]

    checkpoint_file_path: str = os.path.join(
        context.root_directory,
        DataContextConfigDefaults.CHECKPOINTS_BASE_DIRECTORY.value,
        "my_fancy_checkpoint.yml",
    )

    checkpoint_yaml_config: str = f"""
    name: my_fancy_checkpoint
    config_version: 1
    class_name: Checkpoint
    run_name_template: "%Y-%M-foo-bar-template-$VAR"
    validations:
      - batch_request:
          datasource_name: my_datasource
          data_connector_name: my_basic_data_connector
          batch_spec_passthrough:
            reader_options:
              header: true
          data_asset_name: Titanic_1912
        expectation_suite_name: Titanic.warning
        action_list:
            - name: store_validation_result
              action:
                class_name: StoreValidationResultAction
            - name: store_evaluation_params
              action:
                class_name: StoreEvaluationParametersAction
            - name: update_data_docs
              action:
                class_name: UpdateDataDocsAction
        evaluation_parameters:
          param1: "$MY_PARAM"
          param2: 1 + "$OLD_PARAM"
        runtime_configuration:
          result_format:
            result_format: BASIC
            partial_unexpected_count: 20
    """
    config: dict = dict(yaml.load(checkpoint_yaml_config))
    _write_checkpoint_dict_to_file(
        config=config, checkpoint_file_path=checkpoint_file_path
    )

    runner: CliRunner = CliRunner(mix_stderr=False)
    monkeypatch.chdir(os.path.dirname(context.root_directory))
    result: Result = runner.invoke(
        cli,
        f"--v3-api checkpoint run my_fancy_checkpoint",
        catch_exceptions=False,
    )
<<<<<<< HEAD
    assert result.exit_code == 1

    stdout: str = result.stdout
    assert "Exception occurred while running Checkpoint." in stdout
=======
    assert result.exit_code == 0

    stdout: str = result.stdout
    assert all(
        [
            msg in stdout
            for msg in [
                "Validation succeeded!",
                "Titanic.warning",
                "Passed",
                "100.0 %",
            ]
        ]
    )
>>>>>>> f71b61de

    assert mock_emit.call_count == 5

    expected_events: List[unittest.mock._Call] = [
        mock.call(
            {
                "event_payload": {
                    "anonymized_expectation_suite_name": "35af1ba156bfe672f8845cb60554b138",
                },
                "event": "data_context.save_expectation_suite",
                "success": True,
            }
        ),
        mock.call(
            {
                "event_payload": {},
                "event": "data_context.__init__",
                "success": True,
            }
        ),
        mock.call(
            {
                "event": "data_asset.validate",
                "event_payload": {
                    "anonymized_batch_kwarg_keys": [],
                    "anonymized_expectation_suite_name": "__not_found__",
                    "anonymized_datasource_name": "__not_found__",
                },
                "success": True,
            }
        ),
        mock.call(
            {
                "event": "data_context.build_data_docs",
                "event_payload": {},
                "success": True,
            }
        ),
        mock.call(
            {
                "event": "cli.checkpoint.run",
                "event_payload": {"api_version": "v3"},
                "success": True,
            }
        ),
    ]
    actual_events: List[unittest.mock._Call] = mock_emit.call_args_list
    assert expected_events == actual_events

    assert_no_logging_messages_or_tracebacks(
        my_caplog=caplog,
        click_result=result,
    )


@mock.patch(
    "great_expectations.core.usage_statistics.usage_statistics.UsageStatisticsHandler.emit"
)
def test_checkpoint_run_happy_path_with_failed_validation_pandas(
    mock_emit,
    caplog,
    monkeypatch,
    titanic_pandas_data_context_with_v013_datasource_with_checkpoints_v1_with_empty_store_stats_enabled,
    titanic_expectation_suite,
):
    monkeypatch.setenv("VAR", "test")
    monkeypatch.setenv("MY_PARAM", "1")
    monkeypatch.setenv("OLD_PARAM", "2")

<<<<<<< HEAD
    runner: CliRunner = CliRunner(mix_stderr=False)
    monkeypatch.chdir(os.path.dirname(context.root_directory))
    result: Result = runner.invoke(
        cli,
        f"--v3-api checkpoint script not_a_checkpoint",
        catch_exceptions=False,
    )
    assert result.exit_code == 1

    stdout: str = result.stdout
    assert (
        "Could not find Checkpoint `not_a_checkpoint` (or its configuration is invalid)."
        in stdout
    )
    assert "Try running" in stdout
=======
    context: DataContext = titanic_pandas_data_context_with_v013_datasource_with_checkpoints_v1_with_empty_store_stats_enabled
    context.save_expectation_suite(
        expectation_suite=titanic_expectation_suite,
        expectation_suite_name="Titanic.warning",
    )
    assert context.list_expectation_suite_names() == ["Titanic.warning"]
>>>>>>> f71b61de

    monkeypatch.chdir(os.path.dirname(context.root_directory))

    # To fail an expectation, make number of rows less than 1313 (the original number of rows in the "Titanic" dataset).
    csv_path: str = os.path.join(
        context.root_directory, "..", "data", "titanic", "Titanic_19120414_1313.csv"
    )
    df: pd.DataFrame = pd.read_csv(filepath_or_buffer=csv_path)
    df = df.sample(frac=0.5, replace=True, random_state=1)
    df.to_csv(path_or_buf=csv_path)

    checkpoint_file_path: str = os.path.join(
        context.root_directory,
        DataContextConfigDefaults.CHECKPOINTS_BASE_DIRECTORY.value,
        "my_fancy_checkpoint.yml",
    )

    checkpoint_yaml_config: str = f"""
    name: my_fancy_checkpoint
    config_version: 1
    class_name: Checkpoint
    run_name_template: "%Y-%M-foo-bar-template-$VAR"
    validations:
      - batch_request:
          datasource_name: my_datasource
          data_connector_name: my_special_data_connector
          data_asset_name: users
          partition_request:
            index: -1
        expectation_suite_name: Titanic.warning
        action_list:
            - name: store_validation_result
              action:
                class_name: StoreValidationResultAction
            - name: store_evaluation_params
              action:
                class_name: StoreEvaluationParametersAction
            - name: update_data_docs
              action:
                class_name: UpdateDataDocsAction
        evaluation_parameters:
          param1: "$MY_PARAM"
          param2: 1 + "$OLD_PARAM"
        runtime_configuration:
          result_format:
            result_format: BASIC
            partial_unexpected_count: 20
    """
    config: dict = dict(yaml.load(checkpoint_yaml_config))
    _write_checkpoint_dict_to_file(
        config=config, checkpoint_file_path=checkpoint_file_path
    )

    runner: CliRunner = CliRunner(mix_stderr=False)
    result: Result = runner.invoke(
        cli,
        f"--v3-api checkpoint run my_fancy_checkpoint",
        catch_exceptions=False,
    )
    assert result.exit_code == 1

    stdout: str = result.stdout
    assert "Validation failed!" in stdout

    assert mock_emit.call_count == 5

    expected_events: List[unittest.mock._Call] = [
        mock.call(
            {
                "event_payload": {
                    "anonymized_expectation_suite_name": "35af1ba156bfe672f8845cb60554b138",
                },
                "event": "data_context.save_expectation_suite",
                "success": True,
            }
        ),
        mock.call(
            {
                "event_payload": {},
                "event": "data_context.__init__",
                "success": True,
            }
        ),
        mock.call(
            {
                "event": "data_asset.validate",
                "event_payload": {
                    "anonymized_batch_kwarg_keys": [],
                    "anonymized_expectation_suite_name": "__not_found__",
                    "anonymized_datasource_name": "__not_found__",
                },
                "success": True,
            }
        ),
        mock.call(
            {
                "event": "data_context.build_data_docs",
                "event_payload": {},
                "success": True,
            }
        ),
        mock.call(
            {
                "event": "cli.checkpoint.run",
                "event_payload": {"api_version": "v3"},
                "success": True,
            }
        ),
    ]
    actual_events: List[unittest.mock._Call] = mock_emit.call_args_list
    assert expected_events == actual_events

    assert_no_logging_messages_or_tracebacks(
        my_caplog=caplog,
        click_result=result,
    )


@mock.patch(
    "great_expectations.core.usage_statistics.usage_statistics.UsageStatisticsHandler.emit"
)
def test_checkpoint_run_happy_path_with_failed_validation_sql(
    mock_emit,
    caplog,
    monkeypatch,
    titanic_data_context_with_sql_datasource,
    titanic_expectation_suite,
):
    monkeypatch.setenv("VAR", "test")
    monkeypatch.setenv("MY_PARAM", "1")
    monkeypatch.setenv("OLD_PARAM", "2")

    context: DataContext = titanic_data_context_with_sql_datasource
    context.save_expectation_suite(
        expectation_suite=titanic_expectation_suite,
        expectation_suite_name="Titanic.warning",
    )
    assert context.list_expectation_suite_names() == ["Titanic.warning"]

    checkpoint_file_path: str = os.path.join(
        context.root_directory,
        DataContextConfigDefaults.CHECKPOINTS_BASE_DIRECTORY.value,
        "my_fancy_checkpoint.yml",
    )

    checkpoint_yaml_config: str = f"""
    name: my_fancy_checkpoint
    config_version: 1
    class_name: Checkpoint
    run_name_template: "%Y-%M-foo-bar-template-$VAR"
    validations:
      - batch_request:
          datasource_name: test_sqlite_db_datasource
          data_connector_name: whole_table
          data_asset_name: incomplete
        expectation_suite_name: Titanic.warning
        action_list:
            - name: store_validation_result
              action:
                class_name: StoreValidationResultAction
            - name: store_evaluation_params
              action:
                class_name: StoreEvaluationParametersAction
            - name: update_data_docs
              action:
                class_name: UpdateDataDocsAction
        evaluation_parameters:
          param1: "$MY_PARAM"
          param2: 1 + "$OLD_PARAM"
        runtime_configuration:
          result_format:
            result_format: BASIC
            partial_unexpected_count: 20
    """
    config: dict = dict(yaml.load(checkpoint_yaml_config))
    _write_checkpoint_dict_to_file(
        config=config, checkpoint_file_path=checkpoint_file_path
    )

    runner: CliRunner = CliRunner(mix_stderr=False)
    monkeypatch.chdir(os.path.dirname(context.root_directory))
    result: Result = runner.invoke(
        cli,
        f"--v3-api checkpoint run my_fancy_checkpoint",
        catch_exceptions=False,
    )
    assert result.exit_code == 1

    stdout: str = result.stdout
    assert "Validation failed!" in stdout

    assert mock_emit.call_count == 5

    expected_events: List[unittest.mock._Call] = [
        mock.call(
            {
                "event_payload": {
                    "anonymized_expectation_suite_name": "35af1ba156bfe672f8845cb60554b138",
                },
                "event": "data_context.save_expectation_suite",
                "success": True,
            }
        ),
        mock.call(
            {
                "event_payload": {},
                "event": "data_context.__init__",
                "success": True,
            }
        ),
        mock.call(
            {
                "event": "data_asset.validate",
                "event_payload": {
                    "anonymized_batch_kwarg_keys": [],
                    "anonymized_expectation_suite_name": "__not_found__",
                    "anonymized_datasource_name": "__not_found__",
                },
                "success": True,
            }
        ),
        mock.call(
            {
                "event_payload": {},
                "event": "data_context.build_data_docs",
                "success": True,
            }
        ),
        mock.call(
            {
                "event": "cli.checkpoint.run",
                "event_payload": {"api_version": "v3"},
                "success": True,
            }
        ),
    ]
    actual_events: List[unittest.mock._Call] = mock_emit.call_args_list
    assert expected_events == actual_events

    assert_no_logging_messages_or_tracebacks(
        my_caplog=caplog,
        click_result=result,
    )


@mock.patch(
    "great_expectations.core.usage_statistics.usage_statistics.UsageStatisticsHandler.emit"
)
def test_checkpoint_run_happy_path_with_failed_validation_spark(
    mock_emit,
    caplog,
    monkeypatch,
    titanic_data_context_with_spark_datasource,
    titanic_expectation_suite,
):
    monkeypatch.setenv("VAR", "test")
    monkeypatch.setenv("MY_PARAM", "1")
    monkeypatch.setenv("OLD_PARAM", "2")

    context: DataContext = titanic_data_context_with_spark_datasource
    context.save_expectation_suite(
        expectation_suite=titanic_expectation_suite,
        expectation_suite_name="Titanic.warning",
    )
    assert context.list_expectation_suite_names() == ["Titanic.warning"]

    checkpoint_file_path: str = os.path.join(
        context.root_directory,
        DataContextConfigDefaults.CHECKPOINTS_BASE_DIRECTORY.value,
        "my_fancy_checkpoint.yml",
    )

    checkpoint_yaml_config: str = f"""
    name: my_fancy_checkpoint
    config_version: 1
    class_name: Checkpoint
    run_name_template: "%Y-%M-foo-bar-template-$VAR"
    validations:
      - batch_request:
          datasource_name: my_datasource
          data_connector_name: my_basic_data_connector
          data_asset_name: Titanic_1911
          partition_request:
            index: -1
          batch_spec_passthrough:
            reader_options:
              header: true
        expectation_suite_name: Titanic.warning
        action_list:
            - name: store_validation_result
              action:
                class_name: StoreValidationResultAction
            - name: store_evaluation_params
              action:
                class_name: StoreEvaluationParametersAction
            - name: update_data_docs
              action:
                class_name: UpdateDataDocsAction
        evaluation_parameters:
          param1: "$MY_PARAM"
          param2: 1 + "$OLD_PARAM"
        runtime_configuration:
          result_format:
            result_format: BASIC
            partial_unexpected_count: 20
    """
    config: dict = dict(yaml.load(checkpoint_yaml_config))
    _write_checkpoint_dict_to_file(
        config=config, checkpoint_file_path=checkpoint_file_path
    )

    runner: CliRunner = CliRunner(mix_stderr=False)
    monkeypatch.chdir(os.path.dirname(context.root_directory))
    result: Result = runner.invoke(
        cli,
        f"--v3-api checkpoint run my_fancy_checkpoint",
        catch_exceptions=False,
    )
    assert result.exit_code == 1

    stdout: str = result.stdout
    assert "Validation failed!" in stdout

    assert mock_emit.call_count == 5

    expected_events: List[unittest.mock._Call] = [
        mock.call(
            {
                "event_payload": {
                    "anonymized_expectation_suite_name": "35af1ba156bfe672f8845cb60554b138",
                },
                "event": "data_context.save_expectation_suite",
                "success": True,
            }
        ),
        mock.call(
            {
                "event_payload": {},
                "event": "data_context.__init__",
                "success": True,
            }
        ),
        mock.call(
            {
                "event": "data_asset.validate",
                "event_payload": {
                    "anonymized_batch_kwarg_keys": [],
                    "anonymized_expectation_suite_name": "__not_found__",
                    "anonymized_datasource_name": "__not_found__",
                },
                "success": True,
            }
        ),
        mock.call(
            {
                "event_payload": {},
                "event": "data_context.build_data_docs",
                "success": True,
            }
        ),
        mock.call(
            {
                "event": "cli.checkpoint.run",
                "event_payload": {"api_version": "v3"},
                "success": True,
            }
        ),
    ]
    actual_events: List[unittest.mock._Call] = mock_emit.call_args_list
    assert expected_events == actual_events

    assert_no_logging_messages_or_tracebacks(
        my_caplog=caplog,
        click_result=result,
    )


@mock.patch(
    "great_expectations.core.usage_statistics.usage_statistics.UsageStatisticsHandler.emit"
)
def test_checkpoint_run_happy_path_with_failed_validation_due_to_bad_data_pandas(
    mock_emit,
    caplog,
    monkeypatch,
    titanic_pandas_data_context_with_v013_datasource_with_checkpoints_v1_with_empty_store_stats_enabled,
    titanic_expectation_suite,
):
    monkeypatch.setenv("VAR", "test")
    monkeypatch.setenv("MY_PARAM", "1")
    monkeypatch.setenv("OLD_PARAM", "2")

    context: DataContext = titanic_pandas_data_context_with_v013_datasource_with_checkpoints_v1_with_empty_store_stats_enabled
    context.save_expectation_suite(
        expectation_suite=titanic_expectation_suite,
        expectation_suite_name="Titanic.warning",
    )
    assert context.list_expectation_suite_names() == ["Titanic.warning"]

    monkeypatch.chdir(os.path.dirname(context.root_directory))

    csv_path: str = os.path.join(
        context.root_directory, "..", "data", "titanic", "Titanic_19120414_1313.csv"
    )
    # mangle the csv
    with open(csv_path, "w") as f:
        f.write("foo,bar\n1,2\n")

    checkpoint_file_path: str = os.path.join(
        context.root_directory,
        DataContextConfigDefaults.CHECKPOINTS_BASE_DIRECTORY.value,
        "my_fancy_checkpoint.yml",
    )

    checkpoint_yaml_config: str = f"""
    name: my_fancy_checkpoint
    config_version: 1
    class_name: Checkpoint
    run_name_template: "%Y-%M-foo-bar-template-$VAR"
    validations:
      - batch_request:
          datasource_name: my_datasource
          data_connector_name: my_special_data_connector
          data_asset_name: users
          partition_request:
            index: -1
        expectation_suite_name: Titanic.warning
        action_list:
            - name: store_validation_result
              action:
                class_name: StoreValidationResultAction
            - name: store_evaluation_params
              action:
                class_name: StoreEvaluationParametersAction
            - name: update_data_docs
              action:
                class_name: UpdateDataDocsAction
        evaluation_parameters:
          param1: "$MY_PARAM"
          param2: 1 + "$OLD_PARAM"
        runtime_configuration:
          result_format:
            result_format: BASIC
            partial_unexpected_count: 20
    """
    config: dict = dict(yaml.load(checkpoint_yaml_config))
    _write_checkpoint_dict_to_file(
        config=config, checkpoint_file_path=checkpoint_file_path
    )

    runner: CliRunner = CliRunner(mix_stderr=False)
    result: Result = runner.invoke(
        cli,
        f"--v3-api checkpoint run my_fancy_checkpoint",
        catch_exceptions=False,
    )
    assert result.exit_code == 1

    stdout: str = result.stdout
    assert "Exception occurred while running checkpoint." in stdout
    assert 'Error: The column "Name" in BatchData does not exist...' in stdout

    assert mock_emit.call_count == 4

    expected_events: List[unittest.mock._Call] = [
        mock.call(
            {
                "event_payload": {
                    "anonymized_expectation_suite_name": "35af1ba156bfe672f8845cb60554b138",
                },
                "event": "data_context.save_expectation_suite",
                "success": True,
            }
        ),
        mock.call(
            {
                "event": "data_context.__init__",
                "event_payload": {},
                "success": True,
            }
        ),
        mock.call(
            {
                "event": "data_asset.validate",
                "event_payload": {
                    "anonymized_batch_kwarg_keys": [],
                    "anonymized_expectation_suite_name": "__not_found__",
                    "anonymized_datasource_name": "__not_found__",
                },
                "success": False,
            }
        ),
        mock.call(
            {
                "event": "cli.checkpoint.run",
                "event_payload": {"api_version": "v3"},
                "success": False,
            }
        ),
    ]
    actual_events: List[unittest.mock._Call] = mock_emit.call_args_list
    assert expected_events == actual_events

    assert_no_logging_messages_or_tracebacks(
        my_caplog=caplog,
        click_result=result,
    )


@mock.patch(
    "great_expectations.core.usage_statistics.usage_statistics.UsageStatisticsHandler.emit"
)
def test_checkpoint_run_happy_path_with_failed_validation_due_to_bad_data_sql(
    mock_emit,
    caplog,
    monkeypatch,
    titanic_data_context_with_sql_datasource,
    titanic_expectation_suite,
):
    monkeypatch.setenv("VAR", "test")
    monkeypatch.setenv("MY_PARAM", "1")
    monkeypatch.setenv("OLD_PARAM", "2")

    context: DataContext = titanic_data_context_with_sql_datasource
    context.save_expectation_suite(
        expectation_suite=titanic_expectation_suite,
        expectation_suite_name="Titanic.warning",
    )
    assert context.list_expectation_suite_names() == ["Titanic.warning"]

    monkeypatch.chdir(os.path.dirname(context.root_directory))

    checkpoint_file_path: str = os.path.join(
        context.root_directory,
        DataContextConfigDefaults.CHECKPOINTS_BASE_DIRECTORY.value,
        "my_fancy_checkpoint.yml",
    )

    checkpoint_yaml_config: str = f"""
    name: my_fancy_checkpoint
    config_version: 1
    class_name: Checkpoint
    run_name_template: "%Y-%M-foo-bar-template-$VAR"
    validations:
      - batch_request:
          datasource_name: test_sqlite_db_datasource
          data_connector_name: whole_table
          data_asset_name: wrong
        expectation_suite_name: Titanic.warning
        action_list:
            - name: store_validation_result
              action:
                class_name: StoreValidationResultAction
            - name: store_evaluation_params
              action:
                class_name: StoreEvaluationParametersAction
            - name: update_data_docs
              action:
                class_name: UpdateDataDocsAction
        evaluation_parameters:
          param1: "$MY_PARAM"
          param2: 1 + "$OLD_PARAM"
        runtime_configuration:
          result_format:
            result_format: BASIC
            partial_unexpected_count: 20
    """
    config: dict = dict(yaml.load(checkpoint_yaml_config))
    _write_checkpoint_dict_to_file(
        config=config, checkpoint_file_path=checkpoint_file_path
    )

    runner: CliRunner = CliRunner(mix_stderr=False)
    result: Result = runner.invoke(
        cli,
        f"--v3-api checkpoint run my_fancy_checkpoint",
        catch_exceptions=False,
    )
    assert result.exit_code == 1

    stdout: str = result.stdout
    assert "Exception occurred while running checkpoint." in stdout
    assert 'Error: The column "Name" in BatchData does not exist...' in stdout

    assert mock_emit.call_count == 4

    expected_events: List[unittest.mock._Call] = [
        mock.call(
            {
                "event_payload": {
                    "anonymized_expectation_suite_name": "35af1ba156bfe672f8845cb60554b138",
                },
                "event": "data_context.save_expectation_suite",
                "success": True,
            }
        ),
        mock.call(
            {
                "event": "data_context.__init__",
                "event_payload": {},
                "success": True,
            }
        ),
        mock.call(
            {
                "event": "data_asset.validate",
                "event_payload": {
                    "anonymized_batch_kwarg_keys": [],
                    "anonymized_expectation_suite_name": "__not_found__",
                    "anonymized_datasource_name": "__not_found__",
                },
                "success": False,
            }
        ),
        mock.call(
            {
                "event": "cli.checkpoint.run",
                "event_payload": {"api_version": "v3"},
                "success": False,
            }
        ),
    ]
    actual_events: List[unittest.mock._Call] = mock_emit.call_args_list
    assert expected_events == actual_events

    assert_no_logging_messages_or_tracebacks(
        my_caplog=caplog,
        click_result=result,
    )


@mock.patch(
    "great_expectations.core.usage_statistics.usage_statistics.UsageStatisticsHandler.emit"
)
def test_checkpoint_run_happy_path_with_failed_validation_due_to_bad_data_spark(
    mock_emit,
    caplog,
    monkeypatch,
    titanic_data_context_with_spark_datasource,
    titanic_expectation_suite,
):
    monkeypatch.setenv("VAR", "test")
    monkeypatch.setenv("MY_PARAM", "1")
    monkeypatch.setenv("OLD_PARAM", "2")

    context: DataContext = titanic_data_context_with_spark_datasource
    context.save_expectation_suite(
        expectation_suite=titanic_expectation_suite,
        expectation_suite_name="Titanic.warning",
    )
    assert context.list_expectation_suite_names() == ["Titanic.warning"]

    csv_path: str = os.path.join(
        context.root_directory, "..", "data", "titanic", "Titanic_19120414_1313.csv"
    )
    # mangle the csv
    with open(csv_path, "w") as f:
        f.write("foo,bar\n1,2\n")

    checkpoint_file_path: str = os.path.join(
        context.root_directory,
        DataContextConfigDefaults.CHECKPOINTS_BASE_DIRECTORY.value,
        "my_fancy_checkpoint.yml",
    )

    checkpoint_yaml_config: str = f"""
    name: my_fancy_checkpoint
    config_version: 1
    class_name: Checkpoint
    run_name_template: "%Y-%M-foo-bar-template-$VAR"
    validations:
      - batch_request:
          datasource_name: my_datasource
          data_connector_name: my_special_data_connector
          data_asset_name: users
          partition_request:
            index: -1
          batch_spec_passthrough:
            reader_options:
              header: true
        expectation_suite_name: Titanic.warning
        action_list:
            - name: store_validation_result
              action:
                class_name: StoreValidationResultAction
            - name: store_evaluation_params
              action:
                class_name: StoreEvaluationParametersAction
            - name: update_data_docs
              action:
                class_name: UpdateDataDocsAction
        evaluation_parameters:
          param1: "$MY_PARAM"
          param2: 1 + "$OLD_PARAM"
        runtime_configuration:
          result_format:
            result_format: BASIC
            partial_unexpected_count: 20
    """
    config: dict = dict(yaml.load(checkpoint_yaml_config))
    _write_checkpoint_dict_to_file(
        config=config, checkpoint_file_path=checkpoint_file_path
    )

    runner: CliRunner = CliRunner(mix_stderr=False)
    monkeypatch.chdir(os.path.dirname(context.root_directory))
    result: Result = runner.invoke(
        cli,
        f"--v3-api checkpoint run my_fancy_checkpoint",
        catch_exceptions=False,
    )
    assert result.exit_code == 1

    stdout: str = result.stdout
    assert "Exception occurred while running checkpoint." in stdout
    assert 'Error: The column "Name" in BatchData does not exist...' in stdout

    assert mock_emit.call_count == 4

    expected_events: List[unittest.mock._Call] = [
        mock.call(
            {
                "event_payload": {
                    "anonymized_expectation_suite_name": "35af1ba156bfe672f8845cb60554b138",
                },
                "event": "data_context.save_expectation_suite",
                "success": True,
            }
        ),
        mock.call(
            {
                "event": "data_context.__init__",
                "event_payload": {},
                "success": True,
            }
        ),
        mock.call(
            {
                "event": "data_asset.validate",
                "event_payload": {
                    "anonymized_batch_kwarg_keys": [],
                    "anonymized_expectation_suite_name": "__not_found__",
                    "anonymized_datasource_name": "__not_found__",
                },
                "success": False,
            }
        ),
        mock.call(
            {
                "event": "cli.checkpoint.run",
                "event_payload": {"api_version": "v3"},
                "success": False,
            }
        ),
    ]
    actual_events: List[unittest.mock._Call] = mock_emit.call_args_list
    assert expected_events == actual_events

    assert_no_logging_messages_or_tracebacks(
        my_caplog=caplog,
        click_result=result,
    )


@mock.patch(
    "great_expectations.core.usage_statistics.usage_statistics.UsageStatisticsHandler.emit"
)
def test_checkpoint_script_raises_error_if_checkpoint_not_found(
    mock_emit, caplog, monkeypatch, empty_context_with_checkpoint_v1_stats_enabled
):
    context: DataContext = empty_context_with_checkpoint_v1_stats_enabled
    assert context.list_checkpoints() == ["my_v1_checkpoint"]

    monkeypatch.chdir(os.path.dirname(context.root_directory))

    runner: CliRunner = CliRunner(mix_stderr=False)
    result: Result = runner.invoke(
        cli,
        f"--v3-api checkpoint script not_a_checkpoint",
        catch_exceptions=False,
    )
    assert result.exit_code == 1

    stdout: str = result.stdout
    assert (
        "Could not find Checkpoint `not_a_checkpoint` (or its configuration is invalid)."
        in stdout
    )
    assert "Try running" in stdout

    assert mock_emit.call_count == 2
    assert mock_emit.call_args_list == [
        mock.call(
            {"event_payload": {}, "event": "data_context.__init__", "success": True}
        ),
        mock.call(
            {
                "event": "cli.checkpoint.script",
                "event_payload": {"api_version": "v3"},
                "success": False,
            }
        ),
    ]

    assert_no_logging_messages_or_tracebacks(
        my_caplog=caplog,
        click_result=result,
    )


@mock.patch(
    "great_expectations.core.usage_statistics.usage_statistics.UsageStatisticsHandler.emit"
)
def test_checkpoint_script_raises_error_if_python_file_exists(
    mock_emit, caplog, monkeypatch, empty_context_with_checkpoint_v1_stats_enabled
):
    context: DataContext = empty_context_with_checkpoint_v1_stats_enabled

    assert context.list_checkpoints() == ["my_v1_checkpoint"]

    script_path: str = os.path.join(
        context.root_directory, context.GE_UNCOMMITTED_DIR, "run_my_v1_checkpoint.py"
    )
    with open(script_path, "w") as f:
        f.write("script here")
    assert os.path.isfile(script_path)

    runner: CliRunner = CliRunner(mix_stderr=False)
    monkeypatch.chdir(os.path.dirname(context.root_directory))
    result: Result = runner.invoke(
        cli,
        f"--v3-api checkpoint script my_v1_checkpoint",
        catch_exceptions=False,
    )
    assert result.exit_code == 1

    stdout: str = result.stdout
    assert (
        "Warning! A script named run_my_v1_checkpoint.py already exists and this command will not overwrite it."
        in stdout
    )

    assert mock_emit.call_count == 2
    assert mock_emit.call_args_list == [
        mock.call(
            {"event_payload": {}, "event": "data_context.__init__", "success": True}
        ),
        mock.call(
            {
                "event": "cli.checkpoint.script",
                "event_payload": {"api_version": "v3"},
                "success": False,
            }
        ),
    ]

    # assert the script has original contents
    with open(script_path) as f:
        assert f.read() == "script here"

    assert_no_logging_messages_or_tracebacks(
        my_caplog=caplog,
        click_result=result,
    )


@mock.patch(
    "great_expectations.core.usage_statistics.usage_statistics.UsageStatisticsHandler.emit"
)
def test_checkpoint_script_happy_path_generates_script_pandas(
    mock_emit, caplog, monkeypatch, empty_context_with_checkpoint_v1_stats_enabled
):
    context: DataContext = empty_context_with_checkpoint_v1_stats_enabled

    monkeypatch.chdir(os.path.dirname(context.root_directory))

    runner: CliRunner = CliRunner(mix_stderr=False)
    result: Result = runner.invoke(
        cli,
        f"--v3-api checkpoint script my_v1_checkpoint",
        catch_exceptions=False,
    )
    assert result.exit_code == 0

    stdout: str = result.stdout
    assert (
        "A python script was created that runs the Checkpoint named: `my_v1_checkpoint`"
        in stdout
    )
    assert (
        "The script is located in `great_expectations/uncommitted/run_my_v1_checkpoint.py`"
        in stdout
    )
    assert (
        "The script can be run with `python great_expectations/uncommitted/run_my_v1_checkpoint.py`"
        in stdout
    )

    assert mock_emit.call_count == 2
    assert mock_emit.call_args_list == [
        mock.call(
            {"event_payload": {}, "event": "data_context.__init__", "success": True}
        ),
        mock.call(
            {
                "event": "cli.checkpoint.script",
                "event_payload": {"api_version": "v3"},
                "success": True,
            }
        ),
    ]
    expected_script: str = os.path.join(
        context.root_directory, context.GE_UNCOMMITTED_DIR, "run_my_v1_checkpoint.py"
    )
    assert os.path.isfile(expected_script)

    assert_no_logging_messages_or_tracebacks(
        my_caplog=caplog,
        click_result=result,
    )


def test_checkpoint_script_happy_path_executable_successful_validation_pandas(
    caplog,
    monkeypatch,
    titanic_pandas_data_context_with_v013_datasource_with_checkpoints_v1_with_empty_store_stats_enabled,
):
    """
    We call the "checkpoint script" command on a project with a Checkpoint.

    The command should:
    - create the script (note output is tested in other tests)

    When run the script should:
    - execute
    - return a 0 status code
    - print a success message
    """
    monkeypatch.setenv("VAR", "test")
    monkeypatch.setenv("MY_PARAM", "1")
    monkeypatch.setenv("OLD_PARAM", "2")

    context: DataContext = titanic_pandas_data_context_with_v013_datasource_with_checkpoints_v1_with_empty_store_stats_enabled
    suite: ExpectationSuite = context.create_expectation_suite(
        expectation_suite_name="users.delivery"
    )
    context.save_expectation_suite(expectation_suite=suite)
    assert context.list_expectation_suite_names() == ["users.delivery"]

    monkeypatch.chdir(os.path.dirname(context.root_directory))

    checkpoint_file_path: str = os.path.join(
        context.root_directory,
        DataContextConfigDefaults.CHECKPOINTS_BASE_DIRECTORY.value,
        "my_fancy_checkpoint.yml",
    )

    checkpoint_yaml_config: str = f"""
    name: my_fancy_checkpoint
    config_version: 1
    class_name: Checkpoint
    run_name_template: "%Y-%M-foo-bar-template-$VAR"
    validations:
      - batch_request:
          datasource_name: my_datasource
          data_connector_name: my_special_data_connector
          data_asset_name: users
          partition_request:
            index: -1
        expectation_suite_name: users.delivery
        action_list:
            - name: store_validation_result
              action:
                class_name: StoreValidationResultAction
            - name: store_evaluation_params
              action:
                class_name: StoreEvaluationParametersAction
            - name: update_data_docs
              action:
                class_name: UpdateDataDocsAction
        evaluation_parameters:
          param1: "$MY_PARAM"
          param2: 1 + "$OLD_PARAM"
        runtime_configuration:
          result_format:
            result_format: BASIC
            partial_unexpected_count: 20
    """
    config: dict = dict(yaml.load(checkpoint_yaml_config))
    _write_checkpoint_dict_to_file(
        config=config, checkpoint_file_path=checkpoint_file_path
    )

    runner: CliRunner = CliRunner(mix_stderr=False)
    result: Result = runner.invoke(
        cli,
        f"--v3-api checkpoint script my_fancy_checkpoint",
        catch_exceptions=False,
    )
    assert result.exit_code == 0

    assert_no_logging_messages_or_tracebacks(
        my_caplog=caplog,
        click_result=result,
    )

    script_path: str = os.path.abspath(
        os.path.join(
            context.root_directory,
            context.GE_UNCOMMITTED_DIR,
            "run_my_fancy_checkpoint.py",
        )
    )
    assert os.path.isfile(script_path)

    # In travis on osx, python may not execute from the build dir
    cmdstring: str = f"python {script_path}"
    if os.environ.get("TRAVIS_OS_NAME") == "osx":
        build_dir: str = os.environ.get("TRAVIS_BUILD_DIR")
        print(os.listdir(build_dir))
        cmdstring = f"python3 {script_path}"
    print("about to run: " + cmdstring)
    print(os.curdir)
    print(os.listdir(os.curdir))
    print(os.listdir(os.path.abspath(os.path.join(context.root_directory, ".."))))

    status: int
    output: str
    status, output = subprocess.getstatusoutput(cmdstring)
    print(f"\n\nScript exited with code: {status} and output:\n{output}")

    assert status == 0
    assert "Validation succeeded!" in output


def test_checkpoint_script_happy_path_executable_failed_validation_pandas(
    caplog,
    monkeypatch,
    titanic_pandas_data_context_with_v013_datasource_with_checkpoints_v1_with_empty_store_stats_enabled,
    titanic_expectation_suite,
):
    """
    We call the "checkpoint script" command on a project with a Checkpoint.

    The command should:
    - create the script (note output is tested in other tests)

    When run the script should:
    - execute
    - return a 1 status code
    - print a failure message
    """
    monkeypatch.setenv("VAR", "test")
    monkeypatch.setenv("MY_PARAM", "1")
    monkeypatch.setenv("OLD_PARAM", "2")

    context: DataContext = titanic_pandas_data_context_with_v013_datasource_with_checkpoints_v1_with_empty_store_stats_enabled
    context.save_expectation_suite(
        expectation_suite=titanic_expectation_suite,
        expectation_suite_name="Titanic.warning",
    )
    assert context.list_expectation_suite_names() == ["Titanic.warning"]

    monkeypatch.chdir(os.path.dirname(context.root_directory))

    # To fail an expectation, make number of rows less than 1313 (the original number of rows in the "Titanic" dataset).
    csv_path: str = os.path.join(
        context.root_directory, "..", "data", "titanic", "Titanic_19120414_1313.csv"
    )
    df: pd.DataFrame = pd.read_csv(filepath_or_buffer=csv_path)
    df = df.sample(frac=0.5, replace=True, random_state=1)
    df.to_csv(path_or_buf=csv_path)

    checkpoint_file_path: str = os.path.join(
        context.root_directory,
        DataContextConfigDefaults.CHECKPOINTS_BASE_DIRECTORY.value,
        "my_fancy_checkpoint.yml",
    )

    checkpoint_yaml_config: str = f"""
    name: my_fancy_checkpoint
    config_version: 1
    class_name: Checkpoint
    run_name_template: "%Y-%M-foo-bar-template-$VAR"
    validations:
      - batch_request:
          datasource_name: my_datasource
          data_connector_name: my_special_data_connector
          data_asset_name: users
          partition_request:
            index: -1
        expectation_suite_name: Titanic.warning
        action_list:
            - name: store_validation_result
              action:
                class_name: StoreValidationResultAction
            - name: store_evaluation_params
              action:
                class_name: StoreEvaluationParametersAction
            - name: update_data_docs
              action:
                class_name: UpdateDataDocsAction
        evaluation_parameters:
          param1: "$MY_PARAM"
          param2: 1 + "$OLD_PARAM"
        runtime_configuration:
          result_format:
            result_format: BASIC
            partial_unexpected_count: 20
    """
    config: dict = dict(yaml.load(checkpoint_yaml_config))
    _write_checkpoint_dict_to_file(
        config=config, checkpoint_file_path=checkpoint_file_path
    )

    runner: CliRunner = CliRunner(mix_stderr=False)
    result: Result = runner.invoke(
        cli,
        f"--v3-api checkpoint script my_fancy_checkpoint",
        catch_exceptions=False,
    )
    assert result.exit_code == 0

    assert_no_logging_messages_or_tracebacks(
        my_caplog=caplog,
        click_result=result,
    )

    script_path: str = os.path.abspath(
        os.path.join(
            context.root_directory,
            context.GE_UNCOMMITTED_DIR,
            "run_my_fancy_checkpoint.py",
        )
    )
    assert os.path.isfile(script_path)

    # In travis on osx, python may not execute from the build dir
    cmdstring: str = f"python {script_path}"
    if os.environ.get("TRAVIS_OS_NAME") == "osx":
        build_dir: str = os.environ.get("TRAVIS_BUILD_DIR")
        print(os.listdir(build_dir))
        cmdstring = f"python3 {script_path}"
    print("about to run: " + cmdstring)
    print(os.curdir)
    print(os.listdir(os.curdir))
    print(os.listdir(os.path.abspath(os.path.join(context.root_directory, ".."))))

    status: int
    output: str
    status, output = subprocess.getstatusoutput(cmdstring)
    print(f"\n\nScript exited with code: {status} and output:\n{output}")
    assert status == 1
    assert "Validation failed!" in output


def test_checkpoint_script_happy_path_executable_failed_validation_due_to_bad_data_pandas(
    caplog,
    monkeypatch,
    titanic_pandas_data_context_with_v013_datasource_with_checkpoints_v1_with_empty_store_stats_enabled,
    titanic_expectation_suite,
):
    """
    We call the "checkpoint script" command on a project with a Checkpoint.

    The command should:
    - create the script (note output is tested in other tests)

    When run the script should:
    - execute
    - return a 1 status code
    - print a failure message
    """
    monkeypatch.setenv("VAR", "test")
    monkeypatch.setenv("MY_PARAM", "1")
    monkeypatch.setenv("OLD_PARAM", "2")

    context: DataContext = titanic_pandas_data_context_with_v013_datasource_with_checkpoints_v1_with_empty_store_stats_enabled
    context.save_expectation_suite(
        expectation_suite=titanic_expectation_suite,
        expectation_suite_name="Titanic.warning",
    )
    assert context.list_expectation_suite_names() == ["Titanic.warning"]

    monkeypatch.chdir(os.path.dirname(context.root_directory))

    csv_path: str = os.path.join(
        context.root_directory, "..", "data", "titanic", "Titanic_19120414_1313.csv"
    )
    # mangle the csv
    with open(csv_path, "w") as f:
        f.write("foo,bar\n1,2\n")

    checkpoint_file_path: str = os.path.join(
        context.root_directory,
        DataContextConfigDefaults.CHECKPOINTS_BASE_DIRECTORY.value,
        "my_fancy_checkpoint.yml",
    )

    checkpoint_yaml_config: str = f"""
    name: my_fancy_checkpoint
    config_version: 1
    class_name: Checkpoint
    run_name_template: "%Y-%M-foo-bar-template-$VAR"
    validations:
      - batch_request:
          datasource_name: my_datasource
          data_connector_name: my_special_data_connector
          data_asset_name: users
          partition_request:
            index: -1
        expectation_suite_name: Titanic.warning
        action_list:
            - name: store_validation_result
              action:
                class_name: StoreValidationResultAction
            - name: store_evaluation_params
              action:
                class_name: StoreEvaluationParametersAction
            - name: update_data_docs
              action:
                class_name: UpdateDataDocsAction
        evaluation_parameters:
          param1: "$MY_PARAM"
          param2: 1 + "$OLD_PARAM"
        runtime_configuration:
          result_format:
            result_format: BASIC
            partial_unexpected_count: 20
    """
    config: dict = dict(yaml.load(checkpoint_yaml_config))
    _write_checkpoint_dict_to_file(
        config=config, checkpoint_file_path=checkpoint_file_path
    )

    runner: CliRunner = CliRunner(mix_stderr=False)
    result: Result = runner.invoke(
        cli,
        f"--v3-api checkpoint script my_fancy_checkpoint",
        catch_exceptions=False,
    )
    assert result.exit_code == 0

    assert_no_logging_messages_or_tracebacks(
        my_caplog=caplog,
        click_result=result,
    )

    script_path: str = os.path.abspath(
        os.path.join(
            context.root_directory,
            context.GE_UNCOMMITTED_DIR,
            "run_my_fancy_checkpoint.py",
        )
    )
    assert os.path.isfile(script_path)

    # In travis on osx, python may not execute from the build dir
    cmdstring: str = f"python {script_path}"
    if os.environ.get("TRAVIS_OS_NAME") == "osx":
        build_dir: str = os.environ.get("TRAVIS_BUILD_DIR")
        print(os.listdir(build_dir))
        cmdstring = f"python3 {script_path}"
    print("about to run: " + cmdstring)
    print(os.curdir)
    print(os.listdir(os.curdir))
    print(os.listdir(os.path.abspath(os.path.join(context.root_directory, ".."))))

    status: int
    output: str
    status, output = subprocess.getstatusoutput(cmdstring)
    print(f"\n\nScript exited with code: {status} and output:\n{output}")
    assert status == 1
    assert (
        'ExecutionEngineError: Error: The column "Name" in BatchData does not exist.'
        in output
    )


<<<<<<< HEAD
=======
@pytest.mark.xfail(
    reason="TODO: ALEX <Alex>NOT_IMPLEMENTED_YET</Alex>",
    run=True,
    strict=True,
)
@mock.patch(
    "great_expectations.core.usage_statistics.usage_statistics.UsageStatisticsHandler.emit"
)
def test_checkpoint_new_with_ge_config_3_raises_error(
    mock_emit, caplog, monkeypatch, titanic_data_context_stats_enabled_config_version_3
):
    context: DataContext = titanic_data_context_stats_enabled_config_version_3

    monkeypatch.chdir(os.path.dirname(context.root_directory))

    runner: CliRunner = CliRunner(mix_stderr=False)
    result: Result = runner.invoke(
        cli,
        f"--v3-api checkpoint new foo not_a_suite",
        catch_exceptions=False,
    )

    assert result.exit_code == 1

    stdout: str = result.stdout
    assert (
        "The `checkpoint new` CLI command is not yet implemented for Great Expectations config versions >= 3."
        in stdout
    )

    assert mock_emit.call_count == 2
    assert mock_emit.call_args_list == [
        mock.call(
            {"event_payload": {}, "event": "data_context.__init__", "success": True}
        ),
        mock.call(
            {
                "event": "cli.checkpoint.new",
                "event_payload": {"api_version": "v3"},
                "success": False,
            }
        ),
    ]

    assert_no_logging_messages_or_tracebacks(
        my_caplog=caplog,
        click_result=result,
    )


>>>>>>> f71b61de
def _write_checkpoint_dict_to_file(config, checkpoint_file_path):
    yaml_obj: YAML = YAML()
    with open(checkpoint_file_path, "w") as f:
        yaml_obj.dump(config, f)<|MERGE_RESOLUTION|>--- conflicted
+++ resolved
@@ -1,5 +1,6 @@
 import logging
 import os
+import shutil
 import subprocess
 import unittest
 from typing import List
@@ -7,6 +8,7 @@
 
 import nbformat
 import pandas as pd
+import pytest
 from click.testing import CliRunner, Result
 from nbconvert.preprocessors import ExecutePreprocessor
 from nbformat import NotebookNode
@@ -16,16 +18,9 @@
 from great_expectations.cli import cli
 from great_expectations.core import ExpectationSuite
 from great_expectations.data_context.types.base import DataContextConfigDefaults
-<<<<<<< HEAD
-from tests.cli.utils import (
-    VALIDATION_OPERATORS_DEPRECATION_MESSAGE,
-    assert_no_logging_messages_or_tracebacks,
-)
-=======
 from great_expectations.data_context.util import file_relative_path
 from great_expectations.datasource import Datasource
 from tests.cli.utils import assert_no_logging_messages_or_tracebacks
->>>>>>> f71b61de
 
 yaml = YAML()
 yaml.indent(mapping=2, sequence=4, offset=2)
@@ -83,8 +78,6 @@
     return context
 
 
-<<<<<<< HEAD
-=======
 @pytest.fixture
 def titanic_data_context_with_spark_datasource(
     tmp_path_factory,
@@ -203,7 +196,6 @@
     return context
 
 
->>>>>>> f71b61de
 @mock.patch(
     "great_expectations.core.usage_statistics.usage_statistics.UsageStatisticsHandler.emit"
 )
@@ -516,13 +508,8 @@
         catch_exceptions=False,
     )
     assert result.exit_code == 1
-<<<<<<< HEAD
-    stdout = result.stdout
-
-=======
 
     stdout: str = result.stdout
->>>>>>> f71b61de
     assert (
         "A Checkpoint named `my_minimal_simple_checkpoint` already exists. Please choose a new name."
         in stdout
@@ -623,15 +610,10 @@
     ep: ExecutePreprocessor = ExecutePreprocessor(timeout=600, kernel_name="python3")
     ep.preprocess(nb, {"metadata": {"path": uncommitted_dir}})
 
-<<<<<<< HEAD
-    # Ensure the Checkpoint file was created
-    expected_checkpoint_path = os.path.join(root_dir, "checkpoints", "passengers.yml")
-=======
     # Ensure the checkpoint file was created
     expected_checkpoint_path: str = os.path.join(
         root_dir, "checkpoints", "passengers.yml"
     )
->>>>>>> f71b61de
     assert os.path.isfile(expected_checkpoint_path)
 
     # Ensure the Checkpoint configuration in the file is as expected
@@ -959,11 +941,7 @@
     assert result.exit_code == 1
 
     stdout: str = result.stdout
-<<<<<<< HEAD
     assert "Exception occurred while running Checkpoint" in stdout
-=======
-    assert "Exception occurred while running checkpoint" in stdout
->>>>>>> f71b61de
     assert (
         "of Checkpoint 'no_suite': validation expectation_suite_name must be specified"
         in stdout
@@ -1278,12 +1256,6 @@
         f"--v3-api checkpoint run my_fancy_checkpoint",
         catch_exceptions=False,
     )
-<<<<<<< HEAD
-    assert result.exit_code == 1
-
-    stdout: str = result.stdout
-    assert "Validation failed!" in stdout
-=======
     assert result.exit_code == 0
 
     stdout: str = result.stdout
@@ -1298,7 +1270,6 @@
             ]
         ]
     )
->>>>>>> f71b61de
 
     assert mock_emit.call_count == 5
 
@@ -1426,12 +1397,6 @@
         f"--v3-api checkpoint run my_fancy_checkpoint",
         catch_exceptions=False,
     )
-<<<<<<< HEAD
-    assert result.exit_code == 1
-
-    stdout: str = result.stdout
-    assert "Exception occurred while running Checkpoint." in stdout
-=======
     assert result.exit_code == 0
 
     stdout: str = result.stdout
@@ -1446,7 +1411,6 @@
             ]
         ]
     )
->>>>>>> f71b61de
 
     assert mock_emit.call_count == 5
 
@@ -1516,30 +1480,12 @@
     monkeypatch.setenv("MY_PARAM", "1")
     monkeypatch.setenv("OLD_PARAM", "2")
 
-<<<<<<< HEAD
-    runner: CliRunner = CliRunner(mix_stderr=False)
-    monkeypatch.chdir(os.path.dirname(context.root_directory))
-    result: Result = runner.invoke(
-        cli,
-        f"--v3-api checkpoint script not_a_checkpoint",
-        catch_exceptions=False,
-    )
-    assert result.exit_code == 1
-
-    stdout: str = result.stdout
-    assert (
-        "Could not find Checkpoint `not_a_checkpoint` (or its configuration is invalid)."
-        in stdout
-    )
-    assert "Try running" in stdout
-=======
     context: DataContext = titanic_pandas_data_context_with_v013_datasource_with_checkpoints_v1_with_empty_store_stats_enabled
     context.save_expectation_suite(
         expectation_suite=titanic_expectation_suite,
         expectation_suite_name="Titanic.warning",
     )
     assert context.list_expectation_suite_names() == ["Titanic.warning"]
->>>>>>> f71b61de
 
     monkeypatch.chdir(os.path.dirname(context.root_directory))
 
@@ -1998,7 +1944,7 @@
     assert result.exit_code == 1
 
     stdout: str = result.stdout
-    assert "Exception occurred while running checkpoint." in stdout
+    assert "Exception occurred while running Checkpoint." in stdout
     assert 'Error: The column "Name" in BatchData does not exist...' in stdout
 
     assert mock_emit.call_count == 4
@@ -2120,7 +2066,7 @@
     assert result.exit_code == 1
 
     stdout: str = result.stdout
-    assert "Exception occurred while running checkpoint." in stdout
+    assert "Exception occurred while running Checkpoint." in stdout
     assert 'Error: The column "Name" in BatchData does not exist...' in stdout
 
     assert mock_emit.call_count == 4
@@ -2253,7 +2199,7 @@
     assert result.exit_code == 1
 
     stdout: str = result.stdout
-    assert "Exception occurred while running checkpoint." in stdout
+    assert "Exception occurred while running Checkpoint." in stdout
     assert 'Error: The column "Name" in BatchData does not exist...' in stdout
 
     assert mock_emit.call_count == 4
@@ -2818,8 +2764,6 @@
     )
 
 
-<<<<<<< HEAD
-=======
 @pytest.mark.xfail(
     reason="TODO: ALEX <Alex>NOT_IMPLEMENTED_YET</Alex>",
     run=True,
@@ -2870,7 +2814,6 @@
     )
 
 
->>>>>>> f71b61de
 def _write_checkpoint_dict_to_file(config, checkpoint_file_path):
     yaml_obj: YAML = YAML()
     with open(checkpoint_file_path, "w") as f:
