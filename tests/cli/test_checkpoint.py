import os
import shutil
import subprocess
import unittest
from typing import List
from unittest import mock

import nbformat
import pandas as pd
import pytest
from click.testing import CliRunner, Result
from nbconvert.preprocessors import ExecutePreprocessor
from ruamel.yaml import YAML

from great_expectations import DataContext
from great_expectations.cli import cli
from great_expectations.core import ExpectationSuite
from great_expectations.data_context.types.base import DataContextConfigDefaults
from tests.cli.utils import (
    LEGACY_CONFIG_DEFAULT_CHECKPOINT_STORE_MESSAGE,
    VALIDATION_OPERATORS_DEPRECATION_MESSAGE,
    assert_no_logging_messages_or_tracebacks,
)

yaml = YAML()
yaml.indent(mapping=2, sequence=4, offset=2)
yaml.default_flow_style = False


# TODO: <Alex>ALEX Delete?</Alex>
@pytest.fixture
def titanic_checkpoint(
    titanic_data_context_stats_enabled_config_version_2, titanic_expectation_suite
):
    csv_path = os.path.join(
        titanic_data_context_stats_enabled_config_version_2.root_directory,
        "..",
        "data",
        "Titanic.csv",
    )
    return {
        "validation_operator_name": "action_list_operator",
        "batches": [
            {
                "batch_kwargs": {
                    "path": csv_path,
                    "datasource": "mydatasource",
                    "reader_method": "read_csv",
                },
                "expectation_suite_names": [
                    titanic_expectation_suite.expectation_suite_name
                ],
            },
        ],
    }


@mock.patch(
    "great_expectations.core.usage_statistics.usage_statistics.UsageStatisticsHandler.emit"
)
def test_checkpoint_delete_with_non_existent_checkpoint(
    mock_emit, caplog, monkeypatch, empty_data_context_stats_enabled
):
    context: DataContext = empty_data_context_stats_enabled
    monkeypatch.chdir(os.path.dirname(context.root_directory))
    runner: CliRunner = CliRunner(mix_stderr=False)
    result: Result = runner.invoke(
        cli,
        f"--v3-api checkpoint delete my_checkpoint",
        catch_exceptions=False,
    )
    stdout = result.stdout
    assert result.exit_code == 1
    assert (
        "Could not find Checkpoint `my_checkpoint` (or its configuration is invalid)."
        in stdout
    )

    assert mock_emit.call_count == 2
    assert mock_emit.call_args_list == [
        mock.call(
            {"event_payload": {}, "event": "data_context.__init__", "success": True}
        ),
        mock.call(
            {
                "event": "cli.checkpoint.delete",
                "event_payload": {"api_version": "v3"},
                "success": False,
            }
        ),
    ]

    assert_no_logging_messages_or_tracebacks(caplog, result)


@mock.patch(
    "great_expectations.core.usage_statistics.usage_statistics.UsageStatisticsHandler.emit"
)
def test_checkpoint_delete_with_single_checkpoint_confirm_success(
    mock_emit,
    caplog,
    monkeypatch,
    empty_context_with_checkpoint_v1_stats_enabled,
):
    context: DataContext = empty_context_with_checkpoint_v1_stats_enabled
    monkeypatch.chdir(os.path.dirname(context.root_directory))
    runner: CliRunner = CliRunner(mix_stderr=False)
    result: Result = runner.invoke(
        cli,
        f"--v3-api checkpoint delete my_v1_checkpoint",
        input="\n",
        catch_exceptions=False,
    )
    assert result.exit_code == 0

    stdout: str = result.stdout
    assert 'Checkpoint "my_v1_checkpoint" deleted.' in stdout

    assert mock_emit.call_count == 2
    assert mock_emit.call_args_list == [
        mock.call(
            {"event_payload": {}, "event": "data_context.__init__", "success": True}
        ),
        mock.call(
            {
                "event": "cli.checkpoint.delete",
                "event_payload": {"api_version": "v3"},
                "success": True,
            }
        ),
    ]

    assert_no_logging_messages_or_tracebacks(
        caplog,
        result,
    )

    result = runner.invoke(
        cli,
        f"--v3-api checkpoint list",
        catch_exceptions=False,
    )
    stdout = result.stdout
    assert result.exit_code == 0
    assert "No Checkpoints found." in stdout


@mock.patch(
    "great_expectations.core.usage_statistics.usage_statistics.UsageStatisticsHandler.emit"
)
def test_checkpoint_delete_with_single_checkpoint_cancel_success(
    mock_emit,
    caplog,
    monkeypatch,
    empty_context_with_checkpoint_v1_stats_enabled,
):
    context: DataContext = empty_context_with_checkpoint_v1_stats_enabled
    monkeypatch.chdir(os.path.dirname(context.root_directory))
    runner: CliRunner = CliRunner(mix_stderr=False)
    result: Result = runner.invoke(
        cli,
        f"--v3-api checkpoint delete my_v1_checkpoint",
        input="n\n",
        catch_exceptions=False,
    )
    assert result.exit_code == 0
<<<<<<< HEAD

    stdout: str = result.stdout
    assert 'The checkpoint "my_v1_checkpoint" was not deleted.  Exiting now.' in stdout
=======
    assert 'The Checkpoint "my_v1_checkpoint" was not deleted.  Exiting now.' in stdout
>>>>>>> 2db2c66a

    assert mock_emit.call_count == 1
    assert mock_emit.call_args_list == [
        mock.call(
            {"event_payload": {}, "event": "data_context.__init__", "success": True}
        ),
    ]

    assert_no_logging_messages_or_tracebacks(
        caplog,
        result,
    )

    result = runner.invoke(
        cli,
        f"--v3-api checkpoint list",
        catch_exceptions=False,
    )
    stdout = result.stdout
    assert result.exit_code == 0
    assert "Found 1 Checkpoint." in stdout
    assert "my_v1_checkpoint" in stdout


@mock.patch(
    "great_expectations.core.usage_statistics.usage_statistics.UsageStatisticsHandler.emit"
)
def test_checkpoint_list_with_no_checkpoints(
    mock_emit, caplog, monkeypatch, empty_data_context_stats_enabled
):
    context: DataContext = empty_data_context_stats_enabled
    monkeypatch.chdir(os.path.dirname(context.root_directory))
    runner: CliRunner = CliRunner(mix_stderr=False)
    result: Result = runner.invoke(
        cli,
        f"--v3-api checkpoint list",
        catch_exceptions=False,
    )
    assert result.exit_code == 0
<<<<<<< HEAD

    stdout: str = result.stdout
    assert "No checkpoints found." in stdout
=======
    assert "No Checkpoints found." in stdout
>>>>>>> 2db2c66a
    assert "Use the command `great_expectations checkpoint new` to create one" in stdout

    assert mock_emit.call_count == 2
    assert mock_emit.call_args_list == [
        mock.call(
            {"event_payload": {}, "event": "data_context.__init__", "success": True}
        ),
        mock.call(
            {
                "event": "cli.checkpoint.list",
                "event_payload": {"api_version": "v3"},
                "success": True,
            }
        ),
    ]

    assert_no_logging_messages_or_tracebacks(caplog, result)


@mock.patch(
    "great_expectations.core.usage_statistics.usage_statistics.UsageStatisticsHandler.emit"
)
def test_checkpoint_list_with_single_checkpoint(
    mock_emit,
    caplog,
    monkeypatch,
    empty_context_with_checkpoint_v1_stats_enabled,
):
    context: DataContext = empty_context_with_checkpoint_v1_stats_enabled
    monkeypatch.chdir(os.path.dirname(context.root_directory))
    runner: CliRunner = CliRunner(mix_stderr=False)
    result: Result = runner.invoke(
        cli,
        f"--v3-api checkpoint list",
        catch_exceptions=False,
    )
    assert result.exit_code == 0
<<<<<<< HEAD

    stdout: str = result.stdout
    assert "Found 1 checkpoint." in stdout
=======
    assert "Found 1 Checkpoint." in stdout
>>>>>>> 2db2c66a
    assert "my_v1_checkpoint" in stdout

    assert mock_emit.call_count == 2
    assert mock_emit.call_args_list == [
        mock.call(
            {"event_payload": {}, "event": "data_context.__init__", "success": True}
        ),
        mock.call(
            {
                "event": "cli.checkpoint.list",
                "event_payload": {"api_version": "v3"},
                "success": True,
            }
        ),
    ]

    assert_no_logging_messages_or_tracebacks(
        caplog,
        result,
    )


@mock.patch(
    "great_expectations.core.usage_statistics.usage_statistics.UsageStatisticsHandler.emit"
)
def test_checkpoint_list_with_eight_checkpoints(
    mock_emit,
    caplog,
    monkeypatch,
    titanic_pandas_data_context_with_v013_datasource_stats_enabled_with_checkpoints_v1_with_templates,
):
    context: DataContext = titanic_pandas_data_context_with_v013_datasource_stats_enabled_with_checkpoints_v1_with_templates
    monkeypatch.chdir(os.path.dirname(context.root_directory))
    runner: CliRunner = CliRunner(mix_stderr=False)
    result: Result = runner.invoke(
        cli,
        f"--v3-api checkpoint list",
        catch_exceptions=False,
    )
    assert result.exit_code == 0
<<<<<<< HEAD

    stdout: str = result.stdout
    assert "Found 8 checkpoints." in stdout

=======
    assert "Found 8 Checkpoints." in stdout
>>>>>>> 2db2c66a
    checkpoint_names_list: List[str] = [
        "my_simple_checkpoint_with_slack_and_notify_with_all",
        "my_nested_checkpoint_template_1",
        "my_nested_checkpoint_template_3",
        "my_nested_checkpoint_template_2",
        "my_simple_checkpoint_with_site_names",
        "my_minimal_simple_checkpoint",
        "my_simple_checkpoint_with_slack",
        "my_simple_template_checkpoint",
    ]
    assert all([checkpoint_name in stdout for checkpoint_name in checkpoint_names_list])

    assert mock_emit.call_count == 2
    assert mock_emit.call_args_list == [
        mock.call(
            {"event_payload": {}, "event": "data_context.__init__", "success": True}
        ),
        mock.call(
            {
                "event": "cli.checkpoint.list",
                "event_payload": {"api_version": "v3"},
                "success": True,
            }
        ),
    ]

    assert_no_logging_messages_or_tracebacks(
        caplog,
        result,
    )


@mock.patch(
    "great_expectations.core.usage_statistics.usage_statistics.UsageStatisticsHandler.emit"
)
def test_checkpoint_new_raises_error_on_existing_checkpoint(
    mock_emit,
    caplog,
    monkeypatch,
    titanic_pandas_data_context_with_v013_datasource_stats_enabled_with_checkpoints_v1_with_templates,
):
    """
    What does this test and why?
    The `checkpoint new` CLI flow should raise an error if the checkpoint name being created already exists in your checkpoint store.
    """
    context: DataContext = titanic_pandas_data_context_with_v013_datasource_stats_enabled_with_checkpoints_v1_with_templates
    monkeypatch.chdir(os.path.dirname(context.root_directory))
    runner: CliRunner = CliRunner(mix_stderr=False)
    result = runner.invoke(
        cli,
        f"--v3-api checkpoint new my_minimal_simple_checkpoint",
        catch_exceptions=False,
    )
    stdout = result.stdout
    assert result.exit_code == 1
    assert (
        "A Checkpoint named `my_minimal_simple_checkpoint` already exists. Please choose a new name."
        in stdout
    )

    assert mock_emit.call_count == 2
    assert mock_emit.call_args_list == [
        mock.call(
            {"event_payload": {}, "event": "data_context.__init__", "success": True}
        ),
        mock.call(
            {
                "event": "cli.checkpoint.new",
                "event_payload": {"api_version": "v3"},
                "success": False,
            }
        ),
    ]

    assert_no_logging_messages_or_tracebacks(
        caplog,
        result,
    )


@mock.patch(
    "great_expectations.core.usage_statistics.usage_statistics.UsageStatisticsHandler.emit"
)
@mock.patch("subprocess.call", return_value=True, side_effect=None)
@mock.patch("webbrowser.open", return_value=True, side_effect=None)
def test_checkpoint_new_happy_path_generates_a_notebook_and_checkpoint(
    mock_webbroser,
    mock_subprocess,
    mock_emit,
    caplog,
    monkeypatch,
    deterministic_asset_dataconnector_context,
    titanic_expectation_suite,
):
    """
    What does this test and why?
    The v3 (Batch Request) API `checkpoint new` CLI flow includes creating a notebook to configure the checkpoint.
    This test builds that notebook and runs it to generate a checkpoint and then tests the resulting configuration in the checkpoint file.
    The notebook that is generated does create a sample configuration using one of the available Data Assets, this is what is used to generate the checkpoint configuration.
    """
    context: DataContext = deterministic_asset_dataconnector_context
    root_dir: str = context.root_directory
    monkeypatch.chdir(os.path.dirname(context.root_directory))
    assert context.list_checkpoints() == []
    context.save_expectation_suite(titanic_expectation_suite)
    assert context.list_expectation_suite_names() == ["Titanic.warning"]

    # Clear the "data_context.save_expectation_suite" call
    mock_emit.reset_mock()

    runner = CliRunner(mix_stderr=False)
    result = runner.invoke(
        cli,
        f"--v3-api checkpoint new passengers",
        input="1\n1\n",
        catch_exceptions=False,
    )
    stdout = result.stdout
    assert result.exit_code == 0
    assert mock_emit.call_count == 2

    assert mock_emit.call_args_list == [
        mock.call(
            {"event_payload": {}, "event": "data_context.__init__", "success": True}
        ),
        mock.call(
            {
                "event": "cli.checkpoint.new",
                "event_payload": {"api_version": "v3"},
                "success": True,
            }
        ),
    ]
    assert mock_subprocess.call_count == 1
    assert mock_webbroser.call_count == 0
    assert "open a notebook for you now" in stdout

    expected_notebook_path = os.path.join(
        root_dir, "uncommitted", "edit_checkpoint_passengers.ipynb"
    )
    assert os.path.isfile(expected_notebook_path)

    with open(expected_notebook_path) as f:
        nb = nbformat.read(f, as_version=4)

    uncommitted_dir = os.path.join(root_dir, "uncommitted")
    # Run notebook
    # TODO: <ANTHONY>We should mock the datadocs call or skip running that cell within the notebook (rather than commenting it out in the notebook)</ANTHONY>
    ep = ExecutePreprocessor(timeout=600, kernel_name="python3")
    ep.preprocess(nb, {"metadata": {"path": uncommitted_dir}})

    # Ensure the checkpoint file was created
    expected_checkpoint_path = os.path.join(root_dir, "checkpoints", "passengers.yml")
    assert os.path.isfile(expected_checkpoint_path)

    # Ensure the checkpoint configuration in the file is as expected
    with open(expected_checkpoint_path) as f:
        checkpoint_config = f.read()
    expected_checkpoint_config: str = """name: passengers
config_version: 1.0
template_name:
module_name: great_expectations.checkpoint
class_name: SimpleCheckpoint
run_name_template: '%Y%m%d-%H%M%S-my-run-name-template'
expectation_suite_name:
batch_request:
action_list:
  - name: store_validation_result
    action:
      class_name: StoreValidationResultAction
  - name: store_evaluation_params
    action:
      class_name: StoreEvaluationParametersAction
  - name: update_data_docs
    action:
      class_name: UpdateDataDocsAction
      site_names: []
evaluation_parameters: {}
runtime_configuration: {}
validations:
  - batch_request:
      datasource_name: my_datasource
      data_connector_name: my_other_data_connector
      data_asset_name: users
      partition_request:
        index: -1
    expectation_suite_name: Titanic.warning
profilers: []
"""
    assert checkpoint_config == expected_checkpoint_config

    assert_no_logging_messages_or_tracebacks(
        my_caplog=caplog,
        click_result=result,
    )


@mock.patch(
    "great_expectations.core.usage_statistics.usage_statistics.UsageStatisticsHandler.emit"
)
def test_checkpoint_run_raises_error_if_checkpoint_is_not_found(
    mock_emit, caplog, monkeypatch, empty_context_with_checkpoint_v1_stats_enabled
):
    context: DataContext = empty_context_with_checkpoint_v1_stats_enabled
    monkeypatch.chdir(os.path.dirname(context.root_directory))
    runner: CliRunner = CliRunner(mix_stderr=False)
    result: Result = runner.invoke(
        cli,
        f"--v3-api checkpoint run my_checkpoint",
        catch_exceptions=False,
    )
    assert result.exit_code == 1

    stdout: str = result.stdout
    assert (
        "Could not find Checkpoint `my_checkpoint` (or its configuration is invalid)."
        in stdout
    )
    assert "Try running" in stdout

    assert mock_emit.call_count == 2
    assert mock_emit.call_args_list == [
        mock.call(
            {"event_payload": {}, "event": "data_context.__init__", "success": True}
        ),
        mock.call(
            {
                "event": "cli.checkpoint.run",
                "event_payload": {"api_version": "v3"},
                "success": False,
            }
        ),
    ]

    assert_no_logging_messages_or_tracebacks(
        my_caplog=caplog,
        click_result=result,
    )


@mock.patch(
    "great_expectations.core.usage_statistics.usage_statistics.UsageStatisticsHandler.emit"
)
def test_checkpoint_run_on_checkpoint_with_not_found_suite_raises_error(
    mock_emit,
    caplog,
    monkeypatch,
    titanic_pandas_data_context_with_v013_datasource_stats_enabled_with_checkpoints_v1_with_templates,
):
    monkeypatch.setenv("VAR", "test")
    monkeypatch.setenv("MY_PARAM", "1")
    monkeypatch.setenv("OLD_PARAM", "2")

    context: DataContext = titanic_pandas_data_context_with_v013_datasource_stats_enabled_with_checkpoints_v1_with_templates
    monkeypatch.chdir(os.path.dirname(context.root_directory))
    runner: CliRunner = CliRunner(mix_stderr=False)
    result: Result = runner.invoke(
        cli,
        f"--v3-api checkpoint run my_nested_checkpoint_template_1",
        catch_exceptions=False,
    )
    assert result.exit_code == 1

    stdout: str = result.stdout
    assert "expectation_suite suite_from_template_1 not found" in stdout

    assert mock_emit.call_count == 2
    assert mock_emit.call_args_list == [
        mock.call(
            {"event_payload": {}, "event": "data_context.__init__", "success": True}
        ),
        mock.call(
            {
                "event": "cli.checkpoint.run",
                "event_payload": {"api_version": "v3"},
                "success": False,
            }
        ),
    ]

    assert_no_logging_messages_or_tracebacks(
        my_caplog=caplog,
        click_result=result,
    )


@mock.patch(
    "great_expectations.core.usage_statistics.usage_statistics.UsageStatisticsHandler.emit"
)
def test_checkpoint_run_on_checkpoint_with_batch_load_problem_raises_error(
    mock_emit,
    caplog,
    monkeypatch,
    titanic_pandas_data_context_with_v013_datasource_with_checkpoints_v1_with_empty_store_stats_enabled,
):
    monkeypatch.setenv("VAR", "test")
    monkeypatch.setenv("MY_PARAM", "1")
    monkeypatch.setenv("OLD_PARAM", "2")

    context: DataContext = titanic_pandas_data_context_with_v013_datasource_with_checkpoints_v1_with_empty_store_stats_enabled

    suite: ExpectationSuite = context.create_expectation_suite(
        expectation_suite_name="bar"
    )
    context.save_expectation_suite(expectation_suite=suite)
    assert context.list_expectation_suite_names() == ["bar"]

    checkpoint_file_path: str = os.path.join(
        context.root_directory,
        DataContextConfigDefaults.CHECKPOINTS_BASE_DIRECTORY.value,
        "bad_batch.yml",
    )

    checkpoint_yaml_config: str = f"""
    name: bad_batch
    config_version: 1
    class_name: Checkpoint
    run_name_template: "%Y-%M-foo-bar-template-$VAR"
    validations:
      - batch_request:
          datasource_name: my_datasource
          data_connector_name: my_special_data_connector
          data_asset_name: users
          partition_request:
            index: -1
          batch_spec_passthrough:
            path: /totally/not/a/file.csv
            reader_method: read_csv
        expectation_suite_name: bar
        action_list:
            - name: store_validation_result
              action:
                class_name: StoreValidationResultAction
            - name: store_evaluation_params
              action:
                class_name: StoreEvaluationParametersAction
            - name: update_data_docs
              action:
                class_name: UpdateDataDocsAction
        evaluation_parameters:
          param1: "$MY_PARAM"
          param2: 1 + "$OLD_PARAM"
        runtime_configuration:
          result_format:
            result_format: BASIC
            partial_unexpected_count: 20
    """
    config: dict = dict(yaml.load(checkpoint_yaml_config))
    _write_checkpoint_dict_to_file(
        config=config, checkpoint_file_path=checkpoint_file_path
    )

    monkeypatch.chdir(os.path.dirname(context.root_directory))
    runner: CliRunner = CliRunner(mix_stderr=False)
    result: Result = runner.invoke(
        cli,
        f"--v3-api checkpoint run bad_batch",
        catch_exceptions=False,
    )
    assert result.exit_code == 1

    stdout: str = result.stdout

    # TODO: <Alex>ALEX -- Investigate how to make Abe's suggestion a reality.</Alex>
    # Note: Abe : 2020/09: This was a better error message, but it should live in DataContext.get_batch, not a random CLI method.
    # assert "There was a problem loading a batch:" in stdout
    # assert (
    #     "{'path': '/totally/not/a/file.csv', 'datasource': 'mydatasource', 'reader_method': 'read_csv'}"
    #     in stdout
    # )
    # assert (
    #     "Please verify these batch kwargs in checkpoint bad_batch`"
    #     in stdout
    # )
    # assert "No such file or directory" in stdout
    assert ("No such file or directory" in stdout) or ("does not exist" in stdout)

    assert mock_emit.call_count == 3

    expected_events: List[unittest.mock._Call] = [
        mock.call(
            {
                "event_payload": {
                    "anonymized_expectation_suite_name": "f6e1151b49fceb15ae3de4eb60f62be4",
                },
                "event": "data_context.save_expectation_suite",
                "success": True,
            }
        ),
        mock.call(
            {"event_payload": {}, "event": "data_context.__init__", "success": True}
        ),
        mock.call(
            {
                "event": "cli.checkpoint.run",
                "event_payload": {"api_version": "v3"},
                "success": False,
            }
        ),
    ]
    actual_events: List[unittest.mock._Call] = mock_emit.call_args_list
    assert actual_events == expected_events

    assert_no_logging_messages_or_tracebacks(
        my_caplog=caplog,
        click_result=result,
    )


@mock.patch(
    "great_expectations.core.usage_statistics.usage_statistics.UsageStatisticsHandler.emit"
)
def test_checkpoint_run_on_checkpoint_with_empty_suite_list_raises_error(
    mock_emit,
    caplog,
    monkeypatch,
    titanic_pandas_data_context_with_v013_datasource_with_checkpoints_v1_with_empty_store_stats_enabled,
):
    monkeypatch.setenv("VAR", "test")
    monkeypatch.setenv("MY_PARAM", "1")
    monkeypatch.setenv("OLD_PARAM", "2")

    context: DataContext = titanic_pandas_data_context_with_v013_datasource_with_checkpoints_v1_with_empty_store_stats_enabled
    assert context.list_expectation_suite_names() == []

    checkpoint_file_path: str = os.path.join(
        context.root_directory,
        DataContextConfigDefaults.CHECKPOINTS_BASE_DIRECTORY.value,
        "no_suite.yml",
    )

    checkpoint_yaml_config: str = f"""
    name: my_fancy_checkpoint
    config_version: 1
    class_name: Checkpoint
    run_name_template: "%Y-%M-foo-bar-template-$VAR"
    validations:
      - batch_request:
          datasource_name: my_datasource
          data_connector_name: my_special_data_connector
          data_asset_name: users
          partition_request:
            index: -1
        action_list:
            - name: store_validation_result
              action:
                class_name: StoreValidationResultAction
            - name: store_evaluation_params
              action:
                class_name: StoreEvaluationParametersAction
            - name: update_data_docs
              action:
                class_name: UpdateDataDocsAction
        evaluation_parameters:
          param1: "$MY_PARAM"
          param2: 1 + "$OLD_PARAM"
        runtime_configuration:
          result_format:
            result_format: BASIC
            partial_unexpected_count: 20
    """
    config: dict = dict(yaml.load(checkpoint_yaml_config))
    _write_checkpoint_dict_to_file(
        config=config, checkpoint_file_path=checkpoint_file_path
    )

    runner: CliRunner = CliRunner(mix_stderr=False)
    monkeypatch.chdir(os.path.dirname(context.root_directory))
    result: Result = runner.invoke(
        cli,
        f"--v3-api checkpoint run no_suite",
        catch_exceptions=False,
    )
    assert result.exit_code == 1

    stdout: str = result.stdout
    assert "Exception occurred while running checkpoint" in stdout
    assert (
        "of checkpoint 'no_suite': validation expectation_suite_name must be specified"
        in stdout
    )

    assert mock_emit.call_count == 2
    assert mock_emit.call_args_list == [
        mock.call(
            {"event_payload": {}, "event": "data_context.__init__", "success": True}
        ),
        mock.call(
            {
                "event": "cli.checkpoint.run",
                "event_payload": {"api_version": "v3"},
                "success": False,
            }
        ),
    ]

    assert_no_logging_messages_or_tracebacks(
        my_caplog=caplog,
        click_result=result,
    )


@mock.patch(
    "great_expectations.core.usage_statistics.usage_statistics.UsageStatisticsHandler.emit"
)
def test_checkpoint_run_on_non_existent_validations(
    mock_emit,
    caplog,
    monkeypatch,
    titanic_pandas_data_context_with_v013_datasource_with_checkpoints_v1_with_empty_store_stats_enabled,
):
    monkeypatch.setenv("VAR", "test")
    monkeypatch.setenv("MY_PARAM", "1")
    monkeypatch.setenv("OLD_PARAM", "2")

    context: DataContext = titanic_pandas_data_context_with_v013_datasource_with_checkpoints_v1_with_empty_store_stats_enabled
    assert context.list_expectation_suite_names() == []

    checkpoint_file_path: str = os.path.join(
        context.root_directory,
        DataContextConfigDefaults.CHECKPOINTS_BASE_DIRECTORY.value,
        "no_validations.yml",
    )

    checkpoint_yaml_config: str = f"""
    name: my_base_checkpoint
    config_version: 1
    class_name: Checkpoint
    run_name_template: "%Y-%M-foo-bar-template-$VAR"
    action_list:
    - name: store_validation_result
      action:
        class_name: StoreValidationResultAction
    - name: store_evaluation_params
      action:
        class_name: StoreEvaluationParametersAction
    - name: update_data_docs
      action:
        class_name: UpdateDataDocsAction
    evaluation_parameters:
      param1: "$MY_PARAM"
      param2: 1 + "$OLD_PARAM"
    runtime_configuration:
        result_format:
          result_format: BASIC
          partial_unexpected_count: 20
    """
    config: dict = dict(yaml.load(checkpoint_yaml_config))
    _write_checkpoint_dict_to_file(
        config=config, checkpoint_file_path=checkpoint_file_path
    )

    runner: CliRunner = CliRunner(mix_stderr=False)
    monkeypatch.chdir(os.path.dirname(context.root_directory))
    result: Result = runner.invoke(
        cli,
        f"--v3-api checkpoint run no_validations",
        catch_exceptions=False,
    )
    assert result.exit_code == 1

    stdout: str = result.stdout
    assert "Checkpoint 'no_validations' does not contain any validations." in stdout

    assert mock_emit.call_count == 2
    assert mock_emit.call_args_list == [
        mock.call(
            {"event_payload": {}, "event": "data_context.__init__", "success": True}
        ),
        mock.call(
            {
                "event": "cli.checkpoint.run",
                "event_payload": {"api_version": "v3"},
                "success": False,
            }
        ),
    ]

    assert_no_logging_messages_or_tracebacks(
        my_caplog=caplog,
        click_result=result,
    )


@mock.patch(
    "great_expectations.core.usage_statistics.usage_statistics.UsageStatisticsHandler.emit"
)
def test_checkpoint_run_happy_path_with_successful_validation(
    mock_emit,
    caplog,
    monkeypatch,
    titanic_pandas_data_context_with_v013_datasource_with_checkpoints_v1_with_empty_store_stats_enabled,
):
    monkeypatch.setenv("VAR", "test")
    monkeypatch.setenv("MY_PARAM", "1")
    monkeypatch.setenv("OLD_PARAM", "2")

    context: DataContext = titanic_pandas_data_context_with_v013_datasource_with_checkpoints_v1_with_empty_store_stats_enabled
    suite: ExpectationSuite = context.create_expectation_suite(
        expectation_suite_name="users.delivery"
    )
    context.save_expectation_suite(expectation_suite=suite)
    assert context.list_expectation_suite_names() == ["users.delivery"]

    checkpoint_file_path: str = os.path.join(
        context.root_directory,
        DataContextConfigDefaults.CHECKPOINTS_BASE_DIRECTORY.value,
        "my_fancy_checkpoint.yml",
    )

    checkpoint_yaml_config: str = f"""
    name: my_fancy_checkpoint
    config_version: 1
    class_name: Checkpoint
    run_name_template: "%Y-%M-foo-bar-template-$VAR"
    validations:
      - batch_request:
          datasource_name: my_datasource
          data_connector_name: my_special_data_connector
          data_asset_name: users
          partition_request:
            index: -1
        expectation_suite_name: users.delivery
        action_list:
            - name: store_validation_result
              action:
                class_name: StoreValidationResultAction
            - name: store_evaluation_params
              action:
                class_name: StoreEvaluationParametersAction
            - name: update_data_docs
              action:
                class_name: UpdateDataDocsAction
        evaluation_parameters:
          param1: "$MY_PARAM"
          param2: 1 + "$OLD_PARAM"
        runtime_configuration:
          result_format:
            result_format: BASIC
            partial_unexpected_count: 20
    """
    config: dict = dict(yaml.load(checkpoint_yaml_config))
    _write_checkpoint_dict_to_file(
        config=config, checkpoint_file_path=checkpoint_file_path
    )

    runner: CliRunner = CliRunner(mix_stderr=False)
    monkeypatch.chdir(os.path.dirname(context.root_directory))
    result: Result = runner.invoke(
        cli,
        f"--v3-api checkpoint run my_fancy_checkpoint",
        catch_exceptions=False,
    )
    assert result.exit_code == 0

    stdout: str = result.stdout
    assert all(
        [
            msg in stdout
            for msg in [
                "Validation succeeded!",
                "users.delivery",
                "Passed",
                "100 %",
            ]
        ]
    )

    assert mock_emit.call_count == 5

    expected_events: List[unittest.mock._Call] = [
        mock.call(
            {
                "event_payload": {
                    "anonymized_expectation_suite_name": "6a04fc37da0d43a4c21429f6788d2cff",
                },
                "event": "data_context.save_expectation_suite",
                "success": True,
            }
        ),
        mock.call(
            {
                "event_payload": {},
                "event": "data_context.__init__",
                "success": True,
            }
        ),
        mock.call(
            {
                "event": "data_asset.validate",
                "event_payload": {
                    "anonymized_batch_kwarg_keys": [],
                    "anonymized_expectation_suite_name": "__not_found__",
                    "anonymized_datasource_name": "__not_found__",
                },
                "success": True,
            }
        ),
        mock.call(
            {
                "event": "data_context.build_data_docs",
                "event_payload": {},
                "success": True,
            }
        ),
        mock.call(
            {
                "event": "cli.checkpoint.run",
                "event_payload": {"api_version": "v3"},
                "success": True,
            }
        ),
    ]
    actual_events: List[unittest.mock._Call] = mock_emit.call_args_list
    assert expected_events == actual_events

    assert_no_logging_messages_or_tracebacks(
        my_caplog=caplog,
        click_result=result,
    )


@mock.patch(
    "great_expectations.core.usage_statistics.usage_statistics.UsageStatisticsHandler.emit"
)
def test_checkpoint_run_happy_path_with_failed_validation(
    mock_emit,
    caplog,
    monkeypatch,
    titanic_pandas_data_context_with_v013_datasource_with_checkpoints_v1_with_empty_store_stats_enabled,
    titanic_expectation_suite,
):
    monkeypatch.setenv("VAR", "test")
    monkeypatch.setenv("MY_PARAM", "1")
    monkeypatch.setenv("OLD_PARAM", "2")

    context: DataContext = titanic_pandas_data_context_with_v013_datasource_with_checkpoints_v1_with_empty_store_stats_enabled
    context.save_expectation_suite(
        expectation_suite=titanic_expectation_suite,
        expectation_suite_name="Titanic.warning",
    )
    assert context.list_expectation_suite_names() == ["Titanic.warning"]

    # To fail an expectation, make number of rows less than 1313 (the original number of rows in the "Titanic" dataset).
    csv_path: str = os.path.join(
        context.root_directory, "..", "data", "titanic", "Titanic_19120414_1313.csv"
    )
    df: pd.DataFrame = pd.read_csv(filepath_or_buffer=csv_path)
    df = df.sample(frac=0.5, replace=True, random_state=1)
    df.to_csv(path_or_buf=csv_path)

    checkpoint_file_path: str = os.path.join(
        context.root_directory,
        DataContextConfigDefaults.CHECKPOINTS_BASE_DIRECTORY.value,
        "my_fancy_checkpoint.yml",
    )

    checkpoint_yaml_config: str = f"""
    name: my_fancy_checkpoint
    config_version: 1
    class_name: Checkpoint
    run_name_template: "%Y-%M-foo-bar-template-$VAR"
    validations:
      - batch_request:
          datasource_name: my_datasource
          data_connector_name: my_special_data_connector
          data_asset_name: users
          partition_request:
            index: -1
        expectation_suite_name: Titanic.warning
        action_list:
            - name: store_validation_result
              action:
                class_name: StoreValidationResultAction
            - name: store_evaluation_params
              action:
                class_name: StoreEvaluationParametersAction
            - name: update_data_docs
              action:
                class_name: UpdateDataDocsAction
        evaluation_parameters:
          param1: "$MY_PARAM"
          param2: 1 + "$OLD_PARAM"
        runtime_configuration:
          result_format:
            result_format: BASIC
            partial_unexpected_count: 20
    """
    config: dict = dict(yaml.load(checkpoint_yaml_config))
    _write_checkpoint_dict_to_file(
        config=config, checkpoint_file_path=checkpoint_file_path
    )

    runner: CliRunner = CliRunner(mix_stderr=False)
    monkeypatch.chdir(os.path.dirname(context.root_directory))
    result: Result = runner.invoke(
        cli,
        f"--v3-api checkpoint run my_fancy_checkpoint",
        catch_exceptions=False,
    )
    assert result.exit_code == 1

    stdout: str = result.stdout
    assert "Validation failed!" in stdout

    assert mock_emit.call_count == 5

    expected_events: List[unittest.mock._Call] = [
        mock.call(
            {
                "event_payload": {
                    "anonymized_expectation_suite_name": "35af1ba156bfe672f8845cb60554b138",
                },
                "event": "data_context.save_expectation_suite",
                "success": True,
            }
        ),
        mock.call(
            {
                "event_payload": {},
                "event": "data_context.__init__",
                "success": True,
            }
        ),
        mock.call(
            {
                "event": "data_asset.validate",
                "event_payload": {
                    "anonymized_batch_kwarg_keys": [],
                    "anonymized_expectation_suite_name": "__not_found__",
                    "anonymized_datasource_name": "__not_found__",
                },
                "success": True,
            }
        ),
        mock.call(
            {
                "event": "data_context.build_data_docs",
                "event_payload": {},
                "success": True,
            }
        ),
        mock.call(
            {
                "event": "cli.checkpoint.run",
                "event_payload": {"api_version": "v3"},
                "success": True,
            }
        ),
    ]
    actual_events: List[unittest.mock._Call] = mock_emit.call_args_list
    assert expected_events == actual_events

    assert_no_logging_messages_or_tracebacks(
        my_caplog=caplog,
        click_result=result,
    )


@mock.patch(
    "great_expectations.core.usage_statistics.usage_statistics.UsageStatisticsHandler.emit"
)
def test_checkpoint_run_happy_path_with_failed_validation_due_to_bad_data(
    mock_emit,
    caplog,
    monkeypatch,
    titanic_pandas_data_context_with_v013_datasource_with_checkpoints_v1_with_empty_store_stats_enabled,
    titanic_expectation_suite,
):
    monkeypatch.setenv("VAR", "test")
    monkeypatch.setenv("MY_PARAM", "1")
    monkeypatch.setenv("OLD_PARAM", "2")

    context: DataContext = titanic_pandas_data_context_with_v013_datasource_with_checkpoints_v1_with_empty_store_stats_enabled
    context.save_expectation_suite(
        expectation_suite=titanic_expectation_suite,
        expectation_suite_name="Titanic.warning",
    )
    assert context.list_expectation_suite_names() == ["Titanic.warning"]

    csv_path: str = os.path.join(
        context.root_directory, "..", "data", "titanic", "Titanic_19120414_1313.csv"
    )
    # mangle the csv
    with open(csv_path, "w") as f:
        f.write("foo,bar\n1,2\n")

    checkpoint_file_path: str = os.path.join(
        context.root_directory,
        DataContextConfigDefaults.CHECKPOINTS_BASE_DIRECTORY.value,
        "my_fancy_checkpoint.yml",
    )

    checkpoint_yaml_config: str = f"""
    name: my_fancy_checkpoint
    config_version: 1
    class_name: Checkpoint
    run_name_template: "%Y-%M-foo-bar-template-$VAR"
    validations:
      - batch_request:
          datasource_name: my_datasource
          data_connector_name: my_special_data_connector
          data_asset_name: users
          partition_request:
            index: -1
        expectation_suite_name: Titanic.warning
        action_list:
            - name: store_validation_result
              action:
                class_name: StoreValidationResultAction
            - name: store_evaluation_params
              action:
                class_name: StoreEvaluationParametersAction
            - name: update_data_docs
              action:
                class_name: UpdateDataDocsAction
        evaluation_parameters:
          param1: "$MY_PARAM"
          param2: 1 + "$OLD_PARAM"
        runtime_configuration:
          result_format:
            result_format: BASIC
            partial_unexpected_count: 20
    """
    config: dict = dict(yaml.load(checkpoint_yaml_config))
    _write_checkpoint_dict_to_file(
        config=config, checkpoint_file_path=checkpoint_file_path
    )

    runner: CliRunner = CliRunner(mix_stderr=False)
    monkeypatch.chdir(os.path.dirname(context.root_directory))
    result: Result = runner.invoke(
        cli,
        f"--v3-api checkpoint run my_fancy_checkpoint",
        catch_exceptions=False,
    )
    assert result.exit_code == 1

    stdout: str = result.stdout
    assert "Exception occurred while running checkpoint." in stdout

    assert mock_emit.call_count == 4

    expected_events: List[unittest.mock._Call] = [
        mock.call(
            {
                "event_payload": {
                    "anonymized_expectation_suite_name": "35af1ba156bfe672f8845cb60554b138",
                },
                "event": "data_context.save_expectation_suite",
                "success": True,
            }
        ),
        mock.call(
            {
                "event": "data_context.__init__",
                "event_payload": {},
                "success": True,
            }
        ),
        mock.call(
            {
                "event": "data_asset.validate",
                "event_payload": {
                    "anonymized_batch_kwarg_keys": [],
                    "anonymized_expectation_suite_name": "__not_found__",
                    "anonymized_datasource_name": "__not_found__",
                },
                "success": False,
            }
        ),
        mock.call(
            {
                "event": "cli.checkpoint.run",
                "event_payload": {"api_version": "v3"},
                "success": False,
            }
        ),
    ]
    actual_events: List[unittest.mock._Call] = mock_emit.call_args_list
    assert expected_events == actual_events

    assert_no_logging_messages_or_tracebacks(
        my_caplog=caplog,
        click_result=result,
    )


@mock.patch(
    "great_expectations.core.usage_statistics.usage_statistics.UsageStatisticsHandler.emit"
)
def test_checkpoint_script_raises_error_if_checkpoint_not_found(
    mock_emit, caplog, monkeypatch, empty_context_with_checkpoint_v1_stats_enabled
):
    context: DataContext = empty_context_with_checkpoint_v1_stats_enabled
    assert context.list_checkpoints() == ["my_v1_checkpoint"]

    runner: CliRunner = CliRunner(mix_stderr=False)
    monkeypatch.chdir(os.path.dirname(context.root_directory))
    result: Result = runner.invoke(
        cli,
        f"--v3-api checkpoint script not_a_checkpoint",
        catch_exceptions=False,
    )
    stdout = result.stdout
    assert (
        "Could not find Checkpoint `not_a_checkpoint` (or its configuration is invalid)."
        in stdout
    )
    assert "Try running" in stdout
    assert result.exit_code == 1

    assert mock_emit.call_count == 2
    assert mock_emit.call_args_list == [
        mock.call(
            {"event_payload": {}, "event": "data_context.__init__", "success": True}
        ),
        mock.call(
            {
                "event": "cli.checkpoint.script",
                "event_payload": {"api_version": "v3"},
                "success": False,
            }
        ),
    ]

    assert_no_logging_messages_or_tracebacks(
        my_caplog=caplog,
        click_result=result,
    )


@mock.patch(
    "great_expectations.core.usage_statistics.usage_statistics.UsageStatisticsHandler.emit"
)
def test_checkpoint_script_raises_error_if_python_file_exists(
    mock_emit, caplog, monkeypatch, empty_context_with_checkpoint_v1_stats_enabled
):
    context: DataContext = empty_context_with_checkpoint_v1_stats_enabled

    assert context.list_checkpoints() == ["my_v1_checkpoint"]

    script_path: str = os.path.join(
        context.root_directory, context.GE_UNCOMMITTED_DIR, "run_my_v1_checkpoint.py"
    )
    with open(script_path, "w") as f:
        f.write("script here")
    assert os.path.isfile(script_path)

    runner: CliRunner = CliRunner(mix_stderr=False)
    monkeypatch.chdir(os.path.dirname(context.root_directory))
    result: Result = runner.invoke(
        cli,
        f"--v3-api checkpoint script my_v1_checkpoint",
        catch_exceptions=False,
    )
    assert result.exit_code == 1

    stdout: str = result.stdout
    assert (
        "Warning! A script named run_my_v1_checkpoint.py already exists and this command will not overwrite it."
        in stdout
    )

    assert mock_emit.call_count == 2
    assert mock_emit.call_args_list == [
        mock.call(
            {"event_payload": {}, "event": "data_context.__init__", "success": True}
        ),
        mock.call(
            {
                "event": "cli.checkpoint.script",
                "event_payload": {"api_version": "v3"},
                "success": False,
            }
        ),
    ]

    # assert the script has original contents
    with open(script_path) as f:
        assert f.read() == "script here"

    assert_no_logging_messages_or_tracebacks(
        my_caplog=caplog,
        click_result=result,
    )


@mock.patch(
    "great_expectations.core.usage_statistics.usage_statistics.UsageStatisticsHandler.emit"
)
def test_checkpoint_script_happy_path_generates_script(
    mock_emit, caplog, monkeypatch, empty_context_with_checkpoint_v1_stats_enabled
):
    context: DataContext = empty_context_with_checkpoint_v1_stats_enabled

    runner: CliRunner = CliRunner(mix_stderr=False)
    monkeypatch.chdir(os.path.dirname(context.root_directory))
    result: Result = runner.invoke(
        cli,
        f"--v3-api checkpoint script my_v1_checkpoint",
        catch_exceptions=False,
    )
    assert result.exit_code == 0

    stdout: str = result.stdout
    assert (
        "A python script was created that runs the Checkpoint named: `my_v1_checkpoint`"
        in stdout
    )
    assert (
        "The script is located in `great_expectations/uncommitted/run_my_v1_checkpoint.py`"
        in stdout
    )
    assert (
        "The script can be run with `python great_expectations/uncommitted/run_my_v1_checkpoint.py`"
        in stdout
    )

    assert mock_emit.call_count == 2
    assert mock_emit.call_args_list == [
        mock.call(
            {"event_payload": {}, "event": "data_context.__init__", "success": True}
        ),
        mock.call(
            {
                "event": "cli.checkpoint.script",
                "event_payload": {"api_version": "v3"},
                "success": True,
            }
        ),
    ]
    expected_script: str = os.path.join(
        context.root_directory, context.GE_UNCOMMITTED_DIR, "run_my_v1_checkpoint.py"
    )
    assert os.path.isfile(expected_script)

    assert_no_logging_messages_or_tracebacks(
        my_caplog=caplog,
        click_result=result,
    )


def test_checkpoint_script_happy_path_executable_successful_validation(
    caplog,
    monkeypatch,
    titanic_pandas_data_context_with_v013_datasource_with_checkpoints_v1_with_empty_store_stats_enabled,
):
    """
    We call the "checkpoint script" command on a project with a checkpoint.

    The command should:
    - create the script (note output is tested in other tests)

    When run the script should:
    - execute
    - return a 0 status code
    - print a success message
    """
    monkeypatch.setenv("VAR", "test")
    monkeypatch.setenv("MY_PARAM", "1")
    monkeypatch.setenv("OLD_PARAM", "2")

    context: DataContext = titanic_pandas_data_context_with_v013_datasource_with_checkpoints_v1_with_empty_store_stats_enabled
    suite: ExpectationSuite = context.create_expectation_suite(
        expectation_suite_name="users.delivery"
    )
    context.save_expectation_suite(expectation_suite=suite)
    assert context.list_expectation_suite_names() == ["users.delivery"]

    checkpoint_file_path: str = os.path.join(
        context.root_directory,
        DataContextConfigDefaults.CHECKPOINTS_BASE_DIRECTORY.value,
        "my_fancy_checkpoint.yml",
    )

    checkpoint_yaml_config: str = f"""
    name: my_fancy_checkpoint
    config_version: 1
    class_name: Checkpoint
    run_name_template: "%Y-%M-foo-bar-template-$VAR"
    validations:
      - batch_request:
          datasource_name: my_datasource
          data_connector_name: my_special_data_connector
          data_asset_name: users
          partition_request:
            index: -1
        expectation_suite_name: users.delivery
        action_list:
            - name: store_validation_result
              action:
                class_name: StoreValidationResultAction
            - name: store_evaluation_params
              action:
                class_name: StoreEvaluationParametersAction
            - name: update_data_docs
              action:
                class_name: UpdateDataDocsAction
        evaluation_parameters:
          param1: "$MY_PARAM"
          param2: 1 + "$OLD_PARAM"
        runtime_configuration:
          result_format:
            result_format: BASIC
            partial_unexpected_count: 20
    """
    config: dict = dict(yaml.load(checkpoint_yaml_config))
    _write_checkpoint_dict_to_file(
        config=config, checkpoint_file_path=checkpoint_file_path
    )

    runner: CliRunner = CliRunner(mix_stderr=False)
    monkeypatch.chdir(os.path.dirname(context.root_directory))
    result: Result = runner.invoke(
        cli,
        f"--v3-api checkpoint script my_fancy_checkpoint",
        catch_exceptions=False,
    )
    assert result.exit_code == 0

    assert_no_logging_messages_or_tracebacks(
        my_caplog=caplog,
        click_result=result,
    )

    script_path: str = os.path.abspath(
        os.path.join(
            context.root_directory,
            context.GE_UNCOMMITTED_DIR,
            "run_my_fancy_checkpoint.py",
        )
    )
    assert os.path.isfile(script_path)

    # In travis on osx, python may not execute from the build dir
    cmdstring: str = f"python {script_path}"
    if os.environ.get("TRAVIS_OS_NAME") == "osx":
        build_dir: str = os.environ.get("TRAVIS_BUILD_DIR")
        print(os.listdir(build_dir))
        cmdstring = f"python3 {script_path}"
    print("about to run: " + cmdstring)
    print(os.curdir)
    print(os.listdir(os.curdir))
    print(os.listdir(os.path.abspath(os.path.join(context.root_directory, ".."))))

    status: int
    output: str
    status, output = subprocess.getstatusoutput(cmdstring)
    print(f"\n\nScript exited with code: {status} and output:\n{output}")

    assert status == 0
    assert "Validation succeeded!" in output


def test_checkpoint_script_happy_path_executable_failed_validation(
    caplog,
    monkeypatch,
    titanic_pandas_data_context_with_v013_datasource_with_checkpoints_v1_with_empty_store_stats_enabled,
    titanic_expectation_suite,
):
    """
    We call the "checkpoint script" command on a project with a checkpoint.

    The command should:
    - create the script (note output is tested in other tests)

    When run the script should:
    - execute
    - return a 1 status code
    - print a failure message
    """
    monkeypatch.setenv("VAR", "test")
    monkeypatch.setenv("MY_PARAM", "1")
    monkeypatch.setenv("OLD_PARAM", "2")

    context: DataContext = titanic_pandas_data_context_with_v013_datasource_with_checkpoints_v1_with_empty_store_stats_enabled
    context.save_expectation_suite(
        expectation_suite=titanic_expectation_suite,
        expectation_suite_name="Titanic.warning",
    )
    assert context.list_expectation_suite_names() == ["Titanic.warning"]

    # To fail an expectation, make number of rows less than 1313 (the original number of rows in the "Titanic" dataset).
    csv_path: str = os.path.join(
        context.root_directory, "..", "data", "titanic", "Titanic_19120414_1313.csv"
    )
    df: pd.DataFrame = pd.read_csv(filepath_or_buffer=csv_path)
    df = df.sample(frac=0.5, replace=True, random_state=1)
    df.to_csv(path_or_buf=csv_path)

    checkpoint_file_path: str = os.path.join(
        context.root_directory,
        DataContextConfigDefaults.CHECKPOINTS_BASE_DIRECTORY.value,
        "my_fancy_checkpoint.yml",
    )

    checkpoint_yaml_config: str = f"""
    name: my_fancy_checkpoint
    config_version: 1
    class_name: Checkpoint
    run_name_template: "%Y-%M-foo-bar-template-$VAR"
    validations:
      - batch_request:
          datasource_name: my_datasource
          data_connector_name: my_special_data_connector
          data_asset_name: users
          partition_request:
            index: -1
        expectation_suite_name: Titanic.warning
        action_list:
            - name: store_validation_result
              action:
                class_name: StoreValidationResultAction
            - name: store_evaluation_params
              action:
                class_name: StoreEvaluationParametersAction
            - name: update_data_docs
              action:
                class_name: UpdateDataDocsAction
        evaluation_parameters:
          param1: "$MY_PARAM"
          param2: 1 + "$OLD_PARAM"
        runtime_configuration:
          result_format:
            result_format: BASIC
            partial_unexpected_count: 20
    """
    config: dict = dict(yaml.load(checkpoint_yaml_config))
    _write_checkpoint_dict_to_file(
        config=config, checkpoint_file_path=checkpoint_file_path
    )

    runner: CliRunner = CliRunner(mix_stderr=False)
    monkeypatch.chdir(os.path.dirname(context.root_directory))
    result: Result = runner.invoke(
        cli,
        f"--v3-api checkpoint script my_fancy_checkpoint",
        catch_exceptions=False,
    )
    assert result.exit_code == 0
    assert_no_logging_messages_or_tracebacks(
        my_caplog=caplog,
        click_result=result,
    )

    script_path: str = os.path.abspath(
        os.path.join(
            context.root_directory,
            context.GE_UNCOMMITTED_DIR,
            "run_my_fancy_checkpoint.py",
        )
    )
    assert os.path.isfile(script_path)

    # In travis on osx, python may not execute from the build dir
    cmdstring: str = f"python {script_path}"
    if os.environ.get("TRAVIS_OS_NAME") == "osx":
        build_dir: str = os.environ.get("TRAVIS_BUILD_DIR")
        print(os.listdir(build_dir))
        cmdstring = f"python3 {script_path}"
    print("about to run: " + cmdstring)
    print(os.curdir)
    print(os.listdir(os.curdir))
    print(os.listdir(os.path.abspath(os.path.join(context.root_directory, ".."))))

    status: int
    output: str
    status, output = subprocess.getstatusoutput(cmdstring)
    print(f"\n\nScript exited with code: {status} and output:\n{output}")
    assert status == 1
    assert "Validation failed!" in output


def test_checkpoint_script_happy_path_executable_failed_validation_due_to_bad_data(
    caplog,
    monkeypatch,
    titanic_pandas_data_context_with_v013_datasource_with_checkpoints_v1_with_empty_store_stats_enabled,
    titanic_expectation_suite,
):
    """
    We call the "checkpoint script" command on a project with a checkpoint.

    The command should:
    - create the script (note output is tested in other tests)

    When run the script should:
    - execute
    - return a 1 status code
    - print a failure message
    """
    monkeypatch.setenv("VAR", "test")
    monkeypatch.setenv("MY_PARAM", "1")
    monkeypatch.setenv("OLD_PARAM", "2")

    context: DataContext = titanic_pandas_data_context_with_v013_datasource_with_checkpoints_v1_with_empty_store_stats_enabled
    context.save_expectation_suite(
        expectation_suite=titanic_expectation_suite,
        expectation_suite_name="Titanic.warning",
    )
    assert context.list_expectation_suite_names() == ["Titanic.warning"]

    csv_path: str = os.path.join(
        context.root_directory, "..", "data", "titanic", "Titanic_19120414_1313.csv"
    )
    # mangle the csv
    with open(csv_path, "w") as f:
        f.write("foo,bar\n1,2\n")

    checkpoint_file_path: str = os.path.join(
        context.root_directory,
        DataContextConfigDefaults.CHECKPOINTS_BASE_DIRECTORY.value,
        "my_fancy_checkpoint.yml",
    )

    checkpoint_yaml_config: str = f"""
    name: my_fancy_checkpoint
    config_version: 1
    class_name: Checkpoint
    run_name_template: "%Y-%M-foo-bar-template-$VAR"
    validations:
      - batch_request:
          datasource_name: my_datasource
          data_connector_name: my_special_data_connector
          data_asset_name: users
          partition_request:
            index: -1
        expectation_suite_name: Titanic.warning
        action_list:
            - name: store_validation_result
              action:
                class_name: StoreValidationResultAction
            - name: store_evaluation_params
              action:
                class_name: StoreEvaluationParametersAction
            - name: update_data_docs
              action:
                class_name: UpdateDataDocsAction
        evaluation_parameters:
          param1: "$MY_PARAM"
          param2: 1 + "$OLD_PARAM"
        runtime_configuration:
          result_format:
            result_format: BASIC
            partial_unexpected_count: 20
    """
    config: dict = dict(yaml.load(checkpoint_yaml_config))
    _write_checkpoint_dict_to_file(
        config=config, checkpoint_file_path=checkpoint_file_path
    )

    runner: CliRunner = CliRunner(mix_stderr=False)
    monkeypatch.chdir(os.path.dirname(context.root_directory))
    result: Result = runner.invoke(
        cli,
        f"--v3-api checkpoint script my_fancy_checkpoint",
        catch_exceptions=False,
    )
    assert result.exit_code == 0
    assert_no_logging_messages_or_tracebacks(
        my_caplog=caplog,
        click_result=result,
    )

    script_path: str = os.path.abspath(
        os.path.join(
            context.root_directory,
            context.GE_UNCOMMITTED_DIR,
            "run_my_fancy_checkpoint.py",
        )
    )
    assert os.path.isfile(script_path)

    # In travis on osx, python may not execute from the build dir
    cmdstring: str = f"python {script_path}"
    if os.environ.get("TRAVIS_OS_NAME") == "osx":
        build_dir: str = os.environ.get("TRAVIS_BUILD_DIR")
        print(os.listdir(build_dir))
        cmdstring = f"python3 {script_path}"
    print("about to run: " + cmdstring)
    print(os.curdir)
    print(os.listdir(os.curdir))
    print(os.listdir(os.path.abspath(os.path.join(context.root_directory, ".."))))

    status: int
    output: str
    status, output = subprocess.getstatusoutput(cmdstring)
    print(f"\n\nScript exited with code: {status} and output:\n{output}")
    assert status == 1
    assert (
        'ExecutionEngineError: Error: The column "Name" in BatchData does not exist.'
        in output
    )


@pytest.mark.xfail(
    reason="TODO: ALEX <Alex>NOT_IMPLEMENTED_YET</Alex>",
    run=True,
    strict=True,
)
@mock.patch(
    "great_expectations.core.usage_statistics.usage_statistics.UsageStatisticsHandler.emit"
)
def test_checkpoint_new_with_ge_config_3_raises_error(
    mock_emit, caplog, monkeypatch, titanic_data_context_stats_enabled
):
    context: DataContext = titanic_data_context_stats_enabled

    runner = CliRunner(mix_stderr=False)
    monkeypatch.chdir(os.path.dirname(context.root_directory))
    result = runner.invoke(
        cli,
        f"--v3-api checkpoint new foo not_a_suite",
        catch_exceptions=False,
    )
    stdout = result.stdout
    assert result.exit_code == 1
    assert (
        "The `checkpoint new` CLI command is not yet implemented for Great Expectations config versions >= 3."
        in stdout
    )

    assert mock_emit.call_count == 2
    assert mock_emit.call_args_list == [
        mock.call(
            {"event_payload": {}, "event": "data_context.__init__", "success": True}
        ),
        mock.call(
            {
                "event": "cli.checkpoint.new",
                "event_payload": {"api_version": "v3"},
                "success": False,
            }
        ),
    ]

    assert_no_logging_messages_or_tracebacks(
        my_caplog=caplog,
        click_result=result,
        allowed_deprecation_message=VALIDATION_OPERATORS_DEPRECATION_MESSAGE,
    )


def _write_checkpoint_dict_to_file(config, checkpoint_file_path):
    yaml_obj: YAML = YAML()
    with open(checkpoint_file_path, "w") as f:
        yaml_obj.dump(config, f)<|MERGE_RESOLUTION|>--- conflicted
+++ resolved
@@ -164,13 +164,9 @@
         catch_exceptions=False,
     )
     assert result.exit_code == 0
-<<<<<<< HEAD
 
     stdout: str = result.stdout
     assert 'The checkpoint "my_v1_checkpoint" was not deleted.  Exiting now.' in stdout
-=======
-    assert 'The Checkpoint "my_v1_checkpoint" was not deleted.  Exiting now.' in stdout
->>>>>>> 2db2c66a
 
     assert mock_emit.call_count == 1
     assert mock_emit.call_args_list == [
@@ -210,13 +206,9 @@
         catch_exceptions=False,
     )
     assert result.exit_code == 0
-<<<<<<< HEAD
 
     stdout: str = result.stdout
     assert "No checkpoints found." in stdout
-=======
-    assert "No Checkpoints found." in stdout
->>>>>>> 2db2c66a
     assert "Use the command `great_expectations checkpoint new` to create one" in stdout
 
     assert mock_emit.call_count == 2
@@ -254,13 +246,9 @@
         catch_exceptions=False,
     )
     assert result.exit_code == 0
-<<<<<<< HEAD
 
     stdout: str = result.stdout
     assert "Found 1 checkpoint." in stdout
-=======
-    assert "Found 1 Checkpoint." in stdout
->>>>>>> 2db2c66a
     assert "my_v1_checkpoint" in stdout
 
     assert mock_emit.call_count == 2
@@ -301,14 +289,10 @@
         catch_exceptions=False,
     )
     assert result.exit_code == 0
-<<<<<<< HEAD
 
     stdout: str = result.stdout
     assert "Found 8 checkpoints." in stdout
 
-=======
-    assert "Found 8 Checkpoints." in stdout
->>>>>>> 2db2c66a
     checkpoint_names_list: List[str] = [
         "my_simple_checkpoint_with_slack_and_notify_with_all",
         "my_nested_checkpoint_template_1",
