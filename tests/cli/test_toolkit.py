import os
import shutil
from great_expectations.data_context.data_context.file_data_context import (
    FileDataContext,
)
from unittest import mock

import pytest

from great_expectations import exceptions as gx_exceptions
from great_expectations.cli import toolkit
from great_expectations.cli.toolkit import (
    get_relative_path_from_config_file_to_base_path,
    is_cloud_file_url,
)
from great_expectations.exceptions import UnsupportedConfigVersionError
from great_expectations.util import get_context

pytestmark = pytest.mark.cli


@mock.patch("subprocess.call", return_value=True, side_effect=None)
def test_launch_jupyter_notebook_env_none(mock_subprocess):
    try:
        if os.environ.get("GE_JUPYTER_CMD"):
            temp = os.environ.great_expectations("GE_JUPYTER_CMD")
            del os.environ["GE_JUPYTER_CMD"]
        toolkit.launch_jupyter_notebook("test_path")
        mock_subprocess.assert_called_once_with(["jupyter", "notebook", "test_path"])
    except Exception:
        if temp:
            os.environ["GE_JUPYTER_CMD"] = temp
        raise


@mock.patch("subprocess.call", return_value=True, side_effect=None)
def test_launch_jupyter_notebook_env_set_in_env(mock_subprocess):
    with mock.patch.dict(
        os.environ, {"GE_JUPYTER_CMD": "jupyter notebook --test-args"}, clear=True
    ):
        toolkit.launch_jupyter_notebook("test_path")
        mock_subprocess.assert_called_once_with(
            "jupyter notebook --test-args test_path", shell=True
        )


def test_load_data_context_with_error_handling_v1_config(v10_project_directory):
    with pytest.raises(UnsupportedConfigVersionError):
        get_context(context_root_dir=v10_project_directory)


def test_parse_cli_config_file_location_posix_paths(tmp_path_factory):
    """
    What does this test and why?
    We want to parse posix paths into their directory and filename parts
    so that we can pass the directory to our data context constructor.
    We need to be able to do that with all versions of path that can be input.
    This tests for posix paths for files/dirs that don't exist and files/dirs that do.
    Other tests handle testing for windows support.
    """

    filename_fixtures = [
        {
            "input_path": "just_a_file.yml",
            "expected": {
                "directory": "",
                "filename": "just_a_file.yml",
            },
        },
    ]
    absolute_path_fixtures = [
        {
            "input_path": "/path/to/file/filename.yml",
            "expected": {
                "directory": "/path/to/file",
                "filename": "filename.yml",
            },
        },
        {
            "input_path": "/absolute/directory/ending/slash/",
            "expected": {
                "directory": "/absolute/directory/ending/slash/",
                "filename": None,
            },
        },
        {
            "input_path": "/absolute/directory/ending/no/slash",
            "expected": {
                "directory": "/absolute/directory/ending/no/slash",
                "filename": None,
            },
        },
    ]
    relative_path_fixtures = [
        {
            "input_path": "relative/path/to/file.yml",
            "expected": {
                "directory": "relative/path/to",
                "filename": "file.yml",
            },
        },
        {
            "input_path": "relative/path/to/directory/slash/",
            "expected": {
                "directory": "relative/path/to/directory/slash/",
                "filename": None,
            },
        },
        {
            "input_path": "relative/path/to/directory/no_slash",
            "expected": {
                "directory": "relative/path/to/directory/no_slash",
                "filename": None,
            },
        },
    ]

    fixtures = filename_fixtures + absolute_path_fixtures + relative_path_fixtures

    for fixture in fixtures:
        with pytest.raises(gx_exceptions.ConfigNotFoundError):
            toolkit.parse_cli_config_file_location(fixture["input_path"])

        # Create files and re-run assertions
    root_dir = tmp_path_factory.mktemp("posix")
    root_dir = str(root_dir)
    for fixture in fixtures:
        expected_dir = fixture.get("expected").get("directory")

        # Make non-absolute path
        if expected_dir is not None and expected_dir.startswith("/"):
            expected_dir = expected_dir[1:]

        expected_filename = fixture.get("expected").get("filename")
        if expected_dir:
            test_directory = os.path.join(root_dir, expected_dir)  # noqa: PTH118
            os.makedirs(test_directory, exist_ok=True)  # noqa: PTH103
            if expected_filename:
                expected_filepath = os.path.join(  # noqa: PTH118
                    test_directory, expected_filename
                )
                with open(expected_filepath, "w"):
                    pass

                output = toolkit.parse_cli_config_file_location(expected_filepath)

                assert output == {
                    "directory": os.path.join(root_dir, expected_dir),  # noqa: PTH118
                    "filename": expected_filename,
                }


def test_parse_cli_config_file_location_posix_paths_existing_files_with_no_extension(
    tmp_path_factory,
):
    filename_no_extension_fixtures = [
        {
            "input_path": "relative/path/to/file/no_extension",
            "expected": {
                "directory": "relative/path/to/file",
                "filename": "no_extension",
            },
        },
        {
            "input_path": "/absolute/path/to/file/no_extension",
            "expected": {
                "directory": "/absolute/path/to/file",
                "filename": "no_extension",
            },
        },
        {
            "input_path": "no_extension",
            "expected": {
                "directory": None,
                "filename": "no_extension",
            },
        },
    ]

    for fixture in filename_no_extension_fixtures:
        with pytest.raises(gx_exceptions.ConfigNotFoundError):
            toolkit.parse_cli_config_file_location(fixture["input_path"])

    # Create files and re-run assertions

    root_dir = tmp_path_factory.mktemp("posix")
    root_dir = str(root_dir)
    for fixture in filename_no_extension_fixtures:
        expected_dir = fixture.get("expected").get("directory")

        # Make non-absolute path
        if expected_dir is not None and expected_dir.startswith("/"):
            expected_dir = expected_dir[1:]

        expected_filename = fixture.get("expected").get("filename")
        if expected_dir:
            test_directory = os.path.join(root_dir, expected_dir)  # noqa: PTH118
            os.makedirs(test_directory, exist_ok=True)  # noqa: PTH103
            if expected_filename:
                expected_filepath = os.path.join(  # noqa: PTH118
                    test_directory, expected_filename
                )
                with open(expected_filepath, "w"):
                    pass

                output = toolkit.parse_cli_config_file_location(expected_filepath)

                assert output == {
                    "directory": os.path.join(root_dir, expected_dir),  # noqa: PTH118
                    "filename": expected_filename,
                }


def test_parse_cli_config_file_location_empty_paths():
    posix_fixtures = [
        {
            "input_path": None,
            "expected": {
                "directory": None,
                "filename": None,
            },
        },
        {
            "input_path": "",
            "expected": {
                "directory": None,
                "filename": None,
            },
        },
    ]

    fixtures = posix_fixtures

    for fixture in fixtures:
        assert (
            toolkit.parse_cli_config_file_location(fixture["input_path"])
            == fixture["expected"]
        )


def test_parse_cli_config_file_location_windows_paths(tmp_path_factory):
    """
    What does this test and why?
    Since we are unable to test windows paths on our unix CI, this just
    tests that if a file doesn't exist we raise an error.
    Args:
        tmp_path_factory:
    Returns:
    """

    filename_fixtures = [
        {
            "input_path": "just_a_file.yml",
            "expected": {
                "directory": "",
                "filename": "just_a_file.yml",
            },
        },
    ]
    absolute_path_fixtures = [
        {
            "input_path": r"C:\absolute\windows\path\to\file.yml",
            "expected": {
                "directory": r"C:\absolute\windows\path\to",
                "filename": "file.yml",
            },
        },
        {
            "input_path": r"C:\absolute\windows\directory\ending\slash\\",
            "expected": {
                "directory": r"C:\absolute\windows\directory\ending\slash\\",
                "filename": None,
            },
        },
        {
            "input_path": r"C:\absolute\windows\directory\ending\no_slash",
            "expected": {
                "directory": r"C:\absolute\windows\directory\ending\no_slash",
                "filename": None,
            },
        },
    ]
    relative_path_fixtures = [
        {
            "input_path": r"relative\windows\path\to\file.yml",
            "expected": {
                "directory": r"relative\windows\path\to",
                "filename": "file.yml",
            },
        },
        # Double slash at end of raw string to escape slash
        {
            "input_path": r"relative\windows\path\to\directory\slash\\",
            "expected": {
                "directory": r"relative\windows\path\to\directory\slash\\",
                "filename": None,
            },
        },
        {
            "input_path": r"relative\windows\path\to\directory\no_slash",
            "expected": {
                "directory": r"relative\windows\path\to\directory\no_slash",
                "filename": None,
            },
        },
    ]
    fixtures = filename_fixtures + absolute_path_fixtures + relative_path_fixtures

    for fixture in fixtures:
        with pytest.raises(gx_exceptions.ConfigNotFoundError):
            toolkit.parse_cli_config_file_location(fixture["input_path"])

    # Create files and re-run assertions

    # We are unable to create files with windows paths on our unix test CI


@pytest.mark.cloud
def test_is_cloud_file_path_local_posix():
    assert not is_cloud_file_url("bucket/files/ ")
    assert not is_cloud_file_url("./bucket/files/ ")
    assert not is_cloud_file_url("/full/path/files/ ")


@pytest.mark.cloud
def test_is_cloud_file_path_file_url():
    assert not is_cloud_file_url("file://bucket/files/ ")
    assert not is_cloud_file_url("file://./bucket/files/ ")
    assert not is_cloud_file_url("file:///full/path/files/ ")


@pytest.mark.cloud
def test_is_cloud_file_path_ftp_url():
    assert is_cloud_file_url("ftp://bucket/files/ ")
    assert is_cloud_file_url("ftp://./bucket/files/ ")
    assert is_cloud_file_url("ftp:///full/path/files/ ")


@pytest.mark.cloud
def test_is_cloud_file_path_s3():
    assert is_cloud_file_url("s3://bucket/files/")
    assert is_cloud_file_url(" s3://bucket/files/ ")


@pytest.mark.cloud
def test_is_cloud_file_path_google_storage():
    assert is_cloud_file_url("gs://bucket/files/")
    assert is_cloud_file_url(" gs://bucket/files/ ")


@pytest.mark.cloud
def test_is_cloud_file_path_azure_storage():
    assert is_cloud_file_url("wasb://bucket/files/")
    assert is_cloud_file_url(" wasb://bucket/files/ ")


@pytest.mark.cloud
def test_is_cloud_file_path_http_url():
    assert is_cloud_file_url("http://bucket/files/")
    assert is_cloud_file_url(" http://bucket/files/ ")
    assert is_cloud_file_url("https://bucket/files/")
    assert is_cloud_file_url(" https://bucket/files/ ")


@pytest.fixture
def simulated_project_directories(tmp_path_factory):
    """
    Using a wacky simulated directory structure allows testing of permutations
    of relative, absolute, and current working directories.

    /random/pytest/dir/projects/pipeline1/great_expectations
    /random/pytest/dir/projects/data/pipeline1
    """
    test_dir = tmp_path_factory.mktemp("projects", numbered=False)
    assert os.path.isabs(test_dir)  # noqa: PTH117

<<<<<<< HEAD
    ge_dir = os.path.join(test_dir, "pipeline1", "great_expectations")  # noqa: PTH118
    os.makedirs(ge_dir)  # noqa: PTH103
    assert os.path.isdir(ge_dir)  # noqa: PTH112
=======
    ge_dir = os.path.join(test_dir, "pipeline1", FileDataContext.GX_DIR)
    os.makedirs(ge_dir)
    assert os.path.isdir(ge_dir)
>>>>>>> 38aebde9

    data_dir = os.path.join(test_dir, "data", "pipeline1")  # noqa: PTH118
    os.makedirs(data_dir)  # noqa: PTH103
    assert os.path.isdir(data_dir)  # noqa: PTH112

    yield ge_dir, data_dir
    shutil.rmtree(test_dir)


def test_get_relative_path_from_config_file_to_data_base_file_path_from_within_ge_directory_and_relative_data_path(
    monkeypatch, simulated_project_directories
):
    """
    This test simulates using the CLI from within the great_expectations
    directory.

    /projects/pipeline1/great_expectations
    /projects/data/pipeline1

    cwd: /projects/pipeline1/great_expectations
    data: ../../data/pipeline1
    expected results in yaml: ../../data/pipeline1
    """
    ge_dir, data_dir = simulated_project_directories
    monkeypatch.chdir(ge_dir)
    assert str(os.path.abspath(os.path.curdir)) == str(ge_dir)  # noqa: PTH100

    obs = get_relative_path_from_config_file_to_base_path(
        ge_dir, os.path.join("..", "..", "data", "pipeline1")  # noqa: PTH118
    )
    assert obs == os.path.join("..", "..", "data", "pipeline1")  # noqa: PTH118


def test_get_relative_path_from_config_file_to_data_base_file_path_from_within_ge_directory_and_absolute_data_path(
    monkeypatch, simulated_project_directories
):
    """
    This test simulates using the CLI from within the great_expectations
    directory and using an absolute path.

    /projects/pipeline1/great_expectations
    /projects/data/pipeline1

    cwd: /projects/pipeline1/great_expectations
    data: /projects/data/pipeline1
    expected results in yaml: ../../data/pipeline1
    """
    ge_dir, data_dir = simulated_project_directories
    monkeypatch.chdir(ge_dir)
    assert str(os.path.abspath(os.path.curdir)) == str(ge_dir)  # noqa: PTH100

    absolute_path = os.path.abspath(  # noqa: PTH100
        os.path.join("..", "..", "data", "pipeline1")  # noqa: PTH118
    )
    obs = get_relative_path_from_config_file_to_base_path(ge_dir, absolute_path)
    assert obs == os.path.join("..", "..", "data", "pipeline1")  # noqa: PTH118


def test_get_relative_path_from_config_file_to_data_base_file_path_from_adjacent_directory_and_relative_data_path(
    monkeypatch, simulated_project_directories
):
    """
    This test simulates using the CLI from a directory containing the
    great_expectations directory.

    /projects/pipeline1/great_expectations
    /projects/data/pipeline1

    cwd: /projects/pipeline1
    data: ../data/pipeline1
    expected results in yaml: ../../data/pipeline1
    """
    ge_dir, data_dir = simulated_project_directories
    adjacent_dir = os.path.dirname(ge_dir)  # noqa: PTH120
    monkeypatch.chdir(adjacent_dir)
    assert str(os.path.abspath(os.path.curdir)) == str(adjacent_dir)  # noqa: PTH100

    obs = get_relative_path_from_config_file_to_base_path(
        ge_dir, os.path.join("..", "data", "pipeline1")  # noqa: PTH118
    )
    assert obs == os.path.join("..", "..", "data", "pipeline1")  # noqa: PTH118


def test_get_relative_path_from_config_file_to_data_base_file_path_from_adjacent_directory_and_absolute_data_path(
    monkeypatch, simulated_project_directories
):
    """
    This test simulates using the CLI from a directory containing the
    great_expectations directory and using an absolute path.

    /projects/pipeline1/great_expectations
    /projects/data/pipeline1

    cwd: /projects/pipeline1
    data: /projects/data/pipeline1
    expected results in yaml: ../../data/pipeline1
    """
    ge_dir, data_dir = simulated_project_directories
    adjacent_dir = os.path.dirname(ge_dir)  # noqa: PTH120
    monkeypatch.chdir(adjacent_dir)
    assert str(os.path.abspath(os.path.curdir)) == str(adjacent_dir)  # noqa: PTH100

    absolute_path = os.path.abspath(  # noqa: PTH100
        os.path.join("..", "data", "pipeline1")  # noqa: PTH118
    )
    obs = get_relative_path_from_config_file_to_base_path(ge_dir, absolute_path)
    assert obs == os.path.join("..", "..", "data", "pipeline1")  # noqa: PTH118


def test_get_relative_path_from_config_file_to_data_base_file_path_from_misc_directory_and_relative_data_path(
    monkeypatch, misc_directory, simulated_project_directories
):
    """
    This test simulates using the CLI with the --config flag operating from a
    random directory

    /projects/pipeline1/great_expectations
    /projects/data/pipeline1
    /tmp_path/misc

    cwd: /tmp_path/random
    data: ../../projects/data/pipeline1
    expected results in yaml: ../../data/pipeline1
    """
    ge_dir, data_dir = simulated_project_directories
    monkeypatch.chdir(misc_directory)
    assert str(os.path.abspath(os.path.curdir)) == str(misc_directory)  # noqa: PTH100

    obs = get_relative_path_from_config_file_to_base_path(
        ge_dir,
        os.path.join("..", "..", "projects", "data", "pipeline1"),  # noqa: PTH118
    )
    assert obs == os.path.join("..", "..", "data", "pipeline1")  # noqa: PTH118


def test_get_relative_path_from_config_file_to_data_base_file_path_from_misc_directory_and_absolute_data_path(
    monkeypatch, misc_directory, simulated_project_directories
):
    """
    This test simulates using the CLI with the --config flag operating from a
    random directory and using an absolute path.

    /projects/pipeline1/great_expectations
    /projects/data/pipeline1
    /tmp_path/misc

    cwd: /tmp_path/misc
    data: /projects/data/pipeline1
    expected results in yaml: ../../data/pipeline1
    """
    ge_dir, data_dir = simulated_project_directories
    monkeypatch.chdir(misc_directory)
    assert str(os.path.abspath(os.path.curdir)) == str(misc_directory)  # noqa: PTH100

    absolute_path = os.path.abspath(  # noqa: PTH100
        os.path.join("..", "..", "projects", "data", "pipeline1")  # noqa: PTH118
    )
    obs = get_relative_path_from_config_file_to_base_path(ge_dir, absolute_path)
    assert obs == os.path.join("..", "..", "data", "pipeline1")  # noqa: PTH118


def test_get_batch_request_using_datasource_name_has_data_asset_name_(
    in_memory_runtime_context, basic_datasource
):
    in_memory_runtime_context.datasources["my_datasource"] = basic_datasource
    batch_request = toolkit.get_batch_request_using_datasource_name(
        in_memory_runtime_context, "my_datasource"
    )
    assert batch_request["data_asset_name"] == "default_data_asset_name"<|MERGE_RESOLUTION|>--- conflicted
+++ resolved
@@ -374,15 +374,9 @@
     test_dir = tmp_path_factory.mktemp("projects", numbered=False)
     assert os.path.isabs(test_dir)  # noqa: PTH117
 
-<<<<<<< HEAD
-    ge_dir = os.path.join(test_dir, "pipeline1", "great_expectations")  # noqa: PTH118
+    ge_dir = os.path.join(test_dir, "pipeline1", FileDataContext.GX_DIR)  # noqa: PTH118
     os.makedirs(ge_dir)  # noqa: PTH103
     assert os.path.isdir(ge_dir)  # noqa: PTH112
-=======
-    ge_dir = os.path.join(test_dir, "pipeline1", FileDataContext.GX_DIR)
-    os.makedirs(ge_dir)
-    assert os.path.isdir(ge_dir)
->>>>>>> 38aebde9
 
     data_dir = os.path.join(test_dir, "data", "pipeline1")  # noqa: PTH118
     os.makedirs(data_dir)  # noqa: PTH103
