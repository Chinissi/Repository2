{
  "expectation_type" : "expect_column_pair_values_to_be_equal",
  "datasets" : [{
    "data" : {
      "w" : [1, 2, 3, 4, 5, 6, 7, 8, 9, null],
      "x" : [1, 2, 3, 4, 5, 6, 7, 8, 9, 10],
      "y" : [1, 2, 3, 4, 5, 6, 7, 8, 9, "abc"],
      "z" : [1, 2, 3, 4, 5, null, null, null, null, null]
    },
    "schemas": {
      "spark": {
        "w": "IntegerType",
        "x": "IntegerType",
        "y": "StringType",
        "z": "IntegerType"
      }
    },
    "tests" : [{
      "title" : "Trivial case: x=x",
      "exact_match_out" : false,
      "in": {
        "column_A": "x",
        "column_B": "x"
      },
      "out": {
        "unexpected_list": [],
        "unexpected_index_list": [],
        "success": true
      }
    },{
      "title" : "Basic negative example",
      "exact_match_out" : false,
      "in": {
        "column_A": "x",
        "column_B": "y"
      },
      "out" : {
        "unexpected_list": [
<<<<<<< HEAD
          [
            10,
            "abc"
          ]
=======
          [10, "abc"]
>>>>>>> fb1b1ce7
        ],
        "success": false
      }
    }, {
      "title" : "Positive example with mostly",
      "exact_match_out" : false,
      "in": {
        "column_A": "x",
        "column_B": "y",
        "mostly": 0.9
      },
      "out" : {
        "unexpected_list": [
<<<<<<< HEAD
          [
            10,
            "abc"
          ]
=======
          [10, "abc"]
>>>>>>> fb1b1ce7
        ],
        "success": true
      }
    }, {
      "title" : "Positive example with mismatched null values and ignore_row_if=either_value_is_missing",
      "exact_match_out" : false,
      "in": {
        "column_A": "y",
        "column_B": "z",
        "ignore_row_if": "either_value_is_missing"
      },
      "out" : {
        "unexpected_list": [],
        "success": true
      }
    }, {
      "title" : "A negative example with mismatched null values and `ignore_row_if=both_values_are_missing` set explicitly",
      "exact_match_out" : false,
      "in": {
        "column_A": "w",
        "column_B": "z",
        "ignore_row_if": "both_values_are_missing"
      },
      "out" : {
        "unexpected_list": [
<<<<<<< HEAD
          [
            6.0,
            null
          ],
          [
            7.0,
            null
          ],
          [
            8.0,
            null
          ],
          [
            9.0,
            null
          ]
=======
          [6.0,null], [7.0,null], [8.0,null], [9.0,null]
>>>>>>> fb1b1ce7
        ],
        "success": false
      }
    }, {
      "title" : "A negative example with mismatched null values and `ignore_row_if=both_values_are_missing` set by default",
      "exact_match_out" : false,
      "in": {
        "column_A": "w",
        "column_B": "z"
      },
      "out" : {
        "unexpected_list": [
<<<<<<< HEAD
          [
            6.0,
            null
          ],
          [
            7.0,
            null
          ],
          [
            8.0,
            null
          ],
          [
            9.0,
            null
          ]
=======
          [6.0,null], [7.0,null], [8.0,null], [9.0,null]
>>>>>>> fb1b1ce7
        ],
        "success": false
      }
    }, {
      "title" : "A negative example",
      "exact_match_out" : false,
      "in": {
        "column_A": "w",
        "column_B": "z"
      },
      "out" : {
        "unexpected_list": [
<<<<<<< HEAD
          [
            6.0,
            null
          ],
          [
            7.0,
            null
          ],
          [
            8.0,
            null
          ],
          [
            9.0,
            null
          ]
=======
          [6.0,null], [7.0,null], [8.0,null], [9.0,null]
>>>>>>> fb1b1ce7
        ],
        "success": false
      }
    }, {
      "title" : "A positive example with mostly",
      "exact_match_out" : false,
      "in": {
        "column_A": "w",
        "column_B": "z",
        "mostly": 0.5
      },
      "out" : {
        "unexpected_list": [
<<<<<<< HEAD
          [
            6.0,
            null
          ],
          [
            7.0,
            null
          ],
          [
            8.0,
            null
          ],
          [
            9.0,
            null
          ]
=======
          [6.0,null], [7.0,null], [8.0,null], [9.0,null]
>>>>>>> fb1b1ce7
        ],
        "success": true
      }
    }, {
      "title" : "A positive example with ignore_row_if=either_value_is_missing",
      "exact_match_out" : false,
      "in": {
        "column_A": "w",
        "column_B": "z",
        "ignore_row_if": "either_value_is_missing"
      },
      "out" : {
        "unexpected_list": [],
        "success": true
      }
    }]
  }]
}<|MERGE_RESOLUTION|>--- conflicted
+++ resolved
@@ -36,14 +36,7 @@
       },
       "out" : {
         "unexpected_list": [
-<<<<<<< HEAD
-          [
-            10,
-            "abc"
-          ]
-=======
           [10, "abc"]
->>>>>>> fb1b1ce7
         ],
         "success": false
       }
@@ -57,14 +50,7 @@
       },
       "out" : {
         "unexpected_list": [
-<<<<<<< HEAD
-          [
-            10,
-            "abc"
-          ]
-=======
           [10, "abc"]
->>>>>>> fb1b1ce7
         ],
         "success": true
       }
@@ -90,26 +76,7 @@
       },
       "out" : {
         "unexpected_list": [
-<<<<<<< HEAD
-          [
-            6.0,
-            null
-          ],
-          [
-            7.0,
-            null
-          ],
-          [
-            8.0,
-            null
-          ],
-          [
-            9.0,
-            null
-          ]
-=======
           [6.0,null], [7.0,null], [8.0,null], [9.0,null]
->>>>>>> fb1b1ce7
         ],
         "success": false
       }
@@ -122,26 +89,7 @@
       },
       "out" : {
         "unexpected_list": [
-<<<<<<< HEAD
-          [
-            6.0,
-            null
-          ],
-          [
-            7.0,
-            null
-          ],
-          [
-            8.0,
-            null
-          ],
-          [
-            9.0,
-            null
-          ]
-=======
           [6.0,null], [7.0,null], [8.0,null], [9.0,null]
->>>>>>> fb1b1ce7
         ],
         "success": false
       }
@@ -154,26 +102,7 @@
       },
       "out" : {
         "unexpected_list": [
-<<<<<<< HEAD
-          [
-            6.0,
-            null
-          ],
-          [
-            7.0,
-            null
-          ],
-          [
-            8.0,
-            null
-          ],
-          [
-            9.0,
-            null
-          ]
-=======
           [6.0,null], [7.0,null], [8.0,null], [9.0,null]
->>>>>>> fb1b1ce7
         ],
         "success": false
       }
@@ -187,26 +116,7 @@
       },
       "out" : {
         "unexpected_list": [
-<<<<<<< HEAD
-          [
-            6.0,
-            null
-          ],
-          [
-            7.0,
-            null
-          ],
-          [
-            8.0,
-            null
-          ],
-          [
-            9.0,
-            null
-          ]
-=======
           [6.0,null], [7.0,null], [8.0,null], [9.0,null]
->>>>>>> fb1b1ce7
         ],
         "success": true
       }
