{
  "expectation_type" : "expect_column_max_to_be_between",
  "datasets" : [{
    "data" : {
      "w" : [1, 2, 3, 4, 5, 5, 4, 3, 2, 1],
      "x" : [2, 3, 4, 5, 6, 7, 8, 9, null, null],
      "y" : [1, 1, 1, 2, 2, 2, 3, 3, 3, 4],
      "a" : [null, 0, null, null, 1, null, null, 2, null, null],
      "b" : [null, 0, null, null, 2, null, null, 1, null, null],
      "ts": [
          "1970-01-01T12:00:01",
          "1999-12-31T12:00:01",
          "2000-01-01T12:00:01",
          "2000-02-01T12:00:01",
          "2000-03-01T12:00:01",
          "2000-04-01T12:00:01",
          "2000-05-01T12:00:01",
          "2000-06-01T12:00:01",
          null,
          "2001-01-01T12:00:01"
        ]
    },
    "schemas": {
      "pandas": {
        "w" : "int",
        "x" : "float",
        "y" : "float",
        "a" : "float",
        "b" : "float",
        "ts": "datetime64"
      },
      "spark": {
        "w" : "IntegerType",
        "x" : "IntegerType",
        "y" : "IntegerType",
        "a" : "IntegerType",
        "b" : "IntegerType",
        "ts": "TimestampType"
      },
      "sqlite": {
        "w" : "INTEGER",
        "x" : "INTEGER",
        "y" : "INTEGER",
        "a" : "INTEGER",
        "b" : "INTEGER",
        "ts": "DATETIME"
      },
      "postgresql": {
        "w" : "INTEGER",
        "x" : "INTEGER",
        "y" : "INTEGER",
        "a" : "INTEGER",
        "b" : "INTEGER",
        "ts": "TIMESTAMP"
      }
    },
    "tests" : [{
      "title": "basic_positive_test_case",
      "include_in_gallery": true,
      "exact_match_out" : false,
      "in": {
        "column": "w",
        "result_format": "BASIC",
        "min_value": 4,
        "max_value": 6
      },
      "out": {
        "success": true,
        "observed_value": 5
      }
    },{
      "title": "basic_negative_test_case",
      "include_in_gallery": true,
      "exact_match_out" : false,
      "in": {
        "column": "w",
        "result_format": "BASIC",
        "min_value": null,
        "max_value": 4
      },
      "out": {
        "success": false,
        "observed_value": 5
      }
    },{
      "title": "test_case_with_result_format_summary_also_verifies_that_max_value_is_inclusive",
      "exact_match_out" : false,
      "in": {
        "column": "w",
        "result_format": "SUMMARY",
        "min_value": 0,
        "max_value": 5
      },
      "out": {
        "success": true,
        "observed_value": 5
      }
    },{
      "title": "test_case_with_only_a_lower_bound_and_a_missing_value",
      "exact_match_out" : false,
      "in": {
        "column": "x",
        "min_value": 3
      },
      "out": {
        "success": true,
        "observed_value": 9.0
      }
    },{
      "title": "negative_test_case_with_only_a_lower_bound",
      "exact_match_out" : false,
      "in": {
        "column": "w",
        "min_value": 50
      },
      "out": {
        "success": false,
        "observed_value": 5
      }
    },{
<<<<<<< HEAD
      "title": "datetime_except_sqlite",
      "suppress_test_for": ["sqlite"],
=======
      "title": "datetime",
>>>>>>> 862a5c7a
      "exact_match_out": false,
      "in": {
        "column": "ts",
        "min_value": "2001-01-01T12:00:01",
        "max_value": "2001-01-01T12:00:01"
      },
      "out": {
        "success": true,
<<<<<<< HEAD
        "observed_value": "2001-01-01T12:00:01"
      }
    },{
      "title": "datetime_sqlite",
      "only_for": ["sqlite"],
      "exact_match_out": false,
      "in": {
        "column": "ts",
        "min_value": "2001-01-01 12:00:01",
        "max_value": "2001-01-01 12:00:01"
      },
      "out": {
        "success": true,
        "observed_value": "2001-01-01 12:00:01"
      }
    },{
      "title": "datetime_with_evaluation_parameter_except_sqlite",
      "suppress_test_for": ["sqlite"],
      "exact_match_out": false,
      "in": {
        "column": "ts",
        "min_value": {
          "$PARAMETER": "now() - timedelta(weeks=52)"
        }
      },
      "out": {
        "success": false,
        "observed_value": "2001-01-01T12:00:01"
      }
    },{
      "title": "datetime_with_evaluation_parameter_except_sqlite",
      "only_for": ["sqlite"],
=======
        "observed_value": "2001-01-01 12:00:01"
      }

    },{
      "title": "datetime_with_evaluation_parameter",
>>>>>>> 862a5c7a
      "exact_match_out": false,
      "in": {
        "column": "ts",
        "min_value": {
          "$PARAMETER": "now() - timedelta(weeks=52)"
        }
      },
      "out": {
        "success": false,
        "observed_value": "2001-01-01 12:00:01"
<<<<<<< HEAD
      }}
=======
      }
    }
>>>>>>> 862a5c7a
    ]},
    {
      "data": {
        "empty_column": []
      },
      "tests": [{
        "title": "test_empty_column_should_be_false_no_observed_value_with_which_to_compare",
        "exact_match_out": false,
        "in": {
          "column": "empty_column",
          "min_value": 0,
          "max_value": 0,
          "catch_exceptions": false
        },
        "out": {
          "success": false,
          "observed_value": null
        }
      }]
  }]
}<|MERGE_RESOLUTION|>--- conflicted
+++ resolved
@@ -118,12 +118,8 @@
         "observed_value": 5
       }
     },{
-<<<<<<< HEAD
       "title": "datetime_except_sqlite",
       "suppress_test_for": ["sqlite"],
-=======
-      "title": "datetime",
->>>>>>> 862a5c7a
       "exact_match_out": false,
       "in": {
         "column": "ts",
@@ -132,7 +128,6 @@
       },
       "out": {
         "success": true,
-<<<<<<< HEAD
         "observed_value": "2001-01-01T12:00:01"
       }
     },{
@@ -165,13 +160,6 @@
     },{
       "title": "datetime_with_evaluation_parameter_except_sqlite",
       "only_for": ["sqlite"],
-=======
-        "observed_value": "2001-01-01 12:00:01"
-      }
-
-    },{
-      "title": "datetime_with_evaluation_parameter",
->>>>>>> 862a5c7a
       "exact_match_out": false,
       "in": {
         "column": "ts",
@@ -182,12 +170,8 @@
       "out": {
         "success": false,
         "observed_value": "2001-01-01 12:00:01"
-<<<<<<< HEAD
-      }}
-=======
       }
     }
->>>>>>> 862a5c7a
     ]},
     {
       "data": {
