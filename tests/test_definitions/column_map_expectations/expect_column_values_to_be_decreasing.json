{
  "expectation_type" : "expect_column_values_to_be_decreasing",
  "datasets" : [{
    "data" : {
      "w" : [1, 2, 3, 7, 6, 5, 4, 3, 2, 1],
      "x" : [null, null, 10, 9, 8, 7, null, 6, 5, 4],
      "y" : [1, 1, 1, 2, 2, 2, 3, 3, 3, 4],
      "z" : ["12/1/2016", "11/2/2016", "10/2/2016", "10/2/2016", "8/1/2016", null, null, null, null, null]
    },
    "tests" : [{
<<<<<<< HEAD
      "title" : "Positive_test_with_mostly",
=======
      "title" : "positive_test_with_mostly",
>>>>>>> 566d7c45
      "exact_match_out" : false,
      "in": {
        "column": "w",
        "mostly": 0.6
      },
      "out": {
        "unexpected_list": [2,3,7],
        "unexpected_index_list": [1,2,3],
        "success": true
      }
    },{
<<<<<<< HEAD
      "title" : "Basic_negative_test",
=======
      "title" : "basic_negative_test",
>>>>>>> 566d7c45
      "exact_match_out" : false,
      "in": {
        "column": "y"
      },
      "out": {
        "unexpected_list": [2,3,4],
        "unexpected_index_list": [3,6,9],
        "success": false
      }
    },{
<<<<<<< HEAD
      "title" : "Basic_negative_test_with_strictly",
=======
      "title" : "basic_negative_test_with_strictly",
>>>>>>> 566d7c45
      "exact_match_out" : false,
      "in": {
        "column": "y",
        "strictly": true
      },
      "out": {
        "unexpected_list": [1,1,2,2,2,3,3,3,4],
        "unexpected_index_list": [1,2,3,4,5,6,7,8,9],
        "success": false
      }
    },{
<<<<<<< HEAD
      "title" : "Basic_positive_test",
=======
      "title" : "basic_positive_test",
>>>>>>> 566d7c45
      "exact_match_out" : false,
      "in": {
        "column": "x"
      },
      "out": {
        "unexpected_list": [],
        "unexpected_index_list": [],
        "success": true
      }
    },{
<<<<<<< HEAD
      "title" : "Positive_test_with_parse_strings_as_datetimes",
=======
      "title" : "positive_test_with_parse_strings_as_datetimes",
>>>>>>> 566d7c45
      "exact_match_out" : false,
      "in": {
        "column": "z",
        "parse_strings_as_datetimes" : true
      },
      "out": {
        "unexpected_list": [],
        "unexpected_index_list": [],
        "success": true
      }
    },{
<<<<<<< HEAD
      "title" : "Negative_test_with_parse_strings_as_datetimes",
=======
      "title" : "negative_test_with_parse_strings_as_datetimes",
>>>>>>> 566d7c45
      "exact_match_out" : false,
      "in": {
        "column": "z",
        "parse_strings_as_datetimes" : true,
        "output_strftime_format" : "%m/%d/%Y",
        "strictly": true
      },
      "out": {
        "unexpected_list": ["10/02/2016"],
        "unexpected_index_list": [3],
        "success": false
      }
    }]},
    {
      "data": {
        "empty_column": []
      },
      "tests": [{
        "title": "Test empty column; should be vacuously true",
        "exact_match_out": false,
        "in": {
          "column": "empty_column",
          "catch_exceptions": false
        },
        "out": {
          "success": true
        }
      }]
  }]
}<|MERGE_RESOLUTION|>--- conflicted
+++ resolved
@@ -8,11 +8,7 @@
       "z" : ["12/1/2016", "11/2/2016", "10/2/2016", "10/2/2016", "8/1/2016", null, null, null, null, null]
     },
     "tests" : [{
-<<<<<<< HEAD
-      "title" : "Positive_test_with_mostly",
-=======
       "title" : "positive_test_with_mostly",
->>>>>>> 566d7c45
       "exact_match_out" : false,
       "in": {
         "column": "w",
@@ -24,11 +20,7 @@
         "success": true
       }
     },{
-<<<<<<< HEAD
-      "title" : "Basic_negative_test",
-=======
       "title" : "basic_negative_test",
->>>>>>> 566d7c45
       "exact_match_out" : false,
       "in": {
         "column": "y"
@@ -39,11 +31,7 @@
         "success": false
       }
     },{
-<<<<<<< HEAD
-      "title" : "Basic_negative_test_with_strictly",
-=======
       "title" : "basic_negative_test_with_strictly",
->>>>>>> 566d7c45
       "exact_match_out" : false,
       "in": {
         "column": "y",
@@ -55,11 +43,7 @@
         "success": false
       }
     },{
-<<<<<<< HEAD
-      "title" : "Basic_positive_test",
-=======
       "title" : "basic_positive_test",
->>>>>>> 566d7c45
       "exact_match_out" : false,
       "in": {
         "column": "x"
@@ -70,11 +54,7 @@
         "success": true
       }
     },{
-<<<<<<< HEAD
-      "title" : "Positive_test_with_parse_strings_as_datetimes",
-=======
       "title" : "positive_test_with_parse_strings_as_datetimes",
->>>>>>> 566d7c45
       "exact_match_out" : false,
       "in": {
         "column": "z",
@@ -86,11 +66,7 @@
         "success": true
       }
     },{
-<<<<<<< HEAD
-      "title" : "Negative_test_with_parse_strings_as_datetimes",
-=======
       "title" : "negative_test_with_parse_strings_as_datetimes",
->>>>>>> 566d7c45
       "exact_match_out" : false,
       "in": {
         "column": "z",
