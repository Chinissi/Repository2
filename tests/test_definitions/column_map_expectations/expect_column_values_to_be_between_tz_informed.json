{
  "expectation_type": "expect_column_values_to_be_between",
  "datasets": [{
    "data": {
      "ts": [
        "1970-01-01 12:00:01.000000 +0530",
        "1999-12-31 12:00:01.012345 +0800",
        "2000-01-01 12:00:01.678900 -0830",
        "2000-02-01 12:00:01.001234 -1230",
        "2000-03-01 12:00:01.567890 +0630",
        "2000-04-01 12:00:01.000123 +0730",
        "2000-05-01 12:00:01.456789 +0430",
        "2000-06-01 12:00:01.000012 +0300",
        "2019-09-01 15:27:05.345678 +0900",
        "2001-06-01 16:00:00.132678 -0800"
      ]
    },
    "schemas": {
      "pandas": {
        "ts": "datetime64[ns]"
      },
      "sqlite": {
        "ts": "TIMESTAMP"
      },
      "postgresql": {
        "ts": "TIMESTAMP"
      },
      "mysql": {
        "ts": "TIMESTAMP"
      },
      "spark": {
        "ts": "TimestampType"
      },
      "snowflake": {
<<<<<<< HEAD
        "ts": "TIMESTAMP_NTZ"
=======
        "ts": "TIMESTAMP_TZ"
>>>>>>> c0330b7c
      }
    },
    "tests": [
      {
        "title": "basic_positive_test_with_timestamps_tz_informed",
        "suppress_test_for": ["trino", "bigquery", "mssql"],
        "exact_match_out": false,
        "out": {
          "unexpected_list": [],
          "unexpected_index_list": [],
          "success": true
        },
        "in": {
          "column": "ts",
          "max_value": "2020-09-01 15:27:05.345678 +0900",
          "min_value": "1970-01-01 12:00:01.000000 +0600",
          "parse_strings_as_datetimes": true
        }
      },
      {
        "title": "basic_negative_test_with_timestamps_tz_informed",
        "suppress_test_for": [
          "trino",
          "bigquery",
          "mssql",
          "mysql",
          "spark",
          "sqlite",
          "postgresql"
        ],
        "exact_match_out": false,
        "out": {
          "unexpected_index_list": [{"ts": "1970-01-01T12:00:01+05:30", "pk_index": 0}, {"ts": "2019-09-01T15:27:05.345678+09:00", "pk_index": 8}, {"ts": "2001-06-01T16:00:00.132678-08:00", "pk_index": 9}],
          "success": false
        },
        "in": {
          "column": "ts",
          "max_value": "2001-02-01 12:00:01.001234 -1230",
          "min_value": "1990-01-01 12:00:00.000000 -0800",
          "parse_strings_as_datetimes": true
        }
      },
      {
        "title": "basic_negative_test_with_timestamps_tz_informed_mysql",
        "only_for": [
          "mysql"
        ],
        "exact_match_out": false,
        "out": {
          "unexpected_index_list": [
            {
              "pk_index": 0,
              "ts": "1970-01-01T12:00:01"
            },
            {
              "pk_index": 8,
              "ts": "2019-09-01T15:27:05"
            },
            {
              "pk_index": 9,
              "ts": "2001-06-01T16:00:00"
            }
          ],
          "success": false
        },
        "in": {
          "column": "ts",
          "max_value": "2001-02-01 12:00:01.001234 -1230",
          "min_value": "1990-01-01 12:00:00.000000 -0800",
          "parse_strings_as_datetimes": true
        }
      },{
        "title": "basic_negative_test_with_timestamps_tz_informed_postgresql",
        "only_for": [
          "postgresql"
        ],
        "exact_match_out": false,
        "out": {
          "unexpected_index_list": [{"pk_index": 0, "ts": "1970-01-01T06:30:01"}, {"pk_index": 8, "ts": "2019-09-01T06:27:05.345678"}, {"pk_index": 9, "ts": "2001-06-02T00:00:00.132678"}],
          "success": false
        },
        "in": {
          "column": "ts",
          "max_value": "2001-02-01 12:00:01.001234 -1230",
          "min_value": "1990-01-01 12:00:00.000000 -0800",
          "parse_strings_as_datetimes": true
        }
      },
      {
        "title": "basic_negative_test_with_timestamps_tz_informed_mssql",
        "only_for": [
          "mssql"
        ],
        "exact_match_out": false,
        "out": {
          "unexpected_index_list": [{"pk_index": 0, "ts": "1970-01-01 12:00:01.000000 +0530"}, {"pk_index": 8, "ts": "2019-09-01 15:27:05.345678 +0900"}, {"pk_index": 9, "ts": "2001-06-01 16:00:00.132678 -0800"}],
          "success": false
        },
        "in": {
          "column": "ts",
          "max_value": "2001-02-01 12:00:01.001234 -1230",
          "min_value": "1990-01-01 12:00:00.000000 -0800",
          "parse_strings_as_datetimes": true
        }
      },
      {
        "title": "basic_negative_test_with_timestamps_tz_informed_sql",
        "only_for": [
          "trino",
          "sqlite"
        ],
        "exact_match_out": false,
        "out": {
          "unexpected_index_list": [{"pk_index": 0, "ts": "1970-01-01 12:00:01.000000"}, {"pk_index": 8, "ts": "2019-09-01 15:27:05.345678"},
 {"pk_index": 9, "ts": "2001-06-01 16:00:00.132678"}],
          "success": false
        },
        "in": {
          "column": "ts",
          "max_value": "2001-02-01 12:00:01.001234 -1230",
          "min_value": "1990-01-01 12:00:00.000000 -0800",
          "parse_strings_as_datetimes": true
        }
      }
    ]
  }]
}<|MERGE_RESOLUTION|>--- conflicted
+++ resolved
@@ -32,11 +32,7 @@
         "ts": "TimestampType"
       },
       "snowflake": {
-<<<<<<< HEAD
-        "ts": "TIMESTAMP_NTZ"
-=======
         "ts": "TIMESTAMP_TZ"
->>>>>>> c0330b7c
       }
     },
     "tests": [
