--- conflicted
+++ resolved
@@ -78,11 +78,7 @@
         }
       },
       {
-<<<<<<< HEAD
-        "title" : "Another_basic_positive_test",
-=======
         "title" : "another_basic_positive_test",
->>>>>>> 566d7c45
         "exact_match_out": false,
         "out": {
           "unexpected_list": [],
@@ -96,11 +92,7 @@
         }
       },
       {
-<<<<<<< HEAD
-        "title" : "Missing_min_value",
-=======
         "title" : "missing_min_value",
->>>>>>> 566d7c45
         "exact_match_out": false,
         "out": {
           "unexpected_list": [],
@@ -113,11 +105,7 @@
         }
       },
       {
-<<<<<<< HEAD
-        "title" : "Null_min_value",
-=======
         "title" : "null_min_value",
->>>>>>> 566d7c45
         "exact_match_out": false,
         "out": {
           "unexpected_list": [],
@@ -191,11 +179,7 @@
         }
       },
       {
-<<<<<<< HEAD
-        "title" : "positive_test_with_result_format__BOOLEAN_ONLY",
-=======
         "title" : "positive_test_with_result_format__boolean_only",
->>>>>>> 566d7c45
         "exact_match_out": false,
         "out": {"success": true},
         "in": {
@@ -206,11 +190,7 @@
         }
       },
       {
-<<<<<<< HEAD
-        "title" : "another_positive_test_with_result_format__BOOLEAN_ONLY",
-=======
         "title" : "another_positive_test_with_result_format__boolean_only",
->>>>>>> 566d7c45
         "exact_match_out": false,
         "out": {"success": true},
         "in": {
@@ -221,11 +201,7 @@
         }
       },
       {
-<<<<<<< HEAD
-        "title" : "Negative_test_with_result_format__BOOLEAN_ONLY",
-=======
         "title" : "negative_test_with_result_format__boolean_only",
->>>>>>> 566d7c45
         "exact_match_out": false,
         "out": {"success": false},
         "in": {
@@ -236,11 +212,7 @@
         }
       },
       {
-<<<<<<< HEAD
-        "title" : "Another_negative_test_with_result_format__BOOLEAN_ONLY",
-=======
         "title" : "another_negative_test_with_result_format__boolean_only",
->>>>>>> 566d7c45
         "exact_match_out": false,
         "out": {"success": false},
         "in": {
@@ -251,11 +223,7 @@
         }
       },
       {
-<<<<<<< HEAD
-        "title" : "Positive_test_with_mostly",
-=======
         "title" : "positive_test_with_mostly",
->>>>>>> 566d7c45
         "exact_match_out": false,
         "out": {
           "unexpected_list": [],
@@ -304,11 +272,7 @@
         }
       },
       {
-<<<<<<< HEAD
-        "title" : "Negative_test_with_mostly",
-=======
         "title" : "negative_test_with_mostly",
->>>>>>> 566d7c45
         "exact_match_out": false,
         "out": {
           "unexpected_list": [
@@ -329,11 +293,7 @@
         }
       },
       {
-<<<<<<< HEAD
-        "title" : "Error:_improperly_mixed_types",
-=======
         "title" : "error:_improperly_mixed_types",
->>>>>>> 566d7c45
         "exact_match_out": false,
         "in": {
           "column": "y",
@@ -348,11 +308,7 @@
         }
       },
       {
-<<<<<<< HEAD
-        "title" : "Error:_improperly_mixed_types_again",
-=======
         "title" : "error:_improperly_mixed_types_again",
->>>>>>> 566d7c45
         "exact_match_out": false,
         "in": {
           "column": "y",
@@ -367,11 +323,7 @@
         }
       },
       {
-<<<<<<< HEAD
-        "title" : "Error:_improperly_mixed_types_once_more",
-=======
         "title" : "error:_improperly_mixed_types_once_more",
->>>>>>> 566d7c45
         "exact_match_out": false,
         "in": {
           "column": "y",
@@ -386,11 +338,7 @@
         }
       },
       {
-<<<<<<< HEAD
-        "title" : "Negative_test_to_verify_that_the_denominator_for_mostly_works_with_missing_values",
-=======
         "title" : "negative_test_to_verify_that_the_denominator_for_mostly_works_with_missing_values",
->>>>>>> 566d7c45
         "exact_match_out": false,
         "out": {
           "unexpected_list": [
@@ -409,11 +357,7 @@
         }
       },
       {
-<<<<<<< HEAD
-        "title" : "Positive_test_to_verify_that_the_denominator_for_mostly_works_with_missing_values",
-=======
         "title" : "positive_test_to_verify_that_the_denominator_for_mostly_works_with_missing_values",
->>>>>>> 566d7c45
         "exact_match_out": false,
         "out": {
           "unexpected_list": [
@@ -432,11 +376,7 @@
         }
       },
       {
-<<<<<<< HEAD
-        "title" : "Negative_test_with_parse_strings_as_datetimes",
-=======
         "title" : "negative_test_with_parse_strings_as_datetimes",
->>>>>>> 566d7c45
         "exact_match_out": false,
         "out": {
           "unexpected_list": [
@@ -458,11 +398,7 @@
         }
       },
       {
-<<<<<<< HEAD
-        "title" : "Error_on_string-to-int_comparisons",
-=======
         "title" : "error_on_string-to-int_comparisons",
->>>>>>> 566d7c45
         "exact_match_out": false,
         "in": {
           "column": "numeric",
@@ -476,11 +412,7 @@
         }
       },
       {
-<<<<<<< HEAD
-        "title" : "Test_'min_value_is_greater_than_max_value'",
-=======
         "title" : "test_min_value_is_greater_than_max_value",
->>>>>>> 566d7c45
         "exact_match_out": false,
         "in": {
           "column": "x",
