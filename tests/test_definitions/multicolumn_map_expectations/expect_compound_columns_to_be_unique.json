--- conflicted
+++ resolved
@@ -58,15 +58,9 @@
       "out": {
         "success": true,
         "result": {
-<<<<<<< HEAD
-          "element_count": 3,
-          "missing_count": 0,
-          "missing_percent": 0.0,
-=======
           "element_count": 8,
           "missing_count": 1,
           "missing_percent": 12.5,
->>>>>>> 4275e61d
           "unexpected_count": 0
         }
       }
