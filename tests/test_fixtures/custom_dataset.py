from great_expectations.dataset.pandas_dataset import PandasDataTable

<<<<<<< HEAD
class CustomPandasDataTable(PandasDataTable):
=======

class CustomPandasDataset(PandasDataset):
>>>>>>> 88d5605a

    drg_codes = [
        194, 690, 292, 392, 641, 871, 603, 470, 191, 190, 291,
        192, 195, 193, 378, 293, 872, 683, 310, 309, 812, 312,
        65, 313, 682, 189, 481, 208, 69, 178, 689, 177, 280, 308,
        638, 66, 552, 948, 389, 640, 287, 330, 377, 64, 101, 391,
        281, 314, 394, 300, 329, 379, 390, 247, 176, 202, 918,
        853, 460, 303, 372, 253, 57, 207, 252, 243, 536, 811,
        305, 282, 39, 244, 238, 482, 684, 149, 563, 74, 491, 418,
        439, 249, 602, 870, 469, 480, 699, 254, 246, 286, 897,
        203, 301, 698, 419, 315, 917, 473, 251,
        # 885
    ]
<<<<<<< HEAD
    
    @PandasDataTable.column_map_expectation
=======

    @PandasDataset.column_map_expectation
>>>>>>> 88d5605a
    def expect_column_to_start_with_valid_drg(self, column):
        return column.map(lambda x: int(x[:3]) in self.drg_codes)

    @PandasDataTable.column_map_expectation
    def expect_column_values_to_have_odd_lengths(self, column):
        return column.map(lambda x: len(x) % 2 == 1)<|MERGE_RESOLUTION|>--- conflicted
+++ resolved
@@ -1,11 +1,6 @@
 from great_expectations.dataset.pandas_dataset import PandasDataTable
 
-<<<<<<< HEAD
 class CustomPandasDataTable(PandasDataTable):
-=======
-
-class CustomPandasDataset(PandasDataset):
->>>>>>> 88d5605a
 
     drg_codes = [
         194, 690, 292, 392, 641, 871, 603, 470, 191, 190, 291,
@@ -19,13 +14,8 @@
         203, 301, 698, 419, 315, 917, 473, 251,
         # 885
     ]
-<<<<<<< HEAD
-    
+
     @PandasDataTable.column_map_expectation
-=======
-
-    @PandasDataset.column_map_expectation
->>>>>>> 88d5605a
     def expect_column_to_start_with_valid_drg(self, column):
         return column.map(lambda x: int(x[:3]) in self.drg_codes)
 
