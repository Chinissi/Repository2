{
<<<<<<< HEAD
 "cells": [
  {
   "cell_type": "markdown",
   "id": "7f0a5264-b003-4101-862f-45653f2aed1b",
   "metadata": {},
   "source": [
    "# How to write multi-batch `BatchRequest` - Inferred `Sql` Example\n",
    "* A `BatchRequest` facilitates the return of a `batch` of data from a configured `Datasource`. To find more about `Batches`, please refer to the [related documentation](https://docs.greatexpectations.io/docs/guides/connecting_to_your_data/how_to_get_a_batch_of_data_from_a_configured_datasource#1-construct-a-batchrequest). \n",
    "* A `BatchRequest` can return 0 or more Batches of data depending on the underlying data, and how it is configured. This guide will help you configure `BatchRequests` to return multiple batches, which can be used by\n",
    "   1. Self-Initializing Expectations to estimate parameters\n",
    "   2. DataAssistants to profile your data and create and Expectation suite with self-intialized parameters.\n",
    "   \n",
    "* Note : Multi-batch BatchRequests are not supported in `RuntimeDataConnector`."
   ]
  },
  {
   "cell_type": "code",
   "execution_count": 16,
   "id": "ee54886b-4f88-46d9-9afe-dfd8bb061e19",
   "metadata": {},
   "outputs": [],
   "source": [
    "import great_expectations as gx\n",
    "from great_expectations.core.yaml_handler import YAMLHandler\n",
    "from great_expectations.core.batch import BatchRequest\n",
    "import sqlite3\n",
    "import pprint\n",
    "\n",
    "yaml = YAMLHandler()\n"
   ]
  },
  {
   "cell_type": "markdown",
   "id": "bfa243d2-6905-403a-b47a-d89ba834b951",
   "metadata": {},
   "source": [
    "* Load `DataContext`"
   ]
  },
  {
   "cell_type": "code",
   "execution_count": 17,
   "id": "45b1854b-2a75-422e-83bb-5509d868e0c5",
   "metadata": {},
   "outputs": [],
   "source": [
    "data_context: gx.DataContext = gx.get_context()"
   ]
  },
  {
   "cell_type": "markdown",
   "id": "c4462320-d76e-492c-96fb-f0ff8f788851",
   "metadata": {},
   "source": [
    "## Sql Example"
   ]
  },
  {
   "cell_type": "markdown",
   "id": "a6e04726",
   "metadata": {},
   "source": [
    "### Example Database\n",
    "\n",
    "Imagine we have a database of 1 table, with `yellow_tripdata_sample_2020`, corresponding to all 12 months' `taxi_trip` data for 2020.\n"
   ]
  },
  {
   "cell_type": "code",
   "execution_count": 18,
   "id": "cd29b60b-7e16-4978-acee-0dab368cde3c",
   "metadata": {},
   "outputs": [
=======
  "cells": [
    {
      "cell_type": "markdown",
      "id": "7f0a5264-b003-4101-862f-45653f2aed1b",
      "metadata": {},
      "source": [
        "# How to write multi-batch `BatchRequest` - Inferred `Sql` Example\n",
        "* A `BatchRequest` facilitates the return of a `batch` of data from a configured `Datasource`. To find more about `Batches`, please refer to the [related documentation](https://docs.greatexpectations.io/docs/guides/connecting_to_your_data/how_to_get_a_batch_of_data_from_a_configured_datasource#1-construct-a-batchrequest). \n",
        "* A `BatchRequest` can return 0 or more Batches of data depending on the underlying data, and how it is configured. This guide will help you configure `BatchRequests` to return multiple batches, which can be used by\n",
        "   1. Self-Initializing Expectations to estimate parameters\n",
        "   2. DataAssistants to profile your data and create and Expectation suite with self-intialized parameters.\n",
        "   \n",
        "* Note : Multi-batch BatchRequests are not supported in `RuntimeDataConnector`."
      ]
    },
    {
      "cell_type": "code",
      "execution_count": 16,
      "id": "ee54886b-4f88-46d9-9afe-dfd8bb061e19",
      "metadata": {},
      "outputs": [],
      "source": [
        "import great_expectations as gx\n",
        "from great_expectations.core.yaml_handler import YAMLHandler\n",
        "from great_expectations.core.batch import BatchRequest\n",
        "import os\n",
        "\n",
        "yaml = YAMLHandler()\n"
      ]
    },
    {
      "cell_type": "markdown",
      "id": "bfa243d2-6905-403a-b47a-d89ba834b951",
      "metadata": {},
      "source": [
        "* Load `DataContext`"
      ]
    },
    {
      "cell_type": "code",
      "execution_count": 17,
      "id": "45b1854b-2a75-422e-83bb-5509d868e0c5",
      "metadata": {},
      "outputs": [],
      "source": [
        "data_context: gx.DataContext = gx.get_context()"
      ]
    },
    {
      "cell_type": "markdown",
      "id": "c4462320-d76e-492c-96fb-f0ff8f788851",
      "metadata": {},
      "source": [
        "## Sql Example"
      ]
    },
    {
      "cell_type": "markdown",
      "id": "a6e04726",
      "metadata": {},
      "source": [
        "### Example Database\n",
        "\n",
        "Imagine we have a database of 1 table, with `yellow_tripdata_sample_2020`, corresponding to all 12 months' `taxi_trip` data for 2020.\n"
      ]
    },
    {
      "cell_type": "code",
      "execution_count": 18,
      "id": "cd29b60b-7e16-4978-acee-0dab368cde3c",
      "metadata": {},
      "outputs": [
        {
          "name": "stdout",
          "output_type": "stream",
          "text": [
            "['yellow_tripdata_sample_2020']\n"
          ]
        }
      ],
      "source": [
        "# connect to postgres DB, and print the existing tables\n",
        "pg_hostname = os.getenv(\"GE_TEST_LOCAL_DB_HOSTNAME\", \"localhost\")\n",
        "CONNECTION_STRING = f\"postgresql+psycopg2://postgres:@{pg_hostname}/test_ci\"\n",
        "from sqlalchemy import create_engine\n",
        "from sqlalchemy import inspect\n",
        "engine = create_engine(CONNECTION_STRING)\n",
        "insp = inspect(engine)\n",
        "print(insp.get_table_names())"
      ]
    },
    {
      "cell_type": "markdown",
      "id": "ce6a4ace",
      "metadata": {},
      "source": [
        "## Example Configuration"
      ]
    },
    {
      "cell_type": "markdown",
      "id": "df19a29c",
      "metadata": {},
      "source": [
        "In our example, we add a Datasource named `taxi_multi_batch_sql_datasource` with 1 table. We also have a `InferredAssetSqlDataConnector` named `inferred_data_connector_multi_batch_asset`.\n",
        "\n",
        "The Dataconnector configuration also includes a `splitter_method` to split the table values into multiple batches. The splitter we use is `split_on_year_and_month`, which creates Batches according to the `pickup_datetime` column which of type `timestamp` in the database schema. \n",
        "\n",
        "\n",
        "Our configuration also includes `schema_name` that is defined as part of `introspection_directives`. For other options for the DataConnector configuration, including other `introspection_directives`, please refer to the **Appendix** below. \n",
        "\n"
      ]
    },
    {
      "cell_type": "code",
      "execution_count": 19,
      "id": "84150f65-bbd6-4b45-95ab-9590a29f116a",
      "metadata": {},
      "outputs": [
        {
          "name": "stdout",
          "output_type": "stream",
          "text": [
            "Attempting to instantiate class from config...\n",
            "\tInstantiating as a Datasource, since class_name is Datasource\n",
            "\tSuccessfully instantiated Datasource\n",
            "\n",
            "\n",
            "ExecutionEngine class name: SqlAlchemyExecutionEngine\n",
            "Data Connectors:\n",
            "\tinferred_data_connector_multi_batch_asset_split_on_date_time : InferredAssetSqlDataConnector\n",
            "\n",
            "\tAvailable data_asset_names (1 of 1):\n",
            "\t\tyellow_tripdata_sample_2020 (3 of 12): [{'pickup_datetime': {'year': 2020, 'month': 1}}, {'pickup_datetime': {'year': 2020, 'month': 10}}, {'pickup_datetime': {'year': 2020, 'month': 11}}]\n",
            "\n",
            "\tUnmatched data_references (0 of 0):[]\n",
            "\n",
            "\tinferred_data_connector_single_batch_asset : InferredAssetSqlDataConnector\n",
            "\n",
            "\tAvailable data_asset_names (1 of 1):\n",
            "\t\tyellow_tripdata_sample_2020 (1 of 1): [{}]\n",
            "\n",
            "\tUnmatched data_references (0 of 0):[]\n",
            "\n"
          ]
        },
        {
          "data": {
            "text/plain": [
              "<great_expectations.datasource.new_datasource.Datasource at 0x7f87b72a8610>"
            ]
          },
          "execution_count": 19,
          "metadata": {},
          "output_type": "execute_result"
        }
      ],
      "source": [
        "datasource_config = {\n",
        "    \"name\": \"taxi_multi_batch_sql_datasource\",\n",
        "    \"class_name\": \"Datasource\",\n",
        "    \"module_name\": \"great_expectations.datasource\",\n",
        "    \"execution_engine\": {\n",
        "        \"module_name\": \"great_expectations.execution_engine\",\n",
        "        \"class_name\": \"SqlAlchemyExecutionEngine\",\n",
        "        \"connection_string\": CONNECTION_STRING,\n",
        "    },\n",
        "    \"data_connectors\": {\n",
        "        \"inferred_data_connector_single_batch_asset\": {\n",
        "            \"class_name\": \"InferredAssetSqlDataConnector\",\n",
        "                    \"introspection_directives\":{\n",
        "                        \"schema_name\": \"public\"\n",
        "                        },\n",
        "                    },\n",
        "        \"inferred_data_connector_multi_batch_asset_split_on_date_time\": {\n",
        "            \"class_name\": \"InferredAssetSqlDataConnector\",\n",
        "                    \"splitter_method\": \"split_on_year_and_month\",\n",
        "                    \"splitter_kwargs\": {\n",
        "                        \"column_name\": \"pickup_datetime\",\n",
        "                        },\n",
        "                    \"introspection_directives\":{\n",
        "                        \"schema_name\": \"public\"\n",
        "                        },\n",
        "                    },\n",
        "                },\n",
        "            }\n",
        "\n",
        "data_context.test_yaml_config(yaml.dump(datasource_config))\n"
      ]
    },
    {
      "cell_type": "markdown",
      "id": "9b519a93",
      "metadata": {},
      "source": [
        "We see we have successfully configured this because the output shows 1 data asset `yellow_tripdata_sample_2020` with 12 batches, each associated with a different month in our pickup_datetime column"
      ]
    },
    {
      "cell_type": "code",
      "execution_count": 5,
      "id": "8426f36c",
      "metadata": {},
      "outputs": [],
      "source": [
        "# add_datasource only if it doesn't already exist in our configuration\n",
        "try:\n",
        "    data_context.get_datasource(datasource_config[\"name\"])\n",
        "except ValueError:\n",
        "    data_context.add_datasource(**datasource_config)"
      ]
    },
    {
      "cell_type": "markdown",
      "id": "438146be",
      "metadata": {},
      "source": [
        "## BatchRequest"
      ]
    },
    {
      "cell_type": "markdown",
      "id": "87bc9c59",
      "metadata": {},
      "source": [
        "Single Batch returned by `inferred_data_connector_single_batch_asset`"
      ]
    },
    {
      "cell_type": "code",
      "execution_count": 20,
      "id": "0453cd3c",
      "metadata": {},
      "outputs": [],
      "source": [
        "single_batch_batch_request: BatchRequest = BatchRequest(\n",
        "    datasource_name=\"taxi_multi_batch_sql_datasource\",\n",
        "    data_connector_name=\"inferred_data_connector_single_batch_asset\",\n",
        "    data_asset_name=\"yellow_tripdata_sample_2020\",\n",
        ")"
      ]
    },
    {
      "cell_type": "code",
      "execution_count": 21,
      "id": "35df7084",
      "metadata": {},
      "outputs": [],
      "source": [
        "batch_list = data_context.get_batch_list(batch_request=single_batch_batch_request)"
      ]
    },
    {
      "cell_type": "code",
      "execution_count": 22,
      "id": "d8e74a05-3fd1-4e47-9105-b721dbcf3516",
      "metadata": {},
      "outputs": [
        {
          "data": {
            "text/plain": [
              "[<great_expectations.core.batch.Batch at 0x7f87b72a8130>]"
            ]
          },
          "execution_count": 22,
          "metadata": {},
          "output_type": "execute_result"
        }
      ],
      "source": [
        "batch_list"
      ]
    },
    {
      "cell_type": "markdown",
      "id": "be7f4fa5",
      "metadata": {},
      "source": [
        "Multi Batch returned by `by_pickup_month`"
      ]
    },
    {
      "cell_type": "code",
      "execution_count": 25,
      "id": "c32dbac9-af5d-4677-98f9-f098ef091b6f",
      "metadata": {},
      "outputs": [],
      "source": [
        "multi_batch_batch_request: BatchRequest = BatchRequest(\n",
        "    datasource_name=\"taxi_multi_batch_sql_datasource\",\n",
        "    data_connector_name=\"inferred_data_connector_multi_batch_asset_split_on_date_time\",\n",
        "    data_asset_name=\"yellow_tripdata_sample_2020\",\n",
        ")"
      ]
    },
    {
      "cell_type": "code",
      "execution_count": 26,
      "id": "3a284bfd-00aa-4068-bc09-71c6dea627e0",
      "metadata": {},
      "outputs": [],
      "source": [
        "multi_batch_batch_list = data_context.get_batch_list(batch_request=multi_batch_batch_request)"
      ]
    },
    {
      "cell_type": "code",
      "execution_count": 27,
      "id": "7bf3e1ff",
      "metadata": {},
      "outputs": [
        {
          "data": {
            "text/plain": [
              "[<great_expectations.core.batch.Batch at 0x7f87b74c4d30>,\n",
              " <great_expectations.core.batch.Batch at 0x7f87b70dcf10>,\n",
              " <great_expectations.core.batch.Batch at 0x7f87b704fdf0>,\n",
              " <great_expectations.core.batch.Batch at 0x7f87b74d5b50>,\n",
              " <great_expectations.core.batch.Batch at 0x7f87b74c49a0>,\n",
              " <great_expectations.core.batch.Batch at 0x7f87b74bf6d0>,\n",
              " <great_expectations.core.batch.Batch at 0x7f87b74bf850>,\n",
              " <great_expectations.core.batch.Batch at 0x7f87b704ff10>,\n",
              " <great_expectations.core.batch.Batch at 0x7f87b74d55b0>,\n",
              " <great_expectations.core.batch.Batch at 0x7f87b737e3a0>,\n",
              " <great_expectations.core.batch.Batch at 0x7f87b4707730>,\n",
              " <great_expectations.core.batch.Batch at 0x7f87b71991c0>]"
            ]
          },
          "execution_count": 27,
          "metadata": {},
          "output_type": "execute_result"
        }
      ],
      "source": [
        "multi_batch_batch_list # 12 batches"
      ]
    },
    {
      "cell_type": "markdown",
      "id": "790746ee",
      "metadata": {},
      "source": [
        "You can also get a single Batch from a multi-batch DataConnector by passing in a `data_connector_query`. "
      ]
    },
    {
      "cell_type": "code",
      "execution_count": 53,
      "id": "16612bb4",
      "metadata": {},
      "outputs": [],
      "source": [
        "single_batch_batch_request_from_multi: BatchRequest = BatchRequest(\n",
        "    datasource_name=\"taxi_multi_batch_sql_datasource\",\n",
        "    data_connector_name=\"inferred_data_connector_multi_batch_asset_split_on_date_time\",\n",
        "    data_asset_name=\"yellow_tripdata_sample_2020\",\n",
        "    data_connector_query={ \n",
        "        \"batch_filter_parameters\": {\"pickup_datetime\": {\"year\": 2020, \"month\": 1}}\n",
        "    }\n",
        ")"
      ]
    },
    {
      "cell_type": "code",
      "execution_count": 54,
      "id": "6ef1b6a9",
      "metadata": {},
      "outputs": [],
      "source": [
        "batch_list = data_context.get_batch_list(batch_request=single_batch_batch_request_from_multi)"
      ]
    },
    {
      "cell_type": "code",
      "execution_count": 60,
      "id": "6c4e057b",
      "metadata": {},
      "outputs": [
        {
          "data": {
            "text/plain": [
              "[<great_expectations.core.batch.Batch at 0x7f87b7083340>]"
            ]
          },
          "execution_count": 60,
          "metadata": {},
          "output_type": "execute_result"
        }
      ],
      "source": [
        "batch_list # has a length of 1, as expected"
      ]
    },
    {
      "cell_type": "markdown",
      "id": "cbd8b6ac",
      "metadata": {},
      "source": [
        "Let's review our batch:"
      ]
    },
    {
      "cell_type": "code",
      "execution_count": 58,
      "id": "229815cd",
      "metadata": {},
      "outputs": [],
      "source": [
        "batch = batch_list[0]  # our single filtered batch with 'batch_identifiers': {'pickup_datetime': '2020-01'}"
      ]
    },
    {
      "cell_type": "code",
      "execution_count": 59,
      "id": "82c00a4f",
      "metadata": {},
      "outputs": [
        {
          "data": {
            "text/plain": [
              "{'data': '<great_expectations.execution_engine.sqlalchemy_batch_data.SqlAlchemyBatchData object at 0x7f87b7905190>',\n",
              " 'batch_request': {'datasource_name': 'taxi_multi_batch_sql_datasource',\n",
              "  'data_connector_name': 'inferred_data_connector_multi_batch_asset_split_on_date_time',\n",
              "  'data_asset_name': 'yellow_tripdata_sample_2020',\n",
              "  'data_connector_query': {'batch_filter_parameters': {'pickup_datetime': {'year': 2020,\n",
              "     'month': 1}}},\n",
              "  'limit': None,\n",
              "  'batch_spec_passthrough': None},\n",
              " 'batch_definition': {'datasource_name': 'taxi_multi_batch_sql_datasource',\n",
              "  'data_connector_name': 'inferred_data_connector_multi_batch_asset_split_on_date_time',\n",
              "  'data_asset_name': 'yellow_tripdata_sample_2020',\n",
              "  'batch_identifiers': {'pickup_datetime': {'year': 2020, 'month': 1}}},\n",
              " 'batch_spec': {'data_asset_name': 'yellow_tripdata_sample_2020',\n",
              "  'table_name': 'yellow_tripdata_sample_2020',\n",
              "  'batch_identifiers': {'pickup_datetime': {'year': 2020, 'month': 1}},\n",
              "  'type': 'table',\n",
              "  'data_asset_name_prefix': '',\n",
              "  'data_asset_name_suffix': '',\n",
              "  'include_schema_name': False,\n",
              "  'schema_name': 'public',\n",
              "  'splitter_method': 'split_on_year_and_month',\n",
              "  'splitter_kwargs': {'column_name': 'pickup_datetime'}},\n",
              " 'batch_markers': {'ge_load_time': '20220909T043744.774968Z'}}"
            ]
          },
          "execution_count": 59,
          "metadata": {},
          "output_type": "execute_result"
        }
      ],
      "source": [
        "batch.to_dict()"
      ]
    },
    {
      "cell_type": "markdown",
      "id": "907a6ef5",
      "metadata": {},
      "source": [
        "# Using auto-initializing `Expectations` to generate parameters"
      ]
    },
    {
      "cell_type": "markdown",
      "id": "6efe9c76",
      "metadata": {},
      "source": [
        "We will generate a `Validator` using our `multi_batch_batch_list`"
      ]
    },
    {
      "cell_type": "code",
      "execution_count": 34,
      "id": "847ce4a3",
      "metadata": {},
      "outputs": [],
      "source": [
        "multi_batch_batch_list = data_context.get_batch_list(batch_request=multi_batch_batch_request)"
      ]
    },
    {
      "cell_type": "code",
      "execution_count": 35,
      "id": "a1eca55b",
      "metadata": {},
      "outputs": [],
      "source": [
        "example_suite = data_context.create_expectation_suite(expectation_suite_name=\"example_sql_suite\", overwrite_existing=True)"
      ]
    },
    {
      "cell_type": "code",
      "execution_count": 36,
      "id": "852deba1",
      "metadata": {},
      "outputs": [],
      "source": [
        "validator = data_context.get_validator_using_batch_list(batch_list=multi_batch_batch_list, expectation_suite=example_suite)"
      ]
    },
    {
      "cell_type": "markdown",
      "id": "ee01a0e9",
      "metadata": {},
      "source": [
        "When you run methods on the validator, it will typically run on the most recent batch (index `-1`), even if the Validator has access to a longer Batch list. For example, notice that rows below are all associated with `pickup_datetime` being `9` (September, 2020). This is because the datetime values are stored lexicographically, meaning `1` and `11`, `12` values will appear **before** `2` and `3`."
      ]
    },
    {
      "cell_type": "markdown",
      "id": "d8d7d827-ed51-4f83-ac41-33ae58416ef1",
      "metadata": {},
      "source": [
        "For simplicity, let's get a `validator` with the December `Batch`, which is in index `\"3\"` (after `1`, `10`, `11`). Notice that we are also casting the value as a `list` using the square brackets. "
      ]
    },
>>>>>>> 5da00007
    {
     "name": "stdout",
     "output_type": "stream",
     "text": [
      "['yellow_tripdata_sample_2020']\n"
     ]
    }
   ],
   "source": [
    "# connect to sqlite DB, and print the existing tables\n",
    "CONNECTION_STRING = \"postgresql+psycopg2://postgres:@localhost/test_ci\"\n",
    "from sqlalchemy import create_engine\n",
    "from sqlalchemy import inspect\n",
    "engine = create_engine(CONNECTION_STRING)\n",
    "insp = inspect(engine)\n",
    "print(insp.get_table_names())"
   ]
  },
  {
   "cell_type": "markdown",
   "id": "ce6a4ace",
   "metadata": {},
   "source": [
    "## Example Configuration"
   ]
  },
  {
   "cell_type": "markdown",
   "id": "df19a29c",
   "metadata": {},
   "source": [
    "In our example, we add a Datasource named `taxi_multi_batch_sql_datasource` with 1 table. We also have a `InferredAssetSqlDataConnector` named `inferred_data_connector_multi_batch_asset`.\n",
    "\n",
    "The Dataconnector configuration also includes a `splitter_method` to split the table values into multiple batches. The splitter we use is `split_on_year_and_month`, which creates Batches according to the `pickup_datetime` column which of type `timestamp` in the database schema. \n",
    "\n",
    "\n",
    "Our configuration also includes `schema_name` that is defined as part of `introspection_directives`. For other options for the DataConnector configuration, including other `introspection_directives`, please refer to the **Appendix** below. \n",
    "\n"
   ]
  },
  {
   "cell_type": "code",
   "execution_count": 19,
   "id": "84150f65-bbd6-4b45-95ab-9590a29f116a",
   "metadata": {},
   "outputs": [
    {
     "name": "stdout",
     "output_type": "stream",
     "text": [
      "Attempting to instantiate class from config...\n",
      "\tInstantiating as a Datasource, since class_name is Datasource\n",
      "\tSuccessfully instantiated Datasource\n",
      "\n",
      "\n",
      "ExecutionEngine class name: SqlAlchemyExecutionEngine\n",
      "Data Connectors:\n",
      "\tinferred_data_connector_multi_batch_asset_split_on_date_time : InferredAssetSqlDataConnector\n",
      "\n",
      "\tAvailable data_asset_names (1 of 1):\n",
      "\t\tyellow_tripdata_sample_2020 (3 of 12): [{'pickup_datetime': {'year': 2020, 'month': 1}}, {'pickup_datetime': {'year': 2020, 'month': 10}}, {'pickup_datetime': {'year': 2020, 'month': 11}}]\n",
      "\n",
      "\tUnmatched data_references (0 of 0):[]\n",
      "\n",
      "\tinferred_data_connector_single_batch_asset : InferredAssetSqlDataConnector\n",
      "\n",
      "\tAvailable data_asset_names (1 of 1):\n",
      "\t\tyellow_tripdata_sample_2020 (1 of 1): [{}]\n",
      "\n",
      "\tUnmatched data_references (0 of 0):[]\n",
      "\n"
     ]
    },
    {
     "data": {
      "text/plain": [
       "<great_expectations.datasource.new_datasource.Datasource at 0x7f87b72a8610>"
      ]
     },
     "execution_count": 19,
     "metadata": {},
     "output_type": "execute_result"
    }
   ],
   "source": [
    "datasource_config = {\n",
    "    \"name\": \"taxi_multi_batch_sql_datasource\",\n",
    "    \"class_name\": \"Datasource\",\n",
    "    \"module_name\": \"great_expectations.datasource\",\n",
    "    \"execution_engine\": {\n",
    "        \"module_name\": \"great_expectations.execution_engine\",\n",
    "        \"class_name\": \"SqlAlchemyExecutionEngine\",\n",
    "        \"connection_string\": CONNECTION_STRING,\n",
    "    },\n",
    "    \"data_connectors\": {\n",
    "        \"inferred_data_connector_single_batch_asset\": {\n",
    "            \"class_name\": \"InferredAssetSqlDataConnector\",\n",
    "                    \"introspection_directives\":{\n",
    "                        \"schema_name\": \"public\"\n",
    "                        },\n",
    "                    },\n",
    "        \"inferred_data_connector_multi_batch_asset_split_on_date_time\": {\n",
    "            \"class_name\": \"InferredAssetSqlDataConnector\",\n",
    "                    \"splitter_method\": \"split_on_year_and_month\",\n",
    "                    \"splitter_kwargs\": {\n",
    "                        \"column_name\": \"pickup_datetime\",\n",
    "                        },\n",
    "                    \"introspection_directives\":{\n",
    "                        \"schema_name\": \"public\"\n",
    "                        },\n",
    "                    },\n",
    "                },\n",
    "            }\n",
    "\n",
    "data_context.test_yaml_config(yaml.dump(datasource_config))\n"
   ]
  },
  {
   "cell_type": "markdown",
   "id": "9b519a93",
   "metadata": {},
   "source": [
    "We see we have successfully configured this because the output shows 1 data asset `yellow_tripdata_sample_2020` with 12 batches, each associated with a different month in our pickup_datetime column"
   ]
  },
  {
   "cell_type": "code",
   "execution_count": 5,
   "id": "8426f36c",
   "metadata": {},
   "outputs": [],
   "source": [
    "# add_datasource only if it doesn't already exist in our configuration\n",
    "try:\n",
    "    data_context.get_datasource(datasource_config[\"name\"])\n",
    "except ValueError:\n",
    "    data_context.add_datasource(**datasource_config)"
   ]
  },
  {
   "cell_type": "markdown",
   "id": "438146be",
   "metadata": {},
   "source": [
    "## BatchRequest"
   ]
  },
  {
   "cell_type": "markdown",
   "id": "87bc9c59",
   "metadata": {},
   "source": [
    "Single Batch returned by `inferred_data_connector_single_batch_asset`"
   ]
  },
  {
   "cell_type": "code",
   "execution_count": 20,
   "id": "0453cd3c",
   "metadata": {},
   "outputs": [],
   "source": [
    "single_batch_batch_request: BatchRequest = BatchRequest(\n",
    "    datasource_name=\"taxi_multi_batch_sql_datasource\",\n",
    "    data_connector_name=\"inferred_data_connector_single_batch_asset\",\n",
    "    data_asset_name=\"yellow_tripdata_sample_2020\",\n",
    ")"
   ]
  },
  {
   "cell_type": "code",
   "execution_count": 21,
   "id": "35df7084",
   "metadata": {},
   "outputs": [],
   "source": [
    "batch_list = data_context.get_batch_list(batch_request=single_batch_batch_request)"
   ]
  },
  {
   "cell_type": "code",
   "execution_count": 22,
   "id": "d8e74a05-3fd1-4e47-9105-b721dbcf3516",
   "metadata": {},
   "outputs": [
    {
     "data": {
      "text/plain": [
       "[<great_expectations.core.batch.Batch at 0x7f87b72a8130>]"
      ]
     },
     "execution_count": 22,
     "metadata": {},
     "output_type": "execute_result"
    }
   ],
   "source": [
    "batch_list"
   ]
  },
  {
   "cell_type": "markdown",
   "id": "be7f4fa5",
   "metadata": {},
   "source": [
    "Multi Batch returned by `by_pickup_month`"
   ]
  },
  {
   "cell_type": "code",
   "execution_count": 25,
   "id": "c32dbac9-af5d-4677-98f9-f098ef091b6f",
   "metadata": {},
   "outputs": [],
   "source": [
    "multi_batch_batch_request: BatchRequest = BatchRequest(\n",
    "    datasource_name=\"taxi_multi_batch_sql_datasource\",\n",
    "    data_connector_name=\"inferred_data_connector_multi_batch_asset_split_on_date_time\",\n",
    "    data_asset_name=\"yellow_tripdata_sample_2020\",\n",
    ")"
   ]
  },
  {
   "cell_type": "code",
   "execution_count": 26,
   "id": "3a284bfd-00aa-4068-bc09-71c6dea627e0",
   "metadata": {},
   "outputs": [],
   "source": [
    "multi_batch_batch_list = data_context.get_batch_list(batch_request=multi_batch_batch_request)"
   ]
  },
  {
   "cell_type": "code",
   "execution_count": 27,
   "id": "7bf3e1ff",
   "metadata": {},
   "outputs": [
    {
     "data": {
      "text/plain": [
       "[<great_expectations.core.batch.Batch at 0x7f87b74c4d30>,\n",
       " <great_expectations.core.batch.Batch at 0x7f87b70dcf10>,\n",
       " <great_expectations.core.batch.Batch at 0x7f87b704fdf0>,\n",
       " <great_expectations.core.batch.Batch at 0x7f87b74d5b50>,\n",
       " <great_expectations.core.batch.Batch at 0x7f87b74c49a0>,\n",
       " <great_expectations.core.batch.Batch at 0x7f87b74bf6d0>,\n",
       " <great_expectations.core.batch.Batch at 0x7f87b74bf850>,\n",
       " <great_expectations.core.batch.Batch at 0x7f87b704ff10>,\n",
       " <great_expectations.core.batch.Batch at 0x7f87b74d55b0>,\n",
       " <great_expectations.core.batch.Batch at 0x7f87b737e3a0>,\n",
       " <great_expectations.core.batch.Batch at 0x7f87b4707730>,\n",
       " <great_expectations.core.batch.Batch at 0x7f87b71991c0>]"
      ]
     },
     "execution_count": 27,
     "metadata": {},
     "output_type": "execute_result"
    }
   ],
   "source": [
    "multi_batch_batch_list # 12 batches"
   ]
  },
  {
   "cell_type": "markdown",
   "id": "790746ee",
   "metadata": {},
   "source": [
    "You can also get a single Batch from a multi-batch DataConnector by passing in a `data_connector_query`. "
   ]
  },
  {
   "cell_type": "code",
   "execution_count": 53,
   "id": "16612bb4",
   "metadata": {},
   "outputs": [],
   "source": [
    "single_batch_batch_request_from_multi: BatchRequest = BatchRequest(\n",
    "    datasource_name=\"taxi_multi_batch_sql_datasource\",\n",
    "    data_connector_name=\"inferred_data_connector_multi_batch_asset_split_on_date_time\",\n",
    "    data_asset_name=\"yellow_tripdata_sample_2020\",\n",
    "    data_connector_query={ \n",
    "        \"batch_filter_parameters\": {\"pickup_datetime\": {\"year\": 2020, \"month\": 1}}\n",
    "    }\n",
    ")"
   ]
  },
  {
   "cell_type": "code",
   "execution_count": 54,
   "id": "6ef1b6a9",
   "metadata": {},
   "outputs": [],
   "source": [
    "batch_list = data_context.get_batch_list(batch_request=single_batch_batch_request_from_multi)"
   ]
  },
  {
   "cell_type": "code",
   "execution_count": 60,
   "id": "6c4e057b",
   "metadata": {},
   "outputs": [
    {
     "data": {
      "text/plain": [
       "[<great_expectations.core.batch.Batch at 0x7f87b7083340>]"
      ]
     },
     "execution_count": 60,
     "metadata": {},
     "output_type": "execute_result"
    }
   ],
   "source": [
    "batch_list # has a length of 1, as expected"
   ]
  },
  {
   "cell_type": "markdown",
   "id": "cbd8b6ac",
   "metadata": {},
   "source": [
    "Let's review our batch:"
   ]
  },
  {
   "cell_type": "code",
   "execution_count": 58,
   "id": "229815cd",
   "metadata": {},
   "outputs": [],
   "source": [
    "batch = batch_list[0]  # our single filtered batch with 'batch_identifiers': {'pickup_datetime': '2020-01'}"
   ]
  },
  {
   "cell_type": "code",
   "execution_count": 59,
   "id": "82c00a4f",
   "metadata": {},
   "outputs": [
    {
     "data": {
      "text/plain": [
       "{'data': '<great_expectations.execution_engine.sqlalchemy_batch_data.SqlAlchemyBatchData object at 0x7f87b7905190>',\n",
       " 'batch_request': {'datasource_name': 'taxi_multi_batch_sql_datasource',\n",
       "  'data_connector_name': 'inferred_data_connector_multi_batch_asset_split_on_date_time',\n",
       "  'data_asset_name': 'yellow_tripdata_sample_2020',\n",
       "  'data_connector_query': {'batch_filter_parameters': {'pickup_datetime': {'year': 2020,\n",
       "     'month': 1}}},\n",
       "  'limit': None,\n",
       "  'batch_spec_passthrough': None},\n",
       " 'batch_definition': {'datasource_name': 'taxi_multi_batch_sql_datasource',\n",
       "  'data_connector_name': 'inferred_data_connector_multi_batch_asset_split_on_date_time',\n",
       "  'data_asset_name': 'yellow_tripdata_sample_2020',\n",
       "  'batch_identifiers': {'pickup_datetime': {'year': 2020, 'month': 1}}},\n",
       " 'batch_spec': {'data_asset_name': 'yellow_tripdata_sample_2020',\n",
       "  'table_name': 'yellow_tripdata_sample_2020',\n",
       "  'batch_identifiers': {'pickup_datetime': {'year': 2020, 'month': 1}},\n",
       "  'type': 'table',\n",
       "  'data_asset_name_prefix': '',\n",
       "  'data_asset_name_suffix': '',\n",
       "  'include_schema_name': False,\n",
       "  'schema_name': 'public',\n",
       "  'splitter_method': 'split_on_year_and_month',\n",
       "  'splitter_kwargs': {'column_name': 'pickup_datetime'}},\n",
       " 'batch_markers': {'ge_load_time': '20220909T043744.774968Z'}}"
      ]
     },
     "execution_count": 59,
     "metadata": {},
     "output_type": "execute_result"
    }
   ],
   "source": [
    "batch.to_dict()"
   ]
  },
  {
   "cell_type": "markdown",
   "id": "907a6ef5",
   "metadata": {},
   "source": [
    "# Using auto-initializing `Expectations` to generate parameters"
   ]
  },
  {
   "cell_type": "markdown",
   "id": "6efe9c76",
   "metadata": {},
   "source": [
    "We will generate a `Validator` using our `multi_batch_batch_list`"
   ]
  },
  {
   "cell_type": "code",
   "execution_count": 34,
   "id": "847ce4a3",
   "metadata": {},
   "outputs": [],
   "source": [
    "multi_batch_batch_list = data_context.get_batch_list(batch_request=multi_batch_batch_request)"
   ]
  },
  {
   "cell_type": "code",
   "execution_count": 35,
   "id": "a1eca55b",
   "metadata": {},
   "outputs": [],
   "source": [
    "example_suite = data_context.create_expectation_suite(expectation_suite_name=\"example_sql_suite\", overwrite_existing=True)"
   ]
  },
  {
   "cell_type": "code",
   "execution_count": 36,
   "id": "852deba1",
   "metadata": {},
   "outputs": [],
   "source": [
    "validator = data_context.get_validator_using_batch_list(batch_list=multi_batch_batch_list, expectation_suite=example_suite)"
   ]
  },
  {
   "cell_type": "markdown",
   "id": "ee01a0e9",
   "metadata": {},
   "source": [
    "When you run methods on the validator, it will typically run on the most recent batch (index `-1`), even if the Validator has access to a longer Batch list. For example, notice that rows below are all associated with `pickup_datetime` being `9` (September, 2020). This is because the datetime values are stored lexicographically, meaning `1` and `11`, `12` values will appear **before** `2` and `3`."
   ]
  },
  {
   "cell_type": "markdown",
   "id": "d8d7d827-ed51-4f83-ac41-33ae58416ef1",
   "metadata": {},
   "source": [
    "For simplicity, let's get a `validator` with the December `Batch`, which is in index `\"3\"` (after `1`, `10`, `11`). Notice that we are also casting the value as a `list` using the square brackets. "
   ]
  },
  {
   "cell_type": "code",
   "execution_count": 37,
   "id": "11b673bc-8583-4fc5-9aa0-db6ca62e240c",
   "metadata": {},
   "outputs": [],
   "source": [
    "validator = data_context.get_validator_using_batch_list(batch_list=[multi_batch_batch_list[3]], expectation_suite=example_suite)"
   ]
  },
  {
   "cell_type": "code",
   "execution_count": 38,
   "id": "ffe9cabd-b2bd-46de-9317-ba4e809342fa",
   "metadata": {},
   "outputs": [
    {
     "data": {
      "application/vnd.jupyter.widget-view+json": {
       "model_id": "a9ba457dcc0e46bbae4c2a2beac7a266",
       "version_major": 2,
       "version_minor": 0
      },
      "text/plain": [
       "Calculating Metrics:   0%|          | 0/1 [00:00<?, ?it/s]"
      ]
     },
     "metadata": {},
     "output_type": "display_data"
    },
    {
     "data": {
      "text/html": [
       "<div>\n",
       "<style scoped>\n",
       "    .dataframe tbody tr th:only-of-type {\n",
       "        vertical-align: middle;\n",
       "    }\n",
       "\n",
       "    .dataframe tbody tr th {\n",
       "        vertical-align: top;\n",
       "    }\n",
       "\n",
       "    .dataframe thead th {\n",
       "        text-align: right;\n",
       "    }\n",
       "</style>\n",
       "<table border=\"1\" class=\"dataframe\">\n",
       "  <thead>\n",
       "    <tr style=\"text-align: right;\">\n",
       "      <th></th>\n",
       "      <th>vendor_id</th>\n",
       "      <th>pickup_datetime</th>\n",
       "      <th>dropoff_datetime</th>\n",
       "      <th>passenger_count</th>\n",
       "      <th>trip_distance</th>\n",
       "      <th>rate_code_id</th>\n",
       "      <th>store_and_fwd_flag</th>\n",
       "      <th>pickup_location_id</th>\n",
       "      <th>dropoff_location_id</th>\n",
       "      <th>payment_type</th>\n",
       "      <th>fare_amount</th>\n",
       "      <th>extra</th>\n",
       "      <th>mta_tax</th>\n",
       "      <th>tip_amount</th>\n",
       "      <th>tolls_amount</th>\n",
       "      <th>improvement_surcharge</th>\n",
       "      <th>total_amount</th>\n",
       "      <th>congestion_surcharge</th>\n",
       "    </tr>\n",
       "  </thead>\n",
       "  <tbody>\n",
       "    <tr>\n",
       "      <th>0</th>\n",
       "      <td>2.0</td>\n",
       "      <td>2020-12-15 12:20:27</td>\n",
       "      <td>2020-12-15 12:40:49</td>\n",
       "      <td>4.0</td>\n",
       "      <td>5.76</td>\n",
       "      <td>1.0</td>\n",
       "      <td>N</td>\n",
       "      <td>209</td>\n",
       "      <td>237</td>\n",
       "      <td>1.0</td>\n",
       "      <td>21.0</td>\n",
       "      <td>0.0</td>\n",
       "      <td>0.5</td>\n",
       "      <td>2.50</td>\n",
       "      <td>0.0</td>\n",
       "      <td>0.3</td>\n",
       "      <td>26.80</td>\n",
       "      <td>2.5</td>\n",
       "    </tr>\n",
       "    <tr>\n",
       "      <th>1</th>\n",
       "      <td>2.0</td>\n",
       "      <td>2020-12-28 12:51:25</td>\n",
       "      <td>2020-12-28 13:15:12</td>\n",
       "      <td>1.0</td>\n",
       "      <td>11.64</td>\n",
       "      <td>1.0</td>\n",
       "      <td>N</td>\n",
       "      <td>161</td>\n",
       "      <td>220</td>\n",
       "      <td>1.0</td>\n",
       "      <td>33.5</td>\n",
       "      <td>0.0</td>\n",
       "      <td>0.5</td>\n",
       "      <td>5.00</td>\n",
       "      <td>2.8</td>\n",
       "      <td>0.3</td>\n",
       "      <td>44.60</td>\n",
       "      <td>2.5</td>\n",
       "    </tr>\n",
       "    <tr>\n",
       "      <th>2</th>\n",
       "      <td>2.0</td>\n",
       "      <td>2020-12-27 10:43:42</td>\n",
       "      <td>2020-12-27 10:51:05</td>\n",
       "      <td>1.0</td>\n",
       "      <td>1.22</td>\n",
       "      <td>1.0</td>\n",
       "      <td>N</td>\n",
       "      <td>163</td>\n",
       "      <td>48</td>\n",
       "      <td>1.0</td>\n",
       "      <td>7.0</td>\n",
       "      <td>0.0</td>\n",
       "      <td>0.5</td>\n",
       "      <td>2.06</td>\n",
       "      <td>0.0</td>\n",
       "      <td>0.3</td>\n",
       "      <td>12.36</td>\n",
       "      <td>2.5</td>\n",
       "    </tr>\n",
       "    <tr>\n",
       "      <th>3</th>\n",
       "      <td>2.0</td>\n",
       "      <td>2020-12-08 13:42:52</td>\n",
       "      <td>2020-12-08 13:54:45</td>\n",
       "      <td>1.0</td>\n",
       "      <td>1.84</td>\n",
       "      <td>1.0</td>\n",
       "      <td>N</td>\n",
       "      <td>137</td>\n",
       "      <td>229</td>\n",
       "      <td>2.0</td>\n",
       "      <td>9.0</td>\n",
       "      <td>0.0</td>\n",
       "      <td>0.5</td>\n",
       "      <td>0.00</td>\n",
       "      <td>0.0</td>\n",
       "      <td>0.3</td>\n",
       "      <td>12.30</td>\n",
       "      <td>2.5</td>\n",
       "    </tr>\n",
       "    <tr>\n",
       "      <th>4</th>\n",
       "      <td>2.0</td>\n",
       "      <td>2020-12-19 11:56:43</td>\n",
       "      <td>2020-12-19 12:08:43</td>\n",
       "      <td>1.0</td>\n",
       "      <td>1.55</td>\n",
       "      <td>1.0</td>\n",
       "      <td>N</td>\n",
       "      <td>24</td>\n",
       "      <td>74</td>\n",
       "      <td>1.0</td>\n",
       "      <td>9.5</td>\n",
       "      <td>0.0</td>\n",
       "      <td>0.5</td>\n",
       "      <td>2.58</td>\n",
       "      <td>0.0</td>\n",
       "      <td>0.3</td>\n",
       "      <td>12.88</td>\n",
       "      <td>0.0</td>\n",
       "    </tr>\n",
       "  </tbody>\n",
       "</table>\n",
       "</div>"
      ],
      "text/plain": [
       "   vendor_id     pickup_datetime    dropoff_datetime  passenger_count  \\\n",
       "0        2.0 2020-12-15 12:20:27 2020-12-15 12:40:49              4.0   \n",
       "1        2.0 2020-12-28 12:51:25 2020-12-28 13:15:12              1.0   \n",
       "2        2.0 2020-12-27 10:43:42 2020-12-27 10:51:05              1.0   \n",
       "3        2.0 2020-12-08 13:42:52 2020-12-08 13:54:45              1.0   \n",
       "4        2.0 2020-12-19 11:56:43 2020-12-19 12:08:43              1.0   \n",
       "\n",
       "   trip_distance  rate_code_id store_and_fwd_flag  pickup_location_id  \\\n",
       "0           5.76           1.0                  N                 209   \n",
       "1          11.64           1.0                  N                 161   \n",
       "2           1.22           1.0                  N                 163   \n",
       "3           1.84           1.0                  N                 137   \n",
       "4           1.55           1.0                  N                  24   \n",
       "\n",
       "   dropoff_location_id  payment_type  fare_amount  extra  mta_tax  tip_amount  \\\n",
       "0                  237           1.0         21.0    0.0      0.5        2.50   \n",
       "1                  220           1.0         33.5    0.0      0.5        5.00   \n",
       "2                   48           1.0          7.0    0.0      0.5        2.06   \n",
       "3                  229           2.0          9.0    0.0      0.5        0.00   \n",
       "4                   74           1.0          9.5    0.0      0.5        2.58   \n",
       "\n",
       "   tolls_amount  improvement_surcharge  total_amount  congestion_surcharge  \n",
       "0           0.0                    0.3         26.80                   2.5  \n",
       "1           2.8                    0.3         44.60                   2.5  \n",
       "2           0.0                    0.3         12.36                   2.5  \n",
       "3           0.0                    0.3         12.30                   2.5  \n",
       "4           0.0                    0.3         12.88                   0.0  "
      ]
     },
     "execution_count": 38,
     "metadata": {},
     "output_type": "execute_result"
    }
   ],
   "source": [
    "validator.head()"
   ]
  },
  {
   "cell_type": "markdown",
   "id": "8be66602",
   "metadata": {},
   "source": [
    "### Typical Workflow\n",
    "A `batch_list` becomes really useful when you are calculating parameters for auto-initializing Expectations, as they use a `RuleBasedProfiler` under-the-hood to calculate parameters."
   ]
  },
  {
   "cell_type": "markdown",
   "id": "fdef9ad7",
   "metadata": {},
   "source": [
    "Let's say we don't know the min_value and max_value for `expect_column_median_to_be_between()` so we \"guess\" at the `min_value` and `max_value`."
   ]
  },
  {
   "cell_type": "code",
   "execution_count": 70,
   "id": "c74c48c2",
   "metadata": {},
   "outputs": [],
   "source": [
    "validator = data_context.get_validator_using_batch_list(batch_list=multi_batch_batch_list, expectation_suite=example_suite)"
   ]
  },
  {
   "cell_type": "code",
   "execution_count": 71,
   "id": "b524a2df",
   "metadata": {},
   "outputs": [
    {
     "data": {
      "application/vnd.jupyter.widget-view+json": {
       "model_id": "61ccff8579ab472ab20154a250169729",
       "version_major": 2,
       "version_minor": 0
      },
      "text/plain": [
       "Calculating Metrics:   0%|          | 0/9 [00:00<?, ?it/s]"
      ]
     },
     "metadata": {},
     "output_type": "display_data"
    },
    {
     "data": {
      "text/plain": [
       "{\n",
       "  \"exception_info\": {\n",
       "    \"raised_exception\": false,\n",
       "    \"exception_traceback\": null,\n",
       "    \"exception_message\": null\n",
       "  },\n",
       "  \"result\": {\n",
       "    \"observed_value\": 1.75\n",
       "  },\n",
       "  \"success\": false,\n",
       "  \"meta\": {}\n",
       "}"
      ]
     },
     "execution_count": 71,
     "metadata": {},
     "output_type": "execute_result"
    }
   ],
   "source": [
    "validator.expect_column_median_to_be_between(column=\"trip_distance\", min_value=0, max_value=1)"
   ]
  },
  {
   "cell_type": "markdown",
   "id": "f18d096f",
   "metadata": {},
   "source": [
    "The observed value for our `yellow_tripdata_sample_2020` table where `trip_distance` is going to be `1.75`, which means the Expectation fails. We guessed wrong - but we can do better!"
   ]
  },
  {
   "cell_type": "markdown",
   "id": "9c5016d8",
   "metadata": {},
   "source": [
    "Now we run the same expectation again, but this time with `auto=True`. This means the `median` values are going to calculated across the `batch_list` associated with the `Validator` (ie 12 Batches for `yellow_tripdata_sample_2020`), which gives the min value of `1.6` and the max value of `1.99`"
   ]
  },
  {
   "cell_type": "code",
   "execution_count": 72,
   "id": "cdd821c3",
   "metadata": {},
   "outputs": [
    {
     "name": "stdout",
     "output_type": "stream",
     "text": [
      "\n"
     ]
    },
    {
     "data": {
      "application/vnd.jupyter.widget-view+json": {
       "model_id": "6275abd6f45044c28349009e294c8891",
       "version_major": 2,
       "version_minor": 0
      },
      "text/plain": [
       "Generating Expectations:   0%|          | 0/1 [00:00<?, ?it/s]"
      ]
     },
     "metadata": {},
     "output_type": "display_data"
    },
    {
     "data": {
      "application/vnd.jupyter.widget-view+json": {
       "model_id": "",
       "version_major": 2,
       "version_minor": 0
      },
      "text/plain": [
       "Profiling Dataset:         0%|          | 0/1 [00:00<?, ?it/s]"
      ]
     },
     "metadata": {},
     "output_type": "display_data"
    },
    {
     "data": {
      "application/vnd.jupyter.widget-view+json": {
       "model_id": "93a4221169044ee982c2e1cab7af3db7",
       "version_major": 2,
       "version_minor": 0
      },
      "text/plain": [
       "Calculating Metrics:   0%|          | 0/9 [00:00<?, ?it/s]"
      ]
     },
     "metadata": {},
     "output_type": "display_data"
    },
    {
     "data": {
      "text/plain": [
       "{\n",
       "  \"exception_info\": {\n",
       "    \"raised_exception\": false,\n",
       "    \"exception_traceback\": null,\n",
       "    \"exception_message\": null\n",
       "  },\n",
       "  \"expectation_config\": {\n",
       "    \"expectation_type\": \"expect_column_median_to_be_between\",\n",
       "    \"kwargs\": {\n",
       "      \"strict_max\": false,\n",
       "      \"min_value\": 1.6,\n",
       "      \"column\": \"trip_distance\",\n",
       "      \"strict_min\": false,\n",
       "      \"max_value\": 1.99\n",
       "    },\n",
       "    \"meta\": {\n",
       "      \"auto_generated_at\": \"20220909T044852.642862Z\",\n",
       "      \"great_expectations_version\": \"0.15.22+3.g7ae9a4c03.dirty\"\n",
       "    }\n",
       "  },\n",
       "  \"result\": {\n",
       "    \"observed_value\": 1.75\n",
       "  },\n",
       "  \"success\": true,\n",
       "  \"meta\": {}\n",
       "}"
      ]
     },
     "execution_count": 72,
     "metadata": {},
     "output_type": "execute_result"
    }
   ],
   "source": [
    "validator.expect_column_median_to_be_between(column=\"trip_distance\", auto=True)"
   ]
  },
  {
   "cell_type": "markdown",
   "id": "c6a6c277",
   "metadata": {},
   "source": [
    "The `auto=True` will also automatically run the Expectation against the most recent Batch (which has an observed value of `1.61`) and the Expectation will pass. "
   ]
  },
  {
   "cell_type": "markdown",
   "id": "90b8b938",
   "metadata": {},
   "source": [
    "You can now save the `ExpectationSuite`."
   ]
  },
  {
   "cell_type": "code",
   "execution_count": 73,
   "id": "eba880ed",
   "metadata": {},
   "outputs": [],
   "source": [
    "validator.save_expectation_suite()"
   ]
  },
  {
   "cell_type": "markdown",
   "id": "1b7ec631",
   "metadata": {},
   "source": [
    "### Running the `ExpectationSuite` against single `Batch`"
   ]
  },
  {
   "cell_type": "markdown",
   "id": "477381f5",
   "metadata": {},
   "source": [
    "Now the ExpectationSuite we built using all batches can be used to validate single batches using a Checkpoint. For example, we can run this checkpoint on new data when it comes in next month. In our example, let's validate a different batch from February 2020, using the `ExpectationSuite` we built from `yellow_tripdata_sample_2020`."
   ]
  },
  {
   "cell_type": "code",
   "execution_count": 78,
   "id": "747dea95",
   "metadata": {},
   "outputs": [],
   "source": [
    "single_batch_batch_request_from_multi: BatchRequest = BatchRequest(\n",
    "    datasource_name=\"taxi_multi_batch_sql_datasource\",\n",
    "    data_connector_name=\"inferred_data_connector_multi_batch_asset_split_on_date_time\",\n",
    "    data_asset_name=\"yellow_tripdata_sample_2020\",\n",
    "    data_connector_query={ \n",
    "        \"batch_filter_parameters\": {\"pickup_datetime\": {\"year\": 2020, \"month\": 2}}\n",
    "    }\n",
    "\n",
    "\n",
    ")\n"
   ]
  },
  {
   "cell_type": "code",
   "execution_count": 79,
   "id": "cb93d87f",
   "metadata": {},
   "outputs": [
    {
     "data": {
      "text/plain": [
       "{\n",
       "  \"action_list\": [\n",
       "    {\n",
       "      \"name\": \"store_validation_result\",\n",
       "      \"action\": {\n",
       "        \"class_name\": \"StoreValidationResultAction\"\n",
       "      }\n",
       "    },\n",
       "    {\n",
       "      \"name\": \"store_evaluation_params\",\n",
       "      \"action\": {\n",
       "        \"class_name\": \"StoreEvaluationParametersAction\"\n",
       "      }\n",
       "    },\n",
       "    {\n",
       "      \"name\": \"update_data_docs\",\n",
       "      \"action\": {\n",
       "        \"class_name\": \"UpdateDataDocsAction\",\n",
       "        \"site_names\": []\n",
       "      }\n",
       "    }\n",
       "  ],\n",
       "  \"batch_request\": {},\n",
       "  \"class_name\": \"Checkpoint\",\n",
       "  \"config_version\": 1.0,\n",
       "  \"evaluation_parameters\": {},\n",
       "  \"module_name\": \"great_expectations.checkpoint\",\n",
       "  \"name\": \"my_checkpoint\",\n",
       "  \"profilers\": [],\n",
       "  \"runtime_configuration\": {},\n",
       "  \"validations\": [\n",
       "    {\n",
       "      \"batch_request\": {\n",
       "        \"datasource_name\": \"taxi_multi_batch_sql_datasource\",\n",
       "        \"data_connector_name\": \"inferred_data_connector_multi_batch_asset_split_on_date_time\",\n",
       "        \"data_asset_name\": \"yellow_tripdata_sample_2020\",\n",
       "        \"data_connector_query\": {\n",
       "          \"batch_filter_parameters\": {\n",
       "            \"pickup_datetime\": {\n",
       "              \"year\": 2020,\n",
       "              \"month\": 2\n",
       "            }\n",
       "          }\n",
       "        }\n",
       "      },\n",
       "      \"expectation_suite_name\": \"example_sql_suite\"\n",
       "    }\n",
       "  ]\n",
       "}"
      ]
     },
     "execution_count": 79,
     "metadata": {},
     "output_type": "execute_result"
    }
   ],
   "source": [
    "checkpoint_config = {\n",
    "    \"name\": \"my_checkpoint\",\n",
    "    \"config_version\": 1,\n",
    "    \"class_name\": \"SimpleCheckpoint\",\n",
    "    \"validations\": [\n",
    "        {\n",
    "            \"batch_request\": single_batch_batch_request_from_multi,\n",
    "            \"expectation_suite_name\": \"example_sql_suite\",            \n",
    "        }\n",
    "    ],\n",
    "}\n",
    "data_context.add_checkpoint(**checkpoint_config)"
   ]
  },
  {
   "cell_type": "code",
   "execution_count": 80,
   "id": "3269dfba",
   "metadata": {},
   "outputs": [
    {
     "data": {
      "application/vnd.jupyter.widget-view+json": {
       "model_id": "9ed53cf5befc455f9de5e828c85d10b8",
       "version_major": 2,
       "version_minor": 0
      },
      "text/plain": [
       "Calculating Metrics:   0%|          | 0/9 [00:00<?, ?it/s]"
      ]
     },
     "metadata": {},
     "output_type": "display_data"
    }
   ],
   "source": [
    "results = data_context.run_checkpoint(\n",
    "    checkpoint_name=\"my_checkpoint\"\n",
    ")"
   ]
  },
  {
   "cell_type": "code",
   "execution_count": 81,
   "id": "c6234082",
   "metadata": {},
   "outputs": [
    {
<<<<<<< HEAD
     "data": {
      "text/plain": [
       "True"
=======
      "cell_type": "code",
      "execution_count": 50,
      "id": "ad91c234-06a2-4e98-9d90-c999c2aad07f",
      "metadata": {},
      "outputs": [
        {
          "name": "stdout",
          "output_type": "stream",
          "text": [
            "Adding to existing table yellow_tripdata_sample_2020 and adding data from ['../../../test_sets/taxi_yellow_tripdata_samples/yellow_tripdata_sample_2020-01.csv']\n",
            "Adding to existing table yellow_tripdata_sample_2020 and adding data from ['../../../test_sets/taxi_yellow_tripdata_samples/yellow_tripdata_sample_2020-02.csv']\n",
            "Adding to existing table yellow_tripdata_sample_2020 and adding data from ['../../../test_sets/taxi_yellow_tripdata_samples/yellow_tripdata_sample_2020-03.csv']\n",
            "Adding to existing table yellow_tripdata_sample_2020 and adding data from ['../../../test_sets/taxi_yellow_tripdata_samples/yellow_tripdata_sample_2020-04.csv']\n",
            "Adding to existing table yellow_tripdata_sample_2020 and adding data from ['../../../test_sets/taxi_yellow_tripdata_samples/yellow_tripdata_sample_2020-05.csv']\n",
            "Adding to existing table yellow_tripdata_sample_2020 and adding data from ['../../../test_sets/taxi_yellow_tripdata_samples/yellow_tripdata_sample_2020-06.csv']\n",
            "Adding to existing table yellow_tripdata_sample_2020 and adding data from ['../../../test_sets/taxi_yellow_tripdata_samples/yellow_tripdata_sample_2020-07.csv']\n",
            "Adding to existing table yellow_tripdata_sample_2020 and adding data from ['../../../test_sets/taxi_yellow_tripdata_samples/yellow_tripdata_sample_2020-08.csv']\n",
            "Adding to existing table yellow_tripdata_sample_2020 and adding data from ['../../../test_sets/taxi_yellow_tripdata_samples/yellow_tripdata_sample_2020-09.csv']\n",
            "Adding to existing table yellow_tripdata_sample_2020 and adding data from ['../../../test_sets/taxi_yellow_tripdata_samples/yellow_tripdata_sample_2020-10.csv']\n",
            "Adding to existing table yellow_tripdata_sample_2020 and adding data from ['../../../test_sets/taxi_yellow_tripdata_samples/yellow_tripdata_sample_2020-11.csv']\n",
            "Adding to existing table yellow_tripdata_sample_2020 and adding data from ['../../../test_sets/taxi_yellow_tripdata_samples/yellow_tripdata_sample_2020-12.csv']\n"
          ]
        }
      ],
      "source": [
        "# from tests.test_utils import load_data_into_test_database\n",
        "# from typing import List\n",
        "# import sqlalchemy as sa\n",
        "# import pandas as pd\n",
        "# pg_hostname = os.getenv(\"GE_TEST_LOCAL_DB_HOSTNAME\", \"localhost\")\n",
        "# CONNECTION_STRING = f\"postgresql+psycopg2://postgres:@{pg_hostname}/test_ci\"\n",
        "\n",
        "# data_paths: List[str] = [\n",
        "#      \"../../../test_sets/taxi_yellow_tripdata_samples/yellow_tripdata_sample_2020-01.csv\",\n",
        "#      \"../../../test_sets/taxi_yellow_tripdata_samples/yellow_tripdata_sample_2020-02.csv\",\n",
        "#      \"../../../test_sets/taxi_yellow_tripdata_samples/yellow_tripdata_sample_2020-03.csv\",\n",
        "#      \"../../../test_sets/taxi_yellow_tripdata_samples/yellow_tripdata_sample_2020-04.csv\",\n",
        "#      \"../../../test_sets/taxi_yellow_tripdata_samples/yellow_tripdata_sample_2020-05.csv\",\n",
        "#      \"../../../test_sets/taxi_yellow_tripdata_samples/yellow_tripdata_sample_2020-06.csv\",\n",
        "#      \"../../../test_sets/taxi_yellow_tripdata_samples/yellow_tripdata_sample_2020-07.csv\",\n",
        "#      \"../../../test_sets/taxi_yellow_tripdata_samples/yellow_tripdata_sample_2020-08.csv\",\n",
        "#      \"../../../test_sets/taxi_yellow_tripdata_samples/yellow_tripdata_sample_2020-09.csv\",\n",
        "#      \"../../../test_sets/taxi_yellow_tripdata_samples/yellow_tripdata_sample_2020-10.csv\",\n",
        "#      \"../../../test_sets/taxi_yellow_tripdata_samples/yellow_tripdata_sample_2020-11.csv\",\n",
        "#      \"../../../test_sets/taxi_yellow_tripdata_samples/yellow_tripdata_sample_2020-12.csv\",\n",
        "# ]\n",
        "\n",
        "    \n",
        "# engine = sa.create_engine(CONNECTION_STRING)\n",
        "# connection = engine.connect()\n",
        "# table_name = \"yellow_tripdata_sample_2020\"\n",
        "# res = connection.execute(f\"DROP TABLE IF EXISTS {table_name}\")\n",
        "\n",
        "# for data_path in data_paths:\n",
        "#     # This utility is not for general use. It is only to support testing.\n",
        "#     load_data_into_test_database(\n",
        "#         table_name=\"yellow_tripdata_sample_2020\",\n",
        "#         csv_path=data_path,\n",
        "#         connection_string=CONNECTION_STRING,\n",
        "#         load_full_dataset=True,\n",
        "#         drop_existing_table=False,\n",
        "#         convert_colnames_to_datetime=[\"pickup_datetime\", \"dropoff_datetime\"]\n",
        "#     )"
>>>>>>> 5da00007
      ]
     },
     "execution_count": 81,
     "metadata": {},
     "output_type": "execute_result"
    }
   ],
   "source": [
    "results.success"
   ]
  },
  {
   "cell_type": "markdown",
   "id": "6914725d-85cc-4c9d-a93d-2d1c329eac74",
   "metadata": {},
   "source": [
    "# Appendix"
   ]
  },
  {
   "cell_type": "markdown",
   "id": "dd39f974",
   "metadata": {},
   "source": [
    "## Other Parameters for `InferredAssetSqlDataConnector`"
   ]
  },
  {
   "cell_type": "markdown",
   "id": "6cec10bc",
   "metadata": {},
   "source": [
    "The signature of the `InferredAssetSqlDataConnector` also contains the following required parameters:\n",
    "- `name`: string describing the name of this DataConnector.\n",
    "- `datasource_name`: the name of the Datasource that contains it.\n",
    "- `execution_engine`: the type of ExecutionEngine to use.\n",
    "\n",
    "And the following optional parameters\n",
    "- `data_asset_name_prefix`: string describing an optional prefix to prepend to inferred data_asset_names.\n",
    "- `data_asset_name_suffix`: string describing an optional suffix to append to inferred data_asset_names.\n",
    "- `include_schema_name`: bool which answers the question : \"Should the data_asset_name include the schema as a prefix?\"\n",
    "- `splitter_method`: string that names method to split the target table into multiple `Batches`.\n",
    "- `splitter_kwargs`: dict containing keyword arguments to pass to `splitter_method`.\n",
    "- `sampling_method`: string that names method to sample `Batches`.\n",
    "- `sampling_kwargs`: dict containing keyword arguments to pass to `sampling_method`.\n",
    "- `excluded_tables`: A list of tables to ignore when inferring data asset_names\n",
    "- `included_tables`: If not `None`, only include tables in this list when inferring data asset_names.\n",
    "- `skip_inapplicable_tables`:  If `True`, tables that can't be successfully queried using sampling and splitter methods are excluded from inferred data_asset_names. If `False`, the class will throw an error during initialization if any such tables are encountered.\n",
    "- `batch_spec_passthrough`: dictionary with keys that will be added directly to batch_spec.\n",
    "- `introspection_directives`: Arguments passed to the introspection method to guide introspection.\n",
    "\n",
    "Valid keys for `introspection_directives` include: \n",
    "- `schema_name`: string describing schema to introspect (default is `None`). We used this parameter in our example above. \n",
    "- `ignore_information_schemas_and_system_tables`: bool (`default=True`) which determines whether to ignore information schemas and system tables when introspecting the database.\n",
    "- `system_tables`: optional list of strings that define `system_tables` for your db. \n",
    "- `information_schemas`: optional list of strings that define `information_schemas` for your db. \n",
    "- `include_views`: bool (`default=True`) which determines whether to include `views` when introspecting the database. "
   ]
  },
  {
   "cell_type": "markdown",
   "id": "ee136e6b",
   "metadata": {},
   "source": [
    "## Loading Data into Postgresql Database"
   ]
  },
  {
   "cell_type": "markdown",
   "id": "9f4a183e-f0df-40f4-b64f-439666e32ab4",
   "metadata": {},
   "source": [
    "* The following code can be used to build the postgres database used in this notebook. It is included (and commented out) for reference.\n",
    "* In order to load the data into a local `postgresql` database, please feel free to use the `docker-compose.yml` file available at `great_expectations/assets/docker/postgresql/`. \n",
    "\n",
    "### To spin up the `postgresql` database\n",
    "* Have [Docker Desktop](https://www.docker.com/products/docker-desktop/) running locally.\n",
    "* Navigate to `great_expectations/assets/docker/postgresql/`\n",
    "* Type `docker-compose up`\n",
    "* Then uncomment and run the following snippet"
   ]
  },
  {
   "cell_type": "code",
   "execution_count": 50,
   "id": "ad91c234-06a2-4e98-9d90-c999c2aad07f",
   "metadata": {},
   "outputs": [
    {
     "name": "stdout",
     "output_type": "stream",
     "text": [
      "Adding to existing table yellow_tripdata_sample_2020 and adding data from ['../../../test_sets/taxi_yellow_tripdata_samples/yellow_tripdata_sample_2020-01.csv']\n",
      "Adding to existing table yellow_tripdata_sample_2020 and adding data from ['../../../test_sets/taxi_yellow_tripdata_samples/yellow_tripdata_sample_2020-02.csv']\n",
      "Adding to existing table yellow_tripdata_sample_2020 and adding data from ['../../../test_sets/taxi_yellow_tripdata_samples/yellow_tripdata_sample_2020-03.csv']\n",
      "Adding to existing table yellow_tripdata_sample_2020 and adding data from ['../../../test_sets/taxi_yellow_tripdata_samples/yellow_tripdata_sample_2020-04.csv']\n",
      "Adding to existing table yellow_tripdata_sample_2020 and adding data from ['../../../test_sets/taxi_yellow_tripdata_samples/yellow_tripdata_sample_2020-05.csv']\n",
      "Adding to existing table yellow_tripdata_sample_2020 and adding data from ['../../../test_sets/taxi_yellow_tripdata_samples/yellow_tripdata_sample_2020-06.csv']\n",
      "Adding to existing table yellow_tripdata_sample_2020 and adding data from ['../../../test_sets/taxi_yellow_tripdata_samples/yellow_tripdata_sample_2020-07.csv']\n",
      "Adding to existing table yellow_tripdata_sample_2020 and adding data from ['../../../test_sets/taxi_yellow_tripdata_samples/yellow_tripdata_sample_2020-08.csv']\n",
      "Adding to existing table yellow_tripdata_sample_2020 and adding data from ['../../../test_sets/taxi_yellow_tripdata_samples/yellow_tripdata_sample_2020-09.csv']\n",
      "Adding to existing table yellow_tripdata_sample_2020 and adding data from ['../../../test_sets/taxi_yellow_tripdata_samples/yellow_tripdata_sample_2020-10.csv']\n",
      "Adding to existing table yellow_tripdata_sample_2020 and adding data from ['../../../test_sets/taxi_yellow_tripdata_samples/yellow_tripdata_sample_2020-11.csv']\n",
      "Adding to existing table yellow_tripdata_sample_2020 and adding data from ['../../../test_sets/taxi_yellow_tripdata_samples/yellow_tripdata_sample_2020-12.csv']\n"
     ]
    }
   ],
   "source": [
    "# from tests.test_utils import load_data_into_test_database\n",
    "# from typing import List\n",
    "# import sqlalchemy as sa\n",
    "# import pandas as pd\n",
    "# CONNECTION_STRING = \"postgresql+psycopg2://postgres:@localhost/test_ci\"\n",
    "\n",
    "# data_paths: List[str] = [\n",
    "#      \"../../../test_sets/taxi_yellow_tripdata_samples/yellow_tripdata_sample_2020-01.csv\",\n",
    "#      \"../../../test_sets/taxi_yellow_tripdata_samples/yellow_tripdata_sample_2020-02.csv\",\n",
    "#      \"../../../test_sets/taxi_yellow_tripdata_samples/yellow_tripdata_sample_2020-03.csv\",\n",
    "#      \"../../../test_sets/taxi_yellow_tripdata_samples/yellow_tripdata_sample_2020-04.csv\",\n",
    "#      \"../../../test_sets/taxi_yellow_tripdata_samples/yellow_tripdata_sample_2020-05.csv\",\n",
    "#      \"../../../test_sets/taxi_yellow_tripdata_samples/yellow_tripdata_sample_2020-06.csv\",\n",
    "#      \"../../../test_sets/taxi_yellow_tripdata_samples/yellow_tripdata_sample_2020-07.csv\",\n",
    "#      \"../../../test_sets/taxi_yellow_tripdata_samples/yellow_tripdata_sample_2020-08.csv\",\n",
    "#      \"../../../test_sets/taxi_yellow_tripdata_samples/yellow_tripdata_sample_2020-09.csv\",\n",
    "#      \"../../../test_sets/taxi_yellow_tripdata_samples/yellow_tripdata_sample_2020-10.csv\",\n",
    "#      \"../../../test_sets/taxi_yellow_tripdata_samples/yellow_tripdata_sample_2020-11.csv\",\n",
    "#      \"../../../test_sets/taxi_yellow_tripdata_samples/yellow_tripdata_sample_2020-12.csv\",\n",
    "# ]\n",
    "\n",
    "    \n",
    "# engine = sa.create_engine(CONNECTION_STRING)\n",
    "# connection = engine.connect()\n",
    "# table_name = \"yellow_tripdata_sample_2020\"\n",
    "# res = connection.execute(f\"DROP TABLE IF EXISTS {table_name}\")\n",
    "\n",
    "# for data_path in data_paths:\n",
    "#     # This utility is not for general use. It is only to support testing.\n",
    "#     load_data_into_test_database(\n",
    "#         table_name=\"yellow_tripdata_sample_2020\",\n",
    "#         csv_path=data_path,\n",
    "#         connection_string=CONNECTION_STRING,\n",
    "#         load_full_dataset=True,\n",
    "#         drop_existing_table=False,\n",
    "#         convert_colnames_to_datetime=[\"pickup_datetime\", \"dropoff_datetime\"]\n",
    "#     )"
   ]
  }
 ],
 "metadata": {
  "kernelspec": {
   "display_name": "Python 3 (ipykernel)",
   "language": "python",
   "name": "python3"
  },
  "language_info": {
   "codemirror_mode": {
    "name": "ipython",
    "version": 3
   },
   "file_extension": ".py",
   "mimetype": "text/x-python",
   "name": "python",
   "nbconvert_exporter": "python",
   "pygments_lexer": "ipython3",
   "version": "3.8.6"
  }
 },
 "nbformat": 4,
 "nbformat_minor": 5
}<|MERGE_RESOLUTION|>--- conflicted
+++ resolved
@@ -1,79 +1,4 @@
 {
-<<<<<<< HEAD
- "cells": [
-  {
-   "cell_type": "markdown",
-   "id": "7f0a5264-b003-4101-862f-45653f2aed1b",
-   "metadata": {},
-   "source": [
-    "# How to write multi-batch `BatchRequest` - Inferred `Sql` Example\n",
-    "* A `BatchRequest` facilitates the return of a `batch` of data from a configured `Datasource`. To find more about `Batches`, please refer to the [related documentation](https://docs.greatexpectations.io/docs/guides/connecting_to_your_data/how_to_get_a_batch_of_data_from_a_configured_datasource#1-construct-a-batchrequest). \n",
-    "* A `BatchRequest` can return 0 or more Batches of data depending on the underlying data, and how it is configured. This guide will help you configure `BatchRequests` to return multiple batches, which can be used by\n",
-    "   1. Self-Initializing Expectations to estimate parameters\n",
-    "   2. DataAssistants to profile your data and create and Expectation suite with self-intialized parameters.\n",
-    "   \n",
-    "* Note : Multi-batch BatchRequests are not supported in `RuntimeDataConnector`."
-   ]
-  },
-  {
-   "cell_type": "code",
-   "execution_count": 16,
-   "id": "ee54886b-4f88-46d9-9afe-dfd8bb061e19",
-   "metadata": {},
-   "outputs": [],
-   "source": [
-    "import great_expectations as gx\n",
-    "from great_expectations.core.yaml_handler import YAMLHandler\n",
-    "from great_expectations.core.batch import BatchRequest\n",
-    "import sqlite3\n",
-    "import pprint\n",
-    "\n",
-    "yaml = YAMLHandler()\n"
-   ]
-  },
-  {
-   "cell_type": "markdown",
-   "id": "bfa243d2-6905-403a-b47a-d89ba834b951",
-   "metadata": {},
-   "source": [
-    "* Load `DataContext`"
-   ]
-  },
-  {
-   "cell_type": "code",
-   "execution_count": 17,
-   "id": "45b1854b-2a75-422e-83bb-5509d868e0c5",
-   "metadata": {},
-   "outputs": [],
-   "source": [
-    "data_context: gx.DataContext = gx.get_context()"
-   ]
-  },
-  {
-   "cell_type": "markdown",
-   "id": "c4462320-d76e-492c-96fb-f0ff8f788851",
-   "metadata": {},
-   "source": [
-    "## Sql Example"
-   ]
-  },
-  {
-   "cell_type": "markdown",
-   "id": "a6e04726",
-   "metadata": {},
-   "source": [
-    "### Example Database\n",
-    "\n",
-    "Imagine we have a database of 1 table, with `yellow_tripdata_sample_2020`, corresponding to all 12 months' `taxi_trip` data for 2020.\n"
-   ]
-  },
-  {
-   "cell_type": "code",
-   "execution_count": 18,
-   "id": "cd29b60b-7e16-4978-acee-0dab368cde3c",
-   "metadata": {},
-   "outputs": [
-=======
   "cells": [
     {
       "cell_type": "markdown",
@@ -590,7 +515,6 @@
         "For simplicity, let's get a `validator` with the December `Batch`, which is in index `\"3\"` (after `1`, `10`, `11`). Notice that we are also casting the value as a `list` using the square brackets. "
       ]
     },
->>>>>>> 5da00007
     {
      "name": "stdout",
      "output_type": "stream",
@@ -1613,11 +1537,6 @@
    "metadata": {},
    "outputs": [
     {
-<<<<<<< HEAD
-     "data": {
-      "text/plain": [
-       "True"
-=======
       "cell_type": "code",
       "execution_count": 50,
       "id": "ad91c234-06a2-4e98-9d90-c999c2aad07f",
@@ -1681,7 +1600,6 @@
         "#         drop_existing_table=False,\n",
         "#         convert_colnames_to_datetime=[\"pickup_datetime\", \"dropoff_datetime\"]\n",
         "#     )"
->>>>>>> 5da00007
       ]
      },
      "execution_count": 81,
