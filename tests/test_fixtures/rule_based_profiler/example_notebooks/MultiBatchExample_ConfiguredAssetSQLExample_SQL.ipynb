--- conflicted
+++ resolved
@@ -493,13 +493,9 @@
    "metadata": {},
    "outputs": [],
    "source": [
-<<<<<<< HEAD
-    "example_suite = data_context.add_expectation_suite(expectation_suite_name=\"example_sql_suite\")"
-=======
-    "example_suite = data_context.create_expectation_suite(\n",
-    "    expectation_suite_name=\"example_sql_suite\", overwrite_existing=True\n",
+    "example_suite = data_context.add_expectation_suite(\n",
+    "    expectation_suite_name=\"example_sql_suite\"\n",
     ")"
->>>>>>> 10f88413
    ]
   },
   {
