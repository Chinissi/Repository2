--- conflicted
+++ resolved
@@ -193,11 +193,7 @@
     "    include_column_name_suffixes=[\"_amount\"],\n",
     "    data_context=data_context,\n",
     ")\n",
-<<<<<<< HEAD
-    "domains: list = domain_builder.get_domains(batch_request=single_batch_batch_request)"
-=======
     "domains: list = domain_builder.get_domains(rule_name=\"my_rule\", batch_request=single_batch_batch_request)"
->>>>>>> ca62bbc1
    ]
   },
   {
@@ -363,11 +359,7 @@
     "    include_column_name_suffixes=[\"_amount\"],\n",
     "    data_context=data_context,\n",
     ")\n",
-<<<<<<< HEAD
-    "domains: list = domain_builder.get_domains(batch_request=single_batch_batch_request)"
-=======
     "domains: list = domain_builder.get_domains(rule_name=\"my_rule\", batch_request=single_batch_batch_request)"
->>>>>>> ca62bbc1
    ]
   },
   {
@@ -886,11 +878,7 @@
     "domain_builder: DomainBuilder = ColumnDomainBuilder(\n",
     "    data_context=data_context,\n",
     ")\n",
-<<<<<<< HEAD
-    "domains: list = domain_builder.get_domains(batch_request=single_batch_batch_request)\n",
-=======
     "domains: list = domain_builder.get_domains(rule_name=\"my_rule\", batch_request=single_batch_batch_request)\n",
->>>>>>> ca62bbc1
     "assert len(domains) == 18 # all columns in yellow_tripdata_sample_2018"
    ]
   },
@@ -911,11 +899,7 @@
     "    include_column_names=[\"vendor_id\"],\n",
     "    data_context=data_context,\n",
     ")\n",
-<<<<<<< HEAD
-    "domains: list = domain_builder.get_domains(batch_request=single_batch_batch_request)\n",
-=======
     "domains: list = domain_builder.get_domains(rule_name=\"my_rule\", batch_request=single_batch_batch_request)\n",
->>>>>>> ca62bbc1
     "domains"
    ]
   },
@@ -929,11 +913,7 @@
     "    exclude_column_names=[\"vendor_id\"],\n",
     "    data_context=data_context,\n",
     ")\n",
-<<<<<<< HEAD
-    "domains: list = domain_builder.get_domains(batch_request=single_batch_batch_request)\n",
-=======
     "domains: list = domain_builder.get_domains(rule_name=\"my_rule\", batch_request=single_batch_batch_request)\n",
->>>>>>> ca62bbc1
     "assert len(domains) == 17 # all columns in yellow_tripdata_sample_2018 with vendor_id excluded"
    ]
   },
@@ -971,11 +951,7 @@
    "metadata": {},
    "outputs": [],
    "source": [
-<<<<<<< HEAD
-    "domains: list = domain_builder.get_domains(batch_request=single_batch_batch_request)\n",
-=======
     "domains: list = domain_builder.get_domains(rule_name=\"my_rule\", batch_request=single_batch_batch_request)\n",
->>>>>>> ca62bbc1
     "assert len(domains) == 15 # columns in yellow_trip_data_sample_2018 that are numeric"
    ]
   },
@@ -1007,11 +983,7 @@
     "    include_column_names=[\"vendor_id\", \"fare_amount\", \"tip_amount\"],\n",
     "    data_context=data_context,\n",
     ")\n",
-<<<<<<< HEAD
-    "domains: list = domain_builder.get_domains(batch_request=single_batch_batch_request)\n",
-=======
     "domains: list = domain_builder.get_domains(rule_name=\"my_rule\", batch_request=single_batch_batch_request)\n",
->>>>>>> ca62bbc1
     "assert len(domains) == 1 # 3 columns are part of a single multi-column domain. "
    ]
   },
@@ -1061,11 +1033,7 @@
     "    include_column_names=[\"vendor_id\", \"fare_amount\"],\n",
     "    data_context=data_context,\n",
     ")\n",
-<<<<<<< HEAD
-    "domains: list = domain_builder.get_domains(batch_request=single_batch_batch_request)\n",
-=======
     "domains: list = domain_builder.get_domains(rule_name=\"my_rule\", batch_request=single_batch_batch_request)\n",
->>>>>>> ca62bbc1
     "assert len(domains) == 1 # 2 columns are part of a single multi-column domain. "
    ]
   },
@@ -1113,11 +1081,7 @@
     "domain_builder: DomainBuilder = TableDomainBuilder(\n",
     "    data_context=data_context,\n",
     ")\n",
-<<<<<<< HEAD
-    "domains: list = domain_builder.get_domains(batch_request=single_batch_batch_request)\n",
-=======
     "domains: list = domain_builder.get_domains(rule_name=\"my_rule\", batch_request=single_batch_batch_request)\n",
->>>>>>> ca62bbc1
     "domains"
    ]
   },
@@ -1154,11 +1118,7 @@
     "    map_metric_name=\"column_values.nonnull\",\n",
     "    data_context=data_context,\n",
     ")\n",
-<<<<<<< HEAD
-    "domains: list = domain_builder.get_domains(batch_request=single_batch_batch_request)\n",
-=======
     "domains: list = domain_builder.get_domains(rule_name=\"my_rule\", batch_request=single_batch_batch_request)\n",
->>>>>>> ca62bbc1
     "len(domains) == 17 # filtered 1 column that was all None"
    ]
   },
@@ -1207,11 +1167,7 @@
    },
    "outputs": [],
    "source": [
-<<<<<<< HEAD
-    "domains: list = domain_builder.get_domains(batch_request=single_batch_batch_request)\n",
-=======
     "domains: list = domain_builder.get_domains(rule_name=\"my_rule\", batch_request=single_batch_batch_request)\n",
->>>>>>> ca62bbc1
     "assert len(domains) == 9"
    ]
   },
