--- conflicted
+++ resolved
@@ -242,12 +242,8 @@
    "metadata": {},
    "outputs": [],
    "source": [
-<<<<<<< HEAD
-    "suite = data_context.add_expectation_suite(expectation_suite_name=\"new_expectation_suite\"",
-=======
-    "suite = data_context.create_expectation_suite(\n",
-    "    expectation_suite_name=\"new_expectation_suite\", overwrite_existing=True\n",
->>>>>>> 10f88413
+    "suite = data_context.add_expectation_suite(\n",
+    "    expectation_suite_name=\"new_expectation_suite\"\n",
     ")"
    ]
   },
