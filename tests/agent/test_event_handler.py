--- conflicted
+++ resolved
@@ -7,12 +7,8 @@
 from great_expectations.agent.message_service.subscriber import EventContext
 from great_expectations.agent.models import (
     EventBase,
-<<<<<<< HEAD
     RunOnboardingDataAssistantEvent,
-=======
     RunCheckpointEvent,
-    RunDataAssistantEvent,
->>>>>>> 716a55b9
 )
 from great_expectations.data_context import CloudDataContext
 
