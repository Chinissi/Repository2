--- conflicted
+++ resolved
@@ -6,9 +6,6 @@
 from great_expectations.exceptions import StoreBackendError
 
 
-<<<<<<< HEAD
-def test_database_store_backend_duplicate_key_violation(caplog, sa):
-=======
 def test_database_store_backend_get_url_for_key(caplog):
     store_backend = DatabaseStoreBackend(
         credentials={
@@ -32,8 +29,7 @@
     assert "postgresql://test_ci/not_here" == store_backend.get_url_for_key(key)
 
 
-def test_database_store_backend_duplicate_key_violation(caplog):
->>>>>>> fba557b0
+def test_database_store_backend_duplicate_key_violation(caplog, sa):
     store_backend = DatabaseStoreBackend(
         credentials={
             "drivername": "postgresql",
