--- conflicted
+++ resolved
@@ -315,15 +315,11 @@
     cloud_data_context = empty_data_context_in_cloud_mode
     name = "test-name"
     suite = ExpectationSuite(expectation_suite_name=name)
-<<<<<<< HEAD
     key = cloud_data_context.expectations_store.get_key(
         name=suite.name, id=suite.ge_cloud_id
     )
     assert isinstance(key, GXCloudIdentifier)
     assert key.resource_name == name
-=======
-    key = cloud_data_context.expectations_store.get_key(suite)
-    assert isinstance(key, GXCloudIdentifier)
 
 
 @pytest.mark.cloud
@@ -550,5 +546,4 @@
     updated_suite_dict = store.get(key=store.get_key(suite))
     updated_suite = ExpectationSuite(**updated_suite_dict)
     assert suite == updated_suite
-    assert len(updated_suite.expectations) == 1
->>>>>>> fd904b9d
+    assert len(updated_suite.expectations) == 1