import datetime

import pytest
from freezegun import freeze_time

<<<<<<< HEAD
import tests.test_utils as test_utils
from great_expectations.core import (
    ExpectationConfiguration,
=======
from great_expectations.core import ExpectationConfiguration
from great_expectations.core.expectation_validation_result import (
>>>>>>> 6cd80457
    ExpectationSuiteValidationResult,
    ExpectationValidationResult,
)
from great_expectations.core.metric import ValidationMetricIdentifier
from great_expectations.core.run_identifier import RunIdentifier
from great_expectations.data_context.util import instantiate_class_from_config


@pytest.fixture(
    params=[
        {
            "class_name": "EvaluationParameterStore",
            "store_backend": {
                "class_name": "DatabaseStoreBackend",
                "credentials": {
                    "drivername": "postgresql",
                    "username": "postgres",
                    "password": "",
                    "host": "localhost",
                    "port": "5432",
                    "database": "test_ci",
                },
            },
        },
        {
            "class_name": "EvaluationParameterStore",
            "module_name": "great_expectations.data_context.store",
        },
    ]
)
def param_store(request, test_backends):
    if "postgresql" not in test_backends:
        pytest.skip("skipping fixture because postgresql not selected")

    return instantiate_class_from_config(
        config=request.param,
        config_defaults={"module_name": "great_expectations.data_context.store",},
        runtime_environment={},
    )


@pytest.fixture(
    params=[
        {
            "class_name": "EvaluationParameterStore",
            "store_backend": {"class_name": "InMemoryStoreBackend",},
        },
        {
            "class_name": "EvaluationParameterStore",
            "module_name": "great_expectations.data_context.store",
        },
    ]
)
def in_memory_param_store(request, test_backends):
    if "postgresql" not in test_backends:
        pytest.skip("skipping fixture because postgresql not selected")

    return instantiate_class_from_config(
        config=request.param,
        config_defaults={"module_name": "great_expectations.data_context.store",},
        runtime_environment={},
    )


def test_evaluation_parameter_store_methods(
    data_context_parameterized_expectation_suite,
):
    run_id = RunIdentifier(run_name="20191125T000000.000000Z")
    source_patient_data_results = ExpectationSuiteValidationResult(
        meta={
            "expectation_suite_name": "source_patient_data.default",
            "run_id": run_id,
        },
        results=[
            ExpectationValidationResult(
                expectation_config=ExpectationConfiguration(
                    expectation_type="expect_table_row_count_to_equal",
                    kwargs={"value": 1024,},
                ),
                success=True,
                exception_info={
                    "exception_message": None,
                    "exception_traceback": None,
                    "raised_exception": False,
                },
                result={
                    "observed_value": 1024,
                    "element_count": 1024,
                    "missing_percent": 0.0,
                    "missing_count": 0,
                },
            )
        ],
        success=True,
    )

    data_context_parameterized_expectation_suite.store_evaluation_parameters(
        source_patient_data_results
    )

    bound_parameters = data_context_parameterized_expectation_suite.evaluation_parameter_store.get_bind_params(
        run_id
    )
    assert bound_parameters == {
        "urn:great_expectations:validations:source_patient_data.default:expect_table_row_count_to_equal.result"
        ".observed_value": 1024
    }
    source_diabetes_data_results = ExpectationSuiteValidationResult(
        meta={
            "expectation_suite_name": "source_diabetes_data.default",
            "run_id": run_id,
        },
        results=[
            ExpectationValidationResult(
                expectation_config=ExpectationConfiguration(
                    expectation_type="expect_column_unique_value_count_to_be_between",
                    kwargs={"column": "patient_nbr", "min": 2048, "max": 2048},
                ),
                success=True,
                exception_info={
                    "exception_message": None,
                    "exception_traceback": None,
                    "raised_exception": False,
                },
                result={
                    "observed_value": 2048,
                    "element_count": 5000,
                    "missing_percent": 0.0,
                    "missing_count": 0,
                },
            )
        ],
        success=True,
    )

    data_context_parameterized_expectation_suite.store_evaluation_parameters(
        source_diabetes_data_results
    )
    bound_parameters = data_context_parameterized_expectation_suite.evaluation_parameter_store.get_bind_params(
        run_id
    )
    assert bound_parameters == {
        "urn:great_expectations:validations:source_patient_data.default:expect_table_row_count_to_equal.result"
        ".observed_value": 1024,
        "urn:great_expectations:validations:source_diabetes_data.default"
        ":expect_column_unique_value_count_to_be_between.result.observed_value:column=patient_nbr": 2048,
    }


def test_database_evaluation_parameter_store_basics(param_store):
    run_id = RunIdentifier(
        run_name=datetime.datetime.now(datetime.timezone.utc).strftime(
            "%Y%m%dT%H%M%S.%fZ"
        )
    )
    metric_identifier = ValidationMetricIdentifier(
        run_id=run_id,
        data_asset_name=None,
        expectation_suite_identifier="asset.warning",
        metric_name="expect_column_values_to_match_regex.result.unexpected_percent",
        metric_kwargs_id="column=mycol",
    )
    metric_value = 12.3456789

    param_store.set(metric_identifier, metric_value)
    value = param_store.get(metric_identifier)
    assert value == metric_value


def test_database_evaluation_parameter_store_store_backend_id(in_memory_param_store):
    """
    What does this test and why?
    A Store should be able to report it's store_backend_id
    which is set when the StoreBackend is instantiated.
    """
    # Check that store_backend_id exists can be read
    assert in_memory_param_store.store_backend_id is not None
    # Check that store_backend_id is a valid UUID
    assert test_utils.validate_uuid4(in_memory_param_store.store_backend_id)


@freeze_time("09/26/2019 13:42:41")
def test_database_evaluation_parameter_store_get_bind_params(param_store):
    # Bind params must be expressed as a string-keyed dictionary.
    # Verify that the param_store supports that
    run_id = RunIdentifier(
        run_name=datetime.datetime.now(datetime.timezone.utc).strftime(
            "%Y%m%dT%H%M%S.%fZ"
        )
    )
    metric_identifier = ValidationMetricIdentifier(
        run_id=run_id,
        data_asset_name=None,
        expectation_suite_identifier="asset.warning",
        metric_name="expect_column_values_to_match_regex.result.unexpected_percent",
        metric_kwargs_id="column=mycol",
    )

    metric_value = 12.3456789
    param_store.set(metric_identifier, metric_value)

    metric_identifier = ValidationMetricIdentifier(
        run_id=run_id,
        data_asset_name=None,
        expectation_suite_identifier="asset.warning",
        metric_name="expect_table_row_count_to_be_between.result.observed_value",
        metric_kwargs_id=None,
    )

    metric_value = 512
    param_store.set(metric_identifier, metric_value)

    metric_identifier = ValidationMetricIdentifier(
        run_id=run_id,
        data_asset_name=None,
        expectation_suite_identifier="asset2.warning",
        metric_name="expect_column_values_to_match_regex.result.unexpected_percent",
        metric_kwargs_id="column=mycol",
    )

    metric_value = 12.3456789
    param_store.set(metric_identifier, metric_value)

    params = param_store.get_bind_params(run_id)
    assert params == {
        "urn:great_expectations:validations:asset.warning:"
        "expect_column_values_to_match_regex.result.unexpected_percent:column=mycol": 12.3456789,
        "urn:great_expectations:validations:asset.warning:"
        "expect_table_row_count_to_be_between.result.observed_value": 512,
        "urn:great_expectations:validations:asset2.warning:"
        "expect_column_values_to_match_regex.result.unexpected_percent:column=mycol": 12.3456789,
    }<|MERGE_RESOLUTION|>--- conflicted
+++ resolved
@@ -3,14 +3,9 @@
 import pytest
 from freezegun import freeze_time
 
-<<<<<<< HEAD
 import tests.test_utils as test_utils
-from great_expectations.core import (
-    ExpectationConfiguration,
-=======
 from great_expectations.core import ExpectationConfiguration
 from great_expectations.core.expectation_validation_result import (
->>>>>>> 6cd80457
     ExpectationSuiteValidationResult,
     ExpectationValidationResult,
 )
