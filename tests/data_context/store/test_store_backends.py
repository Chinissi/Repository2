import datetime
import os
import uuid
from unittest.mock import patch

import boto3
import pyparsing as pp
import pytest
from moto import mock_s3

import tests.test_utils as test_utils
from great_expectations.core.run_identifier import RunIdentifier
from great_expectations.data_context.store import (
    InMemoryStoreBackend,
    StoreBackend,
    TupleAzureBlobStoreBackend,
    TupleFilesystemStoreBackend,
    TupleGCSStoreBackend,
    TupleS3StoreBackend,
)
from great_expectations.data_context.types.resource_identifiers import (
    ExpectationSuiteIdentifier,
    ValidationResultIdentifier,
)
from great_expectations.exceptions import InvalidKeyError, StoreBackendError, StoreError
from great_expectations.util import gen_directory_tree_str


def test_StoreBackendValidation():
    backend = InMemoryStoreBackend()

    backend._validate_key(("I", "am", "a", "string", "tuple"))

    with pytest.raises(TypeError):
        backend._validate_key("nope")

    with pytest.raises(TypeError):
        backend._validate_key(("I", "am", "a", "string", 100))

    with pytest.raises(TypeError):
        backend._validate_key(("I", "am", "a", "string", None))

    # zero-length tuple is allowed
    backend._validate_key(())


def check_store_backend_store_backend_id_functionality(
    store_backend: StoreBackend, store_backend_id: str = None
) -> None:
    """
    Assertions to check if a store backend is handling reading and writing a store_backend_id appropriately.
    Args:
        store_backend: Instance of subclass of StoreBackend to test e.g. TupleFilesystemStoreBackend
        store_backend_id: Manually input store_backend_id
    Returns:
        None
    """
    # Check that store_backend_id exists can be read
    assert store_backend.store_backend_id is not None
    store_error_uuid = "00000000-0000-0000-0000-00000000e003"
    assert store_backend.store_backend_id != store_error_uuid
    if store_backend_id:
        assert store_backend.store_backend_id == store_backend_id
    # Check that store_backend_id is a valid UUID
    assert test_utils.validate_uuid4(store_backend.store_backend_id)
    # Check in file stores that the actual file exists
    assert store_backend.has_key(key=(".ge_store_backend_id",))

    # Check file stores for the file in the correct format
    store_backend_id_from_file = store_backend.get(key=(".ge_store_backend_id",))
    store_backend_id_file_parser = "store_backend_id = " + pp.Word(pp.hexnums + "-")
    parsed_store_backend_id = store_backend_id_file_parser.parseString(
        store_backend_id_from_file
    )
    assert test_utils.validate_uuid4(parsed_store_backend_id[1])


@mock_s3
def test_StoreBackend_id_initialization(tmp_path_factory):
    """
    What does this test and why?

    A StoreBackend should have a store_backend_id property. That store_backend_id should be read and initialized
    from an existing persistent store_backend_id during instantiation, or a new store_backend_id should be generated
    and persisted. The store_backend_id should be a valid UUIDv4
    If a new store_backend_id cannot be persisted, use an ephemeral store_backend_id.
    Persistence should be in a .ge_store_backend_id file for for filesystem and blob-stores.

    Note: StoreBackend & TupleStoreBackend are abstract classes, so we will test the
    concrete classes that inherit from them.
    See also test_database_store_backend::test_database_store_backend_id_initialization
    """

    # InMemoryStoreBackend
    # Initialize without store_backend_id and check that it is generated correctly
    in_memory_store_backend = InMemoryStoreBackend()
    check_store_backend_store_backend_id_functionality(
        store_backend=in_memory_store_backend
    )

    # Create a new store with the same config and make sure it reports the same store_backend_id
    # in_memory_store_backend_duplicate = InMemoryStoreBackend()
    # assert in_memory_store_backend.store_backend_id == in_memory_store_backend_duplicate.store_backend_id
    # This is not currently implemented for the InMemoryStoreBackend, the store_backend_id is ephemeral since
    # there is no place to persist it.

    # TupleFilesystemStoreBackend
    # Initialize without store_backend_id and check that it is generated correctly
    path = "dummy_str"
    project_path = str(
        tmp_path_factory.mktemp("test_StoreBackend_id_initialization__dir")
    )

    tuple_filesystem_store_backend = TupleFilesystemStoreBackend(
        root_directory=os.path.abspath(path),
        base_directory=project_path,
        # filepath_template="my_file_{0}",
    )
    # Check that store_backend_id is created on instantiation, before being accessed
    desired_directory_tree_str = """\
test_StoreBackend_id_initialization__dir0/
    .ge_store_backend_id
"""
    assert gen_directory_tree_str(project_path) == desired_directory_tree_str
    check_store_backend_store_backend_id_functionality(
        store_backend=tuple_filesystem_store_backend
    )
    assert gen_directory_tree_str(project_path) == desired_directory_tree_str

    # Repeat the above with a filepath template
    project_path_with_filepath_template = str(
        tmp_path_factory.mktemp("test_StoreBackend_id_initialization__dir")
    )
    tuple_filesystem_store_backend_with_filepath_template = TupleFilesystemStoreBackend(
        root_directory=os.path.abspath(path),
        base_directory=project_path_with_filepath_template,
        filepath_template="my_file_{0}",
    )
    check_store_backend_store_backend_id_functionality(
        store_backend=tuple_filesystem_store_backend_with_filepath_template
    )
    assert (
        gen_directory_tree_str(project_path_with_filepath_template)
        == """\
test_StoreBackend_id_initialization__dir1/
    .ge_store_backend_id
"""
    )

    # Create a new store with the same config and make sure it reports the same store_backend_id
    tuple_filesystem_store_backend_duplicate = TupleFilesystemStoreBackend(
        root_directory=os.path.abspath(path),
        base_directory=project_path,
        # filepath_template="my_file_{0}",
    )
    check_store_backend_store_backend_id_functionality(
        store_backend=tuple_filesystem_store_backend_duplicate
    )
    assert (
        tuple_filesystem_store_backend.store_backend_id
        == tuple_filesystem_store_backend_duplicate.store_backend_id
    )

    # TupleS3StoreBackend
    # Initialize without store_backend_id and check that it is generated correctly
    bucket = "leakybucket"
    prefix = "this_is_a_test_prefix"

    # create a bucket in Moto's mock AWS environment
    conn = boto3.resource("s3", region_name="us-east-1")
    conn.create_bucket(Bucket=bucket)

    s3_store_backend = TupleS3StoreBackend(
        filepath_template="my_file_{0}",
        bucket=bucket,
        prefix=prefix,
    )

    check_store_backend_store_backend_id_functionality(store_backend=s3_store_backend)

    # Create a new store with the same config and make sure it reports the same store_backend_id
    s3_store_backend_duplicate = TupleS3StoreBackend(
        filepath_template="my_file_{0}",
        bucket=bucket,
        prefix=prefix,
    )
    check_store_backend_store_backend_id_functionality(
        store_backend=s3_store_backend_duplicate
    )
    assert (
        s3_store_backend.store_backend_id == s3_store_backend_duplicate.store_backend_id
    )

    # TODO: Fix GCS Testing
    # TupleGCSStoreBackend
    # Initialize without store_backend_id and check that it is generated correctly
    bucket = "leakybucket"
    prefix = "this_is_a_test_prefix"
    project = "dummy-project"
    base_public_path = "http://www.test.com/"

    with patch("google.cloud.storage.Client", autospec=True) as mock_gcs_client:
        gcs_store_backend_with_base_public_path = TupleGCSStoreBackend(
            filepath_template=None,
            bucket=bucket,
            prefix=prefix,
            project=project,
            base_public_path=base_public_path,
        )

        gcs_store_backend_with_base_public_path_duplicate = TupleGCSStoreBackend(
            filepath_template=None,
            bucket=bucket,
            prefix=prefix,
            project=project,
            base_public_path=base_public_path,
        )

        assert gcs_store_backend_with_base_public_path.store_backend_id is not None
        # Currently we don't have a good way to mock GCS functionality
        # check_store_backend_store_backend_id_functionality(store_backend=gcs_store_backend_with_base_public_path)

        # Create a new store with the same config and make sure it reports the same store_backend_id
        assert (
            gcs_store_backend_with_base_public_path.store_backend_id
            == gcs_store_backend_with_base_public_path_duplicate.store_backend_id
        )
        store_error_uuid = "00000000-0000-0000-0000-00000000e003"
        assert (
            gcs_store_backend_with_base_public_path.store_backend_id != store_error_uuid
        )
        assert (
            gcs_store_backend_with_base_public_path_duplicate.store_backend_id
            != store_error_uuid
        )


@mock_s3
def test_TupleS3StoreBackend_store_backend_id():
    # TupleS3StoreBackend
    # Initialize without store_backend_id and check that it is generated correctly
    bucket = "leakybucket2"
    prefix = "this_is_a_test_prefix"

    # create a bucket in Moto's mock AWS environment
    conn = boto3.resource("s3", region_name="us-east-1")
    conn.create_bucket(Bucket=bucket)

    s3_store_backend = TupleS3StoreBackend(
        filepath_template="my_file_{0}",
        bucket=bucket,
        prefix=prefix,
    )

    check_store_backend_store_backend_id_functionality(store_backend=s3_store_backend)

    # Create a new store with the same config and make sure it reports the same store_backend_id
    s3_store_backend_duplicate = TupleS3StoreBackend(
        filepath_template="my_file_{0}",
        bucket=bucket,
        prefix=prefix,
    )

    store_error_uuid = "00000000-0000-0000-0000-00000000e003"
    assert s3_store_backend.store_backend_id != store_error_uuid
    assert s3_store_backend_duplicate.store_backend_id != store_error_uuid

    assert (
        s3_store_backend.store_backend_id == s3_store_backend_duplicate.store_backend_id
    )


def test_InMemoryStoreBackend():

    my_store = InMemoryStoreBackend()

    my_key = ("A",)
    with pytest.raises(InvalidKeyError):
        my_store.get(my_key)

    my_store.set(my_key, "aaa")
    assert my_store.get(my_key) == "aaa"

    my_store.set(("B",), {"x": 1})

    assert my_store.has_key(my_key) is True
    assert my_store.has_key(("B",)) is True
    assert my_store.has_key(("A",)) is True
    assert my_store.has_key(("C",)) is False
    assert my_store.list_keys() == [(".ge_store_backend_id",), ("A",), ("B",)]

    with pytest.raises(StoreError):
        my_store.get_url_for_key(my_key)


def test_tuple_filesystem_store_filepath_prefix_error(tmp_path_factory):
    path = str(
        tmp_path_factory.mktemp("test_tuple_filesystem_store_filepath_prefix_error")
    )
    project_path = str(tmp_path_factory.mktemp("my_dir"))

    with pytest.raises(StoreBackendError) as e:
        TupleFilesystemStoreBackend(
            root_directory=os.path.abspath(path),
            base_directory=project_path,
            filepath_prefix="invalid_prefix_ends_with/",
        )
    assert "filepath_prefix may not end with" in e.value.message

    with pytest.raises(StoreBackendError) as e:
        TupleFilesystemStoreBackend(
            root_directory=os.path.abspath(path),
            base_directory=project_path,
            filepath_prefix="invalid_prefix_ends_with\\",
        )
    assert "filepath_prefix may not end with" in e.value.message


def test_FilesystemStoreBackend_two_way_string_conversion(tmp_path_factory):
    path = str(
        tmp_path_factory.mktemp(
            "test_FilesystemStoreBackend_two_way_string_conversion__dir"
        )
    )
    project_path = str(tmp_path_factory.mktemp("my_dir"))

    my_store = TupleFilesystemStoreBackend(
        root_directory=os.path.abspath(path),
        base_directory=project_path,
        filepath_template="{0}/{1}/{2}/foo-{2}-expectations.txt",
    )

    tuple_ = ("A__a", "B-b", "C")
    converted_string = my_store._convert_key_to_filepath(tuple_)
    assert converted_string == "A__a/B-b/C/foo-C-expectations.txt"

    recovered_key = my_store._convert_filepath_to_key(
        "A__a/B-b/C/foo-C-expectations.txt"
    )
    assert recovered_key == tuple_

    with pytest.raises(ValueError):
        tuple_ = ("A/a", "B-b", "C")
        converted_string = my_store._convert_key_to_filepath(tuple_)


def test_TupleFilesystemStoreBackend(tmp_path_factory):
    path = "dummy_str"
    project_path = str(tmp_path_factory.mktemp("test_TupleFilesystemStoreBackend__dir"))
    base_public_path = "http://www.test.com/"

    my_store = TupleFilesystemStoreBackend(
        root_directory=os.path.abspath(path),
        base_directory=project_path,
        filepath_template="my_file_{0}",
    )

    with pytest.raises(InvalidKeyError):
        my_store.get(("AAA",))

    my_store.set(("AAA",), "aaa")
    assert my_store.get(("AAA",)) == "aaa"

    my_store.set(("BBB",), "bbb")
    assert my_store.get(("BBB",)) == "bbb"

    assert set(my_store.list_keys()) == {(".ge_store_backend_id",), ("AAA",), ("BBB",)}
    assert (
        gen_directory_tree_str(project_path)
        == """\
test_TupleFilesystemStoreBackend__dir0/
    .ge_store_backend_id
    my_file_AAA
    my_file_BBB
"""
    )
    my_store.remove_key(("BBB",))
    with pytest.raises(InvalidKeyError):
        assert my_store.get(("BBB",)) == ""

    my_store_with_base_public_path = TupleFilesystemStoreBackend(
        root_directory=os.path.abspath(path),
        base_directory=project_path,
        filepath_template="my_file_{0}",
        base_public_path=base_public_path,
    )
    my_store_with_base_public_path.set(("CCC",), "ccc")
    url = my_store_with_base_public_path.get_public_url_for_key(("CCC",))
    assert url == "http://www.test.com/my_file_CCC"


def test_TupleFilesystemStoreBackend_ignores_jupyter_notebook_checkpoints(
    tmp_path_factory,
):
    project_path = str(tmp_path_factory.mktemp("things"))

    checkpoint_dir = os.path.join(project_path, ".ipynb_checkpoints")
    os.mkdir(checkpoint_dir)
    assert os.path.isdir(checkpoint_dir)
    nb_file = os.path.join(checkpoint_dir, "foo.json")

    with open(nb_file, "w") as f:
        f.write("")
    assert os.path.isfile(nb_file)
    my_store = TupleFilesystemStoreBackend(
        root_directory=os.path.abspath("dummy_str"),
        base_directory=project_path,
    )

    my_store.set(("AAA",), "aaa")
    assert my_store.get(("AAA",)) == "aaa"

    assert (
        gen_directory_tree_str(project_path)
        == """\
things0/
    .ge_store_backend_id
    AAA
    .ipynb_checkpoints/
        foo.json
"""
    )

    assert set(my_store.list_keys()) == {(".ge_store_backend_id",), ("AAA",)}


@mock_s3
def test_TupleS3StoreBackend_with_prefix():
    """
    What does this test test and why?

    We will exercise the store backend's set method twice and then verify
    that the we calling get and list methods will return the expected keys.

    We will also check that the objects are stored on S3 at the expected location,
    and that the correct S3 URL for the object can be retrieved.

    """
    bucket = "leakybucket"
    prefix = "this_is_a_test_prefix"
    base_public_path = "http://www.test.com/"

    # create a bucket in Moto's mock AWS environment
    conn = boto3.resource("s3", region_name="us-east-1")
    conn.create_bucket(Bucket=bucket)

    my_store = TupleS3StoreBackend(
        filepath_template="my_file_{0}",
        bucket=bucket,
        prefix=prefix,
    )

    # We should be able to list keys, even when empty
    keys = my_store.list_keys()
    assert len(keys) == 1

    my_store.set(("AAA",), "aaa", content_type="text/html; charset=utf-8")
    assert my_store.get(("AAA",)) == "aaa"

    obj = boto3.client("s3").get_object(Bucket=bucket, Key=prefix + "/my_file_AAA")
    assert obj["ContentType"] == "text/html; charset=utf-8"
    assert obj["ContentEncoding"] == "utf-8"

    my_store.set(("BBB",), "bbb")
    assert my_store.get(("BBB",)) == "bbb"

    assert set(my_store.list_keys()) == {("AAA",), ("BBB",), (".ge_store_backend_id",)}
    assert {
        s3_object_info["Key"]
        for s3_object_info in boto3.client("s3").list_objects_v2(
            Bucket=bucket, Prefix=prefix
        )["Contents"]
    } == {
        "this_is_a_test_prefix/.ge_store_backend_id",
        "this_is_a_test_prefix/my_file_AAA",
        "this_is_a_test_prefix/my_file_BBB",
    }

    assert my_store.get_url_for_key(
        ("AAA",)
    ) == "https://s3.amazonaws.com/{}/{}/my_file_AAA".format(bucket, prefix)
    assert my_store.get_url_for_key(
        ("BBB",)
    ) == "https://s3.amazonaws.com/{}/{}/my_file_BBB".format(bucket, prefix)

    my_store.remove_key(("BBB",))
    with pytest.raises(InvalidKeyError):
        my_store.get(("BBB",))

    # testing base_public_path
    my_new_store = TupleS3StoreBackend(
        filepath_template="my_file_{0}",
        bucket=bucket,
        prefix=prefix,
        base_public_path=base_public_path,
    )

    my_new_store.set(("BBB",), "bbb", content_type="text/html; charset=utf-8")

    assert (
        my_new_store.get_public_url_for_key(("BBB",))
        == "http://www.test.com/my_file_BBB"
    )


@mock_s3
def test_tuple_s3_store_backend_slash_conditions():
    bucket = "my_bucket"
    prefix = None
    conn = boto3.resource("s3", region_name="us-east-1")
    conn.create_bucket(Bucket=bucket)

    client = boto3.client("s3")

    my_store = TupleS3StoreBackend(
        bucket=bucket,
        prefix=prefix,
        platform_specific_separator=False,
        filepath_prefix="foo__",
        filepath_suffix="__bar.json",
    )
    my_store.set(("my_suite",), '{"foo": "bar"}')
    expected_s3_keys = ["foo__/.ge_store_backend_id", "foo__/my_suite__bar.json"]
    assert [
        obj["Key"] for obj in client.list_objects_v2(Bucket=bucket)["Contents"]
    ] == expected_s3_keys
    assert (
        my_store.get_url_for_key(("my_suite",))
        == "https://s3.amazonaws.com/my_bucket/foo__/my_suite__bar.json"
    )

    client.delete_objects(
        Bucket=bucket, Delete={"Objects": [{"Key": key} for key in expected_s3_keys]}
    )
    assert len(client.list_objects_v2(Bucket=bucket).get("Contents", [])) == 0
    my_store = TupleS3StoreBackend(
        bucket=bucket,
        prefix=prefix,
        platform_specific_separator=False,
    )
    my_store.set(("my_suite",), '{"foo": "bar"}')
    expected_s3_keys = [".ge_store_backend_id", "my_suite"]
    assert [
        obj["Key"] for obj in client.list_objects_v2(Bucket=bucket)["Contents"]
    ] == expected_s3_keys
    assert (
        my_store.get_url_for_key(("my_suite",))
        == "https://s3.amazonaws.com/my_bucket/my_suite"
    )

    client.delete_objects(
        Bucket=bucket, Delete={"Objects": [{"Key": key} for key in expected_s3_keys]}
    )
    assert len(client.list_objects_v2(Bucket=bucket).get("Contents", [])) == 0
    my_store = TupleS3StoreBackend(
        bucket=bucket,
        prefix=prefix,
        platform_specific_separator=True,
    )
    my_store.set(("my_suite",), '{"foo": "bar"}')
    expected_s3_keys = [".ge_store_backend_id", "my_suite"]
    assert [
        obj["Key"] for obj in client.list_objects_v2(Bucket=bucket)["Contents"]
    ] == expected_s3_keys
    assert (
        my_store.get_url_for_key(("my_suite",))
        == "https://s3.amazonaws.com/my_bucket/my_suite"
    )

    client.delete_objects(
        Bucket=bucket, Delete={"Objects": [{"Key": key} for key in expected_s3_keys]}
    )
    assert len(client.list_objects_v2(Bucket=bucket).get("Contents", [])) == 0
    prefix = "/foo/"
    my_store = TupleS3StoreBackend(
        bucket=bucket, prefix=prefix, platform_specific_separator=True
    )
    my_store.set(("my_suite",), '{"foo": "bar"}')
    expected_s3_keys = ["foo/.ge_store_backend_id", "foo/my_suite"]
    assert [
        obj["Key"] for obj in client.list_objects_v2(Bucket=bucket)["Contents"]
    ] == expected_s3_keys
    assert (
        my_store.get_url_for_key(("my_suite",))
        == "https://s3.amazonaws.com/my_bucket/foo/my_suite"
    )

    client.delete_objects(
        Bucket=bucket, Delete={"Objects": [{"Key": key} for key in expected_s3_keys]}
    )
    assert len(client.list_objects_v2(Bucket=bucket).get("Contents", [])) == 0
    prefix = "foo"
    my_store = TupleS3StoreBackend(
        bucket=bucket, prefix=prefix, platform_specific_separator=True
    )
    my_store.set(("my_suite",), '{"foo": "bar"}')
    expected_s3_keys = ["foo/.ge_store_backend_id", "foo/my_suite"]
    assert [
        obj["Key"] for obj in client.list_objects_v2(Bucket=bucket)["Contents"]
    ] == expected_s3_keys
    assert (
        my_store.get_url_for_key(("my_suite",))
        == "https://s3.amazonaws.com/my_bucket/foo/my_suite"
    )

    client.delete_objects(
        Bucket=bucket, Delete={"Objects": [{"Key": key} for key in expected_s3_keys]}
    )
    assert len(client.list_objects_v2(Bucket=bucket).get("Contents", [])) == 0
    my_store = TupleS3StoreBackend(
        bucket=bucket, prefix=prefix, platform_specific_separator=False
    )
    my_store.set(("my_suite",), '{"foo": "bar"}')
    expected_s3_keys = ["foo/.ge_store_backend_id", "foo/my_suite"]
    assert [
        obj["Key"] for obj in client.list_objects_v2(Bucket=bucket)["Contents"]
    ] == expected_s3_keys
    assert (
        my_store.get_url_for_key(("my_suite",))
        == "https://s3.amazonaws.com/my_bucket/foo/my_suite"
    )

    client.delete_objects(
        Bucket=bucket, Delete={"Objects": [{"Key": key} for key in expected_s3_keys]}
    )
    assert len(client.list_objects_v2(Bucket=bucket).get("Contents", [])) == 0
    prefix = "foo/"
    my_store = TupleS3StoreBackend(
        bucket=bucket, prefix=prefix, platform_specific_separator=True
    )
    my_store.set(("my_suite",), '{"foo": "bar"}')
    expected_s3_keys = ["foo/.ge_store_backend_id", "foo/my_suite"]
    assert [
        obj["Key"] for obj in client.list_objects_v2(Bucket=bucket)["Contents"]
    ] == expected_s3_keys
    assert (
        my_store.get_url_for_key(("my_suite",))
        == "https://s3.amazonaws.com/my_bucket/foo/my_suite"
    )

    client.delete_objects(
        Bucket=bucket, Delete={"Objects": [{"Key": key} for key in expected_s3_keys]}
    )
    assert len(client.list_objects_v2(Bucket=bucket).get("Contents", [])) == 0
    my_store = TupleS3StoreBackend(
        bucket=bucket, prefix=prefix, platform_specific_separator=False
    )
    my_store.set(("my_suite",), '{"foo": "bar"}')
    expected_s3_keys = ["foo/.ge_store_backend_id", "foo/my_suite"]
    assert [
        obj["Key"] for obj in client.list_objects_v2(Bucket=bucket)["Contents"]
    ] == expected_s3_keys
    assert (
        my_store.get_url_for_key(("my_suite",))
        == "https://s3.amazonaws.com/my_bucket/foo/my_suite"
    )

    client.delete_objects(
        Bucket=bucket, Delete={"Objects": [{"Key": key} for key in expected_s3_keys]}
    )
    assert len(client.list_objects_v2(Bucket=bucket).get("Contents", [])) == 0
    prefix = "/foo"
    my_store = TupleS3StoreBackend(
        bucket=bucket, prefix=prefix, platform_specific_separator=True
    )
    my_store.set(("my_suite",), '{"foo": "bar"}')
    expected_s3_keys = ["foo/.ge_store_backend_id", "foo/my_suite"]
    assert [
        obj["Key"] for obj in client.list_objects_v2(Bucket=bucket)["Contents"]
    ] == expected_s3_keys
    assert (
        my_store.get_url_for_key(("my_suite",))
        == "https://s3.amazonaws.com/my_bucket/foo/my_suite"
    )

    client.delete_objects(
        Bucket=bucket, Delete={"Objects": [{"Key": key} for key in expected_s3_keys]}
    )
    assert len(client.list_objects_v2(Bucket=bucket).get("Contents", [])) == 0
    my_store = TupleS3StoreBackend(
        bucket=bucket, prefix=prefix, platform_specific_separator=False
    )
    my_store.set(("my_suite",), '{"foo": "bar"}')
    expected_s3_keys = ["foo/.ge_store_backend_id", "foo/my_suite"]
    assert [
        obj["Key"] for obj in client.list_objects_v2(Bucket=bucket)["Contents"]
    ] == expected_s3_keys
    assert (
        my_store.get_url_for_key(("my_suite",))
        == "https://s3.amazonaws.com/my_bucket/foo/my_suite"
    )


@mock_s3
def test_TupleS3StoreBackend_with_empty_prefixes():
    """
    What does this test test and why?

    We will exercise the store backend's set method twice and then verify
    that the we calling get and list methods will return the expected keys.

    We will also check that the objects are stored on S3 at the expected location,
    and that the correct S3 URL for the object can be retrieved.
    """
    bucket = "leakybucket"
    prefix = ""

    # create a bucket in Moto's mock AWS environment
    conn = boto3.resource("s3", region_name="us-east-1")
    conn.create_bucket(Bucket=bucket)

    my_store = TupleS3StoreBackend(
        filepath_template="my_file_{0}",
        bucket=bucket,
        prefix=prefix,
    )

    # We should be able to list keys, even when empty
    keys = my_store.list_keys()
    assert len(keys) == 1

    my_store.set(("AAA",), "aaa", content_type="text/html; charset=utf-8")
    assert my_store.get(("AAA",)) == "aaa"

    obj = boto3.client("s3").get_object(Bucket=bucket, Key=prefix + "my_file_AAA")
    assert my_store._build_s3_object_key(("AAA",)) == "my_file_AAA"
    assert obj["ContentType"] == "text/html; charset=utf-8"
    assert obj["ContentEncoding"] == "utf-8"

    my_store.set(("BBB",), "bbb")
    assert my_store.get(("BBB",)) == "bbb"

    assert set(my_store.list_keys()) == {("AAA",), ("BBB",), (".ge_store_backend_id",)}
    assert {
        s3_object_info["Key"]
        for s3_object_info in boto3.client("s3").list_objects_v2(
            Bucket=bucket, Prefix=prefix
        )["Contents"]
    } == {"my_file_AAA", "my_file_BBB", ".ge_store_backend_id"}

    assert (
        my_store.get_url_for_key(("AAA",))
        == "https://s3.amazonaws.com/leakybucket/my_file_AAA"
    )
    assert (
        my_store.get_url_for_key(("BBB",))
        == "https://s3.amazonaws.com/leakybucket/my_file_BBB"
    )


def test_TupleGCSStoreBackend_base_public_path():
    """
    What does this test and why?

    the base_public_path parameter allows users to point to a custom DNS when hosting Data docs.

    This test will exercise the get_url_for_key method twice to see that we are getting the expected url,
    with or without base_public_path
    """
    bucket = "leakybucket"
    prefix = "this_is_a_test_prefix"
    project = "dummy-project"
    base_public_path = "http://www.test.com/"

    with patch("google.cloud.storage.Client", autospec=True) as mock_gcs_client:
        mock_client = mock_gcs_client.return_value
        mock_bucket = mock_client.get_bucket.return_value
        mock_blob = mock_bucket.blob.return_value

        my_store_with_base_public_path = TupleGCSStoreBackend(
            filepath_template=None,
            bucket=bucket,
            prefix=prefix,
            project=project,
            base_public_path=base_public_path,
        )

        my_store_with_base_public_path.set(
            ("BBB",), b"bbb", content_encoding=None, content_type="image/png"
        )

    run_id = RunIdentifier("my_run_id", datetime.datetime.utcnow())
    key = ValidationResultIdentifier(
        ExpectationSuiteIdentifier(expectation_suite_name="my_suite_name"),
        run_id,
        "my_batch_id",
    )
    run_time_string = run_id.to_tuple()[1]

    url = my_store_with_base_public_path.get_public_url_for_key(key.to_tuple())
    assert (
        url
        == "http://www.test.com/leakybucket"
        + f"/this_is_a_test_prefix/my_suite_name/my_run_id/{run_time_string}/my_batch_id"
    )


def test_TupleGCSStoreBackend():
    # pytest.importorskip("google-cloud-storage")
    """
    What does this test test and why?

    Since no package like moto exists for GCP services, we mock the GCS client
    and assert that the store backend makes the right calls for set, get, and list.

    TODO : One option may be to have a GCS Store in Docker, which can be use to "actually" run these tests.
    """

    bucket = "leakybucket"
    prefix = "this_is_a_test_prefix"
    project = "dummy-project"
    base_public_path = "http://www.test.com/"

    with patch("google.cloud.storage.Client", autospec=True) as mock_gcs_client:

        mock_client = mock_gcs_client.return_value
        mock_bucket = mock_client.get_bucket.return_value
        mock_blob = mock_bucket.blob.return_value

        my_store = TupleGCSStoreBackend(
            filepath_template="my_file_{0}",
            bucket=bucket,
            prefix=prefix,
            project=project,
        )

        my_store.set(("AAA",), "aaa", content_type="text/html")

        mock_gcs_client.assert_called_with("dummy-project")
        mock_client.get_bucket.assert_called_with("leakybucket")
        mock_bucket.blob.assert_called_with("this_is_a_test_prefix/my_file_AAA")
        # mock_bucket.blob.assert_any_call("this_is_a_test_prefix/.ge_store_backend_id")
        mock_blob.upload_from_string.assert_called_with(
            b"aaa", content_type="text/html"
        )

    with patch("google.cloud.storage.Client", autospec=True) as mock_gcs_client:
        mock_client = mock_gcs_client.return_value
        mock_bucket = mock_client.get_bucket.return_value
        mock_blob = mock_bucket.blob.return_value

        my_store_with_no_filepath_template = TupleGCSStoreBackend(
            filepath_template=None, bucket=bucket, prefix=prefix, project=project
        )

        my_store_with_no_filepath_template.set(
            ("AAA",), b"aaa", content_encoding=None, content_type="image/png"
        )

        mock_gcs_client.assert_called_with("dummy-project")
        mock_client.get_bucket.assert_called_with("leakybucket")
        mock_bucket.blob.assert_called_with("this_is_a_test_prefix/AAA")
        # mock_bucket.blob.assert_any_call("this_is_a_test_prefix/.ge_store_backend_id")
        mock_blob.upload_from_string.assert_called_with(
            b"aaa", content_type="image/png"
        )

    with patch("google.cloud.storage.Client", autospec=True) as mock_gcs_client:

        mock_client = mock_gcs_client.return_value
        mock_bucket = mock_client.get_bucket.return_value
        mock_blob = mock_bucket.get_blob.return_value
        mock_str = mock_blob.download_as_string.return_value

        my_store.get(("BBB",))

        mock_gcs_client.assert_called_once_with("dummy-project")
        mock_client.get_bucket.assert_called_once_with("leakybucket")
        mock_bucket.get_blob.assert_called_once_with(
            "this_is_a_test_prefix/my_file_BBB"
        )
        mock_blob.download_as_string.assert_called_once()
        mock_str.decode.assert_called_once_with("utf-8")

    with patch("google.cloud.storage.Client", autospec=True) as mock_gcs_client:

        mock_client = mock_gcs_client.return_value

        my_store.list_keys()

        mock_client.list_blobs.assert_called_once_with(
            "leakybucket", prefix="this_is_a_test_prefix"
        )

        my_store.remove_key("leakybucket")

        from google.cloud.exceptions import NotFound

        try:
            mock_client.get_bucket.assert_called_once_with("leakybucket")
        except NotFound:
            pass

    with patch("google.cloud.storage.Client", autospec=True) as mock_gcs_client:
        mock_gcs_client.side_effect = InvalidKeyError("Hi I am an InvalidKeyError")
        with pytest.raises(InvalidKeyError):
            my_store.get(("non_existent_key",))

    run_id = RunIdentifier("my_run_id", datetime.datetime.utcnow())
    key = ValidationResultIdentifier(
        ExpectationSuiteIdentifier(expectation_suite_name="my_suite_name"),
        run_id,
        "my_batch_id",
    )
    run_time_string = run_id.to_tuple()[1]

    url = my_store_with_no_filepath_template.get_url_for_key(key.to_tuple())
    assert (
        url
        == "https://storage.googleapis.com/leakybucket"
        + f"/this_is_a_test_prefix/my_suite_name/my_run_id/{run_time_string}/my_batch_id"
    )


<<<<<<< HEAD
def test_TupleAzureBlobStoreBackend():
    pytest.importorskip("azure-storage-blob")
    """
    What does this test test and why?
    Since no package like moto exists for Azure-Blob services, we mock the Azure-blob client
    and assert that the store backend makes the right calls for set, get, and list.
    """
    connection_string = "this_is_a_test_conn_string"
    prefix = "this_is_a_test_prefix"
    container = "dummy-container"

    my_store = TupleAzureBlobStoreBackend(
        connection_string=connection_string, prefix=prefix, container=container
    )

    with patch(
        "azure.storage.blob.BlobServiceClient", autospec=True
    ) as mock_azure_blob_client:

        mock_container_client = mock_azure_blob_client.get_container_client.return_value

        my_store.set(("AAA",), "aaa")

        mock_azure_blob_client.from_connection_string.assert_called_once()
        mock_container_client.assert_called_once()
        mock_container_client.upload_blob.assert_called_once_with(
            name="AAA", data=b"aaa", encoding="utf-8"
        )

    with patch(
        "azure.storage.blob.BlobServiceClient", autospec=True
    ) as mock_azure_blob_client:

        mock_container_client = mock_azure_blob_client.get_container_client.return_value

        my_store.set(("BBB",), b"bbb")

        mock_azure_blob_client.from_connection_string.assert_called_once()
        mock_container_client.assert_called_once()
        mock_container_client.upload_blob.assert_called_once_with(
            name="AAA", data=b"aaa"
        )

    with patch(
        "azure.storage.blob.BlobServiceClient", autospec=True
    ) as mock_azure_blob_client:

        mock_container_client = mock_azure_blob_client.get_container_client.return_value

        my_store.get(("BBB",))

        mock_azure_blob_client.from_connection_string.assert_called_once()
        mock_container_client.assert_called_once()
        mock_container_client.download_blob.assert_called_once_with("BBB")

    with patch(
        "azure.storage.blob.BlobServiceClient", autospec=True
    ) as mock_azure_blob_client:

        mock_container_client = mock_azure_blob_client.get_container_client.return_value

        my_store.list_keys()

        mock_azure_blob_client.from_connection_string.assert_called_once()
        mock_container_client.assert_called_once()
        mock_container_client.list_blobs.assert_called_once_with("this_is_a_prefix")
=======
@mock_s3
def test_TupleS3StoreBackend_list_over_1000_keys():
    """
    What does this test test and why?

    TupleS3StoreBackend.list_keys() should be able to list over 1000 keys
    which is the current limit for boto3.list_objects and boto3.list_objects_v2 methods.
    See https://boto3.amazonaws.com/v1/documentation/api/latest/guide/paginators.html

    We will create a bucket with over 1000 keys, list them with TupleS3StoreBackend.list_keys()
    and make sure all are accounted for.
    """
    bucket = "leakybucket"
    prefix = "my_prefix"

    # create a bucket in Moto's mock AWS environment
    conn = boto3.resource("s3", region_name="us-east-1")
    conn.create_bucket(Bucket=bucket)

    # Assert that the bucket is empty before creating store
    assert (
        boto3.client("s3").list_objects_v2(Bucket=bucket, Prefix=prefix).get("Contents")
        is None
    )

    my_store = TupleS3StoreBackend(
        filepath_template="my_file_{0}",
        bucket=bucket,
        prefix=prefix,
    )

    # We should be able to list keys, even when empty
    # len(keys) == 1 because of the .ge_store_backend_id
    keys = my_store.list_keys()
    assert len(keys) == 1

    # Add more than 1000 keys
    max_keys_in_a_single_call = 1000
    num_keys_to_add = int(1.2 * max_keys_in_a_single_call)

    for key_num in range(num_keys_to_add):
        my_store.set(
            (f"AAA_{key_num}",),
            f"aaa_{key_num}",
            content_type="text/html; charset=utf-8",
        )
    assert my_store.get(("AAA_0",)) == "aaa_0"
    assert my_store.get((f"AAA_{num_keys_to_add-1}",)) == f"aaa_{num_keys_to_add-1}"

    # Without pagination only list max_keys_in_a_single_call
    # This is belt and suspenders to make sure mocking s3 list_objects_v2 implements
    # the same limit as the actual s3 api
    assert (
        len(
            boto3.client("s3").list_objects_v2(Bucket=bucket, Prefix=prefix)["Contents"]
        )
        == max_keys_in_a_single_call
    )

    # With pagination list all keys
    keys = my_store.list_keys()
    # len(keys) == num_keys_to_add + 1 because of the .ge_store_backend_id
    assert len(keys) == num_keys_to_add + 1
>>>>>>> 9a011af9
<|MERGE_RESOLUTION|>--- conflicted
+++ resolved
@@ -912,7 +912,6 @@
     )
 
 
-<<<<<<< HEAD
 def test_TupleAzureBlobStoreBackend():
     pytest.importorskip("azure-storage-blob")
     """
@@ -979,7 +978,8 @@
         mock_azure_blob_client.from_connection_string.assert_called_once()
         mock_container_client.assert_called_once()
         mock_container_client.list_blobs.assert_called_once_with("this_is_a_prefix")
-=======
+
+
 @mock_s3
 def test_TupleS3StoreBackend_list_over_1000_keys():
     """
@@ -1042,5 +1042,4 @@
     # With pagination list all keys
     keys = my_store.list_keys()
     # len(keys) == num_keys_to_add + 1 because of the .ge_store_backend_id
-    assert len(keys) == num_keys_to_add + 1
->>>>>>> 9a011af9
+    assert len(keys) == num_keys_to_add + 1