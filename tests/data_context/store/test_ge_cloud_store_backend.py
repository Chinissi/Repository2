import pytest

from great_expectations.data_context.cloud_constants import (
    CLOUD_DEFAULT_BASE_URL,
    GXCloudRESTResource,
)
from great_expectations.data_context.store.ge_cloud_store_backend import (
    GeCloudStoreBackend,
)
<<<<<<< HEAD
@pytest.mark.unit
@pytest.mark.cloud
def test_construct_url(
    base_url: str,
    organization_id: str,
    resource_name: str,
    id: Union[str, None],
    expected: str,
) -> None:
    assert (
        construct_url(
            base_url=base_url,
            organization_id=organization_id,
            resource_name=resource_name,
            id=id,
        )
        == expected
    )


@pytest.mark.parametrize(
    "resource_type,organization_id,attributes_key,attributes_value,kwargs,expected",
    [
        pytest.param(
            "my_resource",
            "de5b9ca6-caf7-43c8-a820-5540ec6df9b2",
            "my_attribute",
            "my_value",
            {},
            {
                "data": {
                    "type": "my_resource",
                    "attributes": {
                        "organization_id": "de5b9ca6-caf7-43c8-a820-5540ec6df9b2",
                        "my_attribute": "my_value",
                    },
                },
            },
            id="no kwargs",
        ),
        pytest.param(
            "my_resource",
            "de5b9ca6-caf7-43c8-a820-5540ec6df9b2",
            "my_attribute",
            {"key1": {"nested_key1": 1}, "key2": {"nested_key2": 2}},
            {},
            {
                "data": {
                    "type": "my_resource",
                    "attributes": {
                        "organization_id": "de5b9ca6-caf7-43c8-a820-5540ec6df9b2",
                        "my_attribute": {
                            "key1": {"nested_key1": 1},
                            "key2": {"nested_key2": 2},
                        },
                    },
                },
            },
            id="with nested value",
        ),
        pytest.param(
            "my_resource",
            "de5b9ca6-caf7-43c8-a820-5540ec6df9b2",
            "my_attribute",
            "my_value",
            {
                "kwarg1": 1,
                "kwarg2": 2,
            },
            {
                "data": {
                    "type": "my_resource",
                    "attributes": {
                        "organization_id": "de5b9ca6-caf7-43c8-a820-5540ec6df9b2",
                        "my_attribute": "my_value",
                        "kwarg1": 1,
                        "kwarg2": 2,
                    },
                },
            },
            id="with basic kwargs",
        ),
        pytest.param(
            "my_resource",
            "de5b9ca6-caf7-43c8-a820-5540ec6df9b2",
            "my_attribute",
            "my_value",
            {
                "kwarg1": {
                    "nested1": 1,
                },
                "kwarg2": {
                    "nested2": 2,
                },
            },
            {
                "data": {
                    "type": "my_resource",
                    "attributes": {
                        "organization_id": "de5b9ca6-caf7-43c8-a820-5540ec6df9b2",
                        "my_attribute": "my_value",
                        "kwarg1": {
                            "nested1": 1,
                        },
                        "kwarg2": {
                            "nested2": 2,
                        },
                    },
                },
            },
            id="with nested kwargs",
        ),
    ],
=======
from great_expectations.data_context.store.gx_cloud_store_backend import (
    GXCloudStoreBackend,
>>>>>>> 9b15a25e
)


@pytest.mark.cloud
@pytest.mark.unit
def test_ge_cloud_store_backend_is_alias_of_gx_cloud_store_backend(
    ge_cloud_access_token: str,
) -> None:
    ge_cloud_base_url = CLOUD_DEFAULT_BASE_URL
    ge_cloud_credentials = {
        "access_token": ge_cloud_access_token,
        "organization_id": "51379b8b-86d3-4fe7-84e9-e1a52f4a414c",
    }

    backend = GeCloudStoreBackend(
        ge_cloud_base_url=ge_cloud_base_url,
        ge_cloud_credentials=ge_cloud_credentials,
        ge_cloud_resource_type=GXCloudRESTResource.CHECKPOINT,
    )

    assert isinstance(backend, GXCloudStoreBackend)<|MERGE_RESOLUTION|>--- conflicted
+++ resolved
@@ -7,124 +7,8 @@
 from great_expectations.data_context.store.ge_cloud_store_backend import (
     GeCloudStoreBackend,
 )
-<<<<<<< HEAD
-@pytest.mark.unit
-@pytest.mark.cloud
-def test_construct_url(
-    base_url: str,
-    organization_id: str,
-    resource_name: str,
-    id: Union[str, None],
-    expected: str,
-) -> None:
-    assert (
-        construct_url(
-            base_url=base_url,
-            organization_id=organization_id,
-            resource_name=resource_name,
-            id=id,
-        )
-        == expected
-    )
-
-
-@pytest.mark.parametrize(
-    "resource_type,organization_id,attributes_key,attributes_value,kwargs,expected",
-    [
-        pytest.param(
-            "my_resource",
-            "de5b9ca6-caf7-43c8-a820-5540ec6df9b2",
-            "my_attribute",
-            "my_value",
-            {},
-            {
-                "data": {
-                    "type": "my_resource",
-                    "attributes": {
-                        "organization_id": "de5b9ca6-caf7-43c8-a820-5540ec6df9b2",
-                        "my_attribute": "my_value",
-                    },
-                },
-            },
-            id="no kwargs",
-        ),
-        pytest.param(
-            "my_resource",
-            "de5b9ca6-caf7-43c8-a820-5540ec6df9b2",
-            "my_attribute",
-            {"key1": {"nested_key1": 1}, "key2": {"nested_key2": 2}},
-            {},
-            {
-                "data": {
-                    "type": "my_resource",
-                    "attributes": {
-                        "organization_id": "de5b9ca6-caf7-43c8-a820-5540ec6df9b2",
-                        "my_attribute": {
-                            "key1": {"nested_key1": 1},
-                            "key2": {"nested_key2": 2},
-                        },
-                    },
-                },
-            },
-            id="with nested value",
-        ),
-        pytest.param(
-            "my_resource",
-            "de5b9ca6-caf7-43c8-a820-5540ec6df9b2",
-            "my_attribute",
-            "my_value",
-            {
-                "kwarg1": 1,
-                "kwarg2": 2,
-            },
-            {
-                "data": {
-                    "type": "my_resource",
-                    "attributes": {
-                        "organization_id": "de5b9ca6-caf7-43c8-a820-5540ec6df9b2",
-                        "my_attribute": "my_value",
-                        "kwarg1": 1,
-                        "kwarg2": 2,
-                    },
-                },
-            },
-            id="with basic kwargs",
-        ),
-        pytest.param(
-            "my_resource",
-            "de5b9ca6-caf7-43c8-a820-5540ec6df9b2",
-            "my_attribute",
-            "my_value",
-            {
-                "kwarg1": {
-                    "nested1": 1,
-                },
-                "kwarg2": {
-                    "nested2": 2,
-                },
-            },
-            {
-                "data": {
-                    "type": "my_resource",
-                    "attributes": {
-                        "organization_id": "de5b9ca6-caf7-43c8-a820-5540ec6df9b2",
-                        "my_attribute": "my_value",
-                        "kwarg1": {
-                            "nested1": 1,
-                        },
-                        "kwarg2": {
-                            "nested2": 2,
-                        },
-                    },
-                },
-            },
-            id="with nested kwargs",
-        ),
-    ],
-=======
 from great_expectations.data_context.store.gx_cloud_store_backend import (
     GXCloudStoreBackend,
->>>>>>> 9b15a25e
 )
 
 
