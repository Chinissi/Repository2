from unittest.mock import PropertyMock, patch

import pytest

from great_expectations.data_context.store import DatasourceStore
from great_expectations.data_context.store.ge_cloud_store_backend import (
    GeCloudRESTResource,
)
from great_expectations.data_context.types.base import (
    DatasourceConfig,
    datasourceConfigSchema,
)
from great_expectations.data_context.types.resource_identifiers import GeCloudIdentifier

from ..cloud_data_context.conftest import MockResponse


@pytest.mark.cloud
@pytest.mark.unit
def test_datasource_store_create(
    ge_cloud_base_url: str,
    ge_cloud_organization_id: str,
    shared_called_with_request_kwargs: dict,
    datasource_config: DatasourceConfig,
    datasource_store_ge_cloud_backend: DatasourceStore,
) -> None:
    """What does this test and why?

    The datasource store when used with a cloud backend should emit the correct request when creating a new datasource.
    """

    # Note: id will be provided by the backend on create
    key = GeCloudIdentifier(
        resource_type=GeCloudRESTResource.DATASOURCE,
    )

    with patch("requests.post", autospec=True) as mock_post:
        type(mock_post.return_value).status_code = PropertyMock(return_value=200)

        datasource_store_ge_cloud_backend.set(key=key, value=datasource_config)

        expected_datasource_config = datasourceConfigSchema.dump(datasource_config)

        mock_post.assert_called_once_with(
            f"{ge_cloud_base_url}/organizations/{ge_cloud_organization_id}/datasources",
            json={
                "data": {
                    "type": "datasource",
                    "attributes": {
                        "datasource_config": expected_datasource_config,
                        "organization_id": ge_cloud_organization_id,
                    },
                }
            },
            **shared_called_with_request_kwargs,
        )


@pytest.mark.cloud
@pytest.mark.unit
def test_datasource_store_get_by_id(
    ge_cloud_base_url: str,
    ge_cloud_organization_id: str,
    shared_called_with_request_kwargs: dict,
    datasource_config: DatasourceConfig,
    datasource_store_ge_cloud_backend: DatasourceStore,
) -> None:
    """What does this test and why?

    The datasource store when used with a cloud backend should emit the correct request when getting a datasource.
    """

    id_: str = "example_id_normally_uuid"

    key = GeCloudIdentifier(
        resource_type=GeCloudRESTResource.DATASOURCE, ge_cloud_id=id_
    )

    def mocked_response(*args, **kwargs):

        return MockResponse(
            {
                "data": {
                    "id_": id_,
                    "attributes": {"datasource_config": datasource_config},
                }
            },
            200,
        )

    with patch("requests.get", autospec=True, side_effect=mocked_response) as mock_get:

        datasource_store_ge_cloud_backend.get(key=key)

        mock_get.assert_called_once_with(
            f"{ge_cloud_base_url}/organizations/{ge_cloud_organization_id}/datasources/{id_}",
            params=None,
            **shared_called_with_request_kwargs,
        )


@pytest.mark.cloud
@pytest.mark.unit
def test_datasource_store_get_by_name(
    ge_cloud_base_url: str,
    ge_cloud_organization_id: str,
    shared_called_with_request_kwargs: dict,
    datasource_config: DatasourceConfig,
    datasource_store_ge_cloud_backend: DatasourceStore,
) -> None:
    """What does this test and why?

    The datasource store when used with a cloud backend should emit the correct request when getting a datasource with a name.
    """

    id_: str = "example_id_normally_uuid"
    datasource_name: str = "example_datasource_config_name"

    def mocked_response(*args, **kwargs):

        return MockResponse(
            {
                "data": {
                    "id_": id_,
                    "attributes": {"datasource_config": datasource_config},
                }
            },
            200,
        )

    with patch(
        "requests.get", autospec=True, side_effect=mocked_response
    ) as mock_get, patch(
        "great_expectations.data_context.store.DatasourceStore.has_key", autospec=True
    ) as mock_has_key:
        # Mocking has_key so that we don't try to connect to the cloud backend to verify key existence.
        mock_has_key.return_value = True

        datasource_store_ge_cloud_backend.retrieve_by_name(
            datasource_name=datasource_name
        )

        mock_get.assert_called_once_with(
            f"{ge_cloud_base_url}/organizations/{ge_cloud_organization_id}/datasources",
            params={"name": datasource_name},
            **shared_called_with_request_kwargs,
        )


@pytest.mark.cloud
@pytest.mark.unit
def test_datasource_store_delete_by_id(
    ge_cloud_base_url: str,
    ge_cloud_organization_id: str,
    shared_called_with_request_kwargs: dict,
    datasource_config: DatasourceConfig,
    datasource_store_ge_cloud_backend: DatasourceStore,
) -> None:
    """What does this test and why?

    The datasource store when used with a cloud backend should emit the correct request when getting a datasource.
    """
    id_: str = "example_id_normally_uuid"

    key = GeCloudIdentifier(
        resource_type=GeCloudRESTResource.DATASOURCE, ge_cloud_id=id_
    )

    with patch("requests.delete", autospec=True) as mock_delete:
        type(mock_delete.return_value).status_code = PropertyMock(return_value=200)

        datasource_store_ge_cloud_backend.remove_key(key=key)

        mock_delete.assert_called_once_with(
            f"{ge_cloud_base_url}/organizations/{ge_cloud_organization_id}/datasources/{id_}",
            json={
                "data": {
                    "type": "datasource",
                    "id_": id_,
                    "attributes": {"deleted": True},
                }
            },
<<<<<<< HEAD
            headers=request_headers,
        )


@pytest.mark.cloud
@pytest.mark.unit
def test_datasource_store_update(
    ge_cloud_base_url: str,
    ge_cloud_organization_id: str,
    request_headers: dict,
    datasource_config: DatasourceConfig,
    datasource_store_ge_cloud_backend: DatasourceStore,
) -> None:
    """What does this test and why?

    The datasource store when used with a cloud backend should emit the correct request when creating a new datasource.
    """

    with patch("requests.post", autospec=True) as mock_post, patch(
        "great_expectations.data_context.store.DatasourceStore.has_key", autospec=True
    ) as mock_has_key:
        # Mocking has_key so that we don't try to connect to the cloud backend to verify key existence.
        mock_has_key.return_value = True
        type(mock_post.return_value).status_code = PropertyMock(return_value=200)

        datasource_store_ge_cloud_backend.update(datasource_config)

        mock_post.assert_called_once_with(
            f"{ge_cloud_base_url}/organizations/{ge_cloud_organization_id}/datasources",
            json={
                "data": {
                    "type": "datasource",
                    "attributes": {
                        "datasource_config": datasource_config.to_dict(),
                        "organization_id": ge_cloud_organization_id,
                    },
                }
            },
            headers=request_headers,
=======
            **shared_called_with_request_kwargs,
>>>>>>> 237e1a27
        )<|MERGE_RESOLUTION|>--- conflicted
+++ resolved
@@ -180,8 +180,7 @@
                     "attributes": {"deleted": True},
                 }
             },
-<<<<<<< HEAD
-            headers=request_headers,
+            **shared_called_with_request_kwargs,
         )
 
 
@@ -220,7 +219,4 @@
                 }
             },
             headers=request_headers,
-=======
-            **shared_called_with_request_kwargs,
->>>>>>> 237e1a27
         )