# TODO: <Alex>ALEX -- once all tests have been fixed, leave only the necessary imports.</Alex>
from pathlib import Path
<<<<<<< HEAD
from typing import Any, Dict
=======
>>>>>>> ab70466c

import pytest

from great_expectations.core.util import convert_to_json_serializable
from great_expectations.data_context.data_context import DataContext
from great_expectations.data_context.store.profiler_store import ProfilerStore
from great_expectations.data_context.types.resource_identifiers import (
    ConfigurationIdentifier,
)
from great_expectations.rule_based_profiler.config import RuleBasedProfilerConfig
from great_expectations.util import gen_directory_tree_str
from tests.test_utils import build_profiler_store_using_filesystem


<<<<<<< HEAD
@pytest.fixture(scope="function")
def profiler_name() -> str:
    return "my_first_profiler"


@pytest.fixture(scope="function")
def store_name() -> str:
    return "profiler_store"


# TODO: <Alex>ALEX -- this needs to be updated to reflect the correct configuration types.</Alex>
# @pytest.fixture(scope="function")
# def rules() -> Dict[str, RuleConfig]:
#     return {
#         "rule_1": RuleConfig(
#             name="rule_1",
#             domain_builder=DomainBuilderConfig(class_name="DomainBuilder"),
#             parameter_builders=[
#                 ParameterBuilderConfig(
#                     class_name="ParameterBuilder", name="my_parameter"
#                 )
#             ],
#             expectation_configuration_builders=[
#                 ExpectationConfigurationBuilderConfig(
#                     class_name="ExpectationConfigurationBuilder",
#                     expectation_type="expect_column_pair_values_A_to_be_greater_than_B",
#                 )
#             ],
#         )
#     }


# TODO: <Alex>ALEX -- this needs to be updated to reflect the correct configuration types.</Alex>
# @pytest.fixture(scope="function")
# def profiler_config(
#     profiler_name: str, rules: Dict[str, Dict[str, Any]]
# ) -> RuleBasedProfilerConfig:
#     return RuleBasedProfilerConfig(
#         name=profiler_name,
#         class_name="RuleBasedProfiler",
#         config_version=1.0,
#         rules=rules,
#     )


@pytest.fixture(scope="function")
def empty_profiler_store(store_name: str) -> ProfilerStore:
    return ProfilerStore(store_name)


@pytest.fixture(scope="function")
def profiler_key(profiler_name: str) -> ConfigurationIdentifier:
    return ConfigurationIdentifier(configuration_key=profiler_name)


# TODO: <Alex>ALEX -- this needs to be updated to reflect the correct configuration types.</Alex>
# @pytest.fixture(scope="function")
# def populated_profiler_store(
#     empty_profiler_store: ProfilerStore,
#     profiler_config: RuleBasedProfilerConfig,
#     profiler_key: ConfigurationIdentifier,
# ) -> ProfilerStore:
#     profiler_store = empty_profiler_store
#     profiler_store.set(key=profiler_key, value=profiler_config)
#     return profiler_store


=======
>>>>>>> ab70466c
def test_profiler_store_raises_error_with_invalid_value(
    empty_profiler_store: ProfilerStore,
):
    with pytest.raises(TypeError):
        empty_profiler_store.set(
            key="my_first_profiler", value="this is not a profiler"
        )


# TODO: <Alex>ALEX -- this needs to be updated to reflect the correct configuration types.</Alex>
# def test_profiler_store_set_adds_valid_key(
#     empty_profiler_store: ProfilerStore,
#     profiler_config: RuleBasedProfilerConfig,
#     profiler_key: ConfigurationIdentifier,
# ):
#     assert len(empty_profiler_store.list_keys()) == 0
#     empty_profiler_store.set(key=profiler_key, value=profiler_config)
#     assert len(empty_profiler_store.list_keys()) == 1


# TODO: <Alex>ALEX -- this needs to be updated to reflect the correct configuration types.</Alex>
# def test_profiler_store_integration(
#     empty_data_context: DataContext,
#     store_name: str,
#     profiler_name: str,
#     profiler_config: RuleBasedProfilerConfig,
# ):
#     base_directory: str = str(Path(empty_data_context.root_directory) / "profilers")
#
#     profiler_store = build_profiler_store_using_filesystem(
#         store_name=store_name,
#         base_directory=base_directory,
#         overwrite_existing=True,
#     )
#
#     dir_tree = gen_directory_tree_str(startpath=base_directory)
#     assert (
#         dir_tree
#         == """profilers/
#     .ge_store_backend_id
# """
#     )
#
#     key = ConfigurationIdentifier(configuration_key=profiler_name)
#     profiler_store.set(key=key, value=profiler_config)
#
#     dir_tree = gen_directory_tree_str(startpath=base_directory)
#     assert (
#         dir_tree
#         == """profilers/
#     .ge_store_backend_id
#     my_first_profiler.yml
# """
#     )
#
#     assert len(profiler_store.list_keys()) == 1
#     profiler_store.remove_key(key=key)
#     assert len(profiler_store.list_keys()) == 0
#
#     data = profiler_store.self_check()
#     self_check_report = convert_to_json_serializable(data=data)
#
#     # Drop dynamic value to ensure appropriate assert
#     self_check_report["config"]["store_backend"].pop("base_directory")
#
#     assert self_check_report == {
#         "config": {
#             "class_name": "ProfilerStore",
#             "module_name": "great_expectations.data_context.store.profiler_store",
#             "overwrite_existing": True,
#             "store_backend": {
#                 "class_name": "TupleFilesystemStoreBackend",
#                 "filepath_suffix": ".yml",
#                 "fixed_length_key": False,
#                 "module_name": "great_expectations.data_context.store.tuple_store_backend",
#                 "platform_specific_separator": True,
#                 "suppress_store_backend_id": False,
#             },
#             "store_name": "profiler_store",
#         },
#         "keys": [],
#         "len_keys": 0,
#     }<|MERGE_RESOLUTION|>--- conflicted
+++ resolved
@@ -1,9 +1,6 @@
 # TODO: <Alex>ALEX -- once all tests have been fixed, leave only the necessary imports.</Alex>
 from pathlib import Path
-<<<<<<< HEAD
 from typing import Any, Dict
-=======
->>>>>>> ab70466c
 
 import pytest
 
@@ -18,7 +15,6 @@
 from tests.test_utils import build_profiler_store_using_filesystem
 
 
-<<<<<<< HEAD
 @pytest.fixture(scope="function")
 def profiler_name() -> str:
     return "my_first_profiler"
@@ -86,8 +82,6 @@
 #     return profiler_store
 
 
-=======
->>>>>>> ab70466c
 def test_profiler_store_raises_error_with_invalid_value(
     empty_profiler_store: ProfilerStore,
 ):
