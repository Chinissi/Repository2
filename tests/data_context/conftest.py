--- conflicted
+++ resolved
@@ -742,7 +742,6 @@
 
 
 @pytest.fixture
-<<<<<<< HEAD
 def checkpoint_config() -> dict:
     checkpoint_config = {
         "name": "oss_test_checkpoint",
@@ -763,7 +762,9 @@
         ],
     }
     return checkpoint_config
-=======
+
+
+@pytest.fixture
 def mocked_datasource_get_response(
     mock_response_factory: Callable,
     datasource_config_with_names_and_ids: DatasourceConfig,
@@ -847,5 +848,4 @@
             "my_datasource",
             **config,
         )
-    return context
->>>>>>> b2f27c4d
+    return context