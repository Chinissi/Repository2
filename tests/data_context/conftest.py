import os
import shutil
from unittest.mock import PropertyMock, patch

import pytest

import great_expectations as ge
from great_expectations import DataContext
from great_expectations.data_context.types.base import DataContextConfig
from great_expectations.data_context.util import file_relative_path
from tests.integration.usage_statistics.test_integration_usage_statistics import (
    USAGE_STATISTICS_QA_URL,
)


@pytest.fixture()
def data_context_without_config_variables_filepath_configured(tmp_path_factory):
    # This data_context is *manually* created to have the config we want, vs created with DataContext.create
    project_path = str(tmp_path_factory.mktemp("data_context"))
    context_path = os.path.join(project_path, "great_expectations")
    asset_config_path = os.path.join(context_path, "expectations")

    create_data_context_files(
        context_path,
        asset_config_path,
        ge_config_fixture_filename="great_expectations_basic_without_config_variables_filepath.yml",
        config_variables_fixture_filename=None,
    )

    return ge.data_context.DataContext(context_path)


@pytest.fixture()
def data_context_with_variables_in_config(tmp_path_factory, monkeypatch):
    monkeypatch.setenv("FOO", "BAR")
    monkeypatch.setenv("REPLACE_ME_ESCAPED_ENV", "ive_been_$--replaced")
    # This data_context is *manually* created to have the config we want, vs created with DataContext.create
    project_path = str(tmp_path_factory.mktemp("data_context"))
    context_path = os.path.join(project_path, "great_expectations")
    asset_config_path = os.path.join(context_path, "expectations")

    create_data_context_files(
        context_path,
        asset_config_path,
        ge_config_fixture_filename="great_expectations_basic_with_variables.yml",
        config_variables_fixture_filename="config_variables.yml",
    )

    return ge.data_context.DataContext(context_path)


@pytest.fixture()
def data_context_with_variables_in_config_exhaustive(tmp_path_factory):
    # This data_context is *manually* created to have the config we want, vs created with DataContext.create
    project_path = str(tmp_path_factory.mktemp("data_context"))
    context_path = os.path.join(project_path, "great_expectations")
    asset_config_path = os.path.join(context_path, "expectations")

    create_data_context_files(
        context_path,
        asset_config_path,
        ge_config_fixture_filename="great_expectations_basic_with_exhaustive_variables.yml",
        config_variables_fixture_filename="config_variables_exhaustive.yml",
    )

    return ge.data_context.DataContext(context_path)


def create_data_context_files(
    context_path,
    asset_config_path,
    ge_config_fixture_filename,
    config_variables_fixture_filename=None,
):
    if config_variables_fixture_filename:
        os.makedirs(context_path, exist_ok=True)
        os.makedirs(os.path.join(context_path, "uncommitted"), exist_ok=True)
        copy_relative_path(
            f"../test_fixtures/{config_variables_fixture_filename}",
            str(os.path.join(context_path, "uncommitted/config_variables.yml")),
        )
        copy_relative_path(
            f"../test_fixtures/{ge_config_fixture_filename}",
            str(os.path.join(context_path, "great_expectations.yml")),
        )
    else:
        os.makedirs(context_path, exist_ok=True)
        copy_relative_path(
            f"../test_fixtures/{ge_config_fixture_filename}",
            str(os.path.join(context_path, "great_expectations.yml")),
        )
    create_common_data_context_files(context_path, asset_config_path)


def create_common_data_context_files(context_path, asset_config_path):
    os.makedirs(
        os.path.join(asset_config_path, "mydatasource/mygenerator/my_dag_node"),
        exist_ok=True,
    )
    copy_relative_path(
        "../test_fixtures/"
        "expectation_suites/parameterized_expectation_suite_fixture.json",
        os.path.join(
            asset_config_path, "mydatasource/mygenerator/my_dag_node/default.json"
        ),
    )
    os.makedirs(os.path.join(context_path, "plugins"), exist_ok=True)
    copy_relative_path(
        "../test_fixtures/custom_pandas_dataset.py",
        str(os.path.join(context_path, "plugins", "custom_pandas_dataset.py")),
    )
    copy_relative_path(
        "../test_fixtures/custom_sqlalchemy_dataset.py",
        str(os.path.join(context_path, "plugins", "custom_sqlalchemy_dataset.py")),
    )
    copy_relative_path(
        "../test_fixtures/custom_sparkdf_dataset.py",
        str(os.path.join(context_path, "plugins", "custom_sparkdf_dataset.py")),
    )


def copy_relative_path(relative_src, dest):
    shutil.copy(file_relative_path(__file__, relative_src), dest)


@pytest.fixture
def basic_data_context_config():
    return DataContextConfig(
        **{
            "commented_map": {},
            "config_version": 2,
            "plugins_directory": "plugins/",
            "evaluation_parameter_store_name": "evaluation_parameter_store",
            "validations_store_name": "does_not_have_to_be_real",
            "expectations_store_name": "expectations_store",
            "config_variables_file_path": "uncommitted/config_variables.yml",
            "datasources": {},
            "stores": {
                "expectations_store": {
                    "class_name": "ExpectationsStore",
                    "store_backend": {
                        "class_name": "TupleFilesystemStoreBackend",
                        "base_directory": "expectations/",
                    },
                },
                "evaluation_parameter_store": {
                    "module_name": "great_expectations.data_context.store",
                    "class_name": "EvaluationParameterStore",
                },
            },
            "data_docs_sites": {},
            "validation_operators": {
                "default": {
                    "class_name": "ActionListValidationOperator",
                    "action_list": [],
                }
            },
            "anonymous_usage_statistics": {
                "enabled": True,
                "data_context_id": "6a52bdfa-e182-455b-a825-e69f076e67d6",
                "usage_statistics_url": USAGE_STATISTICS_QA_URL,
            },
        }
    )


@pytest.fixture
def ge_cloud_runtime_base_url():
    return "https://api.dev.greatexpectations.io/runtime"


@pytest.fixture
def ge_cloud_runtime_account_id():
<<<<<<< HEAD
    return 'a8a35168-68d5-4366-90ae-00647463d37e'
=======
    return "a8a35168-68d5-4366-90ae-00647463d37e"
>>>>>>> f7bc02fb


@pytest.fixture
def ge_cloud_runtime_access_token():
<<<<<<< HEAD
    return 'b17bc2539062410db0a30e28fb0ee930'


@pytest.fixture
def data_context_with_mocked_global_config_dirs(tmp_path):
    with patch("great_expectations.data_context.data_context.BaseDataContext.GLOBAL_CONFIG_PATHS",
               new_callable=PropertyMock) as mock:
        mock_global_config_home_dir = tmp_path / ".great_expectations"
        mock_global_config_home_dir_file = mock_global_config_home_dir / "great_expectations.conf"
        mock_global_config_home_dir.mkdir(parents=True)
        mock_global_config_etc_dir = tmp_path / "etc"
        mock_global_config_etc_file = mock_global_config_etc_dir / "great_expectations.conf"
        mock_global_config_etc_dir.mkdir(parents=True)

        mock_global_config_paths = [
            str(mock_global_config_home_dir_file),
            str(mock_global_config_etc_file)
        ]
        mock.return_value = mock_global_config_paths

        shutil.copy(
            file_relative_path(__file__, "./fixtures/conf/great_expectations_cloud_config_complete.conf"),
            str(os.path.join(mock_global_config_home_dir, "great_expectations.conf"))
        )
        yield DataContext
=======
    return "b17bc2539062410db0a30e28fb0ee930"


@pytest.fixture
def mocked_global_config_dirs(tmp_path):
    mock_global_config_dot_dir = tmp_path / ".great_expectations"
    mock_global_config_dot_dir_file = (
        mock_global_config_dot_dir / "great_expectations.conf"
    )
    mock_global_config_dot_dir.mkdir(parents=True)
    mock_global_config_etc_dir = tmp_path / "etc"
    mock_global_config_etc_file = mock_global_config_etc_dir / "great_expectations.conf"
    mock_global_config_etc_dir.mkdir(parents=True)

    mock_global_config_paths = [
        str(mock_global_config_dot_dir_file),
        str(mock_global_config_etc_file),
    ]

    return (
        mock_global_config_dot_dir,
        mock_global_config_etc_dir,
        mock_global_config_paths,
    )


@pytest.fixture
def data_context_with_empty_global_config_dirs(
    mocked_global_config_dirs,
):
    with patch(
        "great_expectations.data_context.data_context.BaseDataContext.GLOBAL_CONFIG_PATHS",
        new_callable=PropertyMock,
    ) as mock:
        (
            mock_global_config_dot_dir,
            mock_global_config_etc_dir,
            mock_global_config_paths,
        ) = mocked_global_config_dirs
        mock.return_value = mock_global_config_paths

        yield


@pytest.fixture
def data_context_with_complete_global_config_in_dot_and_etc_dirs(
    mocked_global_config_dirs,
):
    with patch(
        "great_expectations.data_context.data_context.BaseDataContext.GLOBAL_CONFIG_PATHS",
        new_callable=PropertyMock,
    ) as mock:
        (
            mock_global_config_dot_dir,
            mock_global_config_etc_dir,
            mock_global_config_paths,
        ) = mocked_global_config_dirs
        mock.return_value = mock_global_config_paths

        shutil.copy(
            file_relative_path(
                __file__,
                "fixtures/conf/great_expectations_cloud_config_complete_1.conf",
            ),
            str(os.path.join(mock_global_config_dot_dir, "great_expectations.conf")),
        )
        shutil.copy(
            file_relative_path(
                __file__,
                "fixtures/conf/great_expectations_cloud_config_complete_2.conf",
            ),
            str(os.path.join(mock_global_config_etc_dir, "great_expectations.conf")),
        )
        yield


@pytest.fixture
def data_context_with_complete_global_config_in_dot_dir_only(mocked_global_config_dirs):
    with patch(
        "great_expectations.data_context.data_context.BaseDataContext.GLOBAL_CONFIG_PATHS",
        new_callable=PropertyMock,
    ) as mock:
        (
            mock_global_config_dot_dir,
            mock_global_config_etc_dir,
            mock_global_config_paths,
        ) = mocked_global_config_dirs
        mock.return_value = mock_global_config_paths

        shutil.copy(
            file_relative_path(
                __file__,
                "fixtures/conf/great_expectations_cloud_config_complete_1.conf",
            ),
            str(os.path.join(mock_global_config_dot_dir, "great_expectations.conf")),
        )
        yield


@pytest.fixture
def data_context_with_complete_global_config_in_etc_dir_only(mocked_global_config_dirs):
    with patch(
        "great_expectations.data_context.data_context.BaseDataContext.GLOBAL_CONFIG_PATHS",
        new_callable=PropertyMock,
    ) as mock:
        (
            mock_global_config_dot_dir,
            mock_global_config_etc_dir,
            mock_global_config_paths,
        ) = mocked_global_config_dirs
        mock.return_value = mock_global_config_paths

        shutil.copy(
            file_relative_path(
                __file__,
                "fixtures/conf/great_expectations_cloud_config_complete_2.conf",
            ),
            str(os.path.join(mock_global_config_etc_dir, "great_expectations.conf")),
        )
        yield


@pytest.fixture
def data_context_with_incomplete_global_config_in_dot_dir_only(
    mocked_global_config_dirs,
):
    # missing access_token
    with patch(
        "great_expectations.data_context.data_context.BaseDataContext.GLOBAL_CONFIG_PATHS",
        new_callable=PropertyMock,
    ) as mock:
        (
            mock_global_config_dot_dir,
            mock_global_config_etc_dir,
            mock_global_config_paths,
        ) = mocked_global_config_dirs
        mock.return_value = mock_global_config_paths

        shutil.copy(
            file_relative_path(
                __file__,
                "fixtures/conf/great_expectations_cloud_config_minimal_missing_token_1.conf",
            ),
            str(os.path.join(mock_global_config_dot_dir, "great_expectations.conf")),
        )
        yield
>>>>>>> f7bc02fb
<|MERGE_RESOLUTION|>--- conflicted
+++ resolved
@@ -171,42 +171,11 @@
 
 @pytest.fixture
 def ge_cloud_runtime_account_id():
-<<<<<<< HEAD
-    return 'a8a35168-68d5-4366-90ae-00647463d37e'
-=======
     return "a8a35168-68d5-4366-90ae-00647463d37e"
->>>>>>> f7bc02fb
 
 
 @pytest.fixture
 def ge_cloud_runtime_access_token():
-<<<<<<< HEAD
-    return 'b17bc2539062410db0a30e28fb0ee930'
-
-
-@pytest.fixture
-def data_context_with_mocked_global_config_dirs(tmp_path):
-    with patch("great_expectations.data_context.data_context.BaseDataContext.GLOBAL_CONFIG_PATHS",
-               new_callable=PropertyMock) as mock:
-        mock_global_config_home_dir = tmp_path / ".great_expectations"
-        mock_global_config_home_dir_file = mock_global_config_home_dir / "great_expectations.conf"
-        mock_global_config_home_dir.mkdir(parents=True)
-        mock_global_config_etc_dir = tmp_path / "etc"
-        mock_global_config_etc_file = mock_global_config_etc_dir / "great_expectations.conf"
-        mock_global_config_etc_dir.mkdir(parents=True)
-
-        mock_global_config_paths = [
-            str(mock_global_config_home_dir_file),
-            str(mock_global_config_etc_file)
-        ]
-        mock.return_value = mock_global_config_paths
-
-        shutil.copy(
-            file_relative_path(__file__, "./fixtures/conf/great_expectations_cloud_config_complete.conf"),
-            str(os.path.join(mock_global_config_home_dir, "great_expectations.conf"))
-        )
-        yield DataContext
-=======
     return "b17bc2539062410db0a30e28fb0ee930"
 
 
@@ -352,5 +321,4 @@
             ),
             str(os.path.join(mock_global_config_dot_dir, "great_expectations.conf")),
         )
-        yield
->>>>>>> f7bc02fb
+        yield