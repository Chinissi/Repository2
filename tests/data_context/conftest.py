import copy
import json
import os
import shutil
import unittest.mock
from typing import Any, Callable, Dict, Optional, Union, cast
from unittest.mock import Mock, PropertyMock, patch

import pytest
import requests

import great_expectations as ge
from great_expectations import DataContext
from great_expectations.core.yaml_handler import YAMLHandler
from great_expectations.data_context.store import GeCloudStoreBackend
from great_expectations.data_context.store.ge_cloud_store_backend import AnyPayload
from great_expectations.data_context.types.base import (
    DataContextConfig,
    DatasourceConfig,
)
from great_expectations.data_context.util import file_relative_path
from tests.integration.usage_statistics.test_integration_usage_statistics import (
    USAGE_STATISTICS_QA_URL,
)

yaml = YAMLHandler()


@pytest.fixture()
def data_context_without_config_variables_filepath_configured(tmp_path_factory):
    # This data_context is *manually* created to have the config we want, vs created with DataContext.create
    project_path = str(tmp_path_factory.mktemp("data_context"))
    context_path = os.path.join(project_path, "great_expectations")
    asset_config_path = os.path.join(context_path, "expectations")

    create_data_context_files(
        context_path,
        asset_config_path,
        ge_config_fixture_filename="great_expectations_basic_without_config_variables_filepath.yml",
        config_variables_fixture_filename=None,
    )

    return ge.data_context.DataContext(context_path)


@pytest.fixture()
def data_context_with_variables_in_config(tmp_path_factory, monkeypatch):
    monkeypatch.setenv("FOO", "BAR")
    monkeypatch.setenv("REPLACE_ME_ESCAPED_ENV", "ive_been_$--replaced")
    # This data_context is *manually* created to have the config we want, vs created with DataContext.create
    project_path = str(tmp_path_factory.mktemp("data_context"))
    context_path = os.path.join(project_path, "great_expectations")
    asset_config_path = os.path.join(context_path, "expectations")

    create_data_context_files(
        context_path,
        asset_config_path,
        ge_config_fixture_filename="great_expectations_basic_with_variables.yml",
        config_variables_fixture_filename="config_variables.yml",
    )

    return ge.data_context.DataContext(context_path)


def create_data_context_files(
    context_path,
    asset_config_path,
    ge_config_fixture_filename,
    config_variables_fixture_filename=None,
):
    if config_variables_fixture_filename:
        os.makedirs(context_path, exist_ok=True)
        os.makedirs(os.path.join(context_path, "uncommitted"), exist_ok=True)
        copy_relative_path(
            f"../test_fixtures/{config_variables_fixture_filename}",
            str(os.path.join(context_path, "uncommitted/config_variables.yml")),
        )
        copy_relative_path(
            f"../test_fixtures/{ge_config_fixture_filename}",
            str(os.path.join(context_path, "great_expectations.yml")),
        )
    else:
        os.makedirs(context_path, exist_ok=True)
        copy_relative_path(
            f"../test_fixtures/{ge_config_fixture_filename}",
            str(os.path.join(context_path, "great_expectations.yml")),
        )
    create_common_data_context_files(context_path, asset_config_path)


def create_common_data_context_files(context_path, asset_config_path):
    os.makedirs(
        os.path.join(asset_config_path, "mydatasource/mygenerator/my_dag_node"),
        exist_ok=True,
    )
    copy_relative_path(
        "../test_fixtures/"
        "expectation_suites/parameterized_expectation_suite_fixture.json",
        os.path.join(
            asset_config_path, "mydatasource/mygenerator/my_dag_node/default.json"
        ),
    )
    os.makedirs(os.path.join(context_path, "plugins"), exist_ok=True)
    copy_relative_path(
        "../test_fixtures/custom_pandas_dataset.py",
        str(os.path.join(context_path, "plugins", "custom_pandas_dataset.py")),
    )
    copy_relative_path(
        "../test_fixtures/custom_sqlalchemy_dataset.py",
        str(os.path.join(context_path, "plugins", "custom_sqlalchemy_dataset.py")),
    )
    copy_relative_path(
        "../test_fixtures/custom_sparkdf_dataset.py",
        str(os.path.join(context_path, "plugins", "custom_sparkdf_dataset.py")),
    )


def copy_relative_path(relative_src, dest):
    shutil.copy(file_relative_path(__file__, relative_src), dest)


@pytest.fixture
def basic_data_context_config():
    return DataContextConfig(
        **{
            "commented_map": {},
            "config_version": 2,
            "plugins_directory": "plugins/",
            "evaluation_parameter_store_name": "evaluation_parameter_store",
            "validations_store_name": "does_not_have_to_be_real",
            "expectations_store_name": "expectations_store",
            "config_variables_file_path": "uncommitted/config_variables.yml",
            "datasources": {},
            "stores": {
                "expectations_store": {
                    "class_name": "ExpectationsStore",
                    "store_backend": {
                        "class_name": "TupleFilesystemStoreBackend",
                        "base_directory": "expectations/",
                    },
                },
                "evaluation_parameter_store": {
                    "module_name": "great_expectations.data_context.store",
                    "class_name": "EvaluationParameterStore",
                },
            },
            "data_docs_sites": {},
            "validation_operators": {
                "default": {
                    "class_name": "ActionListValidationOperator",
                    "action_list": [],
                }
            },
            "anonymous_usage_statistics": {
                "enabled": True,
                "data_context_id": "6a52bdfa-e182-455b-a825-e69f076e67d6",
                "usage_statistics_url": USAGE_STATISTICS_QA_URL,
            },
        }
    )


@pytest.fixture
def basic_data_context_config_dict(basic_data_context_config):
    """Wrapper fixture to transform `basic_data_context_config` to a json dict"""
    return basic_data_context_config.to_json_dict()


@pytest.fixture
def conn_string_password():
    """Returns a stable password for mocking connection strings"""
    return "not_a_password"


@pytest.fixture
def conn_string_with_embedded_password(conn_string_password):
    """
    A mock connection string with the `conn_string_password` fixture embedded.
    """
    return f"redshift+psycopg2://no_user:{conn_string_password}@111.11.1.1:1111/foo"


@pytest.fixture
def data_context_config_with_datasources(conn_string_password):
    return DataContextConfig(
        **{
            "commented_map": {},
            "config_version": 2,
            "plugins_directory": "plugins/",
            "evaluation_parameter_store_name": "evaluation_parameter_store",
            "validations_store_name": "does_not_have_to_be_real",
            "expectations_store_name": "expectations_store",
            "config_variables_file_path": "uncommitted/config_variables.yml",
            "datasources": {
                "Datasource 1: Redshift": {
                    "class_name": "Datasource",
                    "data_connectors": {
                        "default_configured_asset_sql_data_connector": {
                            "assets": {},
                            "batch_spec_passthrough": {"sample": "value"},
                            "class_name": "ConfiguredAssetSqlDataConnector",
                        }
                    },
                    "execution_engine": {
                        "class_name": "SqlAlchemyExecutionEngine",
                        "connection_string": f"redshift+psycopg2://no_user:{conn_string_password}@111.11.1.1:1111/foo",
                    },
                    "module_name": "great_expectations.datasource",
                },
                "Datasource 2: Postgres": {
                    "class_name": "Datasource",
                    "data_connectors": {
                        "default_configured_asset_sql_data_connector_sqlalchemy": {
                            "assets": {},
                            "batch_spec_passthrough": {"sample": "value"},
                            "class_name": "ConfiguredAssetSqlDataConnector",
                        }
                    },
                    "execution_engine": {
                        "class_name": "SqlAlchemyExecutionEngine",
                        "connection_string": f"postgresql://no_user:{conn_string_password}@some_url:1111/postgres?sslmode=prefer",
                    },
                    "module_name": "great_expectations.datasource",
                },
                "Datasource 3: MySQL": {
                    "class_name": "Datasource",
                    "data_connectors": {
                        "default_configured_asset_sql_data_connector_sqlalchemy": {
                            "assets": {},
                            "batch_spec_passthrough": {"sample": "value"},
                            "class_name": "ConfiguredAssetSqlDataConnector",
                        }
                    },
                    "execution_engine": {
                        "class_name": "SqlAlchemyExecutionEngine",
                        "connection_string": f"mysql+pymysql://no_user:{conn_string_password}@some_url:1111/foo",
                    },
                    "module_name": "great_expectations.datasource",
                },
                "Datasource 4: Pandas": {
                    # no creds to be masked here, shouldnt be affected
                    "class_name": "Datasource",
                    "data_connectors": {
                        "default_runtime_data_connector": {
                            "batch_identifiers": ["col"],
                            "batch_spec_passthrough": {"sample": "value"},
                            "class_name": "RuntimeDataConnector",
                        }
                    },
                    "execution_engine": {"class_name": "PandasExecutionEngine"},
                    "module_name": "great_expectations.datasource",
                },
                "Datasource 5: Snowflake": {
                    "class_name": "Datasource",
                    "data_connectors": {
                        "default_configured_asset_sql_data_connector_snowflake": {
                            "assets": {
                                "taxi_data": {
                                    "table_name": "taxi_data",
                                    "type": "table",
                                }
                            },
                            "batch_spec_passthrough": {"sample": "value"},
                            "class_name": "ConfiguredAssetSqlDataConnector",
                        }
                    },
                    "execution_engine": {
                        "class_name": "SqlAlchemyExecutionEngine",
                        "connection_string": f"snowflake://no_user:{conn_string_password}@some_url/foo/PUBLIC?role=PUBLIC&warehouse=bar",
                    },
                    "module_name": "great_expectations.datasource",
                },
                "Datasource 6: Spark": {
                    "class_name": "Datasource",
                    "data_connectors": {
                        "default_runtime_data_connector": {
                            "batch_identifiers": ["batch", "identifiers", "here"],
                            "batch_spec_passthrough": {"sample": "value"},
                            "class_name": "RuntimeDataConnector",
                        }
                    },
                    "execution_engine": {"class_name": "SparkDFExecutionEngine"},
                    "module_name": "great_expectations.datasource",
                },
            },
            "stores": {
                "expectations_store": {
                    "class_name": "ExpectationsStore",
                    "store_backend": {
                        "class_name": "TupleFilesystemStoreBackend",
                        "base_directory": "expectations/",
                    },
                },
                "evaluation_parameter_store": {
                    "module_name": "great_expectations.data_context.store",
                    "class_name": "EvaluationParameterStore",
                },
            },
            "data_docs_sites": {},
            "validation_operators": {
                "default": {
                    "class_name": "ActionListValidationOperator",
                    "action_list": [],
                }
            },
            "anonymous_usage_statistics": {
                "enabled": True,
                "data_context_id": "6a52bdfa-e182-455b-a825-e69f076e67d6",
                "usage_statistics_url": USAGE_STATISTICS_QA_URL,
            },
        }
    )


@pytest.fixture
def data_context_config_dict_with_datasources(data_context_config_with_datasources):
    """Wrapper fixture to transform `data_context_config_with_datasources` to a json dict"""
    return data_context_config_with_datasources.to_json_dict()


@pytest.fixture
def data_context_config_with_cloud_backed_stores(ge_cloud_access_token):
    org_id = "a34595b2-267e-4469-b18f-774e65dc556f"
    return DataContextConfig(
        **{
            "commented_map": {},
            "config_version": 2,
            "plugins_directory": "plugins/",
            "evaluation_parameter_store_name": "evaluation_parameter_store",
            "validations_store_name": "does_not_have_to_be_real",
            "expectations_store_name": "expectations_store",
            "config_variables_file_path": "uncommitted/config_variables.yml",
            "datasources": {},
            "stores": {
                "default_checkpoint_store": {
                    "class_name": "CheckpointStore",
                    "store_backend": {
                        "class_name": "GeCloudStoreBackend",
                        "ge_cloud_base_url": "http://foo/bar/",
                        "ge_cloud_credentials": {
                            "access_token": ge_cloud_access_token,
                            "organization_id": org_id,
                        },
                        "ge_cloud_resource_type": "checkpoint",
                        "suppress_store_backend_id": True,
                    },
                },
                "default_evaluation_parameter_store": {
                    "class_name": "EvaluationParameterStore"
                },
                "default_expectations_store": {
                    "class_name": "ExpectationsStore",
                    "store_backend": {
                        "class_name": "GeCloudStoreBackend",
                        "ge_cloud_base_url": "http://foo/bar/",
                        "ge_cloud_credentials": {
                            "access_token": ge_cloud_access_token,
                            "organization_id": org_id,
                        },
                        "ge_cloud_resource_type": "expectation_suite",
                        "suppress_store_backend_id": True,
                    },
                },
                "default_validations_store": {
                    "class_name": "ValidationsStore",
                    "store_backend": {
                        "class_name": "GeCloudStoreBackend",
                        "ge_cloud_base_url": "http://foo/bar/",
                        "ge_cloud_credentials": {
                            "access_token": ge_cloud_access_token,
                            "organization_id": org_id,
                        },
                        "ge_cloud_resource_type": "validation_result",
                        "suppress_store_backend_id": True,
                    },
                },
            },
            "data_docs_sites": {},
            "validation_operators": {
                "default": {
                    "class_name": "ActionListValidationOperator",
                    "action_list": [],
                }
            },
            "anonymous_usage_statistics": {
                "enabled": True,
                "data_context_id": "6a52bdfa-e182-455b-a825-e69f076e67d6",
                "usage_statistics_url": USAGE_STATISTICS_QA_URL,
            },
        }
    )


@pytest.fixture
def data_context_config_dict_with_cloud_backed_stores(
    data_context_config_with_cloud_backed_stores,
):
    """Wrapper fixture to transform `data_context_config_with_cloud_backed_stores` to a json dict"""
    return data_context_config_with_cloud_backed_stores.to_json_dict()


@pytest.fixture
def ge_cloud_runtime_base_url():
    return "https://api.dev.greatexpectations.io/runtime"


@pytest.fixture
def ge_cloud_runtime_organization_id():
    return "a8a35168-68d5-4366-90ae-00647463d37e"


@pytest.fixture
<<<<<<< HEAD
def datasource_name() -> str:
    return "my_first_datasource"
=======
def mocked_global_config_dirs(tmp_path):
    mock_global_config_dot_dir = tmp_path / ".great_expectations"
    mock_global_config_dot_dir_file = (
        mock_global_config_dot_dir / "great_expectations.conf"
    )
    mock_global_config_dot_dir.mkdir(parents=True)
    mock_global_config_etc_dir = tmp_path / "etc"
    mock_global_config_etc_file = mock_global_config_etc_dir / "great_expectations.conf"
    mock_global_config_etc_dir.mkdir(parents=True)

    mock_global_config_paths = [
        str(mock_global_config_dot_dir_file),
        str(mock_global_config_etc_file),
    ]

    return (
        mock_global_config_dot_dir,
        mock_global_config_etc_dir,
        mock_global_config_paths,
    )


@pytest.fixture
def data_context_with_empty_global_config_dirs(
    mocked_global_config_dirs,
):
    with patch(
        "great_expectations.data_context.data_context.AbstractDataContext.GLOBAL_CONFIG_PATHS",
        new_callable=PropertyMock,
    ) as mock:
        (
            mock_global_config_dot_dir,
            mock_global_config_etc_dir,
            mock_global_config_paths,
        ) = mocked_global_config_dirs
        mock.return_value = mock_global_config_paths

        yield


@pytest.fixture
def data_context_with_complete_global_config_in_dot_and_etc_dirs(
    mocked_global_config_dirs,
):
    with patch(
        "great_expectations.data_context.data_context.AbstractDataContext.GLOBAL_CONFIG_PATHS",
        new_callable=PropertyMock,
    ) as mock:
        (
            mock_global_config_dot_dir,
            mock_global_config_etc_dir,
            mock_global_config_paths,
        ) = mocked_global_config_dirs
        mock.return_value = mock_global_config_paths

        shutil.copy(
            file_relative_path(
                __file__,
                "fixtures/conf/great_expectations_cloud_config_complete_1.conf",
            ),
            str(os.path.join(mock_global_config_dot_dir, "great_expectations.conf")),
        )
        shutil.copy(
            file_relative_path(
                __file__,
                "fixtures/conf/great_expectations_cloud_config_complete_2.conf",
            ),
            str(os.path.join(mock_global_config_etc_dir, "great_expectations.conf")),
        )
        yield


@pytest.fixture
def data_context_with_complete_global_config_in_dot_dir_only(mocked_global_config_dirs):
    with patch(
        "great_expectations.data_context.data_context.AbstractDataContext.GLOBAL_CONFIG_PATHS",
        new_callable=PropertyMock,
    ) as mock:
        (
            mock_global_config_dot_dir,
            mock_global_config_etc_dir,
            mock_global_config_paths,
        ) = mocked_global_config_dirs
        mock.return_value = mock_global_config_paths

        shutil.copy(
            file_relative_path(
                __file__,
                "fixtures/conf/great_expectations_cloud_config_complete_1.conf",
            ),
            str(os.path.join(mock_global_config_dot_dir, "great_expectations.conf")),
        )
        yield


@pytest.fixture
def data_context_with_complete_global_config_with_usage_stats_section_in_dot_dir_only(
    mocked_global_config_dirs,
):
    with patch(
        "great_expectations.data_context.data_context.AbstractDataContext.GLOBAL_CONFIG_PATHS",
        new_callable=PropertyMock,
    ) as mock:
        (
            mock_global_config_dot_dir,
            mock_global_config_etc_dir,
            mock_global_config_paths,
        ) = mocked_global_config_dirs
        mock.return_value = mock_global_config_paths

        shutil.copy(
            file_relative_path(
                __file__,
                "fixtures/conf/great_expectations_cloud_config_complete_with_usage_stats_section.conf",
            ),
            str(os.path.join(mock_global_config_dot_dir, "great_expectations.conf")),
        )
        yield


@pytest.fixture
def data_context_with_complete_global_config_in_etc_dir_only(mocked_global_config_dirs):
    with patch(
        "great_expectations.data_context.data_context.AbstractDataContext.GLOBAL_CONFIG_PATHS",
        new_callable=PropertyMock,
    ) as mock:
        (
            mock_global_config_dot_dir,
            mock_global_config_etc_dir,
            mock_global_config_paths,
        ) = mocked_global_config_dirs
        mock.return_value = mock_global_config_paths

        shutil.copy(
            file_relative_path(
                __file__,
                "fixtures/conf/great_expectations_cloud_config_complete_2.conf",
            ),
            str(os.path.join(mock_global_config_etc_dir, "great_expectations.conf")),
        )
        yield


@pytest.fixture
def data_context_with_incomplete_global_config_in_dot_dir_only(
    mocked_global_config_dirs,
):
    # missing access_token
    with patch(
        "great_expectations.data_context.data_context.AbstractDataContext.GLOBAL_CONFIG_PATHS",
        new_callable=PropertyMock,
    ) as mock:
        (
            mock_global_config_dot_dir,
            mock_global_config_etc_dir,
            mock_global_config_paths,
        ) = mocked_global_config_dirs
        mock.return_value = mock_global_config_paths

        shutil.copy(
            file_relative_path(
                __file__,
                "fixtures/conf/great_expectations_cloud_config_minimal_missing_token_1.conf",
            ),
            str(os.path.join(mock_global_config_dot_dir, "great_expectations.conf")),
        )
        yield


@pytest.fixture
def datasource_store_name() -> str:
    return "datasource_store"
>>>>>>> 76740485


@pytest.fixture
def fake_datasource_id() -> str:
    return "aaa7cfdd-4aa4-4f3d-a979-fe2ea5203cbf"


@pytest.fixture
def request_headers(ge_cloud_access_token) -> Dict[str, str]:
    return {
        "Content-Type": "application/vnd.api+json",
        "Authorization": f"Bearer {ge_cloud_access_token}",
        "Gx-Version": ge.__version__,
    }


JSONData = Union[AnyPayload, Dict[str, Any]]
RequestError = Union[requests.exceptions.HTTPError, requests.exceptions.Timeout]


class MockResponse:
    # TODO: GG 08232022 update signature to accept arbitrary content types
    def __init__(
        self,
        json_data: JSONData,
        status_code: int,
        headers: Optional[Dict[str, str]] = None,
        exc_to_raise: Optional[RequestError] = None,
    ) -> None:
        self._json_data = json_data
        self.status_code = status_code
        self.headers = headers or {
            "content-type": "application/json" if json_data else "text/html"
        }
        self._exc_to_raise = exc_to_raise

    def json(self):
        if self.headers.get("content-type") == "application/json":
            return self._json_data
        raise json.JSONDecodeError("Uh oh - check content-type", "foobar", 1)

    def raise_for_status(self):
        if self._exc_to_raise:
            raise self._exc_to_raise
        if self.status_code >= 400:
            raise requests.exceptions.HTTPError(
                f"Mock {self.status_code} HTTPError", response=self
            )
        return None

    def __repr__(self):
        return f"<Response [{self.status_code}]>"


@pytest.fixture
def mock_response_factory() -> Callable[
    [JSONData, int, Optional[RequestError]], MockResponse
]:
    def _make_mock_response(
        json_data: JSONData,
        status_code: int,
        exc_to_raise: Optional[RequestError] = None,
    ) -> MockResponse:
        return MockResponse(
            json_data=json_data, status_code=status_code, exc_to_raise=exc_to_raise
        )

    return _make_mock_response


@pytest.fixture
def datasource_config() -> DatasourceConfig:
    return DatasourceConfig(
        class_name="Datasource",
        execution_engine={
            "class_name": "PandasExecutionEngine",
            "module_name": "great_expectations.execution_engine",
        },
        data_connectors={
            "tripdata_monthly_configured": {
                "class_name": "ConfiguredAssetFilesystemDataConnector",
                "module_name": "great_expectations.datasource.data_connector",
                "base_directory": "/path/to/trip_data",
                "assets": {
                    "yellow": {
                        "class_name": "Asset",
                        "module_name": "great_expectations.datasource.data_connector.asset",
                        "pattern": r"yellow_tripdata_(\d{4})-(\d{2})\.csv$",
                        "group_names": ["year", "month"],
                    }
                },
            }
        },
    )


@pytest.fixture
def datasource_config_with_names_and_ids(
    datasource_config_with_names: DatasourceConfig, fake_datasource_id
) -> DatasourceConfig:
    updated_config = copy.deepcopy(datasource_config_with_names)
    updated_config["id"] = fake_datasource_id
    return updated_config


@pytest.fixture
def shared_called_with_request_kwargs(request_headers) -> dict:
    """
    Standard request kwargs that all GeCloudStoreBackend http calls are made with.
    Use in combination with `assert_called_with()`
    """
    return dict(timeout=GeCloudStoreBackend.TIMEOUT, headers=request_headers)


@pytest.fixture
def mock_http_unavailable(mock_response_factory: Callable):
    """Mock all request http calls to return a 503 Unavailable response."""

    def mocked_response(*args, **kwargs):

        return MockResponse(
            {"code": 503, "detail": "API is unavailable"},
            503,
        )

    # should have been able to do this by mocking `requests.request` but this didn't work
    with unittest.mock.patch.multiple(
        "requests",
        autospec=True,
        get=unittest.mock.DEFAULT,
        post=unittest.mock.DEFAULT,
        put=unittest.mock.DEFAULT,
        patch=unittest.mock.DEFAULT,
        delete=unittest.mock.DEFAULT,
    ) as mock_requests:
        for name, mock in cast(Dict[str, Mock], mock_requests).items():
            mock.side_effect = mocked_response
            print(f"Mocking `requests.{name}` with `{mocked_response.__name__}()`")

        yield mock_requests


@pytest.fixture
def checkpoint_config() -> dict:
    checkpoint_config = {
        "name": "oss_test_checkpoint",
        "config_version": 1.0,
        "class_name": "Checkpoint",
        "expectation_suite_name": "oss_test_expectation_suite",
        "validations": [
            {
                "expectation_suite_name": "taxi.demo_pass",
            },
            {
                "batch_request": {
                    "datasource_name": "oss_test_datasource",
                    "data_connector_name": "oss_test_data_connector",
                    "data_asset_name": "users",
                },
            },
        ],
    }
    return checkpoint_config


@pytest.fixture
def mocked_datasource_get_response(
    mock_response_factory: Callable,
    datasource_config_with_names_and_ids: DatasourceConfig,
    fake_datasource_id,
) -> Callable[[], MockResponse]:
    def _mocked_get_response(*args, **kwargs):
        created_by_id = "c06ac6a2-52e0-431e-b878-9df624edc8b8"
        organization_id = "046fe9bc-c85b-4e95-b1af-e4ce36ba5384"

        return mock_response_factory(
            {
                "data": {
                    "attributes": {
                        "datasource_config": datasource_config_with_names_and_ids,
                        "created_at": "2022-08-02T17:55:45.107550",
                        "created_by_id": created_by_id,
                        "deleted": False,
                        "deleted_at": None,
                        "desc": None,
                        "name": datasource_config_with_names_and_ids.name,
                        "organization_id": f"{organization_id}",
                        "updated_at": "2022-08-02T17:55:45.107550",
                    },
                    "id": fake_datasource_id,
                    "links": {
                        "self": f"/organizations/{organization_id}/datasources/{fake_datasource_id}"
                    },
                    "type": "datasource",
                },
            },
            200,
        )

    return _mocked_get_response


@pytest.fixture
def mocked_datasource_post_response(
    mock_response_factory: Callable, fake_datasource_id
) -> Callable[[], MockResponse]:
    def _mocked_post_response(*args, **kwargs):
        return mock_response_factory(
            {
                "data": {
                    "id": fake_datasource_id,
                }
            },
            201,
        )

    return _mocked_post_response


@pytest.fixture
def cloud_data_context_in_cloud_mode_with_datasource_pandas_engine(
    empty_data_context_in_cloud_mode: DataContext,
    db_file,
    mocked_datasource_get_response,
):
    context: DataContext = empty_data_context_in_cloud_mode
    config = yaml.load(
        f"""
    class_name: Datasource
    execution_engine:
        class_name: PandasExecutionEngine
    data_connectors:
        default_runtime_data_connector_name:
            class_name: RuntimeDataConnector
            batch_identifiers:
                - default_identifier_name
        """,
    )
    with patch(
        "great_expectations.data_context.store.ge_cloud_store_backend.GeCloudStoreBackend.list_keys"
    ), patch(
        "great_expectations.data_context.store.ge_cloud_store_backend.GeCloudStoreBackend._set"
    ), patch(
        "requests.get", autospec=True, side_effect=mocked_datasource_get_response
    ):
        context.add_datasource(
            "my_datasource",
            **config,
        )
    return context<|MERGE_RESOLUTION|>--- conflicted
+++ resolved
@@ -410,183 +410,13 @@
 
 
 @pytest.fixture
-<<<<<<< HEAD
 def datasource_name() -> str:
     return "my_first_datasource"
-=======
-def mocked_global_config_dirs(tmp_path):
-    mock_global_config_dot_dir = tmp_path / ".great_expectations"
-    mock_global_config_dot_dir_file = (
-        mock_global_config_dot_dir / "great_expectations.conf"
-    )
-    mock_global_config_dot_dir.mkdir(parents=True)
-    mock_global_config_etc_dir = tmp_path / "etc"
-    mock_global_config_etc_file = mock_global_config_etc_dir / "great_expectations.conf"
-    mock_global_config_etc_dir.mkdir(parents=True)
-
-    mock_global_config_paths = [
-        str(mock_global_config_dot_dir_file),
-        str(mock_global_config_etc_file),
-    ]
-
-    return (
-        mock_global_config_dot_dir,
-        mock_global_config_etc_dir,
-        mock_global_config_paths,
-    )
-
-
-@pytest.fixture
-def data_context_with_empty_global_config_dirs(
-    mocked_global_config_dirs,
-):
-    with patch(
-        "great_expectations.data_context.data_context.AbstractDataContext.GLOBAL_CONFIG_PATHS",
-        new_callable=PropertyMock,
-    ) as mock:
-        (
-            mock_global_config_dot_dir,
-            mock_global_config_etc_dir,
-            mock_global_config_paths,
-        ) = mocked_global_config_dirs
-        mock.return_value = mock_global_config_paths
-
-        yield
-
-
-@pytest.fixture
-def data_context_with_complete_global_config_in_dot_and_etc_dirs(
-    mocked_global_config_dirs,
-):
-    with patch(
-        "great_expectations.data_context.data_context.AbstractDataContext.GLOBAL_CONFIG_PATHS",
-        new_callable=PropertyMock,
-    ) as mock:
-        (
-            mock_global_config_dot_dir,
-            mock_global_config_etc_dir,
-            mock_global_config_paths,
-        ) = mocked_global_config_dirs
-        mock.return_value = mock_global_config_paths
-
-        shutil.copy(
-            file_relative_path(
-                __file__,
-                "fixtures/conf/great_expectations_cloud_config_complete_1.conf",
-            ),
-            str(os.path.join(mock_global_config_dot_dir, "great_expectations.conf")),
-        )
-        shutil.copy(
-            file_relative_path(
-                __file__,
-                "fixtures/conf/great_expectations_cloud_config_complete_2.conf",
-            ),
-            str(os.path.join(mock_global_config_etc_dir, "great_expectations.conf")),
-        )
-        yield
-
-
-@pytest.fixture
-def data_context_with_complete_global_config_in_dot_dir_only(mocked_global_config_dirs):
-    with patch(
-        "great_expectations.data_context.data_context.AbstractDataContext.GLOBAL_CONFIG_PATHS",
-        new_callable=PropertyMock,
-    ) as mock:
-        (
-            mock_global_config_dot_dir,
-            mock_global_config_etc_dir,
-            mock_global_config_paths,
-        ) = mocked_global_config_dirs
-        mock.return_value = mock_global_config_paths
-
-        shutil.copy(
-            file_relative_path(
-                __file__,
-                "fixtures/conf/great_expectations_cloud_config_complete_1.conf",
-            ),
-            str(os.path.join(mock_global_config_dot_dir, "great_expectations.conf")),
-        )
-        yield
-
-
-@pytest.fixture
-def data_context_with_complete_global_config_with_usage_stats_section_in_dot_dir_only(
-    mocked_global_config_dirs,
-):
-    with patch(
-        "great_expectations.data_context.data_context.AbstractDataContext.GLOBAL_CONFIG_PATHS",
-        new_callable=PropertyMock,
-    ) as mock:
-        (
-            mock_global_config_dot_dir,
-            mock_global_config_etc_dir,
-            mock_global_config_paths,
-        ) = mocked_global_config_dirs
-        mock.return_value = mock_global_config_paths
-
-        shutil.copy(
-            file_relative_path(
-                __file__,
-                "fixtures/conf/great_expectations_cloud_config_complete_with_usage_stats_section.conf",
-            ),
-            str(os.path.join(mock_global_config_dot_dir, "great_expectations.conf")),
-        )
-        yield
-
-
-@pytest.fixture
-def data_context_with_complete_global_config_in_etc_dir_only(mocked_global_config_dirs):
-    with patch(
-        "great_expectations.data_context.data_context.AbstractDataContext.GLOBAL_CONFIG_PATHS",
-        new_callable=PropertyMock,
-    ) as mock:
-        (
-            mock_global_config_dot_dir,
-            mock_global_config_etc_dir,
-            mock_global_config_paths,
-        ) = mocked_global_config_dirs
-        mock.return_value = mock_global_config_paths
-
-        shutil.copy(
-            file_relative_path(
-                __file__,
-                "fixtures/conf/great_expectations_cloud_config_complete_2.conf",
-            ),
-            str(os.path.join(mock_global_config_etc_dir, "great_expectations.conf")),
-        )
-        yield
-
-
-@pytest.fixture
-def data_context_with_incomplete_global_config_in_dot_dir_only(
-    mocked_global_config_dirs,
-):
-    # missing access_token
-    with patch(
-        "great_expectations.data_context.data_context.AbstractDataContext.GLOBAL_CONFIG_PATHS",
-        new_callable=PropertyMock,
-    ) as mock:
-        (
-            mock_global_config_dot_dir,
-            mock_global_config_etc_dir,
-            mock_global_config_paths,
-        ) = mocked_global_config_dirs
-        mock.return_value = mock_global_config_paths
-
-        shutil.copy(
-            file_relative_path(
-                __file__,
-                "fixtures/conf/great_expectations_cloud_config_minimal_missing_token_1.conf",
-            ),
-            str(os.path.join(mock_global_config_dot_dir, "great_expectations.conf")),
-        )
-        yield
 
 
 @pytest.fixture
 def datasource_store_name() -> str:
     return "datasource_store"
->>>>>>> 76740485
 
 
 @pytest.fixture
