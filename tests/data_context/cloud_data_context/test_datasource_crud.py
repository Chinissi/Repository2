"""This file is meant for integration tests related to datasource CRUD."""
import copy
import enum
from typing import Callable, Type, Union
from unittest.mock import patch

import pytest

from great_expectations import DataContext
from great_expectations.data_context import (
    AbstractDataContext,
    BaseDataContext,
    CloudDataContext,
)
from great_expectations.data_context.store import GeCloudStoreBackend
from great_expectations.data_context.types.base import (
    DatasourceConfig,
    datasourceConfigSchema,
)
from great_expectations.datasource import BaseDatasource
from tests.data_context.cloud_data_context.conftest import MockResponse


@pytest.fixture
def datasource_id() -> str:
    return "some_uuid"


@pytest.fixture
def mocked_get_response(
    mock_response_factory: Callable,
    datasource_name: str,
    datasource_id: str,
) -> Callable[[], MockResponse]:
    def _mocked_get_response(*args, **kwargs):
        datasource_config_with_ids: dict = {
            "name": datasource_name,
            "data_connectors": {
                "tripdata_monthly_configured": {
                    "class_name": "ConfiguredAssetFilesystemDataConnector",
                    "base_directory": "/path/to/trip_data",
                    "assets": {
                        "yellow": {
                            "group_names": ["year", "month"],
                            "module_name": "great_expectations.datasource.data_connector.asset",
                            "pattern": "yellow_tripdata_(\\d{4})-(\\d{2})\\.csv$",
                            "class_name": "Asset",
                        }
                    },
                    "module_name": "great_expectations.datasource.data_connector",
                }
            },
            "module_name": "great_expectations.datasource",
            "class_name": "Datasource",
            "id": datasource_id,
            "execution_engine": {
                "class_name": "PandasExecutionEngine",
                "module_name": "great_expectations.execution_engine",
            },
        }

        # TODO: AJB 20220803 Add the rest of the mocked response
        return mock_response_factory(
            {
                "data": {
                    "attributes": {"datasource_config": datasource_config_with_ids},
                    "id": datasource_id,
                }
            },
            200,
        )

    return _mocked_get_response


class ConfigType(enum.Enum):
    NAME_SUPPLIED_SEPARATELY: str = "name_supplied_separately"
    CONFIG_INCLUDES_NAME: str = "config_includes_name"
    NAME_SUPPLIED_SEPARATELY_AND_INCLUDED_IN_CONFIG: str = (
        "name_supplied_separately_and_included_in_config"
    )


def _add_datasource_helper(
    context: AbstractDataContext,
    config_type: ConfigType,
    save_changes: bool,
    datasource_name: str,
    datasource_config: DatasourceConfig,
) -> BaseDatasource:
    """Helper method to call add_datasource with the right parameters based on the test parametrization config."""
    datasource_config_with_name: DatasourceConfig = copy.deepcopy(datasource_config)
    datasource_config_with_name.name = datasource_name

    # Call add_datasource with and without the name field included in the datasource config
    stored_datasource: BaseDatasource
    if isinstance(context, DataContext):
        # Don't add the `save_changes` param for DataContext
        name_and_save_changes_params_base: dict = {}
    else:
        name_and_save_changes_params_base: dict = {"save_changes": save_changes}

    if config_type == ConfigType.NAME_SUPPLIED_SEPARATELY:
        name_and_save_changes_params: dict = name_and_save_changes_params_base.copy()
        name_and_save_changes_params.update({"name": datasource_name})
        stored_datasource = context.add_datasource(
            **name_and_save_changes_params,
            **datasource_config.to_dict(),
        )
    elif config_type == ConfigType.CONFIG_INCLUDES_NAME:
        name_and_save_changes_params: dict = name_and_save_changes_params_base.copy()
        name_and_save_changes_params.update({})
        stored_datasource = context.add_datasource(
            **name_and_save_changes_params,
            **datasource_config_with_name.to_dict(),
        )
    elif config_type == ConfigType.NAME_SUPPLIED_SEPARATELY_AND_INCLUDED_IN_CONFIG:
        name_and_save_changes_params: dict = name_and_save_changes_params_base.copy()
        name_and_save_changes_params.update({"name": datasource_name})
        stored_datasource = context.add_datasource(
            **name_and_save_changes_params,
            **datasource_config_with_name.to_dict(),
        )
    else:
        raise Exception(
            f"config_type must be one of {','.join([str(config_type) for config_type in ConfigType])}"
        )
    return stored_datasource


@pytest.mark.cloud
@pytest.mark.integration
@pytest.mark.parametrize(
    "data_context_fixture_name,data_context_type,save_changes",
    [
        # In order to leverage existing fixtures in parametrization, we provide
        # their string names and dynamically retrieve them using pytest's built-in
        # `request` fixture.
        # Source: https://stackoverflow.com/a/64348247
        pytest.param(
            "empty_base_data_context_in_cloud_mode",
            BaseDataContext,
            True,
            id="BaseDataContext save_changes=True",
        ),
        pytest.param(
            "empty_base_data_context_in_cloud_mode",
            BaseDataContext,
            False,
            id="BaseDataContext save_changes=False",
        ),
        # Note DataContext defaults save_changes to True so there is no save_changes=False test case.
        pytest.param(
            "empty_data_context_in_cloud_mode",
            DataContext,
            True,
            id="DataContext save_changes defaulted to True",
        ),
        pytest.param(
            "empty_cloud_data_context",
            CloudDataContext,
            True,
            id="CloudDataContext save_changes=True",
        ),
        pytest.param(
            "empty_cloud_data_context",
            CloudDataContext,
            False,
            id="CloudDataContext save_changes=False",
        ),
    ],
)
@pytest.mark.parametrize(
    "config_type",
    [
        pytest.param(
            ConfigType.NAME_SUPPLIED_SEPARATELY, id="name supplied separately"
        ),
        pytest.param(ConfigType.CONFIG_INCLUDES_NAME, id="config includes name"),
        pytest.param(
            ConfigType.NAME_SUPPLIED_SEPARATELY_AND_INCLUDED_IN_CONFIG,
            id="name supplied separately and config includes name",
            marks=pytest.mark.xfail(strict=True, raises=TypeError),
        ),
    ],
)
def test_cloud_backed_data_context_add_datasource(
    data_context_fixture_name: str,
    data_context_type: Type[AbstractDataContext],
    save_changes: bool,
    config_type: ConfigType,
    datasource_config: DatasourceConfig,
    datasource_name: str,
    datasource_id: str,
    ge_cloud_base_url: str,
    ge_cloud_organization_id: str,
    shared_called_with_request_kwargs: dict,
    mock_response_factory: Callable,
    mocked_get_response: Callable[[], MockResponse],
    request,
) -> None:

    """test_add_datasource_in_all_data_contexts_supporting_cloud_mode Any Data Context in cloud mode should save to the cloud backed Datasource store when calling add_datasource with save_changes=True and not save when save_changes=False. When saving, it should use the id from the response to create the datasource."""

    context: Union[
        BaseDataContext, DataContext, CloudDataContext
    ] = request.getfixturevalue(data_context_fixture_name)

    # Make sure the fixture has the right configuration
    assert isinstance(context, data_context_type)
    assert context.ge_cloud_mode
    assert len(context.list_datasources()) == 0

    # Setup
    datasource_config_with_name: DatasourceConfig = copy.deepcopy(datasource_config)
    datasource_config_with_name.name = datasource_name

    def mocked_post_response(*args, **kwargs):
        return mock_response_factory({"data": {"id": datasource_id}}, 201)

    with patch(
        "requests.post", autospec=True, side_effect=mocked_post_response
    ) as mock_post, patch(
        "requests.get", autospec=True, side_effect=mocked_get_response
    ) as mock_get:

        stored_datasource: BaseDatasource = _add_datasource_helper(
            context=context,
            config_type=config_type,
            save_changes=save_changes,
            datasource_name=datasource_name,
            datasource_config=datasource_config,
        )

        # Make sure we have stored our datasource in the context
        assert len(context.list_datasources()) == 1

        retrieved_datasource: BaseDatasource = context.get_datasource(datasource_name)

        # Round trip through schema to mimic updates made during store serialization process
        expected_datasource_config = datasourceConfigSchema.dump(
            DatasourceConfig(**datasource_config_with_name.to_json_dict())
        )

        # This post should have been called without the id (which is retrieved from the response).
        # It should have been called with the datasource name in the config.
        if save_changes:
            mock_post.assert_called_once_with(
                f"{ge_cloud_base_url}/organizations/{ge_cloud_organization_id}/datasources",
                json={
                    "data": {
                        "type": "datasource",
                        "attributes": {
                            "datasource_config": expected_datasource_config,
                            "organization_id": ge_cloud_organization_id,
                        },
                    }
                },
<<<<<<< HEAD
                headers=request_headers,
                timeout=GeCloudStoreBackend.TIMEOUT,
=======
                **shared_called_with_request_kwargs,
>>>>>>> d394942f
            )
            mock_get.assert_called_once()
            # TODO: AJB 20220803 Assert that mock_get is called also, make sure that the same id is used in both calls
        else:
            assert not mock_post.called
            assert not mock_get.called

        if save_changes:
            # Make sure the id was populated correctly into the created datasource object and config
            assert stored_datasource.id_ == datasource_id
            assert retrieved_datasource.id_ == datasource_id
            assert retrieved_datasource.config["id_"] == datasource_id
        else:
            assert stored_datasource.id_ is None
            assert retrieved_datasource.id_ is None
            assert retrieved_datasource.config["id_"] is None

        # Make sure the name is populated correctly into the created datasource
        assert retrieved_datasource.name == datasource_name
        assert retrieved_datasource.config["name"] == datasource_name


@pytest.mark.xfail(reason="temp xfail remove before merge")
@pytest.mark.cloud
@pytest.mark.integration
@pytest.mark.parametrize(
    "config_includes_name_setting",
    [
        pytest.param("name_supplied_separately", id="name supplied separately"),
        pytest.param("config_includes_name", id="config includes name"),
        pytest.param(
            "name_supplied_separately_and_included_in_config",
            id="name supplied separately and config includes name",
            marks=pytest.mark.xfail(strict=True, raises=TypeError),
        ),
    ],
)
def test_data_context_in_cloud_mode_add_datasource(
    config_includes_name_setting: str,
    empty_data_context_in_cloud_mode: DataContext,
    datasource_config: DatasourceConfig,
    datasource_name: str,
    ge_cloud_base_url: str,
    ge_cloud_organization_id: str,
    shared_called_with_request_kwargs: dict,
    mock_response_factory: Callable,
):
    """A DataContext in cloud mode should save to the cloud backed Datasource store when calling add_datasource. When saving, it should use the id from the response
    to create the datasource."""

    context: DataContext = empty_data_context_in_cloud_mode
    # Make sure the fixture has the right configuration
    assert isinstance(context, DataContext)
    assert context.ge_cloud_mode
    assert len(context.list_datasources()) == 0

    # Setup
    datasource_id: str = "some_uuid"
    datasource_config_with_name: DatasourceConfig = copy.deepcopy(datasource_config)
    datasource_config_with_name.name = datasource_name

    def mocked_post_response(*args, **kwargs):
        return mock_response_factory({"data": {"id": datasource_id}}, 201)

    with patch(
        "requests.post", autospec=True, side_effect=mocked_post_response
    ) as mock_post:

        # Call add_datasource with and without the name field included in the datasource config
        stored_datasource: BaseDatasource
        if config_includes_name_setting == "name_supplied_separately":
            expected_datasource_config = datasourceConfigSchema.dump(datasource_config)
            stored_datasource = context.add_datasource(
                name=datasource_name,
                **expected_datasource_config,
            )
        elif config_includes_name_setting == "config_includes_name":
            stored_datasource = context.add_datasource(
                **datasource_config_with_name.to_dict()
            )
        elif (
            config_includes_name_setting
            == "name_supplied_separately_and_included_in_config"
        ):
            stored_datasource = context.add_datasource(
                name=datasource_name,
                **datasource_config_with_name.to_dict(),
            )

        # Make sure we have stored our datasource in the context
        assert len(context.list_datasources()) == 1

        retrieved_datasource: BaseDatasource = context.get_datasource(datasource_name)
        expected_datasource_config = datasourceConfigSchema.dump(
            datasource_config_with_name
        )

        # This post should have been called without the id (which is retrieved from the response).
        # It should have been called with the datasource name in the config.
        mock_post.assert_called_with(
            f"{ge_cloud_base_url}/organizations/{ge_cloud_organization_id}/datasources",
            json={
                "data": {
                    "type": "datasource",
                    "attributes": {
                        "datasource_config": expected_datasource_config,
                        "organization_id": ge_cloud_organization_id,
                    },
                }
            },
            **shared_called_with_request_kwargs,
        )

        # Make sure the id was populated correctly into the created datasource object and config
        assert stored_datasource.id_ == datasource_id
        assert retrieved_datasource.id_ == datasource_id
        assert retrieved_datasource.config["id_"] == datasource_id

        # Make sure the name is populated correctly into the created datasource
        assert retrieved_datasource.name == datasource_name
        assert retrieved_datasource.config["name"] == datasource_name


@pytest.mark.xfail(reason="temp xfail remove before merge")
@pytest.mark.cloud
@pytest.mark.integration
@pytest.mark.parametrize(
    "config_includes_name_setting",
    [
        pytest.param("name_supplied_separately", id="name supplied separately"),
        pytest.param("config_includes_name", id="config includes name"),
        pytest.param(
            "name_supplied_separately_and_included_in_config",
            id="name supplied separately and config includes name",
            marks=pytest.mark.xfail(strict=True, raises=TypeError),
        ),
    ],
)
def test_cloud_data_context_add_datasource(
    config_includes_name_setting: str,
    empty_cloud_data_context: CloudDataContext,
    datasource_config: DatasourceConfig,
    datasource_name: str,
    ge_cloud_base_url: str,
    ge_cloud_organization_id: str,
    shared_called_with_request_kwargs: dict,
    mock_response_factory: Callable,
):
    """A CloudDataContext should save to the cloud backed Datasource store when calling add_datasource. When saving, it should use the id from the response
    to create the datasource."""

    context: CloudDataContext = empty_cloud_data_context
    # Make sure the fixture has the right configuration
    assert isinstance(context, CloudDataContext)
    assert context.ge_cloud_mode
    assert len(context.list_datasources()) == 0

    # Setup
    datasource_id: str = "some_uuid"
    datasource_config_with_name: DatasourceConfig = copy.deepcopy(datasource_config)
    datasource_config_with_name.name = datasource_name

    def mocked_post_response(*args, **kwargs):
        return mock_response_factory({"data": {"id": datasource_id}}, 201)

    with patch(
        "requests.post", autospec=True, side_effect=mocked_post_response
    ) as mock_post:

        # Call add_datasource with and without the name field included in the datasource config
        stored_datasource: BaseDatasource
        if config_includes_name_setting == "name_supplied_separately":
            expected_datasource_config = datasourceConfigSchema.dump(datasource_config)
            stored_datasource = context.add_datasource(
                name=datasource_name,
                **expected_datasource_config,
                save_changes=True,
            )
        elif config_includes_name_setting == "config_includes_name":
            stored_datasource = context.add_datasource(
                **datasource_config_with_name.to_dict(),
                save_changes=True,
            )
        elif (
            config_includes_name_setting
            == "name_supplied_separately_and_included_in_config"
        ):
            stored_datasource = context.add_datasource(
                name=datasource_name,
                **datasource_config_with_name.to_dict(),
                save_changes=True,
            )

        # Make sure we have stored our datasource in the context
        assert len(context.list_datasources()) == 1

        retrieved_datasource: BaseDatasource = context.get_datasource(datasource_name)
        expected_datasource_config = datasourceConfigSchema.dump(
            datasource_config_with_name
        )

        # This post should have been called without the id (which is retrieved from the response).
        # It should have been called with the datasource name in the config.
        mock_post.assert_called_with(
            f"{ge_cloud_base_url}/organizations/{ge_cloud_organization_id}/datasources",
            json={
                "data": {
                    "type": "datasource",
                    "attributes": {
                        "datasource_config": expected_datasource_config,
                        "organization_id": ge_cloud_organization_id,
                    },
                }
            },
            **shared_called_with_request_kwargs,
        )

        # Make sure the id was populated correctly into the created datasource object and config
        assert stored_datasource.id_ == datasource_id
        assert retrieved_datasource.id_ == datasource_id
        assert retrieved_datasource.config["id_"] == datasource_id

        # Make sure the name is populated correctly into the created datasource
        assert retrieved_datasource.name == datasource_name
        assert retrieved_datasource.config["name"] == datasource_name<|MERGE_RESOLUTION|>--- conflicted
+++ resolved
@@ -256,12 +256,7 @@
                         },
                     }
                 },
-<<<<<<< HEAD
-                headers=request_headers,
-                timeout=GeCloudStoreBackend.TIMEOUT,
-=======
                 **shared_called_with_request_kwargs,
->>>>>>> d394942f
             )
             mock_get.assert_called_once()
             # TODO: AJB 20220803 Assert that mock_get is called also, make sure that the same id is used in both calls
