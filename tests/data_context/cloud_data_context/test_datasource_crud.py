--- conflicted
+++ resolved
@@ -17,7 +17,9 @@
     datasourceConfigSchema,
 )
 from great_expectations.datasource import BaseDatasource
-<<<<<<< HEAD
+from great_expectations.datasource.datasource_serializer import (
+    JsonDatasourceConfigSerializer,
+)
 from tests.data_context.cloud_data_context.conftest import MockResponse
 
 
@@ -128,11 +130,6 @@
             f"config_type must be one of {','.join([str(config_type) for config_type in ConfigType])}"
         )
     return stored_datasource
-=======
-from great_expectations.datasource.datasource_serializer import (
-    JsonDatasourceConfigSerializer,
-)
->>>>>>> 01516426
 
 
 @pytest.mark.cloud
@@ -244,15 +241,9 @@
 
         retrieved_datasource: BaseDatasource = context.get_datasource(datasource_name)
 
-<<<<<<< HEAD
-        # Round trip through schema to mimic updates made during store serialization process
-        expected_datasource_config = datasourceConfigSchema.dump(
-            DatasourceConfig(**datasource_config_with_name.to_json_dict())
-        )
-=======
+        # Serialize expected config to mimic updates made during store serialization process
         serializer = JsonDatasourceConfigSerializer(schema=datasourceConfigSchema)
         expected_datasource_config = serializer.serialize(datasource_config_with_name)
->>>>>>> 01516426
 
         # This post should have been called without the id (which is retrieved from the response).
         # It should have been called with the datasource name in the config.
@@ -288,208 +279,4 @@
 
         # Make sure the name is populated correctly into the created datasource
         assert retrieved_datasource.name == datasource_name
-<<<<<<< HEAD
-=======
-        assert retrieved_datasource.config["name"] == datasource_name
-
-
-@pytest.mark.cloud
-@pytest.mark.integration
-@pytest.mark.parametrize(
-    "config_includes_name_setting",
-    [
-        pytest.param("name_supplied_separately", id="name supplied separately"),
-        pytest.param("config_includes_name", id="config includes name"),
-        pytest.param(
-            "name_supplied_separately_and_included_in_config",
-            id="name supplied separately and config includes name",
-            marks=pytest.mark.xfail(strict=True, raises=TypeError),
-        ),
-    ],
-)
-def test_data_context_in_cloud_mode_add_datasource(
-    config_includes_name_setting: str,
-    empty_data_context_in_cloud_mode: DataContext,
-    datasource_config: DatasourceConfig,
-    datasource_name: str,
-    ge_cloud_base_url: str,
-    ge_cloud_organization_id: str,
-    shared_called_with_request_kwargs: dict,
-    mock_response_factory: Callable,
-):
-    """A DataContext in cloud mode should save to the cloud backed Datasource store when calling add_datasource. When saving, it should use the id from the response
-    to create the datasource."""
-
-    context: DataContext = empty_data_context_in_cloud_mode
-    # Make sure the fixture has the right configuration
-    assert isinstance(context, DataContext)
-    assert context.ge_cloud_mode
-    assert len(context.list_datasources()) == 0
-
-    # Setup
-    datasource_id: str = "some_uuid"
-    datasource_config_with_name: DatasourceConfig = copy.deepcopy(datasource_config)
-    datasource_config_with_name.name = datasource_name
-
-    def mocked_post_response(*args, **kwargs):
-        return mock_response_factory({"data": {"id": datasource_id}}, 201)
-
-    with patch(
-        "requests.post", autospec=True, side_effect=mocked_post_response
-    ) as mock_post:
-
-        # Call add_datasource with and without the name field included in the datasource config
-        stored_datasource: BaseDatasource
-        if config_includes_name_setting == "name_supplied_separately":
-            expected_datasource_config = datasourceConfigSchema.dump(datasource_config)
-            stored_datasource = context.add_datasource(
-                name=datasource_name,
-                **expected_datasource_config,
-            )
-        elif config_includes_name_setting == "config_includes_name":
-            stored_datasource = context.add_datasource(
-                **datasource_config_with_name.to_dict()
-            )
-        elif (
-            config_includes_name_setting
-            == "name_supplied_separately_and_included_in_config"
-        ):
-            stored_datasource = context.add_datasource(
-                name=datasource_name,
-                **datasource_config_with_name.to_dict(),
-            )
-
-        # Make sure we have stored our datasource in the context
-        assert len(context.list_datasources()) == 1
-
-        retrieved_datasource: BaseDatasource = context.get_datasource(datasource_name)
-        serializer = JsonDatasourceConfigSerializer(schema=datasourceConfigSchema)
-        expected_datasource_config = serializer.serialize(datasource_config_with_name)
-
-        # This post should have been called without the id (which is retrieved from the response).
-        # It should have been called with the datasource name in the config.
-        mock_post.assert_called_with(
-            f"{ge_cloud_base_url}/organizations/{ge_cloud_organization_id}/datasources",
-            json={
-                "data": {
-                    "type": "datasource",
-                    "attributes": {
-                        "datasource_config": expected_datasource_config,
-                        "organization_id": ge_cloud_organization_id,
-                    },
-                }
-            },
-            **shared_called_with_request_kwargs,
-        )
-
-        # Make sure the id was populated correctly into the created datasource object and config
-        assert stored_datasource.id == datasource_id
-        assert retrieved_datasource.id == datasource_id
-        assert retrieved_datasource.config["id"] == datasource_id
-
-        # Make sure the name is populated correctly into the created datasource
-        assert retrieved_datasource.name == datasource_name
-        assert retrieved_datasource.config["name"] == datasource_name
-
-
-@pytest.mark.cloud
-@pytest.mark.integration
-@pytest.mark.parametrize(
-    "config_includes_name_setting",
-    [
-        pytest.param("name_supplied_separately", id="name supplied separately"),
-        pytest.param("config_includes_name", id="config includes name"),
-        pytest.param(
-            "name_supplied_separately_and_included_in_config",
-            id="name supplied separately and config includes name",
-            marks=pytest.mark.xfail(strict=True, raises=TypeError),
-        ),
-    ],
-)
-def test_cloud_data_context_add_datasource(
-    config_includes_name_setting: str,
-    empty_cloud_data_context: CloudDataContext,
-    datasource_config: DatasourceConfig,
-    datasource_name: str,
-    ge_cloud_base_url: str,
-    ge_cloud_organization_id: str,
-    shared_called_with_request_kwargs: dict,
-    mock_response_factory: Callable,
-):
-    """A CloudDataContext should save to the cloud backed Datasource store when calling add_datasource. When saving, it should use the id from the response
-    to create the datasource."""
-
-    context: CloudDataContext = empty_cloud_data_context
-    # Make sure the fixture has the right configuration
-    assert isinstance(context, CloudDataContext)
-    assert context.ge_cloud_mode
-    assert len(context.list_datasources()) == 0
-
-    # Setup
-    datasource_id: str = "some_uuid"
-    datasource_config_with_name: DatasourceConfig = copy.deepcopy(datasource_config)
-    datasource_config_with_name.name = datasource_name
-
-    def mocked_post_response(*args, **kwargs):
-        return mock_response_factory({"data": {"id": datasource_id}}, 201)
-
-    with patch(
-        "requests.post", autospec=True, side_effect=mocked_post_response
-    ) as mock_post:
-
-        # Call add_datasource with and without the name field included in the datasource config
-        stored_datasource: BaseDatasource
-        if config_includes_name_setting == "name_supplied_separately":
-            expected_datasource_config = datasourceConfigSchema.dump(datasource_config)
-            stored_datasource = context.add_datasource(
-                name=datasource_name,
-                **expected_datasource_config,
-                save_changes=True,
-            )
-        elif config_includes_name_setting == "config_includes_name":
-            stored_datasource = context.add_datasource(
-                **datasource_config_with_name.to_dict(),
-                save_changes=True,
-            )
-        elif (
-            config_includes_name_setting
-            == "name_supplied_separately_and_included_in_config"
-        ):
-            stored_datasource = context.add_datasource(
-                name=datasource_name,
-                **datasource_config_with_name.to_dict(),
-                save_changes=True,
-            )
-
-        # Make sure we have stored our datasource in the context
-        assert len(context.list_datasources()) == 1
-
-        retrieved_datasource: BaseDatasource = context.get_datasource(datasource_name)
-        serializer = JsonDatasourceConfigSerializer(schema=datasourceConfigSchema)
-        expected_datasource_config = serializer.serialize(datasource_config_with_name)
-
-        # This post should have been called without the id (which is retrieved from the response).
-        # It should have been called with the datasource name in the config.
-        mock_post.assert_called_with(
-            f"{ge_cloud_base_url}/organizations/{ge_cloud_organization_id}/datasources",
-            json={
-                "data": {
-                    "type": "datasource",
-                    "attributes": {
-                        "datasource_config": expected_datasource_config,
-                        "organization_id": ge_cloud_organization_id,
-                    },
-                }
-            },
-            **shared_called_with_request_kwargs,
-        )
-
-        # Make sure the id was populated correctly into the created datasource object and config
-        assert stored_datasource.id == datasource_id
-        assert retrieved_datasource.id == datasource_id
-        assert retrieved_datasource.config["id"] == datasource_id
-
-        # Make sure the name is populated correctly into the created datasource
-        assert retrieved_datasource.name == datasource_name
->>>>>>> 01516426
         assert retrieved_datasource.config["name"] == datasource_name