import os
import random
import string
from typing import Callable, List, Tuple
from unittest import mock

import pandas as pd
import pytest

from great_expectations.core.batch import RuntimeBatchRequest
from great_expectations.core.expectation_configuration import ExpectationConfiguration
from great_expectations.core.yaml_handler import YAMLHandler
from great_expectations.data_context import BaseDataContext
from great_expectations.data_context.data_context.data_context import DataContext
from great_expectations.data_context.types.base import DataContextConfig
from great_expectations.validator.validator import Validator

from great_expectations.data_context.store import (  # isort:skip
    ExpectationsStore,
    ValidationsStore,
    EvaluationParameterStore,
)

yaml: YAMLHandler = YAMLHandler()


@pytest.fixture()
def basic_in_memory_data_context_config_just_stores():
    return DataContextConfig(
        config_version=3.0,
        plugins_directory=None,
        evaluation_parameter_store_name="evaluation_parameter_store",
        expectations_store_name="expectations_store",
        datasources={},
        stores={
            "expectations_store": {"class_name": "ExpectationsStore"},
            "evaluation_parameter_store": {"class_name": "EvaluationParameterStore"},
            "validation_result_store": {"class_name": "ValidationsStore"},
        },
        validations_store_name="validation_result_store",
        data_docs_sites={},
        validation_operators={},
    )


@pytest.fixture()
def basic_in_memory_data_context_just_stores(
    basic_in_memory_data_context_config_just_stores,
):
    return BaseDataContext(
        project_config=basic_in_memory_data_context_config_just_stores
    )


def test_instantiation_and_basic_stores(
    basic_in_memory_data_context_just_stores,
    basic_in_memory_data_context_config_just_stores,
):
    context: BaseDataContext = basic_in_memory_data_context_just_stores
    # TODO <WILL> - config is basic_in_memory_data_context_config_just_stores + global overrides. Add test for this
    assert len(context.stores) == 3

    assert context.expectations_store_name == "expectations_store"
    assert isinstance(context.expectations_store, ExpectationsStore)

    assert context.validations_store_name == "validation_result_store"
    assert isinstance(context.validations_store, ValidationsStore)

    assert context.evaluation_parameter_store_name == "evaluation_parameter_store"
    assert isinstance(context.evaluation_parameter_store, EvaluationParameterStore)

    # TODO : validation_store
    # TODO : checkpoint store
    # TODO : metric store?


def test_config_variables(basic_in_memory_data_context_just_stores):
    # nothing instantiated yet
    assert basic_in_memory_data_context_just_stores.config_variables == {}


def test_list_stores(basic_in_memory_data_context_just_stores):
    assert basic_in_memory_data_context_just_stores.list_stores() == [
        {"class_name": "ExpectationsStore", "name": "expectations_store"},
        {
            "class_name": "EvaluationParameterStore",
            "name": "evaluation_parameter_store",
        },
        {"class_name": "ValidationsStore", "name": "validation_result_store"},
    ]


def test_add_store(basic_in_memory_data_context_just_stores):
    store_name: str = "my_new_expectations_store"
    store_config: dict = {"class_name": "ExpectationsStore"}
    basic_in_memory_data_context_just_stores.add_store(
        store_name=store_name, store_config=store_config
    )
    assert basic_in_memory_data_context_just_stores.list_stores() == [
        {"class_name": "ExpectationsStore", "name": "expectations_store"},
        {
            "class_name": "EvaluationParameterStore",
            "name": "evaluation_parameter_store",
        },
        {"class_name": "ValidationsStore", "name": "validation_result_store"},
        {"class_name": "ExpectationsStore", "name": "my_new_expectations_store"},
    ]


def test_list_active_stores(basic_in_memory_data_context_just_stores):
    """
    Active stores are identified by the following keys:
        expectations_store_name,
        validations_store_name,
        evaluation_parameter_store_name,
        checkpoint_store_name
        profiler_store_name
    Therefore the test also test that the list_active_stores() output doesn't change after a store named
    `my_new_expectations_store` is added
    """
    expected_store_list: List[dict] = [
        {"class_name": "ExpectationsStore", "name": "expectations_store"},
        {
            "class_name": "EvaluationParameterStore",
            "name": "evaluation_parameter_store",
        },
        {"class_name": "ValidationsStore", "name": "validation_result_store"},
    ]
    assert (
        basic_in_memory_data_context_just_stores.list_active_stores()
        == expected_store_list
    )

    store_name: str = "my_new_expectations_store"
    store_config: dict = {"class_name": "ExpectationsStore"}
    basic_in_memory_data_context_just_stores.add_store(
        store_name=store_name, store_config=store_config
    )
    assert (
        basic_in_memory_data_context_just_stores.list_active_stores()
        == expected_store_list
    )


def test_get_config_with_variables_substituted(
    basic_in_memory_data_context_just_stores,
):
    """
    Basic test for get_config_with_variables_substituted()
    A more thorough set of tests exist in test_data_context_config_variables.py with
    test_setting_config_variables_is_visible_immediately() testing whether the os.env values take
    precedence over config_file values, which they should.
    """

    context: BaseDataContext = basic_in_memory_data_context_just_stores
    assert isinstance(context.get_config(), DataContextConfig)

    # override the project config to use the $ escaped variable
    context._project_config["validations_store_name"] = "${replace_me}"
    try:
        # which we set from the environment
        os.environ["replace_me"] = "value_from_env_var"
        assert (
            context.get_config_with_variables_substituted().validations_store_name
            == "value_from_env_var"
        )
    finally:
        del os.environ["replace_me"]


<<<<<<< HEAD
@pytest.mark.cloud
@mock.patch("great_expectations.data_context.CloudDataContext.create_expectation_suite")
def test_create_expectation_suite_with_cloud_enabled_context_uses_cloud_impl(
    mock_cloud_create_expectation_suite: mock.MagicMock,
    empty_base_data_context_in_cloud_mode: BaseDataContext,
) -> None:
    """
    What does this test do and why?

    Ensures that when a BaseDataContext is instantiated with cloud_mode=True, the call to
    ExpectationSuite CRUD leverages the implementation defined and managed by CloudDataContext.
    """
    context: BaseDataContext = empty_base_data_context_in_cloud_mode
=======
@pytest.fixture
def prepare_validator_for_cloud_e2e() -> Callable[[DataContext], Tuple[Validator, str]]:
    def _closure(context: DataContext) -> Tuple[Validator, str]:
        # Create a suite to be used in Validator instantiation
        suites = context.list_expectation_suites()
        expectation_suite_ge_cloud_id = suites[0].ge_cloud_id

        # Randomize name so subsequent tests use a clean slate
        suite_name = f"suite_{''.join(random.choice(string.ascii_letters + string.digits) for _ in range(8))}"
        suite = context.create_expectation_suite(
            suite_name,
            ge_cloud_id=expectation_suite_ge_cloud_id,
            overwrite_existing=True,
        )

        # Set up a number of Expectations and confirm proper assignment
        configs = [  # Content of configs do not matter as they are simply used to populate the suite (never run)
            ExpectationConfiguration(
                expectation_type="expect_column_to_exist",
                kwargs={"column": "infinities"},
            ),
            ExpectationConfiguration(
                expectation_type="expect_column_to_exist", kwargs={"column": "nulls"}
            ),
            ExpectationConfiguration(
                expectation_type="expect_column_to_exist", kwargs={"column": "naturals"}
            ),
            ExpectationConfiguration(
                expectation_type="expect_column_values_to_be_unique",
                kwargs={"column": "naturals"},
            ),
        ]
        for config in configs:
            suite.add_expectation(expectation_configuration=config)

        context.save_expectation_suite(
            expectation_suite=suite,
            ge_cloud_id=expectation_suite_ge_cloud_id,
            overwrite_existing=True,
        )

        assert len(suite.expectations) == 4

        # Grab the first datasource/data connector/data asset bundle we can to use in Validation instantiation
        datasource_name = "Test Pandas Datasource"
        datasource = context.datasources[datasource_name]

        data_connector = tuple(datasource.data_connectors.values())[0]
        data_connector_name = data_connector.name

        data_asset_name = tuple(data_connector.assets.keys())[0]

        batch_request = RuntimeBatchRequest(
            datasource_name=datasource_name,
            data_connector_name=data_connector_name,
            data_asset_name=data_asset_name,
            runtime_parameters={
                "batch_data": pd.DataFrame({"x": range(10)}),
            },
            batch_identifiers={"col1": "123"},
        )

        # Create Validator and ensure that persistence is Cloud-backed
        validator = context.get_validator(
            batch_request=batch_request,
            expectation_suite_ge_cloud_id=expectation_suite_ge_cloud_id,
        )

        # Ensure that the Expectations set above propogate down successfully
        assert len(validator.expectation_suite.expectations) == 4
>>>>>>> 908ad122

        return validator, expectation_suite_ge_cloud_id

    return _closure


@pytest.mark.cloud
<<<<<<< HEAD
@mock.patch("great_expectations.data_context.CloudDataContext.get_expectation_suite")
def test_get_expectation_suite_with_cloud_enabled_context_uses_cloud_impl(
    mock_cloud_get_expectation_suite: mock.MagicMock,
    empty_base_data_context_in_cloud_mode: BaseDataContext,
=======
@pytest.mark.integration
@pytest.mark.xfail(
    strict=False, reason="Flaky GX Cloud test - to be resolved post 0.15.16 release"
)
def test_get_validator_with_cloud_enabled_context_saves_expectation_suite_to_cloud_backend(
    prepare_validator_for_cloud_e2e: Callable[[DataContext], Tuple[Validator, str]],
    monkeypatch,
>>>>>>> 908ad122
) -> None:
    """
    What does this test do and why?

    Ensures that the Validator that is created through DataContext.get_validator() is
    Cloud-enabled if the DataContext used to instantiate the object is Cloud-enabled.
    Saving of ExpectationSuites using such a Validator should send payloads to the Cloud
    backend.
    """
<<<<<<< HEAD
    context: BaseDataContext = empty_base_data_context_in_cloud_mode
=======
    # Context is shared between other tests so we need to set a required env var
    monkeypatch.setenv("MY_PLUGINS_DIRECTORY", "plugins/")
    context = DataContext(ge_cloud_mode=True)
>>>>>>> 908ad122

    (
        validator,
        _,
    ) = prepare_validator_for_cloud_e2e(context)

    with mock.patch("requests.put", autospec=True) as mock_put:
        type(mock_put.return_value).status_code = mock.PropertyMock(return_value=200)
        validator.save_expectation_suite()

    assert mock_put.call_count == 1


@pytest.mark.cloud
<<<<<<< HEAD
@mock.patch("great_expectations.data_context.CloudDataContext.delete_expectation_suite")
def test_delete_expectation_suite_with_cloud_enabled_context_uses_cloud_impl(
    mock_cloud_delete_expectation_suite: mock.MagicMock,
    empty_base_data_context_in_cloud_mode: BaseDataContext,
=======
@pytest.mark.integration
@pytest.mark.xfail(
    strict=False, reason="Flaky GX Cloud test - to be resolved post 0.15.16 release"
)
def test_validator_e2e_workflow_with_cloud_enabled_context(
    monkeypatch,
    prepare_validator_for_cloud_e2e: Callable[[DataContext], Tuple[Validator, str]],
>>>>>>> 908ad122
) -> None:
    """
    What does this test do and why?

    Ensures that the Validator that is created through DataContext.get_validator() is
    Cloud-enabled if the DataContext used to instantiate the object is Cloud-enabled.
    Saving of ExpectationSuites using such a Validator should send payloads to the Cloud
    backend.
    """
<<<<<<< HEAD
    context: BaseDataContext = empty_base_data_context_in_cloud_mode
=======
    # Context is shared between other tests so we need to set a required env var
    monkeypatch.setenv("MY_PLUGINS_DIRECTORY", "plugins/")
    context = DataContext(ge_cloud_mode=True)

    (
        validator,
        expectation_suite_ge_cloud_id,
    ) = prepare_validator_for_cloud_e2e(context)
>>>>>>> 908ad122

    assert len(validator.expectation_suite.expectations) == 4

    res = validator.expect_column_max_to_be_between("x", min_value=0, max_value=10)
    assert res.success

    assert len(validator.expectation_suite.expectations) == 5

    # Confirm that the suite is present before saving
    assert expectation_suite_ge_cloud_id in context.list_expectation_suite_names()
    suite_on_context = context.get_expectation_suite(
        ge_cloud_id=expectation_suite_ge_cloud_id
    )
    assert str(expectation_suite_ge_cloud_id) == str(suite_on_context.ge_cloud_id)

    validator.save_expectation_suite()
    assert len(validator.expectation_suite.expectations) == 5

    # Confirm that the suite is present after saving
    assert expectation_suite_ge_cloud_id in context.list_expectation_suite_names()
    suite_on_context = context.get_expectation_suite(
        ge_cloud_id=expectation_suite_ge_cloud_id
    )
    assert str(expectation_suite_ge_cloud_id) == str(suite_on_context.ge_cloud_id)
    assert len(suite_on_context.expectations) == 5<|MERGE_RESOLUTION|>--- conflicted
+++ resolved
@@ -168,21 +168,6 @@
         del os.environ["replace_me"]
 
 
-<<<<<<< HEAD
-@pytest.mark.cloud
-@mock.patch("great_expectations.data_context.CloudDataContext.create_expectation_suite")
-def test_create_expectation_suite_with_cloud_enabled_context_uses_cloud_impl(
-    mock_cloud_create_expectation_suite: mock.MagicMock,
-    empty_base_data_context_in_cloud_mode: BaseDataContext,
-) -> None:
-    """
-    What does this test do and why?
-
-    Ensures that when a BaseDataContext is instantiated with cloud_mode=True, the call to
-    ExpectationSuite CRUD leverages the implementation defined and managed by CloudDataContext.
-    """
-    context: BaseDataContext = empty_base_data_context_in_cloud_mode
-=======
 @pytest.fixture
 def prepare_validator_for_cloud_e2e() -> Callable[[DataContext], Tuple[Validator, str]]:
     def _closure(context: DataContext) -> Tuple[Validator, str]:
@@ -253,7 +238,6 @@
 
         # Ensure that the Expectations set above propogate down successfully
         assert len(validator.expectation_suite.expectations) == 4
->>>>>>> 908ad122
 
         return validator, expectation_suite_ge_cloud_id
 
@@ -261,12 +245,6 @@
 
 
 @pytest.mark.cloud
-<<<<<<< HEAD
-@mock.patch("great_expectations.data_context.CloudDataContext.get_expectation_suite")
-def test_get_expectation_suite_with_cloud_enabled_context_uses_cloud_impl(
-    mock_cloud_get_expectation_suite: mock.MagicMock,
-    empty_base_data_context_in_cloud_mode: BaseDataContext,
-=======
 @pytest.mark.integration
 @pytest.mark.xfail(
     strict=False, reason="Flaky GX Cloud test - to be resolved post 0.15.16 release"
@@ -274,7 +252,6 @@
 def test_get_validator_with_cloud_enabled_context_saves_expectation_suite_to_cloud_backend(
     prepare_validator_for_cloud_e2e: Callable[[DataContext], Tuple[Validator, str]],
     monkeypatch,
->>>>>>> 908ad122
 ) -> None:
     """
     What does this test do and why?
@@ -284,13 +261,9 @@
     Saving of ExpectationSuites using such a Validator should send payloads to the Cloud
     backend.
     """
-<<<<<<< HEAD
-    context: BaseDataContext = empty_base_data_context_in_cloud_mode
-=======
     # Context is shared between other tests so we need to set a required env var
     monkeypatch.setenv("MY_PLUGINS_DIRECTORY", "plugins/")
     context = DataContext(ge_cloud_mode=True)
->>>>>>> 908ad122
 
     (
         validator,
@@ -305,12 +278,6 @@
 
 
 @pytest.mark.cloud
-<<<<<<< HEAD
-@mock.patch("great_expectations.data_context.CloudDataContext.delete_expectation_suite")
-def test_delete_expectation_suite_with_cloud_enabled_context_uses_cloud_impl(
-    mock_cloud_delete_expectation_suite: mock.MagicMock,
-    empty_base_data_context_in_cloud_mode: BaseDataContext,
-=======
 @pytest.mark.integration
 @pytest.mark.xfail(
     strict=False, reason="Flaky GX Cloud test - to be resolved post 0.15.16 release"
@@ -318,7 +285,6 @@
 def test_validator_e2e_workflow_with_cloud_enabled_context(
     monkeypatch,
     prepare_validator_for_cloud_e2e: Callable[[DataContext], Tuple[Validator, str]],
->>>>>>> 908ad122
 ) -> None:
     """
     What does this test do and why?
@@ -328,9 +294,6 @@
     Saving of ExpectationSuites using such a Validator should send payloads to the Cloud
     backend.
     """
-<<<<<<< HEAD
-    context: BaseDataContext = empty_base_data_context_in_cloud_mode
-=======
     # Context is shared between other tests so we need to set a required env var
     monkeypatch.setenv("MY_PLUGINS_DIRECTORY", "plugins/")
     context = DataContext(ge_cloud_mode=True)
@@ -339,7 +302,6 @@
         validator,
         expectation_suite_ge_cloud_id,
     ) = prepare_validator_for_cloud_e2e(context)
->>>>>>> 908ad122
 
     assert len(validator.expectation_suite.expectations) == 4
 
