--- conflicted
+++ resolved
@@ -37,13 +37,8 @@
     store_backend:
       class_name: FixedLengthTupleFilesystemStoreBackend
       base_directory: expectations/
-<<<<<<< HEAD
   validations_store:
-    class_name: ValidationResultStore
-=======
-  local_validation_result_store:
     class_name: ValidationsStore
->>>>>>> f033fcf6
     store_backend:
       class_name: FixedLengthTupleFilesystemStoreBackend
       base_directory: uncommitted/validations/
