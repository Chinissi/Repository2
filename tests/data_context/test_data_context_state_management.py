from __future__ import annotations

from typing import Mapping
from unittest import mock

import pytest

import great_expectations.exceptions as gx_exceptions
from great_expectations.checkpoint.checkpoint import Checkpoint
from great_expectations.core.expectation_configuration import ExpectationConfiguration
from great_expectations.core.expectation_suite import ExpectationSuite
from great_expectations.data_context.data_context.ephemeral_data_context import (
    EphemeralDataContext,
)
from great_expectations.data_context.store import ExpectationsStore, ProfilerStore
from great_expectations.data_context.store.checkpoint_store import CheckpointStore
from great_expectations.data_context.types.base import (
    CheckpointConfig,
    DataContextConfig,
    DatasourceConfig,
    InMemoryStoreBackendDefaults,
    ProgressBarsConfig,
)
from great_expectations.exceptions.exceptions import StoreConfigurationError
from great_expectations.rule_based_profiler.rule_based_profiler import RuleBasedProfiler


class ExpectationsStoreSpy(ExpectationsStore):
    def __init__(self) -> None:
        self.save_count = 0
        super().__init__()

    def set(self, key, value, **kwargs):
        self.save_count += 1
        return super().set(key=key, value=value, **kwargs)


class ProfilerStoreSpy(ProfilerStore):

    STORE_NAME = "profiler_store"

    def __init__(self) -> None:
        self.save_count = 0
        super().__init__(ProfilerStoreSpy.STORE_NAME)

    def set(self, key, value, **kwargs):
        self.save_count += 1
        return super().set(key=key, value=value, **kwargs)


class CheckpointStoreSpy(CheckpointStore):

    STORE_NAME = "checkpoint_store"

    def __init__(self) -> None:
        self.save_count = 0
        super().__init__(CheckpointStoreSpy.STORE_NAME)

    def set(self, key, value, **kwargs):
        self.save_count += 1
        return super().set(key=key, value=value, **kwargs)


class EphemeralDataContextSpy(EphemeralDataContext):
    """
    Simply wraps around EphemeralDataContext but keeps tabs on specific method calls around state management.
    """

    def __init__(
        self,
        project_config: DataContextConfig,
    ) -> None:
        super().__init__(project_config)
        self.save_count = 0
        self._expectations_store = ExpectationsStoreSpy()
        self._profiler_store = ProfilerStoreSpy()
        self._checkpoint_store = CheckpointStoreSpy()

    @property
    def expectations_store(self):
        return self._expectations_store

    @property
    def profiler_store(self):
        return self._profiler_store

    @property
    def checkpoint_store(self):
        return self._checkpoint_store

    def _save_project_config(self):
        """
        No-op our persistence mechanism but increment an internal counter to ensure it was used.
        """
        self.save_count += 1


@pytest.fixture
def datasource_name() -> str:
    return "my_pandas_datasource"


@pytest.fixture
def in_memory_data_context(
    datasource_name: str,
    datasource_config: DatasourceConfig,
) -> EphemeralDataContextSpy:
    datasources = {
        datasource_name: datasource_config,
    }
    config = DataContextConfig(
        datasources=datasources, store_backend_defaults=InMemoryStoreBackendDefaults()
    )
    context = EphemeralDataContextSpy(project_config=config)
    return context


@pytest.mark.unit
def test_add_store(in_memory_data_context: EphemeralDataContextSpy):
    context = in_memory_data_context

    num_stores_before = len(context.stores)
    num_store_configs_before = len(context.config.stores)

    context.add_store(
        store_name="my_new_store",
        store_config={
            "module_name": "great_expectations.data_context.store",
            "class_name": "ExpectationsStore",
        },
    )

    num_stores_after = len(context.stores)
    num_store_configs_after = len(context.config.stores)

    assert num_stores_after == num_stores_before + 1
    assert num_store_configs_after == num_store_configs_before + 1
    assert context.save_count == 1


@pytest.mark.unit
def test_delete_store_success(in_memory_data_context: EphemeralDataContextSpy):
    context = in_memory_data_context

    num_stores_before = len(context.stores)
    num_store_configs_before = len(context.config.stores)

    context.delete_store("checkpoint_store")  # We know this to be a default name

    num_stores_after = len(context.stores)
    num_store_configs_after = len(context.config.stores)

    assert num_stores_after == num_stores_before - 1
    assert num_store_configs_after == num_store_configs_before - 1
    assert context.save_count == 1


@pytest.mark.unit
def test_delete_store_failure(in_memory_data_context: EphemeralDataContextSpy):
    context = in_memory_data_context

    num_stores_before = len(context.stores)
    num_store_configs_before = len(context.config.stores)

    with pytest.raises(StoreConfigurationError):
        context.delete_store("my_fake_store_name")

    num_stores_after = len(context.stores)
    num_store_configs_after = len(context.config.stores)

    assert num_stores_after == num_stores_before
    assert num_store_configs_after == num_store_configs_before
    assert context.save_count == 0


@pytest.mark.unit
@pytest.mark.parametrize(
    "config",
    [
        pytest.param(
            DataContextConfig(progress_bars=ProgressBarsConfig(globally=True)),
            id="DataContextConfig",
        ),
        pytest.param(
            {"progress_bars": ProgressBarsConfig(globally=True)}, id="Mapping"
        ),
    ],
)
def test_update_project_config(
    in_memory_data_context: EphemeralDataContextSpy, config: DataContextConfig | Mapping
):
    context = in_memory_data_context

    assert context.progress_bars is None

    context.update_project_config(config)

    assert context.progress_bars["globally"] is True


@pytest.mark.unit
@pytest.mark.parametrize(
    "kwargs,expected_id",
    [
        pytest.param(
            {},
            None,
            id="no kwargs",
        ),
        pytest.param(
            {
                "id": "d53c2384-f973-4a0c-9c85-af1d67c06f58",
            },
            "d53c2384-f973-4a0c-9c85-af1d67c06f58",
            id="kwargs",
        ),
    ],
)
def test_add_or_update_datasource_updates_successfully(
    in_memory_data_context: EphemeralDataContextSpy,
    datasource_name: str,
    kwargs: dict,
    expected_id: str | None,
):
    context = in_memory_data_context

    num_datasource_before = len(context.datasources)
    num_datasource_configs_before = len(context.config.datasources)

    assert (
        datasource_name in context.datasources
    ), f"Downstream logic in the test relies on {datasource_name} being a datasource; please check your fixtures."

    datasource = context.add_or_update_datasource(name=datasource_name, **kwargs)
    # Let's `id` as an example attr to change so we don't need to assert against the whole config
    assert datasource.config["id"] == expected_id

    num_datasource_after = len(context.datasources)
    num_datasource_configs_after = len(context.config.datasources)

    assert num_datasource_after == num_datasource_before
    assert num_datasource_configs_after == num_datasource_configs_before
    assert context.save_count == 1


@pytest.mark.unit
def test_add_or_update_datasource_adds_successfully(
    in_memory_data_context: EphemeralDataContextSpy,
):
    context = in_memory_data_context

    num_datasource_before = len(context.datasources)
    num_datasource_configs_before = len(context.config.datasources)

    datasource_name = "my_brand_new_datasource"

    assert datasource_name not in context.datasources

    _ = context.add_or_update_datasource(
        name=datasource_name,
        module_name="great_expectations.datasource",
        class_name="PandasDatasource",
    )

    num_datasource_after = len(context.datasources)
    num_datasource_configs_after = len(context.config.datasources)

    assert datasource_name in context.datasources
    assert num_datasource_after == num_datasource_before + 1
    assert num_datasource_configs_after == num_datasource_configs_before + 1
    assert context.save_count == 1


@pytest.mark.unit
@pytest.mark.parametrize(
    "kwargs,expected_suite",
    [
        pytest.param(
            {"expectation_suite_name": "my_new_suite"},
            ExpectationSuite(expectation_suite_name="my_new_suite"),
            id="only name",
        ),
        pytest.param(
            {
                "expectations": [
                    ExpectationConfiguration(
                        expectation_type="expect_column_values_to_be_in_set",
                        kwargs={"column": "x", "value_set": [1, 2, 4]},
                    ),
                ],
                "expectation_suite_name": "default",
                "meta": {"great_expectations_version": "0.15.44"},
            },
            ExpectationSuite(
                expectations=[
                    ExpectationConfiguration(
                        expectation_type="expect_column_values_to_be_in_set",
                        kwargs={"column": "x", "value_set": [1, 2, 4]},
                    ),
                ],
                expectation_suite_name="default",
                meta={"great_expectations_version": "0.15.44"},
            ),
            id="misc args",
        ),
        pytest.param(
            {
                "expectation_suite": ExpectationSuite(
                    expectations=[
                        ExpectationConfiguration(
                            expectation_type="expect_column_values_to_be_in_set",
                            kwargs={"column": "x", "value_set": [1, 2, 4]},
                        ),
                    ],
                    expectation_suite_name="default",
                    meta={"great_expectations_version": "0.15.44"},
                ),
            },
            ExpectationSuite(
                expectations=[
                    ExpectationConfiguration(
                        expectation_type="expect_column_values_to_be_in_set",
                        kwargs={"column": "x", "value_set": [1, 2, 4]},
                    ),
                ],
                expectation_suite_name="default",
                meta={"great_expectations_version": "0.15.44"},
            ),
            id="existing suite",
        ),
    ],
)
def test_add_expectation_suite_success(
    in_memory_data_context: EphemeralDataContextSpy,
    kwargs: dict,
    expected_suite: ExpectationSuite,
):
    context = in_memory_data_context

    suite = context.add_expectation_suite(**kwargs)

    assert suite == expected_suite
    assert context.expectations_store.save_count == 1


@pytest.mark.unit
def test_add_expectation_suite_namespace_collision_failure(
    in_memory_data_context: EphemeralDataContextSpy,
):
    context = in_memory_data_context

    suite_name = "default"
    context.add_expectation_suite(expectation_suite_name=suite_name)

    with pytest.raises(gx_exceptions.DataContextError) as e:
        context.add_expectation_suite(expectation_suite_name=suite_name)

    assert f"expectation_suite with name {suite_name} already exists" in str(e.value)
    assert (
        "please delete or update it using `delete_expectation_suite` or `update_expectation_suite`"
        in str(e.value)
    )
    assert context.expectations_store.save_count == 1


@pytest.mark.unit
@pytest.mark.parametrize(
    "suite,suite_name",
    [
        pytest.param(
            ExpectationSuite(expectation_suite_name="default"),
            "default",
            id="both suite and suite_name",
        ),
        pytest.param(None, None, id="neither suite nor suite_name"),
    ],
)
def test_add_expectation_suite_conflicting_args_failure(
    in_memory_data_context: EphemeralDataContextSpy,
    suite: ExpectationSuite | None,
    suite_name: str | None,
):
    context = in_memory_data_context

    with pytest.raises(ValueError) as e:
        context.add_expectation_suite(
            expectation_suite=suite, expectation_suite_name=suite_name
        )

    assert (
        "an existing expectation_suite or individual constructor arguments (but not both)"
        in str(e.value)
    )
    assert context.expectations_store.save_count == 0


@pytest.mark.unit
def test_update_expectation_suite_success(
    in_memory_data_context: EphemeralDataContextSpy,
):
    context = in_memory_data_context

    suite_name = "default"
    suite = context.add_expectation_suite(suite_name)

    assert context.expectations_store.save_count == 1

    suite.expectations = [
        ExpectationConfiguration(
            expectation_type="expect_column_values_to_be_in_set",
            kwargs={"column": "x", "value_set": [1, 2, 4]},
        ),
    ]
    updated_suite = context.update_expectation_suite(suite)

    assert updated_suite.expectations == suite.expectations
    assert context.expectations_store.save_count == 2


@pytest.mark.unit
def test_update_expectation_suite_failure(
    in_memory_data_context: EphemeralDataContextSpy,
):
    context = in_memory_data_context

    suite_name = "my_brand_new_suite"
    suite = ExpectationSuite(expectation_suite_name=suite_name)

    with pytest.raises(gx_exceptions.DataContextError) as e:
        _ = context.update_expectation_suite(suite)

    assert f"expectation_suite with name {suite_name} does not exist." in str(e.value)


@pytest.mark.unit
@pytest.mark.parametrize(
    "kwargs",
    [
        pytest.param(
            {
                "expectation_suite_name": "default",
                "expectations": [
                    ExpectationConfiguration(
                        expectation_type="expect_column_values_to_be_in_set",
                        kwargs={"column": "x", "value_set": [1, 2, 4]},
                    ),
                ],
                "meta": {"great_expectations_version": "0.15.44"},
            },
            id="individual args",
        ),
        pytest.param(
            {
                "expectation_suite": ExpectationSuite(
                    expectations=[
                        ExpectationConfiguration(
                            expectation_type="expect_column_values_to_be_in_set",
                            kwargs={"column": "x", "value_set": [1, 2, 4]},
                        ),
                    ],
                    expectation_suite_name="default",
                    meta={"great_expectations_version": "0.15.44"},
                ),
            },
            id="existing suite",
        ),
    ],
)
def test_add_or_update_expectation_suite_adds_successfully(
    in_memory_data_context: EphemeralDataContextSpy,
    kwargs: dict,
):
    context = in_memory_data_context

    expectation_suite_name = "default"
    expectations = [
        ExpectationConfiguration(
            expectation_type="expect_column_values_to_be_in_set",
            kwargs={"column": "x", "value_set": [1, 2, 4]},
        ),
    ]
    meta = {"great_expectations_version": "0.15.44"}

    suite = context.add_or_update_expectation_suite(**kwargs)

    assert suite.expectation_suite_name == expectation_suite_name
    assert suite.expectations == expectations
    assert suite.meta == meta
    assert context.expectations_store.save_count == 1


@pytest.mark.unit
@pytest.mark.parametrize(
    "new_expectations",
    [
        pytest.param(
            [],
            id="empty expectations",
        ),
        pytest.param(
            [
                ExpectationConfiguration(
                    expectation_type="expect_column_to_exist",
                    kwargs={"column": "pickup_datetime"},
                )
            ],
            id="new expectations",
        ),
    ],
)
def test_add_or_update_expectation_suite_updates_successfully(
    in_memory_data_context: EphemeralDataContextSpy,
    new_expectations: list[ExpectationConfiguration],
):
    context = in_memory_data_context

    suite_name = "default"
    suite = context.add_expectation_suite(
        expectation_suite_name=suite_name,
        expectations=[
            ExpectationConfiguration(
                expectation_type="expect_column_values_to_be_in_set",
                kwargs={"column": "x", "value_set": [1, 2, 4]},
            ),
        ],
    )

    assert context.expectations_store.save_count == 1

    suite = context.add_or_update_expectation_suite(
        expectation_suite_name=suite_name, expectations=new_expectations
    )

    assert suite.expectations == new_expectations
    assert context.expectations_store.save_count == 2


@pytest.mark.unit
@pytest.mark.parametrize(
    "suite,suite_name",
    [
        pytest.param(
            ExpectationSuite(expectation_suite_name="default"),
            "default",
            id="both suite and suite_name",
        ),
        pytest.param(None, None, id="neither suite nor suite_name"),
    ],
)
def test_add_or_update_expectation_suite_conflicting_args_failure(
    in_memory_data_context: EphemeralDataContextSpy,
    suite: ExpectationSuite | None,
    suite_name: str | None,
):
    context = in_memory_data_context

    with pytest.raises(ValueError) as e:
        context.add_or_update_expectation_suite(
            expectation_suite=suite, expectation_suite_name=suite_name
        )

    assert (
        "an existing expectation_suite or individual constructor arguments (but not both)"
        in str(e.value)
    )
    assert context.expectations_store.save_count == 0


@pytest.mark.unit
def test_add_profiler_with_existing_profiler(
    in_memory_data_context: EphemeralDataContextSpy,
    profiler_rules: dict,
):
    context = in_memory_data_context

    name = "my_rbp"
    profiler = RuleBasedProfiler(
        name=name,
        config_version=1.0,
        rules=profiler_rules,
        data_context=context,
    )

    persisted_profiler = context.add_profiler(profiler=profiler)

    assert profiler.name == persisted_profiler.name
    assert profiler.config_version == persisted_profiler.config_version
    assert len(profiler.rules) == len(persisted_profiler.rules)
    assert context.profiler_store.save_count == 1


@pytest.mark.unit
@pytest.mark.parametrize(
    "profiler,profiler_name",
    [
        pytest.param(
            mock.MagicMock(),
            "my_rbp",
            id="both profiler and profiler_name",
        ),
        pytest.param(None, None, id="neither profiler nor profiler_name"),
    ],
)
def test_add_profiler_conflicting_args_failure(
    in_memory_data_context: EphemeralDataContextSpy,
    profiler: mock.MagicMock | None,
    profiler_name: str | None,
):
    context = in_memory_data_context

    with pytest.raises(ValueError) as e:
        context.add_profiler(profiler=profiler, name=profiler_name)

    assert (
        "an existing profiler or individual constructor arguments (but not both)"
        in str(e.value)
    )
    assert context.profiler_store.save_count == 0


@pytest.mark.unit
def test_update_profiler_success(
    in_memory_data_context: EphemeralDataContextSpy,
    profiler_rules: dict,
):
    context = in_memory_data_context

    name = "my_rbp"
    config_version = 1.0
    rules = profiler_rules

    profiler = context.add_profiler(
        name=name, config_version=config_version, rules=rules
    )

    assert context.profiler_store.save_count == 1

    profiler.rules = []
    updated_profiler = context.update_profiler(profiler)

    assert updated_profiler.rules == profiler.rules
    assert context.profiler_store.save_count == 2


@pytest.mark.unit
def test_update_profiler_failure(in_memory_data_context: EphemeralDataContextSpy):
    context = in_memory_data_context

    name = "my_rbp"
    profiler = RuleBasedProfiler(
        name=name,
        config_version=1.0,
        data_context=context,
    )

    with pytest.raises(gx_exceptions.ProfilerNotFoundError) as e:
        _ = context.update_profiler(profiler)

    assert f"Non-existent Profiler configuration named {name}" in str(e.value)


@pytest.mark.unit
def test_add_or_update_profiler_adds_successfully(
    in_memory_data_context: EphemeralDataContextSpy, profiler_rules: dict
):
    context = in_memory_data_context

    name = "my_rbp"
    config_version = 1.0
    rules = profiler_rules

    profiler = context.add_or_update_profiler(
        name=name, config_version=config_version, rules=rules
    )

    config = profiler.config

    assert config.name == name
    assert config.config_version == config_version
    assert len(config.rules) == len(rules) and config.rules.keys() == rules.keys()
    assert context.profiler_store.save_count == 1


@pytest.mark.unit
@pytest.mark.parametrize(
    "new_rules",
    [
        pytest.param(
            {},
            id="empty rules",
        ),
        pytest.param(
            {
                "my_new_rule": {
                    "variables": {},
                    "domain_builder": {
                        "class_name": "TableDomainBuilder",
                    },
                    "parameter_builders": [
                        {
                            "class_name": "MetricMultiBatchParameterBuilder",
                            "name": "my_parameter",
                            "metric_name": "my_metric",
                        },
                    ],
                    "expectation_configuration_builders": [
                        {
                            "class_name": "DefaultExpectationConfigurationBuilder",
                            "expectation_type": "expect_column_pair_values_A_to_be_greater_than_B",
                            "column_A": "$domain.domain_kwargs.column_A",
                            "column_B": "$domain.domain_kwargs.column_B",
                        },
                    ],
                },
            },
            id="new rule",
        ),
    ],
)
def test_add_or_update_profiler_updates_successfully(
    in_memory_data_context: EphemeralDataContextSpy,
    profiler_rules: dict,
    new_rules: dict,
):
    context = in_memory_data_context

    name = "my_rbp"
    config_version = 1.0
    rules = profiler_rules

    profiler = context.add_profiler(
        name=name, config_version=config_version, rules=rules
    )

    assert context.profiler_store.save_count == 1

    profiler = context.add_or_update_profiler(
        name=name, rules=new_rules, config_version=config_version
    )

    # Rules get converted to a list within the RBP constructor
    assert sorted(rule.name for rule in profiler.rules) == sorted(new_rules.keys())
    assert context.profiler_store.save_count == 2


@pytest.mark.unit
<<<<<<< HEAD
@pytest.mark.parametrize(
    "profiler,profiler_name",
    [
        pytest.param(
            mock.MagicMock(),  # Only care about the presence of the value (no need to construct a full RBP obj)
            "my_rbp",
            id="both profiler and profiler_name",
        ),
        pytest.param(None, None, id="neither profiler nor profiler_name"),
    ],
)
def test_add_or_update_profiler_conflicting_args_failure(
    in_memory_data_context: EphemeralDataContextSpy,
    profiler: mock.MagicMock | None,
    profiler_name: str | None,
=======
def test_add_checkpoint_with_existing_checkpoint(
    in_memory_data_context: EphemeralDataContextSpy,
):
    context = in_memory_data_context
    checkpoint_name = "my_checkpoint"
    checkpoint = Checkpoint(name=checkpoint_name, data_context=context)

    persisted_checkpoint = context.add_checkpoint(checkpoint=checkpoint)

    assert checkpoint == persisted_checkpoint
    assert context.checkpoint_store.save_count == 1


@pytest.mark.unit
@pytest.mark.parametrize(
    "checkpoint, checkpoint_name",
    [
        pytest.param(
            mock.MagicMock(),
            "my_checkpoint_name",
            id="both checkpoint and checkpoint_name",
        ),
        pytest.param(None, None, id="neither checkpoint nor checkpoint_name"),
    ],
)
def test_add_checkpoint_conflicting_args_failure(
    in_memory_data_context: EphemeralDataContextSpy,
    # Only care about the presence of the value (no need to construct a full Checkpoint obj)
    checkpoint: mock.MagicMock | None,
    checkpoint_name: str | None,
>>>>>>> a5bdc9f8
):
    context = in_memory_data_context

    with pytest.raises(ValueError) as e:
<<<<<<< HEAD
        context.add_or_update_profiler(profiler=profiler, name=profiler_name)

    assert (
        "an existing profiler or individual constructor arguments (but not both)"
        in str(e.value)
    )
    assert context.profiler_store.save_count == 0
=======
        context.add_checkpoint(
            checkpoint=checkpoint,
            name=checkpoint_name,
        )

    assert (
        "an existing checkpoint or individual constructor arguments (but not both)"
        in str(e.value)
    )
    assert context.checkpoint_store.save_count == 0
>>>>>>> a5bdc9f8


@pytest.mark.unit
def test_update_checkpoint_success(
    in_memory_data_context: EphemeralDataContextSpy,
    checkpoint_config: dict,
):
    context = in_memory_data_context
    name = "my_checkpoint"
    checkpoint_config["name"] = name

    checkpoint = context.add_checkpoint(**checkpoint_config)

    assert context.checkpoint_store.save_count == 1

    action_list = [
        {
            "name": "store_validation_result",
            "action": {
                "class_name": "StoreValidationResultAction",
            },
        },
        {
            "name": "store_evaluation_params",
            "action": {
                "class_name": "StoreEvaluationParametersAction",
            },
        },
        {
            "name": "update_data_docs",
            "action": {
                "class_name": "UpdateDataDocsAction",
            },
        },
    ]
    checkpoint.config.action_list = action_list
    context.update_checkpoint(checkpoint)

    assert context.checkpoint_store.save_count == 2


@pytest.mark.unit
def test_update_checkpoint_failure(in_memory_data_context: EphemeralDataContextSpy):
    context = in_memory_data_context

    name = "my_checkpoint"
    checkpoint = Checkpoint(
        name=name,
        data_context=context,
    )

    with pytest.raises(gx_exceptions.CheckpointNotFoundError) as e:
        context.update_checkpoint(checkpoint)

    assert f"Could not find a Checkpoint named {name}" in str(e.value)


@pytest.mark.unit
@pytest.mark.parametrize("use_existing_checkpoint", [True, False])
def test_add_or_update_checkpoint_adds_successfully(
    in_memory_data_context: EphemeralDataContextSpy,
    checkpoint_config: dict,
    use_existing_checkpoint: bool,
):
    context = in_memory_data_context

    if use_existing_checkpoint:
        checkpoint_config.pop("class_name")
        checkpoint = Checkpoint(**checkpoint_config, data_context=context)
        checkpoint = context.add_or_update_checkpoint(checkpoint=checkpoint)
    else:
        checkpoint = context.add_or_update_checkpoint(**checkpoint_config)

    actual_config = checkpoint.config

    assert actual_config.name == checkpoint_config["name"]
    assert (
        actual_config.expectation_suite_name
        == checkpoint_config["expectation_suite_name"]
    )
    assert actual_config.validations == checkpoint_config["validations"]
    assert context.checkpoint_store.save_count == 1


@pytest.mark.unit
@pytest.mark.parametrize(
    "update_kwargs,expected_config",
    [
        pytest.param(
            {
                "action_list": [],
                "batch_request": {},
                "class_name": "Checkpoint",
                "config_version": 1.0,
                "evaluation_parameters": {},
                "expectation_suite_name": "oss_test_expectation_suite",
                "module_name": "great_expectations.checkpoint",
                "profilers": [],
                "runtime_configuration": {},
                "validations": [
                    {"expectation_suite_name": "taxi.demo_pass"},
                    {
                        "batch_request": {
                            "datasource_name": "oss_test_datasource",
                            "data_connector_name": "oss_test_data_connector",
                            "data_asset_name": "users",
                        }
                    },
                ],
            },
            CheckpointConfig(
                **{
                    "action_list": [],
                    "batch_request": {},
                    "class_name": "Checkpoint",
                    "config_version": 1.0,
                    "evaluation_parameters": {},
                    "expectation_suite_name": "oss_test_expectation_suite",
                    "module_name": "great_expectations.checkpoint",
                    "name": "my_checkpoint",
                    "profilers": [],
                    "runtime_configuration": {},
                    "validations": [
                        {"expectation_suite_name": "taxi.demo_pass"},
                        {
                            "batch_request": {
                                "datasource_name": "oss_test_datasource",
                                "data_connector_name": "oss_test_data_connector",
                                "data_asset_name": "users",
                            }
                        },
                    ],
                }
            ),
            id="no updates",
        ),
        pytest.param(
            {
                "class_name": "Checkpoint",
                "module_name": "great_expectations.checkpoint",
                "config_version": 1.0,
                "validations": [],
                "evaluation_parameters": {
                    "environment": "$GE_ENVIRONMENT",
                    "tolerance": 1.0e-2,
                    "aux_param_0": "$MY_PARAM",
                    "aux_param_1": "1 + $MY_PARAM",
                },
            },
            CheckpointConfig(
                **{
                    "action_list": [],
                    "batch_request": {},
                    "class_name": "Checkpoint",
                    "config_version": 1.0,
                    "evaluation_parameters": {
                        "environment": "$GE_ENVIRONMENT",
                        "tolerance": 1.0e-2,
                        "aux_param_0": "$MY_PARAM",
                        "aux_param_1": "1 + $MY_PARAM",
                    },
                    "expectation_suite_name": None,
                    "module_name": "great_expectations.checkpoint",
                    "name": "my_checkpoint",
                    "profilers": [],
                    "runtime_configuration": {},
                    "validations": [],
                }
            ),
            id="some updates",
        ),
    ],
)
def test_add_or_update_checkpoint_individual_args_updates_successfully(
    in_memory_data_context: EphemeralDataContextSpy,
    checkpoint_config: dict,
    update_kwargs: dict,
    expected_config: CheckpointConfig,
):
    context = in_memory_data_context
    name = "my_checkpoint"
    checkpoint_config["name"] = name

    checkpoint = context.add_checkpoint(**checkpoint_config)

    assert context.checkpoint_store.save_count == 1

    checkpoint = context.add_or_update_checkpoint(name=name, **update_kwargs)

    assert checkpoint.config.to_dict() == expected_config.to_dict()
    assert context.checkpoint_store.save_count == 2


@pytest.mark.unit
def test_add_or_update_checkpoint_existing_checkpoint_updates_successfully(
    in_memory_data_context: EphemeralDataContextSpy,
    checkpoint_config: dict,
):
    context = in_memory_data_context

    name = "my_checkpoint"
    checkpoint_config["name"] = name

    checkpoint = context.add_checkpoint(name=name, class_name="Checkpoint")

    assert len(checkpoint.validations) == 0
    assert context.checkpoint_store.save_count == 1

    checkpoint_config.pop("class_name")
    checkpoint = Checkpoint(**checkpoint_config, data_context=context)
    checkpoint = context.add_or_update_checkpoint(checkpoint=checkpoint)

    assert len(checkpoint.validations) == len(checkpoint_config["validations"])
    assert context.checkpoint_store.save_count == 2


@pytest.mark.unit
@pytest.mark.parametrize(
    "checkpoint, checkpoint_name",
    [
        pytest.param(
            mock.MagicMock(),
            "my_checkpoint_name",
            id="both checkpoint and checkpoint_name",
        ),
        pytest.param(None, None, id="neither checkpoint nor checkpoint_name"),
    ],
)
def test_add_or_update_checkpoint_conflicting_args_failure(
    in_memory_data_context: EphemeralDataContextSpy,
    # Only care about the presence of the value (no need to construct a full Checkpoint obj)
    checkpoint: mock.MagicMock | None,
    checkpoint_name: str | None,
):
    context = in_memory_data_context

    with pytest.raises(ValueError) as e:
        context.add_or_update_checkpoint(
            checkpoint=checkpoint,
            name=checkpoint_name,
        )

    assert (
        "an existing checkpoint or individual constructor arguments (but not both)"
        in str(e.value)
    )
    assert context.checkpoint_store.save_count == 0<|MERGE_RESOLUTION|>--- conflicted
+++ resolved
@@ -564,58 +564,6 @@
         in str(e.value)
     )
     assert context.expectations_store.save_count == 0
-
-
-@pytest.mark.unit
-def test_add_profiler_with_existing_profiler(
-    in_memory_data_context: EphemeralDataContextSpy,
-    profiler_rules: dict,
-):
-    context = in_memory_data_context
-
-    name = "my_rbp"
-    profiler = RuleBasedProfiler(
-        name=name,
-        config_version=1.0,
-        rules=profiler_rules,
-        data_context=context,
-    )
-
-    persisted_profiler = context.add_profiler(profiler=profiler)
-
-    assert profiler.name == persisted_profiler.name
-    assert profiler.config_version == persisted_profiler.config_version
-    assert len(profiler.rules) == len(persisted_profiler.rules)
-    assert context.profiler_store.save_count == 1
-
-
-@pytest.mark.unit
-@pytest.mark.parametrize(
-    "profiler,profiler_name",
-    [
-        pytest.param(
-            mock.MagicMock(),
-            "my_rbp",
-            id="both profiler and profiler_name",
-        ),
-        pytest.param(None, None, id="neither profiler nor profiler_name"),
-    ],
-)
-def test_add_profiler_conflicting_args_failure(
-    in_memory_data_context: EphemeralDataContextSpy,
-    profiler: mock.MagicMock | None,
-    profiler_name: str | None,
-):
-    context = in_memory_data_context
-
-    with pytest.raises(ValueError) as e:
-        context.add_profiler(profiler=profiler, name=profiler_name)
-
-    assert (
-        "an existing profiler or individual constructor arguments (but not both)"
-        in str(e.value)
-    )
-    assert context.profiler_store.save_count == 0
 
 
 @pytest.mark.unit
@@ -734,9 +682,7 @@
 
     assert context.profiler_store.save_count == 1
 
-    profiler = context.add_or_update_profiler(
-        name=name, rules=new_rules, config_version=config_version
-    )
+    profiler = context.add_or_update_profiler(name=name, rules=new_rules)
 
     # Rules get converted to a list within the RBP constructor
     assert sorted(rule.name for rule in profiler.rules) == sorted(new_rules.keys())
@@ -744,23 +690,6 @@
 
 
 @pytest.mark.unit
-<<<<<<< HEAD
-@pytest.mark.parametrize(
-    "profiler,profiler_name",
-    [
-        pytest.param(
-            mock.MagicMock(),  # Only care about the presence of the value (no need to construct a full RBP obj)
-            "my_rbp",
-            id="both profiler and profiler_name",
-        ),
-        pytest.param(None, None, id="neither profiler nor profiler_name"),
-    ],
-)
-def test_add_or_update_profiler_conflicting_args_failure(
-    in_memory_data_context: EphemeralDataContextSpy,
-    profiler: mock.MagicMock | None,
-    profiler_name: str | None,
-=======
 def test_add_checkpoint_with_existing_checkpoint(
     in_memory_data_context: EphemeralDataContextSpy,
 ):
@@ -791,20 +720,10 @@
     # Only care about the presence of the value (no need to construct a full Checkpoint obj)
     checkpoint: mock.MagicMock | None,
     checkpoint_name: str | None,
->>>>>>> a5bdc9f8
 ):
     context = in_memory_data_context
 
     with pytest.raises(ValueError) as e:
-<<<<<<< HEAD
-        context.add_or_update_profiler(profiler=profiler, name=profiler_name)
-
-    assert (
-        "an existing profiler or individual constructor arguments (but not both)"
-        in str(e.value)
-    )
-    assert context.profiler_store.save_count == 0
-=======
         context.add_checkpoint(
             checkpoint=checkpoint,
             name=checkpoint_name,
@@ -815,7 +734,6 @@
         in str(e.value)
     )
     assert context.checkpoint_store.save_count == 0
->>>>>>> a5bdc9f8
 
 
 @pytest.mark.unit
