--- conflicted
+++ resolved
@@ -159,7 +159,79 @@
 
 @pytest.mark.unit
 @pytest.mark.parametrize(
-<<<<<<< HEAD
+    "kwargs,expected_id",
+    [
+        pytest.param(
+            {},
+            None,
+            id="no kwargs",
+        ),
+        pytest.param(
+            {
+                "id": "d53c2384-f973-4a0c-9c85-af1d67c06f58",
+            },
+            "d53c2384-f973-4a0c-9c85-af1d67c06f58",
+            id="kwargs",
+        ),
+    ],
+)
+def test_add_or_update_datasource_updates_successfully(
+    in_memory_data_context: EphemeralDataContextSpy,
+    datasource_name: str,
+    kwargs: dict,
+    expected_id: str | None,
+):
+    context = in_memory_data_context
+
+    num_datasource_before = len(context.datasources)
+    num_datasource_configs_before = len(context.config.datasources)
+
+    assert (
+        datasource_name in context.datasources
+    ), f"Downstream logic in the test relies on {datasource_name} being a datasource; please check your fixtures."
+
+    datasource = context.add_or_update_datasource(name=datasource_name, **kwargs)
+    # Let's `id` as an example attr to change so we don't need to assert against the whole config
+    assert datasource.config["id"] == expected_id
+
+    num_datasource_after = len(context.datasources)
+    num_datasource_configs_after = len(context.config.datasources)
+
+    assert num_datasource_after == num_datasource_before
+    assert num_datasource_configs_after == num_datasource_configs_before
+    assert context.save_count == 1
+
+
+@pytest.mark.unit
+def test_add_or_update_datasource_adds_successfully(
+    in_memory_data_context: EphemeralDataContextSpy,
+):
+    context = in_memory_data_context
+
+    num_datasource_before = len(context.datasources)
+    num_datasource_configs_before = len(context.config.datasources)
+
+    datasource_name = "my_brand_new_datasource"
+
+    assert datasource_name not in context.datasources
+
+    _ = context.add_or_update_datasource(
+        name=datasource_name,
+        module_name="great_expectations.datasource",
+        class_name="PandasDatasource",
+    )
+
+    num_datasource_after = len(context.datasources)
+    num_datasource_configs_after = len(context.config.datasources)
+
+    assert datasource_name in context.datasources
+    assert num_datasource_after == num_datasource_before + 1
+    assert num_datasource_configs_after == num_datasource_configs_before + 1
+    assert context.save_count == 1
+
+
+@pytest.mark.unit
+@pytest.mark.parametrize(
     "kwargs,expected_suite",
     [
         pytest.param(
@@ -207,58 +279,10 @@
 
 @pytest.mark.unit
 def test_add_expectation_suite_failure(
-=======
-    "kwargs,expected_id",
-    [
-        pytest.param(
-            {},
-            None,
-            id="no kwargs",
-        ),
-        pytest.param(
-            {
-                "id": "d53c2384-f973-4a0c-9c85-af1d67c06f58",
-            },
-            "d53c2384-f973-4a0c-9c85-af1d67c06f58",
-            id="kwargs",
-        ),
-    ],
-)
-def test_add_or_update_datasource_updates_successfully(
-    in_memory_data_context: EphemeralDataContextSpy,
-    datasource_name: str,
-    kwargs: dict,
-    expected_id: str | None,
-):
-    context = in_memory_data_context
-
-    num_datasource_before = len(context.datasources)
-    num_datasource_configs_before = len(context.config.datasources)
-
-    assert (
-        datasource_name in context.datasources
-    ), f"Downstream logic in the test relies on {datasource_name} being a datasource; please check your fixtures."
-
-    datasource = context.add_or_update_datasource(name=datasource_name, **kwargs)
-    # Let's `id` as an example attr to change so we don't need to assert against the whole config
-    assert datasource.config["id"] == expected_id
-
-    num_datasource_after = len(context.datasources)
-    num_datasource_configs_after = len(context.config.datasources)
-
-    assert num_datasource_after == num_datasource_before
-    assert num_datasource_configs_after == num_datasource_configs_before
-    assert context.save_count == 1
-
-
-@pytest.mark.unit
-def test_add_or_update_datasource_adds_successfully(
->>>>>>> 360653cf
-    in_memory_data_context: EphemeralDataContextSpy,
-):
-    context = in_memory_data_context
-
-<<<<<<< HEAD
+    in_memory_data_context: EphemeralDataContextSpy,
+):
+    context = in_memory_data_context
+
     suite_name = "default"
     context.add_expectation_suite(expectation_suite_name=suite_name)
 
@@ -270,26 +294,4 @@
         "please delete or update it using `delete_expectation_suite` or `update_expectation_suite`"
         in str(e.value)
     )
-    assert context.expectations_store.save_count == 1
-=======
-    num_datasource_before = len(context.datasources)
-    num_datasource_configs_before = len(context.config.datasources)
-
-    datasource_name = "my_brand_new_datasource"
-
-    assert datasource_name not in context.datasources
-
-    _ = context.add_or_update_datasource(
-        name=datasource_name,
-        module_name="great_expectations.datasource",
-        class_name="PandasDatasource",
-    )
-
-    num_datasource_after = len(context.datasources)
-    num_datasource_configs_after = len(context.config.datasources)
-
-    assert datasource_name in context.datasources
-    assert num_datasource_after == num_datasource_before + 1
-    assert num_datasource_configs_after == num_datasource_configs_before + 1
-    assert context.save_count == 1
->>>>>>> 360653cf
+    assert context.expectations_store.save_count == 1