import copy
import json
import os
import shutil
from collections import OrderedDict
<<<<<<< HEAD
from typing import List, Union
=======
from typing import Dict, List, Union
>>>>>>> 05ae08cd

import pandas as pd
import pytest
from freezegun import freeze_time
from ruamel.yaml import YAML

import great_expectations as ge
import great_expectations.exceptions as ge_exceptions
from great_expectations.checkpoint import Checkpoint, SimpleCheckpoint
from great_expectations.checkpoint.types.checkpoint_result import CheckpointResult
from great_expectations.core import ExpectationConfiguration, expectationSuiteSchema
from great_expectations.core.batch import RuntimeBatchRequest
from great_expectations.core.config_peer import ConfigOutputModes
from great_expectations.core.expectation_suite import ExpectationSuite
from great_expectations.core.run_identifier import RunIdentifier
from great_expectations.data_context import (
    BaseDataContext,
    DataContext,
    ExplorerDataContext,
)
from great_expectations.data_context.store import ExpectationsStore
from great_expectations.data_context.types.base import (
    CheckpointConfig,
    DataContextConfig,
    DataContextConfigDefaults,
    DatasourceConfig,
)
from great_expectations.data_context.types.resource_identifiers import (
    ConfigurationIdentifier,
    ExpectationSuiteIdentifier,
)
from great_expectations.data_context.util import PasswordMasker, file_relative_path
from great_expectations.dataset import Dataset
from great_expectations.datasource import (
    Datasource,
    LegacyDatasource,
    SimpleSqlalchemyDatasource,
)
from great_expectations.datasource.types.batch_kwargs import PathBatchKwargs
from great_expectations.expectations.expectation import TableExpectation
from great_expectations.render.renderer.renderer import renderer
from great_expectations.render.types import (
    RenderedAtomicContent,
    renderedAtomicValueSchema,
)
from great_expectations.util import (
    deep_filter_properties_iterable,
    gen_directory_tree_str,
    is_library_loadable,
)
from tests.test_utils import create_files_in_directory, safe_remove

try:
    from unittest import mock
except ImportError:
    from unittest import mock

yaml = YAML()

parameterized_expectation_suite_name = "my_dag_node.default"


@pytest.fixture(scope="function")
def titanic_multibatch_data_context(
    tmp_path,
) -> DataContext:
    """
    Based on titanic_data_context, but with 2 identical batches of
    data asset "titanic"
    """
    project_path = tmp_path / "titanic_data_context"
    project_path.mkdir()
    project_path = str(project_path)
    context_path = os.path.join(project_path, "great_expectations")
    os.makedirs(os.path.join(context_path, "expectations"), exist_ok=True)
    data_path = os.path.join(context_path, "..", "data", "titanic")
    os.makedirs(os.path.join(data_path), exist_ok=True)
    shutil.copy(
        file_relative_path(__file__, "../test_fixtures/great_expectations_titanic.yml"),
        str(os.path.join(context_path, "great_expectations.yml")),
    )
    shutil.copy(
        file_relative_path(__file__, "../test_sets/Titanic.csv"),
        str(os.path.join(context_path, "..", "data", "titanic", "Titanic_1911.csv")),
    )
    shutil.copy(
        file_relative_path(__file__, "../test_sets/Titanic.csv"),
        str(os.path.join(context_path, "..", "data", "titanic", "Titanic_1912.csv")),
    )
    return ge.data_context.DataContext(context_path)


@pytest.fixture
def data_context_with_bad_datasource(tmp_path_factory):
    """
    This data_context is *manually* created to have the config we want, vs
    created with DataContext.create()

    This DataContext has a connection to a datasource named my_postgres_db
    which is not a valid datasource.

    It is used by test_get_batch_multiple_datasources_do_not_scan_all()
    """
    project_path = str(tmp_path_factory.mktemp("data_context"))
    context_path = os.path.join(project_path, "great_expectations")
    asset_config_path = os.path.join(context_path, "expectations")
    fixture_dir = file_relative_path(__file__, "../test_fixtures")
    os.makedirs(
        os.path.join(asset_config_path, "my_dag_node"),
        exist_ok=True,
    )
    shutil.copy(
        os.path.join(fixture_dir, "great_expectations_bad_datasource.yml"),
        str(os.path.join(context_path, "great_expectations.yml")),
    )
    return ge.data_context.DataContext(context_path)


def test_create_duplicate_expectation_suite(titanic_data_context):
    # create new expectation suite
    assert titanic_data_context.create_expectation_suite(
        expectation_suite_name="titanic.test_create_expectation_suite"
    )
    # attempt to create expectation suite with name that already exists on data asset
    with pytest.raises(ge_exceptions.DataContextError):
        titanic_data_context.create_expectation_suite(
            expectation_suite_name="titanic.test_create_expectation_suite"
        )
    # create expectation suite with name that already exists on data asset, but pass overwrite_existing=True
    assert titanic_data_context.create_expectation_suite(
        expectation_suite_name="titanic.test_create_expectation_suite",
        overwrite_existing=True,
    )


def test_get_available_data_asset_names_with_one_datasource_including_a_single_generator(
    empty_data_context, filesystem_csv
):
    empty_data_context.add_datasource(
        "my_datasource",
        module_name="great_expectations.datasource",
        class_name="PandasDatasource",
        batch_kwargs_generators={
            "subdir_reader": {
                "class_name": "SubdirReaderBatchKwargsGenerator",
                "base_directory": str(filesystem_csv),
            }
        },
    )

    available_asset_names = empty_data_context.get_available_data_asset_names()

    assert set(available_asset_names["my_datasource"]["subdir_reader"]["names"]) == {
        ("f3", "directory"),
        ("f2", "file"),
        ("f1", "file"),
    }


def test_get_available_data_asset_names_with_one_datasource_without_a_generator_returns_empty_dict(
    empty_data_context,
):
    empty_data_context.add_datasource(
        "my_datasource",
        module_name="great_expectations.datasource",
        class_name="PandasDatasource",
    )

    obs = empty_data_context.get_available_data_asset_names()
    assert obs == {"my_datasource": {}}


def test_get_available_data_asset_names_with_multiple_datasources_with_and_without_generators(
    empty_data_context, sa
):
    """Test datasources with and without generators."""
    # requires sqlalchemy because it instantiates sqlalchemydatasource
    context = empty_data_context
    connection_kwargs = {"credentials": {"drivername": "sqlite"}}

    context.add_datasource(
        "first",
        class_name="SqlAlchemyDatasource",
        batch_kwargs_generators={
            "foo": {
                "class_name": "TableBatchKwargsGenerator",
            }
        },
        **connection_kwargs,
    )
    context.add_datasource(
        "second", class_name="SqlAlchemyDatasource", **connection_kwargs
    )
    context.add_datasource(
        "third",
        class_name="SqlAlchemyDatasource",
        batch_kwargs_generators={
            "bar": {
                "class_name": "TableBatchKwargsGenerator",
            }
        },
        **connection_kwargs,
    )

    obs = context.get_available_data_asset_names()

    assert isinstance(obs, dict)
    assert set(obs.keys()) == {"first", "second", "third"}
    assert obs == {
        "first": {"foo": {"is_complete_list": True, "names": []}},
        "second": {},
        "third": {"bar": {"is_complete_list": True, "names": []}},
    }


def test_list_expectation_suite_keys(data_context_parameterized_expectation_suite):
    assert data_context_parameterized_expectation_suite.list_expectation_suites() == [
        ExpectationSuiteIdentifier(
            expectation_suite_name=parameterized_expectation_suite_name
        )
    ]


def test_get_existing_expectation_suite(data_context_parameterized_expectation_suite):
    expectation_suite = (
        data_context_parameterized_expectation_suite.get_expectation_suite(
            parameterized_expectation_suite_name
        )
    )
    assert (
        expectation_suite.expectation_suite_name == parameterized_expectation_suite_name
    )
    assert len(expectation_suite.expectations) == 2


def test_get_new_expectation_suite(data_context_parameterized_expectation_suite):
    expectation_suite = (
        data_context_parameterized_expectation_suite.create_expectation_suite(
            "this_data_asset_does_not_exist.default"
        )
    )
    assert (
        expectation_suite.expectation_suite_name
        == "this_data_asset_does_not_exist.default"
    )
    assert len(expectation_suite.expectations) == 0


def test_save_expectation_suite(data_context_parameterized_expectation_suite):
    expectation_suite = (
        data_context_parameterized_expectation_suite.create_expectation_suite(
            "this_data_asset_config_does_not_exist.default"
        )
    )
    expectation_suite.expectations.append(
        ExpectationConfiguration(
            expectation_type="expect_table_row_count_to_equal", kwargs={"value": 10}
        )
    )
    data_context_parameterized_expectation_suite.save_expectation_suite(
        expectation_suite
    )
    expectation_suite_saved = (
        data_context_parameterized_expectation_suite.get_expectation_suite(
            "this_data_asset_config_does_not_exist.default"
        )
    )
    assert expectation_suite.expectations == expectation_suite_saved.expectations


@pytest.mark.integration
def test_save_expectation_suite_include_rendered_content(
    data_context_parameterized_expectation_suite,
):
    expectation_suite: ExpectationSuite = (
        data_context_parameterized_expectation_suite.create_expectation_suite(
            "this_data_asset_config_does_not_exist.default"
        )
    )
    expectation_suite.expectations.append(
        ExpectationConfiguration(
            expectation_type="expect_table_row_count_to_equal", kwargs={"value": 10}
        )
    )
    for expectation in expectation_suite.expectations:
        assert expectation.rendered_content is None
    data_context_parameterized_expectation_suite.save_expectation_suite(
        expectation_suite,
        include_rendered_content=True,
    )
    expectation_suite_saved: ExpectationSuite = (
        data_context_parameterized_expectation_suite.get_expectation_suite(
            "this_data_asset_config_does_not_exist.default"
        )
    )
    for expectation in expectation_suite_saved.expectations:
        for rendered_content_block in expectation.rendered_content:
            assert isinstance(
                rendered_content_block,
                RenderedAtomicContent,
            )


@pytest.mark.integration
def test_get_expectation_suite_include_rendered_content(
    data_context_parameterized_expectation_suite,
):
    expectation_suite: ExpectationSuite = (
        data_context_parameterized_expectation_suite.create_expectation_suite(
            "this_data_asset_config_does_not_exist.default"
        )
    )
    expectation_suite.expectations.append(
        ExpectationConfiguration(
            expectation_type="expect_table_row_count_to_equal", kwargs={"value": 10}
        )
    )
    for expectation in expectation_suite.expectations:
        assert expectation.rendered_content is None
    data_context_parameterized_expectation_suite.save_expectation_suite(
        expectation_suite,
    )
    expectation_suite_saved: ExpectationSuite = (
        data_context_parameterized_expectation_suite.get_expectation_suite(
            "this_data_asset_config_does_not_exist.default"
        )
    )
    for expectation in expectation_suite.expectations:
        assert expectation.rendered_content is None

    expectation_suite_retrieved: ExpectationSuite = (
        data_context_parameterized_expectation_suite.get_expectation_suite(
            "this_data_asset_config_does_not_exist.default",
            include_rendered_content=True,
        )
    )

    for expectation in expectation_suite_retrieved.expectations:
        for rendered_content_block in expectation.rendered_content:
            assert isinstance(
                rendered_content_block,
                RenderedAtomicContent,
            )


def test_compile_evaluation_parameter_dependencies(
    data_context_parameterized_expectation_suite: DataContext,
):
    assert (
        data_context_parameterized_expectation_suite._evaluation_parameter_dependencies
        == {}
    )
    data_context_parameterized_expectation_suite._compile_evaluation_parameter_dependencies()
    assert (
        data_context_parameterized_expectation_suite._evaluation_parameter_dependencies
        == {
            "source_diabetes_data.default": [
                {
                    "metric_kwargs_id": {
                        "column=patient_nbr": [
                            "expect_column_unique_value_count_to_be_between.result.observed_value"
                        ]
                    }
                }
            ],
            "source_patient_data.default": [
                "expect_table_row_count_to_equal.result.observed_value"
            ],
        }
    )


@pytest.mark.v2_api
def test_list_datasources_v2_api(data_context_parameterized_expectation_suite):
    datasources = data_context_parameterized_expectation_suite.list_datasources()

    assert datasources == [
        {
            "name": "mydatasource",
            "class_name": "PandasDatasource",
            "module_name": "great_expectations.datasource",
            "data_asset_type": {"class_name": "PandasDataset"},
            "batch_kwargs_generators": {
                "mygenerator": {
                    "base_directory": "../data",
                    "class_name": "SubdirReaderBatchKwargsGenerator",
                    "reader_options": {"engine": "python", "sep": None},
                }
            },
        }
    ]

    data_context_parameterized_expectation_suite.add_datasource(
        "second_pandas_source",
        module_name="great_expectations.datasource",
        class_name="PandasDatasource",
    )

    datasources = data_context_parameterized_expectation_suite.list_datasources()

    assert datasources == [
        {
            "name": "mydatasource",
            "class_name": "PandasDatasource",
            "module_name": "great_expectations.datasource",
            "data_asset_type": {"class_name": "PandasDataset"},
            "batch_kwargs_generators": {
                "mygenerator": {
                    "base_directory": "../data",
                    "class_name": "SubdirReaderBatchKwargsGenerator",
                    "reader_options": {"engine": "python", "sep": None},
                }
            },
        },
        {
            "name": "second_pandas_source",
            "class_name": "PandasDatasource",
            "module_name": "great_expectations.datasource",
            "data_asset_type": {
                "class_name": "PandasDataset",
                "module_name": "great_expectations.dataset",
            },
        },
    ]

    if is_library_loadable(library_name="psycopg2"):

        # Make sure passwords are masked in password or url fields
        data_context_parameterized_expectation_suite.add_datasource(
            "postgres_source_with_password",
            initialize=False,
            module_name="great_expectations.datasource",
            class_name="SqlAlchemyDatasource",
            credentials={
                "drivername": "postgresql",
                "host": os.getenv("GE_TEST_LOCAL_DB_HOSTNAME", "localhost"),
                "port": "65432",
                "username": "username_str",
                "password": "password_str",
                "database": "database_str",
            },
        )

        data_context_parameterized_expectation_suite.add_datasource(
            "postgres_source_with_password_in_url",
            initialize=False,
            module_name="great_expectations.datasource",
            class_name="SqlAlchemyDatasource",
            credentials={
                "url": "postgresql+psycopg2://username:password@host:65432/database",
            },
        )

        datasources = data_context_parameterized_expectation_suite.list_datasources()

        assert datasources == [
            {
                "name": "mydatasource",
                "class_name": "PandasDatasource",
                "module_name": "great_expectations.datasource",
                "data_asset_type": {"class_name": "PandasDataset"},
                "batch_kwargs_generators": {
                    "mygenerator": {
                        "base_directory": "../data",
                        "class_name": "SubdirReaderBatchKwargsGenerator",
                        "reader_options": {"engine": "python", "sep": None},
                    }
                },
            },
            {
                "name": "second_pandas_source",
                "class_name": "PandasDatasource",
                "module_name": "great_expectations.datasource",
                "data_asset_type": {
                    "class_name": "PandasDataset",
                    "module_name": "great_expectations.dataset",
                },
            },
            {
                "name": "postgres_source_with_password",
                "class_name": "SqlAlchemyDatasource",
                "module_name": "great_expectations.datasource",
                "data_asset_type": {
                    "class_name": "SqlAlchemyDataset",
                    "module_name": "great_expectations.dataset",
                },
                "credentials": {
                    "drivername": "postgresql",
                    "host": os.getenv("GE_TEST_LOCAL_DB_HOSTNAME", "localhost"),
                    "port": "65432",
                    "username": "username_str",
                    "password": PasswordMasker.MASKED_PASSWORD_STRING,
                    "database": "database_str",
                },
            },
            {
                "name": "postgres_source_with_password_in_url",
                "class_name": "SqlAlchemyDatasource",
                "module_name": "great_expectations.datasource",
                "data_asset_type": {
                    "class_name": "SqlAlchemyDataset",
                    "module_name": "great_expectations.dataset",
                },
                "credentials": {
                    "url": f"postgresql+psycopg2://username:{PasswordMasker.MASKED_PASSWORD_STRING}@host:65432/database",
                },
            },
        ]


@mock.patch("great_expectations.data_context.store.DatasourceStore.update_by_name")
def test_update_datasource_persists_changes_with_store(
    mock_update_by_name: mock.MagicMock,
    data_context_parameterized_expectation_suite: DataContext,
) -> None:
    context: DataContext = data_context_parameterized_expectation_suite

    datasource_to_update: Datasource = tuple(context.datasources.values())[0]

    context.update_datasource(datasource=datasource_to_update)

    assert mock_update_by_name.call_count == 1


@freeze_time("09/26/2019 13:42:41")
def test_data_context_get_validation_result(titanic_data_context):
    """
    Test that validation results can be correctly fetched from the configured results store
    """
    run_id = RunIdentifier(run_name="profiling")
    profiling_results = titanic_data_context.profile_datasource(
        "mydatasource", run_id=run_id
    )

    all_validation_result = titanic_data_context.get_validation_result(
        "mydatasource.mygenerator.Titanic.BasicDatasetProfiler", run_id=run_id
    )
    assert len(all_validation_result.results) == 51

    failed_validation_result = titanic_data_context.get_validation_result(
        "mydatasource.mygenerator.Titanic.BasicDatasetProfiler",
        run_id=run_id,
        failed_only=True,
    )
    assert len(failed_validation_result.results) == 8


def test_data_context_get_latest_validation_result(titanic_data_context):
    """
    Test that the latest validation result can be correctly fetched from the configured results
    store
    """
    for _ in range(2):
        titanic_data_context.profile_datasource("mydatasource")
    assert len(titanic_data_context.validations_store.list_keys()) == 2

    validation_results = [
        titanic_data_context.validations_store.get(val_key)
        for val_key in titanic_data_context.validations_store.list_keys()
    ]
    latest_validation_result = titanic_data_context.get_validation_result(
        "mydatasource.mygenerator.Titanic.BasicDatasetProfiler"
    )
    assert latest_validation_result in validation_results


def test_data_context_get_datasource(titanic_data_context):
    isinstance(titanic_data_context.get_datasource("mydatasource"), LegacyDatasource)


def test_data_context_expectation_suite_delete(empty_data_context):
    assert empty_data_context.create_expectation_suite(
        expectation_suite_name="titanic.test_create_expectation_suite"
    )
    expectation_suites = empty_data_context.list_expectation_suite_names()
    assert len(expectation_suites) == 1
    empty_data_context.delete_expectation_suite(
        expectation_suite_name=expectation_suites[0]
    )
    expectation_suites = empty_data_context.list_expectation_suite_names()
    assert len(expectation_suites) == 0


def test_data_context_expectation_nested_suite_delete(empty_data_context):
    assert empty_data_context.create_expectation_suite(
        expectation_suite_name="titanic.test.create_expectation_suite"
    )
    expectation_suites = empty_data_context.list_expectation_suite_names()
    assert empty_data_context.create_expectation_suite(
        expectation_suite_name="titanic.test.a.create_expectation_suite"
    )
    expectation_suites = empty_data_context.list_expectation_suite_names()
    assert len(expectation_suites) == 2
    empty_data_context.delete_expectation_suite(
        expectation_suite_name=expectation_suites[0]
    )
    expectation_suites = empty_data_context.list_expectation_suite_names()
    assert len(expectation_suites) == 1


def test_data_context_get_datasource_on_non_existent_one_raises_helpful_error(
    titanic_data_context,
):
    with pytest.raises(ValueError):
        _ = titanic_data_context.get_datasource("fakey_mc_fake")


def test_data_context_profile_datasource_on_non_existent_one_raises_helpful_error(
    titanic_data_context,
):
    with pytest.raises(ValueError):
        _ = titanic_data_context.profile_datasource("fakey_mc_fake")


@freeze_time("09/26/2019 13:42:41")
@pytest.mark.rendered_output
@pytest.mark.slow  # 1.02s
def test_render_full_static_site_from_empty_project(tmp_path, filesystem_csv_3):

    # TODO : Use a standard test fixture
    # TODO : Have that test fixture copy a directory, rather than building a new one from scratch

    project_dir = os.path.join(tmp_path, "project_path")
    os.mkdir(project_dir)

    os.makedirs(os.path.join(project_dir, "data"))
    os.makedirs(os.path.join(project_dir, "data/titanic"))
    shutil.copy(
        file_relative_path(__file__, "../test_sets/Titanic.csv"),
        str(os.path.join(project_dir, "data/titanic/Titanic.csv")),
    )

    os.makedirs(os.path.join(project_dir, "data/random"))
    shutil.copy(
        os.path.join(filesystem_csv_3, "f1.csv"),
        str(os.path.join(project_dir, "data/random/f1.csv")),
    )
    shutil.copy(
        os.path.join(filesystem_csv_3, "f2.csv"),
        str(os.path.join(project_dir, "data/random/f2.csv")),
    )

    assert (
        gen_directory_tree_str(project_dir)
        == """\
project_path/
    data/
        random/
            f1.csv
            f2.csv
        titanic/
            Titanic.csv
"""
    )

    context = DataContext.create(project_dir)
    context.add_datasource(
        "titanic",
        module_name="great_expectations.datasource",
        class_name="PandasDatasource",
        batch_kwargs_generators={
            "subdir_reader": {
                "class_name": "SubdirReaderBatchKwargsGenerator",
                "base_directory": os.path.join(project_dir, "data/titanic/"),
            }
        },
    )

    context.add_datasource(
        "random",
        module_name="great_expectations.datasource",
        class_name="PandasDatasource",
        batch_kwargs_generators={
            "subdir_reader": {
                "class_name": "SubdirReaderBatchKwargsGenerator",
                "base_directory": os.path.join(project_dir, "data/random/"),
            }
        },
    )

    context.profile_datasource("titanic")

    # Replicate the batch id of the batch that will be profiled in order to generate the file path of the
    # validation result
    titanic_profiled_batch_id = PathBatchKwargs(
        {
            "path": os.path.join(project_dir, "data/titanic/Titanic.csv"),
            "datasource": "titanic",
            "data_asset_name": "Titanic",
        }
    ).to_id()

    tree_str = gen_directory_tree_str(project_dir)
    assert (
        tree_str
        == """project_path/
    data/
        random/
            f1.csv
            f2.csv
        titanic/
            Titanic.csv
    great_expectations/
        .gitignore
        great_expectations.yml
        checkpoints/
        expectations/
            .ge_store_backend_id
            titanic/
                subdir_reader/
                    Titanic/
                        BasicDatasetProfiler.json
        plugins/
            custom_data_docs/
                renderers/
                styles/
                    data_docs_custom_styles.css
                views/
        profilers/
        uncommitted/
            config_variables.yml
            data_docs/
            validations/
                .ge_store_backend_id
                titanic/
                    subdir_reader/
                        Titanic/
                            BasicDatasetProfiler/
                                profiling/
                                    20190926T134241.000000Z/
                                        {}.json
""".format(
            titanic_profiled_batch_id
        )
    )

    context.profile_datasource("random")
    context.build_data_docs()

    f1_profiled_batch_id = PathBatchKwargs(
        {
            "path": os.path.join(project_dir, "data/random/f1.csv"),
            "datasource": "random",
            "data_asset_name": "f1",
        }
    ).to_id()

    f2_profiled_batch_id = PathBatchKwargs(
        {
            "path": os.path.join(project_dir, "data/random/f2.csv"),
            "datasource": "random",
            "data_asset_name": "f2",
        }
    ).to_id()

    data_docs_dir = os.path.join(
        project_dir, "great_expectations/uncommitted/data_docs"
    )
    observed = gen_directory_tree_str(data_docs_dir)
    assert (
        observed
        == """\
data_docs/
    local_site/
        index.html
        expectations/
            random/
                subdir_reader/
                    f1/
                        BasicDatasetProfiler.html
                    f2/
                        BasicDatasetProfiler.html
            titanic/
                subdir_reader/
                    Titanic/
                        BasicDatasetProfiler.html
        static/
            fonts/
                HKGrotesk/
                    HKGrotesk-Bold.otf
                    HKGrotesk-BoldItalic.otf
                    HKGrotesk-Italic.otf
                    HKGrotesk-Light.otf
                    HKGrotesk-LightItalic.otf
                    HKGrotesk-Medium.otf
                    HKGrotesk-MediumItalic.otf
                    HKGrotesk-Regular.otf
                    HKGrotesk-SemiBold.otf
                    HKGrotesk-SemiBoldItalic.otf
            images/
                favicon.ico
                glossary_scroller.gif
                iterative-dev-loop.png
                logo-long-vector.svg
                logo-long.png
                short-logo-vector.svg
                short-logo.png
                validation_failed_unexpected_values.gif
            styles/
                data_docs_custom_styles_template.css
                data_docs_default_styles.css
        validations/
            random/
                subdir_reader/
                    f1/
                        BasicDatasetProfiler/
                            profiling/
                                20190926T134241.000000Z/
                                    {:s}.html
                    f2/
                        BasicDatasetProfiler/
                            profiling/
                                20190926T134241.000000Z/
                                    {:s}.html
            titanic/
                subdir_reader/
                    Titanic/
                        BasicDatasetProfiler/
                            profiling/
                                20190926T134241.000000Z/
                                    {:s}.html
""".format(
            f1_profiled_batch_id, f2_profiled_batch_id, titanic_profiled_batch_id
        )
    )

    # save data_docs locally if you need to inspect the files manually
    # os.makedirs("./tests/data_context/output", exist_ok=True)
    # os.makedirs("./tests/data_context/output/data_docs", exist_ok=True)
    #
    # if os.path.isdir("./tests/data_context/output/data_docs"):
    #     shutil.rmtree("./tests/data_context/output/data_docs")
    # shutil.copytree(
    #     os.path.join(ge_directory, "uncommitted/data_docs/"),
    #     "./tests/data_context/output/data_docs",
    # )


def test_add_store(empty_data_context):
    assert "my_new_store" not in empty_data_context.stores.keys()
    assert "my_new_store" not in empty_data_context.get_config()["stores"]
    new_store = empty_data_context.add_store(
        "my_new_store",
        {
            "module_name": "great_expectations.data_context.store",
            "class_name": "ExpectationsStore",
        },
    )
    assert "my_new_store" in empty_data_context.stores.keys()
    assert "my_new_store" in empty_data_context.get_config()["stores"]

    assert isinstance(new_store, ExpectationsStore)


# noinspection PyPep8Naming
def test_ExplorerDataContext(titanic_data_context):
    context_root_directory = titanic_data_context.root_directory
    explorer_data_context = ExplorerDataContext(context_root_directory)
    assert explorer_data_context._expectation_explorer_manager


# noinspection PyPep8Naming
@pytest.mark.unit
def test_ConfigOnlyDataContext__initialization(
    tmp_path_factory, basic_data_context_config
):
    config_path = str(
        tmp_path_factory.mktemp("test_ConfigOnlyDataContext__initialization__dir")
    )
    context = BaseDataContext(
        basic_data_context_config,
        config_path,
    )

    assert context.root_directory.split("/")[-1].startswith(
        "test_ConfigOnlyDataContext__initialization__dir"
    )

    plugins_dir_parts = context.plugins_directory.split("/")[-3:]
    assert len(plugins_dir_parts) == 3
    assert plugins_dir_parts[0].startswith(
        "test_ConfigOnlyDataContext__initialization__dir"
    )
    assert plugins_dir_parts[1:] == ["plugins", ""]


@pytest.mark.unit
def test__normalize_absolute_or_relative_path(
    tmp_path_factory, basic_data_context_config
):
    full_test_dir = tmp_path_factory.mktemp(
        "test__normalize_absolute_or_relative_path__dir"
    )
    test_dir = full_test_dir.parts[-1]
    config_path = str(full_test_dir)
    context = BaseDataContext(
        basic_data_context_config,
        config_path,
    )

    assert context._normalize_absolute_or_relative_path("yikes").endswith(
        os.path.join(test_dir, "yikes")
    )

    assert test_dir not in context._normalize_absolute_or_relative_path("/yikes")
    assert "/yikes" == context._normalize_absolute_or_relative_path("/yikes")


def test_load_data_context_from_environment_variables(tmp_path, monkeypatch):
    project_path = tmp_path / "data_context"
    project_path.mkdir()
    project_path = str(project_path)
    context_path = os.path.join(project_path, "great_expectations")
    os.makedirs(context_path, exist_ok=True)
    assert os.path.isdir(context_path)
    monkeypatch.chdir(context_path)
    with pytest.raises(ge_exceptions.DataContextError) as err:
        DataContext.find_context_root_dir()
    assert isinstance(err.value, ge_exceptions.ConfigNotFoundError)

    shutil.copy(
        file_relative_path(
            __file__,
            os.path.join("..", "test_fixtures", "great_expectations_basic.yml"),
        ),
        str(os.path.join(context_path, "great_expectations.yml")),
    )
    monkeypatch.setenv("GE_HOME", context_path)
    assert DataContext.find_context_root_dir() == context_path


def test_data_context_updates_expectation_suite_names(
    data_context_parameterized_expectation_suite,
):
    # A data context should update the data_asset_name and expectation_suite_name of expectation suites
    # that it creates when it saves them.

    expectation_suites = (
        data_context_parameterized_expectation_suite.list_expectation_suites()
    )

    # We should have a single expectation suite defined
    assert len(expectation_suites) == 1

    expectation_suite_name = expectation_suites[0].expectation_suite_name

    # We'll get that expectation suite and then update its name and re-save, then verify that everything
    # has been properly updated
    expectation_suite = (
        data_context_parameterized_expectation_suite.get_expectation_suite(
            expectation_suite_name
        )
    )

    # Note we codify here the current behavior of having a string data_asset_name though typed ExpectationSuite objects
    # will enable changing that
    assert expectation_suite.expectation_suite_name == expectation_suite_name

    # We will now change the data_asset_name and then save the suite in three ways:
    #   1. Directly using the new name,
    #   2. Using a different name that should be overwritten
    #   3. Using the new name but having the context draw that from the suite

    # Finally, we will try to save without a name (deleting it first) to demonstrate that saving will fail.

    expectation_suite.expectation_suite_name = "a_new_suite_name"

    data_context_parameterized_expectation_suite.save_expectation_suite(
        expectation_suite=expectation_suite, expectation_suite_name="a_new_suite_name"
    )

    fetched_expectation_suite = (
        data_context_parameterized_expectation_suite.get_expectation_suite(
            "a_new_suite_name"
        )
    )

    assert fetched_expectation_suite.expectation_suite_name == "a_new_suite_name"

    #   2. Using a different name that should be overwritten
    data_context_parameterized_expectation_suite.save_expectation_suite(
        expectation_suite=expectation_suite,
        expectation_suite_name="a_new_new_suite_name",
    )

    fetched_expectation_suite = (
        data_context_parameterized_expectation_suite.get_expectation_suite(
            "a_new_new_suite_name"
        )
    )

    assert fetched_expectation_suite.expectation_suite_name == "a_new_new_suite_name"

    # Check that the saved name difference is actually persisted on disk
    with open(
        os.path.join(
            data_context_parameterized_expectation_suite.root_directory,
            "expectations",
            "a_new_new_suite_name.json",
        ),
    ) as suite_file:
        loaded_suite_dict: dict = expectationSuiteSchema.load(json.load(suite_file))
        loaded_suite = ExpectationSuite(
            **loaded_suite_dict,
            data_context=data_context_parameterized_expectation_suite,
        )
        assert loaded_suite.expectation_suite_name == "a_new_new_suite_name"

    #   3. Using the new name but having the context draw that from the suite
    expectation_suite.expectation_suite_name = "a_third_suite_name"
    data_context_parameterized_expectation_suite.save_expectation_suite(
        expectation_suite=expectation_suite
    )

    fetched_expectation_suite = (
        data_context_parameterized_expectation_suite.get_expectation_suite(
            "a_third_suite_name"
        )
    )
    assert fetched_expectation_suite.expectation_suite_name == "a_third_suite_name"


def test_data_context_create_does_not_raise_error_or_warning_if_ge_dir_exists(
    tmp_path_factory,
):
    project_path = str(tmp_path_factory.mktemp("data_context"))
    DataContext.create(project_path)


@pytest.fixture()
def empty_context(tmp_path_factory):
    project_path = str(tmp_path_factory.mktemp("data_context"))
    DataContext.create(project_path)
    ge_dir = os.path.join(project_path, "great_expectations")
    assert os.path.isdir(ge_dir)
    assert os.path.isfile(os.path.join(ge_dir, DataContext.GE_YML))
    context = DataContext(ge_dir)
    assert isinstance(context, DataContext)
    return context


def test_data_context_does_ge_yml_exist_returns_true_when_it_does_exist(empty_context):
    ge_dir = empty_context.root_directory
    assert DataContext.does_config_exist_on_disk(ge_dir) == True


def test_data_context_does_ge_yml_exist_returns_false_when_it_does_not_exist(
    empty_context,
):
    ge_dir = empty_context.root_directory
    # mangle project
    safe_remove(os.path.join(ge_dir, empty_context.GE_YML))
    assert DataContext.does_config_exist_on_disk(ge_dir) == False


def test_data_context_does_project_have_a_datasource_in_config_file_returns_true_when_it_has_a_datasource_configured_in_yml_file_on_disk(
    empty_context,
):
    ge_dir = empty_context.root_directory
    empty_context.add_datasource("arthur", **{"class_name": "PandasDatasource"})
    assert DataContext.does_project_have_a_datasource_in_config_file(ge_dir) == True


def test_data_context_does_project_have_a_datasource_in_config_file_returns_false_when_it_does_not_have_a_datasource_configured_in_yml_file_on_disk(
    empty_context,
):
    ge_dir = empty_context.root_directory
    assert DataContext.does_project_have_a_datasource_in_config_file(ge_dir) == False


def test_data_context_does_project_have_a_datasource_in_config_file_returns_false_when_it_does_not_have_a_ge_yml_file(
    empty_context,
):
    ge_dir = empty_context.root_directory
    safe_remove(os.path.join(ge_dir, empty_context.GE_YML))
    assert DataContext.does_project_have_a_datasource_in_config_file(ge_dir) == False


def test_data_context_does_project_have_a_datasource_in_config_file_returns_false_when_it_does_not_have_a_ge_dir(
    empty_context,
):
    ge_dir = empty_context.root_directory
    safe_remove(os.path.join(ge_dir))
    assert DataContext.does_project_have_a_datasource_in_config_file(ge_dir) == False


def test_data_context_does_project_have_a_datasource_in_config_file_returns_false_when_the_project_has_an_invalid_config_file(
    empty_context,
):
    ge_dir = empty_context.root_directory
    with open(os.path.join(ge_dir, DataContext.GE_YML), "w") as yml:
        yml.write("this file: is not a valid ge config")
    assert DataContext.does_project_have_a_datasource_in_config_file(ge_dir) == False


def test_data_context_is_project_initialized_returns_true_when_its_valid_context_has_one_datasource_and_one_suite(
    empty_context,
):
    context = empty_context
    ge_dir = context.root_directory
    context.add_datasource("arthur", class_name="PandasDatasource")
    context.create_expectation_suite("dent")
    assert len(context.list_expectation_suites()) == 1

    assert DataContext.is_project_initialized(ge_dir) == True


def test_data_context_is_project_initialized_returns_true_when_its_valid_context_has_one_datasource_and_no_suites(
    empty_context,
):
    context = empty_context
    ge_dir = context.root_directory
    context.add_datasource("arthur", class_name="PandasDatasource")
    assert len(context.list_expectation_suites()) == 0

    assert DataContext.is_project_initialized(ge_dir) == False


def test_data_context_is_project_initialized_returns_false_when_its_valid_context_has_no_datasource(
    empty_context,
):
    ge_dir = empty_context.root_directory
    assert DataContext.is_project_initialized(ge_dir) == False


def test_data_context_is_project_initialized_returns_false_when_config_yml_is_missing(
    empty_context,
):
    ge_dir = empty_context.root_directory
    # mangle project
    safe_remove(os.path.join(ge_dir, empty_context.GE_YML))

    assert DataContext.is_project_initialized(ge_dir) == False


def test_data_context_is_project_initialized_returns_false_when_uncommitted_dir_is_missing(
    empty_context,
):
    ge_dir = empty_context.root_directory
    # mangle project
    shutil.rmtree(os.path.join(ge_dir, empty_context.GE_UNCOMMITTED_DIR))

    assert DataContext.is_project_initialized(ge_dir) == False


def test_data_context_is_project_initialized_returns_false_when_uncommitted_data_docs_dir_is_missing(
    empty_context,
):
    ge_dir = empty_context.root_directory
    # mangle project
    shutil.rmtree(os.path.join(ge_dir, empty_context.GE_UNCOMMITTED_DIR, "data_docs"))

    assert DataContext.is_project_initialized(ge_dir) == False


def test_data_context_is_project_initialized_returns_false_when_uncommitted_validations_dir_is_missing(
    empty_context,
):
    ge_dir = empty_context.root_directory
    # mangle project
    shutil.rmtree(os.path.join(ge_dir, empty_context.GE_UNCOMMITTED_DIR, "validations"))

    assert DataContext.is_project_initialized(ge_dir) == False


def test_data_context_is_project_initialized_returns_false_when_config_variable_yml_is_missing(
    empty_context,
):
    ge_dir = empty_context.root_directory
    # mangle project
    safe_remove(
        os.path.join(ge_dir, empty_context.GE_UNCOMMITTED_DIR, "config_variables.yml")
    )

    assert DataContext.is_project_initialized(ge_dir) == False


def test_data_context_create_raises_warning_and_leaves_existing_yml_untouched(
    tmp_path_factory,
):
    project_path = str(tmp_path_factory.mktemp("data_context"))
    DataContext.create(project_path)
    ge_yml = os.path.join(project_path, "great_expectations/great_expectations.yml")
    with open(ge_yml, "a") as ff:
        ff.write("# LOOK I WAS MODIFIED")

    with pytest.warns(UserWarning):
        DataContext.create(project_path)

    with open(ge_yml) as ff:
        obs = ff.read()
    assert "# LOOK I WAS MODIFIED" in obs


def test_data_context_create_makes_uncommitted_dirs_when_all_are_missing(
    tmp_path_factory,
):
    project_path = str(tmp_path_factory.mktemp("data_context"))
    DataContext.create(project_path)

    # mangle the existing setup
    ge_dir = os.path.join(project_path, "great_expectations")
    uncommitted_dir = os.path.join(ge_dir, "uncommitted")
    shutil.rmtree(uncommitted_dir)

    with pytest.warns(
        UserWarning, match="Warning. An existing `great_expectations.yml` was found"
    ):
        # re-run create to simulate onboarding
        DataContext.create(project_path)
    obs = gen_directory_tree_str(ge_dir)

    assert os.path.isdir(uncommitted_dir), "No uncommitted directory created"
    assert (
        obs
        == """\
great_expectations/
    .gitignore
    great_expectations.yml
    checkpoints/
    expectations/
        .ge_store_backend_id
    plugins/
        custom_data_docs/
            renderers/
            styles/
                data_docs_custom_styles.css
            views/
    profilers/
    uncommitted/
        config_variables.yml
        data_docs/
        validations/
            .ge_store_backend_id
"""
    )


def test_data_context_create_does_nothing_if_all_uncommitted_dirs_exist(
    tmp_path_factory,
):
    expected = """\
great_expectations/
    .gitignore
    great_expectations.yml
    checkpoints/
    expectations/
        .ge_store_backend_id
    plugins/
        custom_data_docs/
            renderers/
            styles/
                data_docs_custom_styles.css
            views/
    profilers/
    uncommitted/
        config_variables.yml
        data_docs/
        validations/
            .ge_store_backend_id
"""
    project_path = str(tmp_path_factory.mktemp("stuff"))
    ge_dir = os.path.join(project_path, "great_expectations")

    DataContext.create(project_path)
    fixture = gen_directory_tree_str(ge_dir)

    assert fixture == expected

    with pytest.warns(
        UserWarning, match="Warning. An existing `great_expectations.yml` was found"
    ):
        # re-run create to simulate onboarding
        DataContext.create(project_path)

    obs = gen_directory_tree_str(ge_dir)
    assert obs == expected


def test_data_context_do_all_uncommitted_dirs_exist(tmp_path_factory):
    expected = """\
uncommitted/
    config_variables.yml
    data_docs/
    validations/
        .ge_store_backend_id
"""
    project_path = str(tmp_path_factory.mktemp("stuff"))
    ge_dir = os.path.join(project_path, "great_expectations")
    uncommitted_dir = os.path.join(ge_dir, "uncommitted")
    DataContext.create(project_path)
    fixture = gen_directory_tree_str(uncommitted_dir)
    assert fixture == expected

    # Test that all exist
    assert DataContext.all_uncommitted_directories_exist(ge_dir)

    # remove a few
    shutil.rmtree(os.path.join(uncommitted_dir, "data_docs"))
    shutil.rmtree(os.path.join(uncommitted_dir, "validations"))

    # Test that not all exist
    assert not DataContext.all_uncommitted_directories_exist(project_path)


def test_data_context_create_builds_base_directories(tmp_path_factory):
    project_path = str(tmp_path_factory.mktemp("data_context"))
    context = DataContext.create(project_path)
    assert isinstance(context, DataContext)

    for directory in [
        "expectations",
        "plugins",
        "profilers",
        "checkpoints",
        "uncommitted",
    ]:
        base_dir = os.path.join(project_path, context.GE_DIR, directory)
        assert os.path.isdir(base_dir)


def test_data_context_create_does_not_overwrite_existing_config_variables_yml(
    tmp_path_factory,
):
    project_path = str(tmp_path_factory.mktemp("data_context"))
    DataContext.create(project_path)
    ge_dir = os.path.join(project_path, "great_expectations")
    uncommitted_dir = os.path.join(ge_dir, "uncommitted")
    config_vars_yml = os.path.join(uncommitted_dir, "config_variables.yml")

    # modify config variables
    with open(config_vars_yml, "a") as ff:
        ff.write("# LOOK I WAS MODIFIED")

    # re-run create to simulate onboarding
    with pytest.warns(UserWarning):
        DataContext.create(project_path)

    with open(config_vars_yml) as ff:
        obs = ff.read()
    assert "# LOOK I WAS MODIFIED" in obs


def test_scaffold_directories(tmp_path_factory):
    empty_directory = str(tmp_path_factory.mktemp("test_scaffold_directories"))
    DataContext.scaffold_directories(empty_directory)

    assert set(os.listdir(empty_directory)) == {
        "plugins",
        "checkpoints",
        "profilers",
        "expectations",
        ".gitignore",
        "uncommitted",
    }
    assert set(os.listdir(os.path.join(empty_directory, "uncommitted"))) == {
        "data_docs",
        "validations",
    }


def test_build_batch_kwargs(titanic_multibatch_data_context):
    batch_kwargs = titanic_multibatch_data_context.build_batch_kwargs(
        "mydatasource",
        "mygenerator",
        data_asset_name="titanic",
        partition_id="Titanic_1912",
    )
    assert os.path.relpath("./data/titanic/Titanic_1912.csv") in batch_kwargs["path"]

    batch_kwargs = titanic_multibatch_data_context.build_batch_kwargs(
        "mydatasource",
        "mygenerator",
        data_asset_name="titanic",
        partition_id="Titanic_1911",
    )
    assert os.path.relpath("./data/titanic/Titanic_1911.csv") in batch_kwargs["path"]

    paths = []
    batch_kwargs = titanic_multibatch_data_context.build_batch_kwargs(
        "mydatasource", "mygenerator", data_asset_name="titanic"
    )
    paths.append(os.path.basename(batch_kwargs["path"]))

    batch_kwargs = titanic_multibatch_data_context.build_batch_kwargs(
        "mydatasource", "mygenerator", data_asset_name="titanic"
    )
    paths.append(os.path.basename(batch_kwargs["path"]))

    assert {"Titanic_1912.csv", "Titanic_1911.csv"} == set(paths)


def test_load_config_variables_property(
    basic_data_context_config, tmp_path_factory, monkeypatch
):
    # Setup:
    base_path = str(tmp_path_factory.mktemp("test_load_config_variables_file"))
    os.makedirs(os.path.join(base_path, "uncommitted"), exist_ok=True)
    with open(
        os.path.join(base_path, "uncommitted", "dev_variables.yml"), "w"
    ) as outfile:
        yaml.dump({"env": "dev"}, outfile)
    with open(
        os.path.join(base_path, "uncommitted", "prod_variables.yml"), "w"
    ) as outfile:
        yaml.dump({"env": "prod"}, outfile)
    basic_data_context_config[
        "config_variables_file_path"
    ] = "uncommitted/${TEST_CONFIG_FILE_ENV}_variables.yml"

    try:
        # We should be able to load different files based on an environment variable
        monkeypatch.setenv("TEST_CONFIG_FILE_ENV", "dev")
        context = BaseDataContext(basic_data_context_config, context_root_dir=base_path)
        config_vars = context.config_variables
        assert config_vars["env"] == "dev"
        monkeypatch.setenv("TEST_CONFIG_FILE_ENV", "prod")
        context = BaseDataContext(basic_data_context_config, context_root_dir=base_path)
        config_vars = context.config_variables
        assert config_vars["env"] == "prod"
    except Exception:
        raise
    finally:
        # Make sure we unset the environment variable we're using
        monkeypatch.delenv("TEST_CONFIG_FILE_ENV")


def test_list_expectation_suite_with_no_suites(titanic_data_context):
    observed = titanic_data_context.list_expectation_suite_names()
    assert isinstance(observed, list)
    assert observed == []


def test_list_expectation_suite_with_one_suite(titanic_data_context):
    titanic_data_context.create_expectation_suite("warning")
    observed = titanic_data_context.list_expectation_suite_names()
    assert isinstance(observed, list)
    assert observed == ["warning"]


def test_list_expectation_suite_with_multiple_suites(titanic_data_context):
    titanic_data_context.create_expectation_suite("a.warning")
    titanic_data_context.create_expectation_suite("b.warning")
    titanic_data_context.create_expectation_suite("c.warning")

    observed = titanic_data_context.list_expectation_suite_names()
    assert isinstance(observed, list)
    assert observed == ["a.warning", "b.warning", "c.warning"]
    assert len(observed) == 3


def test_get_batch_raises_error_when_passed_a_non_string_type_for_suite_parameter(
    titanic_data_context,
):
    with pytest.raises(ge_exceptions.DataContextError):
        titanic_data_context.get_batch({}, 99)


def test_get_batch_raises_error_when_passed_a_non_dict_or_batch_kwarg_type_for_batch_kwarg_parameter(
    titanic_data_context,
):
    with pytest.raises(ge_exceptions.BatchKwargsError):
        titanic_data_context.get_batch(99, "foo")


def test_get_batch_when_passed_a_suite_name(titanic_data_context):
    context = titanic_data_context
    root_dir = context.root_directory
    batch_kwargs = {
        "datasource": "mydatasource",
        "path": os.path.join(root_dir, "..", "data", "Titanic.csv"),
    }
    context.create_expectation_suite("foo")
    assert context.list_expectation_suite_names() == ["foo"]
    batch = context.get_batch(batch_kwargs, "foo")
    assert isinstance(batch, Dataset)
    assert isinstance(batch.get_expectation_suite(), ExpectationSuite)


def test_get_batch_when_passed_a_suite(titanic_data_context):
    context = titanic_data_context
    root_dir = context.root_directory
    batch_kwargs = {
        "datasource": "mydatasource",
        "path": os.path.join(root_dir, "..", "data", "Titanic.csv"),
    }
    context.create_expectation_suite("foo")
    assert context.list_expectation_suite_names() == ["foo"]
    suite = context.get_expectation_suite("foo")

    batch = context.get_batch(batch_kwargs, suite)
    assert isinstance(batch, Dataset)
    assert isinstance(batch.get_expectation_suite(), ExpectationSuite)


def test_list_validation_operators_data_context_with_none_returns_empty_list(
    titanic_data_context,
):
    titanic_data_context.validation_operators = {}
    assert titanic_data_context.list_validation_operator_names() == []


def test_list_validation_operators_data_context_with_one(titanic_data_context):
    assert titanic_data_context.list_validation_operator_names() == [
        "action_list_operator"
    ]


def test_list_checkpoints_on_empty_context_returns_empty_list(empty_data_context):
    assert empty_data_context.list_checkpoints() == []


def test_list_checkpoints_on_context_with_checkpoint(empty_context_with_checkpoint):
    context = empty_context_with_checkpoint
    assert context.list_checkpoints() == ["my_checkpoint"]


def test_list_checkpoints_on_context_with_two_checkpoints(
    empty_context_with_checkpoint,
):
    context = empty_context_with_checkpoint
    checkpoints_file = os.path.join(
        context.root_directory,
        DataContextConfigDefaults.CHECKPOINTS_BASE_DIRECTORY.value,
        "my_checkpoint.yml",
    )
    shutil.copy(
        checkpoints_file, os.path.join(os.path.dirname(checkpoints_file), "another.yml")
    )
    assert set(context.list_checkpoints()) == {"another", "my_checkpoint"}


def test_list_checkpoints_on_context_with_checkpoint_and_other_files_in_checkpoints_dir(
    empty_context_with_checkpoint,
):
    context = empty_context_with_checkpoint

    for extension in [".json", ".txt", "", ".py"]:
        path = os.path.join(
            context.root_directory,
            DataContextConfigDefaults.CHECKPOINTS_BASE_DIRECTORY.value,
            f"foo{extension}",
        )
        with open(path, "w") as f:
            f.write("foo: bar")
        assert os.path.isfile(path)

    assert context.list_checkpoints() == ["my_checkpoint"]


def test_get_checkpoint_raises_error_on_not_found_checkpoint(
    empty_context_with_checkpoint,
):
    context = empty_context_with_checkpoint
    with pytest.raises(ge_exceptions.CheckpointNotFoundError):
        context.get_checkpoint("not_a_checkpoint")


def test_get_checkpoint_raises_error_empty_checkpoint(
    empty_context_with_checkpoint,
):
    context = empty_context_with_checkpoint
    checkpoint_file_path = os.path.join(
        context.root_directory,
        DataContextConfigDefaults.CHECKPOINTS_BASE_DIRECTORY.value,
        "my_checkpoint.yml",
    )
    with open(checkpoint_file_path, "w") as f:
        f.write("# Not a Checkpoint file")
    assert os.path.isfile(checkpoint_file_path)
    assert context.list_checkpoints() == ["my_checkpoint"]

    with pytest.raises(ge_exceptions.InvalidCheckpointConfigError):
        context.get_checkpoint("my_checkpoint")


def test_get_checkpoint(empty_context_with_checkpoint):
    context = empty_context_with_checkpoint
    obs = context.get_checkpoint("my_checkpoint")
    assert isinstance(obs, Checkpoint)
    config = obs.get_config(mode=ConfigOutputModes.JSON_DICT)
    assert isinstance(config, dict)
    assert config == {
        "name": "my_checkpoint",
        "class_name": "LegacyCheckpoint",
        "module_name": "great_expectations.checkpoint",
        "batches": [
            {
                "batch_kwargs": {
                    "datasource": "my_filesystem_datasource",
                    "path": "/Users/me/projects/my_project/data/data.csv",
                    "reader_method": "read_csv",
                },
                "expectation_suite_names": ["suite_one", "suite_two"],
            },
            {
                "batch_kwargs": {
                    "datasource": "my_redshift_datasource",
                    "query": "SELECT * FROM users WHERE status = 1",
                },
                "expectation_suite_names": ["suite_three"],
            },
        ],
        "validation_operator_name": "action_list_operator",
    }


def test_get_checkpoint_raises_error_on_missing_batches_key(empty_data_context):
    yaml_obj = YAML(typ="safe")
    context = empty_data_context

    checkpoint = {
        "validation_operator_name": "action_list_operator",
    }
    checkpoint_file_path = os.path.join(
        context.root_directory,
        DataContextConfigDefaults.CHECKPOINTS_BASE_DIRECTORY.value,
        "foo.yml",
    )
    with open(checkpoint_file_path, "w") as f:
        yaml_obj.dump(checkpoint, f)
    assert os.path.isfile(checkpoint_file_path)

    with pytest.raises(ge_exceptions.CheckpointError) as e:
        context.get_checkpoint("foo")


def test_get_checkpoint_raises_error_on_non_list_batches(empty_data_context):
    yaml_obj = YAML(typ="safe")
    context = empty_data_context

    checkpoint = {
        "validation_operator_name": "action_list_operator",
        "batches": {"stuff": 33},
    }
    checkpoint_file_path = os.path.join(
        context.root_directory,
        DataContextConfigDefaults.CHECKPOINTS_BASE_DIRECTORY.value,
        "foo.yml",
    )
    with open(checkpoint_file_path, "w") as f:
        yaml_obj.dump(checkpoint, f)
    assert os.path.isfile(checkpoint_file_path)

    with pytest.raises(ge_exceptions.InvalidCheckpointConfigError) as e:
        context.get_checkpoint("foo")


def test_get_checkpoint_raises_error_on_missing_expectation_suite_names(
    empty_data_context,
):
    yaml_obj = YAML(typ="safe")
    context = empty_data_context

    checkpoint = {
        "validation_operator_name": "action_list_operator",
        "batches": [
            {
                "batch_kwargs": {"foo": 33},
            }
        ],
    }
    checkpoint_file_path = os.path.join(
        context.root_directory,
        DataContextConfigDefaults.CHECKPOINTS_BASE_DIRECTORY.value,
        "foo.yml",
    )
    with open(checkpoint_file_path, "w") as f:
        yaml_obj.dump(checkpoint, f)
    assert os.path.isfile(checkpoint_file_path)

    with pytest.raises(ge_exceptions.CheckpointError) as e:
        context.get_checkpoint("foo")


def test_get_checkpoint_raises_error_on_missing_batch_kwargs(empty_data_context):
    yaml_obj = YAML(typ="safe")
    context = empty_data_context

    checkpoint = {
        "validation_operator_name": "action_list_operator",
        "batches": [{"expectation_suite_names": ["foo"]}],
    }
    checkpoint_file_path = os.path.join(
        context.root_directory,
        DataContextConfigDefaults.CHECKPOINTS_BASE_DIRECTORY.value,
        "foo.yml",
    )
    with open(checkpoint_file_path, "w") as f:
        yaml_obj.dump(checkpoint, f)
    assert os.path.isfile(checkpoint_file_path)

    with pytest.raises(ge_exceptions.CheckpointError) as e:
        context.get_checkpoint("foo")


@pytest.mark.integration
def test_run_checkpoint_new_style(
    titanic_pandas_data_context_with_v013_datasource_with_checkpoints_v1_with_empty_store_stats_enabled,
):
    context = titanic_pandas_data_context_with_v013_datasource_with_checkpoints_v1_with_empty_store_stats_enabled
    # add Checkpoint config
    checkpoint_config = CheckpointConfig(
        name="my_checkpoint",
        config_version=1,
        run_name_template="%Y-%M-foo-bar-template",
        expectation_suite_name="my_expectation_suite",
        action_list=[
            {
                "name": "store_validation_result",
                "action": {
                    "class_name": "StoreValidationResultAction",
                },
            },
            {
                "name": "store_evaluation_params",
                "action": {
                    "class_name": "StoreEvaluationParametersAction",
                },
            },
            {
                "name": "update_data_docs",
                "action": {
                    "class_name": "UpdateDataDocsAction",
                },
            },
        ],
        validations=[
            {
                "batch_request": {
                    "datasource_name": "my_datasource",
                    "data_connector_name": "my_basic_data_connector",
                    "data_asset_name": "Titanic_1911",
                }
            }
        ],
    )
    checkpoint_config_key = ConfigurationIdentifier(
        configuration_key=checkpoint_config.name
    )
    context.checkpoint_store.set(key=checkpoint_config_key, value=checkpoint_config)

    with pytest.raises(
        ge_exceptions.DataContextError, match=r"expectation_suite .* not found"
    ):
        context.run_checkpoint(checkpoint_name=checkpoint_config.name)

    assert len(context.validations_store.list_keys()) == 0

    context.create_expectation_suite(expectation_suite_name="my_expectation_suite")

    result: CheckpointResult = context.run_checkpoint(
        checkpoint_name=checkpoint_config.name
    )
    assert len(result.list_validation_results()) == 1
    assert result.success

    result: CheckpointResult = context.run_checkpoint(
        checkpoint_name=checkpoint_config.name
    )
    assert len(result.list_validation_results()) == 1
    assert len(context.validations_store.list_keys()) == 2
    assert result.success


def test_get_validator_with_instantiated_expectation_suite(
    empty_data_context_stats_enabled, tmp_path_factory
):
    context: DataContext = empty_data_context_stats_enabled

    base_directory = str(
        tmp_path_factory.mktemp(
            "test_get_validator_with_instantiated_expectation_suite"
        )
    )

    create_files_in_directory(
        directory=base_directory,
        file_name_list=[
            "some_file.csv",
        ],
    )

    yaml_config = f"""
class_name: Datasource

execution_engine:
    class_name: PandasExecutionEngine

data_connectors:
    my_filesystem_data_connector:
        class_name: ConfiguredAssetFilesystemDataConnector
        base_directory: {base_directory}
        default_regex:
            pattern: (.+)\\.csv
            group_names:
                - alphanumeric
        assets:
            A:
"""

    config = yaml.load(yaml_config)
    context.add_datasource(
        "my_directory_datasource",
        **config,
    )

    my_validator = context.get_validator(
        datasource_name="my_directory_datasource",
        data_connector_name="my_filesystem_data_connector",
        data_asset_name="A",
        batch_identifiers={
            "alphanumeric": "some_file",
        },
        expectation_suite=ExpectationSuite(
            "my_expectation_suite", data_context=context
        ),
    )
    assert my_validator.expectation_suite_name == "my_expectation_suite"


def test_get_validator_with_attach_expectation_suite(
    empty_data_context, tmp_path_factory
):
    context = empty_data_context

    base_directory = str(
        tmp_path_factory.mktemp("test_get_validator_with_attach_expectation_suite")
    )

    create_files_in_directory(
        directory=base_directory,
        file_name_list=[
            "some_file.csv",
        ],
    )

    yaml_config = f"""
class_name: Datasource

execution_engine:
    class_name: PandasExecutionEngine

data_connectors:
    my_filesystem_data_connector:
        class_name: ConfiguredAssetFilesystemDataConnector
        base_directory: {base_directory}
        default_regex:
            pattern: (.+)\\.csv
            group_names:
                - alphanumeric
        assets:
            A:
"""

    config = yaml.load(yaml_config)
    context.add_datasource(
        "my_directory_datasource",
        **config,
    )

    my_validator = context.get_validator(
        datasource_name="my_directory_datasource",
        data_connector_name="my_filesystem_data_connector",
        data_asset_name="A",
        batch_identifiers={
            "alphanumeric": "some_file",
        },
        create_expectation_suite_with_name="A_expectation_suite",
    )
    assert my_validator.expectation_suite_name == "A_expectation_suite"


@pytest.mark.slow  # 8.13s
def test_get_validator_without_expectation_suite(in_memory_runtime_context):
    context = in_memory_runtime_context

    batch = context.get_batch_list(
        batch_request=RuntimeBatchRequest(
            datasource_name="pandas_datasource",
            data_connector_name="runtime_data_connector",
            data_asset_name="my_data_asset",
            runtime_parameters={"batch_data": pd.DataFrame({"x": range(10)})},
            batch_identifiers={
                "id_key_0": "id_0_value_a",
                "id_key_1": "id_1_value_a",
            },
        )
    )[0]

    my_validator = context.get_validator(batch=batch)
    assert isinstance(my_validator.get_expectation_suite(), ExpectationSuite)
    assert my_validator.expectation_suite_name == "default"


@pytest.mark.slow  # 1.35s
def test_get_validator_with_batch(in_memory_runtime_context):
    context = in_memory_runtime_context

    my_batch = context.get_batch_list(
        batch_request=RuntimeBatchRequest(
            datasource_name="pandas_datasource",
            data_connector_name="runtime_data_connector",
            data_asset_name="my_data_asset",
            runtime_parameters={"batch_data": pd.DataFrame({"x": range(10)})},
            batch_identifiers={
                "id_key_0": "id_0_value_a",
                "id_key_1": "id_1_value_a",
            },
        )
    )[0]

    my_validator = context.get_validator(
        batch=my_batch,
        create_expectation_suite_with_name="A_expectation_suite",
    )


def test_get_validator_with_batch_list(in_memory_runtime_context):
    context = in_memory_runtime_context

    my_batch_list = [
        context.get_batch_list(
            batch_request=RuntimeBatchRequest(
                datasource_name="pandas_datasource",
                data_connector_name="runtime_data_connector",
                data_asset_name="my_data_asset",
                runtime_parameters={"batch_data": pd.DataFrame({"x": range(10)})},
                batch_identifiers={
                    "id_key_0": "id_0_value_a",
                    "id_key_1": "id_1_value_a",
                },
            )
        )[0],
        context.get_batch_list(
            batch_request=RuntimeBatchRequest(
                datasource_name="pandas_datasource",
                data_connector_name="runtime_data_connector",
                data_asset_name="my_data_asset",
                runtime_parameters={"batch_data": pd.DataFrame({"y": range(10)})},
                batch_identifiers={
                    "id_key_0": "id_0_value_b",
                    "id_key_1": "id_1_value_b",
                },
            )
        )[0],
    ]

    my_validator = context.get_validator(
        batch_list=my_batch_list,
        create_expectation_suite_with_name="A_expectation_suite",
    )
    assert len(my_validator.batches) == 2


def test_get_batch_multiple_datasources_do_not_scan_all(
    data_context_with_bad_datasource,
):
    """
    What does this test and why?

    A DataContext can have "stale" datasources in its configuration (ie. connections to DBs that are now offline).
    If we configure a new datasource and are only using it (like the PandasDatasource below), then we don't
    want to be dependent on all the "stale" datasources working too.

    data_context_with_bad_datasource is a fixture that contains a configuration for an invalid datasource
    (with "fake_port" and "fake_host")

    In the test we configure a new expectation_suite, a local pandas_datasource and retrieve a single batch.

    This tests a fix for the following issue:
    https://github.com/great-expectations/great_expectations/issues/2241
    """

    context = data_context_with_bad_datasource
    context.create_expectation_suite(expectation_suite_name="local_test.default")
    expectation_suite = context.get_expectation_suite("local_test.default")
    context.add_datasource("pandas_datasource", class_name="PandasDatasource")
    df = pd.DataFrame({"a": [1, 2, 3]})
    batch = context.get_batch(
        batch_kwargs={"datasource": "pandas_datasource", "dataset": df},
        expectation_suite_name=expectation_suite,
    )
    assert len(batch) == 3


@mock.patch(
    "great_expectations.core.usage_statistics.usage_statistics.UsageStatisticsHandler.emit"
)
def test_add_expectation_to_expectation_suite(
    mock_emit, empty_data_context_stats_enabled
):
    context: DataContext = empty_data_context_stats_enabled

    expectation_suite: ExpectationSuite = context.create_expectation_suite(
        expectation_suite_name="my_new_expectation_suite"
    )
    expectation_suite.add_expectation(
        ExpectationConfiguration(
            expectation_type="expect_table_row_count_to_equal", kwargs={"value": 10}
        )
    )
    assert mock_emit.call_count == 1
    assert mock_emit.call_args_list == [
        mock.call(
            {
                "event": "expectation_suite.add_expectation",
                "event_payload": {},
                "success": True,
            }
        )
    ]


@mock.patch(
    "great_expectations.core.usage_statistics.usage_statistics.UsageStatisticsHandler.emit"
)
def test_add_checkpoint_from_yaml(mock_emit, empty_data_context_stats_enabled):
    """
    What does this test and why?
    We should be able to add a checkpoint directly from a valid yaml configuration.
    test_yaml_config() should not automatically save a checkpoint if valid.
    checkpoint yaml in a store should match the configuration, even if created from SimpleCheckpoints
    Note: This tests multiple items and could stand to be broken up.
    """

    context: DataContext = empty_data_context_stats_enabled
    checkpoint_name: str = "my_new_checkpoint"

    assert checkpoint_name not in context.list_checkpoints()
    assert len(context.list_checkpoints()) == 0

    checkpoint_yaml_config = f"""
name: {checkpoint_name}
config_version: 1.0
class_name: SimpleCheckpoint
run_name_template: "%Y%m%d-%H%M%S-my-run-name-template"
validations:
  - batch_request:
      datasource_name: data_dir
      data_connector_name: data_dir_example_data_connector
      data_asset_name: DEFAULT_ASSET_NAME
      partition_request:
        index: -1
    expectation_suite_name: newsuite
    """

    checkpoint_from_test_yaml_config = context.test_yaml_config(
        checkpoint_yaml_config, name=checkpoint_name
    )
    assert mock_emit.call_count == 1
    # Substitute anonymized name since it changes for each run
    anonymized_name = mock_emit.call_args_list[0][0][0]["event_payload"][
        "anonymized_name"
    ]
    expected_call_args_list = [
        mock.call(
            {
                "event": "data_context.test_yaml_config",
                "event_payload": {
                    "anonymized_name": anonymized_name,
                    "parent_class": "SimpleCheckpoint",
                },
                "success": True,
            }
        ),
    ]
    assert mock_emit.call_args_list == expected_call_args_list

    # test_yaml_config() no longer stores checkpoints automatically
    assert checkpoint_name not in context.list_checkpoints()
    assert len(context.list_checkpoints()) == 0

    checkpoint_from_yaml = context.add_checkpoint(
        **yaml.load(checkpoint_yaml_config),
    )

    expected_checkpoint_yaml: str = """name: my_new_checkpoint
config_version: 1.0
template_name:
module_name: great_expectations.checkpoint
class_name: Checkpoint
run_name_template: '%Y%m%d-%H%M%S-my-run-name-template'
expectation_suite_name:
batch_request: {}
action_list:
  - name: store_validation_result
    action:
      class_name: StoreValidationResultAction
  - name: store_evaluation_params
    action:
      class_name: StoreEvaluationParametersAction
  - name: update_data_docs
    action:
      class_name: UpdateDataDocsAction
      site_names: []
evaluation_parameters: {}
runtime_configuration: {}
validations:
  - batch_request:
      datasource_name: data_dir
      data_connector_name: data_dir_example_data_connector
      data_asset_name: DEFAULT_ASSET_NAME
      partition_request:
        index: -1
    expectation_suite_name: newsuite
profilers: []
ge_cloud_id:
expectation_suite_ge_cloud_id:
"""

    checkpoint_dir = os.path.join(
        context.root_directory,
        context.checkpoint_store.config["store_backend"]["base_directory"],
    )
    checkpoint_file = os.path.join(checkpoint_dir, f"{checkpoint_name}.yml")

    with open(checkpoint_file) as cf:
        checkpoint_from_disk = cf.read()

    assert checkpoint_from_disk == expected_checkpoint_yaml
    assert (
        checkpoint_from_yaml.get_config(mode=ConfigOutputModes.YAML)
        == expected_checkpoint_yaml
    )
    assert deep_filter_properties_iterable(
        properties=checkpoint_from_yaml.get_config(mode=ConfigOutputModes.DICT),
        clean_falsy=True,
    ) == deep_filter_properties_iterable(
        properties=dict(yaml.load(expected_checkpoint_yaml)),
        clean_falsy=True,
    )

    checkpoint_from_store = context.get_checkpoint(name=checkpoint_name)
    assert (
        checkpoint_from_store.get_config(mode=ConfigOutputModes.YAML)
        == expected_checkpoint_yaml
    )
    assert deep_filter_properties_iterable(
        properties=checkpoint_from_store.get_config(mode=ConfigOutputModes.DICT),
        clean_falsy=True,
    ) == deep_filter_properties_iterable(
        properties=dict(yaml.load(expected_checkpoint_yaml)),
        clean_falsy=True,
    )

    expected_action_list = [
        {
            "name": "store_validation_result",
            "action": {"class_name": "StoreValidationResultAction"},
        },
        {
            "name": "store_evaluation_params",
            "action": {"class_name": "StoreEvaluationParametersAction"},
        },
        {
            "name": "update_data_docs",
            "action": {"class_name": "UpdateDataDocsAction", "site_names": []},
        },
    ]

    assert checkpoint_from_yaml.action_list == expected_action_list
    assert checkpoint_from_store.action_list == expected_action_list
    assert checkpoint_from_test_yaml_config.action_list == expected_action_list
    assert checkpoint_from_store.action_list == expected_action_list

    assert checkpoint_from_test_yaml_config.name == checkpoint_from_yaml.name
    assert (
        checkpoint_from_test_yaml_config.action_list == checkpoint_from_yaml.action_list
    )

    assert checkpoint_from_yaml.name == checkpoint_name
    assert checkpoint_from_yaml.get_config(
        mode=ConfigOutputModes.JSON_DICT, clean_falsy=True
    ) == {
        "name": "my_new_checkpoint",
        "config_version": 1.0,
        "class_name": "Checkpoint",
        "module_name": "great_expectations.checkpoint",
        "run_name_template": "%Y%m%d-%H%M%S-my-run-name-template",
        "action_list": [
            {
                "name": "store_validation_result",
                "action": {"class_name": "StoreValidationResultAction"},
            },
            {
                "name": "store_evaluation_params",
                "action": {"class_name": "StoreEvaluationParametersAction"},
            },
            {
                "name": "update_data_docs",
                "action": {"class_name": "UpdateDataDocsAction", "site_names": []},
            },
        ],
        "validations": [
            {
                "batch_request": {
                    "datasource_name": "data_dir",
                    "data_connector_name": "data_dir_example_data_connector",
                    "data_asset_name": "DEFAULT_ASSET_NAME",
                    "partition_request": {"index": -1},
                },
                "expectation_suite_name": "newsuite",
            }
        ],
    }

    assert isinstance(checkpoint_from_yaml, Checkpoint)

    assert checkpoint_name in context.list_checkpoints()
    assert len(context.list_checkpoints()) == 1

    # No other usage stats calls detected
    assert mock_emit.call_count == 1


@mock.patch(
    "great_expectations.core.usage_statistics.usage_statistics.UsageStatisticsHandler.emit"
)
def test_add_checkpoint_from_yaml_fails_for_unrecognized_class_name(
    mock_emit, empty_data_context_stats_enabled
):
    """
    What does this test and why?
    Checkpoint yaml should have a valid class_name
    """

    context: DataContext = empty_data_context_stats_enabled
    checkpoint_name: str = "my_new_checkpoint"

    assert checkpoint_name not in context.list_checkpoints()
    assert len(context.list_checkpoints()) == 0

    checkpoint_yaml_config = f"""
name: {checkpoint_name}
config_version: 1.0
class_name: NotAValidCheckpointClassName
run_name_template: "%Y%m%d-%H%M%S-my-run-name-template"
validations:
  - batch_request:
      datasource_name: data_dir
      data_connector_name: data_dir_example_data_connector
      data_asset_name: DEFAULT_ASSET_NAME
      partition_request:
        index: -1
    expectation_suite_name: newsuite
    """

    with pytest.raises(KeyError):
        context.test_yaml_config(checkpoint_yaml_config, name=checkpoint_name)

    with pytest.raises(AttributeError):
        context.add_checkpoint(
            **yaml.load(checkpoint_yaml_config),
        )

    assert checkpoint_name not in context.list_checkpoints()
    assert len(context.list_checkpoints()) == 0
    assert mock_emit.call_count == 1
    expected_call_args_list = [
        mock.call(
            {
                "event": "data_context.test_yaml_config",
                "event_payload": {},
                "success": False,
            }
        ),
    ]
    assert mock_emit.call_args_list == expected_call_args_list


@mock.patch(
    "great_expectations.core.usage_statistics.usage_statistics.UsageStatisticsHandler.emit"
)
def test_add_datasource_from_yaml(mock_emit, empty_data_context_stats_enabled):
    """
    What does this test and why?
    Adding a datasource using context.add_datasource() via a config from a parsed yaml string without substitution variables should work as expected.
    """
    context: DataContext = empty_data_context_stats_enabled

    assert "my_new_datasource" not in context.datasources.keys()
    assert "my_new_datasource" not in context.list_datasources()
    assert "my_new_datasource" not in context.get_config()["datasources"]

    datasource_name: str = "my_datasource"

    example_yaml = f"""
    class_name: Datasource
    execution_engine:
      class_name: PandasExecutionEngine
    data_connectors:
      data_dir_example_data_connector:
        class_name: InferredAssetFilesystemDataConnector
        datasource_name: {datasource_name}
        base_directory: ../data
        default_regex:
          group_names: data_asset_name
          pattern: (.*)
    """
    datasource_from_test_yaml_config = context.test_yaml_config(
        example_yaml, name=datasource_name
    )
    assert mock_emit.call_count == 1
    # Substitute anonymized names since it changes for each run
    anonymized_datasource_name = mock_emit.call_args_list[0][0][0]["event_payload"][
        "anonymized_name"
    ]
    anonymized_execution_engine_name = mock_emit.call_args_list[0][0][0][
        "event_payload"
    ]["anonymized_execution_engine"]["anonymized_name"]
    anonymized_data_connector_name = mock_emit.call_args_list[0][0][0]["event_payload"][
        "anonymized_data_connectors"
    ][0]["anonymized_name"]
    expected_call_args_list = [
        mock.call(
            {
                "event": "data_context.test_yaml_config",
                "event_payload": {
                    "anonymized_name": anonymized_datasource_name,
                    "parent_class": "Datasource",
                    "anonymized_execution_engine": {
                        "anonymized_name": anonymized_execution_engine_name,
                        "parent_class": "PandasExecutionEngine",
                    },
                    "anonymized_data_connectors": [
                        {
                            "anonymized_name": anonymized_data_connector_name,
                            "parent_class": "InferredAssetFilesystemDataConnector",
                        }
                    ],
                },
                "success": True,
            }
        ),
    ]
    assert mock_emit.call_args_list == expected_call_args_list

    datasource_from_yaml = context.add_datasource(
        name=datasource_name, **yaml.load(example_yaml)
    )
    assert mock_emit.call_count == 2
    expected_call_args_list.extend(
        [
            mock.call(
                {
                    "event": "data_context.add_datasource",
                    "event_payload": {},
                    "success": True,
                }
            ),
        ]
    )
    assert mock_emit.call_args_list == expected_call_args_list

    assert datasource_from_test_yaml_config.config == datasource_from_yaml.config

    assert datasource_from_yaml.name == datasource_name
    assert datasource_from_yaml.config == {
        "execution_engine": {
            "class_name": "PandasExecutionEngine",
            "module_name": "great_expectations.execution_engine",
        },
        "data_connectors": {
            "data_dir_example_data_connector": {
                "class_name": "InferredAssetFilesystemDataConnector",
                "module_name": "great_expectations.datasource.data_connector",
                "default_regex": {"group_names": "data_asset_name", "pattern": "(.*)"},
                "base_directory": "../data",
                "name": "data_dir_example_data_connector",
            }
        },
        "id": None,
        "name": "my_datasource",
    }
    assert isinstance(datasource_from_yaml, Datasource)
    assert datasource_from_yaml.__class__.__name__ == "Datasource"

    assert datasource_name in [d["name"] for d in context.list_datasources()]
    assert datasource_name in context.datasources
    assert datasource_name in context.get_config()["datasources"]

    # Check that the datasource was written to disk as expected
    root_directory = context.root_directory
    del context
    context = DataContext(root_directory)

    assert datasource_name in [d["name"] for d in context.list_datasources()]
    assert datasource_name in context.datasources
    assert datasource_name in context.get_config()["datasources"]
    assert mock_emit.call_count == 3
    expected_call_args_list.extend(
        [
            mock.call(
                {
                    "event": "data_context.__init__",
                    "event_payload": {},
                    "success": True,
                }
            ),
        ]
    )
    assert mock_emit.call_args_list == expected_call_args_list


@mock.patch(
    "great_expectations.core.usage_statistics.usage_statistics.UsageStatisticsHandler.emit"
)
def test_add_datasource_from_yaml_sql_datasource(
    mock_emit,
    sa,
    test_backends,
    empty_data_context_stats_enabled,
):
    """
    What does this test and why?
    Adding a datasource using context.add_datasource() via a config from a parsed yaml string without substitution variables should work as expected.
    """

    if "postgresql" not in test_backends:
        pytest.skip("test_add_datasource_from_yaml_sql_datasource requires postgresql")

    context: DataContext = empty_data_context_stats_enabled

    assert "my_new_datasource" not in context.datasources.keys()
    assert "my_new_datasource" not in context.list_datasources()
    assert "my_new_datasource" not in context.get_config()["datasources"]

    datasource_name: str = "my_datasource"

    example_yaml = """
    class_name: SimpleSqlalchemyDatasource
    introspection:
      whole_table:
        data_asset_name_suffix: __whole_table
    credentials:
      drivername: postgresql
      host: localhost
      port: '5432'
      username: postgres
      password: ''
      database: postgres
    """

    datasource_from_test_yaml_config = context.test_yaml_config(
        example_yaml, name=datasource_name
    )
    assert mock_emit.call_count == 1
    # Substitute anonymized name since it changes for each run
    anonymized_name = mock_emit.call_args_list[0][0][0]["event_payload"][
        "anonymized_name"
    ]
    anonymized_data_connector_name = mock_emit.call_args_list[0][0][0]["event_payload"][
        "anonymized_data_connectors"
    ][0]["anonymized_name"]
    expected_call_args_list = [
        mock.call(
            {
                "event": "data_context.test_yaml_config",
                "event_payload": {
                    "anonymized_name": anonymized_name,
                    "parent_class": "SimpleSqlalchemyDatasource",
                    "anonymized_execution_engine": {
                        "parent_class": "SqlAlchemyExecutionEngine"
                    },
                    "anonymized_data_connectors": [
                        {
                            "anonymized_name": anonymized_data_connector_name,
                            "parent_class": "InferredAssetSqlDataConnector",
                        }
                    ],
                },
                "success": True,
            }
        ),
    ]
    assert mock_emit.call_args_list == expected_call_args_list
    datasource_from_yaml = context.add_datasource(
        name=datasource_name, **yaml.load(example_yaml)
    )
    assert mock_emit.call_count == 2
    expected_call_args_list.extend(
        [
            mock.call(
                {
                    "event": "data_context.add_datasource",
                    "event_payload": {},
                    "success": True,
                }
            ),
        ]
    )
    assert mock_emit.call_args_list == expected_call_args_list

    # .config not implemented for SimpleSqlalchemyDatasource
    assert datasource_from_test_yaml_config.config == {}
    assert datasource_from_yaml.config == {}

    assert datasource_from_yaml.name == datasource_name
    assert isinstance(datasource_from_yaml, SimpleSqlalchemyDatasource)
    assert datasource_from_yaml.__class__.__name__ == "SimpleSqlalchemyDatasource"

    assert datasource_name in [d["name"] for d in context.list_datasources()]
    assert datasource_name in context.datasources
    assert datasource_name in context.get_config()["datasources"]

    assert isinstance(
        context.get_datasource(datasource_name=datasource_name),
        SimpleSqlalchemyDatasource,
    )
    assert isinstance(
        context.get_config()["datasources"][datasource_name], DatasourceConfig
    )

    # As of 20210312 SimpleSqlalchemyDatasource returns an empty {} .config
    # so here we check for each part of the config individually
    datasource_config = context.get_config()["datasources"][datasource_name]
    assert datasource_config.class_name == "SimpleSqlalchemyDatasource"
    assert datasource_config.credentials == {
        "drivername": "postgresql",
        "host": "localhost",
        "port": "5432",
        "username": "postgres",
        "password": "",
        "database": "postgres",
    }
    assert datasource_config.credentials == OrderedDict(
        [
            ("drivername", "postgresql"),
            ("host", "localhost"),
            ("port", "5432"),
            ("username", "postgres"),
            ("password", ""),
            ("database", "postgres"),
        ]
    )
    assert datasource_config.introspection == OrderedDict(
        [("whole_table", OrderedDict([("data_asset_name_suffix", "__whole_table")]))]
    )
    assert datasource_config.module_name == "great_expectations.datasource"

    # Check that the datasource was written to disk as expected
    root_directory = context.root_directory
    del context
    context = DataContext(root_directory)

    assert datasource_name in [d["name"] for d in context.list_datasources()]
    assert datasource_name in context.datasources
    assert datasource_name in context.get_config()["datasources"]

    assert isinstance(
        context.get_datasource(datasource_name=datasource_name),
        SimpleSqlalchemyDatasource,
    )
    assert isinstance(
        context.get_config()["datasources"][datasource_name], DatasourceConfig
    )

    # As of 20210312 SimpleSqlalchemyDatasource returns an empty {} .config
    # so here we check for each part of the config individually
    datasource_config = context.get_config()["datasources"][datasource_name]
    assert datasource_config.class_name == "SimpleSqlalchemyDatasource"
    assert datasource_config.credentials == {
        "drivername": "postgresql",
        "host": "localhost",
        "port": "5432",
        "username": "postgres",
        "password": "",
        "database": "postgres",
    }
    assert datasource_config.credentials == OrderedDict(
        [
            ("drivername", "postgresql"),
            ("host", "localhost"),
            ("port", "5432"),
            ("username", "postgres"),
            ("password", ""),
            ("database", "postgres"),
        ]
    )
    assert datasource_config.introspection == OrderedDict(
        [("whole_table", OrderedDict([("data_asset_name_suffix", "__whole_table")]))]
    )
    assert datasource_config.module_name == "great_expectations.datasource"
    assert mock_emit.call_count == 3
    expected_call_args_list.extend(
        [
            mock.call(
                {
                    "event": "data_context.__init__",
                    "event_payload": {},
                    "success": True,
                }
            ),
        ]
    )
    assert mock_emit.call_args_list == expected_call_args_list


@mock.patch(
    "great_expectations.core.usage_statistics.usage_statistics.UsageStatisticsHandler.emit"
)
def test_add_datasource_from_yaml_sql_datasource_with_credentials(
    mock_emit, sa, test_backends, empty_data_context_stats_enabled
):
    """
    What does this test and why?
    Adding a datasource using context.add_datasource() via a config from a parsed yaml string without substitution variables.
    In addition, this tests whether the same can be accomplished using credentials with a  Datasource and SqlAlchemyExecutionEngine, rather than a SimpleSqlalchemyDatasource
    """

    if "postgresql" not in test_backends:
        pytest.skip(
            "test_add_datasource_from_yaml_sql_datasource_with_credentials requires postgresql"
        )

    context: DataContext = empty_data_context_stats_enabled

    assert "my_new_datasource" not in context.datasources.keys()
    assert "my_new_datasource" not in context.list_datasources()
    assert "my_new_datasource" not in context.get_config()["datasources"]

    datasource_name: str = "my_datasource"

    example_yaml = """
    class_name: Datasource
    execution_engine:
      class_name: SqlAlchemyExecutionEngine
      credentials:
        host: localhost
        port: 5432
        username: postgres
        password:
        database: test_ci
        drivername: postgresql
    data_connectors:
      default_inferred_data_connector_name:
        class_name: InferredAssetSqlDataConnector
        name: whole_table
      default_runtime_data_connector_name:
        class_name: RuntimeDataConnector
        batch_identifiers:
          - default_identifier_name
    """

    datasource_from_test_yaml_config = context.test_yaml_config(
        example_yaml, name=datasource_name
    )
    assert mock_emit.call_count == 1
    # Substitute anonymized name since it changes for each run
    anonymized_name = mock_emit.call_args_list[0][0][0]["event_payload"][
        "anonymized_name"
    ]
    anonymized_execution_engine_name = mock_emit.call_args_list[0][0][0][
        "event_payload"
    ]["anonymized_execution_engine"]["anonymized_name"]
    anonymized_data_connector_name = mock_emit.call_args_list[0][0][0]["event_payload"][
        "anonymized_data_connectors"
    ][0]["anonymized_name"]
    anonymized_data_connector_name_1 = mock_emit.call_args_list[0][0][0][
        "event_payload"
    ]["anonymized_data_connectors"][1]["anonymized_name"]
    expected_call_args_list = [
        mock.call(
            {
                "event": "data_context.test_yaml_config",
                "event_payload": {
                    "anonymized_name": anonymized_name,
                    "parent_class": "Datasource",
                    "anonymized_execution_engine": {
                        "anonymized_name": anonymized_execution_engine_name,
                        "parent_class": "SqlAlchemyExecutionEngine",
                    },
                    "anonymized_data_connectors": [
                        {
                            "anonymized_name": anonymized_data_connector_name,
                            "parent_class": "InferredAssetSqlDataConnector",
                        },
                        {
                            "anonymized_name": anonymized_data_connector_name_1,
                            "parent_class": "RuntimeDataConnector",
                        },
                    ],
                },
                "success": True,
            }
        ),
    ]
    assert mock_emit.call_args_list == expected_call_args_list
    datasource_from_yaml = context.add_datasource(
        name=datasource_name, **yaml.load(example_yaml)
    )
    assert mock_emit.call_count == 2
    expected_call_args_list.extend(
        [
            mock.call(
                {
                    "event": "data_context.add_datasource",
                    "event_payload": {},
                    "success": True,
                }
            ),
        ]
    )
    assert mock_emit.call_args_list == expected_call_args_list

    assert datasource_from_test_yaml_config.config == {
        "execution_engine": {
            "class_name": "SqlAlchemyExecutionEngine",
            "credentials": {
                "host": "localhost",
                "port": 5432,
                "username": "postgres",
                "password": None,
                "database": "test_ci",
                "drivername": "postgresql",
            },
            "module_name": "great_expectations.execution_engine",
        },
        "data_connectors": {
            "default_inferred_data_connector_name": {
                "class_name": "InferredAssetSqlDataConnector",
                "module_name": "great_expectations.datasource.data_connector",
                "name": "default_inferred_data_connector_name",
            },
            "default_runtime_data_connector_name": {
                "class_name": "RuntimeDataConnector",
                "batch_identifiers": ["default_identifier_name"],
                "module_name": "great_expectations.datasource.data_connector",
                "name": "default_runtime_data_connector_name",
            },
        },
        "id": None,
        "name": "my_datasource",
    }
    assert datasource_from_yaml.config == {
        "execution_engine": {
            "class_name": "SqlAlchemyExecutionEngine",
            "credentials": {
                "host": "localhost",
                "port": 5432,
                "username": "postgres",
                "password": None,
                "database": "test_ci",
                "drivername": "postgresql",
            },
            "module_name": "great_expectations.execution_engine",
        },
        "data_connectors": {
            "default_inferred_data_connector_name": {
                "class_name": "InferredAssetSqlDataConnector",
                "module_name": "great_expectations.datasource.data_connector",
                "name": "default_inferred_data_connector_name",
            },
            "default_runtime_data_connector_name": {
                "class_name": "RuntimeDataConnector",
                "batch_identifiers": ["default_identifier_name"],
                "module_name": "great_expectations.datasource.data_connector",
                "name": "default_runtime_data_connector_name",
            },
        },
        "id": None,
        "name": "my_datasource",
    }

    assert datasource_from_yaml.name == datasource_name
    assert isinstance(datasource_from_yaml, Datasource)
    assert datasource_from_yaml.__class__.__name__ == "Datasource"

    assert datasource_name == context.list_datasources()[0]["name"]
    assert isinstance(context.datasources[datasource_name], Datasource)

    assert isinstance(
        context.get_datasource(datasource_name=datasource_name),
        Datasource,
    )
    assert isinstance(
        context.get_config()["datasources"][datasource_name], DatasourceConfig
    )

    # making sure the config is right
    datasource_config = context.get_config()["datasources"][datasource_name]
    assert datasource_config.class_name == "Datasource"
    assert datasource_config.execution_engine.credentials == {
        "host": "localhost",
        "port": 5432,
        "username": "postgres",
        "password": None,
        "database": "test_ci",
        "drivername": "postgresql",
    }
    assert datasource_config.execution_engine.credentials == OrderedDict(
        [
            ("host", "localhost"),
            ("port", 5432),
            ("username", "postgres"),
            ("password", None),
            ("database", "test_ci"),
            ("drivername", "postgresql"),
        ]
    )

    # No other usage stats calls detected
    assert mock_emit.call_count == 2


@mock.patch(
    "great_expectations.core.usage_statistics.usage_statistics.UsageStatisticsHandler.emit"
)
def test_add_datasource_from_yaml_with_substitution_variables(
    mock_emit, empty_data_context_stats_enabled, monkeypatch
):
    """
    What does this test and why?
    Adding a datasource using context.add_datasource() via a config from a parsed yaml string containing substitution variables should work as expected.
    """

    context: DataContext = empty_data_context_stats_enabled

    assert "my_new_datasource" not in context.datasources.keys()
    assert "my_new_datasource" not in context.list_datasources()
    assert "my_new_datasource" not in context.get_config()["datasources"]

    datasource_name: str = "my_datasource"

    monkeypatch.setenv("SUBSTITUTED_BASE_DIRECTORY", "../data")

    example_yaml = f"""
        class_name: Datasource
        execution_engine:
          class_name: PandasExecutionEngine
        data_connectors:
          data_dir_example_data_connector:
            class_name: InferredAssetFilesystemDataConnector
            datasource_name: {datasource_name}
            base_directory: ${{SUBSTITUTED_BASE_DIRECTORY}}
            default_regex:
              group_names: data_asset_name
              pattern: (.*)
        """
    datasource_from_test_yaml_config = context.test_yaml_config(
        example_yaml, name=datasource_name
    )

    assert mock_emit.call_count == 1
    # Substitute anonymized names since it changes for each run
    anonymized_datasource_name = mock_emit.call_args_list[0][0][0]["event_payload"][
        "anonymized_name"
    ]
    anonymized_execution_engine_name = mock_emit.call_args_list[0][0][0][
        "event_payload"
    ]["anonymized_execution_engine"]["anonymized_name"]
    anonymized_data_connector_name = mock_emit.call_args_list[0][0][0]["event_payload"][
        "anonymized_data_connectors"
    ][0]["anonymized_name"]
    expected_call_args_list = [
        mock.call(
            {
                "event": "data_context.test_yaml_config",
                "event_payload": {
                    "anonymized_name": anonymized_datasource_name,
                    "parent_class": "Datasource",
                    "anonymized_execution_engine": {
                        "anonymized_name": anonymized_execution_engine_name,
                        "parent_class": "PandasExecutionEngine",
                    },
                    "anonymized_data_connectors": [
                        {
                            "anonymized_name": anonymized_data_connector_name,
                            "parent_class": "InferredAssetFilesystemDataConnector",
                        }
                    ],
                },
                "success": True,
            }
        ),
    ]
    assert mock_emit.call_args_list == expected_call_args_list
    datasource_from_yaml = context.add_datasource(
        name=datasource_name, **yaml.load(example_yaml)
    )
    assert mock_emit.call_count == 2
    expected_call_args_list.extend(
        [
            mock.call(
                {
                    "event": "data_context.add_datasource",
                    "event_payload": {},
                    "success": True,
                }
            ),
        ]
    )
    assert mock_emit.call_args_list == expected_call_args_list

    assert datasource_from_test_yaml_config.config == datasource_from_yaml.config

    assert datasource_from_yaml.name == datasource_name
    assert datasource_from_yaml.config == {
        "execution_engine": {
            "class_name": "PandasExecutionEngine",
            "module_name": "great_expectations.execution_engine",
        },
        "data_connectors": {
            "data_dir_example_data_connector": {
                "class_name": "InferredAssetFilesystemDataConnector",
                "module_name": "great_expectations.datasource.data_connector",
                "default_regex": {"group_names": "data_asset_name", "pattern": "(.*)"},
                "base_directory": "../data",
                "name": "data_dir_example_data_connector",
            }
        },
        "id": None,
        "name": "my_datasource",
    }
    assert isinstance(datasource_from_yaml, Datasource)
    assert datasource_from_yaml.__class__.__name__ == "Datasource"

    assert datasource_name in [d["name"] for d in context.list_datasources()]
    assert datasource_name in context.datasources
    assert datasource_name in context.get_config()["datasources"]

    # Check that the datasource was written to disk as expected
    root_directory = context.root_directory
    del context
    context = DataContext(root_directory)

    assert datasource_name in [d["name"] for d in context.list_datasources()]
    assert datasource_name in context.datasources
    assert datasource_name in context.get_config()["datasources"]
    assert mock_emit.call_count == 3
    expected_call_args_list.extend(
        [
            mock.call(
                {
                    "event": "data_context.__init__",
                    "event_payload": {},
                    "success": True,
                }
            ),
        ]
    )
    assert mock_emit.call_args_list == expected_call_args_list


def test_stores_evaluation_parameters_resolve_correctly(data_context_with_query_store):
    """End to end test demonstrating usage of Stores evaluation parameters"""
    context = data_context_with_query_store
    suite_name = "eval_param_suite"
    context.create_expectation_suite(expectation_suite_name=suite_name)
    batch_request = {
        "datasource_name": "my_datasource",
        "data_connector_name": "default_runtime_data_connector_name",
        "data_asset_name": "DEFAULT_ASSET_NAME",
        "batch_identifiers": {"default_identifier_name": "test123"},
        "runtime_parameters": {"query": "select * from titanic"},
    }
    validator = context.get_validator(
        batch_request=RuntimeBatchRequest(**batch_request),
        expectation_suite_name=suite_name,
    )
    validator.expect_table_row_count_to_equal(
        value={
            # unnecessarily complex URN which should resolve to the actual row count.
            "$PARAMETER": "abs(-urn:great_expectations:stores:my_query_store:col_count - urn:great_expectations:stores:my_query_store:dist_col_count) + 4"
        }
    )

    checkpoint_config = {
        "class_name": "SimpleCheckpoint",
        "validations": [
            {"batch_request": batch_request, "expectation_suite_name": suite_name}
        ],
    }
    checkpoint = SimpleCheckpoint(
        f"_tmp_checkpoint_{suite_name}", context, **checkpoint_config
    )
    checkpoint_result = checkpoint.run()
    assert checkpoint_result.get("success") is True


def test_modifications_to_env_vars_is_recognized_within_same_program_execution(
    empty_data_context: DataContext, monkeypatch
) -> None:
    """
    What does this test do and why?

    Great Expectations recognizes changes made to environment variables within a program execution
    and ensures that these changes are recognized in subsequent calls within the same process.

    This is particularly relevant when performing substitutions within a user's project config.
    """
    context: DataContext = empty_data_context
    env_var_name: str = "MY_PLUGINS_DIRECTORY"
    env_var_value: str = "my_patched_value"

    context.variables.config.plugins_directory = f"${env_var_name}"
    monkeypatch.setenv(env_var_name, env_var_value)

    assert context.plugins_directory and context.plugins_directory.endswith(
        env_var_value
    )


def test_modifications_to_config_vars_is_recognized_within_same_program_execution(
    empty_data_context: DataContext,
) -> None:
    """
    What does this test do and why?

    Great Expectations recognizes changes made to config variables within a program execution
    and ensures that these changes are recognized in subsequent calls within the same process.

    This is particularly relevant when performing substitutions within a user's project config.
    """
    context: DataContext = empty_data_context
    config_var_name: str = "my_plugins_dir"
    config_var_value: str = "my_patched_value"

    context.variables.config.plugins_directory = f"${config_var_name}"
    context.save_config_variable(
        config_variable_name=config_var_name, value=config_var_value
    )

    assert context.plugins_directory and context.plugins_directory.endswith(
        config_var_value
    )


@pytest.mark.integration
def test_check_for_usage_stats_sync_finds_diff(
    empty_data_context_stats_enabled: DataContext,
    data_context_config_with_datasources: DataContextConfig,
) -> None:
    """
    What does this test do and why?

    During DataContext instantiation, if the project config used to create the object
    and the actual config assigned to self.config differ in terms of their usage statistics
    values, we want to be able to identify that and persist values accordingly.
    """
    context = empty_data_context_stats_enabled
    project_config = data_context_config_with_datasources

    res = context._check_for_usage_stats_sync(project_config=project_config)
    assert res is True


@pytest.mark.integration
def test_check_for_usage_stats_sync_does_not_find_diff(
    empty_data_context_stats_enabled: DataContext,
) -> None:
    """
    What does this test do and why?

    During DataContext instantiation, if the project config used to create the object
    and the actual config assigned to self.config differ in terms of their usage statistics
    values, we want to be able to identify that and persist values accordingly.
    """
    context = empty_data_context_stats_enabled
    project_config = copy.deepcopy(context.config)  # Using same exact config

    res = context._check_for_usage_stats_sync(project_config=project_config)
    assert res is False


@pytest.mark.integration
def test_check_for_usage_stats_sync_short_circuits_due_to_disabled_usage_stats(
    empty_data_context: DataContext,
    data_context_config_with_datasources: DataContextConfig,
) -> None:
    context = empty_data_context
    project_config = data_context_config_with_datasources
    project_config.anonymous_usage_statistics.enabled = False

    res = context._check_for_usage_stats_sync(project_config=project_config)
    assert res is False


class ExpectSkyToBeColor(TableExpectation):
    metric_dependencies = ("table.color",)
    success_keys = ("color",)
    args_keys = ("color",)

    @classmethod
    @renderer(renderer_type="atomic.prescriptive.custom_renderer")
    def _prescriptive_renderer_custom(
        cls,
        **kwargs: dict,
    ) -> None:
        raise ValueError("This renderer is broken!")

    def _validate(
        self,
        **kwargs: dict,
<<<<<<< HEAD
    ) -> dict[str, Union[bool, dict]]:
=======
    ) -> Dict[str, Union[bool, dict]]:
>>>>>>> 05ae08cd
        return {
            "success": True,
            "result": {"observed_value": "blue"},
        }


@pytest.mark.integration
def test_unrendered_and_failed_prescriptive_renderer_behavior(
    empty_data_context: DataContext,
):
    context: DataContext = empty_data_context

    expectation_suite_name: str = "test_suite"

    expectation_suite = ExpectationSuite(
        expectation_suite_name=expectation_suite_name,
        data_context=context,
        expectations=[
            ExpectationConfiguration(
                expectation_type="expect_table_row_count_to_equal", kwargs={"value": 0}
            ),
        ],
    )
    context.save_expectation_suite(expectation_suite=expectation_suite)

    # Without include_rendered_content set, all legacy rendered_content was None.
    expectation_suite = context.get_expectation_suite(
        expectation_suite_name=expectation_suite_name
    )
    assert not any(
        [
            expectation_configuration.rendered_content
            for expectation_configuration in expectation_suite.expectations
        ]
    )

    # Once we include_rendered_content, we get rendered_content on each ExpectationConfiguration in the ExpectationSuite.
    context.variables.include_rendered_content.expectation_suite = True
    expectation_suite = context.get_expectation_suite(
        expectation_suite_name=expectation_suite_name
    )
    for expectation_configuration in expectation_suite.expectations:
        assert all(
            [
                isinstance(rendered_content_block, RenderedAtomicContent)
                for rendered_content_block in expectation_configuration.rendered_content
            ]
        )

    # If we change the ExpectationSuite to use an Expectation that has two content block renderers, one of which is
    # broken, we should get the failure message for one of the content blocks.
    expectation_suite = ExpectationSuite(
        expectation_suite_name=expectation_suite_name,
        data_context=context,
        expectations=[
            ExpectationConfiguration(
                expectation_type="expect_sky_to_be_color", kwargs={"color": "blue"}
            ),
        ],
    )
    context.save_expectation_suite(expectation_suite=expectation_suite)
    expectation_suite = context.get_expectation_suite(
        expectation_suite_name=expectation_suite_name
    )

    expected_rendered_content: List[RenderedAtomicContent] = [
        RenderedAtomicContent(
            name="atomic.prescriptive.failed",
            value=renderedAtomicValueSchema.load(
                {
                    "template": "Rendering of Expectation Configuration failed for $expectation_type(**$kwargs).",
                    "params": {
                        "expectation_type": {
                            "schema": {"type": "string"},
                            "value": "expect_sky_to_be_color",
                        },
                        "kwargs": {
                            "schema": {"type": "string"},
                            "value": {"color": "blue"},
                        },
                    },
                    "schema": {"type": "com.superconductive.rendered.string"},
                }
            ),
            value_type="StringValueType",
        ),
        RenderedAtomicContent(
            name="atomic.prescriptive.summary",
            value=renderedAtomicValueSchema.load(
                {
                    "schema": {"type": "com.superconductive.rendered.string"},
                    "template": "$expectation_type(**$kwargs)",
                    "params": {
                        "expectation_type": {
                            "schema": {"type": "string"},
                            "value": "expect_sky_to_be_color",
                        },
                        "kwargs": {
                            "schema": {"type": "string"},
                            "value": {"color": "blue"},
                        },
                    },
                }
            ),
            value_type="StringValueType",
        ),
    ]

    actual_rendered_content: List[RenderedAtomicContent] = []
    for expectation_configuration in expectation_suite.expectations:
        actual_rendered_content.extend(expectation_configuration.rendered_content)

    assert actual_rendered_content == expected_rendered_content

    # If we have a legacy ExpectationSuite with successful rendered_content blocks, but the new renderer is broken,
    # we should not update the existing rendered_content.
    legacy_rendered_content = [
        RenderedAtomicContent(
            name="atomic.prescriptive.custom_renderer",
            value=renderedAtomicValueSchema.load(
                {
                    "schema": {"type": "com.superconductive.rendered.string"},
                    "template": "This is a working renderer for $expectation_type(**$kwargs).",
                    "params": {
                        "expectation_type": {
                            "schema": {"type": "string"},
                            "value": "expect_sky_to_be_color",
                        },
                        "kwargs": {
                            "schema": {"type": "string"},
                            "value": {"color": "blue"},
                        },
                    },
                }
            ),
            value_type="StringValueType",
        ),
        RenderedAtomicContent(
            name="atomic.prescriptive.summary",
            value=renderedAtomicValueSchema.load(
                {
                    "schema": {"type": "com.superconductive.rendered.string"},
                    "template": "$expectation_type(**$kwargs)",
                    "params": {
                        "expectation_type": {
                            "schema": {"type": "string"},
                            "value": "expect_sky_to_be_color",
                        },
                        "kwargs": {
                            "schema": {"type": "string"},
                            "value": {"color": "blue"},
                        },
                    },
                }
            ),
            value_type="StringValueType",
        ),
    ]

    expectation_suite.expectations[0].rendered_content = legacy_rendered_content

    actual_rendered_content: List[RenderedAtomicContent] = []
    for expectation_configuration in expectation_suite.expectations:
        actual_rendered_content.extend(expectation_configuration.rendered_content)

    assert actual_rendered_content == legacy_rendered_content<|MERGE_RESOLUTION|>--- conflicted
+++ resolved
@@ -3,11 +3,7 @@
 import os
 import shutil
 from collections import OrderedDict
-<<<<<<< HEAD
-from typing import List, Union
-=======
 from typing import Dict, List, Union
->>>>>>> 05ae08cd
 
 import pandas as pd
 import pytest
@@ -3103,11 +3099,7 @@
     def _validate(
         self,
         **kwargs: dict,
-<<<<<<< HEAD
-    ) -> dict[str, Union[bool, dict]]:
-=======
     ) -> Dict[str, Union[bool, dict]]:
->>>>>>> 05ae08cd
         return {
             "success": True,
             "result": {"observed_value": "blue"},
