import json
import os
import shutil
from collections import OrderedDict

import pandas as pd
import pytest
from freezegun import freeze_time
from ruamel.yaml import YAML

import great_expectations as ge
import great_expectations.exceptions as ge_exceptions
from great_expectations.checkpoint import Checkpoint, SimpleCheckpoint
from great_expectations.checkpoint.types.checkpoint_result import CheckpointResult
from great_expectations.core import ExpectationConfiguration, expectationSuiteSchema
from great_expectations.core.batch import RuntimeBatchRequest
from great_expectations.core.config_peer import ConfigOutputModes
from great_expectations.core.expectation_suite import ExpectationSuite
from great_expectations.core.run_identifier import RunIdentifier
from great_expectations.data_context import (
    BaseDataContext,
    DataContext,
    ExplorerDataContext,
)
from great_expectations.data_context.store import ExpectationsStore
from great_expectations.data_context.types.base import (
    CheckpointConfig,
    DataContextConfigDefaults,
    DatasourceConfig,
)
from great_expectations.data_context.types.resource_identifiers import (
    ConfigurationIdentifier,
    ExpectationSuiteIdentifier,
)
from great_expectations.data_context.util import PasswordMasker, file_relative_path
from great_expectations.dataset import Dataset
from great_expectations.datasource import (
    Datasource,
    LegacyDatasource,
    SimpleSqlalchemyDatasource,
)
from great_expectations.datasource.types.batch_kwargs import PathBatchKwargs
from great_expectations.util import (
    deep_filter_properties_iterable,
    gen_directory_tree_str,
    is_library_loadable,
)
from tests.test_utils import create_files_in_directory, safe_remove

try:
    from unittest import mock
except ImportError:
    from unittest import mock

yaml = YAML()

parameterized_expectation_suite_name = "my_dag_node.default"


@pytest.fixture()
def parameterized_expectation_suite():
    fixture_path = file_relative_path(
        __file__,
        "../test_fixtures/expectation_suites/parameterized_expectation_suite_fixture.json",
    )
    with open(
        fixture_path,
    ) as suite:
        return json.load(suite)


@pytest.fixture(scope="function")
def titanic_multibatch_data_context(
    tmp_path,
) -> DataContext:
    """
    Based on titanic_data_context, but with 2 identical batches of
    data asset "titanic"
    """
    project_path = tmp_path / "titanic_data_context"
    project_path.mkdir()
    project_path = str(project_path)
    context_path = os.path.join(project_path, "great_expectations")
    os.makedirs(os.path.join(context_path, "expectations"), exist_ok=True)
    data_path = os.path.join(context_path, "..", "data", "titanic")
    os.makedirs(os.path.join(data_path), exist_ok=True)
    shutil.copy(
        file_relative_path(__file__, "../test_fixtures/great_expectations_titanic.yml"),
        str(os.path.join(context_path, "great_expectations.yml")),
    )
    shutil.copy(
        file_relative_path(__file__, "../test_sets/Titanic.csv"),
        str(os.path.join(context_path, "..", "data", "titanic", "Titanic_1911.csv")),
    )
    shutil.copy(
        file_relative_path(__file__, "../test_sets/Titanic.csv"),
        str(os.path.join(context_path, "..", "data", "titanic", "Titanic_1912.csv")),
    )
    return ge.data_context.DataContext(context_path)


@pytest.fixture
def data_context_with_bad_datasource(tmp_path_factory):
    """
    This data_context is *manually* created to have the config we want, vs
    created with DataContext.create()

    This DataContext has a connection to a datasource named my_postgres_db
    which is not a valid datasource.

    It is used by test_get_batch_multiple_datasources_do_not_scan_all()
    """
    project_path = str(tmp_path_factory.mktemp("data_context"))
    context_path = os.path.join(project_path, "great_expectations")
    asset_config_path = os.path.join(context_path, "expectations")
    fixture_dir = file_relative_path(__file__, "../test_fixtures")
    os.makedirs(
        os.path.join(asset_config_path, "my_dag_node"),
        exist_ok=True,
    )
    shutil.copy(
        os.path.join(fixture_dir, "great_expectations_bad_datasource.yml"),
        str(os.path.join(context_path, "great_expectations.yml")),
    )
    return ge.data_context.DataContext(context_path)


def test_create_duplicate_expectation_suite(titanic_data_context):
    # create new expectation suite
    assert titanic_data_context.create_expectation_suite(
        expectation_suite_name="titanic.test_create_expectation_suite"
    )
    # attempt to create expectation suite with name that already exists on data asset
    with pytest.raises(ge_exceptions.DataContextError):
        titanic_data_context.create_expectation_suite(
            expectation_suite_name="titanic.test_create_expectation_suite"
        )
    # create expectation suite with name that already exists on data asset, but pass overwrite_existing=True
    assert titanic_data_context.create_expectation_suite(
        expectation_suite_name="titanic.test_create_expectation_suite",
        overwrite_existing=True,
    )


def test_get_available_data_asset_names_with_one_datasource_including_a_single_generator(
    empty_data_context, filesystem_csv
):
    empty_data_context.add_datasource(
        "my_datasource",
        module_name="great_expectations.datasource",
        class_name="PandasDatasource",
        batch_kwargs_generators={
            "subdir_reader": {
                "class_name": "SubdirReaderBatchKwargsGenerator",
                "base_directory": str(filesystem_csv),
            }
        },
    )

    available_asset_names = empty_data_context.get_available_data_asset_names()

    assert set(available_asset_names["my_datasource"]["subdir_reader"]["names"]) == {
        ("f3", "directory"),
        ("f2", "file"),
        ("f1", "file"),
    }


def test_get_available_data_asset_names_with_one_datasource_without_a_generator_returns_empty_dict(
    empty_data_context,
):
    empty_data_context.add_datasource(
        "my_datasource",
        module_name="great_expectations.datasource",
        class_name="PandasDatasource",
    )

    obs = empty_data_context.get_available_data_asset_names()
    assert obs == {"my_datasource": {}}


def test_get_available_data_asset_names_with_multiple_datasources_with_and_without_generators(
    empty_data_context, sa
):
    """Test datasources with and without generators."""
    # requires sqlalchemy because it instantiates sqlalchemydatasource
    context = empty_data_context
    connection_kwargs = {"credentials": {"drivername": "sqlite"}}

    context.add_datasource(
        "first",
        class_name="SqlAlchemyDatasource",
        batch_kwargs_generators={
            "foo": {
                "class_name": "TableBatchKwargsGenerator",
            }
        },
        **connection_kwargs,
    )
    context.add_datasource(
        "second", class_name="SqlAlchemyDatasource", **connection_kwargs
    )
    context.add_datasource(
        "third",
        class_name="SqlAlchemyDatasource",
        batch_kwargs_generators={
            "bar": {
                "class_name": "TableBatchKwargsGenerator",
            }
        },
        **connection_kwargs,
    )

    obs = context.get_available_data_asset_names()

    assert isinstance(obs, dict)
    assert set(obs.keys()) == {"first", "second", "third"}
    assert obs == {
        "first": {"foo": {"is_complete_list": True, "names": []}},
        "second": {},
        "third": {"bar": {"is_complete_list": True, "names": []}},
    }


def test_list_expectation_suite_keys(data_context_parameterized_expectation_suite):
    assert data_context_parameterized_expectation_suite.list_expectation_suites() == [
        ExpectationSuiteIdentifier(
            expectation_suite_name=parameterized_expectation_suite_name
        )
    ]


def test_get_existing_expectation_suite(data_context_parameterized_expectation_suite):
    expectation_suite = (
        data_context_parameterized_expectation_suite.get_expectation_suite(
            parameterized_expectation_suite_name
        )
    )
    assert (
        expectation_suite.expectation_suite_name == parameterized_expectation_suite_name
    )
    assert len(expectation_suite.expectations) == 2


def test_get_new_expectation_suite(data_context_parameterized_expectation_suite):
    expectation_suite = (
        data_context_parameterized_expectation_suite.create_expectation_suite(
            "this_data_asset_does_not_exist.default"
        )
    )
    assert (
        expectation_suite.expectation_suite_name
        == "this_data_asset_does_not_exist.default"
    )
    assert len(expectation_suite.expectations) == 0


def test_save_expectation_suite(data_context_parameterized_expectation_suite):
    expectation_suite = (
        data_context_parameterized_expectation_suite.create_expectation_suite(
            "this_data_asset_config_does_not_exist.default"
        )
    )
    expectation_suite.expectations.append(
        ExpectationConfiguration(
            expectation_type="expect_table_row_count_to_equal", kwargs={"value": 10}
        )
    )
    data_context_parameterized_expectation_suite.save_expectation_suite(
        expectation_suite
    )
    expectation_suite_saved = (
        data_context_parameterized_expectation_suite.get_expectation_suite(
            "this_data_asset_config_does_not_exist.default"
        )
    )
    assert expectation_suite.expectations == expectation_suite_saved.expectations


def test_compile_evaluation_parameter_dependencies(
    data_context_parameterized_expectation_suite: DataContext,
):
    assert (
        data_context_parameterized_expectation_suite._evaluation_parameter_dependencies
        == {}
    )
    data_context_parameterized_expectation_suite._compile_evaluation_parameter_dependencies()
    assert (
        data_context_parameterized_expectation_suite._evaluation_parameter_dependencies
        == {
            "source_diabetes_data.default": [
                {
                    "metric_kwargs_id": {
                        "column=patient_nbr": [
                            "expect_column_unique_value_count_to_be_between.result.observed_value"
                        ]
                    }
                }
            ],
            "source_patient_data.default": [
                "expect_table_row_count_to_equal.result.observed_value"
            ],
        }
    )


def test_list_datasources(data_context_parameterized_expectation_suite):
    datasources = data_context_parameterized_expectation_suite.list_datasources()

    assert datasources == [
        {
            "name": "mydatasource",
            "class_name": "PandasDatasource",
            "module_name": "great_expectations.datasource",
            "data_asset_type": {"class_name": "PandasDataset"},
            "batch_kwargs_generators": {
                "mygenerator": {
                    "base_directory": "../data",
                    "class_name": "SubdirReaderBatchKwargsGenerator",
                    "reader_options": {"engine": "python", "sep": None},
                }
            },
        }
    ]

    data_context_parameterized_expectation_suite.add_datasource(
        "second_pandas_source",
        module_name="great_expectations.datasource",
        class_name="PandasDatasource",
    )

    datasources = data_context_parameterized_expectation_suite.list_datasources()

    assert datasources == [
        {
            "name": "mydatasource",
            "class_name": "PandasDatasource",
            "module_name": "great_expectations.datasource",
            "data_asset_type": {"class_name": "PandasDataset"},
            "batch_kwargs_generators": {
                "mygenerator": {
                    "base_directory": "../data",
                    "class_name": "SubdirReaderBatchKwargsGenerator",
                    "reader_options": {"engine": "python", "sep": None},
                }
            },
        },
        {
            "name": "second_pandas_source",
            "class_name": "PandasDatasource",
            "module_name": "great_expectations.datasource",
            "data_asset_type": {
                "class_name": "PandasDataset",
                "module_name": "great_expectations.dataset",
            },
        },
    ]

    if is_library_loadable(library_name="psycopg2"):

        # Make sure passwords are masked in password or url fields
        data_context_parameterized_expectation_suite.add_datasource(
            "postgres_source_with_password",
            initialize=False,
            module_name="great_expectations.datasource",
            class_name="SqlAlchemyDatasource",
            credentials={
                "drivername": "postgresql",
                "host": os.getenv("GE_TEST_LOCAL_DB_HOSTNAME", "localhost"),
                "port": "65432",
                "username": "username_str",
                "password": "password_str",
                "database": "database_str",
            },
        )

        data_context_parameterized_expectation_suite.add_datasource(
            "postgres_source_with_password_in_url",
            initialize=False,
            module_name="great_expectations.datasource",
            class_name="SqlAlchemyDatasource",
            credentials={
                "url": "postgresql+psycopg2://username:password@host:65432/database",
            },
        )

        datasources = data_context_parameterized_expectation_suite.list_datasources()

        assert datasources == [
            {
                "name": "mydatasource",
                "class_name": "PandasDatasource",
                "module_name": "great_expectations.datasource",
                "data_asset_type": {"class_name": "PandasDataset"},
                "batch_kwargs_generators": {
                    "mygenerator": {
                        "base_directory": "../data",
                        "class_name": "SubdirReaderBatchKwargsGenerator",
                        "reader_options": {"engine": "python", "sep": None},
                    }
                },
            },
            {
                "name": "second_pandas_source",
                "class_name": "PandasDatasource",
                "module_name": "great_expectations.datasource",
                "data_asset_type": {
                    "class_name": "PandasDataset",
                    "module_name": "great_expectations.dataset",
                },
            },
            {
                "name": "postgres_source_with_password",
                "class_name": "SqlAlchemyDatasource",
                "module_name": "great_expectations.datasource",
                "data_asset_type": {
                    "class_name": "SqlAlchemyDataset",
                    "module_name": "great_expectations.dataset",
                },
                "credentials": {
                    "drivername": "postgresql",
                    "host": os.getenv("GE_TEST_LOCAL_DB_HOSTNAME", "localhost"),
                    "port": "65432",
                    "username": "username_str",
                    "password": PasswordMasker.MASKED_PASSWORD_STRING,
                    "database": "database_str",
                },
            },
            {
                "name": "postgres_source_with_password_in_url",
                "class_name": "SqlAlchemyDatasource",
                "module_name": "great_expectations.datasource",
                "data_asset_type": {
                    "class_name": "SqlAlchemyDataset",
                    "module_name": "great_expectations.dataset",
                },
                "credentials": {
                    "url": f"postgresql+psycopg2://username:{PasswordMasker.MASKED_PASSWORD_STRING}@host:65432/database",
                },
            },
        ]


@freeze_time("09/26/2019 13:42:41")
def test_data_context_get_validation_result(titanic_data_context):
    """
    Test that validation results can be correctly fetched from the configured results store
    """
    run_id = RunIdentifier(run_name="profiling")
    profiling_results = titanic_data_context.profile_datasource(
        "mydatasource", run_id=run_id
    )

    all_validation_result = titanic_data_context.get_validation_result(
        "mydatasource.mygenerator.Titanic.BasicDatasetProfiler", run_id=run_id
    )
    assert len(all_validation_result.results) == 51

    failed_validation_result = titanic_data_context.get_validation_result(
        "mydatasource.mygenerator.Titanic.BasicDatasetProfiler",
        run_id=run_id,
        failed_only=True,
    )
    assert len(failed_validation_result.results) == 8


def test_data_context_get_latest_validation_result(titanic_data_context):
    """
    Test that the latest validation result can be correctly fetched from the configured results
    store
    """
    for _ in range(2):
        titanic_data_context.profile_datasource("mydatasource")
    assert len(titanic_data_context.validations_store.list_keys()) == 2

    validation_results = [
        titanic_data_context.validations_store.get(val_key)
        for val_key in titanic_data_context.validations_store.list_keys()
    ]
    latest_validation_result = titanic_data_context.get_validation_result(
        "mydatasource.mygenerator.Titanic.BasicDatasetProfiler"
    )
    assert latest_validation_result in validation_results


def test_data_context_get_datasource(titanic_data_context):
    isinstance(titanic_data_context.get_datasource("mydatasource"), LegacyDatasource)


def test_data_context_expectation_suite_delete(empty_data_context):
    assert empty_data_context.create_expectation_suite(
        expectation_suite_name="titanic.test_create_expectation_suite"
    )
    expectation_suites = empty_data_context.list_expectation_suite_names()
    assert len(expectation_suites) == 1
    empty_data_context.delete_expectation_suite(
        expectation_suite_name=expectation_suites[0]
    )
    expectation_suites = empty_data_context.list_expectation_suite_names()
    assert len(expectation_suites) == 0


def test_data_context_expectation_nested_suite_delete(empty_data_context):
    assert empty_data_context.create_expectation_suite(
        expectation_suite_name="titanic.test.create_expectation_suite"
    )
    expectation_suites = empty_data_context.list_expectation_suite_names()
    assert empty_data_context.create_expectation_suite(
        expectation_suite_name="titanic.test.a.create_expectation_suite"
    )
    expectation_suites = empty_data_context.list_expectation_suite_names()
    assert len(expectation_suites) == 2
    empty_data_context.delete_expectation_suite(
        expectation_suite_name=expectation_suites[0]
    )
    expectation_suites = empty_data_context.list_expectation_suite_names()
    assert len(expectation_suites) == 1


def test_data_context_get_datasource_on_non_existent_one_raises_helpful_error(
    titanic_data_context,
):
    with pytest.raises(ValueError):
        _ = titanic_data_context.get_datasource("fakey_mc_fake")


def test_data_context_profile_datasource_on_non_existent_one_raises_helpful_error(
    titanic_data_context,
):
    with pytest.raises(ValueError):
        _ = titanic_data_context.profile_datasource("fakey_mc_fake")


@freeze_time("09/26/2019 13:42:41")
@pytest.mark.rendered_output
def test_render_full_static_site_from_empty_project(tmp_path, filesystem_csv_3):

    # TODO : Use a standard test fixture
    # TODO : Have that test fixture copy a directory, rather than building a new one from scratch

    project_dir = os.path.join(tmp_path, "project_path")
    os.mkdir(project_dir)

    os.makedirs(os.path.join(project_dir, "data"))
    os.makedirs(os.path.join(project_dir, "data/titanic"))
    shutil.copy(
        file_relative_path(__file__, "../test_sets/Titanic.csv"),
        str(os.path.join(project_dir, "data/titanic/Titanic.csv")),
    )

    os.makedirs(os.path.join(project_dir, "data/random"))
    shutil.copy(
        os.path.join(filesystem_csv_3, "f1.csv"),
        str(os.path.join(project_dir, "data/random/f1.csv")),
    )
    shutil.copy(
        os.path.join(filesystem_csv_3, "f2.csv"),
        str(os.path.join(project_dir, "data/random/f2.csv")),
    )

    assert (
        gen_directory_tree_str(project_dir)
        == """\
project_path/
    data/
        random/
            f1.csv
            f2.csv
        titanic/
            Titanic.csv
"""
    )

    context = DataContext.create(project_dir)
    context.add_datasource(
        "titanic",
        module_name="great_expectations.datasource",
        class_name="PandasDatasource",
        batch_kwargs_generators={
            "subdir_reader": {
                "class_name": "SubdirReaderBatchKwargsGenerator",
                "base_directory": os.path.join(project_dir, "data/titanic/"),
            }
        },
    )

    context.add_datasource(
        "random",
        module_name="great_expectations.datasource",
        class_name="PandasDatasource",
        batch_kwargs_generators={
            "subdir_reader": {
                "class_name": "SubdirReaderBatchKwargsGenerator",
                "base_directory": os.path.join(project_dir, "data/random/"),
            }
        },
    )

    context.profile_datasource("titanic")

    # Replicate the batch id of the batch that will be profiled in order to generate the file path of the
    # validation result
    titanic_profiled_batch_id = PathBatchKwargs(
        {
            "path": os.path.join(project_dir, "data/titanic/Titanic.csv"),
            "datasource": "titanic",
            "data_asset_name": "Titanic",
        }
    ).to_id()

    tree_str = gen_directory_tree_str(project_dir)
    assert (
        tree_str
        == """project_path/
    data/
        random/
            f1.csv
            f2.csv
        titanic/
            Titanic.csv
    great_expectations/
        .gitignore
        great_expectations.yml
        checkpoints/
        expectations/
            .ge_store_backend_id
            titanic/
                subdir_reader/
                    Titanic/
                        BasicDatasetProfiler.json
        plugins/
            custom_data_docs/
                renderers/
                styles/
                    data_docs_custom_styles.css
                views/
        profilers/
        uncommitted/
            config_variables.yml
            data_docs/
            validations/
                .ge_store_backend_id
                titanic/
                    subdir_reader/
                        Titanic/
                            BasicDatasetProfiler/
                                profiling/
                                    20190926T134241.000000Z/
                                        {}.json
""".format(
            titanic_profiled_batch_id
        )
    )

    context.profile_datasource("random")
    context.build_data_docs()

    f1_profiled_batch_id = PathBatchKwargs(
        {
            "path": os.path.join(project_dir, "data/random/f1.csv"),
            "datasource": "random",
            "data_asset_name": "f1",
        }
    ).to_id()

    f2_profiled_batch_id = PathBatchKwargs(
        {
            "path": os.path.join(project_dir, "data/random/f2.csv"),
            "datasource": "random",
            "data_asset_name": "f2",
        }
    ).to_id()

    data_docs_dir = os.path.join(
        project_dir, "great_expectations/uncommitted/data_docs"
    )
    observed = gen_directory_tree_str(data_docs_dir)
    assert (
        observed
        == """\
data_docs/
    local_site/
        index.html
        expectations/
            random/
                subdir_reader/
                    f1/
                        BasicDatasetProfiler.html
                    f2/
                        BasicDatasetProfiler.html
            titanic/
                subdir_reader/
                    Titanic/
                        BasicDatasetProfiler.html
        static/
            fonts/
                HKGrotesk/
                    HKGrotesk-Bold.otf
                    HKGrotesk-BoldItalic.otf
                    HKGrotesk-Italic.otf
                    HKGrotesk-Light.otf
                    HKGrotesk-LightItalic.otf
                    HKGrotesk-Medium.otf
                    HKGrotesk-MediumItalic.otf
                    HKGrotesk-Regular.otf
                    HKGrotesk-SemiBold.otf
                    HKGrotesk-SemiBoldItalic.otf
            images/
                favicon.ico
                glossary_scroller.gif
                iterative-dev-loop.png
                logo-long-vector.svg
                logo-long.png
                short-logo-vector.svg
                short-logo.png
                validation_failed_unexpected_values.gif
            styles/
                data_docs_custom_styles_template.css
                data_docs_default_styles.css
        validations/
            random/
                subdir_reader/
                    f1/
                        BasicDatasetProfiler/
                            profiling/
                                20190926T134241.000000Z/
                                    {:s}.html
                    f2/
                        BasicDatasetProfiler/
                            profiling/
                                20190926T134241.000000Z/
                                    {:s}.html
            titanic/
                subdir_reader/
                    Titanic/
                        BasicDatasetProfiler/
                            profiling/
                                20190926T134241.000000Z/
                                    {:s}.html
""".format(
            f1_profiled_batch_id, f2_profiled_batch_id, titanic_profiled_batch_id
        )
    )

    # save data_docs locally if you need to inspect the files manually
    # os.makedirs("./tests/data_context/output", exist_ok=True)
    # os.makedirs("./tests/data_context/output/data_docs", exist_ok=True)
    #
    # if os.path.isdir("./tests/data_context/output/data_docs"):
    #     shutil.rmtree("./tests/data_context/output/data_docs")
    # shutil.copytree(
    #     os.path.join(ge_directory, "uncommitted/data_docs/"),
    #     "./tests/data_context/output/data_docs",
    # )


def test_add_store(empty_data_context):
    assert "my_new_store" not in empty_data_context.stores.keys()
    assert "my_new_store" not in empty_data_context.get_config()["stores"]
    new_store = empty_data_context.add_store(
        "my_new_store",
        {
            "module_name": "great_expectations.data_context.store",
            "class_name": "ExpectationsStore",
        },
    )
    assert "my_new_store" in empty_data_context.stores.keys()
    assert "my_new_store" in empty_data_context.get_config()["stores"]

    assert isinstance(new_store, ExpectationsStore)


# noinspection PyPep8Naming
def test_ExplorerDataContext(titanic_data_context):
    context_root_directory = titanic_data_context.root_directory
    explorer_data_context = ExplorerDataContext(context_root_directory)
    assert explorer_data_context._expectation_explorer_manager


# noinspection PyPep8Naming
def test_ConfigOnlyDataContext__initialization(
    tmp_path_factory, basic_data_context_config
):
    config_path = str(
        tmp_path_factory.mktemp("test_ConfigOnlyDataContext__initialization__dir")
    )
    context = BaseDataContext(
        basic_data_context_config,
        config_path,
    )

    assert (
        context.root_directory.split("/")[-1]
        == "test_ConfigOnlyDataContext__initialization__dir0"
    )
    assert context.plugins_directory.split("/")[-3:] == [
        "test_ConfigOnlyDataContext__initialization__dir0",
        "plugins",
        "",
    ]


def test__normalize_absolute_or_relative_path(
    tmp_path_factory, basic_data_context_config
):
    config_path = str(
        tmp_path_factory.mktemp("test__normalize_absolute_or_relative_path__dir")
    )
    context = BaseDataContext(
        basic_data_context_config,
        config_path,
    )

    assert str(
        os.path.join("test__normalize_absolute_or_relative_path__dir0", "yikes")
    ) in context._normalize_absolute_or_relative_path("yikes")

    assert (
        "test__normalize_absolute_or_relative_path__dir"
        not in context._normalize_absolute_or_relative_path("/yikes")
    )
    assert "/yikes" == context._normalize_absolute_or_relative_path("/yikes")


def test_load_data_context_from_environment_variables(tmp_path, monkeypatch):
    project_path = tmp_path / "data_context"
    project_path.mkdir()
    project_path = str(project_path)
    context_path = os.path.join(project_path, "great_expectations")
    os.makedirs(context_path, exist_ok=True)
    assert os.path.isdir(context_path)
    monkeypatch.chdir(context_path)
    with pytest.raises(ge_exceptions.DataContextError) as err:
        DataContext.find_context_root_dir()
    assert isinstance(err.value, ge_exceptions.ConfigNotFoundError)

    shutil.copy(
        file_relative_path(
            __file__,
            os.path.join("..", "test_fixtures", "great_expectations_basic.yml"),
        ),
        str(os.path.join(context_path, "great_expectations.yml")),
    )
    monkeypatch.setenv("GE_HOME", context_path)
    assert DataContext.find_context_root_dir() == context_path


def test_data_context_updates_expectation_suite_names(
    data_context_parameterized_expectation_suite,
):
    # A data context should update the data_asset_name and expectation_suite_name of expectation suites
    # that it creates when it saves them.

    expectation_suites = (
        data_context_parameterized_expectation_suite.list_expectation_suites()
    )

    # We should have a single expectation suite defined
    assert len(expectation_suites) == 1

    expectation_suite_name = expectation_suites[0].expectation_suite_name

    # We'll get that expectation suite and then update its name and re-save, then verify that everything
    # has been properly updated
    expectation_suite = (
        data_context_parameterized_expectation_suite.get_expectation_suite(
            expectation_suite_name
        )
    )

    # Note we codify here the current behavior of having a string data_asset_name though typed ExpectationSuite objects
    # will enable changing that
    assert expectation_suite.expectation_suite_name == expectation_suite_name

    # We will now change the data_asset_name and then save the suite in three ways:
    #   1. Directly using the new name,
    #   2. Using a different name that should be overwritten
    #   3. Using the new name but having the context draw that from the suite

    # Finally, we will try to save without a name (deleting it first) to demonstrate that saving will fail.

    expectation_suite.expectation_suite_name = "a_new_suite_name"

    data_context_parameterized_expectation_suite.save_expectation_suite(
        expectation_suite=expectation_suite, expectation_suite_name="a_new_suite_name"
    )

    fetched_expectation_suite = (
        data_context_parameterized_expectation_suite.get_expectation_suite(
            "a_new_suite_name"
        )
    )

    assert fetched_expectation_suite.expectation_suite_name == "a_new_suite_name"

    #   2. Using a different name that should be overwritten
    data_context_parameterized_expectation_suite.save_expectation_suite(
        expectation_suite=expectation_suite,
        expectation_suite_name="a_new_new_suite_name",
    )

    fetched_expectation_suite = (
        data_context_parameterized_expectation_suite.get_expectation_suite(
            "a_new_new_suite_name"
        )
    )

    assert fetched_expectation_suite.expectation_suite_name == "a_new_new_suite_name"

    # Check that the saved name difference is actually persisted on disk
    with open(
        os.path.join(
            data_context_parameterized_expectation_suite.root_directory,
            "expectations",
            "a_new_new_suite_name.json",
        ),
    ) as suite_file:
        loaded_suite_dict: dict = expectationSuiteSchema.load(json.load(suite_file))
        loaded_suite: ExpectationSuite = ExpectationSuite(
            **loaded_suite_dict,
            data_context=data_context_parameterized_expectation_suite,
        )
        assert loaded_suite.expectation_suite_name == "a_new_new_suite_name"

    #   3. Using the new name but having the context draw that from the suite
    expectation_suite.expectation_suite_name = "a_third_suite_name"
    data_context_parameterized_expectation_suite.save_expectation_suite(
        expectation_suite=expectation_suite
    )

    fetched_expectation_suite = (
        data_context_parameterized_expectation_suite.get_expectation_suite(
            "a_third_suite_name"
        )
    )
    assert fetched_expectation_suite.expectation_suite_name == "a_third_suite_name"


def test_data_context_create_does_not_raise_error_or_warning_if_ge_dir_exists(
    tmp_path_factory,
):
    project_path = str(tmp_path_factory.mktemp("data_context"))
    DataContext.create(project_path)


@pytest.fixture()
def empty_context(tmp_path_factory):
    project_path = str(tmp_path_factory.mktemp("data_context"))
    DataContext.create(project_path)
    ge_dir = os.path.join(project_path, "great_expectations")
    assert os.path.isdir(ge_dir)
    assert os.path.isfile(os.path.join(ge_dir, DataContext.GE_YML))
    context = DataContext(ge_dir)
    assert isinstance(context, DataContext)
    return context


def test_data_context_does_ge_yml_exist_returns_true_when_it_does_exist(empty_context):
    ge_dir = empty_context.root_directory
    assert DataContext.does_config_exist_on_disk(ge_dir) == True


def test_data_context_does_ge_yml_exist_returns_false_when_it_does_not_exist(
    empty_context,
):
    ge_dir = empty_context.root_directory
    # mangle project
    safe_remove(os.path.join(ge_dir, empty_context.GE_YML))
    assert DataContext.does_config_exist_on_disk(ge_dir) == False


def test_data_context_does_project_have_a_datasource_in_config_file_returns_true_when_it_has_a_datasource_configured_in_yml_file_on_disk(
    empty_context,
):
    ge_dir = empty_context.root_directory
    empty_context.add_datasource("arthur", **{"class_name": "PandasDatasource"})
    assert DataContext.does_project_have_a_datasource_in_config_file(ge_dir) == True


def test_data_context_does_project_have_a_datasource_in_config_file_returns_false_when_it_does_not_have_a_datasource_configured_in_yml_file_on_disk(
    empty_context,
):
    ge_dir = empty_context.root_directory
    assert DataContext.does_project_have_a_datasource_in_config_file(ge_dir) == False


def test_data_context_does_project_have_a_datasource_in_config_file_returns_false_when_it_does_not_have_a_ge_yml_file(
    empty_context,
):
    ge_dir = empty_context.root_directory
    safe_remove(os.path.join(ge_dir, empty_context.GE_YML))
    assert DataContext.does_project_have_a_datasource_in_config_file(ge_dir) == False


def test_data_context_does_project_have_a_datasource_in_config_file_returns_false_when_it_does_not_have_a_ge_dir(
    empty_context,
):
    ge_dir = empty_context.root_directory
    safe_remove(os.path.join(ge_dir))
    assert DataContext.does_project_have_a_datasource_in_config_file(ge_dir) == False


def test_data_context_does_project_have_a_datasource_in_config_file_returns_false_when_the_project_has_an_invalid_config_file(
    empty_context,
):
    ge_dir = empty_context.root_directory
    with open(os.path.join(ge_dir, DataContext.GE_YML), "w") as yml:
        yml.write("this file: is not a valid ge config")
    assert DataContext.does_project_have_a_datasource_in_config_file(ge_dir) == False


def test_data_context_is_project_initialized_returns_true_when_its_valid_context_has_one_datasource_and_one_suite(
    empty_context,
):
    context = empty_context
    ge_dir = context.root_directory
    context.add_datasource("arthur", class_name="PandasDatasource")
    context.create_expectation_suite("dent")
    assert len(context.list_expectation_suites()) == 1

    assert DataContext.is_project_initialized(ge_dir) == True


def test_data_context_is_project_initialized_returns_true_when_its_valid_context_has_one_datasource_and_no_suites(
    empty_context,
):
    context = empty_context
    ge_dir = context.root_directory
    context.add_datasource("arthur", class_name="PandasDatasource")
    assert len(context.list_expectation_suites()) == 0

    assert DataContext.is_project_initialized(ge_dir) == False


def test_data_context_is_project_initialized_returns_false_when_its_valid_context_has_no_datasource(
    empty_context,
):
    ge_dir = empty_context.root_directory
    assert DataContext.is_project_initialized(ge_dir) == False


def test_data_context_is_project_initialized_returns_false_when_config_yml_is_missing(
    empty_context,
):
    ge_dir = empty_context.root_directory
    # mangle project
    safe_remove(os.path.join(ge_dir, empty_context.GE_YML))

    assert DataContext.is_project_initialized(ge_dir) == False


def test_data_context_is_project_initialized_returns_false_when_uncommitted_dir_is_missing(
    empty_context,
):
    ge_dir = empty_context.root_directory
    # mangle project
    shutil.rmtree(os.path.join(ge_dir, empty_context.GE_UNCOMMITTED_DIR))

    assert DataContext.is_project_initialized(ge_dir) == False


def test_data_context_is_project_initialized_returns_false_when_uncommitted_data_docs_dir_is_missing(
    empty_context,
):
    ge_dir = empty_context.root_directory
    # mangle project
    shutil.rmtree(os.path.join(ge_dir, empty_context.GE_UNCOMMITTED_DIR, "data_docs"))

    assert DataContext.is_project_initialized(ge_dir) == False


def test_data_context_is_project_initialized_returns_false_when_uncommitted_validations_dir_is_missing(
    empty_context,
):
    ge_dir = empty_context.root_directory
    # mangle project
    shutil.rmtree(os.path.join(ge_dir, empty_context.GE_UNCOMMITTED_DIR, "validations"))

    assert DataContext.is_project_initialized(ge_dir) == False


def test_data_context_is_project_initialized_returns_false_when_config_variable_yml_is_missing(
    empty_context,
):
    ge_dir = empty_context.root_directory
    # mangle project
    safe_remove(
        os.path.join(ge_dir, empty_context.GE_UNCOMMITTED_DIR, "config_variables.yml")
    )

    assert DataContext.is_project_initialized(ge_dir) == False


def test_data_context_create_raises_warning_and_leaves_existing_yml_untouched(
    tmp_path_factory,
):
    project_path = str(tmp_path_factory.mktemp("data_context"))
    DataContext.create(project_path)
    ge_yml = os.path.join(project_path, "great_expectations/great_expectations.yml")
    with open(ge_yml, "a") as ff:
        ff.write("# LOOK I WAS MODIFIED")

    with pytest.warns(UserWarning):
        DataContext.create(project_path)

    with open(ge_yml) as ff:
        obs = ff.read()
    assert "# LOOK I WAS MODIFIED" in obs


def test_data_context_create_makes_uncommitted_dirs_when_all_are_missing(
    tmp_path_factory,
):
    project_path = str(tmp_path_factory.mktemp("data_context"))
    DataContext.create(project_path)

    # mangle the existing setup
    ge_dir = os.path.join(project_path, "great_expectations")
    uncommitted_dir = os.path.join(ge_dir, "uncommitted")
    shutil.rmtree(uncommitted_dir)

    with pytest.warns(
        UserWarning, match="Warning. An existing `great_expectations.yml` was found"
    ):
        # re-run create to simulate onboarding
        DataContext.create(project_path)
    obs = gen_directory_tree_str(ge_dir)

    assert os.path.isdir(uncommitted_dir), "No uncommitted directory created"
    assert (
        obs
        == """\
great_expectations/
    .gitignore
    great_expectations.yml
    checkpoints/
    expectations/
        .ge_store_backend_id
    plugins/
        custom_data_docs/
            renderers/
            styles/
                data_docs_custom_styles.css
            views/
    profilers/
    uncommitted/
        config_variables.yml
        data_docs/
        validations/
            .ge_store_backend_id
"""
    )


def test_data_context_create_does_nothing_if_all_uncommitted_dirs_exist(
    tmp_path_factory,
):
    expected = """\
great_expectations/
    .gitignore
    great_expectations.yml
    checkpoints/
    expectations/
        .ge_store_backend_id
    plugins/
        custom_data_docs/
            renderers/
            styles/
                data_docs_custom_styles.css
            views/
    profilers/
    uncommitted/
        config_variables.yml
        data_docs/
        validations/
            .ge_store_backend_id
"""
    project_path = str(tmp_path_factory.mktemp("stuff"))
    ge_dir = os.path.join(project_path, "great_expectations")

    DataContext.create(project_path)
    fixture = gen_directory_tree_str(ge_dir)

    assert fixture == expected

    with pytest.warns(
        UserWarning, match="Warning. An existing `great_expectations.yml` was found"
    ):
        # re-run create to simulate onboarding
        DataContext.create(project_path)

    obs = gen_directory_tree_str(ge_dir)
    assert obs == expected


def test_data_context_do_all_uncommitted_dirs_exist(tmp_path_factory):
    expected = """\
uncommitted/
    config_variables.yml
    data_docs/
    validations/
        .ge_store_backend_id
"""
    project_path = str(tmp_path_factory.mktemp("stuff"))
    ge_dir = os.path.join(project_path, "great_expectations")
    uncommitted_dir = os.path.join(ge_dir, "uncommitted")
    DataContext.create(project_path)
    fixture = gen_directory_tree_str(uncommitted_dir)
    assert fixture == expected

    # Test that all exist
    assert DataContext.all_uncommitted_directories_exist(ge_dir)

    # remove a few
    shutil.rmtree(os.path.join(uncommitted_dir, "data_docs"))
    shutil.rmtree(os.path.join(uncommitted_dir, "validations"))

    # Test that not all exist
    assert not DataContext.all_uncommitted_directories_exist(project_path)


def test_data_context_create_builds_base_directories(tmp_path_factory):
    project_path = str(tmp_path_factory.mktemp("data_context"))
    context = DataContext.create(project_path)
    assert isinstance(context, DataContext)

    for directory in [
        "expectations",
        "plugins",
        "profilers",
        "checkpoints",
        "uncommitted",
    ]:
        base_dir = os.path.join(project_path, context.GE_DIR, directory)
        assert os.path.isdir(base_dir)


def test_data_context_create_does_not_overwrite_existing_config_variables_yml(
    tmp_path_factory,
):
    project_path = str(tmp_path_factory.mktemp("data_context"))
    DataContext.create(project_path)
    ge_dir = os.path.join(project_path, "great_expectations")
    uncommitted_dir = os.path.join(ge_dir, "uncommitted")
    config_vars_yml = os.path.join(uncommitted_dir, "config_variables.yml")

    # modify config variables
    with open(config_vars_yml, "a") as ff:
        ff.write("# LOOK I WAS MODIFIED")

    # re-run create to simulate onboarding
    with pytest.warns(UserWarning):
        DataContext.create(project_path)

    with open(config_vars_yml) as ff:
        obs = ff.read()
    assert "# LOOK I WAS MODIFIED" in obs


def test_scaffold_directories(tmp_path_factory):
    empty_directory = str(tmp_path_factory.mktemp("test_scaffold_directories"))
    DataContext.scaffold_directories(empty_directory)

    assert set(os.listdir(empty_directory)) == {
        "plugins",
        "checkpoints",
        "profilers",
        "expectations",
        ".gitignore",
        "uncommitted",
    }
    assert set(os.listdir(os.path.join(empty_directory, "uncommitted"))) == {
        "data_docs",
        "validations",
    }


def test_build_batch_kwargs(titanic_multibatch_data_context):
    batch_kwargs = titanic_multibatch_data_context.build_batch_kwargs(
        "mydatasource",
        "mygenerator",
        data_asset_name="titanic",
        partition_id="Titanic_1912",
    )
    assert os.path.relpath("./data/titanic/Titanic_1912.csv") in batch_kwargs["path"]

    batch_kwargs = titanic_multibatch_data_context.build_batch_kwargs(
        "mydatasource",
        "mygenerator",
        data_asset_name="titanic",
        partition_id="Titanic_1911",
    )
    assert os.path.relpath("./data/titanic/Titanic_1911.csv") in batch_kwargs["path"]

    paths = []
    batch_kwargs = titanic_multibatch_data_context.build_batch_kwargs(
        "mydatasource", "mygenerator", data_asset_name="titanic"
    )
    paths.append(os.path.basename(batch_kwargs["path"]))

    batch_kwargs = titanic_multibatch_data_context.build_batch_kwargs(
        "mydatasource", "mygenerator", data_asset_name="titanic"
    )
    paths.append(os.path.basename(batch_kwargs["path"]))

    assert {"Titanic_1912.csv", "Titanic_1911.csv"} == set(paths)


def test_load_config_variables_file(
    basic_data_context_config, tmp_path_factory, monkeypatch
):
    # Setup:
    base_path = str(tmp_path_factory.mktemp("test_load_config_variables_file"))
    os.makedirs(os.path.join(base_path, "uncommitted"), exist_ok=True)
    with open(
        os.path.join(base_path, "uncommitted", "dev_variables.yml"), "w"
    ) as outfile:
        yaml.dump({"env": "dev"}, outfile)
    with open(
        os.path.join(base_path, "uncommitted", "prod_variables.yml"), "w"
    ) as outfile:
        yaml.dump({"env": "prod"}, outfile)
    basic_data_context_config[
        "config_variables_file_path"
    ] = "uncommitted/${TEST_CONFIG_FILE_ENV}_variables.yml"

    try:
        # We should be able to load different files based on an environment variable
        monkeypatch.setenv("TEST_CONFIG_FILE_ENV", "dev")
        context = BaseDataContext(basic_data_context_config, context_root_dir=base_path)
        config_vars = context._load_config_variables_file()
        assert config_vars["env"] == "dev"
        monkeypatch.setenv("TEST_CONFIG_FILE_ENV", "prod")
        context = BaseDataContext(basic_data_context_config, context_root_dir=base_path)
        config_vars = context._load_config_variables_file()
        assert config_vars["env"] == "prod"
    except Exception:
        raise
    finally:
        # Make sure we unset the environment variable we're using
        monkeypatch.delenv("TEST_CONFIG_FILE_ENV")


def test_list_expectation_suite_with_no_suites(titanic_data_context):
    observed = titanic_data_context.list_expectation_suite_names()
    assert isinstance(observed, list)
    assert observed == []


def test_list_expectation_suite_with_one_suite(titanic_data_context):
    titanic_data_context.create_expectation_suite("warning")
    observed = titanic_data_context.list_expectation_suite_names()
    assert isinstance(observed, list)
    assert observed == ["warning"]


def test_list_expectation_suite_with_multiple_suites(titanic_data_context):
    titanic_data_context.create_expectation_suite("a.warning")
    titanic_data_context.create_expectation_suite("b.warning")
    titanic_data_context.create_expectation_suite("c.warning")

    observed = titanic_data_context.list_expectation_suite_names()
    assert isinstance(observed, list)
    assert observed == ["a.warning", "b.warning", "c.warning"]
    assert len(observed) == 3


def test_get_batch_raises_error_when_passed_a_non_string_type_for_suite_parameter(
    titanic_data_context,
):
    with pytest.raises(ge_exceptions.DataContextError):
        titanic_data_context.get_batch({}, 99)


def test_get_batch_raises_error_when_passed_a_non_dict_or_batch_kwarg_type_for_batch_kwarg_parameter(
    titanic_data_context,
):
    with pytest.raises(ge_exceptions.BatchKwargsError):
        titanic_data_context.get_batch(99, "foo")


def test_get_batch_when_passed_a_suite_name(titanic_data_context):
    context = titanic_data_context
    root_dir = context.root_directory
    batch_kwargs = {
        "datasource": "mydatasource",
        "path": os.path.join(root_dir, "..", "data", "Titanic.csv"),
    }
    context.create_expectation_suite("foo")
    assert context.list_expectation_suite_names() == ["foo"]
    batch = context.get_batch(batch_kwargs, "foo")
    assert isinstance(batch, Dataset)
    assert isinstance(batch.get_expectation_suite(), ExpectationSuite)


def test_get_batch_when_passed_a_suite(titanic_data_context):
    context = titanic_data_context
    root_dir = context.root_directory
    batch_kwargs = {
        "datasource": "mydatasource",
        "path": os.path.join(root_dir, "..", "data", "Titanic.csv"),
    }
    context.create_expectation_suite("foo")
    assert context.list_expectation_suite_names() == ["foo"]
    suite = context.get_expectation_suite("foo")

    batch = context.get_batch(batch_kwargs, suite)
    assert isinstance(batch, Dataset)
    assert isinstance(batch.get_expectation_suite(), ExpectationSuite)


def test_list_validation_operators_data_context_with_none_returns_empty_list(
    titanic_data_context,
):
    titanic_data_context.validation_operators = {}
    assert titanic_data_context.list_validation_operator_names() == []


def test_list_validation_operators_data_context_with_one(titanic_data_context):
    assert titanic_data_context.list_validation_operator_names() == [
        "action_list_operator"
    ]


def test_list_checkpoints_on_empty_context_returns_empty_list(empty_data_context):
    assert empty_data_context.list_checkpoints() == []


def test_list_checkpoints_on_context_with_checkpoint(empty_context_with_checkpoint):
    context = empty_context_with_checkpoint
    assert context.list_checkpoints() == ["my_checkpoint"]


def test_list_checkpoints_on_context_with_twwo_checkpoints(
    empty_context_with_checkpoint,
):
    context = empty_context_with_checkpoint
    checkpoints_file = os.path.join(
        context.root_directory,
        DataContextConfigDefaults.CHECKPOINTS_BASE_DIRECTORY.value,
        "my_checkpoint.yml",
    )
    shutil.copy(
        checkpoints_file, os.path.join(os.path.dirname(checkpoints_file), "another.yml")
    )
    assert set(context.list_checkpoints()) == {"another", "my_checkpoint"}


def test_list_checkpoints_on_context_with_checkpoint_and_other_files_in_checkpoints_dir(
    empty_context_with_checkpoint,
):
    context = empty_context_with_checkpoint

    for extension in [".json", ".txt", "", ".py"]:
        path = os.path.join(
            context.root_directory,
            DataContextConfigDefaults.CHECKPOINTS_BASE_DIRECTORY.value,
            f"foo{extension}",
        )
        with open(path, "w") as f:
            f.write("foo: bar")
        assert os.path.isfile(path)

    assert context.list_checkpoints() == ["my_checkpoint"]


def test_get_checkpoint_raises_error_on_not_found_checkpoint(
    empty_context_with_checkpoint,
):
    context = empty_context_with_checkpoint
    with pytest.raises(ge_exceptions.CheckpointNotFoundError):
        context.get_checkpoint("not_a_checkpoint")


def test_get_checkpoint_raises_error_empty_checkpoint(
    empty_context_with_checkpoint,
):
    context = empty_context_with_checkpoint
    checkpoint_file_path = os.path.join(
        context.root_directory,
        DataContextConfigDefaults.CHECKPOINTS_BASE_DIRECTORY.value,
        "my_checkpoint.yml",
    )
    with open(checkpoint_file_path, "w") as f:
        f.write("# Not a Checkpoint file")
    assert os.path.isfile(checkpoint_file_path)
    assert context.list_checkpoints() == ["my_checkpoint"]

    with pytest.raises(ge_exceptions.InvalidCheckpointConfigError):
        context.get_checkpoint("my_checkpoint")


def test_get_checkpoint(empty_context_with_checkpoint):
    context = empty_context_with_checkpoint
    obs = context.get_checkpoint("my_checkpoint")
    assert isinstance(obs, Checkpoint)
    config = obs.get_config(mode=ConfigOutputModes.JSON_DICT)
    assert isinstance(config, dict)
    assert config == {
        "name": "my_checkpoint",
        "class_name": "LegacyCheckpoint",
        "module_name": "great_expectations.checkpoint",
        "batches": [
            {
                "batch_kwargs": {
                    "datasource": "my_filesystem_datasource",
                    "path": "/Users/me/projects/my_project/data/data.csv",
                    "reader_method": "read_csv",
                },
                "expectation_suite_names": ["suite_one", "suite_two"],
            },
            {
                "batch_kwargs": {
                    "datasource": "my_redshift_datasource",
                    "query": "SELECT * FROM users WHERE status = 1",
                },
                "expectation_suite_names": ["suite_three"],
            },
        ],
        "validation_operator_name": "action_list_operator",
    }


def test_get_checkpoint_raises_error_on_missing_batches_key(empty_data_context):
    yaml_obj = YAML(typ="safe")
    context = empty_data_context

    checkpoint = {
        "validation_operator_name": "action_list_operator",
    }
    checkpoint_file_path = os.path.join(
        context.root_directory,
        DataContextConfigDefaults.CHECKPOINTS_BASE_DIRECTORY.value,
        "foo.yml",
    )
    with open(checkpoint_file_path, "w") as f:
        yaml_obj.dump(checkpoint, f)
    assert os.path.isfile(checkpoint_file_path)

    with pytest.raises(ge_exceptions.CheckpointError) as e:
        context.get_checkpoint("foo")


def test_get_checkpoint_raises_error_on_non_list_batches(empty_data_context):
    yaml_obj = YAML(typ="safe")
    context = empty_data_context

    checkpoint = {
        "validation_operator_name": "action_list_operator",
        "batches": {"stuff": 33},
    }
    checkpoint_file_path = os.path.join(
        context.root_directory,
        DataContextConfigDefaults.CHECKPOINTS_BASE_DIRECTORY.value,
        "foo.yml",
    )
    with open(checkpoint_file_path, "w") as f:
        yaml_obj.dump(checkpoint, f)
    assert os.path.isfile(checkpoint_file_path)

    with pytest.raises(ge_exceptions.InvalidCheckpointConfigError) as e:
        context.get_checkpoint("foo")


def test_get_checkpoint_raises_error_on_missing_expectation_suite_names(
    empty_data_context,
):
    yaml_obj = YAML(typ="safe")
    context = empty_data_context

    checkpoint = {
        "validation_operator_name": "action_list_operator",
        "batches": [
            {
                "batch_kwargs": {"foo": 33},
            }
        ],
    }
    checkpoint_file_path = os.path.join(
        context.root_directory,
        DataContextConfigDefaults.CHECKPOINTS_BASE_DIRECTORY.value,
        "foo.yml",
    )
    with open(checkpoint_file_path, "w") as f:
        yaml_obj.dump(checkpoint, f)
    assert os.path.isfile(checkpoint_file_path)

    with pytest.raises(ge_exceptions.CheckpointError) as e:
        context.get_checkpoint("foo")


def test_get_checkpoint_raises_error_on_missing_batch_kwargs(empty_data_context):
    yaml_obj = YAML(typ="safe")
    context = empty_data_context

    checkpoint = {
        "validation_operator_name": "action_list_operator",
        "batches": [{"expectation_suite_names": ["foo"]}],
    }
    checkpoint_file_path = os.path.join(
        context.root_directory,
        DataContextConfigDefaults.CHECKPOINTS_BASE_DIRECTORY.value,
        "foo.yml",
    )
    with open(checkpoint_file_path, "w") as f:
        yaml_obj.dump(checkpoint, f)
    assert os.path.isfile(checkpoint_file_path)

    with pytest.raises(ge_exceptions.CheckpointError) as e:
        context.get_checkpoint("foo")


# TODO: add more test cases
def test_run_checkpoint_new_style(
    titanic_pandas_data_context_with_v013_datasource_with_checkpoints_v1_with_empty_store_stats_enabled,
):
    context = titanic_pandas_data_context_with_v013_datasource_with_checkpoints_v1_with_empty_store_stats_enabled
    # add Checkpoint config
    checkpoint_config = CheckpointConfig(
        name="my_checkpoint",
        config_version=1,
        run_name_template="%Y-%M-foo-bar-template",
        expectation_suite_name="my_expectation_suite",
        action_list=[
            {
                "name": "store_validation_result",
                "action": {
                    "class_name": "StoreValidationResultAction",
                },
            },
            {
                "name": "store_evaluation_params",
                "action": {
                    "class_name": "StoreEvaluationParametersAction",
                },
            },
            {
                "name": "update_data_docs",
                "action": {
                    "class_name": "UpdateDataDocsAction",
                },
            },
        ],
        validations=[
            {
                "batch_request": {
                    "datasource_name": "my_datasource",
                    "data_connector_name": "my_basic_data_connector",
                    "data_asset_name": "Titanic_1911",
                }
            }
        ],
    )
    checkpoint_config_key = ConfigurationIdentifier(
        configuration_key=checkpoint_config.name
    )
    context.checkpoint_store.set(key=checkpoint_config_key, value=checkpoint_config)

    with pytest.raises(
        ge_exceptions.DataContextError, match=r"expectation_suite .* not found"
    ):
        context.run_checkpoint(checkpoint_name=checkpoint_config.name)

    assert len(context.validations_store.list_keys()) == 0

    # print(context.list_datasources())

    context.create_expectation_suite(expectation_suite_name="my_expectation_suite")

    result: CheckpointResult = context.run_checkpoint(
        checkpoint_name=checkpoint_config.name
    )
    assert len(result.list_validation_results()) == 1
    assert result.success

    result: CheckpointResult = context.run_checkpoint(
        checkpoint_name=checkpoint_config.name
    )
    assert len(result.list_validation_results()) == 1
    assert len(context.validations_store.list_keys()) == 2
    assert result.success


def test_get_validator_with_instantiated_expectation_suite(
    empty_data_context_stats_enabled, tmp_path_factory
):
    context: DataContext = empty_data_context_stats_enabled

    base_directory = str(
        tmp_path_factory.mktemp(
            "test_get_validator_with_instantiated_expectation_suite"
        )
    )

    create_files_in_directory(
        directory=base_directory,
        file_name_list=[
            "some_file.csv",
        ],
    )

    yaml_config = f"""
class_name: Datasource

execution_engine:
    class_name: PandasExecutionEngine

data_connectors:
    my_filesystem_data_connector:
        class_name: ConfiguredAssetFilesystemDataConnector
        base_directory: {base_directory}
        default_regex:
            pattern: (.+)\\.csv
            group_names:
                - alphanumeric
        assets:
            A:
"""

    config = yaml.load(yaml_config)
    context.add_datasource(
        "my_directory_datasource",
        **config,
    )

    my_validator = context.get_validator(
        datasource_name="my_directory_datasource",
        data_connector_name="my_filesystem_data_connector",
        data_asset_name="A",
        batch_identifiers={
            "alphanumeric": "some_file",
        },
        expectation_suite=ExpectationSuite(
            "my_expectation_suite", data_context=context
        ),
    )
    assert my_validator.expectation_suite_name == "my_expectation_suite"


def test_get_validator_with_attach_expectation_suite(
    empty_data_context, tmp_path_factory
):
    context = empty_data_context

    base_directory = str(
        tmp_path_factory.mktemp("test_get_validator_with_attach_expectation_suite")
    )

    create_files_in_directory(
        directory=base_directory,
        file_name_list=[
            "some_file.csv",
        ],
    )

    yaml_config = f"""
class_name: Datasource

execution_engine:
    class_name: PandasExecutionEngine

data_connectors:
    my_filesystem_data_connector:
        class_name: ConfiguredAssetFilesystemDataConnector
        base_directory: {base_directory}
        default_regex:
            pattern: (.+)\\.csv
            group_names:
                - alphanumeric
        assets:
            A:
"""

    config = yaml.load(yaml_config)
    context.add_datasource(
        "my_directory_datasource",
        **config,
    )

    my_validator = context.get_validator(
        datasource_name="my_directory_datasource",
        data_connector_name="my_filesystem_data_connector",
        data_asset_name="A",
        batch_identifiers={
            "alphanumeric": "some_file",
        },
        create_expectation_suite_with_name="A_expectation_suite",
    )
    assert my_validator.expectation_suite_name == "A_expectation_suite"


def test_get_validator_without_expectation_suite(in_memory_runtime_context):
    context = in_memory_runtime_context

    batch = context.get_batch(
        batch_request=RuntimeBatchRequest(
            datasource_name="pandas_datasource",
            data_connector_name="runtime_data_connector",
            data_asset_name="my_data_asset",
            runtime_parameters={"batch_data": pd.DataFrame({"x": range(10)})},
            batch_identifiers={
                "id_key_0": "id_0_value_a",
                "id_key_1": "id_1_value_a",
            },
        )
    )

<<<<<<< HEAD
    my_validator = context.get_validator(batch=batch)
    assert type(my_validator.get_expectation_suite()) == ExpectationSuite
=======
    my_validator = context.get_validator(
        batch=batch
    )
    assert isinstance(my_validator.get_expectation_suite(), ExpectationSuite)
>>>>>>> df20475a
    assert my_validator.expectation_suite_name == "default"


def test_get_validator_with_batch(in_memory_runtime_context):
    context = in_memory_runtime_context

    my_batch = context.get_batch(
        batch_request=RuntimeBatchRequest(
            datasource_name="pandas_datasource",
            data_connector_name="runtime_data_connector",
            data_asset_name="my_data_asset",
            runtime_parameters={"batch_data": pd.DataFrame({"x": range(10)})},
            batch_identifiers={
                "id_key_0": "id_0_value_a",
                "id_key_1": "id_1_value_a",
            },
        )
    )

    my_validator = context.get_validator(
        batch=my_batch,
        create_expectation_suite_with_name="A_expectation_suite",
    )


def test_get_validator_with_batch_list(in_memory_runtime_context):
    context = in_memory_runtime_context

    my_batch_list = [
        context.get_batch(
            batch_request=RuntimeBatchRequest(
                datasource_name="pandas_datasource",
                data_connector_name="runtime_data_connector",
                data_asset_name="my_data_asset",
                runtime_parameters={"batch_data": pd.DataFrame({"x": range(10)})},
                batch_identifiers={
                    "id_key_0": "id_0_value_a",
                    "id_key_1": "id_1_value_a",
                },
            )
        ),
        context.get_batch(
            batch_request=RuntimeBatchRequest(
                datasource_name="pandas_datasource",
                data_connector_name="runtime_data_connector",
                data_asset_name="my_data_asset",
                runtime_parameters={"batch_data": pd.DataFrame({"y": range(10)})},
                batch_identifiers={
                    "id_key_0": "id_0_value_b",
                    "id_key_1": "id_1_value_b",
                },
            )
        ),
    ]

    my_validator = context.get_validator(
        batch_list=my_batch_list,
        create_expectation_suite_with_name="A_expectation_suite",
    )
    assert len(my_validator.batches) == 2


def test_get_batch_multiple_datasources_do_not_scan_all(
    data_context_with_bad_datasource,
):
    """
    What does this test and why?

    A DataContext can have "stale" datasources in its configuration (ie. connections to DBs that are now offline).
    If we configure a new datasource and are only using it (like the PandasDatasource below), then we don't
    want to be dependent on all the "stale" datasources working too.

    data_context_with_bad_datasource is a fixture that contains a configuration for an invalid datasource
    (with "fake_port" and "fake_host")

    In the test we configure a new expectation_suite, a local pandas_datasource and retrieve a single batch.

    This tests a fix for the following issue:
    https://github.com/great-expectations/great_expectations/issues/2241
    """

    context = data_context_with_bad_datasource
    context.create_expectation_suite(expectation_suite_name="local_test.default")
    expectation_suite = context.get_expectation_suite("local_test.default")
    context.add_datasource("pandas_datasource", class_name="PandasDatasource")
    df = pd.DataFrame({"a": [1, 2, 3]})
    batch = context.get_batch(
        batch_kwargs={"datasource": "pandas_datasource", "dataset": df},
        expectation_suite_name=expectation_suite,
    )
    assert len(batch) == 3


@mock.patch(
    "great_expectations.core.usage_statistics.usage_statistics.UsageStatisticsHandler.emit"
)
def test_add_expectation_to_expectation_suite(
    mock_emit, empty_data_context_stats_enabled
):
    context: DataContext = empty_data_context_stats_enabled

    expectation_suite: ExpectationSuite = context.create_expectation_suite(
        expectation_suite_name="my_new_expectation_suite"
    )
    expectation_suite.add_expectation(
        ExpectationConfiguration(
            expectation_type="expect_table_row_count_to_equal", kwargs={"value": 10}
        )
    )
    assert mock_emit.call_count == 1
    assert mock_emit.call_args_list == [
        mock.call(
            {
                "event": "expectation_suite.add_expectation",
                "event_payload": {},
                "success": True,
            }
        )
    ]


@mock.patch(
    "great_expectations.core.usage_statistics.usage_statistics.UsageStatisticsHandler.emit"
)
def test_add_checkpoint_from_yaml(mock_emit, empty_data_context_stats_enabled):
    """
    What does this test and why?
    We should be able to add a checkpoint directly from a valid yaml configuration.
    test_yaml_config() should not automatically save a checkpoint if valid.
    checkpoint yaml in a store should match the configuration, even if created from SimpleCheckpoints
    Note: This tests multiple items and could stand to be broken up.
    """

    context: DataContext = empty_data_context_stats_enabled
    checkpoint_name: str = "my_new_checkpoint"

    assert checkpoint_name not in context.list_checkpoints()
    assert len(context.list_checkpoints()) == 0

    checkpoint_yaml_config = f"""
name: {checkpoint_name}
config_version: 1.0
class_name: SimpleCheckpoint
run_name_template: "%Y%m%d-%H%M%S-my-run-name-template"
validations:
  - batch_request:
      datasource_name: data_dir
      data_connector_name: data_dir_example_data_connector
      data_asset_name: DEFAULT_ASSET_NAME
      partition_request:
        index: -1
    expectation_suite_name: newsuite
    """

    checkpoint_from_test_yaml_config = context.test_yaml_config(
        checkpoint_yaml_config, name=checkpoint_name
    )
    assert mock_emit.call_count == 1
    # Substitute anonymized name since it changes for each run
    anonymized_name = mock_emit.call_args_list[0][0][0]["event_payload"][
        "anonymized_name"
    ]
    expected_call_args_list = [
        mock.call(
            {
                "event": "data_context.test_yaml_config",
                "event_payload": {
                    "anonymized_name": anonymized_name,
                    "parent_class": "SimpleCheckpoint",
                },
                "success": True,
            }
        ),
    ]
    assert mock_emit.call_args_list == expected_call_args_list

    # test_yaml_config() no longer stores checkpoints automatically
    assert checkpoint_name not in context.list_checkpoints()
    assert len(context.list_checkpoints()) == 0

    checkpoint_from_yaml = context.add_checkpoint(
        **yaml.load(checkpoint_yaml_config),
    )

    expected_checkpoint_yaml: str = """name: my_new_checkpoint
config_version: 1.0
template_name:
module_name: great_expectations.checkpoint
class_name: Checkpoint
run_name_template: '%Y%m%d-%H%M%S-my-run-name-template'
expectation_suite_name:
batch_request: {}
action_list:
  - name: store_validation_result
    action:
      class_name: StoreValidationResultAction
  - name: store_evaluation_params
    action:
      class_name: StoreEvaluationParametersAction
  - name: update_data_docs
    action:
      class_name: UpdateDataDocsAction
      site_names: []
evaluation_parameters: {}
runtime_configuration: {}
validations:
  - batch_request:
      datasource_name: data_dir
      data_connector_name: data_dir_example_data_connector
      data_asset_name: DEFAULT_ASSET_NAME
      partition_request:
        index: -1
    expectation_suite_name: newsuite
profilers: []
ge_cloud_id:
expectation_suite_ge_cloud_id:
"""

    checkpoint_dir = os.path.join(
        context.root_directory,
        context.checkpoint_store.config["store_backend"]["base_directory"],
    )
    checkpoint_file = os.path.join(checkpoint_dir, f"{checkpoint_name}.yml")

    with open(checkpoint_file) as cf:
        checkpoint_from_disk = cf.read()

    assert checkpoint_from_disk == expected_checkpoint_yaml
    assert (
        checkpoint_from_yaml.get_config(mode=ConfigOutputModes.YAML)
        == expected_checkpoint_yaml
    )
    assert deep_filter_properties_iterable(
        properties=checkpoint_from_yaml.get_config(mode=ConfigOutputModes.DICT),
        clean_falsy=True,
    ) == deep_filter_properties_iterable(
        properties=dict(yaml.load(expected_checkpoint_yaml)),
        clean_falsy=True,
    )

    checkpoint_from_store = context.get_checkpoint(name=checkpoint_name)
    assert (
        checkpoint_from_store.get_config(mode=ConfigOutputModes.YAML)
        == expected_checkpoint_yaml
    )
    assert deep_filter_properties_iterable(
        properties=checkpoint_from_store.get_config(mode=ConfigOutputModes.DICT),
        clean_falsy=True,
    ) == deep_filter_properties_iterable(
        properties=dict(yaml.load(expected_checkpoint_yaml)),
        clean_falsy=True,
    )

    expected_action_list = [
        {
            "name": "store_validation_result",
            "action": {"class_name": "StoreValidationResultAction"},
        },
        {
            "name": "store_evaluation_params",
            "action": {"class_name": "StoreEvaluationParametersAction"},
        },
        {
            "name": "update_data_docs",
            "action": {"class_name": "UpdateDataDocsAction", "site_names": []},
        },
    ]

    assert checkpoint_from_yaml.action_list == expected_action_list
    assert checkpoint_from_store.action_list == expected_action_list
    assert checkpoint_from_test_yaml_config.action_list == expected_action_list
    assert checkpoint_from_store.action_list == expected_action_list

    assert checkpoint_from_test_yaml_config.name == checkpoint_from_yaml.name
    assert (
        checkpoint_from_test_yaml_config.action_list == checkpoint_from_yaml.action_list
    )

    assert checkpoint_from_yaml.name == checkpoint_name
    assert checkpoint_from_yaml.get_config(
        mode=ConfigOutputModes.JSON_DICT, clean_falsy=True
    ) == {
        "name": "my_new_checkpoint",
        "config_version": 1.0,
        "class_name": "Checkpoint",
        "module_name": "great_expectations.checkpoint",
        "run_name_template": "%Y%m%d-%H%M%S-my-run-name-template",
        "action_list": [
            {
                "name": "store_validation_result",
                "action": {"class_name": "StoreValidationResultAction"},
            },
            {
                "name": "store_evaluation_params",
                "action": {"class_name": "StoreEvaluationParametersAction"},
            },
            {
                "name": "update_data_docs",
                "action": {"class_name": "UpdateDataDocsAction", "site_names": []},
            },
        ],
        "validations": [
            {
                "batch_request": {
                    "datasource_name": "data_dir",
                    "data_connector_name": "data_dir_example_data_connector",
                    "data_asset_name": "DEFAULT_ASSET_NAME",
                    "partition_request": {"index": -1},
                },
                "expectation_suite_name": "newsuite",
            }
        ],
    }

    assert isinstance(checkpoint_from_yaml, Checkpoint)

    assert checkpoint_name in context.list_checkpoints()
    assert len(context.list_checkpoints()) == 1

    # No other usage stats calls detected
    assert mock_emit.call_count == 1


@mock.patch(
    "great_expectations.core.usage_statistics.usage_statistics.UsageStatisticsHandler.emit"
)
def test_add_checkpoint_from_yaml_fails_for_unrecognized_class_name(
    mock_emit, empty_data_context_stats_enabled
):
    """
    What does this test and why?
    Checkpoint yaml should have a valid class_name
    """

    context: DataContext = empty_data_context_stats_enabled
    checkpoint_name: str = "my_new_checkpoint"

    assert checkpoint_name not in context.list_checkpoints()
    assert len(context.list_checkpoints()) == 0

    checkpoint_yaml_config = f"""
name: {checkpoint_name}
config_version: 1.0
class_name: NotAValidCheckpointClassName
run_name_template: "%Y%m%d-%H%M%S-my-run-name-template"
validations:
  - batch_request:
      datasource_name: data_dir
      data_connector_name: data_dir_example_data_connector
      data_asset_name: DEFAULT_ASSET_NAME
      partition_request:
        index: -1
    expectation_suite_name: newsuite
    """

    with pytest.raises(KeyError):
        context.test_yaml_config(checkpoint_yaml_config, name=checkpoint_name)

    with pytest.raises(AttributeError):
        context.add_checkpoint(
            **yaml.load(checkpoint_yaml_config),
        )

    assert checkpoint_name not in context.list_checkpoints()
    assert len(context.list_checkpoints()) == 0
    assert mock_emit.call_count == 1
    expected_call_args_list = [
        mock.call(
            {
                "event": "data_context.test_yaml_config",
                "event_payload": {},
                "success": False,
            }
        ),
    ]
    assert mock_emit.call_args_list == expected_call_args_list


@mock.patch(
    "great_expectations.core.usage_statistics.usage_statistics.UsageStatisticsHandler.emit"
)
def test_add_datasource_from_yaml(mock_emit, empty_data_context_stats_enabled):
    """
    What does this test and why?
    Adding a datasource using context.add_datasource() via a config from a parsed yaml string without substitution variables should work as expected.
    """
    context: DataContext = empty_data_context_stats_enabled

    assert "my_new_datasource" not in context.datasources.keys()
    assert "my_new_datasource" not in context.list_datasources()
    assert "my_new_datasource" not in context.get_config()["datasources"]

    datasource_name: str = "my_datasource"

    example_yaml = f"""
    class_name: Datasource
    execution_engine:
      class_name: PandasExecutionEngine
    data_connectors:
      data_dir_example_data_connector:
        class_name: InferredAssetFilesystemDataConnector
        datasource_name: {datasource_name}
        base_directory: ../data
        default_regex:
          group_names: data_asset_name
          pattern: (.*)
    """
    datasource_from_test_yaml_config = context.test_yaml_config(
        example_yaml, name=datasource_name
    )
    assert mock_emit.call_count == 1
    # Substitute anonymized names since it changes for each run
    anonymized_datasource_name = mock_emit.call_args_list[0][0][0]["event_payload"][
        "anonymized_name"
    ]
    anonymized_execution_engine_name = mock_emit.call_args_list[0][0][0][
        "event_payload"
    ]["anonymized_execution_engine"]["anonymized_name"]
    anonymized_data_connector_name = mock_emit.call_args_list[0][0][0]["event_payload"][
        "anonymized_data_connectors"
    ][0]["anonymized_name"]
    expected_call_args_list = [
        mock.call(
            {
                "event": "data_context.test_yaml_config",
                "event_payload": {
                    "anonymized_name": anonymized_datasource_name,
                    "parent_class": "Datasource",
                    "anonymized_execution_engine": {
                        "anonymized_name": anonymized_execution_engine_name,
                        "parent_class": "PandasExecutionEngine",
                    },
                    "anonymized_data_connectors": [
                        {
                            "anonymized_name": anonymized_data_connector_name,
                            "parent_class": "InferredAssetFilesystemDataConnector",
                        }
                    ],
                },
                "success": True,
            }
        ),
    ]
    assert mock_emit.call_args_list == expected_call_args_list

    datasource_from_yaml = context.add_datasource(
        name=datasource_name, **yaml.load(example_yaml)
    )
    assert mock_emit.call_count == 2
    expected_call_args_list.extend(
        [
            mock.call(
                {
                    "event": "data_context.add_datasource",
                    "event_payload": {},
                    "success": True,
                }
            ),
        ]
    )
    assert mock_emit.call_args_list == expected_call_args_list

    assert datasource_from_test_yaml_config.config == datasource_from_yaml.config

    assert datasource_from_yaml.name == datasource_name
    assert datasource_from_yaml.config == {
        "execution_engine": {
            "class_name": "PandasExecutionEngine",
            "module_name": "great_expectations.execution_engine",
        },
        "data_connectors": {
            "data_dir_example_data_connector": {
                "class_name": "InferredAssetFilesystemDataConnector",
                "module_name": "great_expectations.datasource.data_connector",
                "default_regex": {"group_names": "data_asset_name", "pattern": "(.*)"},
                "base_directory": "../data",
            }
        },
    }
    assert isinstance(datasource_from_yaml, Datasource)
    assert datasource_from_yaml.__class__.__name__ == "Datasource"

    assert datasource_name in [d["name"] for d in context.list_datasources()]
    assert datasource_name in context.datasources
    assert datasource_name in context.get_config()["datasources"]

    # Check that the datasource was written to disk as expected
    root_directory = context.root_directory
    del context
    context = DataContext(root_directory)

    assert datasource_name in [d["name"] for d in context.list_datasources()]
    assert datasource_name in context.datasources
    assert datasource_name in context.get_config()["datasources"]
    assert mock_emit.call_count == 3
    expected_call_args_list.extend(
        [
            mock.call(
                {
                    "event": "data_context.__init__",
                    "event_payload": {},
                    "success": True,
                }
            ),
        ]
    )
    assert mock_emit.call_args_list == expected_call_args_list


@mock.patch(
    "great_expectations.core.usage_statistics.usage_statistics.UsageStatisticsHandler.emit"
)
def test_add_datasource_from_yaml_sql_datasource(
    mock_emit,
    sa,
    test_backends,
    empty_data_context_stats_enabled,
):
    """
    What does this test and why?
    Adding a datasource using context.add_datasource() via a config from a parsed yaml string without substitution variables should work as expected.
    """

    if "postgresql" not in test_backends:
        pytest.skip("test_add_datasource_from_yaml_sql_datasource requires postgresql")

    context: DataContext = empty_data_context_stats_enabled

    assert "my_new_datasource" not in context.datasources.keys()
    assert "my_new_datasource" not in context.list_datasources()
    assert "my_new_datasource" not in context.get_config()["datasources"]

    datasource_name: str = "my_datasource"

    example_yaml = """
    class_name: SimpleSqlalchemyDatasource
    introspection:
      whole_table:
        data_asset_name_suffix: __whole_table
    credentials:
      drivername: postgresql
      host: localhost
      port: '5432'
      username: postgres
      password: ''
      database: postgres
    """

    datasource_from_test_yaml_config = context.test_yaml_config(
        example_yaml, name=datasource_name
    )
    assert mock_emit.call_count == 1
    # Substitute anonymized name since it changes for each run
    anonymized_name = mock_emit.call_args_list[0][0][0]["event_payload"][
        "anonymized_name"
    ]
    anonymized_data_connector_name = mock_emit.call_args_list[0][0][0]["event_payload"][
        "anonymized_data_connectors"
    ][0]["anonymized_name"]
    expected_call_args_list = [
        mock.call(
            {
                "event": "data_context.test_yaml_config",
                "event_payload": {
                    "anonymized_name": anonymized_name,
                    "parent_class": "SimpleSqlalchemyDatasource",
                    "anonymized_execution_engine": {
                        "parent_class": "SqlAlchemyExecutionEngine"
                    },
                    "anonymized_data_connectors": [
                        {
                            "anonymized_name": anonymized_data_connector_name,
                            "parent_class": "InferredAssetSqlDataConnector",
                        }
                    ],
                },
                "success": True,
            }
        ),
    ]
    assert mock_emit.call_args_list == expected_call_args_list
    datasource_from_yaml = context.add_datasource(
        name=datasource_name, **yaml.load(example_yaml)
    )
    assert mock_emit.call_count == 2
    expected_call_args_list.extend(
        [
            mock.call(
                {
                    "event": "data_context.add_datasource",
                    "event_payload": {},
                    "success": True,
                }
            ),
        ]
    )
    assert mock_emit.call_args_list == expected_call_args_list

    # .config not implemented for SimpleSqlalchemyDatasource
    assert datasource_from_test_yaml_config.config == {}
    assert datasource_from_yaml.config == {}

    assert datasource_from_yaml.name == datasource_name
    assert isinstance(datasource_from_yaml, SimpleSqlalchemyDatasource)
    assert datasource_from_yaml.__class__.__name__ == "SimpleSqlalchemyDatasource"

    assert datasource_name in [d["name"] for d in context.list_datasources()]
    assert datasource_name in context.datasources
    assert datasource_name in context.get_config()["datasources"]

    assert isinstance(
        context.get_datasource(datasource_name=datasource_name),
        SimpleSqlalchemyDatasource,
    )
    assert isinstance(
        context.get_config()["datasources"][datasource_name], DatasourceConfig
    )

    # As of 20210312 SimpleSqlalchemyDatasource returns an empty {} .config
    # so here we check for each part of the config individually
    datasource_config = context.get_config()["datasources"][datasource_name]
    assert datasource_config.class_name == "SimpleSqlalchemyDatasource"
    assert datasource_config.credentials == {
        "drivername": "postgresql",
        "host": "localhost",
        "port": "5432",
        "username": "postgres",
        "password": "",
        "database": "postgres",
    }
    assert datasource_config.credentials == OrderedDict(
        [
            ("drivername", "postgresql"),
            ("host", "localhost"),
            ("port", "5432"),
            ("username", "postgres"),
            ("password", ""),
            ("database", "postgres"),
        ]
    )
    assert datasource_config.introspection == OrderedDict(
        [("whole_table", OrderedDict([("data_asset_name_suffix", "__whole_table")]))]
    )
    assert datasource_config.module_name == "great_expectations.datasource"

    # Check that the datasource was written to disk as expected
    root_directory = context.root_directory
    del context
    context = DataContext(root_directory)

    assert datasource_name in [d["name"] for d in context.list_datasources()]
    assert datasource_name in context.datasources
    assert datasource_name in context.get_config()["datasources"]

    assert isinstance(
        context.get_datasource(datasource_name=datasource_name),
        SimpleSqlalchemyDatasource,
    )
    assert isinstance(
        context.get_config()["datasources"][datasource_name], DatasourceConfig
    )

    # As of 20210312 SimpleSqlalchemyDatasource returns an empty {} .config
    # so here we check for each part of the config individually
    datasource_config = context.get_config()["datasources"][datasource_name]
    assert datasource_config.class_name == "SimpleSqlalchemyDatasource"
    assert datasource_config.credentials == {
        "drivername": "postgresql",
        "host": "localhost",
        "port": "5432",
        "username": "postgres",
        "password": "",
        "database": "postgres",
    }
    assert datasource_config.credentials == OrderedDict(
        [
            ("drivername", "postgresql"),
            ("host", "localhost"),
            ("port", "5432"),
            ("username", "postgres"),
            ("password", ""),
            ("database", "postgres"),
        ]
    )
    assert datasource_config.introspection == OrderedDict(
        [("whole_table", OrderedDict([("data_asset_name_suffix", "__whole_table")]))]
    )
    assert datasource_config.module_name == "great_expectations.datasource"
    assert mock_emit.call_count == 3
    expected_call_args_list.extend(
        [
            mock.call(
                {
                    "event": "data_context.__init__",
                    "event_payload": {},
                    "success": True,
                }
            ),
        ]
    )
    assert mock_emit.call_args_list == expected_call_args_list


@mock.patch(
    "great_expectations.core.usage_statistics.usage_statistics.UsageStatisticsHandler.emit"
)
def test_add_datasource_from_yaml_sql_datasource_with_credentials(
    mock_emit, sa, test_backends, empty_data_context_stats_enabled
):
    """
    What does this test and why?
    Adding a datasource using context.add_datasource() via a config from a parsed yaml string without substitution variables.
    In addition, this tests whether the same can be accomplished using credentials with a  Datasource and SqlAlchemyExecutionEngine, rather than a SimpleSqlalchemyDatasource
    """

    if "postgresql" not in test_backends:
        pytest.skip(
            "test_add_datasource_from_yaml_sql_datasource_with_credentials requires postgresql"
        )

    context: DataContext = empty_data_context_stats_enabled

    assert "my_new_datasource" not in context.datasources.keys()
    assert "my_new_datasource" not in context.list_datasources()
    assert "my_new_datasource" not in context.get_config()["datasources"]

    datasource_name: str = "my_datasource"

    example_yaml = """
    class_name: Datasource
    execution_engine:
      class_name: SqlAlchemyExecutionEngine
      credentials:
        host: localhost
        port: 5432
        username: postgres
        password:
        database: test_ci
        drivername: postgresql
    data_connectors:
      default_inferred_data_connector_name:
        class_name: InferredAssetSqlDataConnector
        name: whole_table
      default_runtime_data_connector_name:
        class_name: RuntimeDataConnector
        batch_identifiers:
          - default_identifier_name
    """

    datasource_from_test_yaml_config = context.test_yaml_config(
        example_yaml, name=datasource_name
    )
    assert mock_emit.call_count == 1
    # Substitute anonymized name since it changes for each run
    anonymized_name = mock_emit.call_args_list[0][0][0]["event_payload"][
        "anonymized_name"
    ]
    anonymized_execution_engine_name = mock_emit.call_args_list[0][0][0][
        "event_payload"
    ]["anonymized_execution_engine"]["anonymized_name"]
    anonymized_data_connector_name = mock_emit.call_args_list[0][0][0]["event_payload"][
        "anonymized_data_connectors"
    ][0]["anonymized_name"]
    anonymized_data_connector_name_1 = mock_emit.call_args_list[0][0][0][
        "event_payload"
    ]["anonymized_data_connectors"][1]["anonymized_name"]
    expected_call_args_list = [
        mock.call(
            {
                "event": "data_context.test_yaml_config",
                "event_payload": {
                    "anonymized_name": anonymized_name,
                    "parent_class": "Datasource",
                    "anonymized_execution_engine": {
                        "anonymized_name": anonymized_execution_engine_name,
                        "parent_class": "SqlAlchemyExecutionEngine",
                    },
                    "anonymized_data_connectors": [
                        {
                            "anonymized_name": anonymized_data_connector_name,
                            "parent_class": "InferredAssetSqlDataConnector",
                        },
                        {
                            "anonymized_name": anonymized_data_connector_name_1,
                            "parent_class": "RuntimeDataConnector",
                        },
                    ],
                },
                "success": True,
            }
        ),
    ]
    assert mock_emit.call_args_list == expected_call_args_list
    datasource_from_yaml = context.add_datasource(
        name=datasource_name, **yaml.load(example_yaml)
    )
    assert mock_emit.call_count == 2
    expected_call_args_list.extend(
        [
            mock.call(
                {
                    "event": "data_context.add_datasource",
                    "event_payload": {},
                    "success": True,
                }
            ),
        ]
    )
    assert mock_emit.call_args_list == expected_call_args_list

    assert datasource_from_test_yaml_config.config == {
        "execution_engine": {
            "class_name": "SqlAlchemyExecutionEngine",
            "credentials": {
                "host": "localhost",
                "port": 5432,
                "username": "postgres",
                "password": None,
                "database": "test_ci",
                "drivername": "postgresql",
            },
            "module_name": "great_expectations.execution_engine",
        },
        "data_connectors": {
            "default_inferred_data_connector_name": {
                "class_name": "InferredAssetSqlDataConnector",
                "module_name": "great_expectations.datasource.data_connector",
            },
            "default_runtime_data_connector_name": {
                "class_name": "RuntimeDataConnector",
                "batch_identifiers": ["default_identifier_name"],
                "module_name": "great_expectations.datasource.data_connector",
            },
        },
    }
    assert datasource_from_yaml.config == {
        "execution_engine": {
            "class_name": "SqlAlchemyExecutionEngine",
            "credentials": {
                "host": "localhost",
                "port": 5432,
                "username": "postgres",
                "password": None,
                "database": "test_ci",
                "drivername": "postgresql",
            },
            "module_name": "great_expectations.execution_engine",
        },
        "data_connectors": {
            "default_inferred_data_connector_name": {
                "class_name": "InferredAssetSqlDataConnector",
                "module_name": "great_expectations.datasource.data_connector",
            },
            "default_runtime_data_connector_name": {
                "class_name": "RuntimeDataConnector",
                "batch_identifiers": ["default_identifier_name"],
                "module_name": "great_expectations.datasource.data_connector",
            },
        },
    }

    assert datasource_from_yaml.name == datasource_name
    assert isinstance(datasource_from_yaml, Datasource)
    assert datasource_from_yaml.__class__.__name__ == "Datasource"

    assert datasource_name == context.list_datasources()[0]["name"]
    assert isinstance(context.datasources[datasource_name], Datasource)

    assert isinstance(
        context.get_datasource(datasource_name=datasource_name),
        Datasource,
    )
    assert isinstance(
        context.get_config()["datasources"][datasource_name], DatasourceConfig
    )

    # making sure the config is right
    datasource_config = context.get_config()["datasources"][datasource_name]
    assert datasource_config.class_name == "Datasource"
    assert datasource_config.execution_engine.credentials == {
        "host": "localhost",
        "port": 5432,
        "username": "postgres",
        "password": None,
        "database": "test_ci",
        "drivername": "postgresql",
    }
    assert datasource_config.execution_engine.credentials == OrderedDict(
        [
            ("host", "localhost"),
            ("port", 5432),
            ("username", "postgres"),
            ("password", None),
            ("database", "test_ci"),
            ("drivername", "postgresql"),
        ]
    )

    # No other usage stats calls detected
    assert mock_emit.call_count == 2


@mock.patch(
    "great_expectations.core.usage_statistics.usage_statistics.UsageStatisticsHandler.emit"
)
def test_add_datasource_from_yaml_with_substitution_variables(
    mock_emit, empty_data_context_stats_enabled, monkeypatch
):
    """
    What does this test and why?
    Adding a datasource using context.add_datasource() via a config from a parsed yaml string containing substitution variables should work as expected.
    """

    context: DataContext = empty_data_context_stats_enabled

    assert "my_new_datasource" not in context.datasources.keys()
    assert "my_new_datasource" not in context.list_datasources()
    assert "my_new_datasource" not in context.get_config()["datasources"]

    datasource_name: str = "my_datasource"

    monkeypatch.setenv("SUBSTITUTED_BASE_DIRECTORY", "../data")

    example_yaml = f"""
        class_name: Datasource
        execution_engine:
          class_name: PandasExecutionEngine
        data_connectors:
          data_dir_example_data_connector:
            class_name: InferredAssetFilesystemDataConnector
            datasource_name: {datasource_name}
            base_directory: ${{SUBSTITUTED_BASE_DIRECTORY}}
            default_regex:
              group_names: data_asset_name
              pattern: (.*)
        """
    datasource_from_test_yaml_config = context.test_yaml_config(
        example_yaml, name=datasource_name
    )

    assert mock_emit.call_count == 1
    # Substitute anonymized names since it changes for each run
    anonymized_datasource_name = mock_emit.call_args_list[0][0][0]["event_payload"][
        "anonymized_name"
    ]
    anonymized_execution_engine_name = mock_emit.call_args_list[0][0][0][
        "event_payload"
    ]["anonymized_execution_engine"]["anonymized_name"]
    anonymized_data_connector_name = mock_emit.call_args_list[0][0][0]["event_payload"][
        "anonymized_data_connectors"
    ][0]["anonymized_name"]
    expected_call_args_list = [
        mock.call(
            {
                "event": "data_context.test_yaml_config",
                "event_payload": {
                    "anonymized_name": anonymized_datasource_name,
                    "parent_class": "Datasource",
                    "anonymized_execution_engine": {
                        "anonymized_name": anonymized_execution_engine_name,
                        "parent_class": "PandasExecutionEngine",
                    },
                    "anonymized_data_connectors": [
                        {
                            "anonymized_name": anonymized_data_connector_name,
                            "parent_class": "InferredAssetFilesystemDataConnector",
                        }
                    ],
                },
                "success": True,
            }
        ),
    ]
    assert mock_emit.call_args_list == expected_call_args_list
    datasource_from_yaml = context.add_datasource(
        name=datasource_name, **yaml.load(example_yaml)
    )
    assert mock_emit.call_count == 2
    expected_call_args_list.extend(
        [
            mock.call(
                {
                    "event": "data_context.add_datasource",
                    "event_payload": {},
                    "success": True,
                }
            ),
        ]
    )
    assert mock_emit.call_args_list == expected_call_args_list

    assert datasource_from_test_yaml_config.config == datasource_from_yaml.config

    assert datasource_from_yaml.name == datasource_name
    assert datasource_from_yaml.config == {
        "execution_engine": {
            "class_name": "PandasExecutionEngine",
            "module_name": "great_expectations.execution_engine",
        },
        "data_connectors": {
            "data_dir_example_data_connector": {
                "class_name": "InferredAssetFilesystemDataConnector",
                "module_name": "great_expectations.datasource.data_connector",
                "default_regex": {"group_names": "data_asset_name", "pattern": "(.*)"},
                "base_directory": "../data",
            }
        },
    }
    assert isinstance(datasource_from_yaml, Datasource)
    assert datasource_from_yaml.__class__.__name__ == "Datasource"

    assert datasource_name in [d["name"] for d in context.list_datasources()]
    assert datasource_name in context.datasources
    assert datasource_name in context.get_config()["datasources"]

    # Check that the datasource was written to disk as expected
    root_directory = context.root_directory
    del context
    context = DataContext(root_directory)

    assert datasource_name in [d["name"] for d in context.list_datasources()]
    assert datasource_name in context.datasources
    assert datasource_name in context.get_config()["datasources"]
    assert mock_emit.call_count == 3
    expected_call_args_list.extend(
        [
            mock.call(
                {
                    "event": "data_context.__init__",
                    "event_payload": {},
                    "success": True,
                }
            ),
        ]
    )
    assert mock_emit.call_args_list == expected_call_args_list


def test_stores_evaluation_parameters_resolve_correctly(data_context_with_query_store):
    """End to end test demonstrating usage of Stores evaluation parameters"""
    context = data_context_with_query_store
    suite_name = "eval_param_suite"
    context.create_expectation_suite(expectation_suite_name=suite_name)
    batch_request = {
        "datasource_name": "my_datasource",
        "data_connector_name": "default_runtime_data_connector_name",
        "data_asset_name": "DEFAULT_ASSET_NAME",
        "batch_identifiers": {"default_identifier_name": "test123"},
        "runtime_parameters": {"query": "select * from titanic"},
    }
    validator = context.get_validator(
        batch_request=RuntimeBatchRequest(**batch_request),
        expectation_suite_name=suite_name,
    )
    validator.expect_table_row_count_to_equal(
        value={
            # unnecessarily complex URN which should resolve to the actual row count.
            "$PARAMETER": "abs(-urn:great_expectations:stores:my_query_store:col_count - urn:great_expectations:stores:my_query_store:dist_col_count) + 4"
        }
    )

    checkpoint_config = {
        "class_name": "SimpleCheckpoint",
        "validations": [
            {"batch_request": batch_request, "expectation_suite_name": suite_name}
        ],
    }
    checkpoint = SimpleCheckpoint(
        f"_tmp_checkpoint_{suite_name}", context, **checkpoint_config
    )
    checkpoint_result = checkpoint.run()
    assert checkpoint_result.get("success") is True<|MERGE_RESOLUTION|>--- conflicted
+++ resolved
@@ -1805,15 +1805,10 @@
         )
     )
 
-<<<<<<< HEAD
-    my_validator = context.get_validator(batch=batch)
-    assert type(my_validator.get_expectation_suite()) == ExpectationSuite
-=======
     my_validator = context.get_validator(
         batch=batch
     )
     assert isinstance(my_validator.get_expectation_suite(), ExpectationSuite)
->>>>>>> df20475a
     assert my_validator.expectation_suite_name == "default"
 
 
