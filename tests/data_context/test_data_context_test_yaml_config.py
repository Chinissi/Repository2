import datetime
import json
import os
import tempfile

import pytest

from great_expectations.core import ExpectationSuite
from great_expectations.data_context.util import file_relative_path
from great_expectations.exceptions import PluginClassNotFoundError
from tests.test_utils import create_files_in_directory


def test_empty_store(empty_data_context_v3):
    my_expectation_store = empty_data_context_v3.test_yaml_config(
        yaml_config="""
module_name: great_expectations.data_context.store.expectations_store
class_name: ExpectationsStore
store_backend:

    module_name: "great_expectations.data_context.store.store_backend"
    class_name: InMemoryStoreBackend
"""
    )

    # assert False


def test_config_with_yaml_error(empty_data_context_v3):

    with pytest.raises(Exception):
        my_expectation_store = empty_data_context_v3.test_yaml_config(
            yaml_config="""
module_name: great_expectations.data_context.store.expectations_store
class_name: ExpectationsStore
store_backend:
    module_name: "great_expectations.data_context.store.store_backend"
    class_name: InMemoryStoreBackend
EGREGIOUS FORMATTING ERROR
"""
        )


def test_filesystem_store(empty_data_context_v3):
    tmp_dir = str(tempfile.mkdtemp())
    with open(os.path.join(tmp_dir, "expectations_A1.json"), "w") as f_:
        f_.write("\n")
    with open(os.path.join(tmp_dir, "expectations_A2.json"), "w") as f_:
        f_.write("\n")

    my_expectation_store = empty_data_context_v3.test_yaml_config(
        yaml_config=f"""
module_name: great_expectations.data_context.store.expectations_store
class_name: ExpectationsStore
store_backend:

    module_name: "great_expectations.data_context.store"
    class_name: TupleFilesystemStoreBackend
    base_directory: {tmp_dir}
"""
    )


def test_empty_store2(empty_data_context_v3):
    empty_data_context_v3.test_yaml_config(
        yaml_config="""
class_name: ValidationsStore
store_backend:

    module_name: "great_expectations.data_context.store.store_backend"
    class_name: InMemoryStoreBackend
"""
    )


def test_execution_environment_config(empty_data_context_v3):
    temp_dir = str(tempfile.mkdtemp())
    create_files_in_directory(
        directory=temp_dir,
        file_name_list=[
            "alex_20200809_1000.csv",
            "eugene_20200809_1500.csv",
            "james_20200811_1009.csv",
            "abe_20200809_1040.csv",
            "will_20200809_1002.csv",
            "james_20200713_1567.csv",
            "eugene_20201129_1900.csv",
            "will_20200810_1001.csv",
            "james_20200810_1003.csv",
            "alex_20200819_1300.csv",
        ],
    )
    print(temp_dir)

    return_obj = empty_data_context_v3.test_yaml_config(
        yaml_config=f"""
class_name: ExecutionEnvironment

execution_engine:
    class_name: PandasExecutionEngine

data_connectors:
    my_filesystem_data_connector:
        # class_name: ConfiguredAssetFilesystemDataConnector
        class_name: InferredAssetFilesystemDataConnector
        base_directory: {temp_dir}
        glob_directive: '*.csv'
        default_regex:
            pattern: (.+)_(\\d+)\\.csv
            group_names:
            - letter
            - number
""",
        return_mode="report_object",
    )

    print(json.dumps(return_obj, indent=2))

    assert set(return_obj.keys()) == {"execution_engine", "data_connectors"}
    sub_obj = return_obj["data_connectors"]["my_filesystem_data_connector"]
    sub_obj.pop("example_data_reference")
    assert sub_obj == {
        "class_name": "InferredAssetFilesystemDataConnector",
        "data_asset_count": 1,
        "example_data_asset_names": ["DEFAULT_ASSET_NAME"],
        "data_assets": {
            "DEFAULT_ASSET_NAME": {
                "batch_definition_count": 10,
                "example_data_references": [
                    "abe_20200809_1040.csv",
                    "alex_20200809_1000.csv",
                    "alex_20200819_1300.csv",
                ],
            }
        },
        "example_unmatched_data_references": [],
        "unmatched_data_reference_count": 0,
    }


def test_error_states(empty_data_context_v3):

    first_config = """
class_name: ExecutionEnvironment

execution_engine:
    class_name: NOT_A_REAL_CLASS_NAME
"""

    with pytest.raises(PluginClassNotFoundError) as excinfo:
        empty_data_context_v3.test_yaml_config(yaml_config=first_config)
    # print(excinfo.value.message)
    # shortened_message_len = len(excinfo.value.message)
    # print("="*80)

    # Set shorten_tracebacks=True and verify that no error is thrown, even though the config is the same as before.
    # Note: a more thorough test could also verify that the traceback is indeed short.
    empty_data_context_v3.test_yaml_config(
        yaml_config=first_config, shorten_tracebacks=True,
    )

    # For good measure, do it again, with a different config and a different type of error
    temp_dir = str(tempfile.mkdtemp())
    second_config = f"""
class_name: ExecutionEnvironment

execution_engine:
    class_name: PandasExecutionEngine

data_connectors:
    my_filesystem_data_connector:
        # class_name: ConfiguredAssetFilesystemDataConnector
        class_name: InferredAssetFilesystemDataConnector
        base_directory: {temp_dir}
        glob_directive: '*.csv'
        default_regex:
            pattern: (.+)_(\\d+)\\.csv
            group_names:
            - letter
            - number
        NOT_A_REAL_KEY: nothing
"""

    with pytest.raises(TypeError) as excinfo:
        empty_data_context_v3.test_yaml_config(yaml_config=second_config,)

    empty_data_context_v3.test_yaml_config(
        yaml_config=second_config, shorten_tracebacks=True
    )


def test_config_variables_in_test_yaml_config(empty_data_context_v3, sa):
    context = empty_data_context_v3

    db_file = file_relative_path(
        __file__,
        os.path.join("..", "test_sets", "test_cases_for_sql_data_connector.db"),
    )

    context.save_config_variable("db_file", db_file)
    context.save_config_variable(
        "data_connector_name", "my_very_awesome_data_connector"
    )
    context.save_config_variable("suffix", "__whole_table")
    context.save_config_variable("sampling_n", "10")

    print(context.config_variables)

    first_config = """
class_name: StreamlinedSqlExecutionEnvironment
connection_string: sqlite:///${db_file}

introspection:
    ${data_connector_name}:
        data_asset_name_suffix: ${suffix}
        sampling_method: _sample_using_limit
        sampling_kwargs:
            n: ${sampling_n}
"""

    my_execution_environment = context.test_yaml_config(first_config)
    assert (
        "test_cases_for_sql_data_connector.db"
        in my_execution_environment.execution_engine.connection_string
    )

    report_object = context.test_yaml_config(first_config, return_mode="report_object")
    print(json.dumps(report_object, indent=2))
    assert report_object["data_connectors"]["count"] == 1
    assert set(report_object["data_connectors"].keys()) == {
        "count",
        "my_very_awesome_data_connector",
    }


def test_golden_path_sql_execution_environment_configuration(
    sa, empty_data_context_v3, test_connectable_postgresql_db
):
    """Tests the golden path for setting up a StreamlinedSQLExecutionEnvironment using test_yaml_config"""
    context = empty_data_context_v3

    os.chdir(context.root_directory)
    import great_expectations as ge

    context = ge.get_context()

    yaml_config = """
class_name: StreamlinedSqlExecutionEnvironment
credentials:
    drivername: postgresql
    username: postgres
    password: ""
    host: localhost
    port: 5432
    database: test_ci

introspection:
    whole_table_with_limits:
        sampling_method: _sample_using_limit
        sampling_kwargs:
            n: 10
"""
    # noinspection PyUnusedLocal
    report_object = context.test_yaml_config(
        name="my_datasource", yaml_config=yaml_config, return_mode="report_object",
    )
    print(json.dumps(report_object, indent=2))
    print(context.datasources)

    my_batch = context.get_batch("my_datasource", "whole_table_with_limits", "test_df",)
    assert len(my_batch.data.fetchall()) == 10

    with pytest.raises(KeyError):
        my_batch = context.get_batch(
            "my_datasource", "whole_table_with_limits", "DOES_NOT_EXIST",
        )

    my_validator = context.get_validator(
        execution_environment_name="my_datasource",
        data_connector_name="whole_table_with_limits",
        data_asset_name="test_df",
        expectation_suite=ExpectationSuite("my_expectation_suite"),
    )

    # my_evr = my_validator.expect_column_values_to_be_between(
    #     column="a",
    #     min_value=10,
    #     max_value=100,
    # )
    # assert my_evr.success

    # my_evr = my_validator.expect_table_columns_to_match_ordered_list(ordered_list=["a", "b", "c"])
    # assert my_evr.success


def test_golden_path_inferred_asset_pandas_execution_environment_configuration(
    empty_data_context_v3, test_df, tmp_path_factory
):
    """
    Tests the golden path for InferredAssetFilesystemDataConnector with PandasExecutionEngine using test_yaml_config
    """
    base_directory = str(
        tmp_path_factory.mktemp(
            "test_golden_path_pandas_execution_environment_configuration"
        )
    )

    create_files_in_directory(
        directory=base_directory,
        file_name_list=[
            "test_dir_charlie/A/A-1.csv",
            "test_dir_charlie/A/A-2.csv",
            "test_dir_charlie/A/A-3.csv",
            "test_dir_charlie/B/B-1.csv",
            "test_dir_charlie/B/B-2.csv",
            "test_dir_charlie/B/B-3.csv",
            "test_dir_charlie/C/C-1.csv",
            "test_dir_charlie/C/C-2.csv",
            "test_dir_charlie/C/C-3.csv",
            "test_dir_charlie/D/D-1.csv",
            "test_dir_charlie/D/D-2.csv",
            "test_dir_charlie/D/D-3.csv",
        ],
        file_content_fn=lambda: test_df.to_csv(header=True, index=False),
    )

    context = empty_data_context_v3

    os.chdir(context.root_directory)
    import great_expectations as ge

    context = ge.get_context()

    yaml_config = f"""
class_name: ExecutionEnvironment

execution_engine:
    class_name: PandasExecutionEngine

data_connectors:
    my_filesystem_data_connector:
        class_name: InferredAssetFilesystemDataConnector
        base_directory: {base_directory}/test_dir_charlie
        glob_directive: "*/*.csv"

        default_regex:
            pattern: (.+)/(.+)-(\\d+)\\.csv
            group_names:
                - subdirectory
                - data_asset_name
                - number
"""

    # noinspection PyUnusedLocal
    report_object = context.test_yaml_config(
        name="my_directory_datasource",
        yaml_config=yaml_config,
        return_mode="report_object",
    )
    # print(json.dumps(report_object, indent=2))
    # print(context.datasources)

    my_batch = context.get_batch(
        execution_environment_name="my_directory_datasource",
        data_connector_name="my_filesystem_data_connector",
        data_asset_name="A",
        partition_identifiers={
            "number": "2",
        },
        batch_spec_passthrough={
            "sampling_method": "_sample_using_hash",
            "sampling_kwargs": {
                "column_name": "date",
                "hash_function_name": "md5",
                "hash_value": "f",
            },
        },
    )
    assert my_batch.batch_definition["data_asset_name"] == "A"

    df_data = my_batch.data
    assert df_data.shape == (10, 10)
    df_data["date"] = df_data.apply(lambda row: datetime.datetime.strptime(row["date"], "%Y-%m-%d").date(), axis=1)
    assert test_df[
        (test_df["date"] == datetime.date(2020, 1, 15)) | (test_df["date"] == datetime.date(2020, 1, 29))
        ].drop("timestamp", axis=1).equals(df_data.drop("timestamp", axis=1))

    with pytest.raises(ValueError):
        # noinspection PyUnusedLocal
        my_batch = context.get_batch(
            execution_environment_name="my_directory_datasource",
            data_connector_name="my_filesystem_data_connector",
            data_asset_name="DOES_NOT_EXIST",
        )

    my_validator = context.get_validator(
        execution_environment_name="my_directory_datasource",
        data_connector_name="my_filesystem_data_connector",
        data_asset_name="D",
        partition_request={
            "partition_identifiers": {
                "number": "3"
            }
        },
        batch_spec_passthrough={
            "sampling_method": "_sample_using_hash",
            "sampling_kwargs": {
                "column_name": "date",
                "hash_function_name": "md5",
                "hash_value": "f",
            },
        },
        expectation_suite=ExpectationSuite("my_expectation_suite"),
    )
    my_evr = my_validator.expect_column_values_to_be_between(
        column="d", min_value=1, max_value=31
    )
    assert my_evr.success

    # my_evr = my_validator.expect_table_columns_to_match_ordered_list(ordered_list=["x", "y", "z"])
    # assert my_evr.success


def test_golden_path_configured_asset_pandas_execution_environment_configuration(
    empty_data_context_v3, test_df, tmp_path_factory
):
    """
    Tests the golden path for InferredAssetFilesystemDataConnector with PandasExecutionEngine using test_yaml_config
    """
    base_directory = str(
        tmp_path_factory.mktemp(
            "test_golden_path_pandas_execution_environment_configuration"
        )
    )

    create_files_in_directory(
        directory=base_directory,
        file_name_list=[
            "test_dir_foxtrot/A/A-1.csv",
            "test_dir_foxtrot/A/A-2.csv",
            "test_dir_foxtrot/A/A-3.csv",
            "test_dir_foxtrot/B/B-1.txt",
            "test_dir_foxtrot/B/B-2.txt",
            "test_dir_foxtrot/B/B-3.txt",
            "test_dir_foxtrot/C/C-2017.csv",
            "test_dir_foxtrot/C/C-2018.csv",
            "test_dir_foxtrot/C/C-2019.csv",
            "test_dir_foxtrot/D/D-aaa.csv",
            "test_dir_foxtrot/D/D-bbb.csv",
            "test_dir_foxtrot/D/D-ccc.csv",
            "test_dir_foxtrot/D/D-ddd.csv",
            "test_dir_foxtrot/D/D-eee.csv",
        ],
        file_content_fn=lambda: test_df.to_csv(header=True, index=False),
    )

    context = empty_data_context_v3

    os.chdir(context.root_directory)
    import great_expectations as ge

    context = ge.get_context()

    yaml_config = f"""
class_name: ExecutionEnvironment

execution_engine:
    class_name: PandasExecutionEngine

data_connectors:
    my_filesystem_data_connector:
        class_name: ConfiguredAssetFilesystemDataConnector
        base_directory: {base_directory}
        # glob_directive: "*"

        default_regex:
            pattern: (.+)\\.csv
            group_names:
                - alphanumeric

        assets:
            A:
                base_directory: {base_directory}/test_dir_foxtrot/A
                pattern: (.+)-(\\d+)\\.csv
                group_names:
                    - letter
                    - number
            B:
                base_directory: {base_directory}/test_dir_foxtrot/B
                pattern: (.+)-(\\d+)\\.csv
                group_names:
                    - letter
                    - number
            C:
                base_directory: {base_directory}/test_dir_foxtrot/C
                pattern: (.+)-(\\d+)\\.csv
                group_names:
                    - letter
                    - year
            D:
                base_directory: {base_directory}/test_dir_foxtrot/D
                pattern: (.+)-(\\d+)\\.csv
                group_names:
                    - letter
                    - checksum
"""

    # noinspection PyUnusedLocal
    report_object = context.test_yaml_config(
        name="my_directory_datasource",
        yaml_config=yaml_config,
        return_mode="report_object",
    )
    # print(json.dumps(report_object, indent=2))
    # print(context.datasources)

    my_batch = context.get_batch(
        execution_environment_name="my_directory_datasource",
        data_connector_name="my_filesystem_data_connector",
        data_asset_name="A",
        partition_identifiers={
            "number": "2",
        },
        batch_spec_passthrough={
            "sampling_method": "_sample_using_hash",
            "sampling_kwargs": {
                "column_name": "date",
                "hash_function_name": "md5",
                "hash_value": "f",
            },
        },
    )
    assert my_batch.batch_definition["data_asset_name"] == "A"

    df_data = my_batch.data
    assert df_data.shape == (10, 10)
    df_data["date"] = df_data.apply(lambda row: datetime.datetime.strptime(row["date"], "%Y-%m-%d").date(), axis=1)
    assert test_df[
        (test_df["date"] == datetime.date(2020, 1, 15)) | (test_df["date"] == datetime.date(2020, 1, 29))
    ].drop("timestamp", axis=1).equals(df_data.drop("timestamp", axis=1))

    with pytest.raises(ValueError):
        # noinspection PyUnusedLocal
        my_batch = context.get_batch(
            execution_environment_name="my_directory_datasource",
            data_connector_name="my_filesystem_data_connector",
            data_asset_name="DOES_NOT_EXIST",
        )

    my_validator = context.get_validator(
        execution_environment_name="my_directory_datasource",
        data_connector_name="my_filesystem_data_connector",
        data_asset_name="C",
<<<<<<< HEAD
        partition_request={
            "partition_identifiers": {
                "year": "2019"
            }
        },
        batch_spec_passthrough={
            "sampling_method": "_sample_using_hash",
            "sampling_kwargs": {
                "column_name": "date",
                "hash_function_name": "md5",
                "hash_value": "f",
            },
        },
=======
        partition_request={"partition_identifiers": {"year": "2019"}},
        sampling_method="_sample_using_hash",
        sampling_kwargs={"column_name": "date", "hash_function_name": "md5"},
>>>>>>> 2369859b
        attach_new_expectation_suite=True,
    )
    my_evr = my_validator.expect_column_values_to_be_between(
        column="d", min_value=1, max_value=31
    )
    assert my_evr.success

    # my_evr = my_validator.expect_table_columns_to_match_ordered_list(ordered_list=["x", "y", "z"])
    # assert my_evr.success<|MERGE_RESOLUTION|>--- conflicted
+++ resolved
@@ -551,7 +551,6 @@
         execution_environment_name="my_directory_datasource",
         data_connector_name="my_filesystem_data_connector",
         data_asset_name="C",
-<<<<<<< HEAD
         partition_request={
             "partition_identifiers": {
                 "year": "2019"
@@ -565,11 +564,6 @@
                 "hash_value": "f",
             },
         },
-=======
-        partition_request={"partition_identifiers": {"year": "2019"}},
-        sampling_method="_sample_using_hash",
-        sampling_kwargs={"column_name": "date", "hash_function_name": "md5"},
->>>>>>> 2369859b
         attach_new_expectation_suite=True,
     )
     my_evr = my_validator.expect_column_values_to_be_between(
