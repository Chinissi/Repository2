--- conflicted
+++ resolved
@@ -22,48 +22,6 @@
 from tests.test_utils import create_files_in_directory, set_directory
 
 
-<<<<<<< HEAD
-=======
-@pytest.fixture
-def test_connectable_postgresql_db(sa, test_backends, test_df):
-    """Populates a postgres DB with a `test_df` table in the `connection_test` schema to test DataConnectors against"""
-
-    if "postgresql" not in test_backends:
-        pytest.skip("skipping fixture because postgresql not selected")
-
-    url = get_sqlalchemy_url(
-        drivername="postgresql",
-        username="postgres",
-        password="",
-        host=os.getenv("GE_TEST_LOCAL_DB_HOSTNAME", "localhost"),
-        port="5432",
-        database="test_ci",
-    )
-    engine = sa.create_engine(url)
-
-    schema_check_results = engine.execute(
-        "SELECT schema_name FROM information_schema.schemata WHERE schema_name = 'connection_test';"
-    ).fetchall()
-    if len(schema_check_results) == 0:
-        engine.execute("CREATE SCHEMA connection_test;")
-
-    table_check_results = engine.execute(
-        """
-SELECT EXISTS (
-   SELECT FROM information_schema.tables
-   WHERE  table_schema = 'connection_test'
-   AND    table_name   = 'test_df'
-);
-"""
-    ).fetchall()
-    if table_check_results != [(True,)]:
-        test_df.to_sql(name="test_df", con=engine, index=True, schema="connection_test")
-
-    # Return a connection string to this newly-created db
-    return engine
-
-
->>>>>>> a0e78402
 @mock.patch(
     "great_expectations.core.usage_statistics.usage_statistics.UsageStatisticsHandler.emit"
 )
