import json
import os
import tempfile

import pytest

from great_expectations.data_context.util import file_relative_path
from great_expectations.exceptions import PluginClassNotFoundError
from tests.test_utils import create_files_in_directory
<<<<<<< HEAD

=======
from great_expectations.exceptions import (
    PluginClassNotFoundError,
)
from great_expectations.data_context.util import (
    file_relative_path
)
from great_expectations.core import (
    ExpectationSuite
)
>>>>>>> beff8a02

def test_empty_store(empty_data_context_v3):
    my_expectation_store = empty_data_context_v3.test_yaml_config(
        yaml_config="""
module_name: great_expectations.data_context.store.expectations_store
class_name: ExpectationsStore
store_backend:

    module_name: "great_expectations.data_context.store.store_backend"
    class_name: InMemoryStoreBackend
"""
    )

    # assert False


def test_config_with_yaml_error(empty_data_context_v3):

    with pytest.raises(Exception):
        my_expectation_store = empty_data_context_v3.test_yaml_config(
            yaml_config="""
module_name: great_expectations.data_context.store.expectations_store
class_name: ExpectationsStore
store_backend:
    module_name: "great_expectations.data_context.store.store_backend"
    class_name: InMemoryStoreBackend
EGREGIOUS FORMATTING ERROR
"""
        )


def test_filesystem_store(empty_data_context_v3):
    tmp_dir = str(tempfile.mkdtemp())
    with open(os.path.join(tmp_dir, "expectations_A1.json"), "w") as f_:
        f_.write("\n")
    with open(os.path.join(tmp_dir, "expectations_A2.json"), "w") as f_:
        f_.write("\n")

    my_expectation_store = empty_data_context_v3.test_yaml_config(
        yaml_config=f"""
module_name: great_expectations.data_context.store.expectations_store
class_name: ExpectationsStore
store_backend:

    module_name: "great_expectations.data_context.store"
    class_name: TupleFilesystemStoreBackend
    base_directory: {tmp_dir}
"""
    )


def test_empty_store2(empty_data_context_v3):
    empty_data_context_v3.test_yaml_config(
        yaml_config="""
class_name: ValidationsStore
store_backend:

    module_name: "great_expectations.data_context.store.store_backend"
    class_name: InMemoryStoreBackend
"""
    )


def test_execution_environment_config(empty_data_context_v3):
    temp_dir = str(tempfile.mkdtemp())
    create_files_in_directory(
        directory=temp_dir,
        file_name_list=[
            "alex_20200809_1000.csv",
            "eugene_20200809_1500.csv",
            "james_20200811_1009.csv",
            "abe_20200809_1040.csv",
            "will_20200809_1002.csv",
            "james_20200713_1567.csv",
            "eugene_20201129_1900.csv",
            "will_20200810_1001.csv",
            "james_20200810_1003.csv",
            "alex_20200819_1300.csv",
        ],
    )
    print(temp_dir)

    return_obj = empty_data_context_v3.test_yaml_config(
        yaml_config=f"""
class_name: ExecutionEnvironment

execution_engine:
    class_name: PandasExecutionEngine

data_connectors:
    my_filesystem_data_connector:
        # class_name: ConfiguredAssetFilesystemDataConnector
        class_name: InferredAssetFilesystemDataConnector
        base_directory: {temp_dir}
        glob_directive: '*.csv'
        default_regex:
            pattern: (.+)_(\\d+)\\.csv
            group_names:
            - letter
            - number
""",
        return_mode="report_object",
    )

    print(json.dumps(return_obj, indent=2))

    assert return_obj == {
        "execution_engine": {"class_name": "PandasExecutionEngine"},
        "data_connectors": {
            "count": 1,
            "my_filesystem_data_connector": {
                "class_name": "InferredAssetFilesystemDataConnector",
                "data_asset_count": 1,
                "example_data_asset_names": ["DEFAULT_ASSET_NAME"],
                "data_assets": {
                    "DEFAULT_ASSET_NAME": {
                        "batch_definition_count": 10,
                        "example_data_references": [
                            "abe_20200809_1040.csv",
                            "alex_20200809_1000.csv",
                            "alex_20200819_1300.csv",
                        ],
                    }
                },
                "unmatched_data_reference_count": 0,
                "example_unmatched_data_references": [],
            },
        },
    }


def test_error_states(empty_data_context_v3):

    first_config = """
class_name: ExecutionEnvironment

execution_engine:
    class_name: NOT_A_REAL_CLASS_NAME
"""

    with pytest.raises(PluginClassNotFoundError) as excinfo:
        empty_data_context_v3.test_yaml_config(yaml_config=first_config)
    # print(excinfo.value.message)
    # shortened_message_len = len(excinfo.value.message)
    # print("="*80)

    # Set shorten_tracebacks=True and verify that no error is thrown, even though the config is the same as before.
    # Note: a more thorough test could also verify that the traceback is indeed short.
    empty_data_context_v3.test_yaml_config(
        yaml_config=first_config, shorten_tracebacks=True,
    )

    # For good measure, do it again, with a different config and a different type of error
    temp_dir = str(tempfile.mkdtemp())
    second_config = f"""
class_name: ExecutionEnvironment

execution_engine:
    class_name: PandasExecutionEngine

data_connectors:
    my_filesystem_data_connector:
        # class_name: ConfiguredAssetFilesystemDataConnector
        class_name: InferredAssetFilesystemDataConnector
        base_directory: {temp_dir}
        glob_directive: '*.csv'
        default_regex:
            pattern: (.+)_(\\d+)\\.csv
            group_names:
            - letter
            - number
        NOT_A_REAL_KEY: nothing
"""

    with pytest.raises(TypeError) as excinfo:
        empty_data_context_v3.test_yaml_config(yaml_config=second_config,)

    empty_data_context_v3.test_yaml_config(
        yaml_config=second_config, shorten_tracebacks=True
    )


def test_config_variables_in_test_yaml_config(empty_data_context_v3, sa):
    context = empty_data_context_v3

    db_file = file_relative_path(
        __file__,
        os.path.join("..", "test_sets", "test_cases_for_sql_data_connector.db"),
    )

    context.save_config_variable("db_file", db_file)
    context.save_config_variable(
        "data_connector_name", "my_very_awesome_data_connector"
    )
    context.save_config_variable("suffix", "__whole_table")
    context.save_config_variable("sampling_n", "10")

    print(context.config_variables)

    first_config = """
class_name: StreamlinedSqlExecutionEnvironment
connection_string: sqlite:///${db_file}

introspection:
    ${data_connector_name}:
        data_asset_name_suffix: ${suffix}
        sampling_method: _sample_using_limit
        sampling_kwargs:
            n: ${sampling_n}
"""

    my_execution_environment = context.test_yaml_config(first_config)
    assert (
        "test_cases_for_sql_data_connector.db"
        in my_execution_environment.execution_engine.connection_string
    )

    report_object = context.test_yaml_config(first_config, return_mode="report_object")
    print(json.dumps(report_object, indent=2))
    assert report_object["data_connectors"]["count"] == 1
    assert set(report_object["data_connectors"].keys()) == {
        "count",
        "my_very_awesome_data_connector",
    }


def test_golden_path_sql_execution_environment_configuration(
    sa, empty_data_context_v3, test_connectable_postgresql_db
):
    """Tests the golden path for setting up a StreamlinedSQLExecutionEnvironment using test_yaml_config"""
    context = empty_data_context_v3

    os.chdir(context.root_directory)
    import great_expectations as ge

    context = ge.get_context()

    yaml_config = """
class_name: StreamlinedSqlExecutionEnvironment
credentials:
    drivername: postgresql
    username: postgres
    password: ""
    host: localhost
    port: 5432
    database: test_ci

introspection:
    whole_table_with_limits:
        sampling_method: _sample_using_limit
        sampling_kwargs:
            n: 10
"""
    report_object = context.test_yaml_config(
        name="my_datasource", yaml_config=yaml_config, return_mode="report_object",
    )
    # print(json.dumps(report_object, indent=2))
    # print(context.datasources)

    my_batch = context.get_batch("my_datasource", "whole_table_with_limits", "test_df",)
    assert len(my_batch.data.fetchall()) == 10

    with pytest.raises(KeyError):
        my_batch = context.get_batch(
<<<<<<< HEAD
            "my_datasource", "whole_table_with_limits", "DOES_NOT_EXIST",
        )
=======
            "my_datasource",
            "whole_table_with_limits",
            "DOES_NOT_EXIST",
        )

    my_validator = context.get_validator(
        "my_datasource",
        "whole_table_with_limits",
        "test_df",
        expectation_suite=ExpectationSuite("my_expectation_suite"),
    )
    # my_evr = my_validator.expect_column_values_to_be_between(
    #     column="a",
    #     min_value=10,
    #     max_value=100,
    # )
    # assert my_evr.success == True
    # # my_evr.my_validator.expect_table_columns_to_match_ordered_list(ordered_list=["a", "b", "c"])
    # assert my_evr.success == True
>>>>>>> beff8a02
<|MERGE_RESOLUTION|>--- conflicted
+++ resolved
@@ -7,9 +7,6 @@
 from great_expectations.data_context.util import file_relative_path
 from great_expectations.exceptions import PluginClassNotFoundError
 from tests.test_utils import create_files_in_directory
-<<<<<<< HEAD
-
-=======
 from great_expectations.exceptions import (
     PluginClassNotFoundError,
 )
@@ -19,7 +16,6 @@
 from great_expectations.core import (
     ExpectationSuite
 )
->>>>>>> beff8a02
 
 def test_empty_store(empty_data_context_v3):
     my_expectation_store = empty_data_context_v3.test_yaml_config(
@@ -284,13 +280,7 @@
 
     with pytest.raises(KeyError):
         my_batch = context.get_batch(
-<<<<<<< HEAD
             "my_datasource", "whole_table_with_limits", "DOES_NOT_EXIST",
-        )
-=======
-            "my_datasource",
-            "whole_table_with_limits",
-            "DOES_NOT_EXIST",
         )
 
     my_validator = context.get_validator(
@@ -306,5 +296,4 @@
     # )
     # assert my_evr.success == True
     # # my_evr.my_validator.expect_table_columns_to_match_ordered_list(ordered_list=["a", "b", "c"])
-    # assert my_evr.success == True
->>>>>>> beff8a02
+    # assert my_evr.success == True