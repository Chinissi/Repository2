--- conflicted
+++ resolved
@@ -364,7 +364,6 @@
         execution_environment_name="my_directory_datasource",
         data_connector_name="my_filesystem_data_connector",
         data_asset_name="A",
-<<<<<<< HEAD
         partition_identifiers={
             "number": "2",
         },
@@ -376,11 +375,6 @@
                 "hash_value": "f",
             },
         },
-=======
-        partition_identifiers={"number": "2",},
-        sampling_method="_sample_using_hash",
-        sampling_kwargs={"column_name": "date", "hash_function_name": "md5"},
->>>>>>> 278d4ee6
     )
     assert my_batch.batch_definition["data_asset_name"] == "A"
 
@@ -407,24 +401,11 @@
         },
     )
     df_data = my_batch.data
-<<<<<<< HEAD
     assert df_data.shape == (4, 10)
     df_data["date"] = df_data.apply(lambda row: datetime.datetime.strptime(row["date"], "%Y-%m-%d").date(), axis=1)
     df_data["belongs_in_split"] = df_data.apply(lambda row: row["date"] == datetime.date(2020, 1, 5), axis=1)
     df_data = df_data[df_data["belongs_in_split"]]
     assert df_data.drop("belongs_in_split", axis=1).shape == (4, 10)
-=======
-    df_data["date"] = df_data.apply(
-        lambda row: datetime.datetime.strptime(row["date"], "%Y-%m-%d").date(), axis=1
-    )
-    assert (
-        df_data[
-            (df_data["date"] >= datetime.date(2020, 1, 1))
-            & (df_data["date"] <= datetime.date(2020, 12, 31))
-        ].shape[0]
-        == 120
-    )
->>>>>>> 278d4ee6
 
     with pytest.raises(ValueError):
         # noinspection PyUnusedLocal
@@ -438,7 +419,6 @@
         execution_environment_name="my_directory_datasource",
         data_connector_name="my_filesystem_data_connector",
         data_asset_name="D",
-<<<<<<< HEAD
         partition_request={
             "partition_identifiers": {
                 "number": "3"
@@ -452,11 +432,6 @@
                 "hash_value": "f",
             },
         },
-=======
-        partition_request={"partition_identifiers": {"number": "3"}},
-        sampling_method="_sample_using_hash",
-        sampling_kwargs={"column_name": "date", "hash_function_name": "md5"},
->>>>>>> 278d4ee6
         expectation_suite=ExpectationSuite("my_expectation_suite"),
     )
     my_evr = my_validator.expect_column_values_to_be_between(
@@ -565,7 +540,6 @@
         execution_environment_name="my_directory_datasource",
         data_connector_name="my_filesystem_data_connector",
         data_asset_name="A",
-<<<<<<< HEAD
         partition_identifiers={
             "number": "2",
         },
@@ -577,11 +551,6 @@
                 "hash_value": "f",
             },
         },
-=======
-        partition_identifiers={"number": "2",},
-        sampling_method="_sample_using_hash",
-        sampling_kwargs={"column_name": "date", "hash_function_name": "md5"},
->>>>>>> 278d4ee6
     )
     assert my_batch.batch_definition["data_asset_name"] == "A"
 
@@ -608,24 +577,11 @@
         },
     )
     df_data = my_batch.data
-<<<<<<< HEAD
     assert df_data.shape == (4, 10)
     df_data["date"] = df_data.apply(lambda row: datetime.datetime.strptime(row["date"], "%Y-%m-%d").date(), axis=1)
     df_data["belongs_in_split"] = df_data.apply(lambda row: row["date"] == datetime.date(2020, 1, 5), axis=1)
     df_data = df_data[df_data["belongs_in_split"]]
     assert df_data.drop("belongs_in_split", axis=1).shape == (4, 10)
-=======
-    df_data["date"] = df_data.apply(
-        lambda row: datetime.datetime.strptime(row["date"], "%Y-%m-%d").date(), axis=1
-    )
-    assert (
-        df_data[
-            (df_data["date"] >= datetime.date(2020, 1, 1))
-            & (df_data["date"] <= datetime.date(2020, 12, 31))
-        ].shape[0]
-        == 120
-    )
->>>>>>> 278d4ee6
 
     with pytest.raises(ValueError):
         # noinspection PyUnusedLocal
@@ -639,7 +595,6 @@
         execution_environment_name="my_directory_datasource",
         data_connector_name="my_filesystem_data_connector",
         data_asset_name="C",
-<<<<<<< HEAD
         partition_request={
             "partition_identifiers": {
                 "year": "2019"
@@ -652,13 +607,6 @@
                 "hash_function_name": "md5",
                 "hash_value": "f",
             },
-=======
-        partition_request={"partition_identifiers": {"year": "2019"}},
-        sampling_method="_sample_using_hash",
-        sampling_kwargs={
-            "column_name": "date",
-            "hash_function_name": "md5"
->>>>>>> 278d4ee6
         },
         attach_new_expectation_suite=True,
     )
