from typing import Any, Callable
from unittest import mock

import pytest

from great_expectations.data_context.data_context.data_context import DataContext
from great_expectations.data_context.types.data_context_variables import (
    CloudDataContextVariables,
    DataContextVariables,
    DataContextVariableSchema,
    EphemeralDataContextVariables,
    FileDataContextVariables,
)


@pytest.fixture
def data_context_config_dict() -> dict:
    config: dict = {
        "config_version": 2.0,
        "plugins_directory": "plugins/",
        "evaluation_parameter_store_name": "evaluation_parameter_store",
        "validations_store_name": "validations_store",
        "expectations_store_name": "expectations_store",
        "checkpoint_store_name": "checkpoint_store",
        "profiler_store_name": "profiler_store",
        "config_variables_file_path": "uncommitted/config_variables.yml",
        "stores": {
            "expectations_store": {
                "class_name": "ExpectationsStore",
                "store_backend": {
                    "class_name": "TupleFilesystemStoreBackend",
                    "base_directory": "expectations/",
                },
            },
            "evaluation_parameter_store": {
                "module_name": "great_expectations.data_context.store",
                "class_name": "EvaluationParameterStore",
            },
        },
        "data_docs_sites": {},
        "anonymous_usage_statistics": {
            "enabled": True,
            "data_context_id": "6a52bdfa-e182-455b-a825-e69f076e67d6",
            "usage_statistics_url": "https://www.my_usage_stats_url/test",
        },
    }
    return config


@pytest.fixture
def ephemeral_data_context_variables(
    data_context_config_dict: dict,
) -> EphemeralDataContextVariables:
    return EphemeralDataContextVariables(**data_context_config_dict)


@pytest.fixture
def file_data_context_variables(
    data_context_config_dict: dict, empty_data_context: DataContext
) -> FileDataContextVariables:
    return FileDataContextVariables(
        data_context=empty_data_context, **data_context_config_dict
    )


@pytest.fixture
def cloud_data_context_variables(
    data_context_config_dict: dict,
    ge_cloud_base_url: str,
    ge_cloud_organization_id: str,
    ge_cloud_access_token: str,
) -> CloudDataContextVariables:
    return CloudDataContextVariables(
        ge_cloud_base_url=ge_cloud_base_url,
        ge_cloud_organization_id=ge_cloud_organization_id,
        ge_cloud_access_token=ge_cloud_access_token,
        **data_context_config_dict,
    )


@pytest.mark.parametrize(
<<<<<<< HEAD
    "crud_method,expected_value",
    [
        pytest.param(
            "get_expectations_store_name",
            "expectations_store",
            id="expectations_store getter",
        ),
        pytest.param(
            "get_validations_store_name",
            "validations_store",
            id="validations_store getter",
        ),
        pytest.param(
            "get_evaluation_parameter_store_name",
            "evaluation_parameter_store",
            id="evaluation_parameter_store getter",
        ),
        pytest.param(
            "get_checkpoint_store_name",
            "checkpoint_store",
            id="checkpoint_store getter",
        ),
        pytest.param(
            "get_profiler_store_name", "profiler_store", id="profiler_store getter"
=======
    "crud_method,target_attr",
    [
        pytest.param(
            "get_config_version",
            DataContextVariableSchema.CONFIG_VERSION,
            id="config_version getter",
        ),
        pytest.param(
            "get_config_variables_file_path",
            DataContextVariableSchema.CONFIG_VARIABLES_FILE_PATH,
            id="config_variables_file_path getter",
        ),
        pytest.param(
            "get_plugins_directory",
            DataContextVariableSchema.PLUGINS_DIRECTORY,
            id="plugins_directory getter",
>>>>>>> 8f96efc4
        ),
    ],
)
def test_data_context_variables_get(
    ephemeral_data_context_variables: EphemeralDataContextVariables,
    file_data_context_variables: FileDataContextVariables,
    cloud_data_context_variables: CloudDataContextVariables,
    data_context_config_dict: dict,
    crud_method: str,
    target_attr: DataContextVariableSchema,
) -> None:
    def _test_variables_get(type_: DataContextVariables) -> None:
        method: Callable = getattr(type_, crud_method)
        res: Any = method()

        expected_value: Any = data_context_config_dict[target_attr.value]
        assert res == expected_value

    # EphemeralDataContextVariables
    _test_variables_get(ephemeral_data_context_variables)

    # FileDataContextVariables
    _test_variables_get(file_data_context_variables)

    # CloudDataContextVariables
    _test_variables_get(cloud_data_context_variables)


@pytest.mark.parametrize(
    "crud_method,input_value,target_attr",
    [
        pytest.param(
<<<<<<< HEAD
            "set_expectations_store_name",
            "my_expectations_store",
            DataContextVariableSchema.EXPECTATIONS_STORE_NAME,
            id="expectations_store setter",
        ),
        pytest.param(
            "set_validations_store_name",
            "my_validations_store",
            DataContextVariableSchema.VALIDATIONS_STORE_NAME,
            id="validations_store setter",
        ),
        pytest.param(
            "set_evaluation_parameter_store_name",
            "my_evaluation_parameter_store",
            DataContextVariableSchema.EVALUATION_PARAMETER_STORE_NAME,
            id="evaluation_parameter_store setter",
        ),
        pytest.param(
            "set_checkpoint_store_name",
            "my_checkpoint_store",
            DataContextVariableSchema.CHECKPOINT_STORE_NAME,
            id="checkpoint_store setter",
        ),
        pytest.param(
            "set_profiler_store_name",
            "my_profiler_store",
            DataContextVariableSchema.PROFILER_STORE_NAME,
            id="profiler_store setter",
=======
            "set_config_version",
            5.0,
            DataContextVariableSchema.CONFIG_VERSION,
            id="config_version setter",
        ),
        pytest.param(
            "set_config_variables_file_path",
            "uncommitted/my_config_file.yml",
            DataContextVariableSchema.CONFIG_VARIABLES_FILE_PATH,
            id="config_variables_file_path setter",
        ),
        pytest.param(
            "set_plugins_directory",
            "other_plugins/",
            DataContextVariableSchema.PLUGINS_DIRECTORY,
            id="plugins_directory setter",
>>>>>>> 8f96efc4
        ),
    ],
)
def test_data_context_variables_set(
    ephemeral_data_context_variables: EphemeralDataContextVariables,
    file_data_context_variables: FileDataContextVariables,
    cloud_data_context_variables: CloudDataContextVariables,
    crud_method: str,
    input_value: Any,
    target_attr: DataContextVariableSchema,
    # The below GE Cloud variables were used to instantiate the above CloudDataContextVariables
    ge_cloud_base_url: str,
    ge_cloud_organization_id: str,
    ge_cloud_access_token: str,
) -> None:
    def _test_variables_set(type_: DataContextVariables) -> None:
        method: Callable = getattr(type_, crud_method)
        method(input_value)
        res: Any = getattr(type_, target_attr.value)

        assert res == input_value

    # EphemeralDataContextVariables
    _test_variables_set(ephemeral_data_context_variables)

    # FileDataContextVariables
    with mock.patch(
        "great_expectations.data_context.DataContext._save_project_config",
        autospec=True,
    ) as mock_save:
        _test_variables_set(file_data_context_variables)

        assert mock_save.call_count == 1

    # CloudDataContextVariables
    with mock.patch("requests.post", autospec=True) as mock_post:
        _test_variables_set(cloud_data_context_variables)

        assert mock_post.call_count == 1
        mock_post.assert_called_with(
            f"{ge_cloud_base_url}/organizations/{ge_cloud_organization_id}/data-context-variables",
            json={
                "data": {
                    "type": "data_context_variable",
                    "attributes": {
                        "organization_id": ge_cloud_organization_id,
                        "value": input_value,
                        "variable_type": target_attr.value,
                    },
                }
            },
            headers={
                "Content-Type": "application/vnd.api+json",
                "Authorization": f"Bearer {ge_cloud_access_token}",
            },
        )<|MERGE_RESOLUTION|>--- conflicted
+++ resolved
@@ -79,32 +79,6 @@
 
 
 @pytest.mark.parametrize(
-<<<<<<< HEAD
-    "crud_method,expected_value",
-    [
-        pytest.param(
-            "get_expectations_store_name",
-            "expectations_store",
-            id="expectations_store getter",
-        ),
-        pytest.param(
-            "get_validations_store_name",
-            "validations_store",
-            id="validations_store getter",
-        ),
-        pytest.param(
-            "get_evaluation_parameter_store_name",
-            "evaluation_parameter_store",
-            id="evaluation_parameter_store getter",
-        ),
-        pytest.param(
-            "get_checkpoint_store_name",
-            "checkpoint_store",
-            id="checkpoint_store getter",
-        ),
-        pytest.param(
-            "get_profiler_store_name", "profiler_store", id="profiler_store getter"
-=======
     "crud_method,target_attr",
     [
         pytest.param(
@@ -121,7 +95,31 @@
             "get_plugins_directory",
             DataContextVariableSchema.PLUGINS_DIRECTORY,
             id="plugins_directory getter",
->>>>>>> 8f96efc4
+        ),
+        pytest.param(
+            "get_expectations_store_name",
+            DataContextVariableSchema.EXPECTATIONS_STORE_NAME,
+            id="expectations_store getter",
+        ),
+        pytest.param(
+            "get_validations_store_name",
+            DataContextVariableSchema.VALIDATIONS_STORE_NAME,
+            id="validations_store getter",
+        ),
+        pytest.param(
+            "get_evaluation_parameter_store_name",
+            DataContextVariableSchema.EVALUATION_PARAMETER_STORE_NAME,
+            id="evaluation_parameter_store getter",
+        ),
+        pytest.param(
+            "get_checkpoint_store_name",
+            DataContextVariableSchema.CHECKPOINT_STORE_NAME,
+            id="checkpoint_store getter",
+        ),
+        pytest.param(
+            "get_profiler_store_name",
+            DataContextVariableSchema.PROFILER_STORE_NAME,
+            id="profiler_store getter",
         ),
     ],
 )
@@ -154,7 +152,24 @@
     "crud_method,input_value,target_attr",
     [
         pytest.param(
-<<<<<<< HEAD
+            "set_config_version",
+            5.0,
+            DataContextVariableSchema.CONFIG_VERSION,
+            id="config_version setter",
+        ),
+        pytest.param(
+            "set_config_variables_file_path",
+            "uncommitted/my_config_file.yml",
+            DataContextVariableSchema.CONFIG_VARIABLES_FILE_PATH,
+            id="config_variables_file_path setter",
+        ),
+        pytest.param(
+            "set_plugins_directory",
+            "other_plugins/",
+            DataContextVariableSchema.PLUGINS_DIRECTORY,
+            id="plugins_directory setter",
+        ),
+        pytest.param(
             "set_expectations_store_name",
             "my_expectations_store",
             DataContextVariableSchema.EXPECTATIONS_STORE_NAME,
@@ -183,24 +198,6 @@
             "my_profiler_store",
             DataContextVariableSchema.PROFILER_STORE_NAME,
             id="profiler_store setter",
-=======
-            "set_config_version",
-            5.0,
-            DataContextVariableSchema.CONFIG_VERSION,
-            id="config_version setter",
-        ),
-        pytest.param(
-            "set_config_variables_file_path",
-            "uncommitted/my_config_file.yml",
-            DataContextVariableSchema.CONFIG_VARIABLES_FILE_PATH,
-            id="config_variables_file_path setter",
-        ),
-        pytest.param(
-            "set_plugins_directory",
-            "other_plugins/",
-            DataContextVariableSchema.PLUGINS_DIRECTORY,
-            id="plugins_directory setter",
->>>>>>> 8f96efc4
         ),
     ],
 )
