--- conflicted
+++ resolved
@@ -79,13 +79,6 @@
     )
 
 
-<<<<<<< HEAD
-@pytest.fixture
-def anonymous_usage_statistics() -> AnonymizedUsageStatisticsConfig:
-    return AnonymizedUsageStatisticsConfig(
-        enabled=False,
-    )
-=======
 def stores() -> dict:
     return {
         "profiler_store": {
@@ -110,7 +103,13 @@
             },
         }
     }
->>>>>>> 750e27ba
+
+
+@pytest.fixture
+def anonymous_usage_statistics() -> AnonymizedUsageStatisticsConfig:
+    return AnonymizedUsageStatisticsConfig(
+        enabled=False,
+    )
 
 
 @pytest.mark.parametrize(
@@ -157,18 +156,17 @@
             id="profiler_store getter",
         ),
         pytest.param(
-<<<<<<< HEAD
+            "get_stores", DataContextVariableSchema.STORES, id="stores getter"
+        ),
+        pytest.param(
+            "get_data_docs_sites",
+            DataContextVariableSchema.DATA_DOCS_SITES,
+            id="data_docs_sites getter",
+        ),
+        pytest.param(
             "get_anonymous_usage_statistics",
             DataContextVariableSchema.ANONYMOUS_USAGE_STATISTICS,
             id="anonymous_usage_statistics getter",
-=======
-            "get_stores", DataContextVariableSchema.STORES, id="stores getter"
-        ),
-        pytest.param(
-            "get_data_docs_sites",
-            DataContextVariableSchema.DATA_DOCS_SITES,
-            id="data_docs_sites getter",
->>>>>>> 750e27ba
         ),
     ],
 )
@@ -249,20 +247,19 @@
             id="profiler_store setter",
         ),
         pytest.param(
-<<<<<<< HEAD
+            "set_stores", stores, DataContextVariableSchema.STORES, id="stores setter"
+        ),
+        pytest.param(
+            "set_data_docs_sites",
+            data_docs_sites,
+            DataContextVariableSchema.DATA_DOCS_SITES,
+            id="data_docs_sites setter",
+        ),
+        pytest.param(
             "set_anonymous_usage_statistics",
             anonymous_usage_statistics,
             DataContextVariableSchema.ANONYMOUS_USAGE_STATISTICS,
             id="anonymous_usage_statistics setter",
-=======
-            "set_stores", stores, DataContextVariableSchema.STORES, id="stores setter"
-        ),
-        pytest.param(
-            "set_data_docs_sites",
-            data_docs_sites,
-            DataContextVariableSchema.DATA_DOCS_SITES,
-            id="data_docs_sites setter",
->>>>>>> 750e27ba
         ),
     ],
 )
