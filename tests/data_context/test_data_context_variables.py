--- conflicted
+++ resolved
@@ -425,20 +425,13 @@
 
         assert mock_post.call_count == 1
         mock_post.assert_called_with(
-            f"{ge_cloud_base_url}/organizations/{ge_cloud_organization_id}/data-contexts",
+            f"{ge_cloud_base_url}/organizations/{ge_cloud_organization_id}/data-context-variables",
             json={
                 "data": {
-<<<<<<< HEAD
-                    "type": "data_context",
-                    "attributes": {
-                        "organization_id": ge_cloud_organization_id,
-                        "data_context_config": expected_config_dict,
-=======
                     "type": "data_context_variables",
                     "attributes": {
                         "organization_id": ge_cloud_organization_id,
                         "data_context_variables": expected_config_dict,
->>>>>>> cf45ce0a
                     },
                 }
             },
