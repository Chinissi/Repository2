from typing import Any, Callable
from unittest import mock

import pytest

from great_expectations.data_context.data_context.data_context import DataContext
from great_expectations.data_context.types.data_context_variables import (
    CloudDataContextVariables,
    DataContextVariables,
    DataContextVariableSchema,
    EphemeralDataContextVariables,
    FileDataContextVariables,
)


@pytest.fixture
def data_context_config_dict() -> dict:
    config: dict = {
        "config_version": 2.0,
        "plugins_directory": "plugins/",
        "evaluation_parameter_store_name": "evaluation_parameter_store",
        "validations_store_name": "validations_store",
        "expectations_store_name": "expectations_store",
        "checkpoint_store_name": "checkpoint_store",
        "profiler_store_name": "profiler_store",
        "config_variables_file_path": "uncommitted/config_variables.yml",
        "stores": {
            "expectations_store": {
                "class_name": "ExpectationsStore",
                "store_backend": {
                    "class_name": "TupleFilesystemStoreBackend",
                    "base_directory": "expectations/",
                },
            },
            "evaluation_parameter_store": {
                "module_name": "great_expectations.data_context.store",
                "class_name": "EvaluationParameterStore",
            },
        },
        "data_docs_sites": {},
        "anonymous_usage_statistics": {
            "enabled": True,
            "data_context_id": "6a52bdfa-e182-455b-a825-e69f076e67d6",
            "usage_statistics_url": "https://www.my_usage_stats_url/test",
        },
    }
    return config


@pytest.fixture
def ephemeral_data_context_variables(
    data_context_config_dict: dict,
) -> EphemeralDataContextVariables:
    return EphemeralDataContextVariables(**data_context_config_dict)


@pytest.fixture
def file_data_context_variables(
    data_context_config_dict: dict, empty_data_context: DataContext
) -> FileDataContextVariables:
    return FileDataContextVariables(
        data_context=empty_data_context, **data_context_config_dict
    )


@pytest.fixture
def cloud_data_context_variables(
    data_context_config_dict: dict,
    ge_cloud_base_url: str,
    ge_cloud_organization_id: str,
    ge_cloud_access_token: str,
) -> CloudDataContextVariables:
    return CloudDataContextVariables(
        ge_cloud_base_url=ge_cloud_base_url,
        ge_cloud_organization_id=ge_cloud_organization_id,
        ge_cloud_access_token=ge_cloud_access_token,
        **data_context_config_dict,
    )


@pytest.fixture
def stores() -> dict:
    return {
        "profiler_store": {
            "class_name": "ProfilerStore",
            "store_backend": {
                "class_name": "TupleFilesystemStoreBackend",
                "base_directory": "profilers/",
            },
        },
    }


@pytest.mark.parametrize(
    "crud_method,target_attr",
    [
        pytest.param(
            "get_config_version",
            DataContextVariableSchema.CONFIG_VERSION,
            id="config_version getter",
        ),
        pytest.param(
<<<<<<< HEAD
            "get_stores", DataContextVariableSchema.STORES, id="stores getter"
=======
            "get_config_variables_file_path",
            DataContextVariableSchema.CONFIG_VARIABLES_FILE_PATH,
            id="config_variables_file_path getter",
        ),
        pytest.param(
            "get_plugins_directory",
            DataContextVariableSchema.PLUGINS_DIRECTORY,
            id="plugins_directory getter",
        ),
        pytest.param(
            "get_expectations_store_name",
            DataContextVariableSchema.EXPECTATIONS_STORE_NAME,
            id="expectations_store getter",
        ),
        pytest.param(
            "get_validations_store_name",
            DataContextVariableSchema.VALIDATIONS_STORE_NAME,
            id="validations_store getter",
        ),
        pytest.param(
            "get_evaluation_parameter_store_name",
            DataContextVariableSchema.EVALUATION_PARAMETER_STORE_NAME,
            id="evaluation_parameter_store getter",
        ),
        pytest.param(
            "get_checkpoint_store_name",
            DataContextVariableSchema.CHECKPOINT_STORE_NAME,
            id="checkpoint_store getter",
        ),
        pytest.param(
            "get_profiler_store_name",
            DataContextVariableSchema.PROFILER_STORE_NAME,
            id="profiler_store getter",
>>>>>>> 18dce6bd
        ),
    ],
)
def test_data_context_variables_get(
    ephemeral_data_context_variables: EphemeralDataContextVariables,
    file_data_context_variables: FileDataContextVariables,
    cloud_data_context_variables: CloudDataContextVariables,
    data_context_config_dict: dict,
    crud_method: str,
    target_attr: DataContextVariableSchema,
) -> None:
    def _test_variables_get(type_: DataContextVariables) -> None:
        method: Callable = getattr(type_, crud_method)
        res: Any = method()

        expected_value: Any = data_context_config_dict[target_attr.value]
        assert res == expected_value

    # EphemeralDataContextVariables
    _test_variables_get(ephemeral_data_context_variables)

    # FileDataContextVariables
    _test_variables_get(file_data_context_variables)

    # CloudDataContextVariables
    _test_variables_get(cloud_data_context_variables)


@pytest.mark.parametrize(
    "crud_method,input_value,target_attr",
    [
        pytest.param(
            "set_config_version",
            5.0,
            DataContextVariableSchema.CONFIG_VERSION,
            id="config_version setter",
        ),
        pytest.param(
<<<<<<< HEAD
            "set_stores", stores, DataContextVariableSchema.STORES, id="stores setter"
=======
            "set_config_variables_file_path",
            "uncommitted/my_config_file.yml",
            DataContextVariableSchema.CONFIG_VARIABLES_FILE_PATH,
            id="config_variables_file_path setter",
        ),
        pytest.param(
            "set_plugins_directory",
            "other_plugins/",
            DataContextVariableSchema.PLUGINS_DIRECTORY,
            id="plugins_directory setter",
        ),
        pytest.param(
            "set_expectations_store_name",
            "my_expectations_store",
            DataContextVariableSchema.EXPECTATIONS_STORE_NAME,
            id="expectations_store setter",
        ),
        pytest.param(
            "set_validations_store_name",
            "my_validations_store",
            DataContextVariableSchema.VALIDATIONS_STORE_NAME,
            id="validations_store setter",
        ),
        pytest.param(
            "set_evaluation_parameter_store_name",
            "my_evaluation_parameter_store",
            DataContextVariableSchema.EVALUATION_PARAMETER_STORE_NAME,
            id="evaluation_parameter_store setter",
        ),
        pytest.param(
            "set_checkpoint_store_name",
            "my_checkpoint_store",
            DataContextVariableSchema.CHECKPOINT_STORE_NAME,
            id="checkpoint_store setter",
        ),
        pytest.param(
            "set_profiler_store_name",
            "my_profiler_store",
            DataContextVariableSchema.PROFILER_STORE_NAME,
            id="profiler_store setter",
>>>>>>> 18dce6bd
        ),
    ],
)
def test_data_context_variables_set(
    ephemeral_data_context_variables: EphemeralDataContextVariables,
    file_data_context_variables: FileDataContextVariables,
    cloud_data_context_variables: CloudDataContextVariables,
    crud_method: str,
    input_value: Any,
    target_attr: DataContextVariableSchema,
    # The below GE Cloud variables were used to instantiate the above CloudDataContextVariables
    ge_cloud_base_url: str,
    ge_cloud_organization_id: str,
    ge_cloud_access_token: str,
) -> None:
    def _test_variables_set(type_: DataContextVariables) -> None:
        method: Callable = getattr(type_, crud_method)
        method(input_value)
        res: Any = getattr(type_, target_attr.value)

        assert res == input_value

    # EphemeralDataContextVariables
    _test_variables_set(ephemeral_data_context_variables)

    # FileDataContextVariables
    with mock.patch(
        "great_expectations.data_context.DataContext._save_project_config",
        autospec=True,
    ) as mock_save:
        _test_variables_set(file_data_context_variables)

        assert mock_save.call_count == 1

    # CloudDataContextVariables
    with mock.patch("requests.post", autospec=True) as mock_post:
        _test_variables_set(cloud_data_context_variables)

        assert mock_post.call_count == 1
        mock_post.assert_called_with(
            f"{ge_cloud_base_url}/organizations/{ge_cloud_organization_id}/data-context-variables",
            json={
                "data": {
                    "type": "data_context_variable",
                    "attributes": {
                        "organization_id": ge_cloud_organization_id,
                        "value": input_value,
                        "variable_type": target_attr.value,
                    },
                }
            },
            headers={
                "Content-Type": "application/vnd.api+json",
                "Authorization": f"Bearer {ge_cloud_access_token}",
            },
        )<|MERGE_RESOLUTION|>--- conflicted
+++ resolved
@@ -100,9 +100,6 @@
             id="config_version getter",
         ),
         pytest.param(
-<<<<<<< HEAD
-            "get_stores", DataContextVariableSchema.STORES, id="stores getter"
-=======
             "get_config_variables_file_path",
             DataContextVariableSchema.CONFIG_VARIABLES_FILE_PATH,
             id="config_variables_file_path getter",
@@ -136,7 +133,9 @@
             "get_profiler_store_name",
             DataContextVariableSchema.PROFILER_STORE_NAME,
             id="profiler_store getter",
->>>>>>> 18dce6bd
+        ),
+        pytest.param(
+            "get_stores", DataContextVariableSchema.STORES, id="stores getter"
         ),
     ],
 )
@@ -175,9 +174,6 @@
             id="config_version setter",
         ),
         pytest.param(
-<<<<<<< HEAD
-            "set_stores", stores, DataContextVariableSchema.STORES, id="stores setter"
-=======
             "set_config_variables_file_path",
             "uncommitted/my_config_file.yml",
             DataContextVariableSchema.CONFIG_VARIABLES_FILE_PATH,
@@ -218,7 +214,9 @@
             "my_profiler_store",
             DataContextVariableSchema.PROFILER_STORE_NAME,
             id="profiler_store setter",
->>>>>>> 18dce6bd
+        ),
+        pytest.param(
+            "set_stores", stores, DataContextVariableSchema.STORES, id="stores setter"
         ),
     ],
 )
