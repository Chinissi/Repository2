import copy
import os
import pathlib
import random
import string
from typing import Any
from unittest import mock

import pytest

from great_expectations.core.yaml_handler import YAMLHandler
from great_expectations.data_context.data_context.cloud_data_context import (
    CloudDataContext,
)
from great_expectations.data_context.data_context.data_context import DataContext
from great_expectations.data_context.data_context.file_data_context import (
    FileDataContext,
)
from great_expectations.data_context.data_context_variables import (
    CloudDataContextVariables,
    DataContextVariables,
    DataContextVariableSchema,
    EphemeralDataContextVariables,
    FileDataContextVariables,
)
from great_expectations.data_context.types.base import (
    AnonymizedUsageStatisticsConfig,
    ConcurrencyConfig,
    DataContextConfig,
    GeCloudConfig,
    NotebookConfig,
    NotebookTemplateConfig,
    ProgressBarsConfig,
)
from great_expectations.data_context.types.resource_identifiers import (
    ConfigurationIdentifier,
)

yaml = YAMLHandler()


@pytest.fixture
def data_context_config_dict() -> dict:
    config: dict = {
        "config_version": 3.0,
        "plugins_directory": "plugins/",
        "evaluation_parameter_store_name": "evaluation_parameter_store",
        "validations_store_name": "validations_store",
        "expectations_store_name": "expectations_store",
        "checkpoint_store_name": "checkpoint_store",
        "profiler_store_name": "profiler_store",
        "config_variables_file_path": "uncommitted/config_variables.yml",
        "stores": {
            "expectations_store": {
                "class_name": "ExpectationsStore",
                "store_backend": {
                    "class_name": "TupleFilesystemStoreBackend",
                    "base_directory": "expectations/",
                },
            },
            "evaluation_parameter_store": {
                "module_name": "great_expectations.data_context.store",
                "class_name": "EvaluationParameterStore",
            },
        },
        "data_docs_sites": {},
        "anonymous_usage_statistics": AnonymizedUsageStatisticsConfig(
            enabled=True,
            data_context_id="6a52bdfa-e182-455b-a825-e69f076e67d6",
            usage_statistics_url="https://app.greatexpectations.io/",
        ),
        "notebooks": None,
        "concurrency": None,
        "progress_bars": None,
    }
    return config


@pytest.fixture
def data_context_config(data_context_config_dict: dict) -> DataContextConfig:
    config: DataContextConfig = DataContextConfig(**data_context_config_dict)
    return config


@pytest.fixture
def ephemeral_data_context_variables(
    data_context_config: DataContextConfig,
) -> EphemeralDataContextVariables:
    return EphemeralDataContextVariables(config=data_context_config)


@pytest.fixture
def file_data_context_variables(
    data_context_config: DataContextConfig, empty_data_context: DataContext
) -> FileDataContextVariables:
    return FileDataContextVariables(
        data_context=empty_data_context, config=data_context_config
    )


@pytest.fixture
def cloud_data_context_variables(
    data_context_config: DataContextConfig,
    ge_cloud_base_url: str,
    ge_cloud_organization_id: str,
    ge_cloud_access_token: str,
) -> CloudDataContextVariables:
    return CloudDataContextVariables(
        ge_cloud_base_url=ge_cloud_base_url,
        ge_cloud_organization_id=ge_cloud_organization_id,
        ge_cloud_access_token=ge_cloud_access_token,
        config=data_context_config,
    )


@pytest.fixture
def file_data_context(
    tmp_path: pathlib.Path, data_context_config: DataContextConfig
) -> FileDataContext:
    project_path = tmp_path / "file_data_context"
    project_path.mkdir()
    context_root_dir = project_path / "great_expectations"
    context = FileDataContext(
        project_config=data_context_config, context_root_dir=str(context_root_dir)
    )
    return context


@pytest.fixture
def cloud_data_context(
    tmp_path: pathlib.Path,
    data_context_config: DataContextConfig,
) -> CloudDataContext:
    ge_cloud_config = GeCloudConfig(
        base_url="https://api.dev.greatexpectations.io",
        organization_id="0ccac18e-7631-4bdd-8a42-3c35cce574c6",
        access_token="6284c351faa74ee6bcfcc6cfede25aac",
    )
    project_path = tmp_path / "cloud_data_context"
    project_path.mkdir()
    project_path = str(project_path)
    context_root_dir = os.path.join(project_path, "great_expectations")

    cloud_data_context = CloudDataContext(
        project_config=data_context_config,
        ge_cloud_config=ge_cloud_config,
        context_root_dir=context_root_dir,
    )
    return cloud_data_context


def stores() -> dict:
    return {
        "profiler_store": {
            "class_name": "ProfilerStore",
            "store_backend": {
                "class_name": "TupleFilesystemStoreBackend",
                "base_directory": "profilers/",
            },
        },
    }


@pytest.fixture
def data_docs_sites() -> dict:
    return {
        "local_site": {
            "class_name": "SiteBuilder",
            "show_how_to_buttons": True,
            "store_backend": {
                "class_name": "TupleFilesystemStoreBackend",
                "base_directory": "uncommitted/data_docs/local_site/",
            },
        }
    }


@pytest.fixture
def anonymous_usage_statistics() -> AnonymizedUsageStatisticsConfig:
    return AnonymizedUsageStatisticsConfig(
        enabled=False,
    )


@pytest.fixture
def notebooks() -> NotebookConfig:
    return NotebookConfig(
        class_name="SuiteEditNotebookRenderer",
        module_name="great_expectations.render.renderer.v3.suite_edit_notebook_renderer",
        header_markdown=NotebookTemplateConfig(
            file_name="my_notebook_template.md",
        ),
    )


@pytest.fixture
def concurrency() -> ConcurrencyConfig:
    return ConcurrencyConfig(enabled=True)


@pytest.fixture
def progress_bars() -> ProgressBarsConfig:
    return ProgressBarsConfig(
        globally=True,
        profilers=False,
    )


@pytest.mark.parametrize(
    "target_attr",
    [
        pytest.param(
            DataContextVariableSchema.CONFIG_VERSION,
            id="config_version getter",
        ),
        pytest.param(
            DataContextVariableSchema.CONFIG_VARIABLES_FILE_PATH,
            id="config_variables_file_path getter",
        ),
        pytest.param(
            DataContextVariableSchema.PLUGINS_DIRECTORY,
            id="plugins_directory getter",
        ),
        pytest.param(
            DataContextVariableSchema.EXPECTATIONS_STORE_NAME,
            id="expectations_store getter",
        ),
        pytest.param(
            DataContextVariableSchema.VALIDATIONS_STORE_NAME,
            id="validations_store getter",
        ),
        pytest.param(
            DataContextVariableSchema.EVALUATION_PARAMETER_STORE_NAME,
            id="evaluation_parameter_store getter",
        ),
        pytest.param(
            DataContextVariableSchema.CHECKPOINT_STORE_NAME,
            id="checkpoint_store getter",
        ),
        pytest.param(
            DataContextVariableSchema.PROFILER_STORE_NAME,
            id="profiler_store getter",
        ),
        pytest.param(DataContextVariableSchema.STORES, id="stores getter"),
        pytest.param(
            DataContextVariableSchema.DATA_DOCS_SITES,
            id="data_docs_sites getter",
        ),
        pytest.param(
            DataContextVariableSchema.ANONYMOUS_USAGE_STATISTICS,
            id="anonymous_usage_statistics getter",
        ),
        pytest.param(
            DataContextVariableSchema.NOTEBOOKS,
            id="notebooks getter",
        ),
        pytest.param(
            DataContextVariableSchema.CONCURRENCY,
            id="concurrency getter",
        ),
        pytest.param(
            DataContextVariableSchema.PROGRESS_BARS,
            id="progress_bars getter",
        ),
    ],
)
def test_data_context_variables_get(
    ephemeral_data_context_variables: EphemeralDataContextVariables,
    file_data_context_variables: FileDataContextVariables,
    cloud_data_context_variables: CloudDataContextVariables,
    data_context_config: dict,
    target_attr: DataContextVariableSchema,
) -> None:
    def _test_variables_get(type_: DataContextVariables) -> None:
        res: Any = getattr(type_, target_attr.value)

        expected_value: Any = data_context_config[target_attr.value]
        assert res == expected_value

    # EphemeralDataContextVariables
    _test_variables_get(ephemeral_data_context_variables)

    # FileDataContextVariables
    _test_variables_get(file_data_context_variables)

    # CloudDataContextVariables
    _test_variables_get(cloud_data_context_variables)


def test_data_context_variables_get_with_substitutions(
    data_context_config_dict: dict,
) -> None:
    env_var_name: str = "MY_CONFIG_VERSION"
    value_associated_with_env_var: float = 7.0

    data_context_config_dict[
        DataContextVariableSchema.CONFIG_VERSION
    ] = f"${env_var_name}"
    config: DataContextConfig = DataContextConfig(**data_context_config_dict)
    substitutions: dict = {
        env_var_name: value_associated_with_env_var,
    }

    variables: DataContextVariables = EphemeralDataContextVariables(
        config=config, substitutions=substitutions
    )
    assert variables.config_version == value_associated_with_env_var


@pytest.mark.parametrize(
    "input_value,target_attr",
    [
        pytest.param(
            5.0,
            DataContextVariableSchema.CONFIG_VERSION,
            id="config_version setter",
        ),
        pytest.param(
            "uncommitted/my_config_file.yml",
            DataContextVariableSchema.CONFIG_VARIABLES_FILE_PATH,
            id="config_variables_file_path setter",
        ),
        pytest.param(
            "other_plugins/",
            DataContextVariableSchema.PLUGINS_DIRECTORY,
            id="plugins_directory setter",
        ),
        pytest.param(
            "my_expectations_store",
            DataContextVariableSchema.EXPECTATIONS_STORE_NAME,
            id="expectations_store setter",
        ),
        pytest.param(
            "my_validations_store",
            DataContextVariableSchema.VALIDATIONS_STORE_NAME,
            id="validations_store setter",
        ),
        pytest.param(
            "my_evaluation_parameter_store",
            DataContextVariableSchema.EVALUATION_PARAMETER_STORE_NAME,
            id="evaluation_parameter_store setter",
        ),
        pytest.param(
            "my_checkpoint_store",
            DataContextVariableSchema.CHECKPOINT_STORE_NAME,
            id="checkpoint_store setter",
        ),
        pytest.param(
            "my_profiler_store",
            DataContextVariableSchema.PROFILER_STORE_NAME,
            id="profiler_store setter",
        ),
        pytest.param(stores, DataContextVariableSchema.STORES, id="stores setter"),
        pytest.param(
            data_docs_sites,
            DataContextVariableSchema.DATA_DOCS_SITES,
            id="data_docs_sites setter",
        ),
        pytest.param(
            anonymous_usage_statistics,
            DataContextVariableSchema.ANONYMOUS_USAGE_STATISTICS,
            id="anonymous_usage_statistics setter",
        ),
        pytest.param(
            notebooks,
            DataContextVariableSchema.NOTEBOOKS,
            id="notebooks setter",
        ),
        pytest.param(
            concurrency,
            DataContextVariableSchema.CONCURRENCY,
            id="concurrency setter",
        ),
        pytest.param(
            progress_bars,
            DataContextVariableSchema.PROGRESS_BARS,
            id="progress_bars setter",
        ),
    ],
)
def test_data_context_variables_set(
    ephemeral_data_context_variables: EphemeralDataContextVariables,
    file_data_context_variables: FileDataContextVariables,
    cloud_data_context_variables: CloudDataContextVariables,
    input_value: Any,
    target_attr: DataContextVariableSchema,
) -> None:
    def _test_variables_set(type_: DataContextVariables) -> None:
        setattr(type_, target_attr.value, input_value)
        res: Any = type_.config[target_attr.value]

        assert res == input_value

    # EphemeralDataContextVariables
    _test_variables_set(ephemeral_data_context_variables)

    # FileDataContextVariables
    _test_variables_set(file_data_context_variables)

    # CloudDataContextVariables
    _test_variables_set(cloud_data_context_variables)


def test_data_context_variables_save_config(
    data_context_config_dict: dict,
    ephemeral_data_context_variables: EphemeralDataContextVariables,
    file_data_context_variables: FileDataContextVariables,
    cloud_data_context_variables: CloudDataContextVariables,
    # The below GE Cloud variables were used to instantiate the above CloudDataContextVariables
    ge_cloud_base_url: str,
    ge_cloud_organization_id: str,
    ge_cloud_access_token: str,
) -> None:

    # EphemeralDataContextVariables
    ephemeral_data_context_variables.save_config()
    key: ConfigurationIdentifier = ephemeral_data_context_variables.get_key()
    persisted_value: DataContextConfig = ephemeral_data_context_variables.store.get(
        key=key
    )
    assert (
        persisted_value.to_json_dict()
        == ephemeral_data_context_variables.config.to_json_dict()
    )

    # FileDataContextVariables
    with mock.patch(
        "great_expectations.data_context.DataContext._save_project_config",
        autospec=True,
    ) as mock_save:
        file_data_context_variables.save_config()

        assert mock_save.call_count == 1

    # CloudDataContextVariables
    with mock.patch("requests.put", autospec=True) as mock_put:
        type(mock_put.return_value).status_code = mock.PropertyMock(return_value=200)

        cloud_data_context_variables.save_config()

        expected_config_dict: dict = {}
        for attr in (
            "config_variables_file_path",
            "config_version",
            "data_docs_sites",
            "notebooks",
            "plugins_directory",
            "stores",
        ):
            expected_config_dict[attr] = data_context_config_dict[attr]

        assert mock_put.call_count == 1
        mock_put.assert_called_with(
            f"{ge_cloud_base_url}/organizations/{ge_cloud_organization_id}/data-context-variables",
            json={
                "data": {
                    "type": "data_context_variables",
                    "attributes": {
                        "organization_id": ge_cloud_organization_id,
                        "data_context_variables": expected_config_dict,
                    },
                }
            },
            headers={
                "Content-Type": "application/vnd.api+json",
                "Authorization": f"Bearer {ge_cloud_access_token}",
            },
        )


<<<<<<< HEAD
@pytest.mark.integration
=======
@pytest.mark.unit
def test_data_context_variables_repr_and_str_only_reveal_config(
    data_context_config: DataContextConfig,
) -> None:
    config = data_context_config

    substitutions_key = "my_sensitive_information"
    substitutions = {substitutions_key: "*****"}
    variables = EphemeralDataContextVariables(
        config=data_context_config, substitutions=substitutions
    )

    variables_str = str(variables)
    variables_repr = repr(variables)

    assert variables_str == str(config)
    assert variables_repr == repr(config)
    assert (
        substitutions_key not in variables_str
        and substitutions_key not in variables_repr
    )


>>>>>>> aea826ba
def test_file_data_context_variables_e2e(
    monkeypatch, file_data_context: FileDataContext, progress_bars: ProgressBarsConfig
) -> None:
    """
    What does this test do and why?

    Tests the E2E workflow with a FileDataContextVariables instance.
      1. User updates certain values and sets them as attributes.
      2. User persists changes utilizing the save_config call defined by the Variables API.
      3. Upon reading the result config from disk, we can confirm that changes were appropriately persisted.

    It is also important to note that in the case of $VARS syntax, we NEVER want to persist the underlying
    value in order to preserve sensitive information.
    """
    # Prepare updated progress bars to set and serialize to disk
    updated_progress_bars: ProgressBarsConfig = copy.deepcopy(progress_bars)
    updated_progress_bars.globally = False
    updated_progress_bars.profilers = True

    # Prepare updated plugins directory to set and serialize to disk (ensuring we hide the true value behind $VARS syntax)
    env_var_name: str = "MY_PLUGINS_DIRECTORY"
    value_associated_with_env_var: str = "foo/bar/baz"
    monkeypatch.setenv(env_var_name, value_associated_with_env_var)

    # Set attributes defined above
    file_data_context.variables.progress_bars = updated_progress_bars
    file_data_context.variables.plugins_directory = f"${env_var_name}"
    file_data_context.variables.save_config()

    # Review great_expectations.yml where values were written and confirm changes
    config_filepath = pathlib.Path(file_data_context.root_directory).joinpath(
        file_data_context.GE_YML
    )

    with open(config_filepath) as f:
        contents: dict = yaml.load(f)
        config_saved_to_disk: DataContextConfig = DataContextConfig(**contents)

    assert config_saved_to_disk.progress_bars == updated_progress_bars.to_dict()
    assert (
        file_data_context.variables.plugins_directory == value_associated_with_env_var
    )
    assert config_saved_to_disk.plugins_directory == f"${env_var_name}"


@pytest.mark.integration
def test_cloud_data_context_variables_successfully_hits_cloud_endpoint(
    cloud_data_context: CloudDataContext,
    data_context_config: DataContextConfig,
) -> None:
    cloud_data_context.variables.config = data_context_config
    success = cloud_data_context.variables.save_config()

    assert success is True


@pytest.mark.integration
def test_cloud_enabled_data_context_variables_e2e(monkeypatch):
    randomized_plugins_directory_name = f"plugins_dir_{''.join(random.choice(string.ascii_letters + string.digits) for _ in range(8))}"

    monkeypatch.setenv("GE_CLOUD_BASE_URL", "")
    monkeypatch.setenv("GE_CLOUD_ACCESS_TOKEN", "")
    monkeypatch.setenv("GE_CLOUD_ORGANIZATION_ID", "")

    breakpoint()
    context = DataContext(
        ge_cloud_mode=True,
        ge_cloud_access_token="6284c351faa74ee6bcfcc6cfede25aac",
        ge_cloud_organization_id="0ccac18e-7631-4bdd-8a42-3c35cce574c6",
        ge_cloud_base_url="https://api.dev.greatexpectations.io",
    )

    # assert context.variables.plugins_directory != randomized_plugins_directory_name

    # context.variables.plugins_directory = randomized_plugins_directory_name

    # assert context.variables.plugins_directory == randomized_plugins_directory_name

    # context.variables.save_config()

    # context = DataContext(
    #     ge_cloud_mode=True,
    #     ge_cloud_access_token="6284c351faa74ee6bcfcc6cfede25aac",
    #     ge_cloud_organization_id="0ccac18e-7631-4bdd-8a42-3c35cce574c6",
    #     ge_cloud_base_url="https://api.dev.greatexpectations.io",
    # )

    # assert context.variables.plugins_directory == randomized_plugins_directory_name<|MERGE_RESOLUTION|>--- conflicted
+++ resolved
@@ -468,9 +468,6 @@
         )
 
 
-<<<<<<< HEAD
-@pytest.mark.integration
-=======
 @pytest.mark.unit
 def test_data_context_variables_repr_and_str_only_reveal_config(
     data_context_config: DataContextConfig,
@@ -494,7 +491,7 @@
     )
 
 
->>>>>>> aea826ba
+@pytest.mark.integration
 def test_file_data_context_variables_e2e(
     monkeypatch, file_data_context: FileDataContext, progress_bars: ProgressBarsConfig
 ) -> None:
@@ -552,14 +549,16 @@
 
 
 @pytest.mark.integration
-def test_cloud_enabled_data_context_variables_e2e(monkeypatch):
+@mock.patch("great_expectations.data_context.DataContext._save_project_config")
+def test_cloud_enabled_data_context_variables_e2e(
+    mock_save_project_config: mock.MagicMock, monkeypatch
+):
     randomized_plugins_directory_name = f"plugins_dir_{''.join(random.choice(string.ascii_letters + string.digits) for _ in range(8))}"
 
     monkeypatch.setenv("GE_CLOUD_BASE_URL", "")
     monkeypatch.setenv("GE_CLOUD_ACCESS_TOKEN", "")
     monkeypatch.setenv("GE_CLOUD_ORGANIZATION_ID", "")
 
-    breakpoint()
     context = DataContext(
         ge_cloud_mode=True,
         ge_cloud_access_token="6284c351faa74ee6bcfcc6cfede25aac",
@@ -567,19 +566,19 @@
         ge_cloud_base_url="https://api.dev.greatexpectations.io",
     )
 
-    # assert context.variables.plugins_directory != randomized_plugins_directory_name
-
-    # context.variables.plugins_directory = randomized_plugins_directory_name
-
-    # assert context.variables.plugins_directory == randomized_plugins_directory_name
-
-    # context.variables.save_config()
-
-    # context = DataContext(
-    #     ge_cloud_mode=True,
-    #     ge_cloud_access_token="6284c351faa74ee6bcfcc6cfede25aac",
-    #     ge_cloud_organization_id="0ccac18e-7631-4bdd-8a42-3c35cce574c6",
-    #     ge_cloud_base_url="https://api.dev.greatexpectations.io",
-    # )
-
-    # assert context.variables.plugins_directory == randomized_plugins_directory_name+    assert context.variables.plugins_directory != randomized_plugins_directory_name
+
+    context.variables.plugins_directory = randomized_plugins_directory_name
+
+    assert context.variables.plugins_directory == randomized_plugins_directory_name
+
+    context.variables.save_config()
+
+    context = DataContext(
+        ge_cloud_mode=True,
+        ge_cloud_access_token="6284c351faa74ee6bcfcc6cfede25aac",
+        ge_cloud_organization_id="0ccac18e-7631-4bdd-8a42-3c35cce574c6",
+        ge_cloud_base_url="https://api.dev.greatexpectations.io",
+    )
+
+    assert context.variables.plugins_directory == randomized_plugins_directory_name