import os
<<<<<<< HEAD
from pathlib import Path
=======
from contextlib import contextmanager
from unittest import mock
>>>>>>> e620e2fa

import pytest

import great_expectations.exceptions as gee
from great_expectations.data_context.util import (
    PasswordMasker,
    parse_substitution_variable,
    substitute_value_from_aws_secrets_manager,
    substitute_value_from_azure_keyvault,
    substitute_value_from_gcp_secret_manager,
    substitute_value_from_secret_store,
)
from great_expectations.util import load_class


def test_load_class_raises_error_when_module_not_found():
    with pytest.raises(gee.PluginModuleNotFoundError):
        load_class("foo", "bar")


def test_load_class_raises_error_when_class_not_found():
    with pytest.raises(gee.PluginClassNotFoundError):
        load_class("TotallyNotARealClass", "great_expectations.datasource")


def test_load_class_raises_error_when_class_name_is_None():
    with pytest.raises(TypeError):
        load_class(None, "great_expectations.datasource")


def test_load_class_raises_error_when_class_name_is_not_string():
    for bad_input in [1, 1.3, ["a"], {"foo": "bar"}]:
        with pytest.raises(TypeError):
            load_class(bad_input, "great_expectations.datasource")


def test_load_class_raises_error_when_module_name_is_None():
    with pytest.raises(TypeError):
        load_class("foo", None)


def test_load_class_raises_error_when_module_name_is_not_string():
    for bad_input in [1, 1.3, ["a"], {"foo": "bar"}]:
        with pytest.raises(TypeError):
            load_class(bad_input, "great_expectations.datasource")


def test_password_masker_mask_db_url(tmp_path_factory):
    """
    What does this test and why?
    The PasswordMasker.mask_db_url() should mask passwords consistently in database urls. The output of mask_db_url should be the same whether user_urlparse is set to True or False.
    This test uses database url examples from
    https://docs.sqlalchemy.org/en/14/core/engines.html#database-urls
    """
    # PostgreSQL
    # default
    db_hostname = os.getenv("GE_TEST_LOCAL_DB_HOSTNAME", "localhost")
    assert (
        PasswordMasker.mask_db_url(
            f"postgresql://scott:tiger@{db_hostname}:65432/mydatabase"
        )
        == f"postgresql://scott:***@{db_hostname}:65432/mydatabase"
    )
    assert (
        PasswordMasker.mask_db_url(
            f"postgresql://scott:tiger@{db_hostname}:65432/mydatabase",
            use_urlparse=True,
        )
        == f"postgresql://scott:***@{db_hostname}:65432/mydatabase"
    )
    # missing port number, using urlparse
    assert (
        PasswordMasker.mask_db_url(
            f"postgresql://scott:tiger@{db_hostname}/mydatabase", use_urlparse=True
        )
        == f"postgresql://scott:***@{db_hostname}/mydatabase"
    )

    # psycopg2
    assert (
        PasswordMasker.mask_db_url(
            f"postgresql+psycopg2://scott:tiger@{db_hostname}:65432/mydatabase"
        )
        == f"postgresql+psycopg2://scott:***@{db_hostname}:65432/mydatabase"
    )
    assert (
        PasswordMasker.mask_db_url(
            f"postgresql+psycopg2://scott:tiger@{db_hostname}:65432/mydatabase",
            use_urlparse=True,
        )
        == f"postgresql+psycopg2://scott:***@{db_hostname}:65432/mydatabase"
    )

    # pg8000 (if installed in test environment)
    try:
        assert (
            PasswordMasker.mask_db_url(
                f"postgresql+pg8000://scott:tiger@{db_hostname}:65432/mydatabase"
            )
            == f"postgresql+pg8000://scott:***@{db_hostname}:65432/mydatabase"
        )
    except ModuleNotFoundError:
        pass
    assert (
        PasswordMasker.mask_db_url(
            f"postgresql+pg8000://scott:tiger@{db_hostname}:65432/mydatabase",
            use_urlparse=True,
        )
        == f"postgresql+pg8000://scott:***@{db_hostname}:65432/mydatabase"
    )

    # MySQL
    # default (if installed in test environment)
    try:
        assert (
            PasswordMasker.mask_db_url(f"mysql://scott:tiger@{db_hostname}:65432/foo")
            == f"mysql://scott:***@{db_hostname}:65432/foo"
        )
    except ModuleNotFoundError:
        pass

    assert (
        PasswordMasker.mask_db_url(
            f"mysql://scott:tiger@{db_hostname}:65432/foo", use_urlparse=True
        )
        == f"mysql://scott:***@{db_hostname}:65432/foo"
    )

    # mysqlclient (a maintained fork of MySQL-Python) (if installed in test environment)
    try:
        assert (
            PasswordMasker.mask_db_url(
                f"mysql+mysqldb://scott:tiger@{db_hostname}:65432/foo"
            )
            == f"mysql+mysqldb://scott:***@{db_hostname}:65432/foo"
        )
    except ModuleNotFoundError:
        pass
    assert (
        PasswordMasker.mask_db_url(
            f"mysql+mysqldb://scott:tiger@{db_hostname}:65432/foo", use_urlparse=True
        )
        == f"mysql+mysqldb://scott:***@{db_hostname}:65432/foo"
    )

    # PyMySQL
    assert (
        PasswordMasker.mask_db_url(
            f"mysql+pymysql://scott:tiger@{db_hostname}:65432/foo"
        )
        == f"mysql+pymysql://scott:***@{db_hostname}:65432/foo"
    )
    assert (
        PasswordMasker.mask_db_url(
            f"mysql+pymysql://scott:tiger@{db_hostname}:65432/foo", use_urlparse=True
        )
        == f"mysql+pymysql://scott:***@{db_hostname}:65432/foo"
    )

    # Oracle (if installed in test environment)
    url_host = os.getenv("GE_TEST_LOCALHOST_URL", "127.0.0.1")
    try:
        assert (
            PasswordMasker.mask_db_url(f"oracle://scott:tiger@{url_host}:1521/sidname")
            == f"oracle://scott:***@{url_host}:1521/sidname"
        )
    except ModuleNotFoundError:
        pass

    assert (
        PasswordMasker.mask_db_url(
            f"oracle://scott:tiger@{url_host}:1521/sidname", use_urlparse=True
        )
        == f"oracle://scott:***@{url_host}:1521/sidname"
    )

    try:
        assert (
            PasswordMasker.mask_db_url("oracle+cx_oracle://scott:tiger@tnsname")
            == "oracle+cx_oracle://scott:***@tnsname"
        )
    except ModuleNotFoundError:
        pass
    assert (
        PasswordMasker.mask_db_url(
            "oracle+cx_oracle://scott:tiger@tnsname", use_urlparse=True
        )
        == "oracle+cx_oracle://scott:***@tnsname"
    )

    # Microsoft SQL Server
    # pyodbc
    assert (
        PasswordMasker.mask_db_url("mssql+pyodbc://scott:tiger@mydsn")
        == "mssql+pyodbc://scott:***@mydsn"
    )
    assert (
        PasswordMasker.mask_db_url(
            "mssql+pyodbc://scott:tiger@mydsn", use_urlparse=True
        )
        == "mssql+pyodbc://scott:***@mydsn"
    )

    # pymssql (if installed in test environment)
    try:
        assert (
            PasswordMasker.mask_db_url(
                f"mssql+pymssql://scott:tiger@{db_hostname}:12345/dbname"
            )
            == f"mssql+pymssql://scott:***@{db_hostname}:12345/dbname"
        )
    except ModuleNotFoundError:
        pass
    assert (
        PasswordMasker.mask_db_url(
            f"mssql+pymssql://scott:tiger@{db_hostname}:12345/dbname", use_urlparse=True
        )
        == f"mssql+pymssql://scott:***@{db_hostname}:12345/dbname"
    )

    # SQLite
    # relative path
    path_to_sqlite_db = str(tmp_path_factory.mktemp("path_to_sqlite_db"))
    Path(os.path.join(path_to_sqlite_db, "foo.db")).touch()
    assert (
        PasswordMasker.mask_db_url(f"sqlite://{path_to_sqlite_db}/foo.db")
        == f"sqlite://{path_to_sqlite_db}/foo.db"
    )
    assert (
        PasswordMasker.mask_db_url(
            f"sqlite://{path_to_sqlite_db}/foo.db", use_urlparse=True
        )
        == f"sqlite://{path_to_sqlite_db}/foo.db"
    )

    # absolute path
    # Unix/Mac - 4 initial slashes in total
    assert (
        PasswordMasker.mask_db_url("sqlite:////absolute/path/to/foo.db")
        == "sqlite:////absolute/path/to/foo.db"
    )
    assert (
        PasswordMasker.mask_db_url(
            "sqlite:////absolute/path/to/foo.db", use_urlparse=True
        )
        == "sqlite:////absolute/path/to/foo.db"
    )

    # Windows
    assert (
        PasswordMasker.mask_db_url("sqlite:///C:\\path\\to\\foo.db")
        == "sqlite:///C:\\path\\to\\foo.db"
    )
    assert (
        PasswordMasker.mask_db_url("sqlite:///C:\\path\\to\\foo.db", use_urlparse=True)
        == "sqlite:///C:\\path\\to\\foo.db"
    )

    # Windows alternative using raw string
    assert (
        PasswordMasker.mask_db_url(r"sqlite:///C:\path\to\foo.db")
        == r"sqlite:///C:\path\to\foo.db"
    )
    assert (
        PasswordMasker.mask_db_url(r"sqlite:///C:\path\to\foo.db", use_urlparse=True)
        == r"sqlite:///C:\path\to\foo.db"
    )

    # in-memory
    assert PasswordMasker.mask_db_url("sqlite://") == "sqlite://"
    assert PasswordMasker.mask_db_url("sqlite://", use_urlparse=True) == "sqlite://"


def test_parse_substitution_variable():
    """
    What does this test and why?
    Ensure parse_substitution_variable works as expected.
    Returns:

    """
    assert parse_substitution_variable("${SOME_VAR}") == "SOME_VAR"
    assert parse_substitution_variable("$SOME_VAR") == "SOME_VAR"
    assert parse_substitution_variable("SOME_STRING") is None
    assert parse_substitution_variable("SOME_$TRING") is None
    assert parse_substitution_variable("${some_var}") == "some_var"
    assert parse_substitution_variable("$some_var") == "some_var"
    assert parse_substitution_variable("some_string") is None
    assert parse_substitution_variable("some_$tring") is None
    assert parse_substitution_variable("${SOME_$TRING}") is None
    assert parse_substitution_variable("$SOME_$TRING") == "SOME_"


@contextmanager
def does_not_raise():
    yield


@pytest.mark.parametrize(
    "input_value,method_to_patch,return_value",
    [
        ("any_value", None, "any_value"),
        ("secret|any_value", None, "secret|any_value"),
        (
            "secret|arn:aws:secretsmanager:region-name-1:123456789012:secret:my-secret",
            "great_expectations.data_context.util.substitute_value_from_aws_secrets_manager",
            "success",
        ),
        (
            "secret|projects/project_id/secrets/my_secret",
            "great_expectations.data_context.util.substitute_value_from_gcp_secret_manager",
            "success",
        ),
        (
            "secret|https://my-vault-name.vault.azure.net/secrets/my_secret",
            "great_expectations.data_context.util.substitute_value_from_azure_keyvault",
            "success",
        ),
    ],
)
def test_substitute_value_from_secret_store(input_value, method_to_patch, return_value):
    if method_to_patch:
        with mock.patch(method_to_patch, return_value=return_value):
            assert substitute_value_from_secret_store(value=input_value) == return_value
    else:
        assert substitute_value_from_secret_store(value=input_value) == return_value


class MockedBoto3Client:
    def __init__(self, secret_response):
        self.secret_response = secret_response

    def get_secret_value(self, *args, **kwargs):
        return self.secret_response


class MockedBoto3Session:
    def __init__(self, secret_response):
        self.secret_response = secret_response

    def __call__(self):
        return self

    def client(self, *args, **kwargs):
        return MockedBoto3Client(self.secret_response)


@pytest.mark.parametrize(
    "input_value,secret_response,raises,expected",
    [
        (
            "secret|arn:aws:secretsmanager:region-name-1:123456789012:secret:my-secret",
            {"SecretString": "value"},
            does_not_raise(),
            "value",
        ),
        (
            "secret|arn:aws:secretsmanager:region-name-1:123456789012:secret:my-secret",
            {"SecretBinary": b"dmFsdWU="},
            does_not_raise(),
            "value",
        ),
        (
            "secret|arn:aws:secretsmanager:region-name-1:123456789012:secret:my-secret|key",
            {"SecretString": '{"key": "value"}'},
            does_not_raise(),
            "value",
        ),
        (
            "secret|arn:aws:secretsmanager:region-name-1:123456789012:secret:my-secret|key",
            {"SecretBinary": b"eyJrZXkiOiAidmFsdWUifQ=="},
            does_not_raise(),
            "value",
        ),
        (
            "secret|arn:aws:secretsmanager:region-name-1:123456789012:secret:my-se%&et|key",
            None,
            pytest.raises(ValueError),
            None,
        ),
        (
            "secret|arn:aws:secretsmanager:region-name-1:123456789012:secret:my-secret:000000000-0000-0000-0000-00000000000|key",
            None,
            pytest.raises(ValueError),
            None,
        ),
    ],
)
def test_substitute_value_from_aws_secrets_manager(
    input_value, secret_response, raises, expected
):
    with raises:
        with mock.patch(
            "great_expectations.data_context.util.boto3.session.Session",
            return_value=MockedBoto3Session(secret_response),
        ):
            assert substitute_value_from_aws_secrets_manager(input_value) == expected


class MockedSecretManagerServiceClient:
    def __init__(self, secret_response):
        self.secret_response = secret_response

    def __call__(self):
        return self

    def access_secret_version(self, *args, **kwargs):
        class Response:
            pass

        response = Response()
        response._pb = Response()
        response._pb.payload = Response()
        response._pb.payload.data = self.secret_response

        return response


@pytest.mark.parametrize(
    "input_value,secret_response,raises,expected",
    [
        (
            "secret|projects/project_id/secrets/my_secret",
            b"value",
            does_not_raise(),
            "value",
        ),
        (
            "secret|projects/project_id/secrets/my_secret|key",
            b'{"key": "value"}',
            does_not_raise(),
            "value",
        ),
        (
            "secret|projects/project_id/secrets/my_se%&et|key",
            None,
            pytest.raises(ValueError),
            None,
        ),
        (
            "secret|projects/project_id/secrets/my_secret/version/A|key",
            None,
            pytest.raises(ValueError),
            None,
        ),
    ],
)
def test_substitute_value_from_gcp_secret_manager(
    input_value, secret_response, raises, expected
):
    with raises:
        with mock.patch(
            "great_expectations.data_context.util.secretmanager.SecretManagerServiceClient",
            return_value=MockedSecretManagerServiceClient(secret_response),
        ):
            assert substitute_value_from_gcp_secret_manager(input_value) == expected


class MockedSecretClient:
    def __init__(self, secret_response):
        self.secret_response = secret_response

    def __call__(self, *args, **kwargs):
        return self

    def get_secret(self, *args, **kwargs):
        class Response:
            pass

        response = Response()
        response.value = self.secret_response
        return response


@mock.patch("great_expectations.data_context.util.DefaultAzureCredential", new=object)
@pytest.mark.parametrize(
    "input_value,secret_response,raises,expected",
    [
        (
            "secret|https://my-vault-name.vault.azure.net/secrets/my-secret",
            "value",
            does_not_raise(),
            "value",
        ),
        (
            "secret|https://my-vault-name.vault.azure.net/secrets/my-secret|key",
            '{"key": "value"}',
            does_not_raise(),
            "value",
        ),
        (
            "secret|https://my-vault-name.vault.azure.net/secrets/my-se%&et|key",
            None,
            pytest.raises(ValueError),
            None,
        ),
        (
            "secret|https://my_vault_name.vault.azure.net/secrets/my-secret/A0000000000000000000000000000000|key",
            None,
            pytest.raises(ValueError),
            None,
        ),
    ],
)
def test_substitute_value_from_azure_keyvault(
    input_value, secret_response, raises, expected
):
    with raises:
        with mock.patch(
            "great_expectations.data_context.util.SecretClient",
            return_value=MockedSecretClient(secret_response),
        ):
            assert substitute_value_from_azure_keyvault(input_value) == expected<|MERGE_RESOLUTION|>--- conflicted
+++ resolved
@@ -1,10 +1,7 @@
 import os
-<<<<<<< HEAD
+from contextlib import contextmanager
 from pathlib import Path
-=======
-from contextlib import contextmanager
 from unittest import mock
->>>>>>> e620e2fa
 
 import pytest
 
