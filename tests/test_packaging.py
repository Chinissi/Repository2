--- conflicted
+++ resolved
@@ -185,11 +185,7 @@
     )
 
     # Polish and ratchet this number down as low as possible
-<<<<<<< HEAD
-    assert len(sorted_packages_with_pins_or_upper_bounds) == 77
-=======
-    assert len(sorted_packages_with_pins_or_upper_bounds) == 83
->>>>>>> 21a98e5f
+    assert len(sorted_packages_with_pins_or_upper_bounds) == 80
     assert sorted_packages_with_pins_or_upper_bounds == [
         ("requirements-dev-api-docs-test.txt", "docstring-parser", (("==", "0.15"),)),
         ("requirements-dev-athena.txt", "pyathena", (("<", "3"), (">=", "2.0.0"))),
