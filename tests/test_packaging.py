--- conflicted
+++ resolved
@@ -192,13 +192,8 @@
         ("requirements-dev-cloud.txt", "pika", (("==", "1.3.1"),)),
         ("requirements-dev-contrib.txt", "adr-tools-python", (("==", "1.0.3"),)),
         ("requirements-dev-contrib.txt", "black", (("==", "23.3.0"),)),
-<<<<<<< HEAD
         ("requirements-dev-contrib.txt", "mypy", (("==", "1.4.1"),)),
-        ("requirements-dev-contrib.txt", "ruff", (("==", "0.0.271"),)),
-=======
-        ("requirements-dev-contrib.txt", "mypy", (("==", "1.3.0"),)),
         ("requirements-dev-contrib.txt", "ruff", (("==", "0.0.280"),)),
->>>>>>> 2acbbb77
         ("requirements-dev-dremio.txt", "sqlalchemy-dremio", (("==", "1.2.1"),)),
         ("requirements-dev-excel.txt", "xlrd", (("<", "2.0.0"), (">=", "1.1.0"))),
         ("requirements-dev-lite.txt", "ipykernel", (("<=", "6.17.1"),)),
