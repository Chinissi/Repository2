from typing import Any, Collection, Dict, List, Optional, Set, cast

import pytest

from great_expectations import DataContext
from great_expectations.execution_engine.execution_engine import MetricDomainTypes
from great_expectations.rule_based_profiler.helpers.util import (
    get_parameter_value_and_validate_return_type,
)
from great_expectations.rule_based_profiler.parameter_builder.value_set_multi_batch_parameter_builder import (
    ValueSetMultiBatchParameterBuilder,
    _get_unique_values_from_nested_collection_of_sets,
)
from great_expectations.rule_based_profiler.types import (
    Domain,
    ParameterContainer,
    ParameterNode,
)


def test_instantiation_value_set_multi_batch_parameter_builder(
    alice_columnar_table_single_batch_context,
):
    data_context: DataContext = alice_columnar_table_single_batch_context

    # noinspection PyUnusedLocal
    parameter_builder: ValueSetMultiBatchParameterBuilder = (
        ValueSetMultiBatchParameterBuilder(
            name="my_name",
            data_context=data_context,
        )
    )


def test_instantiation_value_set_multi_batch_parameter_builder_no_name(
    alice_columnar_table_single_batch_context,
):
    data_context: DataContext = alice_columnar_table_single_batch_context

    with pytest.raises(TypeError) as excinfo:
        # noinspection PyUnusedLocal,PyArgumentList
        parameter_builder: ValueSetMultiBatchParameterBuilder = (
            ValueSetMultiBatchParameterBuilder(
                data_context=data_context,
            )
        )
    assert "__init__() missing 1 required positional argument: 'name'" in str(
        excinfo.value
    )


def test_value_set_multi_batch_parameter_builder_alice_single_batch_numeric(
    alice_columnar_table_single_batch_context,
):
    data_context: DataContext = alice_columnar_table_single_batch_context

    batch_request: dict = {
        "datasource_name": "alice_columnar_table_single_batch_datasource",
        "data_connector_name": "alice_columnar_table_single_batch_data_connector",
        "data_asset_name": "alice_columnar_table_single_batch_data_asset",
    }

    metric_domain_kwargs: dict = {"column": "event_type"}
<<<<<<< HEAD

    value_set_multi_batch_parameter_builder: ValueSetMultiBatchParameterBuilder = (
        ValueSetMultiBatchParameterBuilder(
            name="my_event_type_value_set",
            metric_domain_kwargs=metric_domain_kwargs,
            data_context=data_context,
        )
    )

=======
>>>>>>> ca62bbc1
    domain: Domain = Domain(
        rule_name="my_rule",
        domain_type=MetricDomainTypes.COLUMN,
        domain_kwargs=metric_domain_kwargs,
    )
    parameter_container: ParameterContainer = ParameterContainer(parameter_nodes=None)
    parameters: Dict[str, ParameterContainer] = {
        domain.id: parameter_container,
    }

    value_set_multi_batch_parameter_builder: ValueSetMultiBatchParameterBuilder = (
        ValueSetMultiBatchParameterBuilder(
            name="my_event_type_value_set",
            metric_domain_kwargs=metric_domain_kwargs,
            data_context=data_context,
        )
    )

    assert parameter_container.parameter_nodes is None

    variables: Optional[ParameterContainer] = None
    value_set_multi_batch_parameter_builder.build_parameters(
        domain=domain,
        variables=variables,
        parameters=parameters,
        batch_request=batch_request,
    )

    assert (
        parameter_container.parameter_nodes is None
        or len(parameter_container.parameter_nodes) == 1
    )

    expected_value_set: List[int] = [19, 22, 73]
    expected_parameter_value: dict = {
        "value": expected_value_set,
        "details": {
            "metric_configuration": {
                "domain_kwargs": {"column": "event_type"},
                "metric_name": "column.distinct_values",
                "metric_value_kwargs": None,
                "metric_dependencies": None,
            },
            "num_batches": 1,
        },
    }

    fully_qualified_parameter_name_for_value: str = "$parameter.my_event_type_value_set"
    parameter_node: ParameterNode = get_parameter_value_and_validate_return_type(
        domain=domain,
        parameter_reference=fully_qualified_parameter_name_for_value,
        expected_return_type=None,
        variables=variables,
        parameters=parameters,
    )

    assert sorted(parameter_node.value) == expected_parameter_value["value"]
    assert parameter_node.details == expected_parameter_value["details"]


def test_value_set_multi_batch_parameter_builder_alice_single_batch_string(
    alice_columnar_table_single_batch_context,
):
    """
    What does this test and why?
    This tests that non-numeric columns are handled appropriately,
    """
    data_context: DataContext = alice_columnar_table_single_batch_context

    batch_request: dict = {
        "datasource_name": "alice_columnar_table_single_batch_datasource",
        "data_connector_name": "alice_columnar_table_single_batch_data_connector",
        "data_asset_name": "alice_columnar_table_single_batch_data_asset",
    }

    metric_domain_kwargs: dict = {"column": "user_agent"}
<<<<<<< HEAD

    value_set_multi_batch_parameter_builder: ValueSetMultiBatchParameterBuilder = (
        ValueSetMultiBatchParameterBuilder(
            name="my_user_agent_value_set",
            metric_domain_kwargs=metric_domain_kwargs,
            data_context=data_context,
        )
    )

=======
>>>>>>> ca62bbc1
    domain: Domain = Domain(
        rule_name="my_rule",
        domain_type=MetricDomainTypes.COLUMN,
        domain_kwargs=metric_domain_kwargs,
    )
    parameter_container: ParameterContainer = ParameterContainer(parameter_nodes=None)
    parameters: Dict[str, ParameterContainer] = {
        domain.id: parameter_container,
    }

    value_set_multi_batch_parameter_builder: ValueSetMultiBatchParameterBuilder = (
        ValueSetMultiBatchParameterBuilder(
            name="my_user_agent_value_set",
            metric_domain_kwargs=metric_domain_kwargs,
            data_context=data_context,
        )
    )

    assert parameter_container.parameter_nodes is None

    variables: Optional[ParameterContainer] = None
    value_set_multi_batch_parameter_builder.build_parameters(
        domain=domain,
        variables=variables,
        parameters=parameters,
        batch_request=batch_request,
    )

    assert (
        parameter_container.parameter_nodes is None
        or len(parameter_container.parameter_nodes) == 1
    )

    expected_value_set: List[str] = [
        "Mozilla/5.0 (Windows NT 10.0; Win64; x64) AppleWebKit/537.36 (KHTML, like Gecko) Chrome/74.0.3729.169 Safari/537.36",
    ]
    expected_parameter_value: dict = {
        "value": expected_value_set,
        "details": {
            "metric_configuration": {
                "domain_kwargs": {"column": "user_agent"},
                "metric_name": "column.distinct_values",
                "metric_value_kwargs": None,
                "metric_dependencies": None,
            },
            "num_batches": 1,
        },
    }

    fully_qualified_parameter_name_for_value: str = "$parameter.my_user_agent_value_set"
    parameter_node: ParameterNode = get_parameter_value_and_validate_return_type(
        domain=domain,
        parameter_reference=fully_qualified_parameter_name_for_value,
        expected_return_type=None,
        variables=variables,
        parameters=parameters,
    )

    assert sorted(parameter_node.value) == expected_parameter_value["value"]
    assert parameter_node.details == expected_parameter_value["details"]


def test_value_set_multi_batch_parameter_builder_bobby_numeric(
    bobby_columnar_table_multi_batch_deterministic_data_context,
):
    data_context: DataContext = (
        bobby_columnar_table_multi_batch_deterministic_data_context
    )

    batch_request: dict = {
        "datasource_name": "taxi_pandas",
        "data_connector_name": "monthly",
        "data_asset_name": "my_reports",
    }

    metric_domain_kwargs_for_parameter_builder: str = "$domain.domain_kwargs"
    value_set_multi_batch_parameter_builder: ValueSetMultiBatchParameterBuilder = (
        ValueSetMultiBatchParameterBuilder(
            name="my_passenger_count_value_set",
            metric_domain_kwargs=metric_domain_kwargs_for_parameter_builder,
            data_context=data_context,
        )
    )

    metric_domain_kwargs: dict = {"column": "passenger_count"}
    domain: Domain = Domain(
        rule_name="my_rule",
        domain_type=MetricDomainTypes.COLUMN,
        domain_kwargs=metric_domain_kwargs,
    )
    parameter_container: ParameterContainer = ParameterContainer(parameter_nodes=None)
    parameters: Dict[str, ParameterContainer] = {
        domain.id: parameter_container,
    }

    assert parameter_container.parameter_nodes is None

    variables: Optional[ParameterContainer] = None
    value_set_multi_batch_parameter_builder.build_parameters(
        domain=domain,
        variables=variables,
        parameters=parameters,
        batch_request=batch_request,
    )

    assert (
        parameter_container.parameter_nodes is None
        or len(parameter_container.parameter_nodes) == 1
    )

    expected_value_set: List[int] = [0, 1, 2, 3, 4, 5, 6]
    expected_parameter_value: dict = {
        "value": expected_value_set,
        "details": {
            "metric_configuration": {
                "metric_name": "column.distinct_values",
                "domain_kwargs": {"column": "passenger_count"},
                "metric_value_kwargs": None,
                "metric_dependencies": None,
            },
            "num_batches": 3,
        },
    }

    fully_qualified_parameter_name_for_value: str = (
        "$parameter.my_passenger_count_value_set"
    )
    parameter_node: ParameterNode = get_parameter_value_and_validate_return_type(
        domain=domain,
        parameter_reference=fully_qualified_parameter_name_for_value,
        expected_return_type=None,
        variables=variables,
        parameters=parameters,
    )

    assert sorted(parameter_node.value) == expected_parameter_value["value"]
    assert parameter_node.details == expected_parameter_value["details"]


def test_value_set_multi_batch_parameter_builder_bobby_string(
    bobby_columnar_table_multi_batch_deterministic_data_context,
):
    data_context: DataContext = (
        bobby_columnar_table_multi_batch_deterministic_data_context
    )

    batch_request: dict = {
        "datasource_name": "taxi_pandas",
        "data_connector_name": "monthly",
        "data_asset_name": "my_reports",
    }

    metric_domain_kwargs_for_parameter_builder: str = "$domain.domain_kwargs"
    value_set_multi_batch_parameter_builder: ValueSetMultiBatchParameterBuilder = (
        ValueSetMultiBatchParameterBuilder(
            name="my_store_and_fwd_flag_value_set",
            metric_domain_kwargs=metric_domain_kwargs_for_parameter_builder,
            data_context=data_context,
        )
    )

    metric_domain_kwargs: dict = {"column": "store_and_fwd_flag"}
    domain: Domain = Domain(
        rule_name="my_rule",
        domain_type=MetricDomainTypes.COLUMN,
        domain_kwargs=metric_domain_kwargs,
    )
    parameter_container: ParameterContainer = ParameterContainer(parameter_nodes=None)
    parameters: Dict[str, ParameterContainer] = {
        domain.id: parameter_container,
    }

    assert parameter_container.parameter_nodes is None

    variables: Optional[ParameterContainer] = None
    value_set_multi_batch_parameter_builder.build_parameters(
        domain=domain,
        variables=variables,
        parameters=parameters,
        batch_request=batch_request,
    )

    assert (
        parameter_container.parameter_nodes is None
        or len(parameter_container.parameter_nodes) == 1
    )

    expected_value_set: List[str] = ["N", "Y"]
    expected_parameter_value: dict = {
        "value": expected_value_set,
        "details": {
            "metric_configuration": {
                "metric_name": "column.distinct_values",
                "domain_kwargs": {"column": "store_and_fwd_flag"},
                "metric_value_kwargs": None,
                "metric_dependencies": None,
            },
            "num_batches": 3,
        },
    }

    fully_qualified_parameter_name_for_value: str = (
        "$parameter.my_store_and_fwd_flag_value_set"
    )
    parameter_node: ParameterNode = get_parameter_value_and_validate_return_type(
        domain=domain,
        parameter_reference=fully_qualified_parameter_name_for_value,
        expected_return_type=None,
        variables=variables,
        parameters=parameters,
    )

    assert sorted(parameter_node.value) == expected_parameter_value["value"]
    assert parameter_node.details == expected_parameter_value["details"]


@pytest.mark.parametrize(
    "test_input,expected",
    [
        [[[{1, 2, 3}, {1, 4, 5}]], {1, 2, 3, 4, 5}],
        [[[{1}, {2, 3}]], {1, 2, 3}],
        [[[{1}, {1, 2}]], {1, 2}],
        [[[{1}, {1}]], {1}],
        [
            [[{1, 2, 3}]],
            {1, 2, 3},
        ],
        [[[{"1", "2", "3"}, {"1", "4", "5"}]], {"1", "2", "3", "4", "5"}],
        [[[{"1"}, {"2", "3"}]], {"1", "2", "3"}],
        [[[{"1"}, {"1", "2"}]], {"1", "2"}],
        [[[{"1"}, {"1"}]], {"1"}],
        [
            [[{"1", "2", "3"}]],
            {"1", "2", "3"},
        ],
    ],
)
def test__get_unique_values_from_nested_collection_of_sets(test_input, expected):
    """
    What does this test and why?
    Tests that all types of string / int inputs are processed appropriately
    by _get_unique_values_from_nested_collection_of_sets
    """
    test_input = cast(Collection[Collection[Set[Any]]], test_input)
    assert (
        _get_unique_values_from_nested_collection_of_sets(collection=test_input)
        == expected
    )<|MERGE_RESOLUTION|>--- conflicted
+++ resolved
@@ -61,18 +61,6 @@
     }
 
     metric_domain_kwargs: dict = {"column": "event_type"}
-<<<<<<< HEAD
-
-    value_set_multi_batch_parameter_builder: ValueSetMultiBatchParameterBuilder = (
-        ValueSetMultiBatchParameterBuilder(
-            name="my_event_type_value_set",
-            metric_domain_kwargs=metric_domain_kwargs,
-            data_context=data_context,
-        )
-    )
-
-=======
->>>>>>> ca62bbc1
     domain: Domain = Domain(
         rule_name="my_rule",
         domain_type=MetricDomainTypes.COLUMN,
@@ -149,18 +137,6 @@
     }
 
     metric_domain_kwargs: dict = {"column": "user_agent"}
-<<<<<<< HEAD
-
-    value_set_multi_batch_parameter_builder: ValueSetMultiBatchParameterBuilder = (
-        ValueSetMultiBatchParameterBuilder(
-            name="my_user_agent_value_set",
-            metric_domain_kwargs=metric_domain_kwargs,
-            data_context=data_context,
-        )
-    )
-
-=======
->>>>>>> ca62bbc1
     domain: Domain = Domain(
         rule_name="my_rule",
         domain_type=MetricDomainTypes.COLUMN,
