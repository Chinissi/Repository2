from typing import Any, Collection, Dict, List, Optional, Set, cast

import pytest

from great_expectations import DataContext
from great_expectations.execution_engine.execution_engine import MetricDomainTypes
from great_expectations.rule_based_profiler.helpers.util import (
    get_parameter_value_and_validate_return_type,
)
from great_expectations.rule_based_profiler.parameter_builder.value_set_multi_batch_parameter_builder import (
    ValueSetMultiBatchParameterBuilder,
    _get_unique_values_from_nested_collection_of_sets,
)
from great_expectations.rule_based_profiler.types import (
    Domain,
    ParameterContainer,
    ParameterNode,
)


def test_instantiation_value_set_multi_batch_parameter_builder(
    alice_columnar_table_single_batch_context,
):
    data_context: DataContext = alice_columnar_table_single_batch_context

    # noinspection PyUnusedLocal
    parameter_builder: ValueSetMultiBatchParameterBuilder = (
        ValueSetMultiBatchParameterBuilder(
            name="my_name",
            data_context=data_context,
        )
    )


def test_instantiation_value_set_multi_batch_parameter_builder_no_name(
    alice_columnar_table_single_batch_context,
):
    data_context: DataContext = alice_columnar_table_single_batch_context

    with pytest.raises(TypeError) as excinfo:
        # noinspection PyUnusedLocal,PyArgumentList
        parameter_builder: ValueSetMultiBatchParameterBuilder = (
            ValueSetMultiBatchParameterBuilder(
                data_context=data_context,
            )
        )
    assert "__init__() missing 1 required positional argument: 'name'" in str(
        excinfo.value
    )


def test_value_set_multi_batch_parameter_builder_alice_single_batch_numeric(
    alice_columnar_table_single_batch_context,
):
    data_context: DataContext = alice_columnar_table_single_batch_context

    batch_request: dict = {
        "datasource_name": "alice_columnar_table_single_batch_datasource",
        "data_connector_name": "alice_columnar_table_single_batch_data_connector",
        "data_asset_name": "alice_columnar_table_single_batch_data_asset",
    }

    metric_domain_kwargs: dict = {"column": "event_type"}
    domain: Domain = Domain(
        rule_name="my_rule",
        domain_type=MetricDomainTypes.COLUMN,
        domain_kwargs=metric_domain_kwargs,
        rule_name="my_rule",
    )
    parameter_container: ParameterContainer = ParameterContainer(parameter_nodes=None)
    parameters: Dict[str, ParameterContainer] = {
        domain.id: parameter_container,
    }

    value_set_multi_batch_parameter_builder: ValueSetMultiBatchParameterBuilder = (
        ValueSetMultiBatchParameterBuilder(
            name="my_event_type_value_set",
            metric_domain_kwargs=metric_domain_kwargs,
            data_context=data_context,
        )
    )

    assert parameter_container.parameter_nodes is None

    variables: Optional[ParameterContainer] = None
    value_set_multi_batch_parameter_builder.build_parameters(
        domain=domain,
        variables=variables,
        parameters=parameters,
        batch_request=batch_request,
    )

    assert (
        parameter_container.parameter_nodes is None
        or len(parameter_container.parameter_nodes) == 1
    )

    expected_value_set: List[int] = [19, 22, 73]
    expected_parameter_value: dict = {
        "value": expected_value_set,
        "details": {
            "metric_configuration": {
                "domain_kwargs": {"column": "event_type"},
                "metric_name": "column.distinct_values",
                "metric_value_kwargs": None,
                "metric_dependencies": None,
            },
            "num_batches": 1,
        },
    }

    fully_qualified_parameter_name_for_value: str = "$parameter.my_event_type_value_set"
    parameter_node: ParameterNode = get_parameter_value_and_validate_return_type(
        domain=domain,
        parameter_reference=fully_qualified_parameter_name_for_value,
        expected_return_type=None,
        variables=variables,
        parameters=parameters,
    )

    assert sorted(parameter_node.value) == expected_parameter_value["value"]
    assert parameter_node.details == expected_parameter_value["details"]


def test_value_set_multi_batch_parameter_builder_alice_single_batch_string(
    alice_columnar_table_single_batch_context,
):
    """
    What does this test and why?
    This tests that non-numeric columns are handled appropriately,
    """
    data_context: DataContext = alice_columnar_table_single_batch_context

    batch_request: dict = {
        "datasource_name": "alice_columnar_table_single_batch_datasource",
        "data_connector_name": "alice_columnar_table_single_batch_data_connector",
        "data_asset_name": "alice_columnar_table_single_batch_data_asset",
    }

    metric_domain_kwargs: dict = {"column": "user_agent"}
    domain: Domain = Domain(
        rule_name="my_rule",
        domain_type=MetricDomainTypes.COLUMN,
        domain_kwargs=metric_domain_kwargs,
        rule_name="my_rule",
    )
    parameter_container: ParameterContainer = ParameterContainer(parameter_nodes=None)
    parameters: Dict[str, ParameterContainer] = {
        domain.id: parameter_container,
    }

    value_set_multi_batch_parameter_builder: ValueSetMultiBatchParameterBuilder = (
        ValueSetMultiBatchParameterBuilder(
            name="my_user_agent_value_set",
            metric_domain_kwargs=metric_domain_kwargs,
            data_context=data_context,
        )
    )

    assert parameter_container.parameter_nodes is None

    variables: Optional[ParameterContainer] = None
    value_set_multi_batch_parameter_builder.build_parameters(
        domain=domain,
        variables=variables,
        parameters=parameters,
        batch_request=batch_request,
    )

    assert (
        parameter_container.parameter_nodes is None
        or len(parameter_container.parameter_nodes) == 1
    )

    expected_value_set: List[str] = [
        "Mozilla/5.0 (Windows NT 10.0; Win64; x64) AppleWebKit/537.36 (KHTML, like Gecko) Chrome/74.0.3729.169 Safari/537.36",
    ]
    expected_parameter_value: dict = {
        "value": expected_value_set,
        "details": {
            "metric_configuration": {
                "domain_kwargs": {"column": "user_agent"},
                "metric_name": "column.distinct_values",
                "metric_value_kwargs": None,
                "metric_dependencies": None,
            },
            "num_batches": 1,
        },
    }

    fully_qualified_parameter_name_for_value: str = "$parameter.my_user_agent_value_set"
    parameter_node: ParameterNode = get_parameter_value_and_validate_return_type(
        domain=domain,
        parameter_reference=fully_qualified_parameter_name_for_value,
        expected_return_type=None,
        variables=variables,
        parameters=parameters,
    )

    assert sorted(parameter_node.value) == expected_parameter_value["value"]
    assert parameter_node.details == expected_parameter_value["details"]


def test_value_set_multi_batch_parameter_builder_bobby_numeric(
    bobby_columnar_table_multi_batch_deterministic_data_context,
):
    data_context: DataContext = (
        bobby_columnar_table_multi_batch_deterministic_data_context
    )

    batch_request: dict = {
        "datasource_name": "taxi_pandas",
        "data_connector_name": "monthly",
        "data_asset_name": "my_reports",
    }

    metric_domain_kwargs_for_parameter_builder: str = "$domain.domain_kwargs"
    value_set_multi_batch_parameter_builder: ValueSetMultiBatchParameterBuilder = (
        ValueSetMultiBatchParameterBuilder(
            name="my_passenger_count_value_set",
            metric_domain_kwargs=metric_domain_kwargs_for_parameter_builder,
            data_context=data_context,
        )
    )

    metric_domain_kwargs: dict = {"column": "passenger_count"}
    domain: Domain = Domain(
<<<<<<< HEAD
        rule_name="my_rule",
        domain_type=MetricDomainTypes.COLUMN,
        domain_kwargs=metric_domain_kwargs,
=======
        domain_type=MetricDomainTypes.COLUMN,
        domain_kwargs=metric_domain_kwargs,
        rule_name="my_rule",
>>>>>>> 58f2637f
    )
    parameter_container: ParameterContainer = ParameterContainer(parameter_nodes=None)
    parameters: Dict[str, ParameterContainer] = {
        domain.id: parameter_container,
    }

    assert parameter_container.parameter_nodes is None

    variables: Optional[ParameterContainer] = None
    value_set_multi_batch_parameter_builder.build_parameters(
        domain=domain,
        variables=variables,
        parameters=parameters,
        batch_request=batch_request,
    )

    assert (
        parameter_container.parameter_nodes is None
        or len(parameter_container.parameter_nodes) == 1
    )

    expected_value_set: List[int] = [0, 1, 2, 3, 4, 5, 6]
    expected_parameter_value: dict = {
        "value": expected_value_set,
        "details": {
            "metric_configuration": {
                "metric_name": "column.distinct_values",
                "domain_kwargs": {"column": "passenger_count"},
                "metric_value_kwargs": None,
                "metric_dependencies": None,
            },
            "num_batches": 3,
        },
    }

    fully_qualified_parameter_name_for_value: str = (
        "$parameter.my_passenger_count_value_set"
    )
    parameter_node: ParameterNode = get_parameter_value_and_validate_return_type(
        domain=domain,
        parameter_reference=fully_qualified_parameter_name_for_value,
        expected_return_type=None,
        variables=variables,
        parameters=parameters,
    )

    assert sorted(parameter_node.value) == expected_parameter_value["value"]
    assert parameter_node.details == expected_parameter_value["details"]


def test_value_set_multi_batch_parameter_builder_bobby_string(
    bobby_columnar_table_multi_batch_deterministic_data_context,
):
    data_context: DataContext = (
        bobby_columnar_table_multi_batch_deterministic_data_context
    )

    batch_request: dict = {
        "datasource_name": "taxi_pandas",
        "data_connector_name": "monthly",
        "data_asset_name": "my_reports",
    }

    metric_domain_kwargs_for_parameter_builder: str = "$domain.domain_kwargs"
    value_set_multi_batch_parameter_builder: ValueSetMultiBatchParameterBuilder = (
        ValueSetMultiBatchParameterBuilder(
            name="my_store_and_fwd_flag_value_set",
            metric_domain_kwargs=metric_domain_kwargs_for_parameter_builder,
            data_context=data_context,
        )
    )

    metric_domain_kwargs: dict = {"column": "store_and_fwd_flag"}
    domain: Domain = Domain(
<<<<<<< HEAD
        rule_name="my_rule",
        domain_type=MetricDomainTypes.COLUMN,
        domain_kwargs=metric_domain_kwargs,
=======
        domain_type=MetricDomainTypes.COLUMN,
        domain_kwargs=metric_domain_kwargs,
        rule_name="my_rule",
>>>>>>> 58f2637f
    )
    parameter_container: ParameterContainer = ParameterContainer(parameter_nodes=None)
    parameters: Dict[str, ParameterContainer] = {
        domain.id: parameter_container,
    }

    assert parameter_container.parameter_nodes is None

    variables: Optional[ParameterContainer] = None
    value_set_multi_batch_parameter_builder.build_parameters(
        domain=domain,
        variables=variables,
        parameters=parameters,
        batch_request=batch_request,
    )

    assert (
        parameter_container.parameter_nodes is None
        or len(parameter_container.parameter_nodes) == 1
    )

    expected_value_set: List[str] = ["N", "Y"]
    expected_parameter_value: dict = {
        "value": expected_value_set,
        "details": {
            "metric_configuration": {
                "metric_name": "column.distinct_values",
                "domain_kwargs": {"column": "store_and_fwd_flag"},
                "metric_value_kwargs": None,
                "metric_dependencies": None,
            },
            "num_batches": 3,
        },
    }

    fully_qualified_parameter_name_for_value: str = (
        "$parameter.my_store_and_fwd_flag_value_set"
    )
    parameter_node: ParameterNode = get_parameter_value_and_validate_return_type(
        domain=domain,
        parameter_reference=fully_qualified_parameter_name_for_value,
        expected_return_type=None,
        variables=variables,
        parameters=parameters,
    )

    assert sorted(parameter_node.value) == expected_parameter_value["value"]
    assert parameter_node.details == expected_parameter_value["details"]


@pytest.mark.parametrize(
    "test_input,expected",
    [
        [[[{1, 2, 3}, {1, 4, 5}]], {1, 2, 3, 4, 5}],
        [[[{1}, {2, 3}]], {1, 2, 3}],
        [[[{1}, {1, 2}]], {1, 2}],
        [[[{1}, {1}]], {1}],
        [
            [[{1, 2, 3}]],
            {1, 2, 3},
        ],
        [[[{"1", "2", "3"}, {"1", "4", "5"}]], {"1", "2", "3", "4", "5"}],
        [[[{"1"}, {"2", "3"}]], {"1", "2", "3"}],
        [[[{"1"}, {"1", "2"}]], {"1", "2"}],
        [[[{"1"}, {"1"}]], {"1"}],
        [
            [[{"1", "2", "3"}]],
            {"1", "2", "3"},
        ],
    ],
)
def test__get_unique_values_from_nested_collection_of_sets(test_input, expected):
    """
    What does this test and why?
    Tests that all types of string / int inputs are processed appropriately
    by _get_unique_values_from_nested_collection_of_sets
    """
    test_input = cast(Collection[Collection[Set[Any]]], test_input)
    assert (
        _get_unique_values_from_nested_collection_of_sets(collection=test_input)
        == expected
    )<|MERGE_RESOLUTION|>--- conflicted
+++ resolved
@@ -62,7 +62,6 @@
 
     metric_domain_kwargs: dict = {"column": "event_type"}
     domain: Domain = Domain(
-        rule_name="my_rule",
         domain_type=MetricDomainTypes.COLUMN,
         domain_kwargs=metric_domain_kwargs,
         rule_name="my_rule",
@@ -139,7 +138,6 @@
 
     metric_domain_kwargs: dict = {"column": "user_agent"}
     domain: Domain = Domain(
-        rule_name="my_rule",
         domain_type=MetricDomainTypes.COLUMN,
         domain_kwargs=metric_domain_kwargs,
         rule_name="my_rule",
@@ -225,15 +223,9 @@
 
     metric_domain_kwargs: dict = {"column": "passenger_count"}
     domain: Domain = Domain(
-<<<<<<< HEAD
-        rule_name="my_rule",
-        domain_type=MetricDomainTypes.COLUMN,
-        domain_kwargs=metric_domain_kwargs,
-=======
         domain_type=MetricDomainTypes.COLUMN,
         domain_kwargs=metric_domain_kwargs,
         rule_name="my_rule",
->>>>>>> 58f2637f
     )
     parameter_container: ParameterContainer = ParameterContainer(parameter_nodes=None)
     parameters: Dict[str, ParameterContainer] = {
@@ -308,15 +300,9 @@
 
     metric_domain_kwargs: dict = {"column": "store_and_fwd_flag"}
     domain: Domain = Domain(
-<<<<<<< HEAD
-        rule_name="my_rule",
-        domain_type=MetricDomainTypes.COLUMN,
-        domain_kwargs=metric_domain_kwargs,
-=======
         domain_type=MetricDomainTypes.COLUMN,
         domain_kwargs=metric_domain_kwargs,
         rule_name="my_rule",
->>>>>>> 58f2637f
     )
     parameter_container: ParameterContainer = ParameterContainer(parameter_nodes=None)
     parameters: Dict[str, ParameterContainer] = {
