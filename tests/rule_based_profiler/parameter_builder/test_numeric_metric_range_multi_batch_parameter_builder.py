--- conflicted
+++ resolved
@@ -364,13 +364,8 @@
     variables: Optional[ParameterContainer] = None
 
     domain: Domain = Domain(
-<<<<<<< HEAD
-        rule_name="my_rule",
         domain_type=MetricDomainTypes.TABLE,
-=======
-        domain_type=MetricDomainTypes.TABLE,
-        rule_name="my_rule",
->>>>>>> 131fc4c2
+        rule_name="my_rule",
     )
     parameter_container: ParameterContainer = ParameterContainer(parameter_nodes=None)
     parameters: Dict[str, ParameterContainer] = {
@@ -421,13 +416,8 @@
     variables: Optional[ParameterContainer] = None
 
     domain: Domain = Domain(
-<<<<<<< HEAD
-        rule_name="my_rule",
         domain_type=MetricDomainTypes.TABLE,
-=======
-        domain_type=MetricDomainTypes.TABLE,
-        rule_name="my_rule",
->>>>>>> 131fc4c2
+        rule_name="my_rule",
     )
     parameter_container: ParameterContainer = ParameterContainer(parameter_nodes=None)
     parameters: Dict[str, ParameterContainer] = {
@@ -478,13 +468,8 @@
     variables: Optional[ParameterContainer] = None
 
     domain: Domain = Domain(
-<<<<<<< HEAD
-        rule_name="my_rule",
         domain_type=MetricDomainTypes.TABLE,
-=======
-        domain_type=MetricDomainTypes.TABLE,
-        rule_name="my_rule",
->>>>>>> 131fc4c2
+        rule_name="my_rule",
     )
     parameter_container: ParameterContainer = ParameterContainer(parameter_nodes=None)
     parameters: Dict[str, ParameterContainer] = {
@@ -542,13 +527,8 @@
     variables: Optional[ParameterContainer] = None
 
     domain: Domain = Domain(
-<<<<<<< HEAD
-        rule_name="my_rule",
         domain_type=MetricDomainTypes.TABLE,
-=======
-        domain_type=MetricDomainTypes.TABLE,
-        rule_name="my_rule",
->>>>>>> 131fc4c2
+        rule_name="my_rule",
     )
     parameter_container: ParameterContainer = ParameterContainer(parameter_nodes=None)
     parameters: Dict[str, ParameterContainer] = {
