--- conflicted
+++ resolved
@@ -50,7 +50,6 @@
     variables: Optional[ParameterContainer] = None
 
     domain: Domain = Domain(
-        rule_name="my_rule",
         domain_type=MetricDomainTypes.TABLE,
         rule_name="my_rule",
     )
@@ -179,7 +178,6 @@
     variables: Optional[ParameterContainer] = None
 
     domain: Domain = Domain(
-        rule_name="my_rule",
         domain_type=MetricDomainTypes.COLUMN,
         domain_kwargs=metric_domain_kwargs,
         rule_name="my_rule",
@@ -364,13 +362,8 @@
     variables: Optional[ParameterContainer] = None
 
     domain: Domain = Domain(
-<<<<<<< HEAD
-        rule_name="my_rule",
-        domain_type=MetricDomainTypes.TABLE,
-=======
         domain_type=MetricDomainTypes.TABLE,
         rule_name="my_rule",
->>>>>>> 58f2637f
     )
     parameter_container: ParameterContainer = ParameterContainer(parameter_nodes=None)
     parameters: Dict[str, ParameterContainer] = {
@@ -421,13 +414,8 @@
     variables: Optional[ParameterContainer] = None
 
     domain: Domain = Domain(
-<<<<<<< HEAD
-        rule_name="my_rule",
-        domain_type=MetricDomainTypes.TABLE,
-=======
         domain_type=MetricDomainTypes.TABLE,
         rule_name="my_rule",
->>>>>>> 58f2637f
     )
     parameter_container: ParameterContainer = ParameterContainer(parameter_nodes=None)
     parameters: Dict[str, ParameterContainer] = {
@@ -478,13 +466,8 @@
     variables: Optional[ParameterContainer] = None
 
     domain: Domain = Domain(
-<<<<<<< HEAD
-        rule_name="my_rule",
-        domain_type=MetricDomainTypes.TABLE,
-=======
         domain_type=MetricDomainTypes.TABLE,
         rule_name="my_rule",
->>>>>>> 58f2637f
     )
     parameter_container: ParameterContainer = ParameterContainer(parameter_nodes=None)
     parameters: Dict[str, ParameterContainer] = {
@@ -542,13 +525,8 @@
     variables: Optional[ParameterContainer] = None
 
     domain: Domain = Domain(
-<<<<<<< HEAD
-        rule_name="my_rule",
-        domain_type=MetricDomainTypes.TABLE,
-=======
         domain_type=MetricDomainTypes.TABLE,
         rule_name="my_rule",
->>>>>>> 58f2637f
     )
     parameter_container: ParameterContainer = ParameterContainer(parameter_nodes=None)
     parameters: Dict[str, ParameterContainer] = {
