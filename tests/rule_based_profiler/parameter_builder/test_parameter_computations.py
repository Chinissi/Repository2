import math
from numbers import Number
from typing import Callable, Dict, List, Tuple, Union

import numpy as np
import pandas as pd
import scipy
from packaging import version

from great_expectations.rule_based_profiler.helpers.util import (
    compute_bootstrap_quantiles,
)
from great_expectations.rule_based_profiler.parameter_builder.numeric_metric_range_multi_batch_parameter_builder import (
    DEFAULT_BOOTSTRAP_NUM_RESAMPLES,
)
<<<<<<< HEAD
from great_expectations.rule_based_profiler.util import (
    _compute_bootstrap_quantiles_point_estimate_custom_bias_corrected_method,
    _compute_bootstrap_quantiles_point_estimate_custom_mean_method,
    _compute_bootstrap_quantiles_point_estimate_scipy_confidence_interval_midpoint_method,
)
from great_expectations.util import probabilistic_test
from tests.conftest import skip_if_python_below_minimum_version

# Allowable tolerance for how closely a bootstrap method approximates the sample
EFFICACY_TOLERANCE: float = 1.0e-2

# Measure of "closeness" between "actual" and "desired" is computed as: atol + rtol * abs(desired)
# (see "https://numpy.org/doc/stable/reference/generated/numpy.testing.assert_allclose.html" for details).
RTOL: float = 1.0e-7
ATOL: float = 1.0e-2


def _compute_quantile_root_mean_squared_error_of_bootstrap(
    method: Callable,
    false_positive_rate: np.float64,
    distribution_parameters: Dict[str, Dict[str, Number]],
    distribution_samples: pd.DataFrame,
) -> Tuple[Number, Number]:
    """
    Computes the root mean squared error (RMSE) for how closely the lower and upper quantile point estimates from the
    sample, approximate the lower and upper quantile parameters in the population.

    Root mean squared error was selected as a performance metric, due to its abilities to evaluate prediction accuracy
    among different models, but there are other options.

    Performance metrics for continuous values:
        - Mean absolute error (MAE)
        - Mean squred error (MSE)
        - Root mean squared error (RMSE)
        - R squared
        - Adjusted R squared

    For a detailed comparison see:
    https://medium.com/analytics-vidhya/mae-mse-rmse-coefficient-of-determination-adjusted-r-squared-which-metric-is-better-cd0326a5697e

    sklearn and statsmodels both have built-in methods for computing RMSE, but neither are GE dependencies as of 3/4/22.
    """
    distribution_types: pd.Index = distribution_samples.columns
    distribution: str

    distribution_lower_quantile_point_estimate: np.float64
    distribution_upper_quantile_point_estimate: np.float64
    lower_quantile_point_estimates: List[np.float64] = []
    upper_quantile_point_estimates: List[np.float64] = []
    lower_quantile_residuals: List[Number] = []
    upper_quantile_residuals: List[Number] = []

    for distribution in distribution_types:
        (
            distribution_lower_quantile_point_estimate,
            distribution_upper_quantile_point_estimate,
        ) = method(
            metric_values=distribution_samples[distribution],
            false_positive_rate=false_positive_rate,
            n_resamples=DEFAULT_BOOTSTRAP_NUM_RESAMPLES,
        )

        lower_quantile_point_estimates.append(
            distribution_lower_quantile_point_estimate
        )
        upper_quantile_point_estimates.append(
            distribution_upper_quantile_point_estimate
        )

        distribution_lower_quantile_residual_legacy: Number = abs(
            distribution_lower_quantile_point_estimate
            - distribution_parameters[distribution]["lower_quantile"]
        )
        distribution_upper_quantile_residual_legacy: Number = abs(
            distribution_upper_quantile_point_estimate
            - distribution_parameters[distribution]["upper_quantile"]
        )

        lower_quantile_residuals.append(distribution_lower_quantile_residual_legacy)
        upper_quantile_residuals.append(distribution_upper_quantile_residual_legacy)

    # RMSE
    lower_quantile_root_mean_squared_error: Number = math.sqrt(
        sum([r**2 for r in lower_quantile_residuals]) / len(lower_quantile_residuals)
    )
    upper_quantile_root_mean_squared_error: Number = math.sqrt(
        sum([r**2 for r in upper_quantile_residuals]) / len(upper_quantile_residuals)
    )

    return (
        lower_quantile_root_mean_squared_error,
        upper_quantile_root_mean_squared_error,
    )


def test_bootstrap_point_estimate_efficacy(
    bootstrap_distribution_parameters_and_1000_samples_with_01_false_positive,
):
    """
    Efficacy means the custom bootstrap mean method approximates the sample +/- efficacy tolerance
    """
    false_positive_rate: np.float64 = (
        bootstrap_distribution_parameters_and_1000_samples_with_01_false_positive[
            "false_positive_rate"
        ]
    )
    distribution_samples: pd.DataFrame = (
        bootstrap_distribution_parameters_and_1000_samples_with_01_false_positive[
            "distribution_samples"
        ]
    )

    distribution_types: pd.Index = distribution_samples.columns
    distribution: str
    lower_quantile_point_estimate: np.float64
    upper_quantile_point_estimate: np.float64
    actual_false_positive_rates: Dict[str, Union[float, np.float64]] = {}
    for distribution in distribution_types:
        (
            lower_quantile_point_estimate,
            upper_quantile_point_estimate,
        ) = _compute_bootstrap_quantiles_point_estimate_custom_mean_method(
            metric_values=distribution_samples[distribution],
            false_positive_rate=false_positive_rate,
            n_resamples=DEFAULT_BOOTSTRAP_NUM_RESAMPLES,
        )
        actual_false_positive_rates[distribution] = (
            1.0
            - np.sum(
                distribution_samples[distribution].between(
                    lower_quantile_point_estimate, upper_quantile_point_estimate
                )
            )
            / distribution_samples.shape[0]
        )
        # Actual false-positives must be within the efficacy tolerance of desired (configured)
        # false_positive_rate parameter value.
        assert (
            false_positive_rate - EFFICACY_TOLERANCE
            <= actual_false_positive_rates[distribution]
            <= false_positive_rate + EFFICACY_TOLERANCE
        )


def test_bootstrap_point_estimate_bias_corrected_efficacy(
    bootstrap_distribution_parameters_and_1000_samples_with_01_false_positive,
):
    """
    Efficacy means the custom bootstrap bias corrected method approximates the sample +/- efficacy tolerance
    """
    false_positive_rate: np.float64 = (
        bootstrap_distribution_parameters_and_1000_samples_with_01_false_positive[
            "false_positive_rate"
        ]
    )
    distribution_samples: pd.DataFrame = (
        bootstrap_distribution_parameters_and_1000_samples_with_01_false_positive[
            "distribution_samples"
        ]
    )

    distribution_types: pd.Index = distribution_samples.columns
    distribution: str
    lower_quantile_point_estimate_bias_corrected: np.float64
    upper_quantile_point_estimate_bias_corrected: np.float64
    actual_false_positive_rates: Dict[str, Union[float, np.float64]] = {}
    for distribution in distribution_types:
        (
            lower_quantile_point_estimate_bias_corrected,
            upper_quantile_point_estimate_bias_corrected,
        ) = _compute_bootstrap_quantiles_point_estimate_custom_bias_corrected_method(
            metric_values=distribution_samples[distribution],
            false_positive_rate=false_positive_rate,
            n_resamples=DEFAULT_BOOTSTRAP_NUM_RESAMPLES,
        )
        actual_false_positive_rates[distribution] = (
            1.0
            - np.sum(
                distribution_samples[distribution].between(
                    lower_quantile_point_estimate_bias_corrected,
                    upper_quantile_point_estimate_bias_corrected,
                )
=======


def _generate_distribution_samples(size: Optional[int] = 36) -> pd.DataFrame:
    data: Dict[str, np.ndarray] = {
        "normal": np.around(stats.norm.rvs(5000, 1000, size=size)),
        "uniform": np.around(stats.uniform.rvs(4000, 6000, size=size)),
        "bimodal": np.around(
            np.concatenate(
                [
                    stats.norm.rvs(4000, 500, size=size // 2),
                    stats.norm.rvs(6000, 500, size=size // 2),
                ]
>>>>>>> daa626b5
            )
            / distribution_samples.shape[0]
        )
        # Actual false-positives must be within the efficacy tolerance of desired (configured)
        # false_positive_rate parameter value.
        assert (
            false_positive_rate - EFFICACY_TOLERANCE
            <= actual_false_positive_rates[distribution]
            <= false_positive_rate + EFFICACY_TOLERANCE
        )


def test_bootstrap_point_estimate_scipy_efficacy(
    bootstrap_distribution_parameters_and_1000_samples_with_01_false_positive,
):
    """
    Efficacy means the scipy.stats.bootstrap confidence interval midpoint method
    approximates the sample +/- efficacy tolerance
    """
    skip_if_python_below_minimum_version()

    false_positive_rate: np.float64 = (
        bootstrap_distribution_parameters_and_1000_samples_with_01_false_positive[
            "false_positive_rate"
        ]
    )
    distribution_samples: pd.DataFrame = (
        bootstrap_distribution_parameters_and_1000_samples_with_01_false_positive[
            "distribution_samples"
        ]
    )

    distribution_types: pd.Index = distribution_samples.columns
    distribution: str
    lower_quantile_point_estimate_scipy: np.float64
    upper_quantile_point_estimate_scipy: np.float64
    actual_false_positive_rates: Dict[str, Union[float, np.float64]] = {}
    for distribution in distribution_types:
        (
            lower_quantile_point_estimate_scipy,
            upper_quantile_point_estimate_scipy,
        ) = _compute_bootstrap_quantiles_point_estimate_scipy_confidence_interval_midpoint_method(
            metric_values=distribution_samples[distribution],
            false_positive_rate=false_positive_rate,
            n_resamples=DEFAULT_BOOTSTRAP_NUM_RESAMPLES,
        )
        actual_false_positive_rates[distribution] = (
            1.0
            - np.sum(
                distribution_samples[distribution].between(
                    lower_quantile_point_estimate_scipy,
                    upper_quantile_point_estimate_scipy,
                )
            )
            / distribution_samples.shape[0]
        )
        # Actual false-positives must be within the efficacy tolerance of desired (configured)
        # false_positive_rate parameter value.
        assert (
            false_positive_rate - EFFICACY_TOLERANCE
            <= actual_false_positive_rates[distribution]
            <= false_positive_rate + EFFICACY_TOLERANCE
        )


@probabilistic_test
def test_compare_bootstrap_small_sample_point_estimate_performance(
    bootstrap_distribution_parameters_and_20_samples_with_01_false_positive,
):
    # We measure performance on a small metric value sample size. As metric value sample size gets large,
    # the relative performance of each method becomes chaotic and the decision to use the bootstrap method
    # in the first place becomes questionable.

    false_positive_rate: np.float64 = (
        bootstrap_distribution_parameters_and_20_samples_with_01_false_positive[
            "false_positive_rate"
        ]
    )
    distribution_parameters: Dict[
        str, Dict[str, Number]
    ] = bootstrap_distribution_parameters_and_20_samples_with_01_false_positive[
        "distribution_parameters"
    ]
    distribution_samples: pd.DataFrame = (
        bootstrap_distribution_parameters_and_20_samples_with_01_false_positive[
            "distribution_samples"
        ]
    )

    (
        lower_quantile_root_mean_squared_error_mean,
        upper_quantile_root_mean_squared_error_mean,
    ) = _compute_quantile_root_mean_squared_error_of_bootstrap(
        method=_compute_bootstrap_quantiles_point_estimate_custom_mean_method,
        false_positive_rate=false_positive_rate,
        distribution_parameters=distribution_parameters,
        distribution_samples=distribution_samples,
    )

    (
        lower_quantile_root_mean_squared_error_bias_corrected,
        upper_quantile_root_mean_squared_error_bias_corrected,
    ) = _compute_quantile_root_mean_squared_error_of_bootstrap(
        method=_compute_bootstrap_quantiles_point_estimate_custom_bias_corrected_method,
        false_positive_rate=false_positive_rate,
        distribution_parameters=distribution_parameters,
        distribution_samples=distribution_samples,
    )

    # Custom bias corrected point estimate consistently outperforms custom biased estimator implementation when
    # metric value sample size is large
    total_root_mean_squared_error_bias_corrected: Number = (
        lower_quantile_root_mean_squared_error_bias_corrected
        + upper_quantile_root_mean_squared_error_bias_corrected
    )
    total_root_mean_squared_error_mean: Number = (
        lower_quantile_root_mean_squared_error_mean
        + upper_quantile_root_mean_squared_error_mean
    )
    assert (
        total_root_mean_squared_error_bias_corrected
        < total_root_mean_squared_error_mean
    )

    # scipy.stats.bootstrap wasn't implemented until scipy 1.6
    if version.parse(scipy.__version__) >= version.parse("1.6"):
        (
            lower_quantile_root_mean_squared_error_scipy,
            upper_quantile_root_mean_squared_error_scipy,
        ) = _compute_quantile_root_mean_squared_error_of_bootstrap(
            method=_compute_bootstrap_quantiles_point_estimate_scipy_confidence_interval_midpoint_method,
            false_positive_rate=false_positive_rate,
            distribution_parameters=distribution_parameters,
            distribution_samples=distribution_samples,
        )

        # SciPy with "BCa" bias correction and "Mean of the Confidence Interval" point estimate consistently
        # underperforms both custom implementations
        total_root_mean_squared_error_scipy = (
            lower_quantile_root_mean_squared_error_scipy
            + upper_quantile_root_mean_squared_error_scipy
        )
        assert total_root_mean_squared_error_scipy > total_root_mean_squared_error_mean
        assert (
            total_root_mean_squared_error_scipy
            > total_root_mean_squared_error_bias_corrected
        )<|MERGE_RESOLUTION|>--- conflicted
+++ resolved
@@ -8,16 +8,12 @@
 from packaging import version
 
 from great_expectations.rule_based_profiler.helpers.util import (
-    compute_bootstrap_quantiles,
+    _compute_bootstrap_quantiles_point_estimate_custom_bias_corrected_method,
+    _compute_bootstrap_quantiles_point_estimate_custom_mean_method,
+    _compute_bootstrap_quantiles_point_estimate_scipy_confidence_interval_midpoint_method,
 )
 from great_expectations.rule_based_profiler.parameter_builder.numeric_metric_range_multi_batch_parameter_builder import (
     DEFAULT_BOOTSTRAP_NUM_RESAMPLES,
-)
-<<<<<<< HEAD
-from great_expectations.rule_based_profiler.util import (
-    _compute_bootstrap_quantiles_point_estimate_custom_bias_corrected_method,
-    _compute_bootstrap_quantiles_point_estimate_custom_mean_method,
-    _compute_bootstrap_quantiles_point_estimate_scipy_confidence_interval_midpoint_method,
 )
 from great_expectations.util import probabilistic_test
 from tests.conftest import skip_if_python_below_minimum_version
@@ -196,20 +192,6 @@
                     lower_quantile_point_estimate_bias_corrected,
                     upper_quantile_point_estimate_bias_corrected,
                 )
-=======
-
-
-def _generate_distribution_samples(size: Optional[int] = 36) -> pd.DataFrame:
-    data: Dict[str, np.ndarray] = {
-        "normal": np.around(stats.norm.rvs(5000, 1000, size=size)),
-        "uniform": np.around(stats.uniform.rvs(4000, 6000, size=size)),
-        "bimodal": np.around(
-            np.concatenate(
-                [
-                    stats.norm.rvs(4000, 500, size=size // 2),
-                    stats.norm.rvs(6000, 500, size=size // 2),
-                ]
->>>>>>> daa626b5
             )
             / distribution_samples.shape[0]
         )
