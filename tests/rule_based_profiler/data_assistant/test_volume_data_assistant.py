--- conflicted
+++ resolved
@@ -1950,12 +1950,8 @@
                         "false_positive_rate": 0.05,
                         "quantile_statistic_interpolation_method": "auto",
                         "estimator": "bootstrap",
-<<<<<<< HEAD
                         "n_resamples": 9999,
-=======
-                        "num_bootstrap_samples": 9999,
                         "include_bootstrap_samples_histogram_in_details": False,
->>>>>>> ad97020e
                         "truncate_values": {"lower_bound": 0},
                         "round_decimals": 0,
                     },
@@ -1994,12 +1990,8 @@
                                     "metric_name": "table.row_count",
                                     "false_positive_rate": "$variables.false_positive_rate",
                                     "quantile_statistic_interpolation_method": "$variables.quantile_statistic_interpolation_method",
-<<<<<<< HEAD
                                     "random_seed": "$variables.random_seed",
-=======
-                                    "bootstrap_random_seed": "$variables.bootstrap_random_seed",
                                     "include_bootstrap_samples_histogram_in_details": "$variables.include_bootstrap_samples_histogram_in_details",
->>>>>>> ad97020e
                                     "round_decimals": "$variables.round_decimals",
                                 }
                             ],
@@ -2021,12 +2013,8 @@
                         "false_positive_rate": 0.05,
                         "quantile_statistic_interpolation_method": "auto",
                         "estimator": "bootstrap",
-<<<<<<< HEAD
                         "n_resamples": 9999,
-=======
-                        "num_bootstrap_samples": 9999,
                         "include_bootstrap_samples_histogram_in_details": False,
->>>>>>> ad97020e
                         "truncate_values": {"lower_bound": 0},
                         "round_decimals": 0,
                     },
@@ -2066,12 +2054,8 @@
                                     "metric_name": "column.distinct_values.count",
                                     "false_positive_rate": "$variables.false_positive_rate",
                                     "quantile_statistic_interpolation_method": "$variables.quantile_statistic_interpolation_method",
-<<<<<<< HEAD
                                     "random_seed": "$variables.random_seed",
-=======
-                                    "bootstrap_random_seed": "$variables.bootstrap_random_seed",
                                     "include_bootstrap_samples_histogram_in_details": "$variables.include_bootstrap_samples_histogram_in_details",
->>>>>>> ad97020e
                                     "round_decimals": "$variables.round_decimals",
                                 }
                             ],
