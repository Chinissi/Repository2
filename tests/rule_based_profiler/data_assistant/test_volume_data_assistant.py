from typing import Any, Dict, List

import pytest
from freezegun import freeze_time

from great_expectations import DataContext
from great_expectations.core import ExpectationConfiguration, ExpectationSuite
from great_expectations.rule_based_profiler.config import RuleBasedProfilerConfig
from great_expectations.rule_based_profiler.data_assistant import (
    DataAssistant,
    VolumeDataAssistant,
)
from great_expectations.rule_based_profiler.types import DataAssistantResult, Domain
from great_expectations.util import deep_filter_properties_iterable


@freeze_time("09/26/2019 13:42:41")
def test_get_metrics_and_expectations(
    quentin_columnar_table_multi_batch_data_context,
):
    context: DataContext = quentin_columnar_table_multi_batch_data_context

    batch_request: dict = {
        "datasource_name": "taxi_pandas",
        "data_connector_name": "monthly",
        "data_asset_name": "my_reports",
    }

    expected_metrics: Dict[Domain, Dict[str, Any]] = {
        Domain(domain_type="table",): {
            "$parameter.table_row_count.attributed_value": {
                "0327cfb13205ec8512e1c28e438ab43b": [10000],
                "08085632aff9ce4cebbb8023049e1aec": [10000],
                "0808e185a52825d22356de2fe00a8f5f": [10000],
                "33d910f95326c0c7dfe7536d1cfeba51": [10000],
                "3692b23382fd4734215465251290c65b": [10000],
                "44c1b1947c9049e7db62c5320dde4c63": [10000],
                "47157bdaf05a7992473cd699cabaef74": [10000],
                "562969eaef9c843cb4531aecbc13bbcb": [10000],
                "569a4a80bf434c888593c651dbf2f157": [10000],
                "57c04d62ada3a102248b48f34c755159": [10000],
                "58ce3b40d384eacd9bad7d916eb8f705": [10000],
                "61e4931d87cb627df2a19b8bc5819b7b": [10000],
                "6c7e43619fe5e6963e8159cc84a28321": [10000],
                "73612fdabd337d5a8279acc30ce22d00": [10000],
                "7b3ce20a8e8cf3097bb9df270a7ae63a": [10000],
                "816b147dcf3305839f723a131b9ad6af": [10000],
                "84000630d1b69a0fe870c94fb26a32bc": [10000],
                "8ce0d477f610ea18e2ea4fbbb46de857": [10000],
                "90bb41c1fbd7c71c05dbc8695320af71": [10000],
                "940576153c66af14a949fd19aedd5f5b": [10000],
                "976b121b46db6967854b9c1a6628396b": [10000],
                "9e58d3c72c7006b6f5800b623fbc9818": [10000],
                "ab05b4fb82e37c8cf5b1ac40d0a37fe9": [10000],
                "ad2ad2a70c3e0bf94ddef3f893e92291": [10000],
                "b20800a7faafd2808d6c888577a2ba1d": [10000],
                "bb54e4fa3906387218be10cff631a7c2": [10000],
                "bb81456ec79522bf02f34b02762f95e0": [10000],
                "c4fe9afce1cf3e83eb8518a9f5abc754": [10000],
                "c92d0679f769ac83fef2bb5eaac5d12a": [10000],
                "ce5f02ac408b7b5c500050190f549736": [10000],
                "e20c38f98b9830a40b851939ca7189d4": [10000],
                "eff8910cddcdff62e4741243099240d5": [10000],
                "f2e4d3da6556638b55df8ce509b094c2": [10000],
                "f67d274202366f6b976414c950ca14bd": [10000],
                "f6c389dcef63c1f214c30f66b66945c0": [10000],
                "ff5a6cc031dd2c98b8bccd4766af38c1": [10000],
            },
            "$parameter.table_row_count.details": {
                "metric_configuration": {
                    "metric_name": "table.row_count",
                    "domain_kwargs": {},
                    "metric_value_kwargs": None,
                    "metric_dependencies": None,
                },
                "num_batches": 36,
            },
        },
    }

    expected_expectation_configuration: ExpectationConfiguration = (
        ExpectationConfiguration(
            **{
                "kwargs": {
                    "min_value": 10000.0,
                    "max_value": 10000.0,
                },
                "expectation_type": "expect_table_row_count_to_be_between",
                "meta": {
                    "profiler_details": {
                        "metric_configuration": {
                            "metric_name": "table.row_count",
                            "domain_kwargs": {},
                            "metric_value_kwargs": None,
                            "metric_dependencies": None,
                        },
                        "num_batches": 36,
                    },
                },
            },
        )
    )

    expected_expectation_configurations: List[ExpectationConfiguration] = [
        expected_expectation_configuration,
    ]

    expectation_suite_name: str = "my_suite"

    expected_expectation_suite: ExpectationSuite = ExpectationSuite(
        expectation_suite_name=expectation_suite_name,
    )

    expectation_configuration: ExpectationConfiguration
    for expectation_configuration in expected_expectation_configurations:
        expected_expectation_suite._add_expectation(
            expectation_configuration=expectation_configuration, send_usage_event=False
        )

    expected_expectation_suite_meta: Dict[str, Any] = {
        "citations": [
            {
                "citation_date": "2019-09-26T13:42:41.000000Z",
                "profiler_config": {
                    "name": "test_volume_data_assistant",
                    "config_version": 1.0,
                    "variables": {
                        "false_positive_rate": 0.05,
                        "estimator": "bootstrap",
                        "num_bootstrap_samples": 9999,
                        "bootstrap_random_seed": None,
                        "round_decimals": 0,
                        "truncate_values": {
                            "lower_bound": 0,
                            "upper_bound": None,
                        },
                    },
                    "rules": {
                        "default_expect_table_row_count_to_be_between_rule": {
                            "domain_builder": {
                                "class_name": "TableDomainBuilder",
                                "module_name": "great_expectations.rule_based_profiler.domain_builder.table_domain_builder",
                                "batch_request": None,
                            },
                            "parameter_builders": [
                                {
                                    "module_name": "great_expectations.rule_based_profiler.parameter_builder.metric_multi_batch_parameter_builder",
                                    "class_name": "MetricMultiBatchParameterBuilder",
                                    "name": "table_row_count",
                                    "metric_name": "table.row_count",
                                    "metric_domain_kwargs": "$domain.domain_kwargs",
                                    "metric_value_kwargs": None,
                                    "enforce_numeric_metric": True,
                                    "replace_nan_with_zero": True,
                                    "reduce_scalar_metric": True,
                                    "evaluation_parameter_builder_configs": None,
                                    "json_serialize": True,
                                    "batch_request": None,
                                },
                            ],
                            "expectation_configuration_builders": [
                                {
                                    "max_value": "$parameter.row_count_range_estimator.value[1]",
                                    "module_name": "great_expectations.rule_based_profiler.expectation_configuration_builder.default_expectation_configuration_builder",
                                    "batch_request": None,
                                    "validation_parameter_builder_configs": [
                                        {
                                            "module_name": "great_expectations.rule_based_profiler.parameter_builder",
                                            "class_name": "NumericMetricRangeMultiBatchParameterBuilder",
                                            "name": "row_count_range_estimator",
                                            "metric_name": "table.row_count",
                                            "metric_domain_kwargs": None,
                                            "metric_value_kwargs": None,
                                            "estimator": "$variables.estimator",
                                            "num_bootstrap_samples": "$variables.num_bootstrap_samples",
                                            "bootstrap_random_seed": "$variables.bootstrap_random_seed",
                                            "replace_nan_with_zero": True,
                                            "false_positive_rate": "$variables.false_positive_rate",
                                            "enforce_numeric_metric": True,
                                            "round_decimals": "$variables.round_decimals",
                                            "reduce_scalar_metric": True,
                                            "truncate_values": "$variables.truncate_values",
                                            "evaluation_parameter_builder_configs": None,
                                            "json_serialize": True,
                                            "batch_request": None,
                                        },
                                    ],
                                    "class_name": "DefaultExpectationConfigurationBuilder",
                                    "condition": None,
                                    "meta": {
                                        "profiler_details": "$parameter.row_count_range_estimator.details",
                                    },
                                    "min_value": "$parameter.row_count_range_estimator.value[0]",
                                    "expectation_type": "expect_table_row_count_to_be_between",
                                },
                            ],
                        },
                    },
                },
                "comment": "Suite created by Rule-Based Profiler with the configuration included.",
            },
        ],
    }

    expected_expectation_suite.meta = expected_expectation_suite_meta

    expected_rule_based_profiler_config: RuleBasedProfilerConfig = RuleBasedProfilerConfig(
        class_name="RuleBasedProfiler",
        config_version=1.0,
        module_name="great_expectations.rule_based_profiler.rule_based_profiler",
        name="test_volume_data_assistant",
        variables={
            "false_positive_rate": 0.05,
            "estimator": "bootstrap",
            "num_bootstrap_samples": 9999,
            "round_decimals": 0,
            "truncate_values": {
                "lower_bound": 0,
            },
        },
        rules={
            "default_expect_table_row_count_to_be_between_rule": {
                "domain_builder": {
                    "module_name": "great_expectations.rule_based_profiler.domain_builder.table_domain_builder",
                    "class_name": "TableDomainBuilder",
                },
                "parameter_builders": [
                    {
                        "module_name": "great_expectations.rule_based_profiler.parameter_builder.metric_multi_batch_parameter_builder",
                        "class_name": "MetricMultiBatchParameterBuilder",
                        "name": "table_row_count",
                        "metric_name": "table.row_count",
                        "metric_domain_kwargs": "$domain.domain_kwargs",
                        "enforce_numeric_metric": True,
                        "replace_nan_with_zero": True,
                        "reduce_scalar_metric": True,
                        "json_serialize": True,
                    },
                ],
                "expectation_configuration_builders": [
                    {
                        "module_name": "great_expectations.rule_based_profiler.expectation_configuration_builder.default_expectation_configuration_builder",
                        "class_name": "DefaultExpectationConfigurationBuilder",
                        "validation_parameter_builder_configs": [
                            {
                                "module_name": "great_expectations.rule_based_profiler.parameter_builder",
                                "class_name": "NumericMetricRangeMultiBatchParameterBuilder",
                                "name": "row_count_range_estimator",
                                "metric_name": "table.row_count",
                                "enforce_numeric_metric": True,
                                "replace_nan_with_zero": True,
                                "reduce_scalar_metric": True,
                                "false_positive_rate": "$variables.false_positive_rate",
                                "estimator": "$variables.estimator",
                                "bootstrap_random_seed": "$variables.bootstrap_random_seed",
                                "num_bootstrap_samples": "$variables.num_bootstrap_samples",
                                "round_decimals": "$variables.round_decimals",
                                "truncate_values": "$variables.truncate_values",
                                "json_serialize": True,
                            },
                        ],
                        "expectation_type": "expect_table_row_count_to_be_between",
                        "min_value": "$parameter.row_count_range_estimator.value[0]",
                        "max_value": "$parameter.row_count_range_estimator.value[1]",
                        "meta": {
                            "profiler_details": "$parameter.row_count_range_estimator.details",
                        },
                    },
                ],
            },
        },
    )

    data_assistant: DataAssistant = VolumeDataAssistant(
        name="test_volume_data_assistant",
        batch_request=batch_request,
        data_context=context,
    )
    result: DataAssistantResult = data_assistant.run(
        expectation_suite_name=expectation_suite_name,
    )

    assert result.metrics == expected_metrics
    assert result.expectation_configurations == expected_expectation_configurations

    result.expectation_suite.meta.pop("great_expectations_version", None)

    assert result.expectation_suite == expected_expectation_suite

    assert result.expectation_suite.meta == expected_expectation_suite_meta

    assert deep_filter_properties_iterable(
        properties=result.profiler_config.to_json_dict()
    ) == deep_filter_properties_iterable(
        properties=expected_rule_based_profiler_config.to_json_dict()
    )


<<<<<<< HEAD
def test_volume_data_assistant_plot_missing_result_error(
=======
def test_execution_time_within_proper_bounds(
>>>>>>> e73af89c
    quentin_columnar_table_multi_batch_data_context,
):
    context: DataContext = quentin_columnar_table_multi_batch_data_context

    batch_request: dict = {
        "datasource_name": "taxi_pandas",
        "data_connector_name": "monthly",
        "data_asset_name": "my_reports",
    }

    data_assistant: DataAssistant = VolumeDataAssistant(
        name="test_volume_data_assistant",
        batch_request=batch_request,
        data_context=context,
    )
<<<<<<< HEAD
    data_assistant.build()

    with pytest.raises(TypeError) as e:
        data_assistant.plot()

    assert (
        e.value.args[0]
        == "plot() missing 1 required positional argument: 'data_assistant_result'"
    )


def test_volume_data_assistant_plot(
    quentin_columnar_table_multi_batch_data_context,
):
    context: DataContext = quentin_columnar_table_multi_batch_data_context

    batch_request: dict = {
        "datasource_name": "taxi_pandas",
        "data_connector_name": "monthly",
        "data_asset_name": "my_reports",
    }

    data_assistant: DataAssistant = VolumeDataAssistant(
        name="test_volume_data_assistant",
        batch_request=batch_request,
        data_context=context,
    )
    data_assistant.build()

    expectation_suite_name: str = "test_suite"
    result: DataAssistantResult = data_assistant.run(
        expectation_suite_name=expectation_suite_name,
    )

    data_assistant.plot(data_assistant_result=result)
=======
    result: DataAssistantResult = data_assistant.run()

    assert 0.0 < result.execution_time <= 1.0  # Execution time (in seconds).
>>>>>>> e73af89c
<|MERGE_RESOLUTION|>--- conflicted
+++ resolved
@@ -296,11 +296,7 @@
     )
 
 
-<<<<<<< HEAD
 def test_volume_data_assistant_plot_missing_result_error(
-=======
-def test_execution_time_within_proper_bounds(
->>>>>>> e73af89c
     quentin_columnar_table_multi_batch_data_context,
 ):
     context: DataContext = quentin_columnar_table_multi_batch_data_context
@@ -316,7 +312,7 @@
         batch_request=batch_request,
         data_context=context,
     )
-<<<<<<< HEAD
+
     data_assistant.build()
 
     with pytest.raises(TypeError) as e:
@@ -352,8 +348,5 @@
     )
 
     data_assistant.plot(data_assistant_result=result)
-=======
-    result: DataAssistantResult = data_assistant.run()
-
-    assert 0.0 < result.execution_time <= 1.0  # Execution time (in seconds).
->>>>>>> e73af89c
+
+    result: DataAssistantResult = data_assistant.run()