--- conflicted
+++ resolved
@@ -21,35 +21,10 @@
 from great_expectations.validator.validator import Validator
 from tests.render.test_util import load_notebook_from_path
 from tests.rule_based_profiler.parameter_builder.conftest import RANDOM_SEED
-<<<<<<< HEAD
-from tests.test_utils import get_validator_with_temporary_expectation_suite
-
-
-# TODO: <Alex>ALEX -- Make this helper utility of general use.</Alex>
-def set_bootstrap_random_seed_variable(
-    profiler: BaseRuleBasedProfiler, random_seed: int = RANDOM_SEED
-) -> None:
-    variables_dict: dict
-
-    variables_dict = convert_variables_to_dict(variables=profiler.variables)
-    variables_dict["bootstrap_random_seed"] = random_seed
-    profiler.variables = build_parameter_container_for_variables(
-        variables_configs=variables_dict
-    )
-
-    rule: Rule
-    for rule in profiler.rules:
-        variables_dict = convert_variables_to_dict(variables=rule.variables)
-        variables_dict["bootstrap_random_seed"] = random_seed
-        rule.variables = build_parameter_container_for_variables(
-            variables_configs=variables_dict
-        )
-=======
 from tests.test_utils import (
     get_validator_with_expectation_suite,
     set_bootstrap_random_seed_variable,
 )
->>>>>>> c211b05e
 
 
 def run_volume_data_assistant_result_jupyter_notebook_with_new_cell(
@@ -73,11 +48,7 @@
     context.create_expectation_suite(expectation_suite_name)
     notebook_path: str = os.path.join(root_dir, f"run_volume_data_assistant.ipynb")
     notebook_code: str = """
-<<<<<<< HEAD
-    from typing import Union
-=======
     from typing import Optional, Union
->>>>>>> c211b05e
 
     import uuid
 
@@ -94,33 +65,6 @@
     import great_expectations.exceptions as ge_exceptions
     """
     notebook_code += """
-<<<<<<< HEAD
-    def get_validator_with_temporary_expectation_suite(
-        component_name: str,
-        batch_request: Union[BatchRequestBase, dict],
-        data_context: BaseDataContext,
-    ) -> Validator:
-        suite: ExpectationSuite
-
-        expectation_suite_name: str = f"tmp.{component_name}.suite_{str(uuid.uuid4())[:8]}"
-        try:
-            # noinspection PyUnusedLocal
-            suite = data_context.get_expectation_suite(
-                expectation_suite_name=expectation_suite_name
-            )
-        except ge_exceptions.DataContextError:
-            suite = data_context.create_expectation_suite(
-                expectation_suite_name=expectation_suite_name
-            )
-            print(f'Created ExpectationSuite "{suite.expectation_suite_name}".')
-
-        batch_request = materialize_batch_request(batch_request=batch_request)
-        validator: Validator = data_context.get_validator(
-            batch_request=batch_request,
-            expectation_suite_name=expectation_suite_name,
-        )
-
-=======
     def get_validator_with_expectation_suite(
         batch_request: Union[BatchRequestBase, dict],
         data_context: BaseDataContext,
@@ -174,7 +118,6 @@
             expectation_suite_name=expectation_suite_name,
         )
 
->>>>>>> c211b05e
         return validator
     """
     notebook_code += """
@@ -186,12 +129,7 @@
         "data_asset_name": "my_reports",
     }
 
-<<<<<<< HEAD
-    validator: Validator = get_validator_with_temporary_expectation_suite(
-        component_name="volume_data_assistant",
-=======
     validator: Validator = get_validator_with_expectation_suite(
->>>>>>> c211b05e
         batch_request=batch_request,
         data_context=context,
         expectation_suite_name=None,
@@ -204,11 +142,6 @@
         validator=validator,
     )
 
-    data_assistant: DataAssistant = VolumeDataAssistant(
-        name="test_volume_data_assistant",
-        validator=validator,
-    )
-
     expectation_suite_name: str = "test_suite"
     data_assistant_result: DataAssistantResult = data_assistant.run(
         expectation_suite_name=expectation_suite_name,
@@ -247,19 +180,12 @@
         "data_asset_name": "my_reports",
     }
 
-<<<<<<< HEAD
-    validator: Validator = get_validator_with_temporary_expectation_suite(
-        component_name="volume_data_assistant",
-        batch_request=batch_request,
-        data_context=context,
-=======
     validator: Validator = get_validator_with_expectation_suite(
         batch_request=batch_request,
         data_context=context,
         expectation_suite_name=None,
         expectation_suite=None,
         component_name="volume_data_assistant",
->>>>>>> c211b05e
     )
     assert len(validator.batches) == 36
 
@@ -2764,23 +2690,12 @@
         "data_asset_name": "my_reports",
     }
 
-<<<<<<< HEAD
-    validator: Validator = get_validator_with_temporary_expectation_suite(
-        component_name="volume_data_assistant",
-=======
     validator: Validator = get_validator_with_expectation_suite(
->>>>>>> c211b05e
         batch_request=batch_request,
         data_context=context,
         expectation_suite_name=None,
         expectation_suite=None,
         component_name="volume_data_assistant",
-    )
-    assert len(validator.batches) == 36
-
-    data_assistant: DataAssistant = VolumeDataAssistant(
-        name="test_volume_data_assistant",
-        validator=validator,
     )
     assert len(validator.batches) == 36
 
