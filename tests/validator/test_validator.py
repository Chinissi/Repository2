--- conflicted
+++ resolved
@@ -1019,7 +1019,6 @@
     )
 
 
-<<<<<<< HEAD
 def test_validate_expectation(multi_batch_taxi_validator):
     validator: Validator = multi_batch_taxi_validator
     expect_column_values_to_be_between_config = validator.validate_expectation(
@@ -1041,7 +1040,8 @@
         "type_": "int",
         "batch_id": "90bb41c1fbd7c71c05dbc8695320af71",
     }
-=======
+
+    
 @mock.patch("great_expectations.data_context.data_context.DataContext")
 @mock.patch("great_expectations.validator.validation_graph.ValidationGraph")
 @mock.patch("great_expectations.validator.validator.tqdm")
@@ -1078,4 +1078,3 @@
 
     assert mock_tqdm.called is True
     assert mock_tqdm.call_args[1]["disable"] is True
->>>>>>> 041c6ca9
