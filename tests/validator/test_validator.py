--- conflicted
+++ resolved
@@ -1,42 +1,22 @@
 import pandas as pd
 
-<<<<<<< HEAD
-import great_expectations.validator
-from great_expectations import ExpectColumnMaxToBeBetween
-=======
 import great_expectations.expectations.metrics
->>>>>>> 4af15fd7
 from great_expectations.core import IDDict
 from great_expectations.core.batch import Batch
 from great_expectations.core.expectation_configuration import ExpectationConfiguration
 from great_expectations.core.expectation_validation_result import (
     ExpectationValidationResult,
 )
-<<<<<<< HEAD
-from great_expectations.exceptions import InvalidExpectationConfigurationError
-from great_expectations.exceptions.metric_exceptions import (
-    MetricError,
-    MetricProviderError,
-)
-=======
 from great_expectations.exceptions.metric_exceptions import MetricProviderError
->>>>>>> 4af15fd7
 from great_expectations.execution_engine import PandasExecutionEngine
 from great_expectations.expectations.core import ExpectColumnMaxToBeBetween
 from great_expectations.expectations.core.expect_column_value_z_scores_to_be_less_than import (
     ExpectColumnValueZScoresToBeLessThan,
 )
 from great_expectations.expectations.registry import get_expectation_impl
-<<<<<<< HEAD
-from great_expectations.validator import validator
-from great_expectations.validator.validation_graph import (
-    MetricEdge,
-    MetricEdgeKey,
-=======
 from great_expectations.validator.validation_graph import (
     MetricConfiguration,
     MetricEdge,
->>>>>>> 4af15fd7
     ValidationGraph,
 )
 from great_expectations.validator.validator import Validator
@@ -58,17 +38,6 @@
         )
         validation_dependencies = expectation_impl(
             configuration
-<<<<<<< HEAD
-        ).get_validation_dependencies(configuration, PandasExecutionEngine,)
-
-        for metric_name in validation_dependencies.get("metrics"):
-            Validator()._populate_dependencies(
-                graph, metric_name, configuration,
-            )
-    ready_metrics, needed_metrics = Validator()._parse_validation_graph(
-        validation_graph=graph, metrics=validation_dependencies.get("metrics")
-    )
-=======
         ).get_validation_dependencies(configuration, engine)
 
         for metric_configuration in validation_dependencies["metrics"].values():
@@ -79,7 +48,6 @@
         validation_graph=graph, metrics=dict()
     )
 
->>>>>>> 4af15fd7
     assert len(ready_metrics) == 4 and len(needed_metrics) == 5
 
 
@@ -99,16 +67,11 @@
         )
         validation_dependencies = expectation_impl(
             configuration
-<<<<<<< HEAD
-        ).get_validation_dependencies(configuration, PandasExecutionEngine,)
-=======
         ).get_validation_dependencies(configuration, execution_engine=engine,)
->>>>>>> 4af15fd7
 
         for metric_configuration in validation_dependencies["metrics"].values():
             validator._populate_dependencies(
-<<<<<<< HEAD
-                graph, metric_name, configuration,
+                graph, metric_configuration, configuration, execution_engine=engine
             )
     ready_metrics, needed_metrics = validator._parse_validation_graph(
         validation_graph=graph, metrics=("nonexistent", "NONE")
@@ -116,53 +79,6 @@
     assert len(ready_metrics) == 4 and len(needed_metrics) == 5
 
 
-# Should be passing tests even if given bad metrics, but why is it registered as a ready metric when it's not???
-def test_parse_validation_graph_with_nonmatching_validation_graph():
-    df = pd.DataFrame({"a": [1, 5, 22, 3, 5, 10], "b": [1, 2, 3, 4, 5, 6]})
-    expectationConfiguration = ExpectationConfiguration(
-        expectation_type="expect_column_value_z_scores_to_be_less_than",
-        kwargs={"column": "a", "mostly": 0.9, "threshold": 4, "double_sided": True,},
-    )
-    validator = Validator()
-    metric_error = None
-    graph = ValidationGraph()
-    for configuration in [expectationConfiguration]:
-        expectation_impl = get_expectation_impl(
-            "expect_column_value_z_scores_to_be_less_than"
-        )
-        validation_dependencies = expectation_impl(
-            configuration
-        ).get_validation_dependencies(configuration, PandasExecutionEngine,)
-
-        for metric_name in validation_dependencies.get("metrics"):
-            validator._populate_dependencies(
-                graph, metric_name, configuration,
-            )
-        graph.add(
-            MetricEdge(
-                MetricEdgeKey(
-                    metric_name="column.aggregate.max",
-                    metric_domain_kwargs=IDDict(),
-                    metric_value_kwargs=IDDict(),
-                    filter_column_isnull=True,
-                ),
-                None,
-            )
-        )
-    ready_metrics, needed_metrics = validator._parse_validation_graph(
-        validation_graph=graph, metrics=validation_dependencies.get("metrics")
-    )
-    assert len(ready_metrics) == 5 and len(needed_metrics) == 5
-=======
-                graph, metric_configuration, configuration, execution_engine=engine
-            )
-    ready_metrics, needed_metrics = validator._parse_validation_graph(
-        validation_graph=graph, metrics=("nonexistent", "NONE")
-    )
-    assert len(ready_metrics) == 4 and len(needed_metrics) == 5
->>>>>>> 4af15fd7
-
-
 def test_populate_dependencies():
     df = pd.DataFrame({"a": [1, 5, 22, 3, 5, 10], "b": [1, 2, 3, 4, 5, 6]})
     expectationConfiguration = ExpectationConfiguration(
@@ -179,19 +95,11 @@
         )
         validation_dependencies = expectation_impl(
             configuration
-<<<<<<< HEAD
-        ).get_validation_dependencies(configuration, PandasExecutionEngine,)
-
-        for metric_name in validation_dependencies.get("metrics"):
-            Validator()._populate_dependencies(
-                graph, metric_name, configuration,
-=======
         ).get_validation_dependencies(configuration, engine,)
 
         for metric_configuration in validation_dependencies["metrics"].values():
             Validator(execution_engine=engine)._populate_dependencies(
                 graph, metric_configuration, configuration, execution_engine=engine
->>>>>>> 4af15fd7
             )
     assert len(graph.edges) == 10
 
@@ -212,13 +120,6 @@
         )
         validation_dependencies = expectation_impl(
             configuration
-<<<<<<< HEAD
-        ).get_validation_dependencies(configuration, PandasExecutionEngine,)
-
-        try:
-            Validator()._populate_dependencies(
-                graph, "column_values.not_a_metric", configuration,
-=======
         ).get_validation_dependencies(configuration, engine,)
 
         try:
@@ -227,7 +128,6 @@
                 MetricConfiguration("column_values.not_a_metric", IDDict()),
                 configuration,
                 execution_engine=engine,
->>>>>>> 4af15fd7
             )
         except MetricProviderError as e:
             graph = e
@@ -243,17 +143,9 @@
     )
     expectation = ExpectColumnValueZScoresToBeLessThan(expectationConfiguration)
     batch = Batch(data=df)
-<<<<<<< HEAD
-    result = Validator().graph_validate(
-        batches={"batch_id": batch},
-        configurations=[expectationConfiguration],
-        execution_engine=PandasExecutionEngine(),
-    )
-=======
     result = Validator(
         execution_engine=PandasExecutionEngine(), batches=[batch]
     ).graph_validate(configurations=[expectationConfiguration])
->>>>>>> 4af15fd7
     assert result == [
         ExpectationValidationResult(
             success=True,
@@ -283,17 +175,9 @@
     expectation = ExpectColumnMaxToBeBetween(expectationConfiguration)
     batch = Batch(data=df)
     try:
-<<<<<<< HEAD
-        result = Validator().graph_validate(
-            batches={"batch_id": batch},
-            configurations=[expectationConfiguration],
-            execution_engine=PandasExecutionEngine(),
-        )
-=======
         result = Validator(
             execution_engine=PandasExecutionEngine(), batches=[batch]
         ).graph_validate(configurations=[expectationConfiguration])
->>>>>>> 4af15fd7
     except KeyError as e:
         result = e
     assert isinstance(result, KeyError)
@@ -306,26 +190,15 @@
     )
     expectationConfiguration = ExpectationConfiguration(
         expectation_type="expect_column_value_z_scores_to_be_less_than",
-<<<<<<< HEAD
-        kwargs={"column": "b", "mostly": 1, "threshold": 2,},
-=======
         kwargs={"column": "b", "mostly": 1, "threshold": 2, "double_sided": True},
->>>>>>> 4af15fd7
     )
     expectation = ExpectColumnValueZScoresToBeLessThan(expectationConfiguration)
     batch = Batch(data=df)
     try:
-<<<<<<< HEAD
-        result = Validator().graph_validate(
-            batches={"batch_id": batch},
-            configurations=[expectationConfiguration],
-            execution_engine=PandasExecutionEngine(),
-=======
         result = Validator(
             execution_engine=PandasExecutionEngine(), batches=(batch,)
         ).graph_validate(
             configurations=[expectationConfiguration],
->>>>>>> 4af15fd7
             runtime_configuration={"result_format": "COMPLETE"},
         )
     except AssertionError as e:
