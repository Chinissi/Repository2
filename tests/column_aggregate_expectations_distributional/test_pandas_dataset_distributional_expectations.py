--- conflicted
+++ resolved
@@ -69,14 +69,8 @@
 
     def test_expect_column_chisquare_test_p_value_to_be_greater_than_new_categorical_val(self):
         # Note: Chisquare test with true zero expected could be treated subtly. Here, we tolerate a warning from stats.
-<<<<<<< HEAD
         categorical_list = (['A'] * 25) + (['B'] * 25) + (['C'] * 25) + (['D'] * 25)
         df = ge.dataset.PandasDataTable({'categorical': categorical_list})
-=======
-        categorical_list = (['A'] * 25) + (['B'] * 25) + \
-            (['C'] * 25) + (['D'] * 25)
-        df = ge.dataset.PandasDataset({'categorical': categorical_list})
->>>>>>> 88d5605a
 
         out = df.expect_column_chisquare_test_p_value_to_be_greater_than(
             'categorical', self.test_partitions['categorical_fixed_alternate'])
@@ -88,14 +82,8 @@
 
     def test_expect_column_chisquare_test_p_value_to_be_greater_than_missing_categorical_val(self):
         categorical_list = (['A'] * 61) + (['B'] * 39)
-<<<<<<< HEAD
         df = ge.dataset.PandasDataTable({'categorical': categorical_list})
         out = df.expect_column_chisquare_test_p_value_to_be_greater_than('categorical', self.test_partitions['categorical_fixed'])
-=======
-        df = ge.dataset.PandasDataset({'categorical': categorical_list})
-        out = df.expect_column_chisquare_test_p_value_to_be_greater_than(
-            'categorical', self.test_partitions['categorical_fixed'])
->>>>>>> 88d5605a
         self.assertEqual(out['success'], False)
 
     def test_expect_column_kl_divergence_to_be_less_than_discrete(self):
@@ -619,8 +607,7 @@
                 'categorical_fixed', self.test_partitions['categorical_fixed'], threshold=0.1, internal_weight_holdout=0.01)
 
     def test_expect_column_kl_divergence_to_be_less_than_infinite_observed_value(self):
-<<<<<<< HEAD
-    
+
         #Test with discrete distribution
         discrete_df = ge.dataset.PandasDataTable({"x1":['a','a','a','a','b','b','b','b','c','c']})
         discrete_partition_object={"weights":[0.5,0.5],
@@ -632,52 +619,21 @@
         self.assertEqual(discrete_out['result']['observed_value'],None)
         self.assertEqual(discrete_out_json,
                          'null')
-        
-        
+
+
         #Test with continuous distribution
         continuous_df=ge.dataset.PandasDataTable({"x2":[-1.5,-1.5,-1.35,-1.2,-1.19,-1.12,-1.04,-1,0,0,0,0.25,
                                                      0.34,1,1.1,1.13,1.22,1.34,1.4,1.46,1.5,1.5,1.5]})
-        
+
         continuous_partition_object1={"weights":[0.1,0.4,0,0,0.4,0.1],
-            "bins":[-2,-1.5,-1,0,1,1.5,2]} #Partition sets weight to zero for to a non-empty bin 
-        
+            "bins":[-2,-1.5,-1,0,1,1.5,2]} #Partition sets weight to zero for to a non-empty bin
+
         continuous_out1=continuous_df.expect_column_kl_divergence_to_be_less_than("x2",
                                                                 continuous_partition_object1,
                                                                 0.05)
         continuous_out_json1=json.dumps(continuous_out1['result']['observed_value'])
-        
+
         self.assertEqual(continuous_out1['result']['observed_value'],None)
-=======
-
-        # Test with discrete distribution
-        discrete_df = ge.dataset.PandasDataset(
-            {"x1": ['a', 'a', 'a', 'a', 'b', 'b', 'b', 'b', 'c', 'c']})
-        discrete_partition_object = {"weights": [0.5, 0.5],
-                                     "values": ["a", "b"]}
-        discrete_out = discrete_df.expect_column_kl_divergence_to_be_less_than("x1",
-                                                                               discrete_partition_object,
-                                                                               0.05)
-        discrete_out_json = json.dumps(
-            discrete_out['result']['observed_value'])
-        self.assertEqual(discrete_out['result']['observed_value'], None)
-        self.assertEqual(discrete_out_json,
-                         'null')
-
-        # Test with continuous distribution
-        continuous_df = ge.dataset.PandasDataset({"x2": [-1.5, -1.5, -1.35, -1.2, -1.19, -1.12, -1.04, -1, 0, 0, 0, 0.25,
-                                                         0.34, 1, 1.1, 1.13, 1.22, 1.34, 1.4, 1.46, 1.5, 1.5, 1.5]})
-
-        continuous_partition_object1 = {"weights": [0.1, 0.4, 0, 0, 0.4, 0.1],
-                                        "bins": [-2, -1.5, -1, 0, 1, 1.5, 2]}  # Partition sets weight to zero for to a non-empty bin
-
-        continuous_out1 = continuous_df.expect_column_kl_divergence_to_be_less_than("x2",
-                                                                                    continuous_partition_object1,
-                                                                                    0.05)
-        continuous_out_json1 = json.dumps(
-            continuous_out1['result']['observed_value'])
-
-        self.assertEqual(continuous_out1['result']['observed_value'], None)
->>>>>>> 88d5605a
         self.assertEqual(continuous_out_json1,
                          'null')
 
@@ -693,20 +649,20 @@
         self.assertEqual(continuous_out2['result']['observed_value'], None)
         self.assertEqual(continuous_out_json2,
                          'null')
-        
-        
+
+
     def test_expect_column_kl_divergence_to_be_less_than_infinite_return_bins(self):
-    
-    
+
+
         continuous_df=ge.dataset.PandasDataTable({"x":[-1.95, 1.03, 1.00, 0.81, -2.27,  0.52, 2.45, -1.19,
                                                      -0.17, -1.54, 2.20, -2.66,  1.71,  1.59, 2.19]})
-        
-        
+
+
         #Both endpoints at infinity, no tail_holdout or internal_holdout
         continuous_partition_object={"weights":[0.3,0.15,0.05,0.05,0.2,0.25],
             "bins":[-np.inf,-2,-1,0,1,2,np.inf]}
-        
-        
+
+
         expected_details={
                             "observed_partition": {
                                 # return expected_bins, since we used those bins to compute the observed_weights
@@ -720,25 +676,25 @@
                                 "tail_weights":[0.3,0.25]
                             }
                         }
-                            
+
         actual_details=continuous_df.expect_column_kl_divergence_to_be_less_than("x",
                                                                                  continuous_partition_object,
                                                                                  0.05,
-                                                                                 tail_weight_holdout=0, 
+                                                                                 tail_weight_holdout=0,
                                                                                  internal_weight_holdout=0,
                                                                                  result_format="COMPLETE")["result"]["details"]
         assertDeepAlmostEqual(expected_details,actual_details)
         self.assertTrue(is_valid_continuous_partition_object(actual_details["observed_partition"]))
         self.assertTrue(is_valid_continuous_partition_object(actual_details["expected_partition"]))
-        
-        
-        
+
+
+
         #Both endpoints bounded, no tail_holdout or internal_holdout
-        
+
         continuous_partition_object={"weights":[0.3,0.15,0.05,0.05,0.2,0.25],
             "bins":[-3,-2,-1,0,1,2,3]}
-        
-        
+
+
         expected_details={
                             "observed_partition": {
                                 # return expected_bins, since we used those bins to compute the observed_weights
@@ -752,24 +708,24 @@
                                 "tail_weights":[0,0]
                             }
                         }
-                            
+
         actual_details=continuous_df.expect_column_kl_divergence_to_be_less_than("x",
                                                                                  continuous_partition_object,
                                                                                  0.05,
-                                                                                 tail_weight_holdout=0, 
+                                                                                 tail_weight_holdout=0,
                                                                                  internal_weight_holdout=0,
                                                                                  result_format="COMPLETE")["result"]["details"]
         assertDeepAlmostEqual(expected_details,actual_details)
         self.assertTrue(is_valid_continuous_partition_object(actual_details["observed_partition"]))
         self.assertTrue(is_valid_continuous_partition_object(actual_details["expected_partition"]))
-        
-        
+
+
         #Infinite KL Divergence, no tail_holdout or internal_holdout
-        
+
         continuous_partition_object={"weights":[0.45,0.05,0.05,0.2,0.25],
             "bins":[-2,-1,0,1,2,3]}
-        
-        
+
+
         expected_details={
                             "observed_partition": {
                                 # return expected_bins, since we used those bins to compute the observed_weights
@@ -783,39 +739,39 @@
                                 "tail_weights":[0,0]
                             }
                         }
-                            
+
         actual_details=continuous_df.expect_column_kl_divergence_to_be_less_than("x",
                                                                                  continuous_partition_object,
                                                                                  0.05,
-                                                                                 tail_weight_holdout=0, 
+                                                                                 tail_weight_holdout=0,
                                                                                  internal_weight_holdout=0,
                                                                                  result_format="COMPLETE")["result"]["details"]
         assertDeepAlmostEqual(expected_details,actual_details)
         self.assertTrue(is_valid_continuous_partition_object(actual_details["observed_partition"]))
         self.assertTrue(is_valid_continuous_partition_object(actual_details["expected_partition"]))
-        
-        
-    
+
+
+
         #Both endpoints at infinity, non-zero tail hold_out
         continuous_partition_object={"weights":[0.3,0.15,0.05,0.05,0.2,0.25],
             "bins":[-np.inf,-2,-1,0,1,2,np.inf]}
-        
-        with self.assertRaises(ValueError):
-            
+
+        with self.assertRaises(ValueError):
+
             actual_details=continuous_df.expect_column_kl_divergence_to_be_less_than("x",
                                                                                  continuous_partition_object,
                                                                                  0.05,
-                                                                                 tail_weight_holdout=0.01, 
+                                                                                 tail_weight_holdout=0.01,
                                                                                  internal_weight_holdout=0,
                                                                                  result_format="COMPLETE")["result"]["details"]
-            
-            
-        
+
+
+
         #Upper at infinity, non-zero tail hold_out
         continuous_partition_object={"weights":[0.3,0.15,0.05,0.05,0.2,0.25],
             "bins":[-3,-2,-1,0,1,2,np.inf]}
-        
-        
+
+
         expected_details={
                             "observed_partition": {
                                 # return expected_bins, since we used those bins to compute the observed_weights
@@ -829,26 +785,26 @@
                                 "tail_weights":[0.02,0.98*0.25]
                             }
                         }
-                            
+
         actual_details=continuous_df.expect_column_kl_divergence_to_be_less_than("x",
                                                                                  continuous_partition_object,
                                                                                  0.05,
-                                                                                 tail_weight_holdout=0.02, 
+                                                                                 tail_weight_holdout=0.02,
                                                                                  internal_weight_holdout=0,
                                                                                  result_format="COMPLETE")["result"]["details"]
         assertDeepAlmostEqual(expected_details,actual_details)
-        
+
         self.assertTrue(is_valid_continuous_partition_object(actual_details["observed_partition"]))
         self.assertTrue(is_valid_continuous_partition_object(actual_details["expected_partition"]))
-        
-    
-            
-        
+
+
+
+
         #Lower at infinity, non-zero tail holdout
         continuous_partition_object={"weights":[0.3,0.15,0.05,0.05,0.45],
             "bins":[-np.inf,-2,-1,0,1,2]}
-        
-        
+
+
         expected_details={
                             "observed_partition": {
                                 # return expected_bins, since we used those bins to compute the observed_weights
@@ -862,24 +818,24 @@
                                 "tail_weights":[0.3*0.95,0.05]
                             }
                         }
-                            
+
         actual_details=continuous_df.expect_column_kl_divergence_to_be_less_than("x",
                                                                                  continuous_partition_object,
                                                                                  0.05,
-                                                                                 tail_weight_holdout=0.05, 
+                                                                                 tail_weight_holdout=0.05,
                                                                                  internal_weight_holdout=0,
                                                                                  result_format="COMPLETE")["result"]["details"]
         assertDeepAlmostEqual(expected_details,actual_details)
-        
+
         self.assertTrue(is_valid_continuous_partition_object(actual_details["observed_partition"]))
         self.assertTrue(is_valid_continuous_partition_object(actual_details["expected_partition"]))
-        
-        
+
+
         #Bounded Endpoints, non-zero tail holdout, non-zero internal holdout
         continuous_partition_object={"weights":[0.3,0.15,0.0,0.10,0.45],
             "bins":[-3,-2,-1,0,1,2]}
-        
-        
+
+
         expected_details= {
                             "observed_partition": {
                                 # return expected_bins, since we used those bins to compute the observed_weights
@@ -893,74 +849,74 @@
                                 "tail_weights":[0.05/2,0.05/2]
                             }
                         }
-                            
+
         actual_details=continuous_df.expect_column_kl_divergence_to_be_less_than("x",
                                                                                  continuous_partition_object,
                                                                                  0.05,
-                                                                                 tail_weight_holdout=0.05, 
+                                                                                 tail_weight_holdout=0.05,
                                                                                  internal_weight_holdout=0.05,
                                                                                  result_format="COMPLETE")["result"]["details"]
-        
+
         assertDeepAlmostEqual(expected_details,actual_details)
-        
+
         self.assertTrue(is_valid_continuous_partition_object(actual_details["observed_partition"]))
         self.assertTrue(is_valid_continuous_partition_object(actual_details["expected_partition"]))
-        
-        
+
+
     def test_expect_column_kl_divergence_to_be_less_than_user_tail_weights(self):
-    
+
         continuous_df=ge.dataset.PandasDataTable({"x":[-1.95, 1.03, 1.00, 0.81, -2.27,  0.52, 2.45, -1.19,
                                                  -0.17, -1.54, 2.20, -2.66,  1.71,  1.59, 2.19]})
-    
-    
-    
-    #This should exit without error 
-    
+
+
+
+    #This should exit without error
+
         continuous_partition_object={"weights":[0.3,0.15,0.0,0.10,0.15],
         "bins":[-3,-2,-1,0,1,2], "tail_weights":[0.15,0.15]}
-        
+
         continuous_df.expect_column_kl_divergence_to_be_less_than("x",
                                                                   continuous_partition_object,
                                                                   0.05)
-        
-            
+
+
     #Error: Only one tail weight
         continuous_partition_object={"weights":[0.3,0.15,0.0,0.10,0.30],
                                      "bins":[-3,-2,-1,0,1,2], "tail_weights":[0.15]}
-    
+
         self.assertFalse(is_valid_continuous_partition_object(continuous_partition_object))
-                                                                  
+
 
         #Error: Use of tail_weights with infinite end points partition
         continuous_partition_object={"weights":[0.3,0.15,0.0,0.10,0.15],
         "bins":[-3,-2,-1,0,1,np.inf], "tail_weights":[0.15,0.15]}
-        
+
         with self.assertRaises(ValueError):
             continuous_df.expect_column_kl_divergence_to_be_less_than("x",
                                                                       continuous_partition_object,
-                                                                      0.05) 
-        
-        
+                                                                      0.05)
+
+
         #Error: Use of tail_weights and tail_weight_holdout
-        
+
         continuous_partition_object={"weights":[0.3,0.15,0.0,0.10,0.15],
         "bins":[-3,-2,-1,0,1,2], "tail_weights":[0.15,0.15]}
-        
+
         with self.assertRaises(ValueError):
             continuous_df.expect_column_kl_divergence_to_be_less_than("x",
                                                                       continuous_partition_object,
                                                                       0.05,
                                                                       tail_weight_holdout=0.01)
-        
+
         #Error: Tail_weights and weights don't add to one
-        
+
         continuous_partition_object={"weights":[0.3,0.15,0.0,0.10,0.16],
         "bins":[-3,-2,-1,0,1,2], "tail_weights":[0.15,0.15]}
-        
+
         self.assertFalse(is_valid_continuous_partition_object(continuous_partition_object))
-        
-        
-        
+
+
+
 
     def test_expect_column_bootstrapped_ks_test_p_value_to_be_greater_than_bad_parameters(self):
         with self.assertRaises(ValueError):
