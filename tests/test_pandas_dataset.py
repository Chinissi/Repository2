from __future__ import division

import pytest
import json
import datetime
import pandas as pd
import great_expectations as ge
import great_expectations.dataset.autoinspect as autoinspect

from .test_utils import assertDeepAlmostEqual


def test_expect_column_values_to_match_strftime_format():
    """
    """

<<<<<<< HEAD
    D = ge.dataset.PandasDataTable({
        'x' : [1,2,4],
        'us_dates' : ['4/30/2017','4/30/2017','7/4/1776'],
        'us_dates_type_error' : ['4/30/2017','4/30/2017', 5],
        'almost_iso8601' : ['1977-05-25T00:00:00', '1980-05-21T13:47:59', '2017-06-12T23:57:59'],
        'almost_iso8601_val_error' : ['1977-05-55T00:00:00', '1980-05-21T13:47:59', '2017-06-12T23:57:59'],
        'already_datetime' : [datetime.datetime(2015,1,1), datetime.datetime(2016,1,1), datetime.datetime(2017,1,1)]
=======
    D = ge.dataset.PandasDataset({
        'x': [1, 2, 4],
        'us_dates': ['4/30/2017', '4/30/2017', '7/4/1776'],
        'us_dates_type_error': ['4/30/2017', '4/30/2017', 5],
        'almost_iso8601': ['1977-05-25T00:00:00', '1980-05-21T13:47:59', '2017-06-12T23:57:59'],
        'almost_iso8601_val_error': ['1977-05-55T00:00:00', '1980-05-21T13:47:59', '2017-06-12T23:57:59'],
        'already_datetime': [datetime.datetime(2015, 1, 1), datetime.datetime(2016, 1, 1), datetime.datetime(2017, 1, 1)]
>>>>>>> 88d5605a
    })
    D.set_default_expectation_argument("result_format", "COMPLETE")

    T = [
        {
            'in': {'column': 'us_dates', 'strftime_format': '%m/%d/%Y'},
            'out': {'success': True, 'unexpected_index_list': [], 'unexpected_list':[]}
        },
        {
            'in': {'column': 'us_dates_type_error', 'strftime_format': '%m/%d/%Y', 'mostly': 0.5, 'catch_exceptions': True},
            # 'out':{'success':True, 'unexpected_index_list':[2], 'unexpected_list':[5]}},
            'error': {
                'traceback_substring': 'TypeError'
            },
        },
        {
            'in': {'column': 'us_dates_type_error', 'strftime_format': '%m/%d/%Y', 'catch_exceptions': True},
            'error': {
                'traceback_substring': 'TypeError'
            }
        },
        {
            'in': {'column': 'almost_iso8601', 'strftime_format': '%Y-%m-%dT%H:%M:%S'},
            'out': {'success': True, 'unexpected_index_list': [], 'unexpected_list':[]}},
        {
            'in': {'column': 'almost_iso8601_val_error', 'strftime_format': '%Y-%m-%dT%H:%M:%S'},
            'out': {'success': False, 'unexpected_index_list': [0], 'unexpected_list':['1977-05-55T00:00:00']}},
        {
            'in': {'column': 'already_datetime', 'strftime_format': '%Y-%m-%d', 'catch_exceptions': True},
            # 'out':{'success':False,'unexpected_index_list':[0], 'unexpected_list':['1977-05-55T00:00:00']},
            'error': {
                'traceback_substring': 'TypeError: Values passed to expect_column_values_to_match_strftime_format must be of type string.'
            },
        }
    ]

    for t in T:
        out = D.expect_column_values_to_match_strftime_format(**t['in'])
        if 'out' in t:
            assert t['out']['success'] == out['success']
            if 'unexpected_index_list' in t['out']:
                assert t['out']['unexpected_index_list'] == out['result']['unexpected_index_list']
            if 'unexpected_list' in t['out']:
                assert t['out']['unexpected_list'] == out['result']['unexpected_list']
        elif 'error' in t:
            assert out['exception_info']['raised_exception'] == True
            assert t['error']['traceback_substring'] in out['exception_info']['exception_traceback']


def test_expect_column_values_to_be_dateutil_parseable():

<<<<<<< HEAD
    D = ge.dataset.PandasDataTable({
        'c1':['03/06/09','23 April 1973','January 9, 2016'],
        'c2':['9/8/2012','covfefe',25],
        'c3':['Jared','June 1, 2013','July 18, 1976'],
        'c4':['1', '2', '49000004632'],
        'already_datetime' : [datetime.datetime(2015,1,1), datetime.datetime(2016,1,1), datetime.datetime(2017,1,1)],
=======
    D = ge.dataset.PandasDataset({
        'c1': ['03/06/09', '23 April 1973', 'January 9, 2016'],
        'c2': ['9/8/2012', 'covfefe', 25],
        'c3': ['Jared', 'June 1, 2013', 'July 18, 1976'],
        'c4': ['1', '2', '49000004632'],
        'already_datetime': [datetime.datetime(2015, 1, 1), datetime.datetime(2016, 1, 1), datetime.datetime(2017, 1, 1)],
>>>>>>> 88d5605a
    })
    D.set_default_expectation_argument("result_format", "COMPLETE")

    T = [
        {
            'in': {'column': 'c1'},
            'out': {'success': True, 'unexpected_list': [], 'unexpected_index_list': []}},
        {
            'in': {"column": 'c2', "catch_exceptions": True},
            # 'out':{'success':False, 'unexpected_list':['covfefe', 25], 'unexpected_index_list': [1, 2]}},
            'error': {'traceback_substring': 'TypeError: Values passed to expect_column_values_to_be_dateutil_parseable must be of type string'},
        },
        {
            'in': {"column": 'c3'},
            'out': {'success': False, 'unexpected_list': ['Jared'], 'unexpected_index_list': [0]}},
        {
            'in': {'column': 'c3', 'mostly': .5},
            'out': {'success': True, 'unexpected_list': ['Jared'], 'unexpected_index_list': [0]}
        },
        {
            'in': {'column': 'c4'},
            'out': {'success': False, 'unexpected_list': ['49000004632'], 'unexpected_index_list': [2]}
        },
        {
            'in': {'column': 'already_datetime', 'catch_exceptions': True},
            'error': {'traceback_substring': 'TypeError: Values passed to expect_column_values_to_be_dateutil_parseable must be of type string'},
        }
    ]

    for t in T:
        out = D.expect_column_values_to_be_dateutil_parseable(**t['in'])
        if 'out' in t:
            assert t['out']['success'] == out['success']
            assert t['out']['unexpected_index_list'] == out['result']['unexpected_index_list']
            assert t['out']['unexpected_list'] == out['result']['unexpected_list']
        elif 'error' in t:
            assert out['exception_info']['raised_exception'] == True
            assert t['error']['traceback_substring'] in out['exception_info']['exception_traceback']


def test_expect_column_values_to_be_json_parseable():
<<<<<<< HEAD
    d1 = json.dumps({'i':[1,2,3],'j':35,'k':{'x':'five','y':5,'z':'101'}})
    d2 = json.dumps({'i':1,'j':2,'k':[3,4,5]})
    d3 = json.dumps({'i':'a', 'j':'b', 'k':'c'})
    d4 = json.dumps({'i':[4,5], 'j':[6,7], 'k':[8,9], 'l':{4:'x', 5:'y', 6:'z'}})
    D = ge.dataset.PandasDataTable({
        'json_col':[d1,d2,d3,d4],
        'not_json':[4,5,6,7],
        'py_dict':[{'a':1, 'out':1},{'b':2, 'out':4},{'c':3, 'out':9},{'d':4, 'out':16}],
        'most':[d1,d2,d3,'d4']
=======
    d1 = json.dumps({'i': [1, 2, 3], 'j': 35, 'k': {
                    'x': 'five', 'y': 5, 'z': '101'}})
    d2 = json.dumps({'i': 1, 'j': 2, 'k': [3, 4, 5]})
    d3 = json.dumps({'i': 'a', 'j': 'b', 'k': 'c'})
    d4 = json.dumps({'i': [4, 5], 'j': [6, 7], 'k': [
                    8, 9], 'l': {4: 'x', 5: 'y', 6: 'z'}})
    D = ge.dataset.PandasDataset({
        'json_col': [d1, d2, d3, d4],
        'not_json': [4, 5, 6, 7],
        'py_dict': [{'a': 1, 'out': 1}, {'b': 2, 'out': 4}, {'c': 3, 'out': 9}, {'d': 4, 'out': 16}],
        'most': [d1, d2, d3, 'd4']
>>>>>>> 88d5605a
    })
    D.set_default_expectation_argument("result_format", "COMPLETE")

    T = [
        {
            'in': {'column': 'json_col'},
            'out': {'success': True, 'unexpected_index_list': [], 'unexpected_list':[]}},
        {
            'in': {'column': 'not_json'},
            'out': {'success': False, 'unexpected_index_list': [0, 1, 2, 3], 'unexpected_list':[4, 5, 6, 7]}},
        {
            'in': {'column': 'py_dict'},
            'out': {'success': False, 'unexpected_index_list': [0, 1, 2, 3], 'unexpected_list':[{'a': 1, 'out': 1}, {'b': 2, 'out': 4}, {'c': 3, 'out': 9}, {'d': 4, 'out': 16}]}},
        {
            'in': {'column': 'most'},
            'out': {'success': False, 'unexpected_index_list': [3], 'unexpected_list':['d4']}},
        {
            'in': {'column': 'most', 'mostly': .75},
            'out': {'success': True, 'unexpected_index_list': [3], 'unexpected_list':['d4']}}
    ]

    for t in T:
        out = D.expect_column_values_to_be_json_parseable(**t['in'])
        assert t['out']['success'] == out['success']
        assert t['out']['unexpected_index_list'] == out['result']['unexpected_index_list']
        assert t['out']['unexpected_list'] == out['result']['unexpected_list']

# def test_expect_column_values_to_match_json_schema(self):

#     with open("./tests/test_sets/expect_column_values_to_match_json_schema_test_set.json") as f:
#         J = json.load(f)
#         D = ge.dataset.PandasDataTable(J["dataset"])
#         D.set_default_expectation_argument("result_format", "COMPLETE")
#         T = J["tests"]

#         self.maxDiff = None

#     for t in T:
#         out = D.expect_column_values_to_match_json_schema(**t['in'])#, **t['kwargs'])
#         self.assertEqual(t['out']['success'], out['success'])
#         if 'unexpected_index_list' in t['out']:
#             self.assertEqual(t['out']['unexpected_index_list'], out['result']['unexpected_index_list'])
#         if 'unexpected_list' in t['out']:
#             self.assertEqual(t['out']['unexpected_list'], out['result']['unexpected_list'])


def test_expectation_decorator_summary_mode():

<<<<<<< HEAD
    df = ge.dataset.PandasDataTable({
        'x' : [1,2,3,4,5,6,7,7,None,None],
=======
    df = ge.dataset.PandasDataset({
        'x': [1, 2, 3, 4, 5, 6, 7, 7, None, None],
>>>>>>> 88d5605a
    })
    df.set_default_expectation_argument("result_format", "COMPLETE")

    # print '&'*80
    # print json.dumps(df.expect_column_values_to_be_between('x', min_value=1, max_value=5, result_format="SUMMARY"), indent=2)

    exp_output = {
        "success": False,
        "result": {
            "element_count": 10,
            "missing_count": 2,
            "missing_percent": .2,
            "unexpected_count": 3,
            "partial_unexpected_counts": [
                {"value": 7.0,
                    "count": 2},
                {"value": 6.0,
                    "count": 1}
            ],
            "unexpected_percent": 0.3,
            "unexpected_percent_nonmissing": 0.375,
            "partial_unexpected_list": [6.0, 7.0, 7.0],
            "partial_unexpected_index_list": [5, 6, 7],
        }
    }
    assert df.expect_column_values_to_be_between('x', min_value=1, max_value=5, result_format="SUMMARY")\
        == exp_output

    exp_output = {
        'success': True,
        'result': {
            'observed_value': 4.375,
            'element_count': 10,
            'missing_count': 2,
            'missing_percent': .2
        },
    }

    assert df.expect_column_mean_to_be_between("x", 3, 7, result_format="SUMMARY")\
        == exp_output


def test_positional_arguments():

<<<<<<< HEAD
    df = ge.dataset.PandasDataTable({
        'x':[1,3,5,7,9],
        'y':[2,4,6,8,10],
        'z':[None,'a','b','c','abc']
=======
    df = ge.dataset.PandasDataset({
        'x': [1, 3, 5, 7, 9],
        'y': [2, 4, 6, 8, 10],
        'z': [None, 'a', 'b', 'c', 'abc']
>>>>>>> 88d5605a
    })
    df.set_default_expectation_argument('result_format', 'COMPLETE')

    exp_output = {'success': True, 'result': {'observed_value': 5, 'element_count': 5,
                                              'missing_count': 0,
                                              'missing_percent': 0.0}}

    assert df.expect_column_mean_to_be_between('x', 4, 6) == exp_output

    out = df.expect_column_values_to_be_between('y', 1, 6)
    t = {'out': {'success': False, 'unexpected_list': [
        8, 10], 'unexpected_index_list': [3, 4]}}
    if 'out' in t:
        assert t['out']['success'] == out['success']
        if 'unexpected_index_list' in t['out']:
            assert t['out']['unexpected_index_list'] == out['result']['unexpected_index_list']
        if 'unexpected_list' in t['out']:
            assert t['out']['unexpected_list'] == out['result']['unexpected_list']

    out = df.expect_column_values_to_be_between('y', 1, 6, mostly=.5)
    t = {'out': {'success': True, 'unexpected_list': [
        8, 10], 'unexpected_index_list': [3, 4]}}
    if 'out' in t:
        assert t['out']['success'] == out['success']
        if 'unexpected_index_list' in t['out']:
            assert t['out']['unexpected_index_list'] == out['result']['unexpected_index_list']
        if 'unexpected_list' in t['out']:
            assert t['out']['unexpected_list'] == out['result']['unexpected_list']

    out = df.expect_column_values_to_be_in_set('z', ['a', 'b', 'c'])
    t = {'out': {'success': False, 'unexpected_list': [
        'abc'], 'unexpected_index_list': [4]}}
    if 'out' in t:
        assert t['out']['success'] == out['success']
        if 'unexpected_index_list' in t['out']:
            assert t['out']['unexpected_index_list'] == out['result']['unexpected_index_list']
        if 'unexpected_list' in t['out']:
            assert t['out']['unexpected_list'] == out['result']['unexpected_list']

    out = df.expect_column_values_to_be_in_set('z', ['a', 'b', 'c'], mostly=.5)
    t = {'out': {'success': True, 'unexpected_list': [
        'abc'], 'unexpected_index_list': [4]}}
    if 'out' in t:
        assert t['out']['success'] == out['success']
        if 'unexpected_index_list' in t['out']:
            assert t['out']['unexpected_index_list'] == out['result']['unexpected_index_list']
        if 'unexpected_list' in t['out']:
            assert t['out']['unexpected_list'] == out['result']['unexpected_list']


def test_result_format_argument_in_decorators():
<<<<<<< HEAD
    df = ge.dataset.PandasDataTable({
        'x':[1,3,5,7,9],
        'y':[2,4,6,8,10],
        'z':[None,'a','b','c','abc']
=======
    df = ge.dataset.PandasDataset({
        'x': [1, 3, 5, 7, 9],
        'y': [2, 4, 6, 8, 10],
        'z': [None, 'a', 'b', 'c', 'abc']
>>>>>>> 88d5605a
    })
    df.set_default_expectation_argument('result_format', 'COMPLETE')

    # Test explicit Nones in result_format

    exp_output = {'success': True, 'result': {'observed_value': 5, 'element_count': 5,
                                              'missing_count': 0,
                                              'missing_percent': 0.0
                                              }}
    assert df.expect_column_mean_to_be_between('x', 4, 6, result_format=None)\
        == exp_output

    exp_output = {'result': {'element_count': 5,
                             'missing_count': 0,
                             'missing_percent': 0.0,
                             'partial_unexpected_counts': [{'count': 1, 'value': 8},
                                                           {'count': 1, 'value': 10}],
                             'partial_unexpected_index_list': [3, 4],
                             'partial_unexpected_list': [8, 10],
                             'unexpected_count': 2,
                             'unexpected_index_list': [3, 4],
                             'unexpected_list': [8, 10],
                             'unexpected_percent': 0.4,
                             'unexpected_percent_nonmissing': 0.4},
                  'success': False}

    assert df.expect_column_values_to_be_between('y', 1, 6, result_format=None)\
        == exp_output

    # Test unknown output format
    with pytest.raises(ValueError):
        df.expect_column_values_to_be_between('y', 1, 6, result_format="QUACK")

    with pytest.raises(ValueError):
        df.expect_column_mean_to_be_between('x', 4, 6, result_format="QUACK")


def test_from_pandas():
    pd_df = pd.DataFrame({
        'x': [1, 3, 5, 7, 9],
        'y': [2, 4, 6, 8, 10],
        'z': [None, 'a', 'b', 'c', 'abc']
    })

    ge_df = ge.from_pandas(pd_df)
    assert isinstance(ge_df, ge.dataset.Dataset)
    assert list(ge_df.columns) == ['x', 'y', 'z']
    assert list(ge_df['x']) == list(pd_df['x'])
    assert list(ge_df['y']) == list(pd_df['y'])
    assert list(ge_df['z']) == list(pd_df['z'])

    # make an empty subclass to test dataset_class argument
    class CustomPandasDataset(ge.dataset.PandasDataset):
        pass

    ge_df_custom = ge.from_pandas(pd_df, dataset_class=CustomPandasDataset)

    assert not isinstance(ge_df, CustomPandasDataset)
    assert isinstance(ge_df_custom, CustomPandasDataset)
    assert list(ge_df_custom.columns)==['x', 'y', 'z']
    assert list(ge_df_custom['x'])==list(pd_df['x'])
    assert list(ge_df_custom['y'])==list(pd_df['y'])
    assert list(ge_df_custom['z'])==list(pd_df['z'])


def test_from_pandas_expectations_config():
    # Logic mostly copied from TestValidation.test_validate
    def load_ge_config(file):
        with open(file) as f:
            return json.load(f)

    my_expectations_config = load_ge_config(
        "./tests/test_sets/titanic_expectations.json")

    pd_df = pd.read_csv("./tests/test_sets/Titanic.csv")
    my_df = ge.from_pandas(pd_df, expectations_config=my_expectations_config)

    my_df.set_default_expectation_argument("result_format", "COMPLETE")

    results = my_df.validate(catch_exceptions=False)

    expected_results = load_ge_config(
        "./tests/test_sets/expected_results_20180303.json")

    assertDeepAlmostEqual(results, expected_results)


def test_ge_pandas_concatenating_no_autoinspect():
    df1 = ge.dataset.PandasDataTable({
        'A': ['A0', 'A1', 'A2'],
        'B': ['B0', 'B1', 'B2']
    })

    df1.expect_column_to_exist('A')
    df1.expect_column_to_exist('B')
    df1.expect_column_values_to_match_regex('A', '^A[0-2]$')
    df1.expect_column_values_to_match_regex('B', '^B[0-2]$')

    df2 = ge.dataset.PandasDataTable({
        'A': ['A3', 'A4', 'A5'],
        'B': ['B3', 'B4', 'B5']
    })

    df2.expect_column_to_exist('A')
    df2.expect_column_to_exist('B')
    df2.expect_column_values_to_match_regex('A', '^A[3-5]$')
    df2.expect_column_values_to_match_regex('B', '^B[3-5]$')

    df = pd.concat([df1, df2])

    exp_c = []

    # The concatenated data frame will:
    #
    #   1. Be a ge.dataset.PandaDataTable
    #   2. Have no expectations (since no default expectations are created), even expectations that were common
    #      to the concatenated dataframes and still make sense (since no autoinspection happens).

<<<<<<< HEAD
    assert isinstance(df, ge.dataset.PandasDataTable)
    assert df.find_expectations()==exp_c
=======
    assert isinstance(df, ge.dataset.PandasDataset)
    assert df.find_expectations() == exp_c
>>>>>>> 88d5605a


def test_ge_pandas_joining():
    df1 = ge.dataset.PandasDataTable({
        'A': ['A0', 'A1', 'A2'],
        'B': ['B0', 'B1', 'B2']},
        index=['K0', 'K1', 'K2'])

    df1.expect_column_values_to_match_regex('A', '^A[0-2]$')
    df1.expect_column_values_to_match_regex('B', '^B[0-2]$')

    df2 = ge.dataset.PandasDataTable({
        'C': ['C0', 'C2', 'C3'],
        'D': ['C0', 'D2', 'D3']},
        index=['K0', 'K2', 'K3'])

    df2.expect_column_values_to_match_regex('C', '^C[0-2]$')
    df2.expect_column_values_to_match_regex('D', '^D[0-2]$')

    df = df1.join(df2)

    exp_j = [
        # No autoinspection is default 20180920
        # {'expectation_type': 'expect_column_to_exist',
        #  'kwargs': {'column': 'A'}},
        # {'expectation_type': 'expect_column_to_exist',
        #  'kwargs': {'column': 'B'}},
        # {'expectation_type': 'expect_column_to_exist',
        #  'kwargs': {'column': 'C'}},
        # {'expectation_type': 'expect_column_to_exist',
        #  'kwargs': {'column': 'D'}}
    ]

    # The joined data frame will:
    #
    #   1. Be a ge.dataset.PandaDataTable
    #   2. Have no expectations (no autoinspection)

<<<<<<< HEAD
    assert isinstance(df, ge.dataset.PandasDataTable)
    assert df.find_expectations()==exp_j
=======
    assert isinstance(df, ge.dataset.PandasDataset)
    assert df.find_expectations() == exp_j

>>>>>>> 88d5605a

def test_ge_pandas_merging():
    df1 = ge.dataset.PandasDataTable({
        'id': [1, 2, 3, 4],
        'name': ['a', 'b', 'c', 'd']
    })

    df1.expect_column_values_to_match_regex('name', '^[A-Za-z ]+$')

    df2 = ge.dataset.PandasDataTable({
        'id': [1, 2, 3, 4],
        'salary': [57000, 52000, 59000, 65000]
    })

    df2.expect_column_values_to_match_regex('salary', '^[0-9]{4,6]$')

    df = df1.merge(df2, on='id')

    exp_m = [
        # No autoinspection as of 20180920
        # {'expectation_type': 'expect_column_to_exist',
        #  'kwargs': {'column': 'id'}},
        # {'expectation_type': 'expect_column_to_exist',
        #  'kwargs': {'column': 'name'}},
        # {'expectation_type': 'expect_column_to_exist',
        #  'kwargs': {'column': 'salary'}}
    ]

    # The merged data frame will:
    #
    #   1. Be a ge.dataset.PandaDataTable
    #   2. Have no expectations (no autoinspection is now default)

<<<<<<< HEAD
    assert isinstance(df, ge.dataset.PandasDataTable)
    assert df.find_expectations()==exp_m

def test_ge_pandas_sampling():
    df = ge.dataset.PandasDataTable({
        'A': [1, 2, 3, 4],
        'B': [5, 6, 7, 8],
        'C': ['a', 'b', 'c', 'd'],
        'D': ['e', 'f', 'g', 'h']
    })

    # Put some simple expectations on the data frame
    df.expect_column_values_to_be_in_set("A", [1, 2, 3, 4])
    df.expect_column_values_to_be_in_set("B", [5, 6, 7, 8])
    df.expect_column_values_to_be_in_set("C", ['a', 'b', 'c', 'd'])
    df.expect_column_values_to_be_in_set("D", ['e', 'f', 'g', 'h'])

    exp1 = df.find_expectations()

    # The sampled data frame should:
    #
    #   1. Be a ge.dataset.PandaDataTable
    #   2. Inherit ALL the non-failing expectations of the parent data frame

    samp1 = df.sample(n=2)
    assert isinstance(samp1, ge.dataset.PandasDataTable)
    assert samp1.find_expectations()==exp1

    samp1 = df.sample(frac=0.25, replace=True)
    assert isinstance(samp1, ge.dataset.PandasDataTable)
    assert samp1.find_expectations()==exp1

    # Change expectation on column "D", sample, and check expectations.
    # The failing expectation on column "D" is automatically dropped in
    # the sample.
    df.expect_column_values_to_be_in_set("D", ['e', 'f', 'g', 'x'])
    samp1 = df.sample(n=2)
    exp1 = [
        {'expectation_type': 'expect_column_to_exist',
         'kwargs': {'column': 'A'}},
        {'expectation_type': 'expect_column_to_exist',
         'kwargs': {'column': 'B'}},
        {'expectation_type': 'expect_column_to_exist',
         'kwargs': {'column': 'C'}},
        {'expectation_type': 'expect_column_to_exist',
         'kwargs': {'column': 'D'}},
        {'expectation_type': 'expect_column_values_to_be_in_set',
         'kwargs': {'column': 'A', 'value_set': [1, 2, 3, 4]}},
        {'expectation_type': 'expect_column_values_to_be_in_set',
         'kwargs': {'column': 'B', 'value_set': [5, 6, 7, 8]}},
        {'expectation_type': 'expect_column_values_to_be_in_set',
         'kwargs': {'column': 'C', 'value_set': ['a', 'b', 'c', 'd']}}
    ]
    assert samp1.find_expectations()==exp1


=======
    assert isinstance(df, ge.dataset.PandasDataset)
    assert df.find_expectations() == exp_m
>>>>>>> 88d5605a


def test_ge_pandas_sampling():
    df = ge.dataset.PandasDataTable({
        'A': [1, 2, 3, 4],
        'B': [5, 6, 7, 8],
        'C': ['a', 'b', 'c', 'd'],
        'D': ['e', 'f', 'g', 'h']
    })

    # Put some simple expectations on the data frame
    df.autoinspect(autoinspect_func=autoinspect.columns_exist)
    df.expect_column_values_to_be_in_set("A", [1, 2, 3, 4])
    df.expect_column_values_to_be_in_set("B", [5, 6, 7, 8])
    df.expect_column_values_to_be_in_set("C", ['a', 'b', 'c', 'd'])
    df.expect_column_values_to_be_in_set("D", ['e', 'f', 'g', 'h'])

    exp1 = df.find_expectations()

    # The sampled data frame should:
    #
    #   1. Be a ge.dataset.PandaDataTable
    #   2. Inherit ALL the expectations of the parent data frame

    samp1 = df.sample(n=2)
<<<<<<< HEAD
    assert isinstance(samp1, ge.dataset.PandasDataTable)
    assert samp1.find_expectations()==exp1

    samp1 = df.sample(frac=0.25, replace=True)
    assert isinstance(samp1, ge.dataset.PandasDataTable)
    assert samp1.find_expectations()==exp1
=======
    assert isinstance(samp1, ge.dataset.PandasDataset)
    assert samp1.find_expectations() == exp1

    samp1 = df.sample(frac=0.25, replace=True)
    assert isinstance(samp1, ge.dataset.PandasDataset)
    assert samp1.find_expectations() == exp1
>>>>>>> 88d5605a

    # Change expectation on column "D", sample, and check expectations.
    # The failing expectation on column "D" is NOT automatically dropped
    # in the sample.
    df.expect_column_values_to_be_in_set("D", ['e', 'f', 'g', 'x'])
    samp1 = df.sample(n=2)
    exp1 = [
        {'expectation_type': 'expect_column_to_exist',
         'kwargs': {'column': 'A'}},
        {'expectation_type': 'expect_column_to_exist',
         'kwargs': {'column': 'B'}},
        {'expectation_type': 'expect_column_to_exist',
         'kwargs': {'column': 'C'}},
        {'expectation_type': 'expect_column_to_exist',
         'kwargs': {'column': 'D'}},
        {'expectation_type': 'expect_column_values_to_be_in_set',
         'kwargs': {'column': 'A', 'value_set': [1, 2, 3, 4]}},
        {'expectation_type': 'expect_column_values_to_be_in_set',
         'kwargs': {'column': 'B', 'value_set': [5, 6, 7, 8]}},
        {'expectation_type': 'expect_column_values_to_be_in_set',
         'kwargs': {'column': 'C', 'value_set': ['a', 'b', 'c', 'd']}},
        {'expectation_type': 'expect_column_values_to_be_in_set',
         'kwargs': {'column': 'D', 'value_set': ['e', 'f', 'g', 'x']}}
    ]
    assert samp1.find_expectations() == exp1


def test_ge_pandas_subsetting():
<<<<<<< HEAD
    df = ge.dataset.PandasDataTable({
        'A':[1,2,3,4],
        'B':[5,6,7,8],
        'C':['a','b','c','d'],
        'D':['e','f','g','h']
=======
    df = ge.dataset.PandasDataset({
        'A': [1, 2, 3, 4],
        'B': [5, 6, 7, 8],
        'C': ['a', 'b', 'c', 'd'],
        'D': ['e', 'f', 'g', 'h']
>>>>>>> 88d5605a
    })

    # Put some simple expectations on the data frame
    df.expect_column_values_to_be_in_set("A", [1, 2, 3, 4])
    df.expect_column_values_to_be_in_set("B", [5, 6, 7, 8])
    df.expect_column_values_to_be_in_set("C", ['a', 'b', 'c', 'd'])
    df.expect_column_values_to_be_in_set("D", ['e', 'f', 'g', 'h'])

    # The subsetted data frame should:
    #
    #   1. Be a ge.dataset.PandaDataTable
    #   2. Inherit ALL the expectations of the parent data frame

    exp1 = df.find_expectations()

    sub1 = df[['A', 'D']]
<<<<<<< HEAD
    assert isinstance(sub1, ge.dataset.PandasDataTable)
    assert sub1.find_expectations()==exp1

    sub1 = df[['A']]
    assert isinstance(sub1, ge.dataset.PandasDataTable)
    assert sub1.find_expectations()==exp1

    sub1 = df[:3]
    assert isinstance(sub1, ge.dataset.PandasDataTable)
    assert sub1.find_expectations()==exp1

    sub1 = df[1:2]
    assert isinstance(sub1, ge.dataset.PandasDataTable)
    assert sub1.find_expectations()==exp1

    sub1 = df[:-1]
    assert isinstance(sub1, ge.dataset.PandasDataTable)
    assert sub1.find_expectations()==exp1

    sub1 = df[-1:]
    assert isinstance(sub1, ge.dataset.PandasDataTable)
    assert sub1.find_expectations()==exp1

    sub1 = df.iloc[:3, 1:4]
    assert isinstance(sub1, ge.dataset.PandasDataTable)
    assert sub1.find_expectations()==exp1

    sub1 = df.loc[0:, 'A':'B']
    assert isinstance(sub1, ge.dataset.PandasDataTable)
    assert sub1.find_expectations()==exp1
=======
    assert isinstance(sub1, ge.dataset.PandasDataset)
    assert sub1.find_expectations() == exp1

    sub1 = df[['A']]
    assert isinstance(sub1, ge.dataset.PandasDataset)
    assert sub1.find_expectations() == exp1

    sub1 = df[:3]
    assert isinstance(sub1, ge.dataset.PandasDataset)
    assert sub1.find_expectations() == exp1

    sub1 = df[1:2]
    assert isinstance(sub1, ge.dataset.PandasDataset)
    assert sub1.find_expectations() == exp1

    sub1 = df[:-1]
    assert isinstance(sub1, ge.dataset.PandasDataset)
    assert sub1.find_expectations() == exp1

    sub1 = df[-1:]
    assert isinstance(sub1, ge.dataset.PandasDataset)
    assert sub1.find_expectations() == exp1

    sub1 = df.iloc[:3, 1:4]
    assert isinstance(sub1, ge.dataset.PandasDataset)
    assert sub1.find_expectations() == exp1

    sub1 = df.loc[0:, 'A':'B']
    assert isinstance(sub1, ge.dataset.PandasDataset)
    assert sub1.find_expectations() == exp1

>>>>>>> 88d5605a

def test_ge_pandas_automatic_failure_removal():
    df = ge.dataset.PandasDataTable({
        'A': [1, 2, 3, 4],
        'B': [5, 6, 7, 8],
        'C': ['a', 'b', 'c', 'd'],
        'D': ['e', 'f', 'g', 'h']
    })

    # Put some simple expectations on the data frame
    df.autoinspect(autoinspect.columns_exist)
    df.expect_column_values_to_be_in_set("A", [1, 2, 3, 4])
    df.expect_column_values_to_be_in_set("B", [5, 6, 7, 8])
    df.expect_column_values_to_be_in_set("C", ['w', 'x', 'y', 'z'])
    df.expect_column_values_to_be_in_set("D", ['e', 'f', 'g', 'h'])

    # First check that failing expectations are NOT automatically
    # dropped when sampling.
    # For this data frame, the expectation on column "C" above fails.
    exp1 = [
        {'expectation_type': 'expect_column_to_exist',
         'kwargs': {'column': 'A'}},
        {'expectation_type': 'expect_column_to_exist',
         'kwargs': {'column': 'B'}},
        {'expectation_type': 'expect_column_to_exist',
         'kwargs': {'column': 'C'}},
        {'expectation_type': 'expect_column_to_exist',
         'kwargs': {'column': 'D'}},
        {'expectation_type': 'expect_column_values_to_be_in_set',
         'kwargs': {'column': 'A', 'value_set': [1, 2, 3, 4]}},
        {'expectation_type': 'expect_column_values_to_be_in_set',
         'kwargs': {'column': 'B', 'value_set': [5, 6, 7, 8]}},
        {'expectation_type': 'expect_column_values_to_be_in_set',
         'kwargs': {'column': 'C', 'value_set': ['w', 'x', 'y', 'z']}},
        {'expectation_type': 'expect_column_values_to_be_in_set',
         'kwargs': {'column': 'D', 'value_set': ['e', 'f', 'g', 'h']}}
    ]
    samp1 = df.sample(n=2)
    assert samp1.find_expectations() == exp1

    # Now check subsetting to verify that failing expectations are NOT
    # automatically dropped when subsetting.
    sub1 = df[['A', 'D']]
    assert sub1.find_expectations() == exp1

    # Set property/attribute so that failing expectations are
    # automatically removed when sampling or subsetting.
    df.discard_subset_failing_expectations = True

    exp_samp = [
        {'expectation_type': 'expect_column_to_exist',
         'kwargs': {'column': 'A'}},
        {'expectation_type': 'expect_column_to_exist',
         'kwargs': {'column': 'B'}},
        {'expectation_type': 'expect_column_to_exist',
         'kwargs': {'column': 'C'}},
        {'expectation_type': 'expect_column_to_exist',
         'kwargs': {'column': 'D'}},
        {'expectation_type': 'expect_column_values_to_be_in_set',
         'kwargs': {'column': 'A', 'value_set': [1, 2, 3, 4]}},
        {'expectation_type': 'expect_column_values_to_be_in_set',
         'kwargs': {'column': 'B', 'value_set': [5, 6, 7, 8]}},
        {'expectation_type': 'expect_column_values_to_be_in_set',
         'kwargs': {'column': 'D', 'value_set': ['e', 'f', 'g', 'h']}}
    ]

    samp2 = df.sample(n=2)
    assert samp2.find_expectations() == exp_samp

    # Now check subsetting. In additional to the failure on column "C",
    # the expectations on column "B" now fail since column "B" doesn't
    # exist in the subset.
    sub2 = df[['A', 'D']]
    exp_sub = [
        {'expectation_type': 'expect_column_to_exist',
         'kwargs': {'column': 'A'}},
        {'expectation_type': 'expect_column_to_exist',
         'kwargs': {'column': 'D'}},
        {'expectation_type': 'expect_column_values_to_be_in_set',
         'kwargs': {'column': 'A', 'value_set': [1, 2, 3, 4]}},
        {'expectation_type': 'expect_column_values_to_be_in_set',
         'kwargs': {'column': 'D', 'value_set': ['e', 'f', 'g', 'h']}}
    ]
    assert sub2.find_expectations() == exp_sub


def test_subclass_pandas_subset_retains_subclass():
    """A subclass of PandasDataTable should still be that subclass after a Pandas subsetting operation"""
    class CustomPandasDataTable(ge.dataset.PandasDataTable):

        @ge.dataset.MetaPandasDataTable.column_map_expectation
        def expect_column_values_to_be_odd(self, column):
            return column.map(lambda x: x % 2)

        @ge.dataset.MetaPandasDataTable.column_map_expectation
        def expectation_that_crashes_on_sixes(self, column):
            return column.map(lambda x: (x-6)/0 != "duck")

    df = CustomPandasDataTable({
        'all_odd': [1, 3, 5, 5, 5, 7, 9, 9, 9, 11],
        'mostly_odd': [1, 3, 5, 7, 9, 2, 4, 1, 3, 5],
        'all_even': [2, 4, 4, 6, 6, 6, 8, 8, 8, 8],
        'odd_missing': [1, 3, 5, None, None, None, None, 1, 3, None],
        'mixed_missing': [1, 3, 5, None, None, 2, 4, 1, 3, None],
        'all_missing': [None, None, None, None, None, None, None, None, None, None]
    })

    df2 = df.sample(frac=0.5)
    assert type(df2) == type(df)

    def test_validate_map_expectation_on_categorical_column(self):
        """Map expectations should work on categorical columns"""

<<<<<<< HEAD
        D = ge.dataset.PandasDataTable({
            'cat_column_1':['cat_one','cat_two','cat_one','cat_two', 'cat_one','cat_two', 'cat_one','cat_two'],
=======
        D = ge.dataset.PandasDataset({
            'cat_column_1': ['cat_one', 'cat_two', 'cat_one', 'cat_two', 'cat_one', 'cat_two', 'cat_one', 'cat_two'],
>>>>>>> 88d5605a
        })

        D['cat_column_1'] = D['cat_column_1'].astype('category')

        D.set_default_expectation_argument("result_format", "COMPLETE")

        out = D.expect_column_value_lengths_to_equal('cat_column_1', 7)

        self.assertEqual(out['success'], True)


def test_pandas_deepcopy():
    import copy

    df = ge.dataset.PandasDataTable({"a": [1, 2, 3]})
    df2 = copy.deepcopy(df)

    df["a"] = [2, 3, 4]

    # Our copied dataframe should not be affected
    assert df2.expect_column_to_exist("a")["success"] == True
    assert list(df["a"]) == [2, 3, 4]
    assert list(df2["a"]) == [1, 2, 3]<|MERGE_RESOLUTION|>--- conflicted
+++ resolved
@@ -14,7 +14,6 @@
     """
     """
 
-<<<<<<< HEAD
     D = ge.dataset.PandasDataTable({
         'x' : [1,2,4],
         'us_dates' : ['4/30/2017','4/30/2017','7/4/1776'],
@@ -22,15 +21,6 @@
         'almost_iso8601' : ['1977-05-25T00:00:00', '1980-05-21T13:47:59', '2017-06-12T23:57:59'],
         'almost_iso8601_val_error' : ['1977-05-55T00:00:00', '1980-05-21T13:47:59', '2017-06-12T23:57:59'],
         'already_datetime' : [datetime.datetime(2015,1,1), datetime.datetime(2016,1,1), datetime.datetime(2017,1,1)]
-=======
-    D = ge.dataset.PandasDataset({
-        'x': [1, 2, 4],
-        'us_dates': ['4/30/2017', '4/30/2017', '7/4/1776'],
-        'us_dates_type_error': ['4/30/2017', '4/30/2017', 5],
-        'almost_iso8601': ['1977-05-25T00:00:00', '1980-05-21T13:47:59', '2017-06-12T23:57:59'],
-        'almost_iso8601_val_error': ['1977-05-55T00:00:00', '1980-05-21T13:47:59', '2017-06-12T23:57:59'],
-        'already_datetime': [datetime.datetime(2015, 1, 1), datetime.datetime(2016, 1, 1), datetime.datetime(2017, 1, 1)]
->>>>>>> 88d5605a
     })
     D.set_default_expectation_argument("result_format", "COMPLETE")
 
@@ -82,21 +72,12 @@
 
 def test_expect_column_values_to_be_dateutil_parseable():
 
-<<<<<<< HEAD
     D = ge.dataset.PandasDataTable({
         'c1':['03/06/09','23 April 1973','January 9, 2016'],
         'c2':['9/8/2012','covfefe',25],
         'c3':['Jared','June 1, 2013','July 18, 1976'],
         'c4':['1', '2', '49000004632'],
         'already_datetime' : [datetime.datetime(2015,1,1), datetime.datetime(2016,1,1), datetime.datetime(2017,1,1)],
-=======
-    D = ge.dataset.PandasDataset({
-        'c1': ['03/06/09', '23 April 1973', 'January 9, 2016'],
-        'c2': ['9/8/2012', 'covfefe', 25],
-        'c3': ['Jared', 'June 1, 2013', 'July 18, 1976'],
-        'c4': ['1', '2', '49000004632'],
-        'already_datetime': [datetime.datetime(2015, 1, 1), datetime.datetime(2016, 1, 1), datetime.datetime(2017, 1, 1)],
->>>>>>> 88d5605a
     })
     D.set_default_expectation_argument("result_format", "COMPLETE")
 
@@ -138,7 +119,6 @@
 
 
 def test_expect_column_values_to_be_json_parseable():
-<<<<<<< HEAD
     d1 = json.dumps({'i':[1,2,3],'j':35,'k':{'x':'five','y':5,'z':'101'}})
     d2 = json.dumps({'i':1,'j':2,'k':[3,4,5]})
     d3 = json.dumps({'i':'a', 'j':'b', 'k':'c'})
@@ -148,19 +128,6 @@
         'not_json':[4,5,6,7],
         'py_dict':[{'a':1, 'out':1},{'b':2, 'out':4},{'c':3, 'out':9},{'d':4, 'out':16}],
         'most':[d1,d2,d3,'d4']
-=======
-    d1 = json.dumps({'i': [1, 2, 3], 'j': 35, 'k': {
-                    'x': 'five', 'y': 5, 'z': '101'}})
-    d2 = json.dumps({'i': 1, 'j': 2, 'k': [3, 4, 5]})
-    d3 = json.dumps({'i': 'a', 'j': 'b', 'k': 'c'})
-    d4 = json.dumps({'i': [4, 5], 'j': [6, 7], 'k': [
-                    8, 9], 'l': {4: 'x', 5: 'y', 6: 'z'}})
-    D = ge.dataset.PandasDataset({
-        'json_col': [d1, d2, d3, d4],
-        'not_json': [4, 5, 6, 7],
-        'py_dict': [{'a': 1, 'out': 1}, {'b': 2, 'out': 4}, {'c': 3, 'out': 9}, {'d': 4, 'out': 16}],
-        'most': [d1, d2, d3, 'd4']
->>>>>>> 88d5605a
     })
     D.set_default_expectation_argument("result_format", "COMPLETE")
 
@@ -209,13 +176,8 @@
 
 def test_expectation_decorator_summary_mode():
 
-<<<<<<< HEAD
     df = ge.dataset.PandasDataTable({
         'x' : [1,2,3,4,5,6,7,7,None,None],
-=======
-    df = ge.dataset.PandasDataset({
-        'x': [1, 2, 3, 4, 5, 6, 7, 7, None, None],
->>>>>>> 88d5605a
     })
     df.set_default_expectation_argument("result_format", "COMPLETE")
 
@@ -260,17 +222,10 @@
 
 def test_positional_arguments():
 
-<<<<<<< HEAD
     df = ge.dataset.PandasDataTable({
         'x':[1,3,5,7,9],
         'y':[2,4,6,8,10],
         'z':[None,'a','b','c','abc']
-=======
-    df = ge.dataset.PandasDataset({
-        'x': [1, 3, 5, 7, 9],
-        'y': [2, 4, 6, 8, 10],
-        'z': [None, 'a', 'b', 'c', 'abc']
->>>>>>> 88d5605a
     })
     df.set_default_expectation_argument('result_format', 'COMPLETE')
 
@@ -322,17 +277,10 @@
 
 
 def test_result_format_argument_in_decorators():
-<<<<<<< HEAD
     df = ge.dataset.PandasDataTable({
         'x':[1,3,5,7,9],
         'y':[2,4,6,8,10],
         'z':[None,'a','b','c','abc']
-=======
-    df = ge.dataset.PandasDataset({
-        'x': [1, 3, 5, 7, 9],
-        'y': [2, 4, 6, 8, 10],
-        'z': [None, 'a', 'b', 'c', 'abc']
->>>>>>> 88d5605a
     })
     df.set_default_expectation_argument('result_format', 'COMPLETE')
 
@@ -451,13 +399,8 @@
     #   2. Have no expectations (since no default expectations are created), even expectations that were common
     #      to the concatenated dataframes and still make sense (since no autoinspection happens).
 
-<<<<<<< HEAD
     assert isinstance(df, ge.dataset.PandasDataTable)
     assert df.find_expectations()==exp_c
-=======
-    assert isinstance(df, ge.dataset.PandasDataset)
-    assert df.find_expectations() == exp_c
->>>>>>> 88d5605a
 
 
 def test_ge_pandas_joining():
@@ -496,14 +439,8 @@
     #   1. Be a ge.dataset.PandaDataTable
     #   2. Have no expectations (no autoinspection)
 
-<<<<<<< HEAD
     assert isinstance(df, ge.dataset.PandasDataTable)
     assert df.find_expectations()==exp_j
-=======
-    assert isinstance(df, ge.dataset.PandasDataset)
-    assert df.find_expectations() == exp_j
-
->>>>>>> 88d5605a
 
 def test_ge_pandas_merging():
     df1 = ge.dataset.PandasDataTable({
@@ -537,7 +474,6 @@
     #   1. Be a ge.dataset.PandaDataTable
     #   2. Have no expectations (no autoinspection is now default)
 
-<<<<<<< HEAD
     assert isinstance(df, ge.dataset.PandasDataTable)
     assert df.find_expectations()==exp_m
 
@@ -594,10 +530,6 @@
     assert samp1.find_expectations()==exp1
 
 
-=======
-    assert isinstance(df, ge.dataset.PandasDataset)
-    assert df.find_expectations() == exp_m
->>>>>>> 88d5605a
 
 
 def test_ge_pandas_sampling():
@@ -623,21 +555,12 @@
     #   2. Inherit ALL the expectations of the parent data frame
 
     samp1 = df.sample(n=2)
-<<<<<<< HEAD
     assert isinstance(samp1, ge.dataset.PandasDataTable)
     assert samp1.find_expectations()==exp1
 
     samp1 = df.sample(frac=0.25, replace=True)
     assert isinstance(samp1, ge.dataset.PandasDataTable)
     assert samp1.find_expectations()==exp1
-=======
-    assert isinstance(samp1, ge.dataset.PandasDataset)
-    assert samp1.find_expectations() == exp1
-
-    samp1 = df.sample(frac=0.25, replace=True)
-    assert isinstance(samp1, ge.dataset.PandasDataset)
-    assert samp1.find_expectations() == exp1
->>>>>>> 88d5605a
 
     # Change expectation on column "D", sample, and check expectations.
     # The failing expectation on column "D" is NOT automatically dropped
@@ -666,19 +589,11 @@
 
 
 def test_ge_pandas_subsetting():
-<<<<<<< HEAD
     df = ge.dataset.PandasDataTable({
         'A':[1,2,3,4],
         'B':[5,6,7,8],
         'C':['a','b','c','d'],
         'D':['e','f','g','h']
-=======
-    df = ge.dataset.PandasDataset({
-        'A': [1, 2, 3, 4],
-        'B': [5, 6, 7, 8],
-        'C': ['a', 'b', 'c', 'd'],
-        'D': ['e', 'f', 'g', 'h']
->>>>>>> 88d5605a
     })
 
     # Put some simple expectations on the data frame
@@ -695,7 +610,6 @@
     exp1 = df.find_expectations()
 
     sub1 = df[['A', 'D']]
-<<<<<<< HEAD
     assert isinstance(sub1, ge.dataset.PandasDataTable)
     assert sub1.find_expectations()==exp1
 
@@ -726,39 +640,6 @@
     sub1 = df.loc[0:, 'A':'B']
     assert isinstance(sub1, ge.dataset.PandasDataTable)
     assert sub1.find_expectations()==exp1
-=======
-    assert isinstance(sub1, ge.dataset.PandasDataset)
-    assert sub1.find_expectations() == exp1
-
-    sub1 = df[['A']]
-    assert isinstance(sub1, ge.dataset.PandasDataset)
-    assert sub1.find_expectations() == exp1
-
-    sub1 = df[:3]
-    assert isinstance(sub1, ge.dataset.PandasDataset)
-    assert sub1.find_expectations() == exp1
-
-    sub1 = df[1:2]
-    assert isinstance(sub1, ge.dataset.PandasDataset)
-    assert sub1.find_expectations() == exp1
-
-    sub1 = df[:-1]
-    assert isinstance(sub1, ge.dataset.PandasDataset)
-    assert sub1.find_expectations() == exp1
-
-    sub1 = df[-1:]
-    assert isinstance(sub1, ge.dataset.PandasDataset)
-    assert sub1.find_expectations() == exp1
-
-    sub1 = df.iloc[:3, 1:4]
-    assert isinstance(sub1, ge.dataset.PandasDataset)
-    assert sub1.find_expectations() == exp1
-
-    sub1 = df.loc[0:, 'A':'B']
-    assert isinstance(sub1, ge.dataset.PandasDataset)
-    assert sub1.find_expectations() == exp1
-
->>>>>>> 88d5605a
 
 def test_ge_pandas_automatic_failure_removal():
     df = ge.dataset.PandasDataTable({
@@ -872,13 +753,8 @@
     def test_validate_map_expectation_on_categorical_column(self):
         """Map expectations should work on categorical columns"""
 
-<<<<<<< HEAD
         D = ge.dataset.PandasDataTable({
             'cat_column_1':['cat_one','cat_two','cat_one','cat_two', 'cat_one','cat_two', 'cat_one','cat_two'],
-=======
-        D = ge.dataset.PandasDataset({
-            'cat_column_1': ['cat_one', 'cat_two', 'cat_one', 'cat_two', 'cat_one', 'cat_two', 'cat_one', 'cat_two'],
->>>>>>> 88d5605a
         })
 
         D['cat_column_1'] = D['cat_column_1'].astype('category')
