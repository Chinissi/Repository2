import json
import os
import shutil
from typing import List

import pandas as pd
import pytest
from ruamel.yaml import YAML

import great_expectations.exceptions as ge_exceptions
from great_expectations.core.batch import (
    Batch,
    BatchDefinition,
    BatchRequest,
    PartitionDefinition,
    RuntimeBatchRequest,
)
from great_expectations.data_context.util import (
    file_relative_path,
    instantiate_class_from_config,
)
from great_expectations.datasource.data_connector import (
    ConfiguredAssetFilesystemDataConnector,
)
from great_expectations.datasource.new_datasource import Datasource
from tests.test_utils import create_files_in_directory

yaml = YAML()


@pytest.fixture
def basic_pandas_datasource_v013(tmp_path_factory):
    base_directory: str = str(
        tmp_path_factory.mktemp(
            "basic_pandas_datasource_v013_filesystem_data_connector"
        )
    )

    basic_datasource: Datasource = instantiate_class_from_config(
        yaml.load(
            f"""
class_name: Datasource

execution_engine:
    class_name: PandasExecutionEngine

data_connectors:
<<<<<<< HEAD
    test_runtime_data_connector:
        module_name: great_expectations.datasource.data_connector
        class_name: RuntimeDataConnector
        batch_identifiers:
            - pipeline_stage_name
            - airflow_run_id

=======
>>>>>>> 0a43c5b7
    my_filesystem_data_connector:
        class_name: ConfiguredAssetFilesystemDataConnector
        base_directory: {base_directory}
        # TODO: <Alex>Investigate: this potentially breaks the data_reference centric design.</Alex>
        glob_directive: "*.csv"
        # glob_directive: "*"

        assets:
            Titanic: {{}}

        default_regex:
            # TODO: <Alex>Investigate: this potentially breaks the data_reference centric design.</Alex>
            pattern: (.+)_(\\d+)\\.csv
            # pattern: (.+)_(\\d+)\\.[a-z][a-z][a-z]
            group_names:
            - letter
            - number
    """,
        ),
        runtime_environment={"name": "my_datasource"},
        config_defaults={"module_name": "great_expectations.datasource"},
    )
    return basic_datasource


@pytest.fixture
def basic_spark_datasource(tmp_path_factory, spark_session):
    base_directory: str = str(
        tmp_path_factory.mktemp("basic_spark_datasource_v013_filesystem_data_connector")
    )

    basic_datasource: Datasource = instantiate_class_from_config(
        yaml.load(
            f"""
class_name: Datasource

execution_engine:
    class_name: SparkDFExecutionEngine
    spark_config:
        spark.master: local[*]
        spark.executor.memory: 6g
        spark.driver.memory: 6g
        spark.ui.showConsoleProgress: false
        spark.sql.shuffle.partitions: 2
        spark.default.parallelism: 4
data_connectors:
<<<<<<< HEAD
    test_runtime_data_connector:
        module_name: great_expectations.datasource.data_connector
        class_name: RuntimeDataConnector
        batch_identifiers:
            - pipeline_stage_name
            - airflow_run_id
=======
>>>>>>> 0a43c5b7
    simple_filesystem_data_connector:
        class_name: InferredAssetFilesystemDataConnector
        base_directory: {base_directory}
        glob_directive: '*'
        default_regex:
            pattern: (.+)\\.csv
            group_names:
            - data_asset_name
    """,
        ),
        runtime_environment={"name": "my_datasource"},
        config_defaults={"module_name": "great_expectations.datasource"},
    )
    return basic_datasource


@pytest.fixture
def sample_datasource_v013_with_single_partition_file_data_connector(
    tmp_path_factory,
):
    base_directory: str = str(
        tmp_path_factory.mktemp(
            "basic_pandas_datasource_v013_single_partition_filesystem_data_connector"
        )
    )

    sample_datasource: Datasource = instantiate_class_from_config(
        yaml.load(
            f"""
class_name: Datasource

execution_engine:
    class_name: PandasExecutionEngine

data_connectors:
<<<<<<< HEAD
    test_runtime_data_connector:
        module_name: great_expectations.datasource.data_connector
        class_name: RuntimeDataConnector
        batch_identifiers:
            - pipeline_stage_name
            - airflow_run_id

=======
>>>>>>> 0a43c5b7
    my_filesystem_data_connector:
        class_name: InferredAssetFilesystemDataConnector
        base_directory: {base_directory}
        # TODO: <Alex>Investigate: this potentially breaks the data_reference centric design.</Alex>
        glob_directive: "*.csv"
        # glob_directive: "*"

        default_regex:
            # TODO: <Alex>Investigate: this potentially breaks the data_reference centric design.</Alex>
            pattern: (.+)_(\\d+)\\.csv
            # pattern: (.+)_(\\d+)\\.[a-z][a-z][a-z]
            group_names:
            - letter
            - number
    """,
        ),
        runtime_environment={"name": "my_datasource"},
        config_defaults={"module_name": "great_expectations.datasource"},
    )

    sample_file_names: List[str] = [
        "alex_20200809_1000.csv",
        "eugene_20200809_1500.csv",
        "james_20200811_1009.csv",
        "abe_20200809_1040.csv",
        "will_20200809_1002.csv",
        "james_20200713_1567.csv",
        "eugene_20201129_1900.csv",
        "will_20200810_1001.csv",
        "james_20200810_1003.csv",
        "alex_20200819_1300.csv",
    ]

    create_files_in_directory(
        directory=base_directory, file_name_list=sample_file_names
    )

    return sample_datasource


def test_basic_pandas_datasource_v013_self_check(basic_pandas_datasource_v013):
    report = basic_pandas_datasource_v013.self_check()
    assert report == {
        "execution_engine": {
            "caching": True,
            "module_name": "great_expectations.execution_engine.pandas_execution_engine",
            "class_name": "PandasExecutionEngine",
            "discard_subset_failing_expectations": False,
            "boto3_options": {},
        },
        "data_connectors": {
            "count": 1,
            "my_filesystem_data_connector": {
                "class_name": "ConfiguredAssetFilesystemDataConnector",
                "data_asset_count": 1,
                "example_data_asset_names": ["Titanic"],
                "data_assets": {
                    "Titanic": {
                        "batch_definition_count": 0,
                        "example_data_references": [],
                    }
                },
                "unmatched_data_reference_count": 0,
                "example_unmatched_data_references": [],
                "example_data_reference": {},
            },
        },
    }


def test_basic_spark_datasource_self_check(basic_spark_datasource):
    report = basic_spark_datasource.self_check()
    assert report == {
        "execution_engine": {
            "caching": True,
            "module_name": "great_expectations.execution_engine.sparkdf_execution_engine",
            "class_name": "SparkDFExecutionEngine",
            "persist": True,
            "spark_config": {
                "spark.app.name": "default_great_expectations_spark_application",
                "spark.master": "local[*]",
                "spark.executor.memory": "6g",
                "spark.driver.memory": "6g",
                "spark.ui.showConsoleProgress": False,
                "spark.sql.shuffle.partitions": 2,
                "spark.default.parallelism": 4,
            },
        },
        "data_connectors": {
            "count": 1,
            "simple_filesystem_data_connector": {
                "class_name": "InferredAssetFilesystemDataConnector",
                "data_asset_count": 0,
                "example_data_asset_names": [],
                "data_assets": {},
                "unmatched_data_reference_count": 0,
                "example_unmatched_data_references": [],
            },
        },
    }


def test_get_batch_definitions_and_get_batch_basics(basic_pandas_datasource_v013):
    my_data_connector: ConfiguredAssetFilesystemDataConnector = (
        basic_pandas_datasource_v013.data_connectors["my_filesystem_data_connector"]
    )
    create_files_in_directory(
        my_data_connector.base_directory,
        ["A_1.csv", "A_2.csv", "A_3.csv", "B_1.csv", "B_2.csv", "B_3.csv"],
    )

    assert (
        len(
            basic_pandas_datasource_v013.get_available_batch_definitions(
                batch_request=BatchRequest(
                    datasource_name="my_datasource",
                    data_connector_name="my_filesystem_data_connector",
                    data_asset_name="Titanic",
                )
            )
        )
        == 6
    )

    batch: Batch = basic_pandas_datasource_v013.get_batch_from_batch_definition(
        batch_definition=BatchDefinition(
            datasource_name="my_datasource",
            data_connector_name="my_filesystem_data_connector",
            data_asset_name="B1",
            partition_definition=PartitionDefinition(
                {
                    "letter": "B",
                    "number": "1",
                }
            ),
        )
    )

    # TODO Abe 20201104: Make sure this is what we truly want to do.
    assert batch.batch_request == {}
    assert isinstance(batch.data.dataframe, pd.DataFrame)
    assert batch.batch_definition == BatchDefinition(
        datasource_name="my_datasource",
        data_connector_name="my_filesystem_data_connector",
        data_asset_name="B1",
        partition_definition=PartitionDefinition(
            {
                "letter": "B",
                "number": "1",
            }
        ),
    )

    batch_list: List[
        Batch
    ] = basic_pandas_datasource_v013.get_batch_list_from_batch_request(
        batch_request=BatchRequest(
            datasource_name="my_datasource",
            data_connector_name="my_filesystem_data_connector",
            data_asset_name="B1",
            partition_request={
                "batch_identifiers": {
                    "letter": "B",
                    "number": "1",
                }
            },
        )
    )
    assert len(batch_list) == 0

    batch_list: List[
        Batch
    ] = basic_pandas_datasource_v013.get_batch_list_from_batch_request(
        batch_request=BatchRequest(
            datasource_name="my_datasource",
            data_connector_name="my_filesystem_data_connector",
            data_asset_name="Titanic",
            partition_request={
                "batch_identifiers": {
                    "letter": "B",
                    "number": "1",
                }
            },
        )
    )
    assert len(batch_list) == 1
    assert isinstance(batch_list[0].data.dataframe, pd.DataFrame)

    my_df: pd.DataFrame = pd.DataFrame({"x": range(10), "y": range(10)})
    batch: Batch = basic_pandas_datasource_v013.get_batch_from_batch_definition(
        batch_definition=BatchDefinition(
            "my_datasource",
            "_pipeline",
            "_pipeline",
            partition_definition=PartitionDefinition({"some_random_id": 1}),
        ),
        batch_data=my_df,
    )
    # TODO Abe 20201104: Make sure this is what we truly want to do.
    assert batch.batch_request == {}


def test_get_batch_list_from_batch_request(basic_pandas_datasource_v013):
    datasource_name: str = "my_datasource"
    data_connector_name: str = "my_filesystem_data_connector"
    data_asset_name: str = "Titanic"
    titanic_csv_source_file_path: str = file_relative_path(
        __file__, "../test_sets/Titanic.csv"
    )
    base_directory: str = basic_pandas_datasource_v013.data_connectors[
        data_connector_name
    ].base_directory
    titanic_csv_destination_file_path: str = str(
        os.path.join(base_directory, "Titanic_19120414.csv")
    )
    shutil.copy(titanic_csv_source_file_path, titanic_csv_destination_file_path)

    batch_request: dict = {
        "datasource_name": datasource_name,
        "data_connector_name": data_connector_name,
        "data_asset_name": data_asset_name,
        "partition_request": {
            "batch_identifiers": {"letter": "Titanic", "number": "19120414"}
        },
        # "limit": None,
        # "batch_spec_passthrough": {
        #     "path": titanic_csv_destination_file_path,
        #     "reader_method": "read_csv",
        #     "reader_options": None,
        #     "limit": 2000
        # }
    }
    batch_request: BatchRequest = BatchRequest(**batch_request)
    batch_list: List[
        Batch
    ] = basic_pandas_datasource_v013.get_batch_list_from_batch_request(
        batch_request=batch_request
    )

    assert len(batch_list) == 1

    batch: Batch = batch_list[0]

    assert batch.batch_spec is not None
    assert isinstance(batch.data.dataframe, pd.DataFrame)
    assert batch.data.dataframe.shape[0] == 1313
    assert (
        batch.batch_markers["pandas_data_fingerprint"]
        == "3aaabc12402f987ff006429a7756f5cf"
    )


<<<<<<< HEAD
def test_get_batch_with_pipeline_style_batch_request(basic_pandas_datasource_v013):
    test_df: pd.DataFrame = pd.DataFrame(data={"col1": [1, 2], "col2": [3, 4]})

    data_connector_name: str = "test_runtime_data_connector"
    data_asset_name: str = "IN_MEMORY_DATA_ASSET"

    batch_request: dict = {
        "datasource_name": basic_pandas_datasource_v013.name,
        "data_connector_name": data_connector_name,
        "data_asset_name": data_asset_name,
        "runtime_parameters": {
            "batch_data": test_df,
        },
        "batch_identifiers": {
            "airflow_run_id": 1234567890,
        },
    }
    batch_request: BatchRequest = RuntimeBatchRequest(**batch_request)
    batch_list: List[
        Batch
    ] = basic_pandas_datasource_v013.get_batch_list_from_batch_request(
        batch_request=batch_request
    )

    assert len(batch_list) == 1

    batch: Batch = batch_list[0]

    assert batch.batch_spec is not None
    assert batch.batch_definition["data_asset_name"] == data_asset_name
    assert isinstance(batch.data.dataframe, pd.DataFrame)
    assert batch.data.dataframe.shape == (2, 2)
    assert batch.data.dataframe["col2"].values[1] == 4
    assert (
        batch.batch_markers["pandas_data_fingerprint"]
        == "1e461a0df5fe0a6db2c3bc4ef88ef1f0"
    )


def test_get_batch_with_pipeline_style_batch_request_missing_partition_request_error(
    basic_pandas_datasource_v013,
):
    test_df: pd.DataFrame = pd.DataFrame(data={"col1": [1, 2], "col2": [3, 4]})

    data_connector_name: str = "test_runtime_data_connector"
    data_asset_name: str = "test_asset_1"

    batch_request: dict = {
        "datasource_name": basic_pandas_datasource_v013.name,
        "data_connector_name": data_connector_name,
        "data_asset_name": data_asset_name,
        "runtime_parameters": {
            "batch_data": test_df,
        },
        "batch_identifiers": None,
    }
    batch_request: BatchRequest = RuntimeBatchRequest(**batch_request)
    with pytest.raises(ge_exceptions.DataConnectorError):
        # noinspection PyUnusedLocal
        batch_list: List[
            Batch
        ] = basic_pandas_datasource_v013.get_batch_list_from_batch_request(
            batch_request=batch_request
        )


def test_get_batch_with_pipeline_style_batch_request_incompatible_batch_data_and_pandas_execution_engine_error(
    basic_pandas_datasource_v013,
):
    data_connector_name: str = "test_runtime_data_connector"
    data_asset_name: str = "IN_MEMORY_DATA_ASSET"

    batch_request: Union[dict, BatchRequest]

    batch_request = {
        "datasource_name": basic_pandas_datasource_v013.name,
        "data_connector_name": data_connector_name,
        "data_asset_name": data_asset_name,
        "runtime_parameters": {
            "batch_data": "SELECT * FROM my_table",
        },
        "batch_identifiers": {
            "pipeline_stage_name": "core_processing",
            "airflow_run_id": 1234567890,
        },
    }
    batch_request = RuntimeBatchRequest(**batch_request)
    with pytest.raises(ge_exceptions.ExecutionEngineError):
        # noinspection PyUnusedLocal
        batch_list: List[
            Batch
        ] = basic_pandas_datasource_v013.get_batch_list_from_batch_request(
            batch_request=batch_request
        )


def test_get_batch_with_pipeline_style_batch_request_incompatible_batch_data_and_spark_df_execution_engine_error(
    basic_spark_datasource,
):
    data_connector_name: str = "test_runtime_data_connector"
    data_asset_name: str = "IN_MEMORY_DATA_ASSET"

    batch_request: Union[dict, BatchRequest]

    batch_request = {
        "datasource_name": basic_spark_datasource.name,
        "data_connector_name": data_connector_name,
        "data_asset_name": data_asset_name,
        "runtime_parameters": {
            "batch_data": "SELECT * FROM my_table",
        },
        "batch_identifiers": {
            "pipeline_stage_name": "core_processing",
            "airflow_run_id": 1234567890,
        },
    }
    batch_request = RuntimeBatchRequest(**batch_request)
    with pytest.raises(ge_exceptions.ExecutionEngineError):
        # noinspection PyUnusedLocal
        batch_list: List[
            Batch
        ] = basic_spark_datasource.get_batch_list_from_batch_request(
            batch_request=batch_request
        )


def test_get_available_data_asset_names_with_configured_asset_filesystem_data_connector(
    basic_pandas_datasource_v013,
):
    data_connector_names: Optional[Union[List, str]] = None

    # Call "get_batch_list_from_batch_request()" to fill up the caches
    data_connector_name: str = "test_runtime_data_connector"
    data_asset_name: str = "IN_MEMORY_DATA_ASSET"
    test_df: pd.DataFrame = pd.DataFrame(data={"col1": [1, 2], "col2": [3, 4]})
    batch_request: dict = {
        "datasource_name": basic_pandas_datasource_v013.name,
        "data_connector_name": data_connector_name,
        "data_asset_name": data_asset_name,
        "runtime_parameters": {
            "batch_data": test_df,
        },
        "batch_identifiers": {
            "airflow_run_id": 1234567890,
        },
    }
    batch_request: BatchRequest = RuntimeBatchRequest(**batch_request)
    # noinspection PyUnusedLocal
    batch_list: List[
        Batch
    ] = basic_pandas_datasource_v013.get_batch_list_from_batch_request(
        batch_request=batch_request
    )

    expected_data_asset_names: dict = {
        "test_runtime_data_connector": [data_asset_name],
        "my_filesystem_data_connector": ["Titanic"],
    }

    available_data_asset_names: dict = (
        basic_pandas_datasource_v013.get_available_data_asset_names(
            data_connector_names=data_connector_names
        )
    )

    assert set(available_data_asset_names.keys()) == set(
        expected_data_asset_names.keys()
    )
    for connector_name, asset_list in available_data_asset_names.items():
        assert set(asset_list) == set(expected_data_asset_names[connector_name])

    data_connector_names = [
        "my_filesystem_data_connector",
        "test_runtime_data_connector",
    ]

    expected_data_asset_names: dict = {
        "test_runtime_data_connector": [data_asset_name],
        "my_filesystem_data_connector": ["Titanic"],
    }

    available_data_asset_names: dict = (
        basic_pandas_datasource_v013.get_available_data_asset_names(
            data_connector_names=data_connector_names
        )
    )

    assert set(available_data_asset_names.keys()) == set(
        expected_data_asset_names.keys()
    )
    for connector_name, asset_list in available_data_asset_names.items():
        assert set(asset_list) == set(expected_data_asset_names[connector_name])

    data_connector_names = ["my_filesystem_data_connector"]

    expected_data_asset_names: dict = {"my_filesystem_data_connector": ["Titanic"]}

    available_data_asset_names: dict = (
        basic_pandas_datasource_v013.get_available_data_asset_names(
            data_connector_names=data_connector_names
        )
    )

    assert set(available_data_asset_names.keys()) == set(
        expected_data_asset_names.keys()
    )
    for connector_name, asset_list in available_data_asset_names.items():
        assert set(asset_list) == set(expected_data_asset_names[connector_name])

    data_connector_names = "my_filesystem_data_connector"

    expected_data_asset_names: dict = {"my_filesystem_data_connector": ["Titanic"]}

    available_data_asset_names: dict = (
        basic_pandas_datasource_v013.get_available_data_asset_names(
            data_connector_names=data_connector_names
        )
    )

    assert set(available_data_asset_names.keys()) == set(
        expected_data_asset_names.keys()
    )
    for connector_name, asset_list in available_data_asset_names.items():
        assert set(asset_list) == set(expected_data_asset_names[connector_name])

    data_connector_names = ["test_runtime_data_connector"]

    expected_data_asset_names: dict = {"test_runtime_data_connector": [data_asset_name]}

    available_data_asset_names: dict = (
        basic_pandas_datasource_v013.get_available_data_asset_names(
            data_connector_names=data_connector_names
        )
    )

    assert set(available_data_asset_names.keys()) == set(
        expected_data_asset_names.keys()
    )
    for connector_name, asset_list in available_data_asset_names.items():
        assert set(asset_list) == set(expected_data_asset_names[connector_name])


def test_get_available_data_asset_names_with_single_partition_file_data_connector(
    sample_datasource_v013_with_single_partition_file_data_connector,
):
    datasource: Datasource = (
        sample_datasource_v013_with_single_partition_file_data_connector
    )
    data_connector_names: Optional[Union[List, str]] = None

    # Call "get_batch_list_from_batch_request()" to fill up the caches
    data_connector_name: str = "test_runtime_data_connector"
    data_asset_name: str = "IN_MEMORY_DATA_ASSET"
    test_df: pd.DataFrame = pd.DataFrame(data={"col1": [1, 2], "col2": [3, 4]})
    batch_request: dict = {
        "datasource_name": datasource.name,
        "data_connector_name": data_connector_name,
        "data_asset_name": data_asset_name,
        "runtime_parameters": {
            "batch_data": test_df,
        },
        "batch_identifiers": {
            "airflow_run_id": 1234567890,
        },
    }
    batch_request: BatchRequest = RuntimeBatchRequest(**batch_request)
    # noinspection PyUnusedLocal
    batch_list: List[Batch] = datasource.get_batch_list_from_batch_request(
        batch_request=batch_request
    )

    expected_data_asset_names: dict = {
        "test_runtime_data_connector": [data_asset_name],
        "my_filesystem_data_connector": ["DEFAULT_ASSET_NAME"],
    }

    available_data_asset_names: dict = datasource.get_available_data_asset_names(
        data_connector_names=data_connector_names
    )

    assert set(available_data_asset_names.keys()) == set(
        expected_data_asset_names.keys()
    )
    for connector_name, asset_list in available_data_asset_names.items():
        assert set(asset_list) == set(expected_data_asset_names[connector_name])

    data_connector_names = [
        "my_filesystem_data_connector",
        "test_runtime_data_connector",
    ]

    expected_data_asset_names: dict = {
        "test_runtime_data_connector": [data_asset_name],
        "my_filesystem_data_connector": ["DEFAULT_ASSET_NAME"],
    }

    available_data_asset_names: dict = datasource.get_available_data_asset_names(
        data_connector_names=data_connector_names
    )

    assert set(available_data_asset_names.keys()) == set(
        expected_data_asset_names.keys()
    )
    for connector_name, asset_list in available_data_asset_names.items():
        assert set(asset_list) == set(expected_data_asset_names[connector_name])

    data_connector_names = ["my_filesystem_data_connector"]

    expected_data_asset_names: dict = {
        "my_filesystem_data_connector": ["DEFAULT_ASSET_NAME"]
    }

    available_data_asset_names: dict = datasource.get_available_data_asset_names(
        data_connector_names=data_connector_names
    )

    assert set(available_data_asset_names.keys()) == set(
        expected_data_asset_names.keys()
    )
    for connector_name, asset_list in available_data_asset_names.items():
        assert set(asset_list) == set(expected_data_asset_names[connector_name])

    data_connector_names = "my_filesystem_data_connector"

    expected_data_asset_names: dict = {
        "my_filesystem_data_connector": ["DEFAULT_ASSET_NAME"]
    }

    available_data_asset_names: dict = datasource.get_available_data_asset_names(
        data_connector_names=data_connector_names
    )

    assert set(available_data_asset_names.keys()) == set(
        expected_data_asset_names.keys()
    )
    for connector_name, asset_list in available_data_asset_names.items():
        assert set(asset_list) == set(expected_data_asset_names[connector_name])

    data_connector_names = ["my_filesystem_data_connector"]

    expected_data_asset_names: dict = {
        "my_filesystem_data_connector": ["DEFAULT_ASSET_NAME"]
    }

    available_data_asset_names: dict = datasource.get_available_data_asset_names(
        data_connector_names=data_connector_names
    )

    assert set(available_data_asset_names.keys()) == set(
        expected_data_asset_names.keys()
    )
    for connector_name, asset_list in available_data_asset_names.items():
        assert set(asset_list) == set(expected_data_asset_names[connector_name])


=======
# TODO
>>>>>>> 0a43c5b7
def test_get_available_data_asset_names_with_caching():
    pass


def test__data_source_batch_spec_passthrough(tmp_path_factory):
    base_directory = str(
        tmp_path_factory.mktemp("test__data_source_v013_batch_spec_passthrough")
    )
    with open(
        os.path.join(base_directory, "csv_with_extra_header_rows.csv"), "w"
    ) as f_:
        f_.write(
            """--- extra ---
--- extra ---
x,y
0,a
1,b
2,c
3,d
4,e
5,f
6,g
7,h
8,i
9,j
"""
        )

    my_datasource: Datasource = instantiate_class_from_config(
        yaml.load(
            fr"""
class_name: Datasource

execution_engine:
    class_name: PandasExecutionEngine

data_connectors:

    my_configured_data_connector:
        module_name: great_expectations.datasource.data_connector
        class_name: ConfiguredAssetFilesystemDataConnector

        base_directory: {base_directory}
        glob_directive: "*.csv"
        default_regex:
            pattern: "(.*)"
            group_names:
                - file_name
        assets:
            stuff:
                batch_spec_passthrough:
                    reader_options:
                        skiprows: 2


    my_inferred_data_connector:
        module_name: great_expectations.datasource.data_connector
        class_name: InferredAssetFilesystemDataConnector
        base_directory: {base_directory}
        batch_spec_passthrough:
            reader_options:
                skiprows: 2

        default_regex:
            pattern: (.*)\.csv
            group_names:
                - data_asset_name
    """,
        ),
        runtime_environment={"name": "my_datasource"},
        config_defaults={"module_name": "great_expectations.datasource"},
    )

    report_obj = my_datasource.self_check()

    print(json.dumps(report_obj, indent=2))

    assert (
        report_obj["data_connectors"]["my_configured_data_connector"][
            "example_data_reference"
        ]["n_rows"]
        == 10
    )

    assert (
        report_obj["data_connectors"]["my_inferred_data_connector"][
            "example_data_reference"
        ]["n_rows"]
        == 10
    )<|MERGE_RESOLUTION|>--- conflicted
+++ resolved
@@ -45,7 +45,6 @@
     class_name: PandasExecutionEngine
 
 data_connectors:
-<<<<<<< HEAD
     test_runtime_data_connector:
         module_name: great_expectations.datasource.data_connector
         class_name: RuntimeDataConnector
@@ -53,8 +52,6 @@
             - pipeline_stage_name
             - airflow_run_id
 
-=======
->>>>>>> 0a43c5b7
     my_filesystem_data_connector:
         class_name: ConfiguredAssetFilesystemDataConnector
         base_directory: {base_directory}
@@ -101,15 +98,12 @@
         spark.sql.shuffle.partitions: 2
         spark.default.parallelism: 4
 data_connectors:
-<<<<<<< HEAD
     test_runtime_data_connector:
         module_name: great_expectations.datasource.data_connector
         class_name: RuntimeDataConnector
         batch_identifiers:
             - pipeline_stage_name
             - airflow_run_id
-=======
->>>>>>> 0a43c5b7
     simple_filesystem_data_connector:
         class_name: InferredAssetFilesystemDataConnector
         base_directory: {base_directory}
@@ -145,7 +139,6 @@
     class_name: PandasExecutionEngine
 
 data_connectors:
-<<<<<<< HEAD
     test_runtime_data_connector:
         module_name: great_expectations.datasource.data_connector
         class_name: RuntimeDataConnector
@@ -153,8 +146,6 @@
             - pipeline_stage_name
             - airflow_run_id
 
-=======
->>>>>>> 0a43c5b7
     my_filesystem_data_connector:
         class_name: InferredAssetFilesystemDataConnector
         base_directory: {base_directory}
@@ -407,7 +398,6 @@
     )
 
 
-<<<<<<< HEAD
 def test_get_batch_with_pipeline_style_batch_request(basic_pandas_datasource_v013):
     test_df: pd.DataFrame = pd.DataFrame(data={"col1": [1, 2], "col2": [3, 4]})
 
@@ -763,9 +753,7 @@
         assert set(asset_list) == set(expected_data_asset_names[connector_name])
 
 
-=======
 # TODO
->>>>>>> 0a43c5b7
 def test_get_available_data_asset_names_with_caching():
     pass
 
