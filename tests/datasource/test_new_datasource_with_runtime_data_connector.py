from typing import Dict, List

import pandas as pd
import pytest

from great_expectations.execution_engine.pandas_batch_data import PandasBatchData
from great_expectations.execution_engine.sparkdf_batch_data import SparkDFBatchData

try:
    sqlalchemy = pytest.importorskip("sqlalchemy")
except ImportError:
    sqlalchemy = None

from ruamel.yaml import YAML

import great_expectations.exceptions as ge_exceptions
from great_expectations.core.batch import (
    Batch,
    BatchDefinition,
    IDDict,
    RuntimeBatchRequest,
)
from great_expectations.data_context.util import instantiate_class_from_config
from great_expectations.datasource.new_datasource import Datasource

yaml = YAML()


@pytest.fixture
def datasource_with_runtime_data_connector_and_pandas_execution_engine():
    basic_datasource: Datasource = instantiate_class_from_config(
        yaml.load(
            f"""
    class_name: Datasource

    execution_engine:
        class_name: PandasExecutionEngine

    data_connectors:
        test_runtime_data_connector:
            module_name: great_expectations.datasource.data_connector
            class_name: RuntimeDataConnector
            batch_identifiers:
                - pipeline_stage_name
                - airflow_run_id
                - custom_key_0
        """,
        ),
        runtime_environment={"name": "my_datasource"},
        config_defaults={"module_name": "great_expectations.datasource"},
    )
    return basic_datasource


@pytest.fixture
def datasource_with_runtime_data_connector_and_sparkdf_execution_engine(spark_session):
    basic_datasource: Datasource = instantiate_class_from_config(
        yaml.load(
            f"""
    class_name: Datasource

    execution_engine:
        class_name: SparkDFExecutionEngine

    data_connectors:
        test_runtime_data_connector:
            module_name: great_expectations.datasource.data_connector
            class_name: RuntimeDataConnector
            batch_identifiers:
                - pipeline_stage_name
                - airflow_run_id
                - custom_key_0
        """,
        ),
        runtime_environment={"name": "my_datasource"},
        config_defaults={"module_name": "great_expectations.datasource"},
    )
    return basic_datasource


@pytest.fixture
def datasource_with_runtime_data_connector_and_sqlalchemy_execution_engine(db_file, sa):
    basic_datasource: Datasource = instantiate_class_from_config(
        yaml.load(
            f"""
    class_name: Datasource

    execution_engine:
        class_name: SqlAlchemyExecutionEngine
        connection_string: sqlite:///{db_file}

    data_connectors:
        test_runtime_data_connector:
            module_name: great_expectations.datasource.data_connector
            class_name: RuntimeDataConnector
            batch_identifiers:
                - pipeline_stage_name
                - airflow_run_id
                - custom_key_0
        """,
        ),
        runtime_environment={"name": "my_datasource"},
        config_defaults={"module_name": "great_expectations.datasource"},
    )
    return basic_datasource


@pytest.fixture
def taxi_test_file():
    return file_relative_path(
        __file__,
        os.path.join(
            "..",
            "test_sets",
            "taxi_yellow_trip_data_samples",
            "yellow_trip_data_sample_2018-01.csv",
        ),
    )


@pytest.fixture
def taxi_test_file_directory():
    return file_relative_path(
        __file__,
        os.path.join(
            "..", "test_sets", "taxi_yellow_trip_data_samples", "first_3_files/"
        ),
    )


#########################################
# Tests with data passed in as batch_data
#########################################

# Tests with PandasExecutionEngine : batch_data


def test_pandas_execution_engine_self_check(
    datasource_with_runtime_data_connector_and_pandas_execution_engine,
):
    report = (
        datasource_with_runtime_data_connector_and_pandas_execution_engine.self_check()
    )
    assert report == {
        "data_connectors": {
            "count": 1,
            "test_runtime_data_connector": {
                "class_name": "RuntimeDataConnector",
                "data_asset_count": 0,
                "data_assets": {},
                "example_data_asset_names": [],
                "example_unmatched_data_references": [],
                "note": "RuntimeDataConnector will not have data_asset_names until they are passed in through RuntimeBatchRequest",
                "unmatched_data_reference_count": 0,
            },
        },
        "execution_engine": {
            "boto3_options": {},
            "azure_options": {},
            "gcs_options": {},
            "caching": True,
            "class_name": "PandasExecutionEngine",
            "discard_subset_failing_expectations": False,
            "module_name": "great_expectations.execution_engine.pandas_execution_engine",
        },
    }


def test_pandas_execution_engine_unknown_datasource(
    datasource_with_runtime_data_connector_and_pandas_execution_engine,
):
    test_df: pd.DataFrame = pd.DataFrame(data={"col1": [1, 2], "col2": [3, 4]})
<<<<<<< HEAD
    # raised by _validate_batch_request() in Datasource
=======
    # Test for an unknown datasource
>>>>>>> 25bcffba
    with pytest.raises(ValueError):
        # Test for an unknown datasource
        # noinspection PyUnusedLocal
        batch_list: List[
            Batch
        ] = datasource_with_runtime_data_connector_and_pandas_execution_engine.get_batch_list_from_batch_request(
            batch_request=RuntimeBatchRequest(
                datasource_name="non_existent_datasource",
                data_connector_name="test_runtime_data_connector",
                data_asset_name="my_data_asset",
                runtime_parameters={"batch_data": test_df},
                batch_identifiers={"default_identifier_name": "identifier_name"},
            )
        )


def test_pandas_execution_engine_unknown_data_connector(
    datasource_with_runtime_data_connector_and_pandas_execution_engine,
):
    test_df: pd.DataFrame = pd.DataFrame(data={"col1": [1, 2], "col2": [3, 4]})
<<<<<<< HEAD
    # raised by _validate_batch_request() in Datasource
    with pytest.raises(ValueError):
        # Test for an unknown data_connector
        # noinspection PyUnusedLocal
        batch_list: List[
            Batch
        ] = datasource_with_runtime_data_connector_and_pandas_execution_engine.get_batch_list_from_batch_request(
            batch_request=RuntimeBatchRequest(
                datasource_name=datasource_with_runtime_data_connector_and_pandas_execution_engine.name,
                data_connector_name="non_existent_data_connector",
                data_asset_name="my_data_asset",
                runtime_parameters={"batch_data": test_df},
                batch_identifiers={"default_identifier_name": "identifier_name"},
            )
        )


def test_pandas_execution_engine_no_batch_identifiers(
    datasource_with_runtime_data_connector_and_pandas_execution_engine,
):
    test_df: pd.DataFrame = pd.DataFrame(data={"col1": [1, 2], "col2": [3, 4]})

    # raised by _validate_runtime_batch_request_specific_init_parameters() in RuntimeBatchRequest.__init__()
    with pytest.raises(TypeError):
        # batch_identifiers missing (set to None)
        batch_list: List[
            Batch
        ] = datasource_with_runtime_data_connector_and_pandas_execution_engine.get_batch_list_from_batch_request(
            batch_request=RuntimeBatchRequest(
                datasource_name=datasource_with_runtime_data_connector_and_pandas_execution_engine.name,
                data_connector_name="test_runtime_data_connector",
                data_asset_name="my_data_asset",
                runtime_parameters={"batch_data": test_df},
                batch_identifiers=None,
            )
        )

    # raised by _validate_runtime_batch_request_specific_init_parameters() in RuntimeBatchRequest.__init__()
    with pytest.raises(TypeError):
        # batch_identifiers missing
        batch_list: List[
            Batch
        ] = datasource_with_runtime_data_connector_and_pandas_execution_engine.get_batch_list_from_batch_request(
            batch_request=RuntimeBatchRequest(
                datasource_name=datasource_with_runtime_data_connector_and_pandas_execution_engine.name,
                data_connector_name="test_runtime_data_connector",
                data_asset_name="my_data_asset",
                runtime_parameters={"batch_data": test_df},
            )
        )


def test_pandas_execution_engine_incorrect_batch_identifiers(
    datasource_with_runtime_data_connector_and_pandas_execution_engine,
):

    test_df: pd.DataFrame = pd.DataFrame(data={"col1": [1, 2], "col2": [3, 4]})

    # raised by _validate_batch_identifiers_configuration() in RuntimeDataConnector
    with pytest.raises(ge_exceptions.DataConnectorError):
        # runtime_parameters are not configured in the DataConnector
        batch_list: List[
            Batch
        ] = datasource_with_runtime_data_connector_and_pandas_execution_engine.get_batch_list_from_batch_request(
            batch_request=RuntimeBatchRequest(
                datasource_name=datasource_with_runtime_data_connector_and_pandas_execution_engine.name,
                data_connector_name="test_runtime_data_connector",
                data_asset_name="my_data_asset",
                runtime_parameters={"batch_data": test_df},
                batch_identifiers={"i_dont_exist": "i_dont_either"},
            )
        )


def test_pandas_execution_engine_all_keys_present_for_batch_identifiers(
    datasource_with_runtime_data_connector_and_pandas_execution_engine,
):
    test_df: pd.DataFrame = pd.DataFrame(data={"col1": [1, 2], "col2": [3, 4]})
    batch_identifiers = {
        "pipeline_stage_name": "core_processing",
        "airflow_run_id": 1234567890,
        "custom_key_0": "custom_value_0",
    }

    # Verify that all keys in batch_identifiers are acceptable as batch_identifiers (using batch count).
    batch_request: dict = {
        "datasource_name": datasource_with_runtime_data_connector_and_pandas_execution_engine.name,
        "data_connector_name": "test_runtime_data_connector",
        "data_asset_name": "IN_MEMORY_DATA_ASSET",
        "runtime_parameters": {
            "batch_data": test_df,
        },
        "batch_identifiers": batch_identifiers,
    }
    batch_request: RuntimeBatchRequest = RuntimeBatchRequest(**batch_request)
    batch_list: List[
        Batch
    ] = datasource_with_runtime_data_connector_and_pandas_execution_engine.get_batch_list_from_batch_request(
        batch_request=batch_request
    )
    assert len(batch_list) == 1


def test_pandas_execution_engine_batch_identifiers_error_mostly_legal_keys(
    datasource_with_runtime_data_connector_and_pandas_execution_engine,
):
    test_df: pd.DataFrame = pd.DataFrame(data={"col1": [1, 2], "col2": [3, 4]})
    batch_identifiers = {
        "pipeline_stage_name": "core_processing",
        "airflow_run_id": 1234567890,
        "custom_key_0": "custom_value_0",
        "i_am_illegal_key": "i_am_illegal_value",
    }

    # Insure that keys in batch_identifiers that are not among batch_identifiers declared in
    # configuration are not accepted.  In this test, all legal keys plus a single illegal key are present.
    batch_request: dict = {
        "datasource_name": datasource_with_runtime_data_connector_and_pandas_execution_engine.name,
        "data_connector_name": "test_runtime_data_connector",
        "data_asset_name": "IN_MEMORY_DATA_ASSET",
        "runtime_parameters": {
            "batch_data": test_df,
        },
        "batch_identifiers": batch_identifiers,
    }
    batch_request: RuntimeBatchRequest = RuntimeBatchRequest(**batch_request)

    with pytest.raises(ge_exceptions.DataConnectorError):
        # noinspection PyUnusedLocal
        batch_list: List[
            Batch
        ] = datasource_with_runtime_data_connector_and_pandas_execution_engine.get_batch_list_from_batch_request(
            batch_request=batch_request
        )


def test_pandas_execution_engine_batch_identifiers_error_one_illegal_key(
    datasource_with_runtime_data_connector_and_pandas_execution_engine,
):
    test_df: pd.DataFrame = pd.DataFrame(data={"col1": [1, 2], "col2": [3, 4]})

    batch_identifiers = {"unknown_key": "some_value"}
    # Insure that keys in batch_identifiers that are not among batch_identifiers declared in
    # configuration are not accepted.  In this test, a single illegal key is present.
    batch_request: dict = {
        "datasource_name": datasource_with_runtime_data_connector_and_pandas_execution_engine.name,
        "data_connector_name": "test_runtime_data_connector",
        "data_asset_name": "IN_MEMORY_DATA_ASSET",
        "runtime_parameters": {
            "batch_data": test_df,
        },
        "batch_identifiers": batch_identifiers,
    }
    batch_request: RuntimeBatchRequest = RuntimeBatchRequest(**batch_request)

    with pytest.raises(ge_exceptions.DataConnectorError):
        # noinspection PyUnusedLocal
        batch_list: List[
            Batch
        ] = datasource_with_runtime_data_connector_and_pandas_execution_engine.get_batch_list_from_batch_request(
            batch_request=batch_request
        )


def test_pandas_execution_engine_set_data_asset_name_for_runtime_data(
    datasource_with_runtime_data_connector_and_pandas_execution_engine,
):
    test_df: pd.DataFrame = pd.DataFrame(data={"col1": [1, 2], "col2": [3, 4]})
    batch_identifiers = {
        "pipeline_stage_name": "core_processing",
        "airflow_run_id": 1234567890,
        "custom_key_0": "custom_value_0",
    }

    # set : my_runtime_data_asset
    batch_request: dict = {
        "datasource_name": datasource_with_runtime_data_connector_and_pandas_execution_engine.name,
        "data_connector_name": "test_runtime_data_connector",
        "data_asset_name": "my_runtime_data_asset",
        "runtime_parameters": {
            "batch_data": test_df,
        },
        "batch_identifiers": batch_identifiers,
    }
    batch_request: RuntimeBatchRequest = RuntimeBatchRequest(**batch_request)
    batch_list: List[
        Batch
    ] = datasource_with_runtime_data_connector_and_pandas_execution_engine.get_batch_list_from_batch_request(
        batch_request=batch_request
    )
    assert batch_list[0].batch_definition.data_asset_name == "my_runtime_data_asset"


def test_pandas_execution_engine_get_available_data_asset_names(
    datasource_with_runtime_data_connector_and_pandas_execution_engine,
):
    expected_available_data_asset_names: Dict[List[str]] = {
        "test_runtime_data_connector": []
    }
    available_data_asset_names: Dict[
        List[str]
    ] = (
        datasource_with_runtime_data_connector_and_pandas_execution_engine.get_available_data_asset_names()
    )
    assert available_data_asset_names == expected_available_data_asset_names


def test_pandas_execution_engine_get_batch_definition_list_from_batch_request_length_one(
    datasource_with_runtime_data_connector_and_pandas_execution_engine,
):
    test_df: pd.DataFrame = pd.DataFrame(data={"col1": [1, 2], "col2": [3, 4]})

    batch_identifiers = {
        "airflow_run_id": 1234567890,
    }

    batch_request: dict = {
        "datasource_name": datasource_with_runtime_data_connector_and_pandas_execution_engine.name,
        "data_connector_name": "test_runtime_data_connector",
        "data_asset_name": "my_data_asset",
        "runtime_parameters": {
            "batch_data": test_df,
        },
        "batch_identifiers": batch_identifiers,
    }
    batch_request: RuntimeBatchRequest = RuntimeBatchRequest(**batch_request)
    batch_list: List[
        Batch
    ] = datasource_with_runtime_data_connector_and_pandas_execution_engine.get_batch_list_from_batch_request(
        batch_request=batch_request
    )
    # batches are a little bit more difficult to test because of batch_markers
    # they are ones that uniquely identify the data
    assert len(batch_list) == 1
    my_batch_1 = batch_list[0]

    assert my_batch_1.batch_spec is not None
    assert my_batch_1.batch_definition["data_asset_name"] == "my_data_asset"
    assert isinstance(my_batch_1.data.dataframe, pd.DataFrame)
    assert my_batch_1.data.dataframe.shape == (2, 2)
    assert my_batch_1.data.dataframe["col2"].values[1] == 4
    assert (
        my_batch_1.batch_markers["pandas_data_fingerprint"]
        == "1e461a0df5fe0a6db2c3bc4ef88ef1f0"
    )


def test_pandas_execution_engine_get_batch_definitions_and_get_batch_basics(
    datasource_with_runtime_data_connector_and_pandas_execution_engine,
):
    test_df: pd.DataFrame = pd.DataFrame(data={"col1": [1, 2], "col2": [3, 4]})

    data_connector_name: str = "test_runtime_data_connector"
    data_asset_name: str = "test_asset_1"

    batch_request: dict = {
        "datasource_name": datasource_with_runtime_data_connector_and_pandas_execution_engine.name,
        "data_connector_name": data_connector_name,
        "data_asset_name": data_asset_name,
        "runtime_parameters": {
            "batch_data": test_df,
        },
        "batch_identifiers": {
            "airflow_run_id": 1234567890,
        },
    }
    batch_request: RuntimeBatchRequest = RuntimeBatchRequest(**batch_request)

    assert (
        len(
            datasource_with_runtime_data_connector_and_pandas_execution_engine.get_available_batch_definitions(
                batch_request=batch_request
            )
        )
        == 1
    )

    my_df: pd.DataFrame = pd.DataFrame({"x": range(10), "y": range(10)})
    batch: Batch = datasource_with_runtime_data_connector_and_pandas_execution_engine.get_batch_from_batch_definition(
        batch_definition=BatchDefinition(
            "my_datasource",
            "_pipeline",
            "_pipeline",
            batch_identifiers=IDDict({"some_random_id": 1}),
        ),
        batch_data=my_df,
    )
    assert batch.batch_request == {}


# Tests with SparkDFExecutionEngine : batch_data


def test_sparkdf_execution_engine_self_check(
    datasource_with_runtime_data_connector_and_sparkdf_execution_engine, spark_session
):
    report = (
        datasource_with_runtime_data_connector_and_sparkdf_execution_engine.self_check()
    )
    assert report["data_connectors"] == {
        "count": 1,
        "test_runtime_data_connector": {
            "class_name": "RuntimeDataConnector",
            "data_asset_count": 0,
            "data_assets": {},
            "example_data_asset_names": [],
            "example_unmatched_data_references": [],
            "note": "RuntimeDataConnector will not have data_asset_names until they are passed in through RuntimeBatchRequest",
            "unmatched_data_reference_count": 0,
        },
    }
    assert report["execution_engine"]["caching"] == True
    assert report["execution_engine"]["class_name"] == "SparkDFExecutionEngine"
    assert (
        report["execution_engine"]["module_name"]
        == "great_expectations.execution_engine.sparkdf_execution_engine"
    )


def test_sparkdf_execution_engine_unknown_datasource(
    datasource_with_runtime_data_connector_and_sparkdf_execution_engine, spark_session
):
    test_df = spark_session.createDataFrame(
        data=pd.DataFrame(data={"col1": [1, 2], "col2": [3, 4]})
    )
    # raised by _validate_batch_request() in Datasource
    with pytest.raises(ValueError):
        # Test for an unknown datasource
        # noinspection PyUnusedLocal
        batch_list: List[
            Batch
        ] = datasource_with_runtime_data_connector_and_sparkdf_execution_engine.get_batch_list_from_batch_request(
            batch_request=RuntimeBatchRequest(
                datasource_name="non_existent_datasource",
                data_connector_name="test_runtime_data_connector",
                data_asset_name="my_data_asset",
                runtime_parameters={"batch_data": test_df},
                batch_identifiers={"default_identifier_name": "identifier_name"},
            )
        )


def test_sparkdf_execution_engine_unknown_data_connector(
    datasource_with_runtime_data_connector_and_sparkdf_execution_engine, spark_session
):
    test_df = spark_session.createDataFrame(
        data=pd.DataFrame(data={"col1": [1, 2], "col2": [3, 4]})
    )
    # raised by _validate_batch_request() in Datasource
=======

    # Test for an unknown data_connector
>>>>>>> 25bcffba
    with pytest.raises(ValueError):
        # Test for an unknown data_connector
        # noinspection PyUnusedLocal
        batch_list: List[
            Batch
        ] = datasource_with_runtime_data_connector_and_sparkdf_execution_engine.get_batch_list_from_batch_request(
            batch_request=RuntimeBatchRequest(
                datasource_name=datasource_with_runtime_data_connector_and_sparkdf_execution_engine.name,
                data_connector_name="non_existent_data_connector",
                data_asset_name="my_data_asset",
                runtime_parameters={"batch_data": test_df},
                batch_identifiers={"default_identifier_name": "identifier_name"},
<<<<<<< HEAD
            )
        )


def test_sparkdf_execution_engine_no_batch_identifiers(
    datasource_with_runtime_data_connector_and_sparkdf_execution_engine, spark_session
):
    test_df = spark_session.createDataFrame(
        data=pd.DataFrame(data={"col1": [1, 2], "col2": [3, 4]})
    )

    # raised by _validate_runtime_batch_request_specific_init_parameters() in RuntimeBatchRequest.__init__()
    with pytest.raises(TypeError):
        # batch_identifiers missing (set to None)
        batch_list: List[
            Batch
        ] = datasource_with_runtime_data_connector_and_sparkdf_execution_engine.get_batch_list_from_batch_request(
            batch_request=RuntimeBatchRequest(
                datasource_name=datasource_with_runtime_data_connector_and_sparkdf_execution_engine.name,
                data_connector_name="test_runtime_data_connector",
                data_asset_name="my_data_asset",
                runtime_parameters={"batch_data": test_df},
                batch_identifiers=None,
            )
        )

    # raised by _validate_runtime_batch_request_specific_init_parameters() in RuntimeBatchRequest.__init__()
    with pytest.raises(TypeError):
        # batch_identifiers missing
=======
            )
        )


def test_basic_datasource_runtime_data_connector_error_checking_no_batch_identifiers(
    basic_datasource_with_runtime_data_connector,
):
    test_df: pd.DataFrame = pd.DataFrame(data={"col1": [1, 2], "col2": [3, 4]})

    # Test for illegal absence of batch_identifiers when batch_data is specified
    with pytest.raises(TypeError):
        # noinspection PyUnusedLocal
>>>>>>> 25bcffba
        batch_list: List[
            Batch
        ] = datasource_with_runtime_data_connector_and_sparkdf_execution_engine.get_batch_list_from_batch_request(
            batch_request=RuntimeBatchRequest(
                datasource_name=datasource_with_runtime_data_connector_and_sparkdf_execution_engine.name,
                data_connector_name="test_runtime_data_connector",
                data_asset_name="my_data_asset",
                runtime_parameters={"batch_data": test_df},
            )
        )


def test_sparkdf_execution_engine_incorrect_batch_identifiers(
    datasource_with_runtime_data_connector_and_sparkdf_execution_engine, spark_session
):
    test_df = spark_session.createDataFrame(
        data=pd.DataFrame(data={"col1": [1, 2], "col2": [3, 4]})
    )

<<<<<<< HEAD
    # raised by _validate_batch_identifiers_configuration() in RuntimeDataConnector
    with pytest.raises(ge_exceptions.DataConnectorError):
        # runtime_parameters are not configured in the DataConnector
=======
    test_df: pd.DataFrame = pd.DataFrame(data={"col1": [1, 2], "col2": [3, 4]})

    # Test for illegal falsiness of batch_identifiers when batch_data is specified
    with pytest.raises(TypeError):
        # noinspection PyUnusedLocal
>>>>>>> 25bcffba
        batch_list: List[
            Batch
        ] = datasource_with_runtime_data_connector_and_sparkdf_execution_engine.get_batch_list_from_batch_request(
            batch_request=RuntimeBatchRequest(
                datasource_name=datasource_with_runtime_data_connector_and_sparkdf_execution_engine.name,
                data_connector_name="test_runtime_data_connector",
                data_asset_name="my_data_asset",
                runtime_parameters={"batch_data": test_df},
                batch_identifiers={"i_dont_exist": "i_dont_either"},
            )
        )


def test_sparkdf_execution_engine_all_keys_present_for_batch_identifiers(
    datasource_with_runtime_data_connector_and_sparkdf_execution_engine, spark_session
):
    test_df = spark_session.createDataFrame(
        data=pd.DataFrame(data={"col1": [1, 2], "col2": [3, 4]})
    )
    batch_identifiers = {
        "pipeline_stage_name": "core_processing",
        "airflow_run_id": 1234567890,
        "custom_key_0": "custom_value_0",
    }

    # Verify that all keys in batch_identifiers are acceptable as batch_identifiers (using batch count).
    batch_request: dict = {
        "datasource_name": datasource_with_runtime_data_connector_and_sparkdf_execution_engine.name,
        "data_connector_name": "test_runtime_data_connector",
        "data_asset_name": "IN_MEMORY_DATA_ASSET",
        "runtime_parameters": {
            "batch_data": test_df,
        },
        "batch_identifiers": batch_identifiers,
    }
    batch_request: RuntimeBatchRequest = RuntimeBatchRequest(**batch_request)
    batch_list: List[
        Batch
    ] = datasource_with_runtime_data_connector_and_sparkdf_execution_engine.get_batch_list_from_batch_request(
        batch_request=batch_request
    )
    assert len(batch_list) == 1


def test_sparkdf_execution_engine_batch_identifiers_error_mostly_legal_keys(
    datasource_with_runtime_data_connector_and_sparkdf_execution_engine, spark_session
):
    test_df = spark_session.createDataFrame(
        data=pd.DataFrame(data={"col1": [1, 2], "col2": [3, 4]})
    )
    batch_identifiers = {
        "pipeline_stage_name": "core_processing",
        "airflow_run_id": 1234567890,
        "custom_key_0": "custom_value_0",
        "i_am_illegal_key": "i_am_illegal_value",
    }

    # Insure that keys in batch_identifiers that are not among batch_identifiers declared in
    # configuration are not accepted.  In this test, all legal keys plus a single illegal key are present.
    batch_request: dict = {
        "datasource_name": datasource_with_runtime_data_connector_and_sparkdf_execution_engine.name,
        "data_connector_name": "test_runtime_data_connector",
        "data_asset_name": "IN_MEMORY_DATA_ASSET",
        "runtime_parameters": {
            "batch_data": test_df,
        },
        "batch_identifiers": batch_identifiers,
    }
    batch_request: RuntimeBatchRequest = RuntimeBatchRequest(**batch_request)

    with pytest.raises(ge_exceptions.DataConnectorError):
        # noinspection PyUnusedLocal
        batch_list: List[
            Batch
        ] = datasource_with_runtime_data_connector_and_sparkdf_execution_engine.get_batch_list_from_batch_request(
            batch_request=batch_request
        )


def test_sparkdf_execution_engine_batch_identifiers_error_one_illegal_key(
    datasource_with_runtime_data_connector_and_sparkdf_execution_engine, spark_session
):
    test_df = spark_session.createDataFrame(
        data=pd.DataFrame(data={"col1": [1, 2], "col2": [3, 4]})
    )

    batch_identifiers = {"unknown_key": "some_value"}
    # Insure that keys in batch_identifiers that are not among batch_identifiers declared in
    # configuration are not accepted.  In this test, a single illegal key is present.
    batch_request: dict = {
        "datasource_name": datasource_with_runtime_data_connector_and_sparkdf_execution_engine.name,
        "data_connector_name": "test_runtime_data_connector",
        "data_asset_name": "IN_MEMORY_DATA_ASSET",
        "runtime_parameters": {
            "batch_data": test_df,
        },
        "batch_identifiers": batch_identifiers,
    }
    batch_request: RuntimeBatchRequest = RuntimeBatchRequest(**batch_request)

    with pytest.raises(ge_exceptions.DataConnectorError):
        # noinspection PyUnusedLocal
        batch_list: List[
            Batch
        ] = datasource_with_runtime_data_connector_and_sparkdf_execution_engine.get_batch_list_from_batch_request(
            batch_request=batch_request
        )


def test_sparkdf_execution_engine_set_data_asset_name_for_runtime_data(
    datasource_with_runtime_data_connector_and_sparkdf_execution_engine, spark_session
):
    test_df = spark_session.createDataFrame(
        data=pd.DataFrame(data={"col1": [1, 2], "col2": [3, 4]})
    )
    batch_identifiers = {
        "pipeline_stage_name": "core_processing",
        "airflow_run_id": 1234567890,
        "custom_key_0": "custom_value_0",
    }

    # set : my_runtime_data_asset
    batch_request: dict = {
        "datasource_name": datasource_with_runtime_data_connector_and_sparkdf_execution_engine.name,
        "data_connector_name": "test_runtime_data_connector",
        "data_asset_name": "my_runtime_data_asset",
        "runtime_parameters": {
            "batch_data": test_df,
        },
        "batch_identifiers": batch_identifiers,
    }
    batch_request: RuntimeBatchRequest = RuntimeBatchRequest(**batch_request)
    batch_list: List[
        Batch
    ] = datasource_with_runtime_data_connector_and_sparkdf_execution_engine.get_batch_list_from_batch_request(
        batch_request=batch_request
    )
    assert batch_list[0].batch_definition.data_asset_name == "my_runtime_data_asset"


def test_sparkdf_execution_engine_get_available_data_asset_names(
    datasource_with_runtime_data_connector_and_sparkdf_execution_engine, spark_session
):
    expected_available_data_asset_names: Dict[List[str]] = {
        "test_runtime_data_connector": []
    }
    available_data_asset_names: Dict[
        List[str]
    ] = (
        datasource_with_runtime_data_connector_and_sparkdf_execution_engine.get_available_data_asset_names()
    )
    assert available_data_asset_names == expected_available_data_asset_names


def test_sparkdf_execution_engine_get_batch_definition_list_from_batch_request_length_one(
    datasource_with_runtime_data_connector_and_sparkdf_execution_engine, spark_session
):
    test_df = spark_session.createDataFrame(
        data=pd.DataFrame(data={"col1": [1, 2], "col2": [3, 4]})
    )

    batch_identifiers = {
        "airflow_run_id": 1234567890,
    }

    batch_request: dict = {
        "datasource_name": datasource_with_runtime_data_connector_and_sparkdf_execution_engine.name,
        "data_connector_name": "test_runtime_data_connector",
        "data_asset_name": "my_data_asset",
        "runtime_parameters": {
            "batch_data": test_df,
        },
        "batch_identifiers": batch_identifiers,
    }
    batch_request: RuntimeBatchRequest = RuntimeBatchRequest(**batch_request)
    batch_list: List[
        Batch
    ] = datasource_with_runtime_data_connector_and_sparkdf_execution_engine.get_batch_list_from_batch_request(
        batch_request=batch_request
    )

    assert len(batch_list) == 1
    my_batch_1 = batch_list[0]

    assert my_batch_1.batch_spec is not None
    assert my_batch_1.batch_definition["data_asset_name"] == "my_data_asset"
    assert isinstance(my_batch_1.data, SparkDFBatchData)
    assert len(my_batch_1.data.dataframe.columns) == 2


def test_sparkdf_execution_engine_get_batch_definitions_and_get_batch_basics(
    datasource_with_runtime_data_connector_and_sparkdf_execution_engine, spark_session
):
    test_df = spark_session.createDataFrame(
        data=pd.DataFrame(data={"col1": [1, 2], "col2": [3, 4]})
    )

    data_connector_name: str = "test_runtime_data_connector"
    data_asset_name: str = "test_asset_1"

    batch_request: dict = {
        "datasource_name": datasource_with_runtime_data_connector_and_sparkdf_execution_engine.name,
        "data_connector_name": data_connector_name,
        "data_asset_name": data_asset_name,
        "runtime_parameters": {
            "batch_data": test_df,
        },
        "batch_identifiers": {
            "airflow_run_id": 1234567890,
        },
    }
    batch_request: RuntimeBatchRequest = RuntimeBatchRequest(**batch_request)

    assert (
        len(
            datasource_with_runtime_data_connector_and_sparkdf_execution_engine.get_available_batch_definitions(
                batch_request=batch_request
            )
        )
        == 1
    )

    my_df: pd.DataFrame = pd.DataFrame({"x": range(10), "y": range(10)})
    batch: Batch = datasource_with_runtime_data_connector_and_sparkdf_execution_engine.get_batch_from_batch_definition(
        batch_definition=BatchDefinition(
            "my_datasource",
            "_pipeline",
            "_pipeline",
            batch_identifiers=IDDict({"some_random_id": 1}),
        ),
        batch_data=my_df,
    )
    assert batch.batch_request == {}


####################################
# Tests with data passed in as query
####################################


<<<<<<< HEAD
=======
@pytest.fixture
def datasource_with_runtime_data_connector_and_sqlalchemy_execution_engine(db_file, sa):
    basic_datasource: Datasource = instantiate_class_from_config(
        yaml.load(
            f"""
    class_name: Datasource

    execution_engine:
        class_name: SqlAlchemyExecutionEngine
        connection_string: sqlite:///{db_file}

    data_connectors:
        test_runtime_data_connector:
            module_name: great_expectations.datasource.data_connector
            class_name: RuntimeDataConnector
            batch_identifiers:
                - pipeline_stage_name
                - airflow_run_id
                - custom_key_0
        """,
        ),
        runtime_environment={"name": "my_datasource"},
        config_defaults={"module_name": "great_expectations.datasource"},
    )
    return basic_datasource


>>>>>>> 25bcffba
def test_datasource_with_runtime_data_connector_and_sqlalchemy_execution_engine_self_check(
    db_file, datasource_with_runtime_data_connector_and_sqlalchemy_execution_engine, sa
):
    report = (
        datasource_with_runtime_data_connector_and_sqlalchemy_execution_engine.self_check()
    )

    assert report == {
        "execution_engine": {
            "connection_string": f"sqlite:///{db_file}",
            "module_name": "great_expectations.execution_engine.sqlalchemy_execution_engine",
            "class_name": "SqlAlchemyExecutionEngine",
        },
        "data_connectors": {
            "count": 1,
            "test_runtime_data_connector": {
                "class_name": "RuntimeDataConnector",
                "data_asset_count": 0,
                "example_data_asset_names": [],
                "data_assets": {},
                "note": "RuntimeDataConnector will not have data_asset_names until they are passed in through RuntimeBatchRequest",
                "unmatched_data_reference_count": 0,
                "example_unmatched_data_references": [],
            },
        },
    }


def test_datasource_with_runtime_data_connector_and_sqlalchemy_execution_engine_unknown_datasource(
    datasource_with_runtime_data_connector_and_sqlalchemy_execution_engine, sa
):
    # interacting with the database using query
    test_query: str = "SELECT * FROM table_full__I;"
    # Test for an unknown datasource
    with pytest.raises(TypeError):
        # noinspection PyUnusedLocal
        batch_list: List[
            Batch
        ] = datasource_with_runtime_data_connector_and_sqlalchemy_execution_engine.get_batch_list_from_batch_request(
            batch_request=RuntimeBatchRequest(
                datasource_name="non_existent_datasource",
                data_connector_name="test_runtime_data_connector",
                data_asset_name="my_data_asset",
                runtime_parameters={"query": test_query},
                batch_identifiers=None,
            )
        )


def test_datasource_with_runtime_data_connector_and_sqlalchemy_execution_engine_unknown_dataconnector(
    datasource_with_runtime_data_connector_and_sqlalchemy_execution_engine, sa
):
    # interacting with the database using query
    test_query: str = "SELECT * FROM table_full__I;"
    # Test for an unknown data_connector
    with pytest.raises(TypeError):
        # noinspection PyUnusedLocal
        batch_list: List[
            Batch
        ] = datasource_with_runtime_data_connector_and_sqlalchemy_execution_engine.get_batch_list_from_batch_request(
            batch_request=RuntimeBatchRequest(
                datasource_name=datasource_with_runtime_data_connector_and_sqlalchemy_execution_engine.name,
                data_connector_name="non_existent_data_connector",
                data_asset_name="my_data_asset",
                runtime_parameters={"query": test_query},
                batch_identifiers=None,
            )
        )


def test_datasource_with_runtime_data_connector_and_sqlalchemy_execution_engine_no_batch_identifiers(
    datasource_with_runtime_data_connector_and_sqlalchemy_execution_engine, sa
):
    # interacting with the database using query
    test_query: str = "SELECT * FROM table_full__I;"

    # Test for illegal absence of batch_identifiers when batch_data is specified
    with pytest.raises(TypeError):
        # noinspection PyUnusedLocal
        batch_list: List[
            Batch
        ] = datasource_with_runtime_data_connector_and_sqlalchemy_execution_engine.get_batch_list_from_batch_request(
            batch_request=RuntimeBatchRequest(
                datasource_name=datasource_with_runtime_data_connector_and_sqlalchemy_execution_engine.name,
                data_connector_name="test_runtime_data_connector",
                data_asset_name="my_data_asset",
                runtime_parameters={"query": test_query},
                batch_identifiers=None,
            )
        )


def test_datasource_with_runtime_data_connector_and_sqlalchemy_execution_engine_illegal_batch_identifiers(
    datasource_with_runtime_data_connector_and_sqlalchemy_execution_engine, sa
):
    # interacting with the database using query
    test_query: str = "SELECT * FROM table_full__I;"

    # Test for illegal falsiness of batch_identifiers when batch_data is specified
    with pytest.raises(TypeError):
        # noinspection PyUnusedLocal
        batch_list: List[
            Batch
        ] = datasource_with_runtime_data_connector_and_sqlalchemy_execution_engine.get_batch_list_from_batch_request(
            batch_request=RuntimeBatchRequest(
                datasource_name=datasource_with_runtime_data_connector_and_sqlalchemy_execution_engine.name,
                data_connector_name="test_runtime_data_connector",
                data_asset_name="my_data_asset",
                runtime_parameters={"query": test_query},
                batch_identifiers={},
            )
        )


def test_batch_identifiers_and_batch_identifiers_success_all_keys_present_with_query(
    datasource_with_runtime_data_connector_and_sqlalchemy_execution_engine, sa
):
    # interacting with the database using query
    test_query: str = "SELECT * FROM table_full__I;"
    batch_identifiers = {
        "pipeline_stage_name": "core_processing",
        "airflow_run_id": 1234567890,
        "custom_key_0": "custom_value_0",
    }

    # Verify that all keys in batch_identifiers are acceptable as batch_identifiers (using batch count).
    batch_request: dict = {
        "datasource_name": datasource_with_runtime_data_connector_and_sqlalchemy_execution_engine.name,
        "data_connector_name": "test_runtime_data_connector",
        "data_asset_name": "TEMP_QUERY_DATA_ASSET",
        "runtime_parameters": {
            "query": test_query,
        },
        "batch_identifiers": batch_identifiers,
    }
    batch_request: RuntimeBatchRequest = RuntimeBatchRequest(**batch_request)
    batch_list: List[
        Batch
    ] = datasource_with_runtime_data_connector_and_sqlalchemy_execution_engine.get_batch_list_from_batch_request(
        batch_request=batch_request
    )
    assert len(batch_list) == 1


def test_batch_identifiers_and_batch_identifiers_error_illegal_key_with_query_mostly_legal_keys(
    datasource_with_runtime_data_connector_and_sqlalchemy_execution_engine, sa
):
    # interacting with the database using query
    test_query: str = "SELECT * FROM table_full__I;"
    batch_identifiers = {
        "pipeline_stage_name": "core_processing",
        "airflow_run_id": 1234567890,
        "custom_key_0": "custom_value_0",
        "i_am_illegal_key": "i_am_illegal_value",
    }

    # Insure that keys in batch_identifiers that are not among batch_identifiers declared in
    # configuration are not accepted.  In this test, all legal keys plus a single illegal key are present.
    batch_request: dict = {
        "datasource_name": datasource_with_runtime_data_connector_and_sqlalchemy_execution_engine.name,
        "data_connector_name": "test_runtime_data_connector",
        "data_asset_name": "TEMP_QUERY_DATA_ASSET",
        "runtime_parameters": {
            "query": test_query,
        },
        "batch_identifiers": batch_identifiers,
    }
    batch_request: RuntimeBatchRequest = RuntimeBatchRequest(**batch_request)

    with pytest.raises(ge_exceptions.DataConnectorError):
        # noinspection PyUnusedLocal
        batch_list: List[
            Batch
        ] = datasource_with_runtime_data_connector_and_sqlalchemy_execution_engine.get_batch_list_from_batch_request(
            batch_request=batch_request
        )


def test_batch_identifiers_and_batch_identifiers_error_illegal_key_with_query_single_illegal_key(
    datasource_with_runtime_data_connector_and_sqlalchemy_execution_engine, sa
):
    # interacting with the database using query
    test_query: str = "SELECT * FROM table_full__I;"
    batch_identifiers = {"unknown_key": "some_value"}
    # Insure that keys in batch_identifiers that are not among batch_identifiers declared in
    # configuration  are not accepted.  In this test, a single illegal key is present.
    batch_request: dict = {
        "datasource_name": datasource_with_runtime_data_connector_and_sqlalchemy_execution_engine.name,
        "data_connector_name": "test_runtime_data_connector",
        "data_asset_name": "TEMP_QUERY_DATA_ASSET",
        "runtime_parameters": {
            "query": test_query,
        },
        "batch_identifiers": batch_identifiers,
    }
    batch_request: RuntimeBatchRequest = RuntimeBatchRequest(**batch_request)

    with pytest.raises(ge_exceptions.DataConnectorError):
        # noinspection PyUnusedLocal
        batch_list: List[
            Batch
        ] = datasource_with_runtime_data_connector_and_sqlalchemy_execution_engine.get_batch_list_from_batch_request(
            batch_request=batch_request
        )


def test_set_data_asset_name_for_runtime_query_data(
    datasource_with_runtime_data_connector_and_sqlalchemy_execution_engine, sa
):
    test_query: str = "SELECT * FROM table_full__I;"
    batch_identifiers = {
        "pipeline_stage_name": "core_processing",
        "airflow_run_id": 1234567890,
        "custom_key_0": "custom_value_0",
    }

    # set : my_runtime_data_asset
    batch_request: dict = {
        "datasource_name": datasource_with_runtime_data_connector_and_sqlalchemy_execution_engine.name,
        "data_connector_name": "test_runtime_data_connector",
        "data_asset_name": "my_runtime_data_asset",
        "runtime_parameters": {
            "query": test_query,
        },
        "batch_identifiers": batch_identifiers,
    }
    batch_request: RuntimeBatchRequest = RuntimeBatchRequest(**batch_request)
    batch_list: List[
        Batch
    ] = datasource_with_runtime_data_connector_and_sqlalchemy_execution_engine.get_batch_list_from_batch_request(
        batch_request=batch_request
    )
    assert batch_list[0].batch_definition.data_asset_name == "my_runtime_data_asset"


def test_get_batch_definition_list_from_batch_request_length_one_from_query(
    datasource_with_runtime_data_connector_and_sqlalchemy_execution_engine, sa
):
    # interacting with the database using query
    test_query: str = "SELECT * FROM table_full__I;"

    batch_identifiers = {
        "airflow_run_id": 1234567890,
    }

    batch_request: dict = {
        "datasource_name": datasource_with_runtime_data_connector_and_sqlalchemy_execution_engine.name,
        "data_connector_name": "test_runtime_data_connector",
        "data_asset_name": "my_data_asset",
        "runtime_parameters": {
            "query": test_query,
        },
        "batch_identifiers": batch_identifiers,
    }
    batch_request: RuntimeBatchRequest = RuntimeBatchRequest(**batch_request)
    batch_list: List[
        Batch
    ] = datasource_with_runtime_data_connector_and_sqlalchemy_execution_engine.get_batch_list_from_batch_request(
        batch_request=batch_request
    )
    # batches are a little bit more difficult to test because of batch_markers
    # they are ones that uniquely identify the data
    assert len(batch_list) == 1
    my_batch_1 = batch_list[0]
    assert my_batch_1.batch_spec is not None
    assert my_batch_1.batch_definition["data_asset_name"] == "my_data_asset"
    assert isinstance(my_batch_1.data.selectable, sqlalchemy.Table)


def test_get_batch_with_pipeline_style_batch_request_missing_batch_identifiers_error(
    datasource_with_runtime_data_connector_and_sqlalchemy_execution_engine, sa
):
    # interacting with the database using query
    test_query: str = "SELECT * FROM table_full__I;"

    data_connector_name: str = "test_runtime_data_connector"
    data_asset_name: str = "test_asset_1"

    batch_request: dict = {
        "datasource_name": datasource_with_runtime_data_connector_and_sqlalchemy_execution_engine.name,
        "data_connector_name": data_connector_name,
        "data_asset_name": data_asset_name,
        "runtime_parameters": {
            "query": test_query,
        },
        "batch_identifiers": None,
    }

    with pytest.raises(TypeError):
        # noinspection PyUnusedLocal
        batch_list: List[
            Batch
        ] = datasource_with_runtime_data_connector_and_sqlalchemy_execution_engine.get_batch_list_from_batch_request(
            batch_request=RuntimeBatchRequest(**batch_request)
        )


def test_get_batch_definitions_and_get_batch_basics_from_query(
    datasource_with_runtime_data_connector_and_sqlalchemy_execution_engine, sa
):
    # interacting with the database using query
    test_query: str = "SELECT * FROM table_full__I;"

    data_connector_name: str = "test_runtime_data_connector"
    data_asset_name: str = "test_asset_1"

    batch_request: dict = {
        "datasource_name": datasource_with_runtime_data_connector_and_sqlalchemy_execution_engine.name,
        "data_connector_name": data_connector_name,
        "data_asset_name": data_asset_name,
        "runtime_parameters": {
            "query": test_query,
        },
        "batch_identifiers": {
            "airflow_run_id": 1234567890,
        },
    }
    batch_request: RuntimeBatchRequest = RuntimeBatchRequest(**batch_request)

    assert (
        len(
            datasource_with_runtime_data_connector_and_sqlalchemy_execution_engine.get_available_batch_definitions(
                batch_request=batch_request
            )
        )
        == 1
    )


###################################
# Tests with data passed in as path
###################################


def test_pandas_execution_engine_get_batch_definition_list_from_batch_request_length_one_from_path(
    datasource_with_runtime_data_connector_and_pandas_execution_engine, taxi_test_file
):
    batch_identifiers = {
        "airflow_run_id": 1234567890,
    }
    batch_request: dict = {
        "datasource_name": datasource_with_runtime_data_connector_and_pandas_execution_engine.name,
        "data_connector_name": "test_runtime_data_connector",
        "data_asset_name": "my_data_asset",
        "runtime_parameters": {
            "path": taxi_test_file,
        },
        "batch_identifiers": batch_identifiers,
    }
    batch_request: RuntimeBatchRequest = RuntimeBatchRequest(**batch_request)
    batch_list: List[
        Batch
    ] = datasource_with_runtime_data_connector_and_pandas_execution_engine.get_batch_list_from_batch_request(
        batch_request=batch_request
    )
    assert len(batch_list) == 1
    my_batch_1 = batch_list[0]
    assert my_batch_1.batch_spec is not None
    assert my_batch_1.batch_definition["data_asset_name"] == "my_data_asset"
    assert isinstance(my_batch_1.data, PandasBatchData)


def test_sparkdf_execution_engine_get_batch_definition_list_from_batch_request_length_one_from_path(
    datasource_with_runtime_data_connector_and_sparkdf_execution_engine,
    taxi_test_file,
    spark_session,
):
    batch_identifiers = {
        "airflow_run_id": 1234567890,
    }
    batch_request: dict = {
        "datasource_name": datasource_with_runtime_data_connector_and_sparkdf_execution_engine.name,
        "data_connector_name": "test_runtime_data_connector",
        "data_asset_name": "my_data_asset",
        "runtime_parameters": {
            "path": taxi_test_file,
        },
        "batch_identifiers": batch_identifiers,
    }
    batch_request: RuntimeBatchRequest = RuntimeBatchRequest(**batch_request)
    batch_list: List[
        Batch
    ] = datasource_with_runtime_data_connector_and_sparkdf_execution_engine.get_batch_list_from_batch_request(
        batch_request=batch_request
    )
    assert len(batch_list) == 1
    my_batch_1 = batch_list[0]
    assert my_batch_1.batch_spec is not None
    assert my_batch_1.batch_definition["data_asset_name"] == "my_data_asset"
    assert isinstance(my_batch_1.data, SparkDFBatchData)


def test_pandas_execution_engine_get_batch_definitions_and_get_batch_basics_from_path(
    datasource_with_runtime_data_connector_and_pandas_execution_engine, taxi_test_file
):

    data_connector_name: str = "test_runtime_data_connector"
    data_asset_name: str = "test_asset_1"

    batch_request: dict = {
        "datasource_name": datasource_with_runtime_data_connector_and_pandas_execution_engine.name,
        "data_connector_name": data_connector_name,
        "data_asset_name": data_asset_name,
        "runtime_parameters": {
            "path": taxi_test_file,
        },
        "batch_identifiers": {
            "airflow_run_id": 1234567890,
        },
    }
    batch_request: RuntimeBatchRequest = RuntimeBatchRequest(**batch_request)

    assert (
        len(
            datasource_with_runtime_data_connector_and_pandas_execution_engine.get_available_batch_definitions(
                batch_request=batch_request
            )
        )
        == 1
    )


def test_sparkdf_execution_engine_get_batch_definitions_and_get_batch_basics_from_path(
    datasource_with_runtime_data_connector_and_sparkdf_execution_engine,
    taxi_test_file,
    spark_session,
):

    data_connector_name: str = "test_runtime_data_connector"
    data_asset_name: str = "test_asset_1"

    batch_request: dict = {
        "datasource_name": datasource_with_runtime_data_connector_and_sparkdf_execution_engine.name,
        "data_connector_name": data_connector_name,
        "data_asset_name": data_asset_name,
        "runtime_parameters": {
            "path": taxi_test_file,
        },
        "batch_identifiers": {
            "airflow_run_id": 1234567890,
        },
    }
    batch_request: RuntimeBatchRequest = RuntimeBatchRequest(**batch_request)

    assert (
        len(
            datasource_with_runtime_data_connector_and_sparkdf_execution_engine.get_available_batch_definitions(
                batch_request=batch_request
            )
        )
        == 1
    )


def test_pandas_execution_engine_get_batch_definition_list_from_batch_request_length_one_from_directory(
    datasource_with_runtime_data_connector_and_pandas_execution_engine,
    taxi_test_file_directory,
):
    batch_identifiers = {
        "airflow_run_id": 1234567890,
    }
    batch_request: dict = {
        "datasource_name": datasource_with_runtime_data_connector_and_pandas_execution_engine.name,
        "data_connector_name": "test_runtime_data_connector",
        "data_asset_name": "my_data_asset",
        "runtime_parameters": {
            "path": taxi_test_file_directory,
        },
        "batch_identifiers": batch_identifiers,
        "batch_spec_passthrough": {
            "reader_method": "read_csv",
        },
    }
    batch_request: RuntimeBatchRequest = RuntimeBatchRequest(**batch_request)

    with pytest.raises((IsADirectoryError, pd.errors.ParserError)):
        batch_list: List[
            Batch
        ] = datasource_with_runtime_data_connector_and_pandas_execution_engine.get_batch_list_from_batch_request(
            batch_request=batch_request
        )


def test_sparkdf_execution_engine_get_batch_definition_list_from_batch_request_length_one_from_directory(
    datasource_with_runtime_data_connector_and_sparkdf_execution_engine,
    taxi_test_file_directory,
    spark_session,
):
    batch_identifiers = {
        "airflow_run_id": 1234567890,
    }
    batch_request: dict = {
        "datasource_name": datasource_with_runtime_data_connector_and_sparkdf_execution_engine.name,
        "data_connector_name": "test_runtime_data_connector",
        "data_asset_name": "my_data_asset",
        "runtime_parameters": {
            "path": taxi_test_file_directory,
        },
        "batch_identifiers": batch_identifiers,
        "batch_spec_passthrough": {
            "reader_method": "csv",
            "reader_options": {"header": True},
        },
    }
    batch_request: RuntimeBatchRequest = RuntimeBatchRequest(**batch_request)
    batch_list: List[
        Batch
    ] = datasource_with_runtime_data_connector_and_sparkdf_execution_engine.get_batch_list_from_batch_request(
        batch_request=batch_request
    )
    batch = batch_list[0]

    # 30000 means all 3 files were read as 1 CSV
    assert batch.data.dataframe.count() == 30000<|MERGE_RESOLUTION|>--- conflicted
+++ resolved
@@ -170,11 +170,7 @@
     datasource_with_runtime_data_connector_and_pandas_execution_engine,
 ):
     test_df: pd.DataFrame = pd.DataFrame(data={"col1": [1, 2], "col2": [3, 4]})
-<<<<<<< HEAD
     # raised by _validate_batch_request() in Datasource
-=======
-    # Test for an unknown datasource
->>>>>>> 25bcffba
     with pytest.raises(ValueError):
         # Test for an unknown datasource
         # noinspection PyUnusedLocal
@@ -195,7 +191,6 @@
     datasource_with_runtime_data_connector_and_pandas_execution_engine,
 ):
     test_df: pd.DataFrame = pd.DataFrame(data={"col1": [1, 2], "col2": [3, 4]})
-<<<<<<< HEAD
     # raised by _validate_batch_request() in Datasource
     with pytest.raises(ValueError):
         # Test for an unknown data_connector
@@ -545,10 +540,6 @@
         data=pd.DataFrame(data={"col1": [1, 2], "col2": [3, 4]})
     )
     # raised by _validate_batch_request() in Datasource
-=======
-
-    # Test for an unknown data_connector
->>>>>>> 25bcffba
     with pytest.raises(ValueError):
         # Test for an unknown data_connector
         # noinspection PyUnusedLocal
@@ -561,7 +552,6 @@
                 data_asset_name="my_data_asset",
                 runtime_parameters={"batch_data": test_df},
                 batch_identifiers={"default_identifier_name": "identifier_name"},
-<<<<<<< HEAD
             )
         )
 
@@ -591,7 +581,6 @@
     # raised by _validate_runtime_batch_request_specific_init_parameters() in RuntimeBatchRequest.__init__()
     with pytest.raises(TypeError):
         # batch_identifiers missing
-=======
             )
         )
 
@@ -604,7 +593,6 @@
     # Test for illegal absence of batch_identifiers when batch_data is specified
     with pytest.raises(TypeError):
         # noinspection PyUnusedLocal
->>>>>>> 25bcffba
         batch_list: List[
             Batch
         ] = datasource_with_runtime_data_connector_and_sparkdf_execution_engine.get_batch_list_from_batch_request(
@@ -623,18 +611,9 @@
     test_df = spark_session.createDataFrame(
         data=pd.DataFrame(data={"col1": [1, 2], "col2": [3, 4]})
     )
-
-<<<<<<< HEAD
     # raised by _validate_batch_identifiers_configuration() in RuntimeDataConnector
     with pytest.raises(ge_exceptions.DataConnectorError):
         # runtime_parameters are not configured in the DataConnector
-=======
-    test_df: pd.DataFrame = pd.DataFrame(data={"col1": [1, 2], "col2": [3, 4]})
-
-    # Test for illegal falsiness of batch_identifiers when batch_data is specified
-    with pytest.raises(TypeError):
-        # noinspection PyUnusedLocal
->>>>>>> 25bcffba
         batch_list: List[
             Batch
         ] = datasource_with_runtime_data_connector_and_sparkdf_execution_engine.get_batch_list_from_batch_request(
@@ -875,8 +854,6 @@
 ####################################
 
 
-<<<<<<< HEAD
-=======
 @pytest.fixture
 def datasource_with_runtime_data_connector_and_sqlalchemy_execution_engine(db_file, sa):
     basic_datasource: Datasource = instantiate_class_from_config(
@@ -904,7 +881,6 @@
     return basic_datasource
 
 
->>>>>>> 25bcffba
 def test_datasource_with_runtime_data_connector_and_sqlalchemy_execution_engine_self_check(
     db_file, datasource_with_runtime_data_connector_and_sqlalchemy_execution_engine, sa
 ):
