from __future__ import annotations

import copy
import logging
import pathlib
from typing import TYPE_CHECKING

import pandas as pd
import pydantic
import pytest

from great_expectations.datasource.fluent.spark_datasource import (
    DataFrameAsset,
)

if TYPE_CHECKING:
    from great_expectations.data_context import AbstractDataContext


logger = logging.getLogger(__file__)


@pytest.fixture
def csv_path() -> pathlib.Path:
    relative_path = pathlib.Path(
        "..", "..", "test_sets", "taxi_yellow_tripdata_samples"
    )
    abs_csv_path = (
        pathlib.Path(__file__).parent.joinpath(relative_path).resolve(strict=True)
    )
    return abs_csv_path


@pytest.fixture
def valid_file_path(csv_path: pathlib.Path) -> pathlib.Path:
    return csv_path / "yellow_tripdata_sample_2018-03.csv"


def test_dataframe_asset(
    empty_data_context: AbstractDataContext,
    spark_session,
    spark_df_from_pandas_df,
    test_df_pandas,
):
    # validates that a dataframe object is passed
    with pytest.raises(pydantic.ValidationError) as exc_info:
        _ = DataFrameAsset(name="malformed_asset", dataframe={})

    errors_dict = exc_info.value.errors()[0]
    assert errors_dict["loc"][0] == "dataframe"

    datasource = empty_data_context.sources.add_spark(name="my_spark_datasource")

    pandas_df = test_df_pandas
    spark_df = spark_df_from_pandas_df(spark_session, pandas_df)

    dataframe_asset = datasource.add_dataframe_asset(
        name="my_dataframe_asset", dataframe=spark_df
    )
    assert isinstance(dataframe_asset, DataFrameAsset)
    assert dataframe_asset.name == "my_dataframe_asset"
    assert len(datasource.assets) == 1

    _ = datasource.add_dataframe_asset(
        name="my_second_dataframe_asset", dataframe=spark_df
    )
    assert len(datasource.assets) == 2

    assert all(
<<<<<<< HEAD
        [asset.dataframe.toPandas().equals(pandas_df) for asset in datasource.assets]
    )
=======
        [
            asset.dataframe.toPandas().equals(pandas_df)
            for asset in datasource.assets.values()
        ]
    )


def test_spark_data_asset_batch_metadata(
    empty_data_context: AbstractDataContext,
    valid_file_path: pathlib.Path,
    test_df_pandas: pd.DataFrame,
    spark_session,
    spark_df_from_pandas_df,
):
    my_config_variables = {"pipeline_filename": __file__}
    empty_data_context.config_variables.update(my_config_variables)

    spark_df = spark_df_from_pandas_df(spark_session, test_df_pandas)

    spark_datasource = empty_data_context.sources.add_spark("my_spark_datasource")

    batch_metadata = {
        "no_curly_pipeline_filename": "$pipeline_filename",
        "curly_pipeline_filename": "${pipeline_filename}",
        "pipeline_step": "transform_3",
    }

    dataframe_asset = spark_datasource.add_dataframe_asset(
        name="my_dataframe_asset",
        dataframe=spark_df,
        batch_metadata=batch_metadata,
    )
    assert dataframe_asset.batch_metadata == batch_metadata

    batch_list = dataframe_asset.get_batch_list_from_batch_request(
        dataframe_asset.build_batch_request()
    )
    assert len(batch_list) == 1
    substituted_batch_metadata = copy.deepcopy(batch_metadata)
    substituted_batch_metadata.update(
        {
            "no_curly_pipeline_filename": __file__,
            "curly_pipeline_filename": __file__,
        }
    )
    assert batch_list[0].metadata == substituted_batch_metadata
>>>>>>> 7caa1fdd
<|MERGE_RESOLUTION|>--- conflicted
+++ resolved
@@ -67,14 +67,7 @@
     assert len(datasource.assets) == 2
 
     assert all(
-<<<<<<< HEAD
         [asset.dataframe.toPandas().equals(pandas_df) for asset in datasource.assets]
-    )
-=======
-        [
-            asset.dataframe.toPandas().equals(pandas_df)
-            for asset in datasource.assets.values()
-        ]
     )
 
 
@@ -116,5 +109,4 @@
             "curly_pipeline_filename": __file__,
         }
     )
-    assert batch_list[0].metadata == substituted_batch_metadata
->>>>>>> 7caa1fdd
+    assert batch_list[0].metadata == substituted_batch_metadata