--- conflicted
+++ resolved
@@ -1,11 +1,7 @@
 from __future__ import annotations
 
 import logging
-<<<<<<< HEAD
-import sys
-=======
 import os
->>>>>>> c3df7cde
 import uuid
 from pprint import pformat as pf
 from typing import TYPE_CHECKING, Final, Generator, Literal, Protocol
