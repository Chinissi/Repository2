--- conflicted
+++ resolved
@@ -8,7 +8,6 @@
 
 from great_expectations.core.batch_definition import PartitionerT
 from great_expectations.core.partitioners import (
-<<<<<<< HEAD
     ColumnPartitioner,
     ColumnPartitionerDaily,
     ColumnPartitionerMonthly,
@@ -17,15 +16,6 @@
     FileNamePartitionerMonthly,
     FileNamePartitionerYearly,
     PartitionerColumnValue,
-=======
-    Partitioner,
-    PartitionerDaily,
-    PartitionerMonthly,
-    PartitionerYear,
-    PartitionerYearAndMonth,
-    PartitionerYearAndMonthAndDay,
-    PartitionerYearly,
->>>>>>> aad13e65
 )
 from great_expectations.datasource.fluent import BatchRequest
 
@@ -88,7 +78,7 @@
     batch_request_config: dict[str, Any] = {
         "datasource_name": datasource_name,
         "data_asset_name": data_asset_name,
-        "partitioner": PartitionerYear(column_name="my_column"),
+        "partitioner": ColumnPartitionerYearly(column_name="my_column"),
     }
     batch_request_config.update(optional_batch_request_config)
     batch_request = BatchRequest[ColumnPartitioner](**batch_request_config)
