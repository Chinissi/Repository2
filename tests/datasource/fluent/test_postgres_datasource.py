--- conflicted
+++ resolved
@@ -1184,13 +1184,9 @@
         connection_string="postgresql://postgres:@localhost/not_a_real_db",
     ).add_query_asset(
         name="my_asset", query="select * from table", order_by=["year"]
-<<<<<<< HEAD
-    ).add_partitioner_year(column_name="my_col")
-=======
     ).add_batch_config(
         name="my_batch_config", partitioner=PartitionerYear(column_name="my_col")
     )
->>>>>>> 3493bea8
 
     final_yaml: dict = YAMLHandler().load(  # type: ignore[assignment]
         gx_yaml.read_text(),
