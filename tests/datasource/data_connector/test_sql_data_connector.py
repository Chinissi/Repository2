import json
import random
from unittest import mock

import pytest
from ruamel.yaml import YAML

from great_expectations.core.batch import Batch, BatchRequest
from great_expectations.core.batch_spec import SqlAlchemyDatasourceBatchSpec
from great_expectations.data_context.util import instantiate_class_from_config
from great_expectations.datasource.data_connector import (
    ConfiguredAssetSqlDataConnector,
    InferredAssetSqlDataConnector,
)

try:
    sqlalchemy = pytest.importorskip("sqlalchemy")
except ImportError:
    sqlalchemy = None
from great_expectations.validator.validator import Validator

yaml = YAML(typ="safe")


# TODO: <Alex>Some methods in this module are misplaced and/or provide no action; this must be repaired.</Alex>
def test_basic_self_check(test_cases_for_sql_data_connector_sqlite_execution_engine):
    random.seed(0)
    execution_engine = test_cases_for_sql_data_connector_sqlite_execution_engine

    config = yaml.load(
        """
    name: my_sql_data_connector
    datasource_name: FAKE_Datasource_NAME

    assets:
        table_partitioned_by_date_column__A:
            #table_name: events # If table_name is omitted, then the table_name defaults to the asset name
            splitter_method: _split_on_column_value
            splitter_kwargs:
                column_name: date
    """,
    )
    config["execution_engine"] = execution_engine

    my_data_connector = ConfiguredAssetSqlDataConnector(**config)

    report = my_data_connector.self_check()
    print(json.dumps(report, indent=2))

    assert report == {
        "class_name": "ConfiguredAssetSqlDataConnector",
        "data_asset_count": 1,
        "example_data_asset_names": ["table_partitioned_by_date_column__A"],
        "data_assets": {
            "table_partitioned_by_date_column__A": {
                "batch_definition_count": 30,
                "example_data_references": [
                    {"date": "2020-01-01"},
                    {"date": "2020-01-02"},
                    {"date": "2020-01-03"},
                ],
            }
        },
        "unmatched_data_reference_count": 0,
        "example_unmatched_data_references": [],
        # FIXME: (Sam) example_data_reference removed temporarily in PR #2590:
        # "example_data_reference": {
        #     "n_rows": 8,
        #     "batch_spec": {
        #         "table_name": "table_partitioned_by_date_column__A",
        #         "data_asset_name": "table_partitioned_by_date_column__A",
        #         "batch_identifiers": {"date": "2020-01-02"},
        #         "splitter_method": "_split_on_column_value",
        #         "splitter_kwargs": {"column_name": "date"},
        #     },
        # },
    }


@pytest.mark.parametrize("splitter_method_name_prefix", ["_", ""])
def test_get_batch_definition_list_from_batch_request(
    splitter_method_name_prefix,
    test_cases_for_sql_data_connector_sqlite_execution_engine,
):
    random.seed(0)
    execution_engine = test_cases_for_sql_data_connector_sqlite_execution_engine

    config = yaml.load(
        f"""
    name: my_sql_data_connector
    datasource_name: FAKE_Datasource_NAME

    assets:
        table_partitioned_by_date_column__A:
            splitter_method: {splitter_method_name_prefix}split_on_column_value
            splitter_kwargs:
                column_name: date

    """,
    )
    config["execution_engine"] = execution_engine

    my_data_connector = ConfiguredAssetSqlDataConnector(**config)

    batch_definition_list = (
        my_data_connector.get_batch_definition_list_from_batch_request(
            batch_request=BatchRequest(
                datasource_name="FAKE_Datasource_NAME",
                data_connector_name="my_sql_data_connector",
                data_asset_name="table_partitioned_by_date_column__A",
                data_connector_query={
                    "batch_filter_parameters": {"date": "2020-01-01"}
                },
            )
        )
    )
    assert len(batch_definition_list) == 1

    batch_definition_list = (
        my_data_connector.get_batch_definition_list_from_batch_request(
            batch_request=BatchRequest(
                datasource_name="FAKE_Datasource_NAME",
                data_connector_name="my_sql_data_connector",
                data_asset_name="table_partitioned_by_date_column__A",
                data_connector_query={"batch_filter_parameters": {}},
            )
        )
    )
    assert len(batch_definition_list) == 30

    # Note: Abe 20201109: It would be nice to put in safeguards for mistakes like this.
    # In this case, "date" should go inside "batch_identifiers".
    # Currently, the method ignores "date" entirely, and matches on too many partitions.
    # I don't think this is unique to ConfiguredAssetSqlDataConnector.
    # with pytest.raises(ge_exceptions.DataConnectorError) as e:
    #     batch_definition_list = my_data_connector.get_batch_definition_list_from_batch_request(
    #         batch_request=BatchRequest(
    #             datasource_name="FAKE_Datasource_NAME",
    #             data_connector_name="my_sql_data_connector",
    #             data_asset_name="table_partitioned_by_date_column__A",
    #             data_connector_query={
    #                 "batch_filter_parameters": {},
    #                 "date" : "2020-01-01",
    #             }
    #         )
    #     )
    # assert "Unmatched key" in e.value.message

    batch_definition_list = (
        my_data_connector.get_batch_definition_list_from_batch_request(
            batch_request=BatchRequest(
                datasource_name="FAKE_Datasource_NAME",
                data_connector_name="my_sql_data_connector",
                data_asset_name="table_partitioned_by_date_column__A",
            )
        )
    )
    assert len(batch_definition_list) == 30

    with pytest.raises(TypeError):
        # noinspection PyArgumentList
        my_data_connector.get_batch_definition_list_from_batch_request(
            batch_request=BatchRequest(
                datasource_name="FAKE_Datasource_NAME",
                data_connector_name="my_sql_data_connector",
            )
        )

    with pytest.raises(TypeError):
        # noinspection PyArgumentList
        my_data_connector.get_batch_definition_list_from_batch_request(
            batch_request=BatchRequest(datasource_name="FAKE_Datasource_NAME")
        )

    with pytest.raises(TypeError):
        # noinspection PyArgumentList
        my_data_connector.get_batch_definition_list_from_batch_request(
            batch_request=BatchRequest()
        )


def test_example_A(test_cases_for_sql_data_connector_sqlite_execution_engine):
    random.seed(0)
    execution_engine = test_cases_for_sql_data_connector_sqlite_execution_engine

    config = yaml.load(
        """
    name: my_sql_data_connector
    datasource_name: FAKE_Datasource_NAME

    assets:
        table_partitioned_by_date_column__A:
            splitter_method: _split_on_column_value
            splitter_kwargs:
                column_name: date

    """,
    )
    config["execution_engine"] = execution_engine

    my_data_connector = ConfiguredAssetSqlDataConnector(**config)

    report = my_data_connector.self_check()
    print(json.dumps(report, indent=2))

    assert report == {
        "class_name": "ConfiguredAssetSqlDataConnector",
        "data_asset_count": 1,
        "example_data_asset_names": ["table_partitioned_by_date_column__A"],
        "data_assets": {
            "table_partitioned_by_date_column__A": {
                "batch_definition_count": 30,
                "example_data_references": [
                    {"date": "2020-01-01"},
                    {"date": "2020-01-02"},
                    {"date": "2020-01-03"},
                ],
            }
        },
        "unmatched_data_reference_count": 0,
        "example_unmatched_data_references": [],
        # FIXME: (Sam) example_data_reference removed temporarily in PR #2590:
        # "example_data_reference": {
        #     "n_rows": 8,
        #     "batch_spec": {
        #         "table_name": "table_partitioned_by_date_column__A",
        #         "data_asset_name": "table_partitioned_by_date_column__A",
        #         "batch_identifiers": {"date": "2020-01-02"},
        #         "splitter_method": "_split_on_column_value",
        #         "splitter_kwargs": {"column_name": "date"},
        #     },
        # },
    }


@pytest.mark.parametrize("splitter_method_name_prefix", ["_", ""])
def test_example_B(
    splitter_method_name_prefix,
    test_cases_for_sql_data_connector_sqlite_execution_engine,
):
    random.seed(0)
    execution_engine = test_cases_for_sql_data_connector_sqlite_execution_engine

    config = yaml.load(
        f"""
    name: my_sql_data_connector
    datasource_name: FAKE_Datasource_NAME

    assets:
        table_partitioned_by_timestamp_column__B:
            splitter_method: {splitter_method_name_prefix}split_on_converted_datetime
            splitter_kwargs:
                column_name: timestamp
    """
    )
    config["execution_engine"] = execution_engine

    my_data_connector = ConfiguredAssetSqlDataConnector(**config)

    report = my_data_connector.self_check()
    print(json.dumps(report, indent=2))

    assert report == {
        "class_name": "ConfiguredAssetSqlDataConnector",
        "data_asset_count": 1,
        "example_data_asset_names": ["table_partitioned_by_timestamp_column__B"],
        "data_assets": {
            "table_partitioned_by_timestamp_column__B": {
                "batch_definition_count": 30,
                "example_data_references": [
                    {"timestamp": "2020-01-01"},
                    {"timestamp": "2020-01-02"},
                    {"timestamp": "2020-01-03"},
                ],
            }
        },
        "unmatched_data_reference_count": 0,
        "example_unmatched_data_references": [],
        # FIXME: (Sam) example_data_reference removed temporarily in PR #2590:
        # "example_data_reference": {
        #     "n_rows": 8,
        #     "batch_spec": {
        #         "table_name": "table_partitioned_by_timestamp_column__B",
        #         "data_asset_name": "table_partitioned_by_timestamp_column__B",
        #         "batch_identifiers": {"timestamp": "2020-01-02"},
        #         "splitter_method": "_split_on_converted_datetime",
        #         "splitter_kwargs": {"column_name": "timestamp"},
        #     },
        # },
    }


@pytest.mark.parametrize("splitter_method_name_prefix", ["_", ""])
def test_example_C(
    splitter_method_name_prefix,
    test_cases_for_sql_data_connector_sqlite_execution_engine,
):
    random.seed(0)
    execution_engine = test_cases_for_sql_data_connector_sqlite_execution_engine

    config = yaml.load(
        f"""
    name: my_sql_data_connector
    datasource_name: FAKE_Datasource_NAME

    assets:
        table_partitioned_by_regularly_spaced_incrementing_id_column__C:
            splitter_method: {splitter_method_name_prefix}split_on_divided_integer
            splitter_kwargs:
                column_name: id
                divisor: 10
    """,
    )
    config["execution_engine"] = execution_engine

    my_data_connector = ConfiguredAssetSqlDataConnector(**config)

    report = my_data_connector.self_check()
    print(json.dumps(report, indent=2))

    assert report == {
        "class_name": "ConfiguredAssetSqlDataConnector",
        "data_asset_count": 1,
        "example_data_asset_names": [
            "table_partitioned_by_regularly_spaced_incrementing_id_column__C"
        ],
        "data_assets": {
            "table_partitioned_by_regularly_spaced_incrementing_id_column__C": {
                "batch_definition_count": 12,
                "example_data_references": [
                    {"id": 0},
                    {"id": 1},
                    {"id": 2},
                ],
            }
        },
        "unmatched_data_reference_count": 0,
        "example_unmatched_data_references": [],
        # FIXME: (Sam) example_data_reference removed temporarily in PR #2590:
        # "example_data_reference": {
        #     "n_rows": 10,
        #     "batch_spec": {
        #         "table_name": "table_partitioned_by_regularly_spaced_incrementing_id_column__C",
        #         "data_asset_name": "table_partitioned_by_regularly_spaced_incrementing_id_column__C",
        #         "batch_identifiers": {"id": 1},
        #         "splitter_method": "_split_on_divided_integer",
        #         "splitter_kwargs": {"column_name": "id", "divisor": 10},
        #     },
        # },
    }


def test_example_E(test_cases_for_sql_data_connector_sqlite_execution_engine):
    random.seed(0)
    execution_engine = test_cases_for_sql_data_connector_sqlite_execution_engine

    config = yaml.load(
        """
    name: my_sql_data_connector
    datasource_name: FAKE_Datasource_NAME

    assets:
        table_partitioned_by_incrementing_batch_id__E:
            splitter_method: _split_on_column_value
            splitter_kwargs:
                column_name: batch_id
    """,
    )
    config["execution_engine"] = execution_engine

    my_data_connector = ConfiguredAssetSqlDataConnector(**config)

    report = my_data_connector.self_check()
    print(json.dumps(report, indent=2))

    assert report == {
        "class_name": "ConfiguredAssetSqlDataConnector",
        "data_asset_count": 1,
        "example_data_asset_names": ["table_partitioned_by_incrementing_batch_id__E"],
        "data_assets": {
            "table_partitioned_by_incrementing_batch_id__E": {
                "batch_definition_count": 11,
                "example_data_references": [
                    {"batch_id": 0},
                    {"batch_id": 1},
                    {"batch_id": 2},
                ],
            }
        },
        "unmatched_data_reference_count": 0,
        "example_unmatched_data_references": [],
        # FIXME: (Sam) example_data_reference removed temporarily in PR #2590:
        # "example_data_reference": {
        #     "n_rows": 9,
        #     "batch_spec": {
        #         "table_name": "table_partitioned_by_incrementing_batch_id__E",
        #         "data_asset_name": "table_partitioned_by_incrementing_batch_id__E",
        #         "batch_identifiers": {"batch_id": 1},
        #         "splitter_method": "_split_on_column_value",
        #         "splitter_kwargs": {"column_name": "batch_id"},
        #     },
        # },
    }


def test_example_F(test_cases_for_sql_data_connector_sqlite_execution_engine):
    random.seed(0)
    execution_engine = test_cases_for_sql_data_connector_sqlite_execution_engine

    config = yaml.load(
        """
    name: my_sql_data_connector
    datasource_name: FAKE_Datasource_NAME

    assets:
        table_partitioned_by_foreign_key__F:
            splitter_method: _split_on_column_value
            splitter_kwargs:
                column_name: session_id
    """,
    )
    config["execution_engine"] = execution_engine

    my_data_connector = ConfiguredAssetSqlDataConnector(**config)

    report = my_data_connector.self_check()
    print(json.dumps(report, indent=2))

    assert report == {
        "class_name": "ConfiguredAssetSqlDataConnector",
        "data_asset_count": 1,
        "example_data_asset_names": ["table_partitioned_by_foreign_key__F"],
        "data_assets": {
            "table_partitioned_by_foreign_key__F": {
                "batch_definition_count": 49,
                "example_data_references": [
                    {"session_id": 2},
                    {"session_id": 3},
                    {"session_id": 4},
                ],
            }
        },
        "unmatched_data_reference_count": 0,
        "example_unmatched_data_references": [],
        # FIXME: (Sam) example_data_reference removed temporarily in PR #2590:
        # "example_data_reference": {
        #     "n_rows": 2,
        #     "batch_spec": {
        #         "table_name": "table_partitioned_by_foreign_key__F",
        #         "data_asset_name": "table_partitioned_by_foreign_key__F",
        #         "batch_identifiers": {"session_id": 2},
        #         "splitter_method": "_split_on_column_value",
        #         "splitter_kwargs": {"column_name": "session_id"},
        #     },
        # },
    }


@pytest.mark.parametrize("splitter_method_name_prefix", ["_", ""])
def test_example_G(
    splitter_method_name_prefix,
    test_cases_for_sql_data_connector_sqlite_execution_engine,
):
    random.seed(0)
    execution_engine = test_cases_for_sql_data_connector_sqlite_execution_engine

    config = yaml.load(
        f"""
    name: my_sql_data_connector
    datasource_name: FAKE_Datasource_NAME

    assets:
        table_partitioned_by_multiple_columns__G:
            splitter_method: {splitter_method_name_prefix}split_on_multi_column_values
            splitter_kwargs:
                column_names:
                    - y
                    - m
                    - d
    """,
    )
    config["execution_engine"] = execution_engine

    my_data_connector = ConfiguredAssetSqlDataConnector(**config)

    report = my_data_connector.self_check()
    print(json.dumps(report, indent=2))

    assert report == {
        "class_name": "ConfiguredAssetSqlDataConnector",
        "data_asset_count": 1,
        "example_data_asset_names": ["table_partitioned_by_multiple_columns__G"],
        "data_assets": {
            "table_partitioned_by_multiple_columns__G": {
                "batch_definition_count": 30,
                "example_data_references": [
                    {"y": 2020, "m": 1, "d": 1},
                    {"y": 2020, "m": 1, "d": 2},
                    {"y": 2020, "m": 1, "d": 3},
                ],
            }
        },
        "unmatched_data_reference_count": 0,
        "example_unmatched_data_references": [],
        # FIXME: (Sam) example_data_reference removed temporarily in PR #2590:
        # "example_data_reference": {
        #     "n_rows": 8,
        #     "batch_spec": {
        #         "table_name": "table_partitioned_by_multiple_columns__G",
        #         "data_asset_name": "table_partitioned_by_multiple_columns__G",
        #         "batch_identifiers": {
        #             "y": 2020,
        #             "m": 1,
        #             "d": 2,
        #         },
        #         "splitter_method": "_split_on_multi_column_values",
        #         "splitter_kwargs": {"column_names": ["y", "m", "d"]},
        #     },
        # },
    }


def test_example_H(test_cases_for_sql_data_connector_sqlite_execution_engine):
    return

    # Leaving this test commented for now, since sqlite doesn't support MD5.
    # Later, we'll want to add a more thorough test harness, including other databases.

    # execution_engine = test_cases_for_sql_data_connector_sqlite_execution_engine

    # config = yaml.load("""
    # name: my_sql_data_connector
    # datasource_name: FAKE_Datasource_NAME

    # assets:
    #     table_that_should_be_partitioned_by_random_hash__H:
    #         splitter_method: _split_on_hashed_column
    #         splitter_kwargs:
    #             column_name: id
    #             hash_digits: 1
    # """)
    # config["execution_engine"] = execution_engine

    # my_data_connector = ConfiguredAssetSqlDataConnector(**config)

    # report = my_data_connector.self_check()
    # print(json.dumps(report, indent=2))

    # # TODO: Flesh this out once the implementation actually works to this point
    # assert report == {
    #     "class_name": "ConfiguredAssetSqlDataConnector",
    #     "data_asset_count": 1,
    #     "example_data_asset_names": [
    #         "table_that_should_be_partitioned_by_random_hash__H"
    #     ],
    #     "data_assets": {
    #         "table_that_should_be_partitioned_by_random_hash__H": {
    #             "batch_definition_count": 16,
    #             "example_data_references": [
    #                 0,
    #                 1,
    #                 2,
    #             ]
    #         }
    #     },
    #     "unmatched_data_reference_count": 0,
    #     "example_unmatched_data_references": []
    # }


#  ['table_partitioned_by_irregularly_spaced_incrementing_id_with_spacing_in_a_second_table__D',
#  'table_containing_id_spacers_for_D',
#  'table_that_should_be_partitioned_by_random_hash__H']


@pytest.mark.parametrize("sampler_method_name_prefix", ["_", ""])
def test_get_batch_data_and_markers_sampling_method__limit(
    sampler_method_name_prefix,
    test_cases_for_sql_data_connector_sqlite_execution_engine,
):
    execution_engine = test_cases_for_sql_data_connector_sqlite_execution_engine

    batch_data, batch_markers = execution_engine.get_batch_data_and_markers(
        batch_spec=SqlAlchemyDatasourceBatchSpec(
            {
                "table_name": "table_partitioned_by_date_column__A",
                "batch_identifiers": {},
                "splitter_method": "_split_on_whole_table",
                "splitter_kwargs": {},
                "sampling_method": f"{sampler_method_name_prefix}sample_using_limit",
                "sampling_kwargs": {"n": 20},
            }
        )
    )

    batch = Batch(data=batch_data)

    validator = Validator(execution_engine, batches=[batch])
    assert len(validator.head(fetch_all=True)) == 20

    assert not validator.expect_column_values_to_be_in_set(
        "date", value_set=["2020-01-02"]
    ).success


@pytest.mark.parametrize("sampler_method_name_prefix", ["_", ""])
def test_get_batch_data_and_markers_sampling_method__random(
    sampler_method_name_prefix,
    test_cases_for_sql_data_connector_sqlite_execution_engine,
):
    execution_engine = test_cases_for_sql_data_connector_sqlite_execution_engine

    # noinspection PyUnusedLocal
    batch_data, batch_markers = execution_engine.get_batch_data_and_markers(
        batch_spec=SqlAlchemyDatasourceBatchSpec(
            {
                "table_name": "table_partitioned_by_date_column__A",
                "batch_identifiers": {},
                "splitter_method": "_split_on_whole_table",
                "splitter_kwargs": {},
                "sampling_method": f"{sampler_method_name_prefix}sample_using_random",
                "sampling_kwargs": {"p": 1.0},
            }
        )
    )

    # random.seed() is no good here: the random number generator is in the database, not python
    # assert len(batch_data.head(fetch_all=True)) == 63
    pass


@pytest.mark.parametrize("sampler_method_name_prefix", ["_", ""])
def test_get_batch_data_and_markers_sampling_method__mod(
    sampler_method_name_prefix,
    test_cases_for_sql_data_connector_sqlite_execution_engine,
):
    execution_engine = test_cases_for_sql_data_connector_sqlite_execution_engine

    batch_data, batch_markers = execution_engine.get_batch_data_and_markers(
        batch_spec=SqlAlchemyDatasourceBatchSpec(
            {
                "table_name": "table_partitioned_by_date_column__A",
                "batch_identifiers": {},
                "splitter_method": "_split_on_whole_table",
                "splitter_kwargs": {},
                "sampling_method": f"{sampler_method_name_prefix}sample_using_mod",
                "sampling_kwargs": {
                    "column_name": "id",
                    "mod": 10,
                    "value": 8,
                },
            }
        )
    )
    execution_engine.load_batch_data("__", batch_data)
    validator = Validator(execution_engine)
    assert len(validator.head(fetch_all=True)) == 12


@pytest.mark.parametrize("sampler_method_name_prefix", ["_", ""])
def test_get_batch_data_and_markers_sampling_method__a_list(
    sampler_method_name_prefix,
    test_cases_for_sql_data_connector_sqlite_execution_engine,
):
    execution_engine = test_cases_for_sql_data_connector_sqlite_execution_engine

    batch_data, batch_markers = execution_engine.get_batch_data_and_markers(
        batch_spec=SqlAlchemyDatasourceBatchSpec(
            {
                "table_name": "table_partitioned_by_date_column__A",
                "batch_identifiers": {},
                "splitter_method": "_split_on_whole_table",
                "splitter_kwargs": {},
                "sampling_method": f"{sampler_method_name_prefix}sample_using_a_list",
                "sampling_kwargs": {
                    "column_name": "id",
                    "value_list": [10, 20, 30, 40],
                },
            }
        )
    )
    execution_engine.load_batch_data("__", batch_data)
    validator = Validator(execution_engine)
    assert len(validator.head(fetch_all=True)) == 4


def test_get_batch_data_and_markers_sampling_method__md5(
    test_cases_for_sql_data_connector_sqlite_execution_engine,
):
    # noinspection PyUnusedLocal
    execution_engine = test_cases_for_sql_data_connector_sqlite_execution_engine

    # SQlite doesn't support MD5
    # batch_data, batch_markers = execution_engine.get_batch_data_and_markers(
    #     batch_spec=SqlAlchemyDatasourceBatchSpec({
    #         "table_name": "table_partitioned_by_date_column__A",
    #         "batch_identifiers": {},
    #         "splitter_method": "_split_on_whole_table",
    #         "splitter_kwargs": {},
    #         "sampling_method": "_sample_using_md5",
    #         "sampling_kwargs": {
    #             "column_name": "index",
    #         }
    #     })
    # )


def test_get_batch_data_and_markers_to_make_sure_splitter_and_sampler_methods_are_optional(
    test_cases_for_sql_data_connector_sqlite_execution_engine,
):
    execution_engine = test_cases_for_sql_data_connector_sqlite_execution_engine

    batch_data, batch_markers = execution_engine.get_batch_data_and_markers(
        batch_spec=SqlAlchemyDatasourceBatchSpec(
            {
                "table_name": "table_partitioned_by_date_column__A",
                "batch_identifiers": {},
                "sampling_method": "_sample_using_mod",
                "sampling_kwargs": {
                    "column_name": "id",
                    "mod": 10,
                    "value": 8,
                },
            }
        )
    )
    execution_engine.load_batch_data("__", batch_data)
    validator = Validator(execution_engine)
    assert len(validator.head(fetch_all=True)) == 12

    batch_data, batch_markers = execution_engine.get_batch_data_and_markers(
        batch_spec=SqlAlchemyDatasourceBatchSpec(
            {
                "table_name": "table_partitioned_by_date_column__A",
                "batch_identifiers": {},
            }
        )
    )
    execution_engine.load_batch_data("__", batch_data)
    validator = Validator(execution_engine)
    assert len(validator.head(fetch_all=True)) == 120

    batch_data, batch_markers = execution_engine.get_batch_data_and_markers(
        batch_spec=SqlAlchemyDatasourceBatchSpec(
            {
                "table_name": "table_partitioned_by_date_column__A",
                "batch_identifiers": {},
                "splitter_method": "_split_on_whole_table",
                "splitter_kwargs": {},
            }
        )
    )

    execution_engine.load_batch_data("__", batch_data)
    validator = Validator(execution_engine)
    assert len(validator.head(fetch_all=True)) == 120


@pytest.mark.parametrize("sampler_method_name_prefix", ["_", ""])
def test_ConfiguredAssetSqlDataConnector_assets_sampling_method__limit(
    sampler_method_name_prefix,
    test_cases_for_sql_data_connector_sqlite_execution_engine,
):
    random.seed(0)
    execution_engine = test_cases_for_sql_data_connector_sqlite_execution_engine

    my_data_connector: ConfiguredAssetSqlDataConnector = ConfiguredAssetSqlDataConnector(
        name="my_sql_data_connector",
        datasource_name="my_test_datasource",
        execution_engine=execution_engine,
        assets={
            "my_asset": {
                "splitter_method": "_split_on_whole_table",
                "splitter_kwargs": {},
                "sampling_method": f"{sampler_method_name_prefix}sample_using_limit",
                "sampling_kwargs": {"n": 20},
                "include_schema_name": True,
                "schema_name": "main",
                "table_name": "table_partitioned_by_date_column__A",
                "data_asset_name_prefix": "taxi__",
                "data_asset_name_suffix": "__asset",
            },
        },
    )
    batch_definition_list = (
        my_data_connector.get_batch_definition_list_from_batch_request(
            batch_request=BatchRequest(
                datasource_name="my_test_datasource",
                data_connector_name="my_sql_data_connector",
                data_asset_name="taxi__main.my_asset__asset",
            )
        )
    )
    assert len(batch_definition_list) == 1

    batch_spec: SqlAlchemyDatasourceBatchSpec = my_data_connector.build_batch_spec(
        batch_definition=batch_definition_list[0]
    )
    batch_data, batch_markers = execution_engine.get_batch_data_and_markers(
        batch_spec=batch_spec
    )
    batch = Batch(data=batch_data)
    validator = Validator(execution_engine, batches=[batch])
    assert len(validator.head(fetch_all=True)) == 20
    assert not validator.expect_column_values_to_be_in_set(
        "date", value_set=["2020-01-02"]
    ).success


@pytest.mark.parametrize("sampler_method_name_prefix", ["_", ""])
def test_ConfiguredAssetSqlDataConnector_assets_sampling_method__random(
    sampler_method_name_prefix,
    test_cases_for_sql_data_connector_sqlite_execution_engine,
):
    random.seed(0)
    execution_engine = test_cases_for_sql_data_connector_sqlite_execution_engine

    my_data_connector: ConfiguredAssetSqlDataConnector = ConfiguredAssetSqlDataConnector(
        name="my_sql_data_connector",
        datasource_name="my_test_datasource",
        execution_engine=execution_engine,
        assets={
            "my_asset": {
                "splitter_method": "_split_on_whole_table",
                "splitter_kwargs": {},
                "sampling_method": f"{sampler_method_name_prefix}sample_using_random",
                "sampling_kwargs": {"p": 1.0},
                "include_schema_name": True,
                "schema_name": "main",
                "table_name": "table_partitioned_by_date_column__A",
                "data_asset_name_prefix": "taxi__",
                "data_asset_name_suffix": "__asset",
            },
        },
    )
    batch_definition_list = (
        my_data_connector.get_batch_definition_list_from_batch_request(
            batch_request=BatchRequest(
                datasource_name="my_test_datasource",
                data_connector_name="my_sql_data_connector",
                data_asset_name="taxi__main.my_asset__asset",
            )
        )
    )
    assert len(batch_definition_list) == 1

    batch_spec: SqlAlchemyDatasourceBatchSpec = my_data_connector.build_batch_spec(
        batch_definition=batch_definition_list[0]
    )
    batch_data, batch_markers = execution_engine.get_batch_data_and_markers(
        batch_spec=batch_spec
    )
    batch = Batch(data=batch_data)
    validator = Validator(execution_engine, batches=[batch])
    assert len(validator.head(fetch_all=True)) == 120


@pytest.mark.parametrize("sampler_method_name_prefix", ["_", ""])
def test_ConfiguredAssetSqlDataConnector_assets_sampling_method__mod(
    sampler_method_name_prefix,
    test_cases_for_sql_data_connector_sqlite_execution_engine,
):
    random.seed(0)
    execution_engine = test_cases_for_sql_data_connector_sqlite_execution_engine

    my_data_connector: ConfiguredAssetSqlDataConnector = (
        ConfiguredAssetSqlDataConnector(
            name="my_sql_data_connector",
            datasource_name="my_test_datasource",
            execution_engine=execution_engine,
            assets={
                "my_asset": {
                    "splitter_method": "_split_on_whole_table",
                    "splitter_kwargs": {},
                    "sampling_method": f"{sampler_method_name_prefix}sample_using_mod",
                    "sampling_kwargs": {
                        "column_name": "id",
                        "mod": 10,
                        "value": 8,
                    },
                    "include_schema_name": True,
                    "schema_name": "main",
                    "table_name": "table_partitioned_by_date_column__A",
                    "data_asset_name_prefix": "taxi__",
                    "data_asset_name_suffix": "__asset",
                },
            },
        )
    )
    batch_definition_list = (
        my_data_connector.get_batch_definition_list_from_batch_request(
            batch_request=BatchRequest(
                datasource_name="my_test_datasource",
                data_connector_name="my_sql_data_connector",
                data_asset_name="taxi__main.my_asset__asset",
            )
        )
    )
    assert len(batch_definition_list) == 1

    batch_spec: SqlAlchemyDatasourceBatchSpec = my_data_connector.build_batch_spec(
        batch_definition=batch_definition_list[0]
    )
    batch_data, batch_markers = execution_engine.get_batch_data_and_markers(
        batch_spec=batch_spec
    )
    batch = Batch(data=batch_data)
    validator = Validator(execution_engine, batches=[batch])
    assert len(validator.head(fetch_all=True)) == 12


@pytest.mark.parametrize("sampler_method_name_prefix", ["_", ""])
def test_ConfiguredAssetSqlDataConnector_assets_sampling_method__a_list(
    sampler_method_name_prefix,
    test_cases_for_sql_data_connector_sqlite_execution_engine,
):
    random.seed(0)
    execution_engine = test_cases_for_sql_data_connector_sqlite_execution_engine

    my_data_connector: ConfiguredAssetSqlDataConnector = ConfiguredAssetSqlDataConnector(
        name="my_sql_data_connector",
        datasource_name="my_test_datasource",
        execution_engine=execution_engine,
        assets={
            "my_asset": {
                "splitter_method": "_split_on_whole_table",
                "splitter_kwargs": {},
                "sampling_method": f"{sampler_method_name_prefix}sample_using_a_list",
                "sampling_kwargs": {
                    "column_name": "id",
                    "value_list": [10, 20, 30, 40],
                },
                "include_schema_name": True,
                "schema_name": "main",
                "table_name": "table_partitioned_by_date_column__A",
                "data_asset_name_prefix": "taxi__",
                "data_asset_name_suffix": "__asset",
            },
        },
    )
    batch_definition_list = (
        my_data_connector.get_batch_definition_list_from_batch_request(
            batch_request=BatchRequest(
                datasource_name="my_test_datasource",
                data_connector_name="my_sql_data_connector",
                data_asset_name="taxi__main.my_asset__asset",
            )
        )
    )
    assert len(batch_definition_list) == 1

    batch_spec: SqlAlchemyDatasourceBatchSpec = my_data_connector.build_batch_spec(
        batch_definition=batch_definition_list[0]
    )
    batch_data, batch_markers = execution_engine.get_batch_data_and_markers(
        batch_spec=batch_spec
    )
    batch = Batch(data=batch_data)
    validator = Validator(execution_engine, batches=[batch])
    assert len(validator.head(fetch_all=True)) == 4


@pytest.mark.parametrize("sampler_method_name_prefix", ["_", ""])
def test_ConfiguredAssetSqlDataConnector_assets_sampling_method_default__a_list(
    sampler_method_name_prefix,
    test_cases_for_sql_data_connector_sqlite_execution_engine,
):
    random.seed(0)
    execution_engine = test_cases_for_sql_data_connector_sqlite_execution_engine

    my_data_connector: ConfiguredAssetSqlDataConnector = (
        ConfiguredAssetSqlDataConnector(
            name="my_sql_data_connector",
            datasource_name="my_test_datasource",
            execution_engine=execution_engine,
            sampling_method=f"{sampler_method_name_prefix}sample_using_a_list",
            sampling_kwargs={
                "column_name": "id",
                "value_list": [10, 20, 30, 40],
            },
            assets={
                "my_asset": {
                    "include_schema_name": True,
                    "schema_name": "main",
                    "table_name": "table_partitioned_by_date_column__A",
                    "data_asset_name_prefix": "taxi__",
                    "data_asset_name_suffix": "__asset",
                },
            },
        )
    )
    batch_definition_list = (
        my_data_connector.get_batch_definition_list_from_batch_request(
            batch_request=BatchRequest(
                datasource_name="my_test_datasource",
                data_connector_name="my_sql_data_connector",
                data_asset_name="taxi__main.my_asset__asset",
            )
        )
    )
    assert len(batch_definition_list) == 1

    batch_spec: SqlAlchemyDatasourceBatchSpec = my_data_connector.build_batch_spec(
        batch_definition=batch_definition_list[0]
    )
    batch_data, batch_markers = execution_engine.get_batch_data_and_markers(
        batch_spec=batch_spec
    )
    batch = Batch(data=batch_data)
    validator = Validator(execution_engine, batches=[batch])
    assert len(validator.head(fetch_all=True)) == 4


@pytest.mark.parametrize("sampler_method_name_prefix", ["_", ""])
def test_ConfiguredAssetSqlDataConnector_assets_sampling_method_default__random_asset_override__a_list(
    sampler_method_name_prefix,
    test_cases_for_sql_data_connector_sqlite_execution_engine,
):
    random.seed(0)
    execution_engine = test_cases_for_sql_data_connector_sqlite_execution_engine

    my_data_connector: ConfiguredAssetSqlDataConnector = ConfiguredAssetSqlDataConnector(
        name="my_sql_data_connector",
        datasource_name="my_test_datasource",
        execution_engine=execution_engine,
        sampling_method=f"{sampler_method_name_prefix}sample_using_random",
        sampling_kwargs={"p": 1.0},
        assets={
            "my_asset": {
                "sampling_method": f"{sampler_method_name_prefix}sample_using_a_list",
                "sampling_kwargs": {
                    "column_name": "id",
                    "value_list": [10, 20, 30, 40],
                },
                "include_schema_name": True,
                "schema_name": "main",
                "table_name": "table_partitioned_by_date_column__A",
                "data_asset_name_prefix": "taxi__",
                "data_asset_name_suffix": "__asset",
            },
        },
    )
    batch_definition_list = (
        my_data_connector.get_batch_definition_list_from_batch_request(
            batch_request=BatchRequest(
                datasource_name="my_test_datasource",
                data_connector_name="my_sql_data_connector",
                data_asset_name="taxi__main.my_asset__asset",
            )
        )
    )
    assert len(batch_definition_list) == 1

    batch_spec: SqlAlchemyDatasourceBatchSpec = my_data_connector.build_batch_spec(
        batch_definition=batch_definition_list[0]
    )
    batch_data, batch_markers = execution_engine.get_batch_data_and_markers(
        batch_spec=batch_spec
    )
    batch = Batch(data=batch_data)
    validator = Validator(execution_engine, batches=[batch])
    assert len(validator.head(fetch_all=True)) == 4


def test_default_behavior_with_no_splitter(
    test_cases_for_sql_data_connector_sqlite_execution_engine,
):
    execution_engine = test_cases_for_sql_data_connector_sqlite_execution_engine

    config = yaml.load(
        """
    name: my_sql_data_connector
    datasource_name: FAKE_Datasource_NAME

    assets:
        table_partitioned_by_date_column__A: {}
    """,
    )
    config["execution_engine"] = execution_engine

    my_data_connector = ConfiguredAssetSqlDataConnector(**config)
    report_object = my_data_connector.self_check()
    print(json.dumps(report_object, indent=2))

    batch_definition_list = (
        my_data_connector.get_batch_definition_list_from_batch_request(
            batch_request=BatchRequest(
                datasource_name="FAKE_Datasource_NAME",
                data_connector_name="my_sql_data_connector",
                data_asset_name="table_partitioned_by_date_column__A",
            )
        )
    )
    assert len(batch_definition_list) == 1
    assert batch_definition_list[0]["batch_identifiers"] == {}

    batch_definition_list = (
        my_data_connector.get_batch_definition_list_from_batch_request(
            batch_request=BatchRequest(
                datasource_name="FAKE_Datasource_NAME",
                data_connector_name="my_sql_data_connector",
                data_asset_name="table_partitioned_by_date_column__A",
                data_connector_query={},
            )
        )
    )
    assert len(batch_definition_list) == 1
    assert batch_definition_list[0]["batch_identifiers"] == {}

    batch_definition_list = (
        my_data_connector.get_batch_definition_list_from_batch_request(
            batch_request=BatchRequest(
                datasource_name="FAKE_Datasource_NAME",
                data_connector_name="my_sql_data_connector",
                data_asset_name="table_partitioned_by_date_column__A",
                data_connector_query={"batch_filter_parameters": {}},
            )
        )
    )
    assert len(batch_definition_list) == 1
    assert batch_definition_list[0]["batch_identifiers"] == {}


def test_behavior_with_whole_table_splitter(
    test_cases_for_sql_data_connector_sqlite_execution_engine,
):
    execution_engine = test_cases_for_sql_data_connector_sqlite_execution_engine

    config = yaml.load(
        """
    name: my_sql_data_connector
    datasource_name: FAKE_Datasource_NAME

    assets:
        table_partitioned_by_date_column__A:
            splitter_method : "_split_on_whole_table"
            splitter_kwargs : {}
    """,
    )
    config["execution_engine"] = execution_engine

    my_data_connector = ConfiguredAssetSqlDataConnector(**config)
    report_object = my_data_connector.self_check()
    print(json.dumps(report_object, indent=2))

    batch_definition_list = (
        my_data_connector.get_batch_definition_list_from_batch_request(
            batch_request=BatchRequest(
                datasource_name="FAKE_Datasource_NAME",
                data_connector_name="my_sql_data_connector",
                data_asset_name="table_partitioned_by_date_column__A",
            )
        )
    )
    assert len(batch_definition_list) == 1
    assert batch_definition_list[0]["batch_identifiers"] == {}

    batch_definition_list = (
        my_data_connector.get_batch_definition_list_from_batch_request(
            batch_request=BatchRequest(
                datasource_name="FAKE_Datasource_NAME",
                data_connector_name="my_sql_data_connector",
                data_asset_name="table_partitioned_by_date_column__A",
                data_connector_query={},
            )
        )
    )
    assert len(batch_definition_list) == 1
    assert batch_definition_list[0]["batch_identifiers"] == {}

    batch_definition_list = (
        my_data_connector.get_batch_definition_list_from_batch_request(
            batch_request=BatchRequest(
                datasource_name="FAKE_Datasource_NAME",
                data_connector_name="my_sql_data_connector",
                data_asset_name="table_partitioned_by_date_column__A",
                data_connector_query={"batch_filter_parameters": {}},
            )
        )
    )
    assert len(batch_definition_list) == 1
    assert batch_definition_list[0]["batch_identifiers"] == {}


def test_basic_instantiation_of_InferredAssetSqlDataConnector(
    test_cases_for_sql_data_connector_sqlite_execution_engine,
):
    my_data_connector = instantiate_class_from_config(
        config={
            "class_name": "InferredAssetSqlDataConnector",
            "name": "whole_table",
            "data_asset_name_prefix": "prexif__",
            "data_asset_name_suffix": "__xiffus",
        },
        runtime_environment={
            "execution_engine": test_cases_for_sql_data_connector_sqlite_execution_engine,
            "datasource_name": "my_test_datasource",
        },
        config_defaults={"module_name": "great_expectations.datasource.data_connector"},
    )

    report_object = my_data_connector.self_check()
    # print(json.dumps(report_object, indent=4))
    assert report_object == {
        "class_name": "InferredAssetSqlDataConnector",
        "data_asset_count": 21,
        "example_data_asset_names": [
            "prexif__table_containing_id_spacers_for_D__xiffus",
            "prexif__table_full__I__xiffus",
            "prexif__table_partitioned_by_date_column__A__xiffus",
        ],
        "data_assets": {
            "prexif__table_containing_id_spacers_for_D__xiffus": {
                "batch_definition_count": 1,
                "example_data_references": [{}],
            },
            "prexif__table_full__I__xiffus": {
                "batch_definition_count": 1,
                "example_data_references": [{}],
            },
            "prexif__table_partitioned_by_date_column__A__xiffus": {
                "batch_definition_count": 1,
                "example_data_references": [{}],
            },
        },
        "unmatched_data_reference_count": 0,
        "example_unmatched_data_references": [],
        # FIXME: (Sam) example_data_reference removed temporarily in PR #2590:
        # "example_data_reference": {
        #     "batch_spec": {
        #         "schema_name": "main",
        #         "table_name": "table_containing_id_spacers_for_D",
        #         "data_asset_name": "prexif__table_containing_id_spacers_for_D__xiffus",
        #         "batch_identifiers": {},
        #     },
        #     "n_rows": 30,
        # },
    }

    assert my_data_connector.get_available_data_asset_names() == [
        "prexif__table_containing_id_spacers_for_D__xiffus",
        "prexif__table_full__I__xiffus",
        "prexif__table_partitioned_by_date_column__A__xiffus",
        "prexif__table_partitioned_by_foreign_key__F__xiffus",
        "prexif__table_partitioned_by_incrementing_batch_id__E__xiffus",
        "prexif__table_partitioned_by_irregularly_spaced_incrementing_id_with_spacing_in_a_second_table__D__xiffus",
        "prexif__table_partitioned_by_multiple_columns__G__xiffus",
        "prexif__table_partitioned_by_regularly_spaced_incrementing_id_column__C__xiffus",
        "prexif__table_partitioned_by_timestamp_column__B__xiffus",
        "prexif__table_that_should_be_partitioned_by_random_hash__H__xiffus",
        "prexif__table_with_fk_reference_from_F__xiffus",
        "prexif__view_by_date_column__A__xiffus",
        "prexif__view_by_incrementing_batch_id__E__xiffus",
        "prexif__view_by_irregularly_spaced_incrementing_id_with_spacing_in_a_second_table__D__xiffus",
        "prexif__view_by_multiple_columns__G__xiffus",
        "prexif__view_by_regularly_spaced_incrementing_id_column__C__xiffus",
        "prexif__view_by_timestamp_column__B__xiffus",
        "prexif__view_containing_id_spacers_for_D__xiffus",
        "prexif__view_partitioned_by_foreign_key__F__xiffus",
        "prexif__view_that_should_be_partitioned_by_random_hash__H__xiffus",
        "prexif__view_with_fk_reference_from_F__xiffus",
    ]

    batch_definition_list = my_data_connector.get_batch_definition_list_from_batch_request(
        BatchRequest(
            datasource_name="my_test_datasource",
            data_connector_name="whole_table",
            data_asset_name="prexif__table_that_should_be_partitioned_by_random_hash__H__xiffus",
        )
    )
    assert len(batch_definition_list) == 1


def test_more_complex_instantiation_of_InferredAssetSqlDataConnector(
    test_cases_for_sql_data_connector_sqlite_execution_engine,
):
    my_data_connector = instantiate_class_from_config(
        config={
            "class_name": "InferredAssetSqlDataConnector",
            "name": "whole_table",
            "data_asset_name_suffix": "__whole",
            "include_schema_name": True,
        },
        runtime_environment={
            "execution_engine": test_cases_for_sql_data_connector_sqlite_execution_engine,
            "datasource_name": "my_test_datasource",
        },
        config_defaults={"module_name": "great_expectations.datasource.data_connector"},
    )

    report_object = my_data_connector.self_check()
    assert report_object == {
        "class_name": "InferredAssetSqlDataConnector",
        "data_asset_count": 21,
        "data_assets": {
            "main.table_containing_id_spacers_for_D__whole": {
                "batch_definition_count": 1,
                "example_data_references": [{}],
            },
            "main.table_full__I__whole": {
                "batch_definition_count": 1,
                "example_data_references": [{}],
            },
            "main.table_partitioned_by_date_column__A__whole": {
                "batch_definition_count": 1,
                "example_data_references": [{}],
            },
        },
        "example_data_asset_names": [
            "main.table_containing_id_spacers_for_D__whole",
            "main.table_full__I__whole",
            "main.table_partitioned_by_date_column__A__whole",
        ],
        # FIXME: (Sam) example_data_reference removed temporarily in PR #2590:
        # "example_data_reference": {
        #     "batch_spec": {
        #         "batch_identifiers": {},
        #         "schema_name": "main",
        #         "table_name": "table_containing_id_spacers_for_D",
        #         "data_asset_name": "main.table_containing_id_spacers_for_D__whole",
        #     },
        #     "n_rows": 30,
        # },
        "example_unmatched_data_references": [],
        "unmatched_data_reference_count": 0,
    }

    assert my_data_connector.get_available_data_asset_names() == [
        "main.table_containing_id_spacers_for_D__whole",
        "main.table_full__I__whole",
        "main.table_partitioned_by_date_column__A__whole",
        "main.table_partitioned_by_foreign_key__F__whole",
        "main.table_partitioned_by_incrementing_batch_id__E__whole",
        "main.table_partitioned_by_irregularly_spaced_incrementing_id_with_spacing_in_a_second_table__D__whole",
        "main.table_partitioned_by_multiple_columns__G__whole",
        "main.table_partitioned_by_regularly_spaced_incrementing_id_column__C__whole",
        "main.table_partitioned_by_timestamp_column__B__whole",
        "main.table_that_should_be_partitioned_by_random_hash__H__whole",
        "main.table_with_fk_reference_from_F__whole",
        "main.view_by_date_column__A__whole",
        "main.view_by_incrementing_batch_id__E__whole",
        "main.view_by_irregularly_spaced_incrementing_id_with_spacing_in_a_second_table__D__whole",
        "main.view_by_multiple_columns__G__whole",
        "main.view_by_regularly_spaced_incrementing_id_column__C__whole",
        "main.view_by_timestamp_column__B__whole",
        "main.view_containing_id_spacers_for_D__whole",
        "main.view_partitioned_by_foreign_key__F__whole",
        "main.view_that_should_be_partitioned_by_random_hash__H__whole",
        "main.view_with_fk_reference_from_F__whole",
    ]

    batch_definition_list = my_data_connector.get_batch_definition_list_from_batch_request(
        BatchRequest(
            datasource_name="my_test_datasource",
            data_connector_name="whole_table",
            data_asset_name="main.table_that_should_be_partitioned_by_random_hash__H__whole",
        )
    )
    assert len(batch_definition_list) == 1


def test_basic_instantiation_of_ConfiguredAssetSqlDataConnector(
    test_cases_for_sql_data_connector_sqlite_execution_engine,
):
    my_data_connector = instantiate_class_from_config(
        config={
            "class_name": "ConfiguredAssetSqlDataConnector",
            "name": "my_sql_data_connector",
            "assets": {"main.table_full__I__whole": {}},
        },
        runtime_environment={
            "execution_engine": test_cases_for_sql_data_connector_sqlite_execution_engine,
            "datasource_name": "my_test_datasource",
        },
        config_defaults={"module_name": "great_expectations.datasource.data_connector"},
    )
    report_object = my_data_connector.self_check()
    assert report_object == {
        "class_name": "ConfiguredAssetSqlDataConnector",
        "data_asset_count": 1,
        "example_data_asset_names": ["main.table_full__I__whole"],
        "data_assets": {
            "main.table_full__I__whole": {
                "batch_definition_count": 1,
                "example_data_references": [{}],
            }
        },
        "unmatched_data_reference_count": 0,
        "example_unmatched_data_references": [],
    }


@pytest.mark.parametrize("splitter_method_name_prefix", ["_", ""])
def test_more_complex_instantiation_of_ConfiguredAssetSqlDataConnector(
    splitter_method_name_prefix,
    test_cases_for_sql_data_connector_sqlite_execution_engine,
):
    my_data_connector = instantiate_class_from_config(
        config={
            "class_name": "ConfiguredAssetSqlDataConnector",
            "name": "my_sql_data_connector",
            "assets": {
                "main.table_partitioned_by_date_column__A": {
                    "splitter_method": f"{splitter_method_name_prefix}split_on_column_value",
                    "splitter_kwargs": {"column_name": "date"},
                },
            },
        },
        runtime_environment={
            "execution_engine": test_cases_for_sql_data_connector_sqlite_execution_engine,
            "datasource_name": "my_test_datasource",
        },
        config_defaults={"module_name": "great_expectations.datasource.data_connector"},
    )
    report_object = my_data_connector.self_check()
    assert report_object == {
        "class_name": "ConfiguredAssetSqlDataConnector",
        "data_asset_count": 1,
        "example_data_asset_names": ["main.table_partitioned_by_date_column__A"],
        "data_assets": {
            "main.table_partitioned_by_date_column__A": {
                "batch_definition_count": 30,
                "example_data_references": [
                    {"date": "2020-01-01"},
                    {"date": "2020-01-02"},
                    {"date": "2020-01-03"},
                ],
            }
        },
        "unmatched_data_reference_count": 0,
        "example_unmatched_data_references": [],
    }


@mock.patch("great_expectations.execution_engine.SqlAlchemyExecutionEngine.__init__")
@pytest.mark.parametrize("splitter_method_name_prefix", ["_", ""])
def test_more_complex_instantiation_of_ConfiguredAssetSqlDataConnector_include_schema_name(
    mock_sql_alchemy_execution_engine: mock.MagicMock,
    splitter_method_name_prefix,
    test_cases_for_sql_data_connector_sqlite_execution_engine,
):
    my_data_connector: ConfiguredAssetSqlDataConnector = ConfiguredAssetSqlDataConnector(
        name="my_sql_data_connector",
        datasource_name="my_test_datasource",
        execution_engine=mock_sql_alchemy_execution_engine,
        assets={
            "table_partitioned_by_date_column__A": {
                "splitter_method": f"{splitter_method_name_prefix}split_on_column_value",
                "splitter_kwargs": {"column_name": "date"},
                "include_schema_name": True,
                "schema_name": "main",
            },
        },
    )
    assert "main.table_partitioned_by_date_column__A" in my_data_connector.assets

    my_data_connector: ConfiguredAssetSqlDataConnector = ConfiguredAssetSqlDataConnector(
        name="my_sql_data_connector",
        datasource_name="my_test_datasource",
        execution_engine=mock_sql_alchemy_execution_engine,
        assets={
            "table_partitioned_by_date_column__A": {
                "splitter_method": f"{splitter_method_name_prefix}split_on_column_value",
                "splitter_kwargs": {"column_name": "date"},
                "include_schema_name": False,
                "schema_name": "main",
            },
        },
    )
    assert "table_partitioned_by_date_column__A" in my_data_connector.assets


@mock.patch("great_expectations.execution_engine.SqlAlchemyExecutionEngine.__init__")
@pytest.mark.parametrize("splitter_method_name_prefix", ["_", ""])
def test_more_complex_instantiation_of_ConfiguredAssetSqlDataConnector_include_schema_name_prefix_suffix(
    mock_sql_alchemy_execution_engine: mock.MagicMock,
    splitter_method_name_prefix,
    test_cases_for_sql_data_connector_sqlite_execution_engine,
):
    my_data_connector: ConfiguredAssetSqlDataConnector = ConfiguredAssetSqlDataConnector(
        name="my_sql_data_connector",
        datasource_name="my_test_datasource",
        execution_engine=mock_sql_alchemy_execution_engine,
        assets={
            "table_partitioned_by_date_column__A": {
                "splitter_method": f"{splitter_method_name_prefix}split_on_column_value",
                "splitter_kwargs": {"column_name": "date"},
                "include_schema_name": True,
                "schema_name": "main",
                "data_asset_name_prefix": "taxi__",
                "data_asset_name_suffix": "__asset",
            },
        },
    )
    assert (
        "taxi__main.table_partitioned_by_date_column__A__asset"
        in my_data_connector.assets
    )


@mock.patch("great_expectations.execution_engine.SqlAlchemyExecutionEngine.__init__")
@pytest.mark.parametrize("splitter_method_name_prefix", ["_", ""])
def test_more_complex_instantiation_of_ConfiguredAssetSqlDataConnector_include_schema_name_prefix_suffix_table_name(
    mock_sql_alchemy_execution_engine: mock.MagicMock,
    splitter_method_name_prefix,
    test_cases_for_sql_data_connector_sqlite_execution_engine,
):
    my_data_connector: ConfiguredAssetSqlDataConnector = ConfiguredAssetSqlDataConnector(
        name="my_sql_data_connector",
        datasource_name="my_test_datasource",
        execution_engine=mock_sql_alchemy_execution_engine,
        assets={
            "my_asset": {
                "splitter_method": f"{splitter_method_name_prefix}split_on_column_value",
                "splitter_kwargs": {"column_name": "date"},
                "include_schema_name": True,
                "schema_name": "main",
                "table_name": "table_partitioned_by_date_column__A",
                "data_asset_name_prefix": "taxi__",
                "data_asset_name_suffix": "__asset",
            },
        },
    )
    assert "taxi__main.my_asset__asset" in my_data_connector.assets


@pytest.mark.parametrize("splitter_method_name_prefix", ["_", ""])
def test_more_complex_instantiation_of_ConfiguredAssetSqlDataConnector_include_schema_name_prefix_suffix_table_name_asset_splitter(
    splitter_method_name_prefix,
    test_cases_for_sql_data_connector_sqlite_execution_engine,
):
    random.seed(0)
    execution_engine = test_cases_for_sql_data_connector_sqlite_execution_engine

    my_data_connector: ConfiguredAssetSqlDataConnector = ConfiguredAssetSqlDataConnector(
        name="my_sql_data_connector",
        datasource_name="my_test_datasource",
        execution_engine=execution_engine,
        assets={
            "my_asset": {
                "splitter_method": f"{splitter_method_name_prefix}split_on_column_value",
                "splitter_kwargs": {"column_name": "date"},
                "include_schema_name": True,
                "schema_name": "main",
                "table_name": "table_partitioned_by_date_column__A",
                "data_asset_name_prefix": "taxi__",
                "data_asset_name_suffix": "__asset",
            },
        },
    )
    assert "taxi__main.my_asset__asset" in my_data_connector.assets

    batch_definition_list = (
        my_data_connector.get_batch_definition_list_from_batch_request(
            batch_request=BatchRequest(
                datasource_name="my_test_datasource",
                data_connector_name="my_sql_data_connector",
                data_asset_name="taxi__main.my_asset__asset",
            )
        )
    )
    assert len(batch_definition_list) == 30


@pytest.mark.parametrize("splitter_method_name_prefix", ["_", ""])
def test_more_complex_instantiation_of_ConfiguredAssetSqlDataConnector_include_schema_name_prefix_suffix_table_name_default_splitter(
    splitter_method_name_prefix,
    test_cases_for_sql_data_connector_sqlite_execution_engine,
):
    random.seed(0)
    execution_engine = test_cases_for_sql_data_connector_sqlite_execution_engine

    my_data_connector: ConfiguredAssetSqlDataConnector = (
        ConfiguredAssetSqlDataConnector(
            name="my_sql_data_connector",
            datasource_name="my_test_datasource",
            execution_engine=execution_engine,
            splitter_method=f"{splitter_method_name_prefix}split_on_column_value",
            splitter_kwargs={"column_name": "date"},
            assets={
                "my_asset": {
                    "include_schema_name": True,
                    "schema_name": "main",
                    "table_name": "table_partitioned_by_date_column__A",
                    "data_asset_name_prefix": "taxi__",
                    "data_asset_name_suffix": "__asset",
                },
            },
        )
    )
    assert "taxi__main.my_asset__asset" in my_data_connector.assets

    batch_definition_list = (
        my_data_connector.get_batch_definition_list_from_batch_request(
            batch_request=BatchRequest(
                datasource_name="my_test_datasource",
                data_connector_name="my_sql_data_connector",
                data_asset_name="taxi__main.my_asset__asset",
            )
        )
    )
    assert len(batch_definition_list) == 30


@pytest.mark.parametrize("splitter_method_name_prefix", ["_", ""])
def test_more_complex_instantiation_of_ConfiguredAssetSqlDataConnector_include_schema_name_prefix_suffix_table_name_default_splitter_asset_override(
    splitter_method_name_prefix,
    test_cases_for_sql_data_connector_sqlite_execution_engine,
):
    random.seed(0)
    execution_engine = test_cases_for_sql_data_connector_sqlite_execution_engine

    my_data_connector: ConfiguredAssetSqlDataConnector = ConfiguredAssetSqlDataConnector(
        name="my_sql_data_connector",
        datasource_name="my_test_datasource",
        execution_engine=execution_engine,
        splitter_method=f"{splitter_method_name_prefix}split_on_column_value",
        splitter_kwargs={"column_name": "date"},
        assets={
            "my_asset": {
                "splitter_method": f"{splitter_method_name_prefix}split_on_whole_table",
                "splitter_kwargs": {},
                "include_schema_name": True,
                "schema_name": "main",
                "table_name": "table_partitioned_by_date_column__A",
                "data_asset_name_prefix": "taxi__",
                "data_asset_name_suffix": "__asset",
            },
        },
    )
    assert "taxi__main.my_asset__asset" in my_data_connector.assets

    batch_definition_list = (
        my_data_connector.get_batch_definition_list_from_batch_request(
            batch_request=BatchRequest(
                datasource_name="my_test_datasource",
                data_connector_name="my_sql_data_connector",
                data_asset_name="taxi__main.my_asset__asset",
            )
        )
    )
    assert len(batch_definition_list) == 1


@pytest.mark.parametrize("splitter_method_name_prefix", ["_", ""])
@pytest.mark.parametrize("sampler_method_name_prefix", ["_", ""])
def test_simple_instantiation_and_execution_of_ConfiguredAssetSqlDataConnector_with_no_splitter_no_sampler(
    splitter_method_name_prefix,
    sampler_method_name_prefix,
    test_cases_for_sql_data_connector_sqlite_execution_engine,
):
    random.seed(0)
    execution_engine = test_cases_for_sql_data_connector_sqlite_execution_engine

    my_data_connector: ConfiguredAssetSqlDataConnector = (
        ConfiguredAssetSqlDataConnector(
            name="my_sql_data_connector",
            datasource_name="my_test_datasource",
            execution_engine=execution_engine,
            assets={
                "table_partitioned_by_date_column__A": {},
            },
        )
    )
    assert "table_partitioned_by_date_column__A" in my_data_connector.assets

    batch_definition_list = (
        my_data_connector.get_batch_definition_list_from_batch_request(
            batch_request=BatchRequest(
                datasource_name="my_test_datasource",
                data_connector_name="my_sql_data_connector",
                data_asset_name="table_partitioned_by_date_column__A",
            )
        )
    )
    assert len(batch_definition_list) == 1

    batch_spec: SqlAlchemyDatasourceBatchSpec = my_data_connector.build_batch_spec(
        batch_definition=batch_definition_list[0]
    )
    batch_data, batch_markers = execution_engine.get_batch_data_and_markers(
        batch_spec=batch_spec
    )
    batch = Batch(data=batch_data)
    validator = Validator(execution_engine, batches=[batch])
    assert len(validator.head(fetch_all=True)) == 120


@pytest.mark.parametrize("splitter_method_name_prefix", ["_", ""])
@pytest.mark.parametrize("sampler_method_name_prefix", ["_", ""])
def test_full_config_instantiation_and_execution_of_ConfiguredAssetSqlDataConnector_with_default_splitter_sampler_asset_override(
    splitter_method_name_prefix,
    sampler_method_name_prefix,
    test_cases_for_sql_data_connector_sqlite_execution_engine,
):
    random.seed(0)
    execution_engine = test_cases_for_sql_data_connector_sqlite_execution_engine

    my_data_connector: ConfiguredAssetSqlDataConnector = ConfiguredAssetSqlDataConnector(
        name="my_sql_data_connector",
        datasource_name="my_test_datasource",
        execution_engine=execution_engine,
        splitter_method=f"{splitter_method_name_prefix}split_on_column_value",
        splitter_kwargs={"column_name": "date"},
        sampling_method=f"{sampler_method_name_prefix}sample_using_random",
        sampling_kwargs={"p": 1.0},
        assets={
            "my_asset": {
                "splitter_method": f"{splitter_method_name_prefix}split_on_whole_table",
                "splitter_kwargs": {},
                "sampling_method": f"{sampler_method_name_prefix}sample_using_a_list",
                "sampling_kwargs": {
                    "column_name": "id",
                    "value_list": [10, 20, 30, 40],
                },
                "include_schema_name": True,
                "schema_name": "main",
                "table_name": "table_partitioned_by_date_column__A",
                "data_asset_name_prefix": "taxi__",
                "data_asset_name_suffix": "__asset",
            },
        },
    )
    assert "taxi__main.my_asset__asset" in my_data_connector.assets

    batch_definition_list = (
        my_data_connector.get_batch_definition_list_from_batch_request(
            batch_request=BatchRequest(
                datasource_name="my_test_datasource",
                data_connector_name="my_sql_data_connector",
                data_asset_name="taxi__main.my_asset__asset",
            )
        )
    )
    assert len(batch_definition_list) == 1

    batch_spec: SqlAlchemyDatasourceBatchSpec = my_data_connector.build_batch_spec(
        batch_definition=batch_definition_list[0]
    )
    batch_data, batch_markers = execution_engine.get_batch_data_and_markers(
        batch_spec=batch_spec
    )
    batch = Batch(data=batch_data)
    validator = Validator(execution_engine, batches=[batch])
    assert len(validator.head(fetch_all=True)) == 4


@pytest.mark.parametrize("splitter_method_name_prefix", ["_", ""])
@pytest.mark.parametrize("sampler_method_name_prefix", ["_", ""])
def test_full_config_instantiation_and_execution_of_InferredAssetSqlDataConnector_with_default_splitter_sampler_asset_override(
    splitter_method_name_prefix,
    sampler_method_name_prefix,
    test_cases_for_sql_data_connector_sqlite_execution_engine,
):
    random.seed(0)
    execution_engine = test_cases_for_sql_data_connector_sqlite_execution_engine

    my_data_connector: InferredAssetSqlDataConnector = InferredAssetSqlDataConnector(
        name="my_sql_data_connector",
        datasource_name="my_test_datasource",
        execution_engine=execution_engine,
        data_asset_name_prefix="taxi__",
        data_asset_name_suffix="__asset",
        include_schema_name=True,
        splitter_method=f"{splitter_method_name_prefix}split_on_column_value",
        splitter_kwargs={"column_name": "date"},
        sampling_method=f"{sampler_method_name_prefix}sample_using_limit",
        sampling_kwargs={
            "n": 5,
        },
        excluded_tables=None,
        included_tables=None,
        skip_inapplicable_tables=True,
        introspection_directives={
            "schema_name": "main",
            "ignore_information_schemas_and_system_tables": True,
            "information_schemas": None,
            "system_tables": None,
            "include_views": True,
        },
        batch_spec_passthrough=None,
    )
    assert (
        "taxi__main.table_partitioned_by_date_column__A__asset"
        in my_data_connector.assets
    )

    batch_definition_list = (
        my_data_connector.get_batch_definition_list_from_batch_request(
            batch_request=BatchRequest(
                datasource_name="my_test_datasource",
                data_connector_name="my_sql_data_connector",
                data_asset_name="taxi__main.table_partitioned_by_date_column__A__asset",
            )
        )
    )
    assert len(batch_definition_list) == 30

    batch_spec: SqlAlchemyDatasourceBatchSpec = my_data_connector.build_batch_spec(
        batch_definition=batch_definition_list[1]
    )
    batch_data, batch_markers = execution_engine.get_batch_data_and_markers(
        batch_spec=batch_spec
    )
    batch = Batch(data=batch_data)
    validator = Validator(execution_engine, batches=[batch])
<<<<<<< HEAD
    assert len(validator.head(fetch_all=True)) == 5


@pytest.mark.integration
@pytest.mark.parametrize("splitter_method_name_prefix", ["_", ""])
def test_ConfiguredAssetSqlDataConnector_sorting(
    splitter_method_name_prefix,
    test_cases_for_sql_data_connector_sqlite_execution_engine,
):
    random.seed(0)
    execution_engine = test_cases_for_sql_data_connector_sqlite_execution_engine

    my_data_connector: ConfiguredAssetSqlDataConnector = ConfiguredAssetSqlDataConnector(
        name="my_sql_data_connector",
        datasource_name="my_test_datasource",
        execution_engine=execution_engine,
        assets={
            "my_asset": {
                "splitter_method": f"{splitter_method_name_prefix}split_on_column_value",
                "splitter_kwargs": {"column_name": "date"},
                "include_schema_name": True,
                "schema_name": "main",
                "table_name": "table_partitioned_by_date_column__A",
                "data_asset_name_prefix": "taxi__",
                "data_asset_name_suffix": "__asset",
            },
        },
    )
    assert "taxi__main.my_asset__asset" in my_data_connector.assets

    batch_definition_list = (
        my_data_connector.get_batch_definition_list_from_batch_request(
            batch_request=BatchRequest(
                datasource_name="my_test_datasource",
                data_connector_name="my_sql_data_connector",
                data_asset_name="taxi__main.my_asset__asset",
            )
        )
    )
    assert len(batch_definition_list) == 30
=======
    assert len(validator.head(fetch_all=True)) == 5
>>>>>>> d12e9af9
<|MERGE_RESOLUTION|>--- conflicted
+++ resolved
@@ -1804,7 +1804,6 @@
     )
     batch = Batch(data=batch_data)
     validator = Validator(execution_engine, batches=[batch])
-<<<<<<< HEAD
     assert len(validator.head(fetch_all=True)) == 5
 
 
@@ -1844,7 +1843,4 @@
             )
         )
     )
-    assert len(batch_definition_list) == 30
-=======
-    assert len(validator.head(fetch_all=True)) == 5
->>>>>>> d12e9af9
+    assert len(batch_definition_list) == 30