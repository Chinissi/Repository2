--- conflicted
+++ resolved
@@ -238,14 +238,6 @@
     return expected
 
 
-<<<<<<< HEAD
-@pytest.mark.skipif(
-    not azure_storage,
-    reason="Could not import 'storage' from azure in inferred_asset_gcs_data_connector.py",
-)
-=======
-# noinspection PyUnusedLocal
->>>>>>> 5556f47c
 @mock.patch(
     "great_expectations.datasource.data_connector.inferred_asset_azure_data_connector.list_azure_keys",
     return_value=["alpha-1.csv", "alpha-2.csv", "alpha-3.csv"],
@@ -278,14 +270,6 @@
     assert my_data_connector.get_unmatched_data_references() == []
 
 
-<<<<<<< HEAD
-@pytest.mark.skipif(
-    not azure_storage,
-    reason="Could not import 'storage' from azure in inferred_asset_gcs_data_connector.py",
-)
-=======
-# noinspection PyUnusedLocal
->>>>>>> 5556f47c
 @mock.patch(
     "great_expectations.datasource.data_connector.inferred_asset_azure_data_connector.list_azure_keys",
     return_value=["alpha-1.csv", "alpha-2.csv", "alpha-3.csv"],
@@ -319,14 +303,6 @@
     assert my_data_connector.get_unmatched_data_references() == []
 
 
-<<<<<<< HEAD
-@pytest.mark.skipif(
-    not azure_storage,
-    reason="Could not import 'storage' from azure in inferred_asset_gcs_data_connector.py",
-)
-=======
-# noinspection PyUnusedLocal
->>>>>>> 5556f47c
 @mock.patch(
     "great_expectations.datasource.data_connector.inferred_asset_azure_data_connector.azure.BlobServiceClient"
 )
@@ -349,14 +325,6 @@
     assert my_data_connector._account_name == "my_account_url"
 
 
-<<<<<<< HEAD
-@pytest.mark.skipif(
-    not azure_storage,
-    reason="Could not import 'storage' from azure in inferred_asset_gcs_data_connector.py",
-)
-=======
-# noinspection PyUnusedLocal
->>>>>>> 5556f47c
 @mock.patch(
     "great_expectations.datasource.data_connector.inferred_asset_azure_data_connector.azure.BlobServiceClient"
 )
@@ -379,14 +347,6 @@
     assert my_data_connector._account_name == "storagesample"
 
 
-<<<<<<< HEAD
-@pytest.mark.skipif(
-    not azure_storage,
-    reason="Could not import 'storage' from azure in inferred_asset_gcs_data_connector.py",
-)
-=======
-# noinspection PyUnusedLocal
->>>>>>> 5556f47c
 @mock.patch(
     "great_expectations.datasource.data_connector.inferred_asset_azure_data_connector.azure.BlobServiceClient"
 )
@@ -413,14 +373,6 @@
         )
 
 
-<<<<<<< HEAD
-@pytest.mark.skipif(
-    not azure_storage,
-    reason="Could not import 'storage' from azure in inferred_asset_gcs_data_connector.py",
-)
-=======
-# noinspection PyUnusedLocal,GrazieInspection
->>>>>>> 5556f47c
 @mock.patch(
     "great_expectations.datasource.data_connector.inferred_asset_azure_data_connector.azure.BlobServiceClient"
 )
@@ -460,14 +412,6 @@
         )
 
 
-<<<<<<< HEAD
-@pytest.mark.skipif(
-    not azure_storage,
-    reason="Could not import 'storage' from azure in inferred_asset_gcs_data_connector.py",
-)
-=======
-# noinspection PyUnusedLocal
->>>>>>> 5556f47c
 @mock.patch(
     "great_expectations.core.usage_statistics.usage_statistics.UsageStatisticsHandler.emit"
 )
@@ -513,14 +457,6 @@
     assert report_object == expected_config_dict
 
 
-<<<<<<< HEAD
-@pytest.mark.skipif(
-    not azure_storage,
-    reason="Could not import 'storage' from azure in inferred_asset_gcs_data_connector.py",
-)
-=======
-# noinspection PyUnusedLocal
->>>>>>> 5556f47c
 @mock.patch(
     "great_expectations.core.usage_statistics.usage_statistics.UsageStatisticsHandler.emit"
 )
@@ -578,14 +514,6 @@
     assert mock_emit.call_args_list == expected_call_args_list
 
 
-<<<<<<< HEAD
-@pytest.mark.skipif(
-    not azure_storage,
-    reason="Could not import 'storage' from azure in inferred_asset_gcs_data_connector.py",
-)
-=======
-# noinspection PyUnusedLocal
->>>>>>> 5556f47c
 @mock.patch(
     "great_expectations.core.usage_statistics.usage_statistics.UsageStatisticsHandler.emit"
 )
@@ -638,14 +566,6 @@
     }
 
 
-<<<<<<< HEAD
-@pytest.mark.skipif(
-    not azure_storage,
-    reason="Could not import 'storage' from azure in inferred_asset_gcs_data_connector.py",
-)
-=======
-# noinspection PyUnusedLocal
->>>>>>> 5556f47c
 @mock.patch(
     "great_expectations.core.usage_statistics.usage_statistics.UsageStatisticsHandler.emit"
 )
@@ -686,14 +606,6 @@
         )
 
 
-<<<<<<< HEAD
-@pytest.mark.skipif(
-    not azure_storage,
-    reason="Could not import 'storage' from azure in inferred_asset_gcs_data_connector.py",
-)
-=======
-# noinspection PyUnusedLocal
->>>>>>> 5556f47c
 @mock.patch(
     "great_expectations.core.usage_statistics.usage_statistics.UsageStatisticsHandler.emit"
 )
@@ -754,14 +666,6 @@
         my_data_connector.get_batch_definition_list_from_batch_request()
 
 
-<<<<<<< HEAD
-@pytest.mark.skipif(
-    not azure_storage,
-    reason="Could not import 'storage' from azure in inferred_asset_gcs_data_connector.py",
-)
-=======
-# noinspection PyUnusedLocal
->>>>>>> 5556f47c
 @mock.patch(
     "great_expectations.core.usage_statistics.usage_statistics.UsageStatisticsHandler.emit"
 )
@@ -812,14 +716,6 @@
         )
 
 
-<<<<<<< HEAD
-@pytest.mark.skipif(
-    not azure_storage,
-    reason="Could not import 'storage' from azure in inferred_asset_gcs_data_connector.py",
-)
-=======
-# noinspection PyUnusedLocal
->>>>>>> 5556f47c
 @mock.patch(
     "great_expectations.core.usage_statistics.usage_statistics.UsageStatisticsHandler.emit"
 )
@@ -894,15 +790,7 @@
     )
     assert unsorted_batch_definition_list == expected_batch_definitions_unsorted
 
-
-<<<<<<< HEAD
-@pytest.mark.skipif(
-    not azure_storage,
-    reason="Could not import 'storage' from azure in inferred_asset_gcs_data_connector.py",
-)
-=======
-# noinspection PyUnusedLocal
->>>>>>> 5556f47c
+    
 @mock.patch(
     "great_expectations.core.usage_statistics.usage_statistics.UsageStatisticsHandler.emit"
 )
@@ -978,14 +866,6 @@
     assert unsorted_batch_definition_list == expected_batch_definitions_unsorted
 
 
-<<<<<<< HEAD
-@pytest.mark.skipif(
-    not azure_storage,
-    reason="Could not import 'storage' from azure in inferred_asset_gcs_data_connector.py",
-)
-=======
-# noinspection PyUnusedLocal
->>>>>>> 5556f47c
 @mock.patch(
     "great_expectations.core.usage_statistics.usage_statistics.UsageStatisticsHandler.emit"
 )
@@ -1075,14 +955,6 @@
     assert sorted_batch_definition_list == expected_batch_definitions_sorted
 
 
-<<<<<<< HEAD
-@pytest.mark.skipif(
-    not azure_storage,
-    reason="Could not import 'storage' from azure in inferred_asset_gcs_data_connector.py",
-)
-=======
-# noinspection PyUnusedLocal
->>>>>>> 5556f47c
 @mock.patch(
     "great_expectations.core.usage_statistics.usage_statistics.UsageStatisticsHandler.emit"
 )
@@ -1193,15 +1065,6 @@
     )
     assert my_batch_definition == expected_batch_definition
 
-
-<<<<<<< HEAD
-@pytest.mark.skipif(
-    not azure_storage,
-    reason="Could not import 'storage' from azure in inferred_asset_gcs_data_connector.py",
-)
-=======
-# noinspection PyUnusedLocal
->>>>>>> 5556f47c
 @mock.patch(
     "great_expectations.datasource.data_connector.inferred_asset_azure_data_connector.azure.BlobServiceClient"
 )
@@ -1291,14 +1154,6 @@
     assert sorted_batch_definition_list == expected_batch_definitions_sorted
 
 
-<<<<<<< HEAD
-@pytest.mark.skipif(
-    not azure_storage,
-    reason="Could not import 'storage' from azure in inferred_asset_gcs_data_connector.py",
-)
-=======
-# noinspection PyUnusedLocal
->>>>>>> 5556f47c
 @mock.patch(
     "great_expectations.datasource.data_connector.inferred_asset_azure_data_connector.azure.BlobServiceClient"
 )
@@ -1365,14 +1220,6 @@
         )
 
 
-<<<<<<< HEAD
-@pytest.mark.skipif(
-    not azure_storage,
-    reason="Could not import 'storage' from azure in inferred_asset_gcs_data_connector.py",
-)
-=======
-# noinspection PyUnusedLocal
->>>>>>> 5556f47c
 @mock.patch(
     "great_expectations.datasource.data_connector.inferred_asset_azure_data_connector.azure.BlobServiceClient"
 )
@@ -1440,14 +1287,6 @@
         )
 
 
-<<<<<<< HEAD
-@pytest.mark.skipif(
-    not azure_storage,
-    reason="Could not import 'storage' from azure in inferred_asset_gcs_data_connector.py",
-)
-=======
-# noinspection PyUnusedLocal
->>>>>>> 5556f47c
 @mock.patch(
     "great_expectations.datasource.data_connector.inferred_asset_azure_data_connector.azure.BlobServiceClient"
 )
@@ -1522,14 +1361,6 @@
     )
 
 
-<<<<<<< HEAD
-@pytest.mark.skipif(
-    not azure_storage,
-    reason="Could not import 'storage' from azure in inferred_asset_gcs_data_connector.py",
-)
-=======
-# noinspection PyUnusedLocal
->>>>>>> 5556f47c
 @mock.patch(
     "great_expectations.datasource.data_connector.inferred_asset_azure_data_connector.azure.BlobServiceClient"
 )
@@ -1607,15 +1438,6 @@
         == "wasbs://my_container@my_account_url.blob.core.windows.net/my_base_directory/gamma-202005.csv"
     )
 
-
-<<<<<<< HEAD
-@pytest.mark.skipif(
-    not azure_storage,
-    reason="Could not import 'storage' from azure in inferred_asset_gcs_data_connector.py",
-)
-=======
-# noinspection PyUnusedLocal
->>>>>>> 5556f47c
 @mock.patch(
     "great_expectations.datasource.data_connector.inferred_asset_azure_data_connector.azure.BlobServiceClient"
 )
