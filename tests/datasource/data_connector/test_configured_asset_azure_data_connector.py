from unittest import mock

import pytest

import great_expectations.exceptions as gx_exceptions
from great_expectations import DataContext
from great_expectations.compatibility import azure
from great_expectations.core import IDDict
from great_expectations.core.batch import (
    BatchDefinition,
    BatchRequest,
    BatchRequestBase,
)
from great_expectations.core.yaml_handler import YAMLHandler
from great_expectations.data_context.util import instantiate_class_from_config
from great_expectations.datasource.data_connector import (
    ConfiguredAssetAzureDataConnector,
)
from great_expectations.execution_engine import PandasExecutionEngine
from great_expectations.compatibility import azure

yaml = YAMLHandler()


if not (azure.storage and azure.BlobServiceClient):
    pytest.skip(
        'Could not import "azure.storage.blob" from Microsoft Azure cloud',
        allow_module_level=True,
    )


@pytest.fixture
def expected_config_dict():
    """Used to validate `self_check()` and `test_yaml_config()` outputs."""
    config = {
        "class_name": "ConfiguredAssetAzureDataConnector",
        "data_asset_count": 1,
        "example_data_asset_names": [
            "alpha",
        ],
        "data_assets": {
            "alpha": {
                "example_data_references": [
                    "alpha-1.csv",
                    "alpha-2.csv",
                    "alpha-3.csv",
                ],
                "batch_definition_count": 3,
            },
        },
        "example_unmatched_data_references": [],
        "unmatched_data_reference_count": 0,
    }
    return config


@pytest.fixture
def expected_batch_definitions_unsorted():
    """
    Used to validate `get_batch_definition_list_from_batch_request()` outputs.
    Input and output should maintain the same order (henced "unsorted")
    """
    expected = [
        BatchDefinition(
            datasource_name="test_environment",
            data_connector_name="general_azure_data_connector",
            data_asset_name="TestFiles",
            batch_identifiers=IDDict(
                {"name": "alex", "timestamp": "20200809", "price": "1000"}
            ),
        ),
        BatchDefinition(
            datasource_name="test_environment",
            data_connector_name="general_azure_data_connector",
            data_asset_name="TestFiles",
            batch_identifiers=IDDict(
                {"name": "eugene", "timestamp": "20200809", "price": "1500"}
            ),
        ),
        BatchDefinition(
            datasource_name="test_environment",
            data_connector_name="general_azure_data_connector",
            data_asset_name="TestFiles",
            batch_identifiers=IDDict(
                {"name": "james", "timestamp": "20200811", "price": "1009"}
            ),
        ),
        BatchDefinition(
            datasource_name="test_environment",
            data_connector_name="general_azure_data_connector",
            data_asset_name="TestFiles",
            batch_identifiers=IDDict(
                {"name": "abe", "timestamp": "20200809", "price": "1040"}
            ),
        ),
        BatchDefinition(
            datasource_name="test_environment",
            data_connector_name="general_azure_data_connector",
            data_asset_name="TestFiles",
            batch_identifiers=IDDict(
                {"name": "will", "timestamp": "20200809", "price": "1002"}
            ),
        ),
        BatchDefinition(
            datasource_name="test_environment",
            data_connector_name="general_azure_data_connector",
            data_asset_name="TestFiles",
            batch_identifiers=IDDict(
                {"name": "james", "timestamp": "20200713", "price": "1567"}
            ),
        ),
        BatchDefinition(
            datasource_name="test_environment",
            data_connector_name="general_azure_data_connector",
            data_asset_name="TestFiles",
            batch_identifiers=IDDict(
                {"name": "eugene", "timestamp": "20201129", "price": "1900"}
            ),
        ),
        BatchDefinition(
            datasource_name="test_environment",
            data_connector_name="general_azure_data_connector",
            data_asset_name="TestFiles",
            batch_identifiers=IDDict(
                {"name": "will", "timestamp": "20200810", "price": "1001"}
            ),
        ),
        BatchDefinition(
            datasource_name="test_environment",
            data_connector_name="general_azure_data_connector",
            data_asset_name="TestFiles",
            batch_identifiers=IDDict(
                {"name": "james", "timestamp": "20200810", "price": "1003"}
            ),
        ),
        BatchDefinition(
            datasource_name="test_environment",
            data_connector_name="general_azure_data_connector",
            data_asset_name="TestFiles",
            batch_identifiers=IDDict(
                {"name": "alex", "timestamp": "20200819", "price": "1300"}
            ),
        ),
    ]
    return expected


@pytest.fixture
def expected_batch_definitions_sorted():
    """
    Used to validate `get_batch_definition_list_from_batch_request()` outputs.
    Input should be sorted based on some criteria, resulting in some change
    between input and output.
    """
    expected = [
        BatchDefinition(
            datasource_name="test_environment",
            data_connector_name="general_azure_data_connector",
            data_asset_name="TestFiles",
            batch_identifiers=IDDict(
                {"name": "abe", "timestamp": "20200809", "price": "1040"}
            ),
        ),
        BatchDefinition(
            datasource_name="test_environment",
            data_connector_name="general_azure_data_connector",
            data_asset_name="TestFiles",
            batch_identifiers=IDDict(
                {"name": "alex", "timestamp": "20200819", "price": "1300"}
            ),
        ),
        BatchDefinition(
            datasource_name="test_environment",
            data_connector_name="general_azure_data_connector",
            data_asset_name="TestFiles",
            batch_identifiers=IDDict(
                {"name": "alex", "timestamp": "20200809", "price": "1000"}
            ),
        ),
        BatchDefinition(
            datasource_name="test_environment",
            data_connector_name="general_azure_data_connector",
            data_asset_name="TestFiles",
            batch_identifiers=IDDict(
                {"name": "eugene", "timestamp": "20201129", "price": "1900"}
            ),
        ),
        BatchDefinition(
            datasource_name="test_environment",
            data_connector_name="general_azure_data_connector",
            data_asset_name="TestFiles",
            batch_identifiers=IDDict(
                {"name": "eugene", "timestamp": "20200809", "price": "1500"}
            ),
        ),
        BatchDefinition(
            datasource_name="test_environment",
            data_connector_name="general_azure_data_connector",
            data_asset_name="TestFiles",
            batch_identifiers=IDDict(
                {"name": "james", "timestamp": "20200811", "price": "1009"}
            ),
        ),
        BatchDefinition(
            datasource_name="test_environment",
            data_connector_name="general_azure_data_connector",
            data_asset_name="TestFiles",
            batch_identifiers=IDDict(
                {"name": "james", "timestamp": "20200810", "price": "1003"}
            ),
        ),
        BatchDefinition(
            datasource_name="test_environment",
            data_connector_name="general_azure_data_connector",
            data_asset_name="TestFiles",
            batch_identifiers=IDDict(
                {"name": "james", "timestamp": "20200713", "price": "1567"}
            ),
        ),
        BatchDefinition(
            datasource_name="test_environment",
            data_connector_name="general_azure_data_connector",
            data_asset_name="TestFiles",
            batch_identifiers=IDDict(
                {"name": "will", "timestamp": "20200810", "price": "1001"}
            ),
        ),
        BatchDefinition(
            datasource_name="test_environment",
            data_connector_name="general_azure_data_connector",
            data_asset_name="TestFiles",
            batch_identifiers=IDDict(
                {"name": "will", "timestamp": "20200809", "price": "1002"}
            ),
        ),
    ]
    return expected


<<<<<<< HEAD
@pytest.mark.skipif(
    not azure.storage,
    reason='Could not import "azure.storage.blob" from Microsoft Azure cloud',
)
=======
# noinspection PyUnusedLocal
>>>>>>> 5556f47c
@mock.patch(
    "great_expectations.datasource.data_connector.configured_asset_azure_data_connector.list_azure_keys",
    return_value=["alpha-1.csv", "alpha-2.csv", "alpha-3.csv"],
)
@mock.patch(
    "great_expectations.datasource.data_connector.configured_asset_azure_data_connector.azure.BlobServiceClient"
)
def test_instantiation_with_account_url_and_credential(
    mock_azure_conn, mock_list_keys, expected_config_dict
):
    my_data_connector = ConfiguredAssetAzureDataConnector(
        name="my_data_connector",
        datasource_name="FAKE_DATASOURCE_NAME",
        execution_engine=PandasExecutionEngine(),
        default_regex={
            "pattern": "alpha-(.*)\\.csv",
            "group_names": ["index"],
        },
        container="my_container",
        name_starts_with="",
        assets={"alpha": {}},
        azure_options={
            "account_url": "my_account_url.blob.core.windows.net",
            "credential": "my_credential",
        },
    )
    assert my_data_connector.self_check() == expected_config_dict

    my_data_connector._refresh_data_references_cache()
    assert my_data_connector.get_data_reference_count() == 3
    assert my_data_connector.get_unmatched_data_references() == []


<<<<<<< HEAD
@pytest.mark.skipif(
    not azure.storage,
    reason='Could not import "azure.storage.blob" from Microsoft Azure cloud',
)
=======
# noinspection PyUnusedLocal
>>>>>>> 5556f47c
@mock.patch(
    "great_expectations.datasource.data_connector.configured_asset_azure_data_connector.list_azure_keys",
    return_value=["alpha-1.csv", "alpha-2.csv", "alpha-3.csv"],
)
@mock.patch(
    "great_expectations.datasource.data_connector.configured_asset_azure_data_connector.azure.BlobServiceClient"
)
def test_instantiation_with_conn_str_and_credential(
    mock_azure_conn, mock_list_keys, expected_config_dict
):
    my_data_connector = ConfiguredAssetAzureDataConnector(
        name="my_data_connector",
        datasource_name="FAKE_DATASOURCE_NAME",
        execution_engine=PandasExecutionEngine(),
        default_regex={
            "pattern": "alpha-(.*)\\.csv",
            "group_names": ["index"],
        },
        container="my_container",
        name_starts_with="",
        assets={"alpha": {}},
        azure_options={  # Representative of format noted in official docs
            "conn_str": "DefaultEndpointsProtocol=https;AccountName=storagesample;AccountKey=my_account_key",
            "credential": "my_credential",
        },
    )

    assert my_data_connector.self_check() == expected_config_dict

    my_data_connector._refresh_data_references_cache()
    assert my_data_connector.get_data_reference_count() == 3
    assert my_data_connector.get_unmatched_data_references() == []


<<<<<<< HEAD
@pytest.mark.skipif(
    not azure.storage,
    reason='Could not import "azure.storage.blob" from Microsoft Azure cloud',
)
=======
# noinspection PyUnusedLocal
>>>>>>> 5556f47c
@mock.patch(
    "great_expectations.datasource.data_connector.configured_asset_azure_data_connector.azure.BlobServiceClient"
)
def test_instantiation_with_valid_account_url_assigns_account_name(mock_azure_conn):
    my_data_connector = ConfiguredAssetAzureDataConnector(
        name="my_data_connector",
        datasource_name="FAKE_DATASOURCE_NAME",
        execution_engine=PandasExecutionEngine(),
        default_regex={
            "pattern": "alpha-(.*)\\.csv",
            "group_names": ["index"],
        },
        container="my_container",
        name_starts_with="",
        assets={"alpha": {}},
        azure_options={
            "account_url": "my_account_url.blob.core.windows.net",
            "credential": "my_credential",
        },
    )
    assert my_data_connector._account_name == "my_account_url"


<<<<<<< HEAD
@pytest.mark.skipif(
    not azure.storage,
    reason='Could not import "azure.storage.blob" from Microsoft Azure cloud',
)
=======
# noinspection PyUnusedLocal
>>>>>>> 5556f47c
@mock.patch(
    "great_expectations.datasource.data_connector.configured_asset_azure_data_connector.azure.BlobServiceClient"
)
def test_instantiation_with_valid_conn_str_assigns_account_name(mock_azure_conn):
    my_data_connector = ConfiguredAssetAzureDataConnector(
        name="my_data_connector",
        datasource_name="FAKE_DATASOURCE_NAME",
        execution_engine=PandasExecutionEngine(),
        default_regex={
            "pattern": "alpha-(.*)\\.csv",
            "group_names": ["index"],
        },
        container="my_container",
        name_starts_with="",
        assets={"alpha": {}},
        azure_options={  # Representative of format noted in official docs
            "conn_str": "DefaultEndpointsProtocol=https;AccountName=storagesample;AccountKey=my_account_key",
            "credential": "my_credential",
        },
    )
    assert my_data_connector._account_name == "storagesample"


<<<<<<< HEAD
@pytest.mark.skipif(
    not azure.storage,
    reason='Could not import "azure.storage.blob" from Microsoft Azure cloud',
)
=======
# noinspection PyUnusedLocal
>>>>>>> 5556f47c
@mock.patch(
    "great_expectations.datasource.data_connector.configured_asset_azure_data_connector.azure.BlobServiceClient"
)
def test_instantiation_with_multiple_auth_methods_raises_error(
    mock_azure_conn,
):
    # Raises error in DataContext's schema validation due to having both `account_url` and `conn_str`
    with pytest.raises(AssertionError):
        ConfiguredAssetAzureDataConnector(
            name="my_data_connector",
            datasource_name="FAKE_DATASOURCE_NAME",
            execution_engine=PandasExecutionEngine(),
            default_regex={
                "pattern": "alpha-(.*)\\.csv",
                "group_names": ["index"],
            },
            container="my_container",
            name_starts_with="",
            assets={"alpha": {}},
            azure_options={
                "account_url": "account.blob.core.windows.net",
                "conn_str": "DefaultEndpointsProtocol=https;AccountName=storagesample;AccountKey=my_account_key",
                "credential": "my_credential",
            },
        )


<<<<<<< HEAD
@pytest.mark.skipif(
    not azure.storage,
    reason='Could not import "azure.storage.blob" from Microsoft Azure cloud',
)
=======
# noinspection PyUnusedLocal,GrazieInspection
>>>>>>> 5556f47c
@mock.patch(
    "great_expectations.datasource.data_connector.configured_asset_azure_data_connector.azure.BlobServiceClient"
)
def test_instantiation_with_improperly_formatted_auth_keys_in_azure_options_raises_error(
    mock_azure_conn,
):
    # Raises error in ConfiguredAssetAzureDataConnector's constructor due to `account_url` not conforming to the expected format
    # Format: <ACCOUNT>.blob.core.windows.net
    with pytest.raises(ImportError):
        ConfiguredAssetAzureDataConnector(
            name="my_data_connector",
            datasource_name="FAKE_DATASOURCE_NAME",
            execution_engine=PandasExecutionEngine(),
            default_regex={
                "pattern": "alpha-(.*)\\.csv",
                "group_names": ["index"],
            },
            container="my_container",
            name_starts_with="",
            assets={"alpha": {}},
            azure_options={"account_url": "not_a_valid_url"},
        )

    # Raises error in ConfiguredAssetAzureDataConnector's constructor due to `conn_str` not conforming to the expected format
    # Format: Must be a variable length, semicolon-delimited string containing "AccountName=<ACCOUNT>"
    with pytest.raises(ImportError):
        ConfiguredAssetAzureDataConnector(
            name="my_data_connector",
            datasource_name="FAKE_DATASOURCE_NAME",
            execution_engine=PandasExecutionEngine(),
            default_regex={
                "pattern": "alpha-(.*)\\.csv",
                "group_names": ["index"],
            },
            container="my_container",
            name_starts_with="",
            assets={"alpha": {}},
            azure_options={"conn_str": "not_a_valid_conn_str"},
        )


<<<<<<< HEAD
@pytest.mark.skipif(
    not azure.storage,
    reason='Could not import "azure.storage.blob" from Microsoft Azure cloud',
)
=======
# noinspection PyUnusedLocal
>>>>>>> 5556f47c
@mock.patch(
    "great_expectations.core.usage_statistics.usage_statistics.UsageStatisticsHandler.emit"
)
@mock.patch(
    "great_expectations.datasource.data_connector.configured_asset_azure_data_connector.list_azure_keys",
    return_value=["alpha-1.csv", "alpha-2.csv", "alpha-3.csv"],
)
@mock.patch(
    "great_expectations.datasource.data_connector.configured_asset_azure_data_connector.azure.BlobServiceClient"
)
def test_instantiation_with_test_yaml_config(
    mock_azure_conn,
    mock_list_keys,
    mock_emit,
    empty_data_context_stats_enabled,
    expected_config_dict,
):
    context: DataContext = empty_data_context_stats_enabled

    report_object = context.test_yaml_config(
        """
        module_name: great_expectations.datasource.data_connector
        class_name: ConfiguredAssetAzureDataConnector
        datasource_name: FAKE_DATASOURCE
        name: TEST_DATA_CONNECTOR
        default_regex:
            pattern: alpha-(.*)\\.csv
            group_names:
                - index
        container: my_container
        name_starts_with: ""
        assets:
            alpha:
        azure_options:
            account_url: my_account_url.blob.core.windows.net
            credential: my_credential
    """,
        runtime_environment={
            "execution_engine": PandasExecutionEngine(),
        },
        return_mode="report_object",
    )

    assert report_object == expected_config_dict


<<<<<<< HEAD
@pytest.mark.skipif(
    not azure.storage,
    reason='Could not import "azure.storage.blob" from Microsoft Azure cloud',
)
=======
# noinspection PyUnusedLocal
>>>>>>> 5556f47c
@mock.patch(
    "great_expectations.core.usage_statistics.usage_statistics.UsageStatisticsHandler.emit"
)
@mock.patch(
    "great_expectations.datasource.data_connector.configured_asset_azure_data_connector.list_azure_keys",
    return_value=["alpha-1.csv", "alpha-2.csv", "alpha-3.csv"],
)
@mock.patch(
    "great_expectations.datasource.data_connector.configured_asset_azure_data_connector.azure.BlobServiceClient"
)
def test_instantiation_with_test_yaml_config_emits_proper_payload(
    mock_azure_conn, mock_list_keys, mock_emit, empty_data_context_stats_enabled
):
    context: DataContext = empty_data_context_stats_enabled

    context.test_yaml_config(
        """
        module_name: great_expectations.datasource.data_connector
        class_name: ConfiguredAssetAzureDataConnector
        datasource_name: FAKE_DATASOURCE
        name: TEST_DATA_CONNECTOR
        default_regex:
            pattern: alpha-(.*)\\.csv
            group_names:
                - index
        container: my_container
        name_starts_with: ""
        assets:
            alpha:
        azure_options:
            account_url: my_account_url.blob.core.windows.net
            credential: my_credential
    """,
        runtime_environment={
            "execution_engine": PandasExecutionEngine(),
        },
        return_mode="report_object",
    )
    assert mock_emit.call_count == 1

    anonymized_name = mock_emit.call_args_list[0][0][0]["event_payload"][
        "anonymized_name"
    ]
    expected_call_args_list = [
        mock.call(
            {
                "event": "data_context.test_yaml_config",
                "event_payload": {
                    "anonymized_name": anonymized_name,
                    "parent_class": "ConfiguredAssetAzureDataConnector",
                },
                "success": True,
            }
        ),
    ]
    assert mock_emit.call_args_list == expected_call_args_list


<<<<<<< HEAD
@pytest.mark.skipif(
    not azure.storage,
    reason='Could not import "azure.storage.blob" from Microsoft Azure cloud',
)
=======
# noinspection PyUnusedLocal
>>>>>>> 5556f47c
@mock.patch(
    "great_expectations.core.usage_statistics.usage_statistics.UsageStatisticsHandler.emit"
)
@mock.patch(
    "great_expectations.datasource.data_connector.configured_asset_azure_data_connector.list_azure_keys",
    return_value=["alpha-1.csv", "alpha-2.csv", "alpha-3.csv"],
)
@mock.patch(
    "great_expectations.datasource.data_connector.configured_asset_azure_data_connector.azure.BlobServiceClient"
)
def test_instantiation_from_a_config_with_nonmatching_regex_creates_unmatched_references(
    mock_azure_conn, mock_list_keys, mock_emit, empty_data_context_stats_enabled
):
    context: DataContext = empty_data_context_stats_enabled

    report_object = context.test_yaml_config(
        """
        module_name: great_expectations.datasource.data_connector
        class_name: ConfiguredAssetAzureDataConnector
        datasource_name: FAKE_DATASOURCE
        name: TEST_DATA_CONNECTOR
        default_regex:
            pattern: beta-(.*)\\.csv
            group_names:
                - index
        container: my_container
        name_starts_with: ""
        assets:
            alpha:
        azure_options:
            account_url: my_account_url.blob.core.windows.net
            credential: my_credential
    """,
        runtime_environment={
            "execution_engine": PandasExecutionEngine(),
        },
        return_mode="report_object",
    )

    assert report_object == {
        "class_name": "ConfiguredAssetAzureDataConnector",
        "data_asset_count": 1,
        "example_data_asset_names": [
            "alpha",
        ],
        "data_assets": {
            "alpha": {"example_data_references": [], "batch_definition_count": 0},
        },
        "example_unmatched_data_references": [
            "alpha-1.csv",
            "alpha-2.csv",
            "alpha-3.csv",
        ],
        "unmatched_data_reference_count": 3,
    }


<<<<<<< HEAD
@pytest.mark.skipif(
    not azure.storage,
    reason='Could not import "azure.storage.blob" from Microsoft Azure cloud',
)
=======
# noinspection PyUnusedLocal
>>>>>>> 5556f47c
@mock.patch(
    "great_expectations.core.usage_statistics.usage_statistics.UsageStatisticsHandler.emit"
)
@mock.patch(
    "great_expectations.datasource.data_connector.configured_asset_azure_data_connector.list_azure_keys",
    return_value=["alpha-1.csv", "alpha-2.csv", "alpha-3.csv"],
)
@mock.patch(
    "great_expectations.datasource.data_connector.configured_asset_azure_data_connector.azure.BlobServiceClient"
)
def test_get_batch_definition_list_from_batch_request_with_nonexistent_datasource_name_raises_error(
    mock_azure_conn, mock_list_keys, mock_emit, empty_data_context_stats_enabled
):
    my_data_connector = ConfiguredAssetAzureDataConnector(
        name="my_data_connector",
        datasource_name="FAKE_DATASOURCE_NAME",
        execution_engine=PandasExecutionEngine(),
        default_regex={
            "pattern": "alpha-(.*)\\.csv",
            "group_names": ["index"],
        },
        container="my_container",
        name_starts_with="",
        assets={"alpha": {}},
        azure_options={
            "account_url": "my_account_url.blob.core.windows.net",
            "credential": "my_credential",
        },
    )

    # Raises error in `DataConnector._validate_batch_request()` due to `datasource_name` in BatchRequest not matching DataConnector `datasource_name`
    with pytest.raises(ValueError):
        my_data_connector.get_batch_definition_list_from_batch_request(
            BatchRequest(
                datasource_name="something",
                data_connector_name="my_data_connector",
                data_asset_name="something",
            )
        )


<<<<<<< HEAD
@pytest.mark.skipif(
    not azure.storage,
    reason='Could not import "azure.storage.blob" from Microsoft Azure cloud',
)
=======
# noinspection PyUnusedLocal
>>>>>>> 5556f47c
@mock.patch(
    "great_expectations.core.usage_statistics.usage_statistics.UsageStatisticsHandler.emit"
)
@mock.patch(
    "great_expectations.datasource.data_connector.configured_asset_azure_data_connector.list_azure_keys"
)
@mock.patch(
    "great_expectations.datasource.data_connector.configured_asset_azure_data_connector.azure.BlobServiceClient"
)
def test_get_definition_list_from_batch_request_with_empty_args_raises_error(
    mock_azure_conn, mock_list_keys, mock_emit, empty_data_context_stats_enabled
):
    my_data_connector_yaml = yaml.load(
        """
           class_name: ConfiguredAssetAzureDataConnector
           datasource_name: test_environment
           container: my_container
           name_starts_with: ""
           assets:
               TestFiles:
           default_regex:
               pattern: (.+)_(.+)_(.+)\\.csv
               group_names:
                   - name
                   - timestamp
                   - price
           azure_options:
               account_url: my_account_url.blob.core.windows.net
               credential: my_credential
       """,
    )

    mock_list_keys.return_value = (
        [
            "alex_20200809_1000.csv",
            "eugene_20200809_1500.csv",
            "james_20200811_1009.csv",
            "abe_20200809_1040.csv",
            "will_20200809_1002.csv",
            "james_20200713_1567.csv",
            "eugene_20201129_1900.csv",
            "will_20200810_1001.csv",
            "james_20200810_1003.csv",
            "alex_20200819_1300.csv",
        ],
    )

    my_data_connector: ConfiguredAssetAzureDataConnector = (
        instantiate_class_from_config(
            config=my_data_connector_yaml,
            runtime_environment={
                "name": "general_azure_data_connector",
                "execution_engine": PandasExecutionEngine(),
            },
            config_defaults={
                "module_name": "great_expectations.datasource.data_connector"
            },
        )
    )

    # Raises error in `FilePathDataConnector.get_batch_definition_list_from_batch_request()` due to missing a `batch_request` arg
    with pytest.raises(TypeError):
        # noinspection PyArgumentList
        my_data_connector.get_batch_definition_list_from_batch_request()


<<<<<<< HEAD
@pytest.mark.skipif(
    not azure.storage,
    reason='Could not import "azure.storage.blob" from Microsoft Azure cloud',
)
=======
# noinspection PyUnusedLocal
>>>>>>> 5556f47c
@mock.patch(
    "great_expectations.core.usage_statistics.usage_statistics.UsageStatisticsHandler.emit"
)
@mock.patch(
    "great_expectations.datasource.data_connector.configured_asset_azure_data_connector.list_azure_keys"
)
@mock.patch(
    "great_expectations.datasource.data_connector.configured_asset_azure_data_connector.azure.BlobServiceClient"
)
def test_get_definition_list_from_batch_request_with_unnamed_data_asset_name_raises_error(
    mock_azure_conn, mock_list_keys, mock_emit, empty_data_context_stats_enabled
):
    my_data_connector_yaml = yaml.load(
        """
           class_name: ConfiguredAssetAzureDataConnector
           datasource_name: test_environment
           container: my_container
           name_starts_with: ""
           assets:
               TestFiles:
           default_regex:
               pattern: (.+)_(.+)_(.+)\\.csv
               group_names:
                   - name
                   - timestamp
                   - price
           azure_options:
               account_url: my_account_url.blob.core.windows.net
               credential: my_credential
       """,
    )

    my_data_connector: ConfiguredAssetAzureDataConnector = (
        instantiate_class_from_config(
            config=my_data_connector_yaml,
            runtime_environment={
                "name": "general_azure_data_connector",
                "execution_engine": PandasExecutionEngine(),
            },
            config_defaults={
                "module_name": "great_expectations.datasource.data_connector"
            },
        )
    )

    # Raises error in `Batch._validate_init_parameters()` due to `data_asset_name` being `NoneType` and not the required `str`
    with pytest.raises(TypeError):
        my_data_connector.get_batch_definition_list_from_batch_request(
            BatchRequest(
                datasource_name="test_environment",
                data_connector_name="general_azure_data_connector",
                data_asset_name="",
            )
        )


<<<<<<< HEAD
@pytest.mark.skipif(
    not azure.storage,
    reason='Could not import "azure.storage.blob" from Microsoft Azure cloud',
)
=======
# noinspection PyUnusedLocal
>>>>>>> 5556f47c
@mock.patch(
    "great_expectations.core.usage_statistics.usage_statistics.UsageStatisticsHandler.emit"
)
@mock.patch(
    "great_expectations.datasource.data_connector.configured_asset_azure_data_connector.list_azure_keys"
)
@mock.patch(
    "great_expectations.datasource.data_connector.configured_asset_azure_data_connector.azure.BlobServiceClient"
)
def test_return_all_batch_definitions_unsorted_without_named_data_asset_name(
    mock_azure_conn,
    mock_list_keys,
    mock_emit,
    empty_data_context_stats_enabled,
    expected_batch_definitions_unsorted,
):
    my_data_connector_yaml = yaml.load(
        """
           class_name: ConfiguredAssetAzureDataConnector
           datasource_name: test_environment
           container: my_container
           name_starts_with: ""
           assets:
               TestFiles:
           default_regex:
               pattern: (.+)_(.+)_(.+)\\.csv
               group_names:
                   - name
                   - timestamp
                   - price
           azure_options:
               account_url: my_account_url.blob.core.windows.net
               credential: my_credential
       """,
    )

    mock_list_keys.return_value = [
        "alex_20200809_1000.csv",
        "eugene_20200809_1500.csv",
        "james_20200811_1009.csv",
        "abe_20200809_1040.csv",
        "will_20200809_1002.csv",
        "james_20200713_1567.csv",
        "eugene_20201129_1900.csv",
        "will_20200810_1001.csv",
        "james_20200810_1003.csv",
        "alex_20200819_1300.csv",
    ]

    my_data_connector: ConfiguredAssetAzureDataConnector = (
        instantiate_class_from_config(
            config=my_data_connector_yaml,
            runtime_environment={
                "name": "general_azure_data_connector",
                "execution_engine": PandasExecutionEngine(),
            },
            config_defaults={
                "module_name": "great_expectations.datasource.data_connector"
            },
        )
    )

    # In an actual production environment, Azure Blob Storage will automatically sort these blobs by path (alphabetic order).
    # Source: https://docs.microsoft.com/en-us/rest/api/storageservices/List-Blobs?redirectedfrom=MSDN
    #
    # The expected behavior is that our `unsorted_batch_definition_list` will maintain the same order it parses through `list_azure_keys()` (hence "unsorted").
    # When using an actual `BlobServiceClient` (and not a mock), the output of `list_azure_keys` would be pre-sorted by nature of how the system orders blobs.
    # It is important to note that although this is a minor deviation, it is deemed to be immaterial as we still end up testing our desired behavior.

    unsorted_batch_definition_list = (
        my_data_connector._get_batch_definition_list_from_batch_request(
            BatchRequestBase(
                datasource_name="test_environment",
                data_connector_name="general_azure_data_connector",
                data_asset_name="",
            )
        )
    )
    assert unsorted_batch_definition_list == expected_batch_definitions_unsorted


<<<<<<< HEAD
@pytest.mark.skipif(
    not azure.storage,
    reason='Could not import "azure.storage.blob" from Microsoft Azure cloud',
)
=======
# noinspection PyUnusedLocal
>>>>>>> 5556f47c
@mock.patch(
    "great_expectations.core.usage_statistics.usage_statistics.UsageStatisticsHandler.emit"
)
@mock.patch(
    "great_expectations.datasource.data_connector.configured_asset_azure_data_connector.list_azure_keys"
)
@mock.patch(
    "great_expectations.datasource.data_connector.configured_asset_azure_data_connector.azure.BlobServiceClient"
)
def test_return_all_batch_definitions_unsorted_with_named_data_asset_name(
    mock_azure_conn,
    mock_list_keys,
    mock_emit,
    empty_data_context_stats_enabled,
    expected_batch_definitions_unsorted,
):
    my_data_connector_yaml = yaml.load(
        """
           class_name: ConfiguredAssetAzureDataConnector
           datasource_name: test_environment
           container: my_container
           name_starts_with: ""
           assets:
               TestFiles:
           default_regex:
               pattern: (.+)_(.+)_(.+)\\.csv
               group_names:
                   - name
                   - timestamp
                   - price
           azure_options:
               account_url: my_account_url.blob.core.windows.net
               credential: my_credential
       """,
    )

    mock_list_keys.return_value = [
        "alex_20200809_1000.csv",
        "eugene_20200809_1500.csv",
        "james_20200811_1009.csv",
        "abe_20200809_1040.csv",
        "will_20200809_1002.csv",
        "james_20200713_1567.csv",
        "eugene_20201129_1900.csv",
        "will_20200810_1001.csv",
        "james_20200810_1003.csv",
        "alex_20200819_1300.csv",
    ]

    my_data_connector: ConfiguredAssetAzureDataConnector = (
        instantiate_class_from_config(
            config=my_data_connector_yaml,
            runtime_environment={
                "name": "general_azure_data_connector",
                "execution_engine": PandasExecutionEngine(),
            },
            config_defaults={
                "module_name": "great_expectations.datasource.data_connector"
            },
        )
    )

    # In an actual production environment, Azure Blob Storage will automatically sort these blobs by path (alphabetic order).
    # Source: https://docs.microsoft.com/en-us/rest/api/storageservices/List-Blobs?redirectedfrom=MSDN
    #
    # The expected behavior is that our `unsorted_batch_definition_list` will maintain the same order it parses through `list_azure_keys()` (hence "unsorted").
    # When using an actual `BlobServiceClient` (and not a mock), the output of `list_azure_keys` would be pre-sorted by nature of how the system orders blobs.
    # It is important to note that although this is a minor deviation, it is deemed to be immaterial as we still end up testing our desired behavior.

    unsorted_batch_definition_list = (
        my_data_connector.get_batch_definition_list_from_batch_request(
            BatchRequest(
                datasource_name="test_environment",
                data_connector_name="general_azure_data_connector",
                data_asset_name="TestFiles",
            )
        )
    )
    assert unsorted_batch_definition_list == expected_batch_definitions_unsorted


<<<<<<< HEAD
@pytest.mark.skipif(
    not azure.storage,
    reason='Could not import "azure.storage.blob" from Microsoft Azure cloud',
)
=======
# noinspection PyUnusedLocal
>>>>>>> 5556f47c
@mock.patch(
    "great_expectations.core.usage_statistics.usage_statistics.UsageStatisticsHandler.emit"
)
@mock.patch(
    "great_expectations.datasource.data_connector.configured_asset_azure_data_connector.list_azure_keys"
)
@mock.patch(
    "great_expectations.datasource.data_connector.configured_asset_azure_data_connector.azure.BlobServiceClient"
)
def test_return_all_batch_definitions_basic_sorted(
    mock_azure_conn,
    mock_list_keys,
    mock_emit,
    empty_data_context_stats_enabled,
    expected_batch_definitions_sorted,
):
    my_data_connector_yaml = yaml.load(
        """
       class_name: ConfiguredAssetAzureDataConnector
       datasource_name: test_environment
       container: my_container
       name_starts_with: ""
       assets:
           TestFiles:
       default_regex:
           pattern: (.+)_(.+)_(.+)\\.csv
           group_names:
               - name
               - timestamp
               - price
       sorters:
           - orderby: asc
             class_name: LexicographicSorter
             name: name
           - datetime_format: "%Y%m%d"
             orderby: desc
             class_name: DateTimeSorter
             name: timestamp
           - orderby: desc
             class_name: NumericSorter
             name: price
       azure_options:
           account_url: my_account_url.blob.core.windows.net
           credential: my_credential
     """,
    )

    mock_list_keys.return_value = [
        "alex_20200809_1000.csv",
        "eugene_20200809_1500.csv",
        "james_20200811_1009.csv",
        "abe_20200809_1040.csv",
        "will_20200809_1002.csv",
        "james_20200713_1567.csv",
        "eugene_20201129_1900.csv",
        "will_20200810_1001.csv",
        "james_20200810_1003.csv",
        "alex_20200819_1300.csv",
    ]

    my_data_connector: ConfiguredAssetAzureDataConnector = (
        instantiate_class_from_config(
            config=my_data_connector_yaml,
            runtime_environment={
                "name": "general_azure_data_connector",
                "execution_engine": PandasExecutionEngine(),
            },
            config_defaults={
                "module_name": "great_expectations.datasource.data_connector"
            },
        )
    )

    self_check_report = my_data_connector.self_check()

    assert self_check_report["class_name"] == "ConfiguredAssetAzureDataConnector"
    assert self_check_report["data_asset_count"] == 1
    assert self_check_report["data_assets"]["TestFiles"]["batch_definition_count"] == 10
    assert self_check_report["unmatched_data_reference_count"] == 0

    sorted_batch_definition_list = (
        my_data_connector.get_batch_definition_list_from_batch_request(
            BatchRequest(
                datasource_name="test_environment",
                data_connector_name="general_azure_data_connector",
                data_asset_name="TestFiles",
            )
        )
    )
    assert sorted_batch_definition_list == expected_batch_definitions_sorted


<<<<<<< HEAD
@pytest.mark.skipif(
    not azure.storage,
    reason='Could not import "azure.storage.blob" from Microsoft Azure cloud',
)
=======
# noinspection PyUnusedLocal
>>>>>>> 5556f47c
@mock.patch(
    "great_expectations.core.usage_statistics.usage_statistics.UsageStatisticsHandler.emit"
)
@mock.patch(
    "great_expectations.datasource.data_connector.configured_asset_azure_data_connector.list_azure_keys"
)
@mock.patch(
    "great_expectations.datasource.data_connector.configured_asset_azure_data_connector.azure.BlobServiceClient"
)
def test_return_all_batch_definitions_returns_specified_partition(
    mock_azure_conn, mock_list_keys, mock_emit, empty_data_context_stats_enabled
):
    my_data_connector_yaml = yaml.load(
        """
       class_name: ConfiguredAssetAzureDataConnector
       datasource_name: test_environment
       container: my_container
       name_starts_with: ""
       assets:
           TestFiles:
       default_regex:
           pattern: (.+)_(.+)_(.+)\\.csv
           group_names:
               - name
               - timestamp
               - price
       sorters:
           - orderby: asc
             class_name: LexicographicSorter
             name: name
           - datetime_format: "%Y%m%d"
             orderby: desc
             class_name: DateTimeSorter
             name: timestamp
           - orderby: desc
             class_name: NumericSorter
             name: price
       azure_options:
           account_url: my_account_url.blob.core.windows.net
           credential: my_credential
     """,
    )

    mock_list_keys.return_value = [
        "alex_20200809_1000.csv",
        "eugene_20200809_1500.csv",
        "james_20200811_1009.csv",
        "abe_20200809_1040.csv",
        "will_20200809_1002.csv",
        "james_20200713_1567.csv",
        "eugene_20201129_1900.csv",
        "will_20200810_1001.csv",
        "james_20200810_1003.csv",
        "alex_20200819_1300.csv",
    ]

    my_data_connector: ConfiguredAssetAzureDataConnector = (
        instantiate_class_from_config(
            config=my_data_connector_yaml,
            runtime_environment={
                "name": "general_azure_data_connector",
                "execution_engine": PandasExecutionEngine(),
            },
            config_defaults={
                "module_name": "great_expectations.datasource.data_connector"
            },
        )
    )

    self_check_report = my_data_connector.self_check()

    assert self_check_report["class_name"] == "ConfiguredAssetAzureDataConnector"
    assert self_check_report["data_asset_count"] == 1
    assert self_check_report["data_assets"]["TestFiles"]["batch_definition_count"] == 10
    assert self_check_report["unmatched_data_reference_count"] == 0

    my_batch_request: BatchRequest = BatchRequest(
        datasource_name="test_environment",
        data_connector_name="general_azure_data_connector",
        data_asset_name="TestFiles",
        data_connector_query=IDDict(
            **{
                "batch_filter_parameters": {
                    "name": "james",
                    "timestamp": "20200713",
                    "price": "1567",
                }
            }
        ),
    )

    my_batch_definition_list = (
        my_data_connector.get_batch_definition_list_from_batch_request(
            batch_request=my_batch_request
        )
    )

    assert len(my_batch_definition_list) == 1
    my_batch_definition = my_batch_definition_list[0]
    expected_batch_definition = BatchDefinition(
        datasource_name="test_environment",
        data_connector_name="general_azure_data_connector",
        data_asset_name="TestFiles",
        batch_identifiers=IDDict(
            **{
                "name": "james",
                "timestamp": "20200713",
                "price": "1567",
            }
        ),
    )
    assert my_batch_definition == expected_batch_definition


<<<<<<< HEAD
@pytest.mark.skipif(
    not azure.storage,
    reason='Could not import "azure.storage.blob" from Microsoft Azure cloud',
)
=======
# noinspection PyUnusedLocal
>>>>>>> 5556f47c
@mock.patch(
    "great_expectations.datasource.data_connector.configured_asset_azure_data_connector.azure.BlobServiceClient"
)
@mock.patch(
    "great_expectations.datasource.data_connector.configured_asset_azure_data_connector.list_azure_keys"
)
@mock.patch(
    "great_expectations.core.usage_statistics.usage_statistics.UsageStatisticsHandler.emit"
)
def test_return_all_batch_definitions_sorted_without_data_connector_query(
    mock_azure_conn,
    mock_list_keys,
    mock_emit,
    empty_data_context_stats_enabled,
    expected_batch_definitions_sorted,
):
    my_data_connector_yaml = yaml.load(
        """
       class_name: ConfiguredAssetAzureDataConnector
       datasource_name: test_environment
       container: my_container
       name_starts_with: ""
       assets:
           TestFiles:
       default_regex:
           pattern: (.+)_(.+)_(.+)\\.csv
           group_names:
               - name
               - timestamp
               - price
       sorters:
           - orderby: asc
             class_name: LexicographicSorter
             name: name
           - datetime_format: "%Y%m%d"
             orderby: desc
             class_name: DateTimeSorter
             name: timestamp
           - orderby: desc
             class_name: NumericSorter
             name: price
       azure_options:
           account_url: my_account_url.blob.core.windows.net
           credential: my_credential
     """,
    )

    mock_list_keys.return_value = [
        "alex_20200809_1000.csv",
        "eugene_20200809_1500.csv",
        "james_20200811_1009.csv",
        "abe_20200809_1040.csv",
        "will_20200809_1002.csv",
        "james_20200713_1567.csv",
        "eugene_20201129_1900.csv",
        "will_20200810_1001.csv",
        "james_20200810_1003.csv",
        "alex_20200819_1300.csv",
    ]

    my_data_connector: ConfiguredAssetAzureDataConnector = (
        instantiate_class_from_config(
            config=my_data_connector_yaml,
            runtime_environment={
                "name": "general_azure_data_connector",
                "execution_engine": PandasExecutionEngine(),
            },
            config_defaults={
                "module_name": "great_expectations.datasource.data_connector"
            },
        )
    )

    self_check_report = my_data_connector.self_check()

    assert self_check_report["class_name"] == "ConfiguredAssetAzureDataConnector"
    assert self_check_report["data_asset_count"] == 1
    assert self_check_report["data_assets"]["TestFiles"]["batch_definition_count"] == 10
    assert self_check_report["unmatched_data_reference_count"] == 0

    sorted_batch_definition_list = (
        my_data_connector.get_batch_definition_list_from_batch_request(
            BatchRequest(
                datasource_name="test_environment",
                data_connector_name="general_azure_data_connector",
                data_asset_name="TestFiles",
            )
        )
    )
    assert sorted_batch_definition_list == expected_batch_definitions_sorted


<<<<<<< HEAD
@pytest.mark.skipif(
    not azure.storage,
    reason='Could not import "azure.storage.blob" from Microsoft Azure cloud',
)
=======
# noinspection PyUnusedLocal
>>>>>>> 5556f47c
@mock.patch(
    "great_expectations.datasource.data_connector.configured_asset_azure_data_connector.azure.BlobServiceClient"
)
@mock.patch(
    "great_expectations.datasource.data_connector.configured_asset_azure_data_connector.list_azure_keys"
)
@mock.patch(
    "great_expectations.core.usage_statistics.usage_statistics.UsageStatisticsHandler.emit"
)
def test_return_all_batch_definitions_raises_error_due_to_sorter_that_does_not_match_group(
    mock_azure_conn, mock_list_keys, mock_emit, empty_data_context_stats_enabled
):
    my_data_connector_yaml = yaml.load(
        """
       class_name: ConfiguredAssetAzureDataConnector
       datasource_name: test_environment
       container: my_container
       assets:
           TestFiles:
               pattern: (.+)_(.+)_(.+)\\.csv
               group_names:
                   - name
                   - timestamp
                   - price
       default_regex:
           pattern: (.+)_.+_.+\\.csv
           group_names:
               - name
       sorters:
           - orderby: asc
             class_name: LexicographicSorter
             name: name
           - datetime_format: "%Y%m%d"
             orderby: desc
             class_name: DateTimeSorter
             name: timestamp
           - orderby: desc
             class_name: NumericSorter
             name: for_me_Me_Me

       azure_options:
           account_url: my_account_url.blob.core.windows.net
           credential: my_credential
   """,
    )

    mock_list_keys.return_value = [
        "alex_20200809_1000.csv",
        "eugene_20200809_1500.csv",
        "james_20200811_1009.csv",
        "abe_20200809_1040.csv",
        "will_20200809_1002.csv",
        "james_20200713_1567.csv",
        "eugene_20201129_1900.csv",
        "will_20200810_1001.csv",
        "james_20200810_1003.csv",
        "alex_20200819_1300.csv",
    ]

    # Raises error due to a sorter (for_me_Me_me) not matching a group_name in `FilePathDataConnector._validate_sorters_configuration()`
    with pytest.raises(gx_exceptions.DataConnectorError):
        instantiate_class_from_config(
            config=my_data_connector_yaml,
            runtime_environment={
                "name": "general_azure_data_connector",
                "execution_engine": PandasExecutionEngine(),
            },
            config_defaults={
                "module_name": "great_expectations.datasource.data_connector"
            },
        )


<<<<<<< HEAD
@pytest.mark.skipif(
    not azure.storage,
    reason='Could not import "azure.storage.blob" from Microsoft Azure cloud',
)
=======
# noinspection PyUnusedLocal
>>>>>>> 5556f47c
@mock.patch(
    "great_expectations.datasource.data_connector.configured_asset_azure_data_connector.azure.BlobServiceClient"
)
@mock.patch(
    "great_expectations.datasource.data_connector.configured_asset_azure_data_connector.list_azure_keys"
)
@mock.patch(
    "great_expectations.core.usage_statistics.usage_statistics.UsageStatisticsHandler.emit"
)
def test_return_all_batch_definitions_too_many_sorters(
    mock_azure_conn, mock_list_keys, mock_emit, empty_data_context_stats_enabled
):
    my_data_connector_yaml = yaml.load(
        """
       class_name: ConfiguredAssetAzureDataConnector
       datasource_name: test_environment
       container: my_container
       name_starts_with: ""
       assets:
           TestFiles:
       default_regex:
           pattern: (.+)_.+_.+\\.csv
           group_names:
               - name
       sorters:
           - orderby: asc
             class_name: LexicographicSorter
             name: name
           - datetime_format: "%Y%m%d"
             orderby: desc
             class_name: DateTimeSorter
             name: timestamp
           - orderby: desc
             class_name: NumericSorter
             name: price

       azure_options:
           account_url: my_account_url.blob.core.windows.net
           credential: my_credential
   """,
    )

    mock_list_keys.return_value = [
        "alex_20200809_1000.csv",
        "eugene_20200809_1500.csv",
        "james_20200811_1009.csv",
        "abe_20200809_1040.csv",
        "will_20200809_1002.csv",
        "james_20200713_1567.csv",
        "eugene_20201129_1900.csv",
        "will_20200810_1001.csv",
        "james_20200810_1003.csv",
        "alex_20200819_1300.csv",
    ]

    # Raises error due to a non-existent sorter being specified in `FilePathDataConnector._validate_sorters_configuration()`
    with pytest.raises(gx_exceptions.DataConnectorError):
        instantiate_class_from_config(
            config=my_data_connector_yaml,
            runtime_environment={
                "name": "general_azure_data_connector",
                "execution_engine": PandasExecutionEngine(),
            },
            config_defaults={
                "module_name": "great_expectations.datasource.data_connector"
            },
        )


<<<<<<< HEAD
@pytest.mark.skipif(
    not azure.storage,
    reason='Could not import "azure.storage.blob" from Microsoft Azure cloud',
)
=======
# noinspection PyUnusedLocal
>>>>>>> 5556f47c
@mock.patch(
    "great_expectations.datasource.data_connector.configured_asset_azure_data_connector.azure.BlobServiceClient"
)
@mock.patch(
    "great_expectations.datasource.data_connector.configured_asset_azure_data_connector.list_azure_keys",
)
@mock.patch(
    "great_expectations.core.usage_statistics.usage_statistics.UsageStatisticsHandler.emit"
)
def test_example_with_explicit_data_asset_names(
    mock_azure_conn, mock_list_keys, mock_emit, empty_data_context_stats_enabled
):
    yaml_string = """
class_name: ConfiguredAssetAzureDataConnector
datasource_name: FAKE_DATASOURCE_NAME
container: my_container
name_starts_with: my_base_directory/
default_regex:
   pattern: ^(.+)-(\\d{4})(\\d{2})\\.(csv|txt)$
   group_names:
       - data_asset_name
       - year_dir
       - month_dir
assets:
   alpha:
       name_starts_with: my_base_directory/alpha/files/go/here/
       pattern: ^(.+)-(\\d{4})(\\d{2})\\.csv$
   beta:
       name_starts_with: my_base_directory/beta_here/
       pattern: ^(.+)-(\\d{4})(\\d{2})\\.txt$
   gamma:
       pattern: ^(.+)-(\\d{4})(\\d{2})\\.csv$

azure_options:
   account_url: my_account_url.blob.core.windows.net
   credential: my_credential
   """
    config = yaml.load(yaml_string)

    mock_list_keys.return_value = [  # Initial return value during instantiation
        "my_base_directory/alpha/files/go/here/alpha-202001.csv",
        "my_base_directory/alpha/files/go/here/alpha-202002.csv",
        "my_base_directory/alpha/files/go/here/alpha-202003.csv",
        "my_base_directory/beta_here/beta-202001.txt",
        "my_base_directory/beta_here/beta-202002.txt",
        "my_base_directory/beta_here/beta-202003.txt",
        "my_base_directory/beta_here/beta-202004.txt",
        "my_base_directory/gamma-202001.csv",
        "my_base_directory/gamma-202002.csv",
        "my_base_directory/gamma-202003.csv",
        "my_base_directory/gamma-202004.csv",
        "my_base_directory/gamma-202005.csv",
    ]

    my_data_connector: ConfiguredAssetAzureDataConnector = (
        instantiate_class_from_config(
            config,
            config_defaults={
                "module_name": "great_expectations.datasource.data_connector"
            },
            runtime_environment={
                "name": "my_data_connector",
                "execution_engine": PandasExecutionEngine(),
            },
        )
    )

    # Since we are using mocks, we need to redefine the output of subsequent calls to `list_azure_keys()`
    # Our patched object provides the ability to define a "side_effect", an iterable containing return
    # values for subsequent calls. Since `_refresh_data_references_cache()` makes multiple calls to
    # this method (once per asset), we define our expected behavior below.
    #
    # Source: https://stackoverflow.com/questions/24897145/python-mock-multiple-return-values

    mock_list_keys.side_effect = [
        [  # Asset alpha
            "my_base_directory/alpha/files/go/here/alpha-202001.csv",
            "my_base_directory/alpha/files/go/here/alpha-202002.csv",
            "my_base_directory/alpha/files/go/here/alpha-202003.csv",
        ],
        [  # Asset beta
            "my_base_directory/beta_here/beta-202001.txt",
            "my_base_directory/beta_here/beta-202002.txt",
            "my_base_directory/beta_here/beta-202003.txt",
            "my_base_directory/beta_here/beta-202004.txt",
        ],
        [  # Asset gamma
            "my_base_directory/gamma-202001.csv",
            "my_base_directory/gamma-202002.csv",
            "my_base_directory/gamma-202003.csv",
            "my_base_directory/gamma-202004.csv",
            "my_base_directory/gamma-202005.csv",
        ],
    ]

    my_data_connector._refresh_data_references_cache()

    assert len(my_data_connector.get_unmatched_data_references()) == 0

    assert (
        len(
            my_data_connector.get_batch_definition_list_from_batch_request(
                batch_request=BatchRequest(
                    datasource_name="FAKE_DATASOURCE_NAME",
                    data_connector_name="my_data_connector",
                    data_asset_name="alpha",
                )
            )
        )
        == 3
    )

    assert (
        len(
            my_data_connector.get_batch_definition_list_from_batch_request(
                batch_request=BatchRequest(
                    datasource_name="FAKE_DATASOURCE_NAME",
                    data_connector_name="my_data_connector",
                    data_asset_name="beta",
                )
            )
        )
        == 4
    )

    assert (
        len(
            my_data_connector.get_batch_definition_list_from_batch_request(
                batch_request=BatchRequest(
                    datasource_name="FAKE_DATASOURCE_NAME",
                    data_connector_name="my_data_connector",
                    data_asset_name="gamma",
                )
            )
        )
        == 5
    )


<<<<<<< HEAD
@pytest.mark.skipif(
    not azure.storage,
    reason='Could not import "azure.storage.blob" from Microsoft Azure cloud',
)
=======
# noinspection PyUnusedLocal
>>>>>>> 5556f47c
@mock.patch(
    "great_expectations.datasource.data_connector.configured_asset_azure_data_connector.azure.BlobServiceClient"
)
@mock.patch(
    "great_expectations.datasource.data_connector.configured_asset_azure_data_connector.list_azure_keys",
)
@mock.patch(
    "great_expectations.core.usage_statistics.usage_statistics.UsageStatisticsHandler.emit"
)
def test_get_full_file_path(
    mock_azure_conn, mock_list_keys, mock_emit, empty_data_context_stats_enabled
):
    yaml_string = """
class_name: ConfiguredAssetAzureDataConnector
datasource_name: FAKE_DATASOURCE_NAME
container: my_container
name_starts_with: my_base_directory/
default_regex:
   pattern: ^(.+)-(\\d{{4}})(\\d{{2}})\\.(csv|txt)$
   group_names:
       - data_asset_name
       - year_dir
       - month_dir
assets:
   alpha:
       prefix: my_base_directory/alpha/files/go/here/
       pattern: ^(.+)-(\\d{{4}})(\\d{{2}})\\.csv$
   beta:
       prefix: my_base_directory/beta_here/
       pattern: ^(.+)-(\\d{{4}})(\\d{{2}})\\.txt$
   gamma:
       pattern: ^(.+)-(\\d{{4}})(\\d{{2}})\\.csv$

azure_options:
   account_url: my_account_url.blob.core.windows.net
   credential: my_credential
   """
    config = yaml.load(yaml_string)

    mock_list_keys.return_value = [
        "my_base_directory/alpha/files/go/here/alpha-202001.csv",
        "my_base_directory/alpha/files/go/here/alpha-202002.csv",
        "my_base_directory/alpha/files/go/here/alpha-202003.csv",
        "my_base_directory/beta_here/beta-202001.txt",
        "my_base_directory/beta_here/beta-202002.txt",
        "my_base_directory/beta_here/beta-202003.txt",
        "my_base_directory/beta_here/beta-202004.txt",
        "my_base_directory/gamma-202001.csv",
        "my_base_directory/gamma-202002.csv",
        "my_base_directory/gamma-202003.csv",
        "my_base_directory/gamma-202004.csv",
        "my_base_directory/gamma-202005.csv",
    ]

    my_data_connector: ConfiguredAssetAzureDataConnector = (
        instantiate_class_from_config(
            config,
            config_defaults={
                "module_name": "great_expectations.datasource.data_connector"
            },
            runtime_environment={
                "name": "my_data_connector",
                "execution_engine": PandasExecutionEngine(),
            },
        )
    )

    assert (
        my_data_connector._get_full_file_path(
            "my_base_directory/alpha/files/go/here/alpha-202001.csv", "alpha"
        )
        == "my_account_url.blob.core.windows.net/my_container/my_base_directory/alpha/files/go/here/alpha-202001.csv"
    )
    assert (
        my_data_connector._get_full_file_path(
            "my_base_directory/beta_here/beta-202002.txt", "beta"
        )
        == "my_account_url.blob.core.windows.net/my_container/my_base_directory/beta_here/beta-202002.txt"
    )
    assert (
        my_data_connector._get_full_file_path(
            "my_base_directory/gamma-202005.csv", "gamma"
        )
        == "my_account_url.blob.core.windows.net/my_container/my_base_directory/gamma-202005.csv"
    )<|MERGE_RESOLUTION|>--- conflicted
+++ resolved
@@ -236,15 +236,6 @@
     ]
     return expected
 
-
-<<<<<<< HEAD
-@pytest.mark.skipif(
-    not azure.storage,
-    reason='Could not import "azure.storage.blob" from Microsoft Azure cloud',
-)
-=======
-# noinspection PyUnusedLocal
->>>>>>> 5556f47c
 @mock.patch(
     "great_expectations.datasource.data_connector.configured_asset_azure_data_connector.list_azure_keys",
     return_value=["alpha-1.csv", "alpha-2.csv", "alpha-3.csv"],
@@ -277,15 +268,7 @@
     assert my_data_connector.get_data_reference_count() == 3
     assert my_data_connector.get_unmatched_data_references() == []
 
-
-<<<<<<< HEAD
-@pytest.mark.skipif(
-    not azure.storage,
-    reason='Could not import "azure.storage.blob" from Microsoft Azure cloud',
-)
-=======
-# noinspection PyUnusedLocal
->>>>>>> 5556f47c
+    
 @mock.patch(
     "great_expectations.datasource.data_connector.configured_asset_azure_data_connector.list_azure_keys",
     return_value=["alpha-1.csv", "alpha-2.csv", "alpha-3.csv"],
@@ -319,15 +302,6 @@
     assert my_data_connector.get_data_reference_count() == 3
     assert my_data_connector.get_unmatched_data_references() == []
 
-
-<<<<<<< HEAD
-@pytest.mark.skipif(
-    not azure.storage,
-    reason='Could not import "azure.storage.blob" from Microsoft Azure cloud',
-)
-=======
-# noinspection PyUnusedLocal
->>>>>>> 5556f47c
 @mock.patch(
     "great_expectations.datasource.data_connector.configured_asset_azure_data_connector.azure.BlobServiceClient"
 )
@@ -350,15 +324,6 @@
     )
     assert my_data_connector._account_name == "my_account_url"
 
-
-<<<<<<< HEAD
-@pytest.mark.skipif(
-    not azure.storage,
-    reason='Could not import "azure.storage.blob" from Microsoft Azure cloud',
-)
-=======
-# noinspection PyUnusedLocal
->>>>>>> 5556f47c
 @mock.patch(
     "great_expectations.datasource.data_connector.configured_asset_azure_data_connector.azure.BlobServiceClient"
 )
@@ -381,15 +346,6 @@
     )
     assert my_data_connector._account_name == "storagesample"
 
-
-<<<<<<< HEAD
-@pytest.mark.skipif(
-    not azure.storage,
-    reason='Could not import "azure.storage.blob" from Microsoft Azure cloud',
-)
-=======
-# noinspection PyUnusedLocal
->>>>>>> 5556f47c
 @mock.patch(
     "great_expectations.datasource.data_connector.configured_asset_azure_data_connector.azure.BlobServiceClient"
 )
@@ -416,15 +372,6 @@
             },
         )
 
-
-<<<<<<< HEAD
-@pytest.mark.skipif(
-    not azure.storage,
-    reason='Could not import "azure.storage.blob" from Microsoft Azure cloud',
-)
-=======
-# noinspection PyUnusedLocal,GrazieInspection
->>>>>>> 5556f47c
 @mock.patch(
     "great_expectations.datasource.data_connector.configured_asset_azure_data_connector.azure.BlobServiceClient"
 )
@@ -466,14 +413,6 @@
         )
 
 
-<<<<<<< HEAD
-@pytest.mark.skipif(
-    not azure.storage,
-    reason='Could not import "azure.storage.blob" from Microsoft Azure cloud',
-)
-=======
-# noinspection PyUnusedLocal
->>>>>>> 5556f47c
 @mock.patch(
     "great_expectations.core.usage_statistics.usage_statistics.UsageStatisticsHandler.emit"
 )
@@ -519,15 +458,6 @@
 
     assert report_object == expected_config_dict
 
-
-<<<<<<< HEAD
-@pytest.mark.skipif(
-    not azure.storage,
-    reason='Could not import "azure.storage.blob" from Microsoft Azure cloud',
-)
-=======
-# noinspection PyUnusedLocal
->>>>>>> 5556f47c
 @mock.patch(
     "great_expectations.core.usage_statistics.usage_statistics.UsageStatisticsHandler.emit"
 )
@@ -585,15 +515,6 @@
     ]
     assert mock_emit.call_args_list == expected_call_args_list
 
-
-<<<<<<< HEAD
-@pytest.mark.skipif(
-    not azure.storage,
-    reason='Could not import "azure.storage.blob" from Microsoft Azure cloud',
-)
-=======
-# noinspection PyUnusedLocal
->>>>>>> 5556f47c
 @mock.patch(
     "great_expectations.core.usage_statistics.usage_statistics.UsageStatisticsHandler.emit"
 )
@@ -650,15 +571,6 @@
         "unmatched_data_reference_count": 3,
     }
 
-
-<<<<<<< HEAD
-@pytest.mark.skipif(
-    not azure.storage,
-    reason='Could not import "azure.storage.blob" from Microsoft Azure cloud',
-)
-=======
-# noinspection PyUnusedLocal
->>>>>>> 5556f47c
 @mock.patch(
     "great_expectations.core.usage_statistics.usage_statistics.UsageStatisticsHandler.emit"
 )
@@ -700,14 +612,6 @@
         )
 
 
-<<<<<<< HEAD
-@pytest.mark.skipif(
-    not azure.storage,
-    reason='Could not import "azure.storage.blob" from Microsoft Azure cloud',
-)
-=======
-# noinspection PyUnusedLocal
->>>>>>> 5556f47c
 @mock.patch(
     "great_expectations.core.usage_statistics.usage_statistics.UsageStatisticsHandler.emit"
 )
@@ -773,15 +677,6 @@
         # noinspection PyArgumentList
         my_data_connector.get_batch_definition_list_from_batch_request()
 
-
-<<<<<<< HEAD
-@pytest.mark.skipif(
-    not azure.storage,
-    reason='Could not import "azure.storage.blob" from Microsoft Azure cloud',
-)
-=======
-# noinspection PyUnusedLocal
->>>>>>> 5556f47c
 @mock.patch(
     "great_expectations.core.usage_statistics.usage_statistics.UsageStatisticsHandler.emit"
 )
@@ -837,15 +732,6 @@
             )
         )
 
-
-<<<<<<< HEAD
-@pytest.mark.skipif(
-    not azure.storage,
-    reason='Could not import "azure.storage.blob" from Microsoft Azure cloud',
-)
-=======
-# noinspection PyUnusedLocal
->>>>>>> 5556f47c
 @mock.patch(
     "great_expectations.core.usage_statistics.usage_statistics.UsageStatisticsHandler.emit"
 )
@@ -926,15 +812,7 @@
     )
     assert unsorted_batch_definition_list == expected_batch_definitions_unsorted
 
-
-<<<<<<< HEAD
-@pytest.mark.skipif(
-    not azure.storage,
-    reason='Could not import "azure.storage.blob" from Microsoft Azure cloud',
-)
-=======
-# noinspection PyUnusedLocal
->>>>>>> 5556f47c
+    
 @mock.patch(
     "great_expectations.core.usage_statistics.usage_statistics.UsageStatisticsHandler.emit"
 )
@@ -1015,15 +893,6 @@
     )
     assert unsorted_batch_definition_list == expected_batch_definitions_unsorted
 
-
-<<<<<<< HEAD
-@pytest.mark.skipif(
-    not azure.storage,
-    reason='Could not import "azure.storage.blob" from Microsoft Azure cloud',
-)
-=======
-# noinspection PyUnusedLocal
->>>>>>> 5556f47c
 @mock.patch(
     "great_expectations.core.usage_statistics.usage_statistics.UsageStatisticsHandler.emit"
 )
@@ -1114,16 +983,8 @@
         )
     )
     assert sorted_batch_definition_list == expected_batch_definitions_sorted
-
-
-<<<<<<< HEAD
-@pytest.mark.skipif(
-    not azure.storage,
-    reason='Could not import "azure.storage.blob" from Microsoft Azure cloud',
-)
-=======
-# noinspection PyUnusedLocal
->>>>>>> 5556f47c
+   
+  
 @mock.patch(
     "great_expectations.core.usage_statistics.usage_statistics.UsageStatisticsHandler.emit"
 )
@@ -1238,14 +1099,6 @@
     assert my_batch_definition == expected_batch_definition
 
 
-<<<<<<< HEAD
-@pytest.mark.skipif(
-    not azure.storage,
-    reason='Could not import "azure.storage.blob" from Microsoft Azure cloud',
-)
-=======
-# noinspection PyUnusedLocal
->>>>>>> 5556f47c
 @mock.patch(
     "great_expectations.datasource.data_connector.configured_asset_azure_data_connector.azure.BlobServiceClient"
 )
@@ -1338,14 +1191,6 @@
     assert sorted_batch_definition_list == expected_batch_definitions_sorted
 
 
-<<<<<<< HEAD
-@pytest.mark.skipif(
-    not azure.storage,
-    reason='Could not import "azure.storage.blob" from Microsoft Azure cloud',
-)
-=======
-# noinspection PyUnusedLocal
->>>>>>> 5556f47c
 @mock.patch(
     "great_expectations.datasource.data_connector.configured_asset_azure_data_connector.azure.BlobServiceClient"
 )
@@ -1419,14 +1264,6 @@
         )
 
 
-<<<<<<< HEAD
-@pytest.mark.skipif(
-    not azure.storage,
-    reason='Could not import "azure.storage.blob" from Microsoft Azure cloud',
-)
-=======
-# noinspection PyUnusedLocal
->>>>>>> 5556f47c
 @mock.patch(
     "great_expectations.datasource.data_connector.configured_asset_azure_data_connector.azure.BlobServiceClient"
 )
@@ -1496,14 +1333,6 @@
         )
 
 
-<<<<<<< HEAD
-@pytest.mark.skipif(
-    not azure.storage,
-    reason='Could not import "azure.storage.blob" from Microsoft Azure cloud',
-)
-=======
-# noinspection PyUnusedLocal
->>>>>>> 5556f47c
 @mock.patch(
     "great_expectations.datasource.data_connector.configured_asset_azure_data_connector.azure.BlobServiceClient"
 )
@@ -1643,14 +1472,6 @@
     )
 
 
-<<<<<<< HEAD
-@pytest.mark.skipif(
-    not azure.storage,
-    reason='Could not import "azure.storage.blob" from Microsoft Azure cloud',
-)
-=======
-# noinspection PyUnusedLocal
->>>>>>> 5556f47c
 @mock.patch(
     "great_expectations.datasource.data_connector.configured_asset_azure_data_connector.azure.BlobServiceClient"
 )
