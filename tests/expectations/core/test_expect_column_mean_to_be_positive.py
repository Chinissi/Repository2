import pandas as pd

from great_expectations.core.batch import RuntimeBatchRequest
from great_expectations.data_context import DataContext
from great_expectations.expectations.core.expect_column_mean_to_be_between import (
    ExpectColumnMeanToBeBetween,
)


<<<<<<< HEAD
# <snippet name="parameterized_example">
=======
# <snippet name="tests/expectations/core/test_expect_column_mean_to_be_positive.py ExpectColumnMeanToBePositive_class_def">
>>>>>>> 537978e6
class ExpectColumnMeanToBePositive(ExpectColumnMeanToBeBetween):
    """Expects the mean of values in this column to be positive"""

    default_kwarg_values = {
        "min_value": 0,
        "strict_min": True,
    }
    # </snippet>
    # <snippet name="parameterized_validate_config">
    def validate_configuration(self, configuration):
        super().validate_configuration(configuration)
        assert "min_value" not in configuration.kwargs, "min_value cannot be altered"
        assert "max_value" not in configuration.kwargs, "max_value cannot be altered"
        assert "strict_min" not in configuration.kwargs, "strict_min cannot be altered"
        assert "strict_max" not in configuration.kwargs, "strict_max cannot be altered"

    # </snippet>
    # <snippet name="parameterized_library_metadata">
    library_metadata = {"tags": ["basic stats"], "contributors": ["@joegargery"]}


#     </snippet>


def test_expect_column_mean_to_be_positive(data_context_with_datasource_pandas_engine):
    context: DataContext = data_context_with_datasource_pandas_engine

    df = pd.DataFrame({"a": [0, 1, 3, 4, 5]})

    batch_request = RuntimeBatchRequest(
        datasource_name="my_datasource",
        data_connector_name="default_runtime_data_connector_name",
        data_asset_name="my_data_asset",
        runtime_parameters={"batch_data": df},
        batch_identifiers={"default_identifier_name": "my_identifier"},
    )
    validator = context.get_validator(
        batch_request=batch_request,
        create_expectation_suite_with_name="test",
    )

    result = validator.expect_column_mean_to_be_positive(column="a")

    assert result.success is True<|MERGE_RESOLUTION|>--- conflicted
+++ resolved
@@ -7,11 +7,7 @@
 )
 
 
-<<<<<<< HEAD
-# <snippet name="parameterized_example">
-=======
 # <snippet name="tests/expectations/core/test_expect_column_mean_to_be_positive.py ExpectColumnMeanToBePositive_class_def">
->>>>>>> 537978e6
 class ExpectColumnMeanToBePositive(ExpectColumnMeanToBeBetween):
     """Expects the mean of values in this column to be positive"""
 
@@ -20,7 +16,7 @@
         "strict_min": True,
     }
     # </snippet>
-    # <snippet name="parameterized_validate_config">
+    # <snippet name="tests/expectations/core/test_expect_column_mean_to_be_positive.py validate_config">
     def validate_configuration(self, configuration):
         super().validate_configuration(configuration)
         assert "min_value" not in configuration.kwargs, "min_value cannot be altered"
@@ -29,7 +25,7 @@
         assert "strict_max" not in configuration.kwargs, "strict_max cannot be altered"
 
     # </snippet>
-    # <snippet name="parameterized_library_metadata">
+    # <snippet name="tests/expectations/core/test_expect_column_mean_to_be_positive.py library_metadata">
     library_metadata = {"tags": ["basic stats"], "contributors": ["@joegargery"]}
 
 
