--- conflicted
+++ resolved
@@ -34,11 +34,7 @@
     assert (
         output_message
         == """\
-<<<<<<< HEAD
-Completeness checklist for ExpectColumnValuesToEqualThree__SecondIteration:
-=======
 Completeness checklist for ExpectColumnValuesToEqualThree__SecondIteration (EXPERIMENTAL):
->>>>>>> 40940b6e
  ✔ Has a valid library_metadata object
  ✔ Has a docstring, including a one-line short description
     ✔ "Expect values in this column to equal the number three."
@@ -67,11 +63,7 @@
     assert (
         output_message
         == """\
-<<<<<<< HEAD
-Completeness checklist for ExpectColumnValuesToEqualThree__ThirdIteration:
-=======
 Completeness checklist for ExpectColumnValuesToEqualThree__ThirdIteration (EXPERIMENTAL):
->>>>>>> 40940b6e
  ✔ Has a valid library_metadata object
    Has a docstring, including a one-line short description
  ✔ Has at least one positive and negative example case, and all test cases pass
