import logging
from unittest import mock

import pytest
from freezegun import freeze_time
from requests import Session

from great_expectations.core.expectation_validation_result import (
    ExpectationSuiteValidationResult,
)
from great_expectations.core.run_identifier import RunIdentifier
from great_expectations.data_context.store import ValidationsStore
from great_expectations.data_context.types.resource_identifiers import (
    ExpectationSuiteIdentifier,
    ValidationResultIdentifier,
)
from great_expectations.validation_operators import (
    MicrosoftTeamsNotificationAction,
    OpsgenieAlertAction,
    PagerdutyAlertAction,
    SlackNotificationAction,
    StoreValidationResultAction,
)

logger = logging.getLogger(__name__)


class MockTeamsResponse:
    def __init__(self, status_code):
        self.status_code = status_code
        self.text = "test_text"


@freeze_time("09/26/2019 13:42:41")
def test_StoreAction():
    fake_in_memory_store = ValidationsStore(
        store_backend={
            "class_name": "InMemoryStoreBackend",
        }
    )
    stores = {"fake_in_memory_store": fake_in_memory_store}

    class Object:
        pass

    data_context = Object()
    data_context.stores = stores

    action = StoreValidationResultAction(
        data_context=data_context,
        target_store_name="fake_in_memory_store",
    )
    assert fake_in_memory_store.list_keys() == []

    action.run(
        validation_result_suite_identifier=ValidationResultIdentifier(
            expectation_suite_identifier=ExpectationSuiteIdentifier(
                expectation_suite_name="default_expectations"
            ),
            run_id="prod_20190801",
            batch_identifier="1234",
        ),
        validation_result_suite=ExpectationSuiteValidationResult(
            success=False, results=[]
        ),
        data_asset=None,
    )

    expected_run_id = RunIdentifier(
        run_name="prod_20190801", run_time="20190926T134241.000000Z"
    )

    assert len(fake_in_memory_store.list_keys()) == 1
    stored_identifier = fake_in_memory_store.list_keys()[0]
    assert stored_identifier.batch_identifier == "1234"
    assert (
        stored_identifier.expectation_suite_identifier.expectation_suite_name
        == "default_expectations"
    )
    assert stored_identifier.run_id == expected_run_id

    assert (
        fake_in_memory_store.get(
            ValidationResultIdentifier(
                expectation_suite_identifier=ExpectationSuiteIdentifier(
                    expectation_suite_name="default_expectations"
                ),
                run_id=expected_run_id,
                batch_identifier="1234",
            )
        )
        == ExpectationSuiteValidationResult(success=False, results=[])
    )


def test_SlackNotificationAction(
    data_context_parameterized_expectation_suite,
    validation_result_suite,
    validation_result_suite_id,
):
    renderer = {
        "module_name": "great_expectations.render.renderer.slack_renderer",
        "class_name": "SlackRenderer",
    }
    slack_webhook = "https://hooks.slack.com/services/test/slack/webhook"
    notify_on = "all"

    slack_action = SlackNotificationAction(
        data_context=data_context_parameterized_expectation_suite,
        renderer=renderer,
        slack_webhook=slack_webhook,
        notify_on=notify_on,
    )

    # TODO: improve this test - currently it is verifying a failed call to Slack. It returns a "empty" payload
    assert (
        slack_action.run(
            validation_result_suite_identifier=validation_result_suite_id,
            validation_result_suite=validation_result_suite,
            data_asset=None,
        )
        == {"slack_notification_result": None}
    )


@mock.patch("pypd.EventV2")
def test_PagerdutyAlertAction(
    data_context_parameterized_expectation_suite,
    validation_result_suite,
    validation_result_suite_id,
):
    api_key = "test"
    routing_key = "test"

    pagerduty_action = PagerdutyAlertAction(
        data_context=data_context_parameterized_expectation_suite,
        api_key=api_key,
        routing_key=routing_key,
    )

    # Make sure the alert is sent by default when the validation has success = False
    validation_result_suite.success = False

    assert (
        pagerduty_action.run(
            validation_result_suite_identifier=validation_result_suite_id,
            validation_result_suite=validation_result_suite,
            data_asset=None,
        )
        == {"pagerduty_alert_result": "success"}
    )

    # Make sure the alert is not sent by default when the validation has success = True
    validation_result_suite.success = True

    assert (
        pagerduty_action.run(
            validation_result_suite_identifier=validation_result_suite_id,
            validation_result_suite=validation_result_suite,
            data_asset=None,
        )
        == {"pagerduty_alert_result": "none sent"}
    )

<<<<<<< HEAD
    # TODO: improve this test - currently it is verifying a failed call to Slack. It returns a "empty" payload
    assert (
        slack_action.run(
=======

def test_OpsgenieAlertAction(
    data_context_parameterized_expectation_suite,
    validation_result_suite,
    validation_result_suite_id,
):

    renderer = {
        "module_name": "great_expectations.render.renderer.opsgenie_renderer",
        "class_name": "OpsgenieRenderer",
    }
    opsgenie_action = OpsgenieAlertAction(
        data_context=data_context_parameterized_expectation_suite,
        renderer=renderer,
        api_key="testapikey",
        region=None,
        priority="P3",
        notify_on="all",
    )

    # Make sure the alert is sent by default when the validation has success = False
    validation_result_suite.success = False

    assert (
        opsgenie_action.run(
            validation_result_suite_identifier=validation_result_suite_id,
            validation_result_suite=validation_result_suite,
            data_asset=None,
        )
        == {"opsgenie_alert_result": "error"}
    )

    # Make sure the alert is not sent by default when the validation has success = True
    validation_result_suite.success = True

    assert (
        opsgenie_action.run(
>>>>>>> 9a011af9
            validation_result_suite_identifier=validation_result_suite_id,
            validation_result_suite=validation_result_suite,
            data_asset=None,
        )
<<<<<<< HEAD
        == {"slack_notification_result": None}
=======
        == {"opsgenie_alert_result": "error"}
    )


@mock.patch.object(Session, "post", return_value=MockTeamsResponse(200))
def test_MicrosoftTeamsNotificationAction_good_request(
    data_context_parameterized_expectation_suite,
    validation_result_suite,
    validation_result_suite_extended_id,
):
    renderer = {
        "module_name": "great_expectations.render.renderer.microsoft_teams_renderer",
        "class_name": "MicrosoftTeamsRenderer",
    }
    teams_webhook = "http://testing"
    notify_on = "all"
    teams_action = MicrosoftTeamsNotificationAction(
        data_context=data_context_parameterized_expectation_suite,
        renderer=renderer,
        microsoft_teams_webhook=teams_webhook,
        notify_on=notify_on,
    )

    # validation_result_suite is None
    assert (
        teams_action.run(
            validation_result_suite_identifier=validation_result_suite_extended_id,
            validation_result_suite=None,
            data_asset=None,
        )
        is None
    )

    # if validation_result_suite_identifier is not ValidationResultIdentifier
    with pytest.raises(TypeError):
        teams_action.run(
            validation_result_suite_identifier="i_wont_work",
            validation_result_suite=validation_result_suite,
            data_asset=None,
        )

    assert teams_action.run(
        validation_result_suite_identifier=validation_result_suite_extended_id,
        validation_result_suite=validation_result_suite,
        data_asset=None,
    ) == {
        "microsoft_teams_notification_result": "Microsoft Teams notification succeeded."
    }

    # notify_on = success will return "Microsoft Teams notification succeeded" message
    # only if validation_result_suite.success = True
    validation_result_suite.success = False
    notify_on = "success"
    teams_action = MicrosoftTeamsNotificationAction(
        data_context=data_context_parameterized_expectation_suite,
        renderer=renderer,
        microsoft_teams_webhook=teams_webhook,
        notify_on=notify_on,
    )
    assert (
        teams_action.run(
            validation_result_suite_identifier=validation_result_suite_extended_id,
            validation_result_suite=validation_result_suite,
            data_asset=None,
        )
        == {"microsoft_teams_notification_result": None}
    )

    validation_result_suite.success = True
    notify_on = "success"
    teams_action = MicrosoftTeamsNotificationAction(
        data_context=data_context_parameterized_expectation_suite,
        renderer=renderer,
        microsoft_teams_webhook=teams_webhook,
        notify_on=notify_on,
    )
    assert teams_action.run(
        validation_result_suite_identifier=validation_result_suite_extended_id,
        validation_result_suite=validation_result_suite,
        data_asset=None,
    ) == {
        "microsoft_teams_notification_result": "Microsoft Teams notification succeeded."
    }

    # notify_on failure will return "Microsoft Teams notification succeeded" message
    # only if validation_result_suite.success = False
    validation_result_suite.success = False
    notify_on = "failure"
    teams_action = MicrosoftTeamsNotificationAction(
        data_context=data_context_parameterized_expectation_suite,
        renderer=renderer,
        microsoft_teams_webhook=teams_webhook,
        notify_on=notify_on,
    )
    assert teams_action.run(
        validation_result_suite_identifier=validation_result_suite_extended_id,
        validation_result_suite=validation_result_suite,
        data_asset=None,
    ) == {
        "microsoft_teams_notification_result": "Microsoft Teams notification succeeded."
    }

    validation_result_suite.success = True
    notify_on = "failure"
    teams_action = MicrosoftTeamsNotificationAction(
        data_context=data_context_parameterized_expectation_suite,
        renderer=renderer,
        microsoft_teams_webhook=teams_webhook,
        notify_on=notify_on,
    )
    assert (
        teams_action.run(
            validation_result_suite_identifier=validation_result_suite_extended_id,
            validation_result_suite=validation_result_suite,
            data_asset=None,
        )
        == {"microsoft_teams_notification_result": None}
    )


@mock.patch.object(Session, "post", return_value=MockTeamsResponse(400))
def test_MicrosoftTeamsNotificationAction_bad_request(
    data_context_parameterized_expectation_suite,
    validation_result_suite,
    validation_result_suite_extended_id,
    caplog,
):
    caplog.set_level(logging.WARNING)
    renderer = {
        "module_name": "great_expectations.render.renderer.microsoft_teams_renderer",
        "class_name": "MicrosoftTeamsRenderer",
    }
    teams_webhook = "http://testing"

    # notify : all
    notify_on = "all"
    teams_action = MicrosoftTeamsNotificationAction(
        data_context=data_context_parameterized_expectation_suite,
        renderer=renderer,
        microsoft_teams_webhook=teams_webhook,
        notify_on=notify_on,
    )
    assert (
        teams_action.run(
            validation_result_suite_identifier=validation_result_suite_extended_id,
            validation_result_suite=validation_result_suite,
            data_asset=None,
        )
        == {"microsoft_teams_notification_result": None}
    )

    assert (
        "Request to Microsoft Teams webhook at http://testing returned error 400"
        in caplog.text
>>>>>>> 9a011af9
    )


# def test_ExtractAndStoreEvaluationParamsAction():
#     fake_in_memory_store = ValidationsStore(
#         root_directory = None,
#         store_backend = {
#             "class_name": "InMemoryStoreBackend",
#         }
#     )
#     stores = {
#         "fake_in_memory_store" : fake_in_memory_store
#     }
#
#     # NOTE: This is a hack meant to last until we implement runtime_environments
#     class Object(object):
#         pass
#
#     data_context = Object()
#     data_context.stores = stores
#
#     action = StoreValidationResultAction(
#         data_context = data_context,
#         target_store_name = "fake_in_memory_store",
#     )
#     assert fake_in_memory_store.list_keys() == []
#
#     vr_id = "ValidationResultIdentifier.my_db.default_generator.my_table.default_expectations.prod_20190801"
#     action.run(
#         validation_result_suite_id=ValidationResultIdentifier(from_string=vr_id),
#         validation_result_suite={},
#         data_asset=None
#     )
#
#     assert len(fake_in_memory_store.list_keys()) == 1
#     assert fake_in_memory_store.list_keys()[0].to_string() == "ValidationResultIdentifier.my_db.default_generator.my_table.default_expectations.prod_20190801"
#     assert fake_in_memory_store.get(ValidationResultIdentifier(
#         from_string="ValidationResultIdentifier.my_db.default_generator.my_table.default_expectations.prod_20190801"
#     )) == {}
#<|MERGE_RESOLUTION|>--- conflicted
+++ resolved
@@ -162,11 +162,6 @@
         == {"pagerduty_alert_result": "none sent"}
     )
 
-<<<<<<< HEAD
-    # TODO: improve this test - currently it is verifying a failed call to Slack. It returns a "empty" payload
-    assert (
-        slack_action.run(
-=======
 
 def test_OpsgenieAlertAction(
     data_context_parameterized_expectation_suite,
@@ -204,14 +199,10 @@
 
     assert (
         opsgenie_action.run(
->>>>>>> 9a011af9
-            validation_result_suite_identifier=validation_result_suite_id,
-            validation_result_suite=validation_result_suite,
-            data_asset=None,
-        )
-<<<<<<< HEAD
-        == {"slack_notification_result": None}
-=======
+            validation_result_suite_identifier=validation_result_suite_id,
+            validation_result_suite=validation_result_suite,
+            data_asset=None,
+        )
         == {"opsgenie_alert_result": "error"}
     )
 
@@ -366,7 +357,6 @@
     assert (
         "Request to Microsoft Teams webhook at http://testing returned error 400"
         in caplog.text
->>>>>>> 9a011af9
     )
 
 
