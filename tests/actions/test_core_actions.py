import json
import logging
from unittest import mock

import pytest
from freezegun import freeze_time
from requests import Session

from great_expectations.checkpoint.actions import (
    APINotificationAction,
    SNSNotificationAction,
)
from great_expectations.checkpoint.util import smtplib
from great_expectations.core.expectation_validation_result import (
    ExpectationSuiteValidationResult,
)
from great_expectations.core.run_identifier import RunIdentifier
from great_expectations.data_context.store import ValidationsStore
from great_expectations.data_context.types.resource_identifiers import (
    BatchIdentifier,
    ExpectationSuiteIdentifier,
    ValidationResultIdentifier,
<<<<<<< HEAD
    BatchIdentifier,
=======
>>>>>>> a4a58822
)
from great_expectations.util import is_library_loadable
from great_expectations.validation_operators import (
    EmailAction,
    MicrosoftTeamsNotificationAction,
    OpsgenieAlertAction,
    PagerdutyAlertAction,
    SlackNotificationAction,
    StoreValidationResultAction,
)
from tests.test_ge_utils import file_data_asset

logger = logging.getLogger(__name__)


class MockTeamsResponse:
    def __init__(self, status_code):
        self.status_code = status_code
        self.text = "test_text"


class MockSlackResponse:
    def __init__(self, status_code):
        self.status_code = status_code
        self.text = "ok"
        self.content = json.dumps({"ok": "True"})

    def json(self):
        return {"ok": "True"}


class MockCloudResponse:
    def __init__(self, status_code):
        self.status_code = status_code
        self.text = "test_text"
        self.content = json.dumps({"ok": "True"})


@pytest.mark.big
@freeze_time("09/26/2019 13:42:41")
def test_StoreAction():
    fake_in_memory_store = ValidationsStore(
        store_backend={
            "class_name": "InMemoryStoreBackend",
        }
    )
    stores = {"fake_in_memory_store": fake_in_memory_store}

    class Object:
        cloud_mode = False

    data_context = Object()
    data_context.stores = stores

    action = StoreValidationResultAction(
        data_context=data_context,
        target_store_name="fake_in_memory_store",
    )
    assert fake_in_memory_store.list_keys() == []

    action.run(
        validation_result_suite_identifier=ValidationResultIdentifier(
            expectation_suite_identifier=ExpectationSuiteIdentifier(
                expectation_suite_name="default_expectations"
            ),
            run_id=RunIdentifier(run_name="prod_20190801"),
            batch_identifier="1234",
        ),
        validation_result_suite=ExpectationSuiteValidationResult(
            success=False, results=[]
        ),
        data_asset=None,
    )

    expected_run_id = RunIdentifier(
        run_name="prod_20190801", run_time="20190926T134241.000000Z"
    )

    assert len(fake_in_memory_store.list_keys()) == 1
    stored_identifier = fake_in_memory_store.list_keys()[0]
    assert stored_identifier.batch_identifier == "1234"
    assert (
        stored_identifier.expectation_suite_identifier.expectation_suite_name
        == "default_expectations"
    )
    assert stored_identifier.run_id == expected_run_id

    assert fake_in_memory_store.get(
        ValidationResultIdentifier(
            expectation_suite_identifier=ExpectationSuiteIdentifier(
                expectation_suite_name="default_expectations"
            ),
            run_id=expected_run_id,
            batch_identifier="1234",
        )
    ) == ExpectationSuiteValidationResult(success=False, results=[])


@pytest.mark.big
@mock.patch.object(Session, "post", return_value=MockSlackResponse(200))
def test_SlackNotificationAction(
    data_context_parameterized_expectation_suite,
    validation_result_suite,
    validation_result_suite_id,
):
    renderer = {
        "module_name": "great_expectations.render.renderer.slack_renderer",
        "class_name": "SlackRenderer",
    }
    slack_webhook = "https://hooks.slack.com/services/test/slack/webhook"
    slack_token = "test"
    slack_channel = "test"
    notify_on = "all"

    # test with just web_hook set; expect pass
    slack_action = SlackNotificationAction(
        data_context=data_context_parameterized_expectation_suite,
        renderer=renderer,
        slack_webhook=slack_webhook,
        notify_on=notify_on,
    )

    assert slack_action.run(
        validation_result_suite_identifier=validation_result_suite_id,
        validation_result_suite=validation_result_suite,
        data_asset=None,
    ) == {"slack_notification_result": "Slack notification succeeded."}

    # Test with slack_token and slack_channel set; expect pass
    slack_action = SlackNotificationAction(
        data_context=data_context_parameterized_expectation_suite,
        renderer=renderer,
        slack_token=slack_token,
        slack_channel=slack_channel,
        notify_on=notify_on,
    )

    assert slack_action.run(
        validation_result_suite_identifier=validation_result_suite_id,
        validation_result_suite=validation_result_suite,
        data_asset=None,
    ) == {"slack_notification_result": "Slack notification succeeded."}

    # test for long text message - should be split into multiple messages
    validation_result_suite.success = False
    long_text = "a" * 10000
    validation_result_suite.meta = {
        "active_batch_definition": BatchIdentifier(
            batch_identifier="1234", data_asset_name=long_text
        ),
    }

    assert slack_action.run(
        validation_result_suite_identifier=validation_result_suite_id,
        validation_result_suite=validation_result_suite,
        data_asset=None,
    ) == {"slack_notification_result": "Slack notification succeeded."}

    # Test with just slack_token set; expect fail
    with pytest.raises(AssertionError):
        SlackNotificationAction(
            data_context=data_context_parameterized_expectation_suite,
            renderer=renderer,
            slack_token=slack_token,
            notify_on=notify_on,
        )

    # Test with just slack_channel set; expect fail
    with pytest.raises(AssertionError):
        slack_action = SlackNotificationAction(
            data_context=data_context_parameterized_expectation_suite,
            renderer=renderer,
            slack_channel=slack_channel,
            notify_on=notify_on,
        )

    # Test with slack_channel, slack_token, and slack_webhook set; expect fail
    with pytest.raises(AssertionError):
        SlackNotificationAction(
            data_context=data_context_parameterized_expectation_suite,
            renderer=renderer,
            slack_channel=slack_channel,
            slack_token=slack_token,
            slack_webhook=slack_webhook,
            notify_on=notify_on,
        )

    # test notify on with failed run; expect pass
    notify_on = "failure"
    slack_action = SlackNotificationAction(
        data_context=data_context_parameterized_expectation_suite,
        renderer=renderer,
        slack_webhook=slack_webhook,
        notify_on=notify_on,
    )

    assert slack_action.run(
        validation_result_suite_identifier=validation_result_suite_id,
        validation_result_suite=ExpectationSuiteValidationResult(
            success=False,
            results=[],
            statistics={
                "successful_expectations": [],
                "evaluated_expectations": [],
            },
        ),
        data_asset=None,
    ) == {"slack_notification_result": "Slack notification succeeded."}

    # test notify on with successful run; expect pass
    notify_on = "failure"
    validation_result_suite.success = False
    slack_action = SlackNotificationAction(
        data_context=data_context_parameterized_expectation_suite,
        renderer=renderer,
        slack_webhook=slack_webhook,
        notify_on=notify_on,
    )

    assert slack_action.run(
        validation_result_suite_identifier=validation_result_suite_id,
        validation_result_suite=ExpectationSuiteValidationResult(
            success=True,
            results=[],
            statistics={
                "successful_expectations": [],
                "evaluated_expectations": [],
            },
        ),
        data_asset=None,
    ) == {"slack_notification_result": "none required"}


@pytest.mark.big
@pytest.mark.skipif(
    not is_library_loadable(library_name="pypd"),
    reason="pypd is not installed",
)
@mock.patch("pypd.EventV2")
def test_PagerdutyAlertAction(
    data_context_parameterized_expectation_suite,
    validation_result_suite,
    validation_result_suite_id,
):
    api_key = "test"
    routing_key = "test"

    pagerduty_action = PagerdutyAlertAction(
        data_context=data_context_parameterized_expectation_suite,
        api_key=api_key,
        routing_key=routing_key,
    )

    # Make sure the alert is sent by default when the validation has success = False
    validation_result_suite.success = False

    assert pagerduty_action.run(
        validation_result_suite_identifier=validation_result_suite_id,
        validation_result_suite=validation_result_suite,
        data_asset=None,
    ) == {"pagerduty_alert_result": "success"}

    # Make sure the alert is not sent by default when the validation has success = True
    validation_result_suite.success = True

    assert pagerduty_action.run(
        validation_result_suite_identifier=validation_result_suite_id,
        validation_result_suite=validation_result_suite,
        data_asset=None,
    ) == {"pagerduty_alert_result": "none sent"}


@pytest.mark.big
def test_OpsgenieAlertAction(
    data_context_parameterized_expectation_suite,
    validation_result_suite,
    validation_result_suite_id,
):
    renderer = {
        "module_name": "great_expectations.render.renderer.opsgenie_renderer",
        "class_name": "OpsgenieRenderer",
    }
    opsgenie_action = OpsgenieAlertAction(
        data_context=data_context_parameterized_expectation_suite,
        renderer=renderer,
        api_key="testapikey",
        region=None,
        priority="P3",
        notify_on="all",
    )

    # Make sure the alert is sent by default when the validation has success = False
    validation_result_suite.success = False

    assert opsgenie_action.run(
        validation_result_suite_identifier=validation_result_suite_id,
        validation_result_suite=validation_result_suite,
        data_asset=None,
    ) == {"opsgenie_alert_result": "error"}

    # Make sure the alert is not sent by default when the validation has success = True
    validation_result_suite.success = True

    assert opsgenie_action.run(
        validation_result_suite_identifier=validation_result_suite_id,
        validation_result_suite=validation_result_suite,
        data_asset=None,
    ) == {"opsgenie_alert_result": "error"}


@pytest.mark.big
@mock.patch.object(Session, "post", return_value=MockTeamsResponse(200))
def test_MicrosoftTeamsNotificationAction_good_request(
    data_context_parameterized_expectation_suite,
    validation_result_suite,
    validation_result_suite_extended_id,
):
    renderer = {
        "module_name": "great_expectations.render.renderer.microsoft_teams_renderer",
        "class_name": "MicrosoftTeamsRenderer",
    }
    teams_webhook = "http://testing"
    notify_on = "all"
    teams_action = MicrosoftTeamsNotificationAction(
        data_context=data_context_parameterized_expectation_suite,
        renderer=renderer,
        microsoft_teams_webhook=teams_webhook,
        notify_on=notify_on,
    )

    # validation_result_suite is None
    assert (
        teams_action.run(
            validation_result_suite_identifier=validation_result_suite_extended_id,
            validation_result_suite=None,
            data_asset=None,
        )
        is None
    )

    # if validation_result_suite_identifier is not ValidationResultIdentifier
    with pytest.raises(TypeError):
        teams_action.run(
            validation_result_suite_identifier="i_wont_work",
            validation_result_suite=validation_result_suite,
            data_asset=None,
        )

    assert teams_action.run(
        validation_result_suite_identifier=validation_result_suite_extended_id,
        validation_result_suite=validation_result_suite,
        data_asset=None,
    ) == {
        "microsoft_teams_notification_result": "Microsoft Teams notification succeeded."
    }

    # notify_on = success will return "Microsoft Teams notification succeeded" message
    # only if validation_result_suite.success = True
    validation_result_suite.success = False
    notify_on = "success"
    teams_action = MicrosoftTeamsNotificationAction(
        data_context=data_context_parameterized_expectation_suite,
        renderer=renderer,
        microsoft_teams_webhook=teams_webhook,
        notify_on=notify_on,
    )
    assert teams_action.run(
        validation_result_suite_identifier=validation_result_suite_extended_id,
        validation_result_suite=validation_result_suite,
        data_asset=None,
    ) == {"microsoft_teams_notification_result": None}

    validation_result_suite.success = True
    notify_on = "success"
    teams_action = MicrosoftTeamsNotificationAction(
        data_context=data_context_parameterized_expectation_suite,
        renderer=renderer,
        microsoft_teams_webhook=teams_webhook,
        notify_on=notify_on,
    )
    assert teams_action.run(
        validation_result_suite_identifier=validation_result_suite_extended_id,
        validation_result_suite=validation_result_suite,
        data_asset=None,
    ) == {
        "microsoft_teams_notification_result": "Microsoft Teams notification succeeded."
    }

    # notify_on failure will return "Microsoft Teams notification succeeded" message
    # only if validation_result_suite.success = False
    validation_result_suite.success = False
    notify_on = "failure"
    teams_action = MicrosoftTeamsNotificationAction(
        data_context=data_context_parameterized_expectation_suite,
        renderer=renderer,
        microsoft_teams_webhook=teams_webhook,
        notify_on=notify_on,
    )
    assert teams_action.run(
        validation_result_suite_identifier=validation_result_suite_extended_id,
        validation_result_suite=validation_result_suite,
        data_asset=None,
    ) == {
        "microsoft_teams_notification_result": "Microsoft Teams notification succeeded."
    }

    validation_result_suite.success = True
    notify_on = "failure"
    teams_action = MicrosoftTeamsNotificationAction(
        data_context=data_context_parameterized_expectation_suite,
        renderer=renderer,
        microsoft_teams_webhook=teams_webhook,
        notify_on=notify_on,
    )
    assert teams_action.run(
        validation_result_suite_identifier=validation_result_suite_extended_id,
        validation_result_suite=validation_result_suite,
        data_asset=None,
    ) == {"microsoft_teams_notification_result": None}


@pytest.mark.big
@mock.patch.object(Session, "post", return_value=MockTeamsResponse(400))
def test_MicrosoftTeamsNotificationAction_bad_request(
    data_context_parameterized_expectation_suite,
    validation_result_suite,
    validation_result_suite_extended_id,
    caplog,
):
    caplog.set_level(logging.WARNING)
    renderer = {
        "module_name": "great_expectations.render.renderer.microsoft_teams_renderer",
        "class_name": "MicrosoftTeamsRenderer",
    }
    teams_webhook = "http://testing"

    # notify : all
    notify_on = "all"
    teams_action = MicrosoftTeamsNotificationAction(
        data_context=data_context_parameterized_expectation_suite,
        renderer=renderer,
        microsoft_teams_webhook=teams_webhook,
        notify_on=notify_on,
    )
    assert teams_action.run(
        validation_result_suite_identifier=validation_result_suite_extended_id,
        validation_result_suite=validation_result_suite,
        data_asset=None,
    ) == {"microsoft_teams_notification_result": None}

    assert "Request to Microsoft Teams webhook returned error 400" in caplog.text


class MockSMTPServer:
    def __init__(self, raise_on, exception):
        self.raise_on = raise_on
        self.exception = exception

    def __call__(self, *arg, **kwargs):
        if self.raise_on == "__init__":
            raise self.exception
        return self

    def starttls(self, *args, **kwargs):
        if self.raise_on == "starttls":
            raise self.exception

    def login(self, *args, **kwargs):
        if self.raise_on == "login":
            raise self.exception

    def sendmail(self, *args, **kwargs):
        if self.raise_on == "sendmail":
            raise self.exception

    def quit(self, *args, **kwargs):
        if self.raise_on == "quit":
            raise self.exception


@pytest.mark.parametrize(
    (
        "class_to_patch,use_tls,use_ssl,raise_on,exception,expected,"
        "data_context_parameterized_expectation_suite,"
        "validation_result_suite,validation_result_suite_id"
    ),
    [
        ("SMTP", False, False, None, None, "success", None, None, None),
        ("SMTP", True, False, None, None, "success", None, None, None),
        ("SMTP", False, False, None, None, "success", None, None, None),
        ("SMTP_SSL", False, True, None, None, "success", None, None, None),
        (
            "SMTP_SSL",
            False,
            True,
            "__init__",
            smtplib.SMTPConnectError(421, "Can't connect"),
            None,
            None,
            None,
            None,
        ),
        (
            "SMTP",
            True,
            False,
            "starttls",
            smtplib.SMTPConnectError(421, "Can't connect"),
            None,
            None,
            None,
            None,
        ),
        (
            "SMTP",
            True,
            False,
            "login",
            smtplib.SMTPAuthenticationError(534, "Can't authenticate"),
            None,
            None,
            None,
            None,
        ),
    ],
    indirect=[
        "data_context_parameterized_expectation_suite",
        "validation_result_suite",
        "validation_result_suite_id",
    ],
    scope="module",
)
@pytest.mark.big
def test_EmailAction(
    class_to_patch,
    use_tls,
    use_ssl,
    raise_on,
    exception,
    expected,
    data_context_parameterized_expectation_suite,
    validation_result_suite,
    validation_result_suite_id,
):
    with mock.patch.object(
        smtplib,
        class_to_patch,
        new=MockSMTPServer(raise_on=raise_on, exception=exception),
    ):
        renderer = {
            "module_name": "great_expectations.render.renderer.email_renderer",
            "class_name": "EmailRenderer",
        }
        smtp_address = "test"
        smtp_port = 999
        sender_login = "test"
        sender_password = "test"
        sender_alias = "other"
        receiver_emails = "test"
        notify_on = "all"
        email_action = EmailAction(
            data_context=data_context_parameterized_expectation_suite,
            renderer=renderer,
            smtp_address=smtp_address,
            smtp_port=smtp_port,
            sender_login=sender_login,
            sender_password=sender_password,
            sender_alias=sender_alias,
            receiver_emails=receiver_emails,
            notify_on=notify_on,
            use_tls=use_tls,
            use_ssl=use_ssl,
        )
        assert email_action.sender_login != email_action.sender_alias
        assert email_action.run(
            validation_result_suite_identifier=validation_result_suite_id,
            validation_result_suite=validation_result_suite,
            data_asset=None,
        ) == {"email_result": expected}


@pytest.mark.unit
def test_api_action_create_payload():
    mock_data_context = ""
    mock_validation_results = []
    expected_payload = '{"test_suite_name": "my_suite", "data_asset_name": "my_schema.my_table", "validation_results": []}'
    api_notification_action = APINotificationAction(
        mock_data_context, "http://www.example.com"
    )
    payload = api_notification_action.create_payload(
        "my_schema.my_table", "my_suite", mock_validation_results
    )
    assert payload == expected_payload


@pytest.mark.big
@mock.patch("great_expectations.checkpoint.actions.requests")
def test_api_action_run(
    mock_requests,
    validation_result_suite,
    validation_result_suite_id,
    data_context_simple_expectation_suite,
):
    mock_response = mock.MagicMock()
    mock_response.status_code = 200
    mock_requests.post.return_value = mock_response
    api_notification_action = APINotificationAction(
        data_context_simple_expectation_suite, "http://www.example.com"
    )
    response = api_notification_action.run(
        validation_result_suite, validation_result_suite_id, file_data_asset
    )
    assert response == "Successfully Posted results to API, status code - 200"


# def test_ExtractAndStoreEvaluationParamsAction():
#     fake_in_memory_store = ValidationsStore(
#         root_directory = None,
#         store_backend = {
#             "class_name": "InMemoryStoreBackend",
#         }
#     )
#     stores = {
#         "fake_in_memory_store" : fake_in_memory_store
#     }
#
#     # NOTE: This is a hack meant to last until we implement runtime_environments
#     class Object(object):
#         pass
#
#     data_context = Object()
#     data_context.stores = stores
#
#     action = StoreValidationResultAction(
#         data_context = data_context,
#         target_store_name = "fake_in_memory_store",
#     )
#     assert fake_in_memory_store.list_keys() == []
#
#     vr_id = "ValidationResultIdentifier.my_db.default_generator.my_table.default_expectations.prod_20190801"
#     action.run(
#         validation_result_suite_id=ValidationResultIdentifier(from_string=vr_id),
#         validation_result_suite={},
#         data_asset=None
#     )
#
#     assert len(fake_in_memory_store.list_keys()) == 1
#     assert fake_in_memory_store.list_keys()[0].to_string() == "ValidationResultIdentifier.my_db.default_generator.my_table.default_expectations.prod_20190801"
#     assert fake_in_memory_store.get(ValidationResultIdentifier(
#         from_string="ValidationResultIdentifier.my_db.default_generator.my_table.default_expectations.prod_20190801"
#     )) == {}
#


@pytest.mark.cloud
def test_cloud_sns_notification_action(
    sns,
    validation_result_suite,
    cloud_data_context_with_datasource_pandas_engine,
    validation_result_suite_id,
    aws_credentials,
):
    subj_topic = "test-subj"
    created_subj = sns.create_topic(Name=subj_topic)
    arn = created_subj.get("TopicArn")
    sns_action = SNSNotificationAction(
        sns_topic_arn=arn,
        sns_message_subject="Subject",
        data_context=cloud_data_context_with_datasource_pandas_engine,
    )
    assert sns_action.run(
        validation_result_suite=validation_result_suite,
        validation_result_suite_identifier=validation_result_suite_id,
        data_asset=None,
    ).endswith("Subject")<|MERGE_RESOLUTION|>--- conflicted
+++ resolved
@@ -20,10 +20,6 @@
     BatchIdentifier,
     ExpectationSuiteIdentifier,
     ValidationResultIdentifier,
-<<<<<<< HEAD
-    BatchIdentifier,
-=======
->>>>>>> a4a58822
 )
 from great_expectations.util import is_library_loadable
 from great_expectations.validation_operators import (
