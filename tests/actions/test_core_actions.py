from unittest import mock

from freezegun import freeze_time

from great_expectations.core.expectation_validation_result import (
    ExpectationSuiteValidationResult,
)
from great_expectations.core.run_identifier import RunIdentifier
from great_expectations.data_context.store import ValidationsStore
from great_expectations.data_context.types.resource_identifiers import (
    ExpectationSuiteIdentifier,
    ValidationResultIdentifier,
)
from great_expectations.validation_operators import (
<<<<<<< HEAD
    MicrosoftTeamsNotificationAction,
=======
    OpsgenieAlertAction,
>>>>>>> ec6729ed
    PagerdutyAlertAction,
    SlackNotificationAction,
    StoreValidationResultAction,
)

try:
    from unittest import mock
except ImportError:
    from unittest import mock


@freeze_time("09/26/2019 13:42:41")
def test_StoreAction():
    fake_in_memory_store = ValidationsStore(
        store_backend={
            "class_name": "InMemoryStoreBackend",
        }
    )
    stores = {"fake_in_memory_store": fake_in_memory_store}

    class Object:
        pass

    data_context = Object()
    data_context.stores = stores

    action = StoreValidationResultAction(
        data_context=data_context,
        target_store_name="fake_in_memory_store",
    )
    assert fake_in_memory_store.list_keys() == []

    action.run(
        validation_result_suite_identifier=ValidationResultIdentifier(
            expectation_suite_identifier=ExpectationSuiteIdentifier(
                expectation_suite_name="default_expectations"
            ),
            run_id="prod_20190801",
            batch_identifier="1234",
        ),
        validation_result_suite=ExpectationSuiteValidationResult(
            success=False, results=[]
        ),
        data_asset=None,
    )

    expected_run_id = RunIdentifier(
        run_name="prod_20190801", run_time="20190926T134241.000000Z"
    )

    assert len(fake_in_memory_store.list_keys()) == 1
    stored_identifier = fake_in_memory_store.list_keys()[0]
    assert stored_identifier.batch_identifier == "1234"
    assert (
        stored_identifier.expectation_suite_identifier.expectation_suite_name
        == "default_expectations"
    )
    assert stored_identifier.run_id == expected_run_id

    assert (
        fake_in_memory_store.get(
            ValidationResultIdentifier(
                expectation_suite_identifier=ExpectationSuiteIdentifier(
                    expectation_suite_name="default_expectations"
                ),
                run_id=expected_run_id,
                batch_identifier="1234",
            )
        )
        == ExpectationSuiteValidationResult(success=False, results=[])
    )


def test_SlackNotificationAction(
    data_context_parameterized_expectation_suite,
    validation_result_suite,
    validation_result_suite_id,
):
    renderer = {
        "module_name": "great_expectations.render.renderer.slack_renderer",
        "class_name": "SlackRenderer",
    }
    slack_webhook = "https://hooks.slack.com/services/test/slack/webhook"
    notify_on = "all"

    slack_action = SlackNotificationAction(
        data_context=data_context_parameterized_expectation_suite,
        renderer=renderer,
        slack_webhook=slack_webhook,
        notify_on=notify_on,
    )

    # TODO: improve this test - currently it is verifying a failed call to Slack. It returns a "empty" payload
    assert (
        slack_action.run(
            validation_result_suite_identifier=validation_result_suite_id,
            validation_result_suite=validation_result_suite,
            data_asset=None,
        )
        == {"slack_notification_result": None}
    )


@mock.patch("pypd.EventV2")
def test_PagerdutyAlertAction(
    data_context_parameterized_expectation_suite,
    validation_result_suite,
    validation_result_suite_id,
):
    api_key = "test"
    routing_key = "test"

    pagerduty_action = PagerdutyAlertAction(
        data_context=data_context_parameterized_expectation_suite,
        api_key=api_key,
        routing_key=routing_key,
    )

    # Make sure the alert is sent by default when the validation has success = False
    validation_result_suite.success = False

    assert (
        pagerduty_action.run(
            validation_result_suite_identifier=validation_result_suite_id,
            validation_result_suite=validation_result_suite,
            data_asset=None,
        )
        == {"pagerduty_alert_result": "success"}
    )

    # Make sure the alert is not sent by default when the validation has success = True
    validation_result_suite.success = True

    assert (
        pagerduty_action.run(
            validation_result_suite_identifier=validation_result_suite_id,
            validation_result_suite=validation_result_suite,
            data_asset=None,
        )
        == {"pagerduty_alert_result": "none sent"}
    )


def test_OpsgenieAlertAction(
    data_context_parameterized_expectation_suite,
    validation_result_suite,
    validation_result_suite_id,
):

    renderer = {
        "module_name": "great_expectations.render.renderer.opsgenie_renderer",
        "class_name": "OpsgenieRenderer",
    }
    opsgenie_action = OpsgenieAlertAction(
        data_context=data_context_parameterized_expectation_suite,
        renderer=renderer,
        api_key="testapikey",
        region=None,
        priority="P3",
        notify_on="all",
    )

    # Make sure the alert is sent by default when the validation has success = False
    validation_result_suite.success = False

    assert (
        opsgenie_action.run(
            validation_result_suite_identifier=validation_result_suite_id,
            validation_result_suite=validation_result_suite,
            data_asset=None,
        )
        == {"opsgenie_alert_result": "error"}
    )

    # Make sure the alert is not sent by default when the validation has success = True
    validation_result_suite.success = True

    assert (
        opsgenie_action.run(
            validation_result_suite_identifier=validation_result_suite_id,
            validation_result_suite=validation_result_suite,
            data_asset=None,
        )
        == {"opsgenie_alert_result": "error"}
    )



def test_MicrosoftTeamsNotificationAction(
    data_context_parameterized_expectation_suite,
    validation_result_suite,
    validation_result_suite_extended_id,
):
    renderer = {
        "module_name": "great_expectations.render.renderer.microsoft_teams_renderer",
        "class_name": "MicrosoftTeamsRenderer",
    }
    teams_webhook = "https://webhook.site/e50bf8c4-d9a1-484e-8aaf-def338f037cd"
    notify_on = "all"

    teams_action = MicrosoftTeamsNotificationAction(
        data_context=data_context_parameterized_expectation_suite,
        renderer=renderer,
        microsoft_teams_webhook=teams_webhook,
        notify_on=notify_on,
    )

    assert teams_action.run(
        validation_result_suite_identifier=validation_result_suite_extended_id,
        validation_result_suite=validation_result_suite,
        data_asset=None,
    ) == {
        "microsoft_teams_notification_result": "Microsoft Teams notification succeeded."
    }

    validation_result_suite.success = False

    assert teams_action.run(
        validation_result_suite_identifier=validation_result_suite_extended_id,
        validation_result_suite=validation_result_suite,
        data_asset=None,
    ) == {
        "microsoft_teams_notification_result": "Microsoft Teams notification succeeded."
    }


# def test_ExtractAndStoreEvaluationParamsAction():
#     fake_in_memory_store = ValidationsStore(
#         root_directory = None,
#         store_backend = {
#             "class_name": "InMemoryStoreBackend",
#         }
#     )
#     stores = {
#         "fake_in_memory_store" : fake_in_memory_store
#     }
#
#     # NOTE: This is a hack meant to last until we implement runtime_environments
#     class Object(object):
#         pass
#
#     data_context = Object()
#     data_context.stores = stores
#
#     action = StoreValidationResultAction(
#         data_context = data_context,
#         target_store_name = "fake_in_memory_store",
#     )
#     assert fake_in_memory_store.list_keys() == []
#
#     vr_id = "ValidationResultIdentifier.my_db.default_generator.my_table.default_expectations.prod_20190801"
#     action.run(
#         validation_result_suite_id=ValidationResultIdentifier(from_string=vr_id),
#         validation_result_suite={},
#         data_asset=None
#     )
#
#     assert len(fake_in_memory_store.list_keys()) == 1
#     assert fake_in_memory_store.list_keys()[0].to_string() == "ValidationResultIdentifier.my_db.default_generator.my_table.default_expectations.prod_20190801"
#     assert fake_in_memory_store.get(ValidationResultIdentifier(
#         from_string="ValidationResultIdentifier.my_db.default_generator.my_table.default_expectations.prod_20190801"
#     )) == {}
#<|MERGE_RESOLUTION|>--- conflicted
+++ resolved
@@ -12,11 +12,8 @@
     ValidationResultIdentifier,
 )
 from great_expectations.validation_operators import (
-<<<<<<< HEAD
     MicrosoftTeamsNotificationAction,
-=======
     OpsgenieAlertAction,
->>>>>>> ec6729ed
     PagerdutyAlertAction,
     SlackNotificationAction,
     StoreValidationResultAction,
@@ -204,7 +201,6 @@
     )
 
 
-
 def test_MicrosoftTeamsNotificationAction(
     data_context_parameterized_expectation_suite,
     validation_result_suite,
