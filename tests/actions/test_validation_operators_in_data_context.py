import json

import pytest

from great_expectations.core import expectationSuiteSchema
from great_expectations.data_context import BaseDataContext
from great_expectations.data_context.util import file_relative_path
from great_expectations.exceptions import DataContextError


@pytest.fixture()
def parameterized_expectation_suite():
    fixture_path = file_relative_path(
        __file__,
        "../test_fixtures/expectation_suites/parameterized_expression_expectation_suite_fixture.json",
    )
    with open(fixture_path, "r",) as suite:
        return expectationSuiteSchema.load(json.load(suite))


@pytest.fixture
def validation_operators_data_context(
    basic_data_context_config_for_validation_operator, filesystem_csv_4
):
    data_context = BaseDataContext(basic_data_context_config_for_validation_operator)

    data_context.add_datasource(
        "my_datasource",
        class_name="PandasDatasource",
        batch_kwargs_generators={
            "subdir_reader": {
                "class_name": "SubdirReaderBatchKwargsGenerator",
                "base_directory": str(filesystem_csv_4),
            }
        },
    )
    data_context.create_expectation_suite("f1.foo")

    df = data_context.get_batch(
        batch_kwargs=data_context.build_batch_kwargs(
            "my_datasource", "subdir_reader", "f1"
        ),
        expectation_suite_name="f1.foo",
    )
    df.expect_column_values_to_be_between(column="x", min_value=1, max_value=9)
    failure_expectations = df.get_expectation_suite(discard_failed_expectations=False)

    df.expect_column_values_to_not_be_null(column="y")
    warning_expectations = df.get_expectation_suite(discard_failed_expectations=False)

    data_context.save_expectation_suite(
        failure_expectations, expectation_suite_name="f1.failure"
    )
    data_context.save_expectation_suite(
        warning_expectations, expectation_suite_name="f1.warning"
    )

    return data_context


def test_run_validation_operator_raises_error_if_no_batches_are_passed(
    validation_operators_data_context,
):
    context = validation_operators_data_context
    with pytest.raises(DataContextError) as e:
        context.run_validation_operator(
            validation_operator_name="store_val_res_and_extract_eval_params",
            assets_to_validate=[],
        )
    assert e.value.message == "No batches of data were passed in. These are required"


def test_run_validation_operator_raises_error_if_non_batches_are_passed_in_list(
    validation_operators_data_context,
):
    context = validation_operators_data_context
    with pytest.raises(DataContextError) as e:
        context.run_validation_operator(
            validation_operator_name="store_val_res_and_extract_eval_params",
            assets_to_validate=["foo"],
        )
    assert e.value.message == "Batches are required to be of type DataAsset"


def test_run_validation_operator_raises_error_if_no_matching_validation_operator_is_found(
    validation_operators_data_context,
):
    context = validation_operators_data_context
    with pytest.raises(DataContextError) as e:
        context.run_validation_operator(
            validation_operator_name="blarg", assets_to_validate=[(1, 2)],
        )
    assert (
        e.value.message
        == "No validation operator `blarg` was found in your project. Please verify this in your great_expectations.yml"
    )


def test_validation_operator_evaluation_parameters(
    validation_operators_data_context, parameterized_expectation_suite
):
    validation_operators_data_context.save_expectation_suite(
        parameterized_expectation_suite, "param_suite"
    )
    res = validation_operators_data_context.run_validation_operator(
        "store_val_res_and_extract_eval_params",
        assets_to_validate=[
            (
                validation_operators_data_context.build_batch_kwargs(
                    "my_datasource", "subdir_reader", "f1"
                ),
                "param_suite",
            )
        ],
        evaluation_parameters={
            "urn:great_expectations:validations:source_patient_data.default:expect_table_row_count_to_equal.result"
            ".observed_value": 3
        },
    )
    assert res["success"] is True

    validation_operators_data_context.save_expectation_suite(
        parameterized_expectation_suite, "param_suite.failure"
    )
    res = validation_operators_data_context.run_validation_operator(
        "errors_and_warnings_validation_operator",
        assets_to_validate=[
            (
                validation_operators_data_context.build_batch_kwargs(
                    "my_datasource", "subdir_reader", "f1"
                ),
                "param_suite.failure",
            )
        ],
        evaluation_parameters={
            "urn:great_expectations:validations:source_patient_data.default:expect_table_row_count_to_equal.result"
            ".observed_value": 10
        },
        base_expectation_suite_name="param_suite",
    )
    assert res["success"] is False


def test_action_list_operator(validation_operators_data_context):
    data_context = validation_operators_data_context
    validator_batch_kwargs = data_context.build_batch_kwargs(
        "my_datasource", "subdir_reader", "f1"
    )

    batch = data_context.get_batch(
        expectation_suite_name="f1.failure", batch_kwargs=validator_batch_kwargs
    )

    assert data_context.stores["validation_result_store"].list_keys() == []
    # We want to demonstrate running the validation operator with both a pre-built batch (DataAsset) and with
    # a tuple of parameters for get_batch
    operator_result = data_context.run_validation_operator(
        assets_to_validate=[batch, (validator_batch_kwargs, "f1.warning")],
        run_id="test-100",
        evaluation_parameters={},
        validation_operator_name="store_val_res_and_extract_eval_params",
    )
    # results = data_context.run_validation_operator(my_ge_df)

<<<<<<< HEAD
    validation_result_store_keys = data_context.stores["validation_result_store"].list_keys()
    assert len(validation_result_store_keys) == 2
    assert operator_result.success

    assert len(operator_result.list_validation_results(group_by=None)) == 2

    assert len(operator_result.list_validation_results(group_by='validation_result_identifier')) == 2

    assert len(operator_result.list_validation_results(group_by=None)) == 2

    assert len(operator_result.list_validation_results(group_by='validation_result_identifier')) == 2
    assert len(operator_result.list_validation_results(group_by='expectation_suite_name')) == 2

    assert len(operator_result.list_validation_results(group_by='expectation_suite_name')['f1.failure']) == 1
    assert operator_result.list_validation_results(group_by='expectation_suite_name')['f1.failure'][0]['statistics']['success_percent'] == 1.0e2

    assert len(operator_result.list_validation_results(group_by='data_asset_name')) == 1
    assert len(operator_result.list_validation_results(group_by='data_asset_name')['f1']) == 1
    assert len(operator_result.list_validation_results(group_by='data_asset_name')['f1'][0]) == 2
    assert any(e['meta']['expectation_suite_name'] == 'f1.failure' for e in operator_result.list_validation_results(group_by='data_asset_name')['f1'][0])
    assert any(e['meta']['expectation_suite_name'] == 'f1.warning' for e in operator_result.list_validation_results(group_by='data_asset_name')['f1'][0])
=======
    validation_result_store_keys = data_context.stores[
        "validation_result_store"
    ].list_keys()
    print(validation_result_store_keys)
    assert len(validation_result_store_keys) == 2
    assert operator_result["success"]
    assert len(operator_result["details"].keys()) == 2
>>>>>>> 4f5d8516

    first_validation_result = data_context.stores["validation_result_store"].get(
        validation_result_store_keys[0]
    )
    assert (
        data_context.stores["validation_result_store"]
        .get(validation_result_store_keys[0])
        .success
        is True
    )


def test_warning_and_failure_validation_operator(validation_operators_data_context):
    data_context = validation_operators_data_context
    validator_batch_kwargs = data_context.build_batch_kwargs(
        "my_datasource", "subdir_reader", "f1"
    )

    batch = data_context.get_batch(
        expectation_suite_name="f1.warning", batch_kwargs=validator_batch_kwargs
    )

    # NOTE: 20200130 - JPC - currently the warning and failure validation operator ignores the batch-provided suite and
    # fetches its own

    assert data_context.validations_store.list_keys() == []

    # We want to demonstrate running the validation operator with both a pre-built batch (DataAsset) and with
    # a tuple of parameters for get_batch
    results = data_context.run_validation_operator(
        assets_to_validate=[batch],
        run_id="test-100",
        validation_operator_name="errors_and_warnings_validation_operator",
        base_expectation_suite_name="f1",
    )

    validations_keys = data_context.validations_store.list_keys()
    assert (
        len(validations_keys) == 2
    )  # we should have run two suites even though there was only one batch
    suite_names = [
        key.expectation_suite_identifier.expectation_suite_name
        for key in validations_keys
    ]
    assert "f1.warning" in suite_names
    assert "f1.failure" in suite_names<|MERGE_RESOLUTION|>--- conflicted
+++ resolved
@@ -1,7 +1,6 @@
 import json
 
 import pytest
-
 from great_expectations.core import expectationSuiteSchema
 from great_expectations.data_context import BaseDataContext
 from great_expectations.data_context.util import file_relative_path
@@ -162,37 +161,76 @@
     )
     # results = data_context.run_validation_operator(my_ge_df)
 
-<<<<<<< HEAD
-    validation_result_store_keys = data_context.stores["validation_result_store"].list_keys()
-    assert len(validation_result_store_keys) == 2
-    assert operator_result.success
-
-    assert len(operator_result.list_validation_results(group_by=None)) == 2
-
-    assert len(operator_result.list_validation_results(group_by='validation_result_identifier')) == 2
-
-    assert len(operator_result.list_validation_results(group_by=None)) == 2
-
-    assert len(operator_result.list_validation_results(group_by='validation_result_identifier')) == 2
-    assert len(operator_result.list_validation_results(group_by='expectation_suite_name')) == 2
-
-    assert len(operator_result.list_validation_results(group_by='expectation_suite_name')['f1.failure']) == 1
-    assert operator_result.list_validation_results(group_by='expectation_suite_name')['f1.failure'][0]['statistics']['success_percent'] == 1.0e2
-
-    assert len(operator_result.list_validation_results(group_by='data_asset_name')) == 1
-    assert len(operator_result.list_validation_results(group_by='data_asset_name')['f1']) == 1
-    assert len(operator_result.list_validation_results(group_by='data_asset_name')['f1'][0]) == 2
-    assert any(e['meta']['expectation_suite_name'] == 'f1.failure' for e in operator_result.list_validation_results(group_by='data_asset_name')['f1'][0])
-    assert any(e['meta']['expectation_suite_name'] == 'f1.warning' for e in operator_result.list_validation_results(group_by='data_asset_name')['f1'][0])
-=======
     validation_result_store_keys = data_context.stores[
         "validation_result_store"
     ].list_keys()
-    print(validation_result_store_keys)
     assert len(validation_result_store_keys) == 2
-    assert operator_result["success"]
-    assert len(operator_result["details"].keys()) == 2
->>>>>>> 4f5d8516
+    assert operator_result.success
+
+    assert len(operator_result.list_validation_results(group_by=None)) == 2
+
+    assert (
+        len(
+            operator_result.list_validation_results(
+                group_by="validation_result_identifier"
+            )
+        )
+        == 2
+    )
+
+    assert len(operator_result.list_validation_results(group_by=None)) == 2
+
+    assert (
+        len(
+            operator_result.list_validation_results(
+                group_by="validation_result_identifier"
+            )
+        )
+        == 2
+    )
+    assert (
+        len(operator_result.list_validation_results(group_by="expectation_suite_name"))
+        == 2
+    )
+
+    assert (
+        len(
+            operator_result.list_validation_results(group_by="expectation_suite_name")[
+                "f1.failure"
+            ]
+        )
+        == 1
+    )
+    assert (
+        operator_result.list_validation_results(group_by="expectation_suite_name")[
+            "f1.failure"
+        ][0]["statistics"]["success_percent"]
+        == 1.0e2
+    )
+
+    assert len(operator_result.list_validation_results(group_by="data_asset_name")) == 1
+    assert (
+        len(operator_result.list_validation_results(group_by="data_asset_name")["f1"])
+        == 1
+    )
+    assert (
+        len(
+            operator_result.list_validation_results(group_by="data_asset_name")["f1"][0]
+        )
+        == 2
+    )
+    assert any(
+        e["meta"]["expectation_suite_name"] == "f1.failure"
+        for e in operator_result.list_validation_results(group_by="data_asset_name")[
+            "f1"
+        ][0]
+    )
+    assert any(
+        e["meta"]["expectation_suite_name"] == "f1.warning"
+        for e in operator_result.list_validation_results(group_by="data_asset_name")[
+            "f1"
+        ][0]
+    )
 
     first_validation_result = data_context.stores["validation_result_store"].get(
         validation_result_store_keys[0]
