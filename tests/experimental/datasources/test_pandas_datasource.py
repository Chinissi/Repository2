from __future__ import annotations

import logging
import pathlib
import re
from dataclasses import dataclass
from pprint import pformat as pf
from typing import TYPE_CHECKING, Any, Type

import pydantic
import pytest
from pytest import MonkeyPatch, param

import great_expectations.exceptions as ge_exceptions
import great_expectations.execution_engine.pandas_execution_engine
from great_expectations.experimental.datasources.dynamic_pandas import PANDAS_VERSION
from great_expectations.experimental.datasources.interfaces import TestConnectionError
from great_expectations.experimental.datasources.pandas_datasource import (
    CSVAsset,
    JSONAsset,
    PandasFilesystemDatasource,
    _FilesystemDataAsset,
)

if TYPE_CHECKING:
    from great_expectations.alias_types import PathStr
    from great_expectations.data_context import AbstractDataContext
    from great_expectations.experimental.datasources.interfaces import (
        BatchSortersDefinition,
    )

logger = logging.getLogger(__file__)

# apply markers to entire test module
pytestmark = [
    pytest.mark.skipif(
        PANDAS_VERSION < 1.2, reason=f"ZEP pandas not supported on {PANDAS_VERSION}"
    )
]


@pytest.fixture
def pandas_filesystem_datasource() -> PandasFilesystemDatasource:
    base_directory_rel_path = pathlib.Path(
        "..", "..", "test_sets", "taxi_yellow_tripdata_samples"
    )
    base_directory_abs_path = (
        pathlib.Path(__file__)
        .parent.joinpath(base_directory_rel_path)
        .resolve(strict=True)
    )
    return PandasFilesystemDatasource(
        name="pandas_filesystem_datasource",
        base_directory=base_directory_abs_path,
    )


@pytest.fixture
def csv_path() -> pathlib.Path:
    relative_path = pathlib.Path(
        "..", "..", "test_sets", "taxi_yellow_tripdata_samples"
    )
    abs_csv_path = (
        pathlib.Path(__file__).parent.joinpath(relative_path).resolve(strict=True)
    )
    return abs_csv_path


class SpyInterrupt(RuntimeError):
    """
    Exception that may be raised to interrupt the control flow of the program
    when a spy has already captured everything needed.
    """


@pytest.fixture
def capture_reader_fn_params(monkeypatch: MonkeyPatch):
    """
    Capture the `reader_options` arguments being passed to the `PandasExecutionEngine`.

    Note this fixture is heavily reliant on the implementation details of `PandasExecutionEngine`,
    should this change this fixture will need to change.
    """
    captured_args: list[list] = []
    captured_kwargs: list[dict[str, Any]] = []

    def reader_fn_spy(*args, **kwargs):
        logging.info(f"reader_fn_spy() called with...\n{args}\n{kwargs}")
        captured_args.append(args)
        captured_kwargs.append(kwargs)
        raise SpyInterrupt("Reader options have been captured")

    monkeypatch.setattr(
        great_expectations.execution_engine.pandas_execution_engine.PandasExecutionEngine,
        "_get_reader_fn",
        lambda *_: reader_fn_spy,
        raising=True,
    )

    yield captured_args, captured_kwargs


@pytest.mark.unit
class TestDynamicPandasAssets:
    @pytest.mark.parametrize(
        "method_name",
        [
            param("read_clipboard"),
            param("read_csv"),
            param("read_excel"),
            param("read_feather"),
            param(
                "read_fwf", marks=pytest.mark.xfail(reason="unhandled type annotation")
            ),
            param("read_gbq"),
            param("read_hdf"),
            param("read_html"),
            param("read_json"),
            param("read_orc"),
            param("read_parquet"),
            param("read_pickle"),
            param("read_sas"),
            param("read_spss"),
            param(
                "read_sql",
                marks=pytest.mark.xfail(reason="conflict with 'sql' type name"),
            ),
            param(
                "read_sql_query",
                marks=pytest.mark.xfail(reason="type name logic expects 'sqlquery'"),
            ),
            param(
                "read_sql_table",
                marks=pytest.mark.xfail(reason="type name logic expects 'sqltable'"),
            ),
            param("read_stata"),
            param(
                "read_table",
                marks=pytest.mark.xfail(reason="conflict with 'table' type name"),
            ),
            param(
                "read_xml",
                marks=pytest.mark.skipif(
                    PANDAS_VERSION < 1.2,
                    reason=f"read_xml does not exist on {PANDAS_VERSION} ",
                ),
            ),
        ],
    )
    def test_data_asset_defined_for_io_read_method(self, method_name: str):
        _, type_name = method_name.split("read_")
        assert type_name

        asset_class_names: set[str] = {
            t.__name__.lower().split("asset")[0]
            for t in PandasFilesystemDatasource.asset_types
        }
        print(asset_class_names)

        assert type_name in asset_class_names

    @pytest.mark.parametrize("asset_class", PandasFilesystemDatasource.asset_types)
    def test_minimal_validation(self, asset_class: Type[_FilesystemDataAsset]):
        """
        These parametrized tests ensures that every `PandasFilesystemDatasource` asset model does some minimal
        validation, and doesn't accept arbitrary keyword arguments.
        This is also a proxy for testing that the dynamic pydantic model creation was successful.
        """
        with pytest.raises(pydantic.ValidationError) as exc_info:
            asset_class(  # type: ignore[call-arg]
                name="test",
                base_directory=pathlib.Path(__file__),
                regex=re.compile(r"yellow_tripdata_sample_(\d{4})-(\d{2})"),
                invalid_keyword_arg="bad",
            )

        errors_dict = exc_info.value.errors()
        assert {
            "loc": ("invalid_keyword_arg",),
            "msg": "extra fields not permitted",
            "type": "value_error.extra",
        } == errors_dict[  # the extra keyword error will always be the last error
            -1  # we don't care about any other errors for this test
        ]

    @pytest.mark.parametrize(
        ["asset_model", "extra_kwargs"],
        [
            (CSVAsset, {"sep": "|", "names": ["col1", "col2", "col3"]}),
            (JSONAsset, {"orient": "records", "convert_dates": True}),
        ],
    )
    def test_data_asset_defaults(
        self,
        asset_model: Type[_FilesystemDataAsset],
        extra_kwargs: dict,
    ):
        """
        Test that an asset dictionary can be dumped with only the original passed keys
        present.
        """
        kwargs: dict[str, Any] = {
            "name": "test",
            "regex": re.compile(r"yellow_tripdata_sample_(\d{4})-(\d{2})"),
        }
        kwargs.update(extra_kwargs)
        print(f"extra_kwargs\n{pf(extra_kwargs)}")
        asset_instance = asset_model(**kwargs)
        assert asset_instance.dict(exclude={"type"}) == kwargs

    @pytest.mark.parametrize(
        "extra_kwargs",
        [
            {"sep": "|", "decimal": ","},
            {"usecols": [0, 1, 2], "names": ["foo", "bar"]},
            {"dtype": {"col_1": "Int64"}},
        ],
    )
    def test_data_asset_reader_options_passthrough(
        self,
        empty_data_context: AbstractDataContext,
        csv_path: pathlib.Path,
        capture_reader_fn_params: tuple[list[list], list[dict]],
        extra_kwargs: dict,
    ):
        batch_request = (
            empty_data_context.sources.add_pandas_filesystem(
                "my_pandas",
                base_directory=csv_path,
            )
            .add_csv_asset(
                "my_csv",
<<<<<<< HEAD
                base_directory=csv_path,
                regex=r"yellow_tripdata_sample_(?P<year>\d{4})-(?P<month>\d{2})\.csv",
=======
                regex=r"yellow_tripdata_sample_(?P<year>\d{4})-(?P<month>\d{2}).csv",
>>>>>>> c17924fc
                **extra_kwargs,
            )
            .build_batch_request({"year": "2018"})
        )
        with pytest.raises(SpyInterrupt):
            empty_data_context.get_validator(batch_request=batch_request)

        captured_args, captured_kwargs = capture_reader_fn_params
        print(f"positional args:\n{pf(captured_args[-1])}\n")
        print(f"keyword args:\n{pf(captured_kwargs[-1])}")

        assert captured_kwargs[-1] == extra_kwargs


@pytest.mark.unit
def test_construct_pandas_filesystem_datasource(
    pandas_filesystem_datasource: PandasFilesystemDatasource,
):
    assert pandas_filesystem_datasource.name == "pandas_filesystem_datasource"


@pytest.mark.unit
def test_add_csv_asset_to_datasource(
    pandas_filesystem_datasource: PandasFilesystemDatasource,
):
    asset = pandas_filesystem_datasource.add_csv_asset(
        name="csv_asset",
<<<<<<< HEAD
        base_directory=csv_path,
        regex=r"yellow_tripdata_sample_(\d{4})-(\d{2})\.csv",
=======
        regex=r"yellow_tripdata_sample_(\d{4})-(\d{2}).csv",
>>>>>>> c17924fc
    )
    assert asset.name == "csv_asset"  # type: ignore[attr-defined]
    assert asset.regex.match("random string") is None  # type: ignore[attr-defined]
    assert asset.regex.match("yellow_tripdata_sample_11D1-22.csv") is None  # type: ignore[attr-defined]
    m1 = asset.regex.match("yellow_tripdata_sample_1111-22.csv")  # type: ignore[attr-defined]
    assert m1 is not None


@pytest.mark.unit
def test_construct_csv_asset_directly():
    # noinspection PyTypeChecker
    asset = CSVAsset(
        name="csv_asset",
<<<<<<< HEAD
        base_directory=csv_path,
        regex=r"yellow_tripdata_sample_(\d{4})-(\d{2})\.csv",  # type: ignore[arg-type]
=======
        regex=r"yellow_tripdata_sample_(\d{4})-(\d{2}).csv",
>>>>>>> c17924fc
    )
    assert asset.name == "csv_asset"
    assert asset.regex.match("random string") is None
    assert asset.regex.match("yellow_tripdata_sample_11D1-22.csv") is None
    m1 = asset.regex.match("yellow_tripdata_sample_1111-22.csv")
    assert m1 is not None


@pytest.mark.unit
def test_csv_asset_with_regex_unnamed_parameters(
    pandas_filesystem_datasource: PandasFilesystemDatasource,
):
    asset = pandas_filesystem_datasource.add_csv_asset(
        name="csv_asset",
<<<<<<< HEAD
        base_directory=csv_path,
        regex=r"yellow_tripdata_sample_(\d{4})-(\d{2})\.csv",
=======
        regex=r"yellow_tripdata_sample_(\d{4})-(\d{2}).csv",
>>>>>>> c17924fc
    )
    options = asset.batch_request_options_template()  # type: ignore[attr-defined]
    assert options == {"batch_request_param_1": None, "batch_request_param_2": None}


@pytest.mark.unit
def test_csv_asset_with_regex_named_parameters(
    pandas_filesystem_datasource: PandasFilesystemDatasource,
):
    asset = pandas_filesystem_datasource.add_csv_asset(
        name="csv_asset",
<<<<<<< HEAD
        base_directory=csv_path,
        regex=r"yellow_tripdata_sample_(?P<year>\d{4})-(?P<month>\d{2})\.csv",
=======
        regex=r"yellow_tripdata_sample_(?P<year>\d{4})-(?P<month>\d{2}).csv",
>>>>>>> c17924fc
    )
    options = asset.batch_request_options_template()  # type: ignore[attr-defined]
    assert options == {"year": None, "month": None}


@pytest.mark.unit
def test_csv_asset_with_some_regex_named_parameters(
    pandas_filesystem_datasource: PandasFilesystemDatasource,
):
    asset = pandas_filesystem_datasource.add_csv_asset(
        name="csv_asset",
<<<<<<< HEAD
        base_directory=csv_path,
        regex=r"yellow_tripdata_sample_(\d{4})-(?P<month>\d{2})\.csv",
=======
        regex=r"yellow_tripdata_sample_(\d{4})-(?P<month>\d{2}).csv",
>>>>>>> c17924fc
    )
    options = asset.batch_request_options_template()  # type: ignore[attr-defined]
    assert options == {"batch_request_param_1": None, "month": None}


@pytest.mark.unit
def test_csv_asset_with_non_string_regex_named_parameters(
    pandas_filesystem_datasource: PandasFilesystemDatasource,
):
    asset = pandas_filesystem_datasource.add_csv_asset(
        name="csv_asset",
<<<<<<< HEAD
        base_directory=csv_path,
        regex=r"yellow_tripdata_sample_(\d{4})-(?P<month>\d{2})\.csv",
=======
        regex=r"yellow_tripdata_sample_(\d{4})-(?P<month>\d{2}).csv",
>>>>>>> c17924fc
    )
    with pytest.raises(ge_exceptions.InvalidBatchRequestError):
        # year is an int which will raise an error
        asset.build_batch_request({"year": 2018, "month": "04"})  # type: ignore[attr-defined]


@pytest.mark.unit
def test_get_batch_list_from_fully_specified_batch_request(
    pandas_filesystem_datasource: PandasFilesystemDatasource,
):
    asset = pandas_filesystem_datasource.add_csv_asset(
        name="csv_asset",
<<<<<<< HEAD
        base_directory=csv_path,
        regex=r"yellow_tripdata_sample_(?P<year>\d{4})-(?P<month>\d{2})\.csv",
=======
        regex=r"yellow_tripdata_sample_(?P<year>\d{4})-(?P<month>\d{2}).csv",
>>>>>>> c17924fc
    )
    request = asset.build_batch_request({"year": "2018", "month": "04"})  # type: ignore[attr-defined]
    batches = asset.get_batch_list_from_batch_request(request)  # type: ignore[attr-defined]
    assert len(batches) == 1
    batch = batches[0]
    assert batch.batch_request.datasource_name == pandas_filesystem_datasource.name
    assert batch.batch_request.data_asset_name == asset.name  # type: ignore[attr-defined]
    assert batch.batch_request.options == {"year": "2018", "month": "04"}
    assert batch.metadata == {
        "year": "2018",
        "month": "04",
        "base_directory": pandas_filesystem_datasource.base_directory
        / "yellow_tripdata_sample_2018-04.csv",
    }
    assert batch.id == "pandas_filesystem_datasource-csv_asset-year_2018-month_04"


@pytest.mark.unit
def test_get_batch_list_from_partially_specified_batch_request(
    pandas_filesystem_datasource: PandasFilesystemDatasource,
):
    # Verify test directory has files that don't match what we will query for
    file_name: PathStr
    all_files: list[str] = [
        file_name.stem
        for file_name in list(
            pathlib.Path(pandas_filesystem_datasource.base_directory).iterdir()
        )
    ]
    # assert there are files that are not csv files
    assert any([not file_name.endswith("csv") for file_name in all_files])
    # assert there are 12 files from 2018
    files_for_2018 = [
        file_name for file_name in all_files if file_name.find("2018") >= 0
    ]
    assert len(files_for_2018) == 12

    asset = pandas_filesystem_datasource.add_csv_asset(
        name="csv_asset",
<<<<<<< HEAD
        base_directory=csv_path,
        regex=r"yellow_tripdata_sample_(?P<year>\d{4})-(?P<month>\d{2})\.csv",
=======
        regex=r"yellow_tripdata_sample_(?P<year>\d{4})-(?P<month>\d{2}).csv",
>>>>>>> c17924fc
    )
    request = asset.build_batch_request({"year": "2018"})  # type: ignore[attr-defined]
    batches = asset.get_batch_list_from_batch_request(request)  # type: ignore[attr-defined]
    assert (len(batches)) == 12
    batch_filenames = [
        pathlib.Path(batch.metadata["base_directory"]).stem for batch in batches
    ]
    assert set(files_for_2018) == set(batch_filenames)

    @dataclass(frozen=True)
    class YearMonth:
        year: str
        month: str

    expected_year_month = {
        YearMonth(year="2018", month=format(m, "02d")) for m in range(1, 13)
    }
    batch_year_month = {
        YearMonth(year=batch.metadata["year"], month=batch.metadata["month"])
        for batch in batches
    }
    assert expected_year_month == batch_year_month


@pytest.mark.unit
@pytest.mark.parametrize(
    "order_by",
    [
        ["+year", "month"],
        ["+year", "+month"],
        ["+year", "-month"],
        ["year", "month"],
        ["year", "+month"],
        ["year", "-month"],
        ["-year", "month"],
        ["-year", "+month"],
        ["-year", "-month"],
        ["month", "+year"],
        ["+month", "+year"],
        ["-month", "+year"],
        ["month", "year"],
        ["+month", "year"],
        ["-month", "year"],
        ["month", "-year"],
        ["+month", "-year"],
        ["-month", "-year"],
    ],
)
def test_pandas_sorter(
    pandas_filesystem_datasource: PandasFilesystemDatasource,
    order_by: BatchSortersDefinition,
):
    # Verify test directory has files we expect
    years = ["2018", "2019", "2020"]
    months = [format(m, "02d") for m in range(1, 13)]
    file_name: PathStr
    all_files: list[str] = [
        file_name.stem
        for file_name in list(
            pathlib.Path(pandas_filesystem_datasource.base_directory).iterdir()
        )
    ]
    # assert there are 12 files for each year
    for year in years:
        files_for_year = [
            file_name
            for file_name in all_files
            if file_name.find(f"yellow_tripdata_sample_{year}") == 0
        ]
        assert len(files_for_year) == 12

    asset = pandas_filesystem_datasource.add_csv_asset(
        name="csv_asset",
<<<<<<< HEAD
        base_directory=csv_path,
        regex=r"yellow_tripdata_sample_(?P<year>\d{4})-(?P<month>\d{2})\.csv",
=======
        regex=r"yellow_tripdata_sample_(?P<year>\d{4})-(?P<month>\d{2}).csv",
>>>>>>> c17924fc
        order_by=order_by,
    )
    batches = asset.get_batch_list_from_batch_request(asset.build_batch_request())  # type: ignore[attr-defined]
    assert (len(batches)) == 36

    @dataclass(frozen=True)
    class TimeRange:
        key: str
        range: list[str]

    ordered_years = reversed(years) if "-year" in order_by else years
    ordered_months = reversed(months) if "-month" in order_by else months
    if "year" in order_by[0]:  # type: ignore[operator]
        ordered = [
            TimeRange(key="year", range=ordered_years),  # type: ignore[arg-type]
            TimeRange(key="month", range=ordered_months),  # type: ignore[arg-type]
        ]
    else:
        ordered = [
            TimeRange(key="month", range=ordered_months),  # type: ignore[arg-type]
            TimeRange(key="year", range=ordered_years),  # type: ignore[arg-type]
        ]

    batch_index = -1
    for range1 in ordered[0].range:
        key1 = ordered[0].key
        for range2 in ordered[1].range:
            key2 = ordered[1].key
            batch_index += 1
            metadata = batches[batch_index].metadata
            assert metadata[key1] == range1
            assert metadata[key2] == range2


<<<<<<< HEAD
def bad_base_directory_config() -> tuple[pathlib.Path, re.Pattern, TestConnectionError]:
    base_directory = pathlib.Path("/this/path/is/not/here")
    regex = re.compile(r"yellow_tripdata_sample_(?P<year>\d{4})-(?P<month>\d{2})\.csv")
    test_connection_error = TestConnectionError(
        f"Path: {base_directory.resolve()} does not exist."
    )
    return base_directory, regex, test_connection_error


def bad_regex_config() -> tuple[pathlib.Path, re.Pattern, TestConnectionError]:
    relative_path = pathlib.Path(
        "..", "..", "test_sets", "taxi_yellow_tripdata_samples"
    )
    base_directory = (
        pathlib.Path(__file__).parent.joinpath(relative_path).resolve(strict=True)
    )
    regex = re.compile(r"green_tripdata_sample_(?P<year>\d{4})-(?P<month>\d{2})\.csv")
=======
def bad_regex_config(csv_path: pathlib.Path) -> tuple[re.Pattern, TestConnectionError]:
    regex = re.compile(r"green_tripdata_sample_(?P<year>\d{4})-(?P<month>\d{2}).csv")
>>>>>>> c17924fc
    test_connection_error = TestConnectionError(
        f"No file at path: {csv_path.resolve()} matched the regex: {regex.pattern}"
    )
    return regex, test_connection_error


@pytest.fixture(params=[bad_regex_config])
def datasource_test_connection_error_messages(
    csv_path: pathlib.Path,
    pandas_filesystem_datasource: PandasFilesystemDatasource,
    request,
) -> tuple[PandasFilesystemDatasource, TestConnectionError]:
    regex, test_connection_error = request.param(csv_path=csv_path)
    csv_asset = CSVAsset(  # type: ignore[call-arg]
        name="csv_asset",
        regex=regex,
    )
    csv_asset._datasource = pandas_filesystem_datasource
    pandas_filesystem_datasource.assets = {"csv_asset": csv_asset}
    return pandas_filesystem_datasource, test_connection_error


@pytest.mark.unit
def test_test_connection_failures(
    datasource_test_connection_error_messages: tuple[
        PandasFilesystemDatasource, TestConnectionError
    ]
):
    (
        pandas_filesystem_datasource,
        test_connection_error,
    ) = datasource_test_connection_error_messages

    with pytest.raises(type(test_connection_error)) as e:
        pandas_filesystem_datasource.test_connection()
    assert str(e.value) == str(test_connection_error)<|MERGE_RESOLUTION|>--- conflicted
+++ resolved
@@ -230,12 +230,7 @@
             )
             .add_csv_asset(
                 "my_csv",
-<<<<<<< HEAD
-                base_directory=csv_path,
                 regex=r"yellow_tripdata_sample_(?P<year>\d{4})-(?P<month>\d{2})\.csv",
-=======
-                regex=r"yellow_tripdata_sample_(?P<year>\d{4})-(?P<month>\d{2}).csv",
->>>>>>> c17924fc
                 **extra_kwargs,
             )
             .build_batch_request({"year": "2018"})
@@ -263,12 +258,7 @@
 ):
     asset = pandas_filesystem_datasource.add_csv_asset(
         name="csv_asset",
-<<<<<<< HEAD
-        base_directory=csv_path,
         regex=r"yellow_tripdata_sample_(\d{4})-(\d{2})\.csv",
-=======
-        regex=r"yellow_tripdata_sample_(\d{4})-(\d{2}).csv",
->>>>>>> c17924fc
     )
     assert asset.name == "csv_asset"  # type: ignore[attr-defined]
     assert asset.regex.match("random string") is None  # type: ignore[attr-defined]
@@ -282,12 +272,7 @@
     # noinspection PyTypeChecker
     asset = CSVAsset(
         name="csv_asset",
-<<<<<<< HEAD
-        base_directory=csv_path,
         regex=r"yellow_tripdata_sample_(\d{4})-(\d{2})\.csv",  # type: ignore[arg-type]
-=======
-        regex=r"yellow_tripdata_sample_(\d{4})-(\d{2}).csv",
->>>>>>> c17924fc
     )
     assert asset.name == "csv_asset"
     assert asset.regex.match("random string") is None
@@ -302,12 +287,7 @@
 ):
     asset = pandas_filesystem_datasource.add_csv_asset(
         name="csv_asset",
-<<<<<<< HEAD
-        base_directory=csv_path,
         regex=r"yellow_tripdata_sample_(\d{4})-(\d{2})\.csv",
-=======
-        regex=r"yellow_tripdata_sample_(\d{4})-(\d{2}).csv",
->>>>>>> c17924fc
     )
     options = asset.batch_request_options_template()  # type: ignore[attr-defined]
     assert options == {"batch_request_param_1": None, "batch_request_param_2": None}
@@ -319,12 +299,7 @@
 ):
     asset = pandas_filesystem_datasource.add_csv_asset(
         name="csv_asset",
-<<<<<<< HEAD
-        base_directory=csv_path,
         regex=r"yellow_tripdata_sample_(?P<year>\d{4})-(?P<month>\d{2})\.csv",
-=======
-        regex=r"yellow_tripdata_sample_(?P<year>\d{4})-(?P<month>\d{2}).csv",
->>>>>>> c17924fc
     )
     options = asset.batch_request_options_template()  # type: ignore[attr-defined]
     assert options == {"year": None, "month": None}
@@ -336,12 +311,7 @@
 ):
     asset = pandas_filesystem_datasource.add_csv_asset(
         name="csv_asset",
-<<<<<<< HEAD
-        base_directory=csv_path,
         regex=r"yellow_tripdata_sample_(\d{4})-(?P<month>\d{2})\.csv",
-=======
-        regex=r"yellow_tripdata_sample_(\d{4})-(?P<month>\d{2}).csv",
->>>>>>> c17924fc
     )
     options = asset.batch_request_options_template()  # type: ignore[attr-defined]
     assert options == {"batch_request_param_1": None, "month": None}
@@ -353,12 +323,7 @@
 ):
     asset = pandas_filesystem_datasource.add_csv_asset(
         name="csv_asset",
-<<<<<<< HEAD
-        base_directory=csv_path,
         regex=r"yellow_tripdata_sample_(\d{4})-(?P<month>\d{2})\.csv",
-=======
-        regex=r"yellow_tripdata_sample_(\d{4})-(?P<month>\d{2}).csv",
->>>>>>> c17924fc
     )
     with pytest.raises(ge_exceptions.InvalidBatchRequestError):
         # year is an int which will raise an error
@@ -371,12 +336,7 @@
 ):
     asset = pandas_filesystem_datasource.add_csv_asset(
         name="csv_asset",
-<<<<<<< HEAD
-        base_directory=csv_path,
         regex=r"yellow_tripdata_sample_(?P<year>\d{4})-(?P<month>\d{2})\.csv",
-=======
-        regex=r"yellow_tripdata_sample_(?P<year>\d{4})-(?P<month>\d{2}).csv",
->>>>>>> c17924fc
     )
     request = asset.build_batch_request({"year": "2018", "month": "04"})  # type: ignore[attr-defined]
     batches = asset.get_batch_list_from_batch_request(request)  # type: ignore[attr-defined]
@@ -416,12 +376,7 @@
 
     asset = pandas_filesystem_datasource.add_csv_asset(
         name="csv_asset",
-<<<<<<< HEAD
-        base_directory=csv_path,
         regex=r"yellow_tripdata_sample_(?P<year>\d{4})-(?P<month>\d{2})\.csv",
-=======
-        regex=r"yellow_tripdata_sample_(?P<year>\d{4})-(?P<month>\d{2}).csv",
->>>>>>> c17924fc
     )
     request = asset.build_batch_request({"year": "2018"})  # type: ignore[attr-defined]
     batches = asset.get_batch_list_from_batch_request(request)  # type: ignore[attr-defined]
@@ -495,12 +450,7 @@
 
     asset = pandas_filesystem_datasource.add_csv_asset(
         name="csv_asset",
-<<<<<<< HEAD
-        base_directory=csv_path,
         regex=r"yellow_tripdata_sample_(?P<year>\d{4})-(?P<month>\d{2})\.csv",
-=======
-        regex=r"yellow_tripdata_sample_(?P<year>\d{4})-(?P<month>\d{2}).csv",
->>>>>>> c17924fc
         order_by=order_by,
     )
     batches = asset.get_batch_list_from_batch_request(asset.build_batch_request())  # type: ignore[attr-defined]
@@ -535,28 +485,8 @@
             assert metadata[key2] == range2
 
 
-<<<<<<< HEAD
-def bad_base_directory_config() -> tuple[pathlib.Path, re.Pattern, TestConnectionError]:
-    base_directory = pathlib.Path("/this/path/is/not/here")
-    regex = re.compile(r"yellow_tripdata_sample_(?P<year>\d{4})-(?P<month>\d{2})\.csv")
-    test_connection_error = TestConnectionError(
-        f"Path: {base_directory.resolve()} does not exist."
-    )
-    return base_directory, regex, test_connection_error
-
-
-def bad_regex_config() -> tuple[pathlib.Path, re.Pattern, TestConnectionError]:
-    relative_path = pathlib.Path(
-        "..", "..", "test_sets", "taxi_yellow_tripdata_samples"
-    )
-    base_directory = (
-        pathlib.Path(__file__).parent.joinpath(relative_path).resolve(strict=True)
-    )
+def bad_regex_config(csv_path: pathlib.Path) -> tuple[re.Pattern, TestConnectionError]:
     regex = re.compile(r"green_tripdata_sample_(?P<year>\d{4})-(?P<month>\d{2})\.csv")
-=======
-def bad_regex_config(csv_path: pathlib.Path) -> tuple[re.Pattern, TestConnectionError]:
-    regex = re.compile(r"green_tripdata_sample_(?P<year>\d{4})-(?P<month>\d{2}).csv")
->>>>>>> c17924fc
     test_connection_error = TestConnectionError(
         f"No file at path: {csv_path.resolve()} matched the regex: {regex.pattern}"
     )
