<<<<<<< HEAD
import os
=======
>>>>>>> 2685edc0
import pathlib
from dataclasses import dataclass
from typing import List

import pytest

import great_expectations.exceptions as ge_exceptions
from great_expectations.alias_types import PathStr
from great_expectations.data_context.util import file_relative_path
<<<<<<< HEAD
=======
from great_expectations.experimental.datasources.interfaces import (
    BatchSortersDefinition,
)
>>>>>>> 2685edc0
from great_expectations.experimental.datasources.pandas_datasource import (
    CSVAsset,
    PandasDatasource,
)


@pytest.fixture
def pandas_datasource() -> PandasDatasource:
    return PandasDatasource(name="pandas_datasource")


@pytest.fixture
<<<<<<< HEAD
def csv_path() -> PathStr:
=======
def csv_path() -> pathlib.Path:
>>>>>>> 2685edc0
    return pathlib.Path(
        file_relative_path(
            __file__,
            pathlib.Path("..", "..", "test_sets", "taxi_yellow_tripdata_samples"),
        )
    )


@pytest.mark.unit
def test_construct_pandas_datasource(pandas_datasource: PandasDatasource):
    assert pandas_datasource.name == "pandas_datasource"


@pytest.mark.unit
def test_add_csv_asset_to_datasource(
    pandas_datasource: PandasDatasource, csv_path: pathlib.Path
):
    asset = pandas_datasource.add_csv_asset(
        name="csv_asset",
        data_path=csv_path,
        regex=r"yellow_tripdata_sample_(\d{4})-(\d{2}).csv",
    )
    assert asset.name == "csv_asset"
    assert asset.path == csv_path
    assert asset.regex.match("random string") is None
    assert asset.regex.match("yellow_tripdata_sample_11D1-22.csv") is None
    m1 = asset.regex.match("yellow_tripdata_sample_1111-22.csv")
    assert m1 is not None


@pytest.mark.unit
<<<<<<< HEAD
def test_construct_csv_asset_directly(csv_path):
=======
def test_construct_csv_asset_directly(csv_path: pathlib.Path):
>>>>>>> 2685edc0
    # noinspection PyTypeChecker
    asset = CSVAsset(
        name="csv_asset",
        path=csv_path,
        regex=r"yellow_tripdata_sample_(\d{4})-(\d{2}).csv",  # Ignoring IDE warning (type declarations are consistent).
    )
    assert asset.name == "csv_asset"
    assert asset.path == csv_path
    assert asset.regex.match("random string") is None
    assert asset.regex.match("yellow_tripdata_sample_11D1-22.csv") is None
    m1 = asset.regex.match("yellow_tripdata_sample_1111-22.csv")
    assert m1 is not None


@pytest.mark.unit
def test_csv_asset_with_regex_unnamed_parameters(
    pandas_datasource: PandasDatasource, csv_path: pathlib.Path
):
    asset = pandas_datasource.add_csv_asset(
        name="csv_asset",
        data_path=csv_path,
        regex=r"yellow_tripdata_sample_(\d{4})-(\d{2}).csv",
    )
    options = asset.batch_request_options_template()
    assert options == {"batch_request_param_1": None, "batch_request_param_2": None}


@pytest.mark.unit
def test_csv_asset_with_regex_named_parameters(
    pandas_datasource: PandasDatasource, csv_path: pathlib.Path
):
    asset = pandas_datasource.add_csv_asset(
        name="csv_asset",
        data_path=csv_path,
        regex=r"yellow_tripdata_sample_(?P<year>\d{4})-(?P<month>\d{2}).csv",
    )
    options = asset.batch_request_options_template()
    assert options == {"year": None, "month": None}


@pytest.mark.unit
def test_csv_asset_with_some_regex_named_parameters(
    pandas_datasource: PandasDatasource, csv_path: pathlib.Path
):
    asset = pandas_datasource.add_csv_asset(
        name="csv_asset",
        data_path=csv_path,
        regex=r"yellow_tripdata_sample_(\d{4})-(?P<month>\d{2}).csv",
    )
    options = asset.batch_request_options_template()
    assert options == {"batch_request_param_1": None, "month": None}


@pytest.mark.unit
def test_csv_asset_with_non_string_regex_named_parameters(
    pandas_datasource: PandasDatasource, csv_path: pathlib.Path
):
    asset = pandas_datasource.add_csv_asset(
        name="csv_asset",
        data_path=csv_path,
        regex=r"yellow_tripdata_sample_(\d{4})-(?P<month>\d{2}).csv",
    )
    with pytest.raises(ge_exceptions.InvalidBatchRequestError):
        # year is an int which will raise an error
        asset.get_batch_request({"year": 2018, "month": "04"})


@pytest.mark.unit
def test_get_batch_list_from_fully_specified_batch_request(
    pandas_datasource: PandasDatasource, csv_path: pathlib.Path
):
    asset = pandas_datasource.add_csv_asset(
        name="csv_asset",
        data_path=csv_path,
        regex=r"yellow_tripdata_sample_(?P<year>\d{4})-(?P<month>\d{2}).csv",
    )
    request = asset.get_batch_request({"year": "2018", "month": "04"})
    batches = asset.get_batch_list_from_batch_request(request)
    assert len(batches) == 1
    batch = batches[0]
    assert batch.batch_request.datasource_name == pandas_datasource.name
    assert batch.batch_request.data_asset_name == asset.name
    assert batch.batch_request.options == {"year": "2018", "month": "04"}
    assert batch.metadata == {
        "year": "2018",
        "month": "04",
        "path": asset.path / "yellow_tripdata_sample_2018-04.csv",
    }
    assert batch.id == "pandas_datasource-csv_asset-year_2018-month_04"


@pytest.mark.unit
def test_get_batch_list_from_partially_specified_batch_request(
    pandas_datasource: PandasDatasource, csv_path: pathlib.Path
):
    # Verify test directory has files that don't match what we will query for
    file_name: PathStr
    all_files: List[str] = [
        file_name.stem for file_name in list(pathlib.Path(csv_path).iterdir())
    ]
    # assert there are files that are not csv files
<<<<<<< HEAD
    file_name: str
=======
>>>>>>> 2685edc0
    assert any([not file_name.endswith("csv") for file_name in all_files])
    # assert there are 12 files from 2018
    files_for_2018 = [
        file_name for file_name in all_files if file_name.find("2018") >= 0
    ]
    assert len(files_for_2018) == 12

    asset = pandas_datasource.add_csv_asset(
        name="csv_asset",
        data_path=csv_path,
        regex=r"yellow_tripdata_sample_(?P<year>\d{4})-(?P<month>\d{2}).csv",
    )
    request = asset.get_batch_request({"year": "2018"})
    batches = asset.get_batch_list_from_batch_request(request)
    assert (len(batches)) == 12
    batch_filenames = [pathlib.Path(batch.metadata["path"]).stem for batch in batches]
    assert set(files_for_2018) == set(batch_filenames)

    @dataclass(frozen=True)
    class YearMonth:
        year: str
        month: str

    expected_year_month = {
        YearMonth(year="2018", month=format(m, "02d")) for m in range(1, 13)
    }
    batch_year_month = {
        YearMonth(year=batch.metadata["year"], month=batch.metadata["month"])
        for batch in batches
    }
    assert expected_year_month == batch_year_month


@pytest.mark.unit
@pytest.mark.parametrize(
    "order_by",
    [
        ["+year", "month"],
        ["+year", "+month"],
        ["+year", "-month"],
        ["year", "month"],
        ["year", "+month"],
        ["year", "-month"],
        ["-year", "month"],
        ["-year", "+month"],
        ["-year", "-month"],
        ["month", "+year"],
        ["+month", "+year"],
        ["-month", "+year"],
        ["month", "year"],
        ["+month", "year"],
        ["-month", "year"],
        ["month", "-year"],
        ["+month", "-year"],
        ["-month", "-year"],
    ],
)
def test_pandas_sorter(
    pandas_datasource: PandasDatasource,
    csv_path: pathlib.Path,
    order_by: BatchSortersDefinition,
):
    # Verify test directory has files we expect
    years = ["2018", "2019", "2020"]
    months = [format(m, "02d") for m in range(1, 13)]
    file_name: PathStr
    all_files: List[str] = [
        file_name.stem for file_name in list(pathlib.Path(csv_path).iterdir())
    ]
    # assert there are 12 files for each year
    file_name: str
    for year in years:
        files_for_year = [
            file_name
            for file_name in all_files
            if file_name.find(f"yellow_tripdata_sample_{year}") == 0
        ]
        assert len(files_for_year) == 12

    asset = pandas_datasource.add_csv_asset(
        name="csv_asset",
        data_path=csv_path,
        regex=r"yellow_tripdata_sample_(?P<year>\d{4})-(?P<month>\d{2}).csv",
        order_by=order_by,
    )
    batches = asset.get_batch_list_from_batch_request(asset.get_batch_request())
    assert (len(batches)) == 36

    @dataclass(frozen=True)
    class TimeRange:
        key: str
        range: List[str]

    ordered_years = reversed(years) if "-year" in order_by else years
    ordered_months = reversed(months) if "-month" in order_by else months
    if "year" in order_by[0]:
        ordered = [
            TimeRange(key="year", range=ordered_years),
            TimeRange(key="month", range=ordered_months),
        ]
    else:
        ordered = [
            TimeRange(key="month", range=ordered_months),
            TimeRange(key="year", range=ordered_years),
        ]

    batch_index = -1
    for range1 in ordered[0].range:
        key1 = ordered[0].key
        for range2 in ordered[1].range:
            key2 = ordered[1].key
            batch_index += 1
            metadata = batches[batch_index].metadata
            assert metadata[key1] == range1
            assert metadata[key2] == range2<|MERGE_RESOLUTION|>--- conflicted
+++ resolved
@@ -1,7 +1,3 @@
-<<<<<<< HEAD
-import os
-=======
->>>>>>> 2685edc0
 import pathlib
 from dataclasses import dataclass
 from typing import List
@@ -11,12 +7,9 @@
 import great_expectations.exceptions as ge_exceptions
 from great_expectations.alias_types import PathStr
 from great_expectations.data_context.util import file_relative_path
-<<<<<<< HEAD
-=======
 from great_expectations.experimental.datasources.interfaces import (
     BatchSortersDefinition,
 )
->>>>>>> 2685edc0
 from great_expectations.experimental.datasources.pandas_datasource import (
     CSVAsset,
     PandasDatasource,
@@ -29,11 +22,7 @@
 
 
 @pytest.fixture
-<<<<<<< HEAD
-def csv_path() -> PathStr:
-=======
 def csv_path() -> pathlib.Path:
->>>>>>> 2685edc0
     return pathlib.Path(
         file_relative_path(
             __file__,
@@ -65,11 +54,7 @@
 
 
 @pytest.mark.unit
-<<<<<<< HEAD
-def test_construct_csv_asset_directly(csv_path):
-=======
 def test_construct_csv_asset_directly(csv_path: pathlib.Path):
->>>>>>> 2685edc0
     # noinspection PyTypeChecker
     asset = CSVAsset(
         name="csv_asset",
@@ -171,10 +156,6 @@
         file_name.stem for file_name in list(pathlib.Path(csv_path).iterdir())
     ]
     # assert there are files that are not csv files
-<<<<<<< HEAD
-    file_name: str
-=======
->>>>>>> 2685edc0
     assert any([not file_name.endswith("csv") for file_name in all_files])
     # assert there are 12 files from 2018
     files_for_2018 = [
@@ -245,7 +226,6 @@
         file_name.stem for file_name in list(pathlib.Path(csv_path).iterdir())
     ]
     # assert there are 12 files for each year
-    file_name: str
     for year in years:
         files_for_year = [
             file_name
