--- conflicted
+++ resolved
@@ -59,14 +59,9 @@
     my_data_connector: DataConnector = S3DataConnector(
         datasource_name="my_dataframe_datasource",
         data_asset_name="my_s3_data_asset",
-<<<<<<< HEAD
-        regex=re.compile(r"alpha-(.*)\.csv"),
-        s3_client=client,
-        bucket=bucket,
-=======
-        bucket=bucket,
         batching_regex=re.compile(r"alpha-(.*)\.csv"),
->>>>>>> 72099192
+        s3_client=client,
+        bucket=bucket,
         prefix="",
         file_path_template_map_fn=S3Url.OBJECT_URL_TEMPLATE.format,
     )
@@ -114,14 +109,9 @@
     my_data_connector: DataConnector = S3DataConnector(
         datasource_name="my_dataframe_datasource",
         data_asset_name="my_s3_data_asset",
-<<<<<<< HEAD
-        regex=re.compile(r"beta-(.*)\.csv"),
-        s3_client=client,
-        bucket=bucket,
-=======
-        bucket=bucket,
         batching_regex=re.compile(r"beta-(.*)\.csv"),
->>>>>>> 72099192
+        s3_client=client,
+        bucket=bucket,
         prefix="",
         file_path_template_map_fn=S3Url.OBJECT_URL_TEMPLATE.format,
     )
@@ -170,14 +160,9 @@
     my_data_connector: DataConnector = S3DataConnector(
         datasource_name="my_dataframe_datasource",
         data_asset_name="my_s3_data_asset",
-<<<<<<< HEAD
-        regex=re.compile(r"(?P<name>.+)_(?P<timestamp>.+)_(?P<price>.+)\.csv"),
-        s3_client=client,
-        bucket=bucket,
-=======
-        bucket=bucket,
         batching_regex=re.compile(r"(?P<name>.+)_(?P<timestamp>.+)_(?P<price>.+)\.csv"),
->>>>>>> 72099192
+        s3_client=client,
+        bucket=bucket,
         prefix="",
         file_path_template_map_fn=S3Url.OBJECT_URL_TEMPLATE.format,
     )
@@ -374,14 +359,9 @@
 #     my_data_connector: DataConnector = S3DataConnector(
 #         datasource_name="my_dataframe_datasource",
 #         data_asset_name="my_s3_data_asset",
-<<<<<<< HEAD
-#         regex=re.compile(r"(?P<name>.+)_(?P<timestamp>.+)_(?P<price>.+)\.csv"),
+#         batching_regex=re.compile(r"(?P<name>.+)_(?P<timestamp>.+)_(?P<price>.+)\.csv"),
 #         s3_client=client,
 #         bucket=bucket,
-=======
-#         bucket=bucket,
-#         batching_regex=re.compile(r"(?P<name>.+)_(?P<timestamp>.+)_(?P<price>.+)\.csv"),
->>>>>>> 72099192
 #         prefix="",
 #         file_path_template_map_fn=S3Url.OBJECT_URL_TEMPLATE.format,
 #     )
@@ -574,14 +554,9 @@
     my_data_connector = S3DataConnector(
         datasource_name="my_dataframe_datasource",
         data_asset_name="my_s3_data_asset",
-<<<<<<< HEAD
-        regex=re.compile(r"(?P<name>.+)/.+\.csv"),
-        s3_client=client,
-        bucket=bucket,
-=======
-        bucket=bucket,
         batching_regex=re.compile(r"(?P<name>.+)/.+\.csv"),
->>>>>>> 72099192
+        s3_client=client,
+        bucket=bucket,
         prefix="A",
         file_path_template_map_fn=S3Url.OBJECT_URL_TEMPLATE.format,
     )
@@ -616,14 +591,9 @@
     my_data_connector = S3DataConnector(
         datasource_name="my_dataframe_datasource",
         data_asset_name="my_s3_data_asset",
-<<<<<<< HEAD
-        regex=re.compile(r"(?P<directory>.+)/(?P<filename>.+\.csv)"),
-        s3_client=client,
-        bucket=bucket,
-=======
-        bucket=bucket,
         batching_regex=re.compile(r"(?P<directory>.+)/(?P<filename>.+\.csv)"),
->>>>>>> 72099192
+        s3_client=client,
+        bucket=bucket,
         prefix="B",
         file_path_template_map_fn=S3Url.OBJECT_URL_TEMPLATE.format,
     )
@@ -665,14 +635,9 @@
     my_data_connector: DataConnector = S3DataConnector(
         datasource_name="my_dataframe_datasource",
         data_asset_name="my_s3_data_asset",
-<<<<<<< HEAD
-        regex=re.compile(r"(?P<part_1>.+)\.csv"),
-        s3_client=client,
-        bucket=bucket,
-=======
-        bucket=bucket,
         batching_regex=re.compile(r"(?P<part_1>.+)\.csv"),
->>>>>>> 72099192
+        s3_client=client,
+        bucket=bucket,
         prefix="test_dir_alpha",
         file_path_template_map_fn=S3Url.OBJECT_URL_TEMPLATE.format,
     )
@@ -747,14 +712,9 @@
     my_data_connector = S3DataConnector(
         datasource_name="my_dataframe_datasource",
         data_asset_name="my_s3_data_asset",
-<<<<<<< HEAD
-        regex=re.compile(r"(?P<part_1>.+)-(?P<part_2>.+)\.csv"),
-        s3_client=client,
-        bucket=bucket,
-=======
-        bucket=bucket,
         batching_regex=re.compile(r"(?P<part_1>.+)-(?P<part_2>.+)\.csv"),
->>>>>>> 72099192
+        s3_client=client,
+        bucket=bucket,
         prefix="",
         file_path_template_map_fn=S3Url.OBJECT_URL_TEMPLATE.format,
     )
@@ -766,14 +726,9 @@
     my_data_connector = S3DataConnector(
         datasource_name="my_dataframe_datasource",
         data_asset_name="my_s3_data_asset",
-<<<<<<< HEAD
-        regex=re.compile(r"(?P<part_1>.+)-(?P<part_2>.+)\.csv"),
-        s3_client=client,
-        bucket=bucket,
-=======
-        bucket=bucket,
         batching_regex=re.compile(r"(?P<part_1>.+)-(?P<part_2>.+)\.csv"),
->>>>>>> 72099192
+        s3_client=client,
+        bucket=bucket,
         prefix="test_dir_foxtrot/A",
         file_path_template_map_fn=S3Url.OBJECT_URL_TEMPLATE.format,
     )
@@ -789,14 +744,9 @@
     my_data_connector = S3DataConnector(
         datasource_name="my_dataframe_datasource",
         data_asset_name="my_s3_data_asset",
-<<<<<<< HEAD
-        regex=re.compile(r"(?P<part_1>.+)-(?P<part_2>.+)\.txt"),
-        s3_client=client,
-        bucket=bucket,
-=======
-        bucket=bucket,
         batching_regex=re.compile(r"(?P<part_1>.+)-(?P<part_2>.+)\.txt"),
->>>>>>> 72099192
+        s3_client=client,
+        bucket=bucket,
         prefix="test_dir_foxtrot/B",
         file_path_template_map_fn=S3Url.OBJECT_URL_TEMPLATE.format,
     )
@@ -812,14 +762,9 @@
     my_data_connector = S3DataConnector(
         datasource_name="my_dataframe_datasource",
         data_asset_name="my_s3_data_asset",
-<<<<<<< HEAD
-        regex=re.compile(r"(?P<part_1>.+)-(?P<part_2>.+)\.csv"),
-        s3_client=client,
-        bucket=bucket,
-=======
-        bucket=bucket,
         batching_regex=re.compile(r"(?P<part_1>.+)-(?P<part_2>.+)\.csv"),
->>>>>>> 72099192
+        s3_client=client,
+        bucket=bucket,
         prefix="test_dir_foxtrot/C",
         file_path_template_map_fn=S3Url.OBJECT_URL_TEMPLATE.format,
     )
