--- conflicted
+++ resolved
@@ -51,12 +51,9 @@
     if schema_path.name in (
         "SqliteDatasource.json",
         "SqliteTableAsset.json",
-<<<<<<< HEAD
+        "SqliteQueryAsset.json",
         "SASAsset.json",
         "PandasDatasource.json",
-=======
-        "SqliteQueryAsset.json",
->>>>>>> 3c1fa715
     ):
         pytest.xfail(f"{schema_path.name} does not exist")
 
