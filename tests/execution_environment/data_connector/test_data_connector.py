--- conflicted
+++ resolved
@@ -304,9 +304,6 @@
                 "id": "A"
             }
         )
-<<<<<<< HEAD
-    )
-=======
     )
 
     assert my_data_connector._batch_definition_matches_batch_request(
@@ -326,90 +323,4 @@
         })
     )
 
-    # TODO : Test cases to exercise ranges, etc.
-
-# ### FOR DEVELOPMENT ###
-# def test__batch_request_to_batch_definition_simple(tmp_path_factory):
-#     base_directory = str(tmp_path_factory.mktemp("basic_data_connector__filesystem_data_connector"))
-#     create_files_in_directory(
-#         directory=base_directory,
-#         file_name_list=[
-#             "pretend/A/A-1.csv",
-#             "pretend/A/A-2.csv",
-#             "pretend/B/B-1.csv",
-#             "pretend/B/B-2.csv",
-#         ]
-#     )
-#
-#     my_data_connector = FilesDataConnector(
-#         name="my_data_connector",
-#         base_directory=base_directory,
-#         glob_directive='*/*/*.csv',
-#     )
-#
-#     #my_data_connector.refresh_data_object_cache()
-#     my_data_connector.add_partitioner(
-#         "my_first_partitioner",
-#         yaml.load("""
-#     class_name: RegexPartitioner
-#     pattern: pretend/(.+)-(\\d+)\\.csv
-#     group_names:
-#         - letter
-#         - number
-#             """, Loader=yaml.FullLoader)
-#     )
-#     my_data_connector._default_partitioner_name = "my_first_partitioner"
-#
-#     my_batch_request = BatchRequest(
-#         execution_environment_name="IdontNeedThis",
-#         data_asset_name="A",
-#         data_connector_name="my_data_connector"
-#     )
-
-#     returned = my_data_connector.get_batch_definition_list_from_batch_request(my_batch_request)
-#     print(returned)
-
-
-# ### FOR DEVELOPMENT ###
-# def test__batch_request_to_batch_definition_simple(tmp_path_factory):
-#     base_directory = str(tmp_path_factory.mktemp("basic_data_connector__filesystem_data_connector"))
-#     create_files_in_directory(
-#         directory=base_directory,
-#         file_name_list=[
-#             "pretend/A/A-1.csv",
-#             "pretend/A/A-2.csv",
-#             "pretend/B/B-1.csv",
-#             "pretend/B/B-2.csv",
-#         ]
-#     )
-
-#     my_data_connector = FilesDataConnector(
-#         name="my_data_connector",
-#         base_directory=base_directory,
-#         glob_directive='*/*/*.csv',
-#     )
-
-#     my_data_connector.add_partitioner(
-#         "my_first_partitioner",
-#         yaml.load("""
-#     class_name: RegexPartitioner
-#     pattern: pretend/(.+)-(\\d+)\\.csv
-#     group_names:
-#         - letter
-#         - number
-#             """, Loader=yaml.FullLoader)
-#     )
-#     my_data_connector._default_partitioner_name = "my_first_partitioner"
-
-#     my_batch_request = BatchRequest(
-#         execution_environment_name="IdontNeedThis",
-#         data_asset_name="A-1",
-#         data_connector_name="my_data_connector",
-#         partition_request={
-#             "limit": 2
-#         }
-#     )
-
-#     returned = my_data_connector.get_batch_definition_list_from_batch_request(my_batch_request)
-#     print(returned)
->>>>>>> 9288b7d0
+    # TODO : Test cases to exercise ranges, etc.