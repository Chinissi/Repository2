import logging
import pytest
from mock import patch
import pandas as pd

from great_expectations.execution_environment.data_connector.data_connector import DataConnector
from great_expectations.execution_environment.data_connector.files_data_connector import FilesDataConnector
from great_expectations.execution_environment.data_connector.pipeline_data_connector import PipelineDataConnector

from great_expectations.execution_environment.data_connector.partitioner.partition import Partition
from great_expectations.execution_environment.data_connector.partitioner.pipeline_partitioner import PipelinePartitioner

from great_expectations.exceptions import DataConnectorError
from .reference_list import ReferenceListForTests
# TODO: <Alex>We might wish to invent more cool paths to test and different column types and sort orders...</Alex>
# TODO: <WILL> Is the order always going to be from "left-to-right"? in the example below, what happens if you want the date-time to take priority?
# TODO: more tests :  more complex custom lists, and playing with asc desc combinations

try:
    from unittest import mock
except ImportError:
    import mock

logger = logging.getLogger(__name__)


def test_data_connector_instantiation(data_context_with_data_connector_and_partitioner):
    ge_context = data_context_with_data_connector_and_partitioner

    my_execution_environment = ge_context.get_execution_environment("my_test_execution_environment")
    assets_config = {'assets': {
        'test_asset_1': {
            'config_params': {
                'partition_name': 'check_dataframe',
                },
            }
        }
    }
    my_data_connector = DataConnector(name="test",
                                      execution_environment=my_execution_environment,
                                      default_partitioner="my_part",
                                      assets=assets_config,
                                      )
    # properties
    assert my_data_connector.name == "test"
    assert my_data_connector.default_partitioner == "my_part"
    assert my_data_connector.assets == assets_config
    assert my_data_connector.config_params == None
    assert my_data_connector.batch_definition_defaults == {}
    assert my_data_connector.partitions_cache == {}



def test_pipeline_data_connector(data_context_with_data_connector_and_partitioner):
    d = {'col1': [1, 2], 'col2': [3, 4]}
    df = pd.DataFrame(data=d)
    ge_context = data_context_with_data_connector_and_partitioner
    my_execution_environment = ge_context.get_execution_environment("my_test_execution_environment")

    partitioner_config = {
                'my_standard_pipeline_partitioner':
                        {
                            'module_name': 'great_expectations.execution_environment.data_connector.partitioner',
                            'class_name': 'PipelinePartitioner',
                            'allow_multipart_partitions': False,
                            'sorters': [],
                            'config_params': {}
                        }
                  }

    assets_config = {
            'test_asset': {
                    'config_params': {
                            'partition_name': 'check_dataframe',
                                     }
                            }
                    }
    # params
    my_pipeline_connector = PipelineDataConnector(name="my_pipeline",
                                                  execution_environment=my_execution_environment,
                                                  default_partitioner="my_standard_pipeline_partitioner",
                                                  partitioners=partitioner_config,
                                                  assets=assets_config,
                                                  batch_definition_defaults=None,
                                                  in_memory_dataset=df)

    # get data_asset
    assert my_pipeline_connector.get_available_data_asset_names() == ['test_asset']

    # get_available_partitions
    available_partitions = my_pipeline_connector.get_available_partitions(data_asset_name="test_asset", partition_name='check_dataframe')

    assert available_partitions[0].name == 'check_dataframe'
    assert available_partitions[0].definition == {'check_dataframe': df}
    assert available_partitions[0].source is df
    assert available_partitions[0].data_asset_name == 'test_asset'

    # get_available_partitions with no data_asset_name
    available_partitions = my_pipeline_connector.get_available_partitions(partition_name='check_dataframe', repartition=True)
    assert available_partitions[0].data_asset_name == 'DEFAULT_DATA_ASSET'

    # build_batch_spec_from_partitions()
    batch_spec = my_pipeline_connector.build_batch_spec_from_partitions(partitions=available_partitions, batch_definition={}, batch_spec={})
    assert batch_spec == {'dataset': df }

    my_empty_pipeline_connector = PipelineDataConnector(name="my_pipeline",
                                                  execution_environment=my_execution_environment,
                                                  default_partitioner="my_standard_pipeline_partitioner",
                                                  partitioners=partitioner_config,
                                                  assets={},
                                                  batch_definition_defaults=None,
                                                  in_memory_dataset=df)

    assert my_empty_pipeline_connector.get_available_data_asset_names() == []




batch_paths_simple: list = [
    "my_dir/alex_20200809_1000.csv",
    "my_dir/eugene_20200809_1500.csv",
    "my_dir/abe_20200809_1040.csv",
]

@pytest.fixture()
def mock_files_list(monkeypatch):
    # TODO: this needs to be turned into a Class method
    def mock_files(temp_self, data_asset_name=None):
        return batch_paths_simple
    monkeypatch.setattr(FilesDataConnector, "_get_file_paths_for_data_asset", mock_files)

def test_files_data_connector_simplest(data_context_with_data_connector_and_partitioner, mock_files_list):
    """
     TEST CASE 1:
         Configuration:
             - only name and execution_environment and base_directory
         Results :
             - data_assets = the root of each file in base_directory
             - partitions = 1 partition for each file in base_directory
                          = data_asset_name = DEFAULT_DATA_ASSET

             * since no sorters are configured, it will be the order in which the files exist in base_directory
     """

    ge_context = data_context_with_data_connector_and_partitioner
    my_execution_environment = ge_context.get_execution_environment("my_test_execution_environment")

    my_files_data_connector = FilesDataConnector(name="my_files_data_connnector",
                                                 execution_environment=my_execution_environment,
                                                 config_params={"base_directory": "/my_dir"},
                                                 )

    # files data connector specific params
    assert my_files_data_connector.known_extensions == ['.csv', '.tsv', '.parquet', '.xls', '.xlsx', '.json', '.csv.gz',
                                                        '.tsv.gz', '.feather']
    assert my_files_data_connector.reader_options == {}
    assert my_files_data_connector.reader_method == None
    assert my_files_data_connector.base_directory == '/my_dir'





    assert my_files_data_connector.get_available_data_asset_names() == ['alex_20200809_1000', 'eugene_20200809_1500', 'abe_20200809_1040']

    assert my_files_data_connector.get_available_partitions() == [
                                                                    Partition(name='alex_20200809_1000',
                                                                               definition={
                                                                                   'alex_20200809_1000': 'my_dir/alex_20200809_1000.csv'},
                                                                               source="my_dir/alex_20200809_1000.csv",
                                                                               data_asset_name="DEFAULT_DATA_ASSET"),
                                                                    Partition(name='eugene_20200809_1500',
                                                                               definition={
                                                                                   'eugene_20200809_1500': 'my_dir/eugene_20200809_1500.csv'},
                                                                               source="my_dir/eugene_20200809_1500.csv",
                                                                               data_asset_name="DEFAULT_DATA_ASSET"),
                                                                    Partition(name='abe_20200809_1040',
                                                                              definition={
                                                                                  'abe_20200809_1040': 'my_dir/abe_20200809_1040.csv'},
                                                                              source="my_dir/abe_20200809_1040.csv",
                                                                              data_asset_name="DEFAULT_DATA_ASSET"),
                                                                ]



def test_files_data_connector_partitioners_configured(data_context_with_data_connector_and_partitioner, mock_files_list):

    ge_context = data_context_with_data_connector_and_partitioner
    my_execution_environment = ge_context.get_execution_environment("my_test_execution_environment")

    """
     TEST SCENARIO 2:
         Configuration:
             - name and execution_environment and base_directory
             - partitioner, but no sorter
         
         * since no sorters are configured, it will be the order in which the files exist in base_directory
         
         Results :
             - data_assets = the root of each file in base_directory
             - partitions = 1 partition for each file in base_directory
                          = data_asset_name = root of file (if data_asset_name not specified, or specified data_asset_name (test_asset_0)
         
     """

    partitioner_config = {'my_standard_regex_partitioner': {
        'module_name': 'great_expectations.execution_environment.data_connector.partitioner',
        'class_name': 'RegexPartitioner',
        'config_params': {
            'regex': {'pattern': '.+\\/(.+)_(.+)_(.+)\\.csv',
                      'group_names': ['name', 'timestamp', 'price']}
        },
        'allow_multipart_partitions': False},
    }

    assets_config = {
                    'test_asset_0': {
                                    'config_params': {
                                                    'glob_directive': '*',
                                                    },
                                    }
                    }

    my_files_data_connector = FilesDataConnector(name="my_files_data_connnector",
                                             execution_environment=my_execution_environment,
                                             config_params={"base_directory": "/my_dir"},
                                             partitioners=partitioner_config,
                                             assets=assets_config,
                                             batch_definition_defaults=None,
                                             default_partitioner="my_standard_regex_partitioner"
                                             )

    returned_results_named = my_files_data_connector.get_available_partitions()
    assert returned_results_named == [
                                       Partition(name='alex-20200809-1000',
                                                 definition={'name': 'alex', 'timestamp': '20200809', 'price': '1000'},
                                                 source="my_dir/alex_20200809_1000.csv", data_asset_name="alex_20200809_1000"),
                                       Partition(name='eugene-20200809-1500',
                                                 definition={'name': 'eugene', 'timestamp': '20200809', 'price': '1500'},
                                                 source="my_dir/eugene_20200809_1500.csv", data_asset_name="eugene_20200809_1500"),

                                       Partition(name='abe-20200809-1040',
                                                  definition={'name': 'abe', 'timestamp': '20200809', 'price': '1040'},
                                                  source="my_dir/abe_20200809_1040.csv", data_asset_name="abe_20200809_1040"),
                                   ]

    returned_results_named = my_files_data_connector.get_available_partitions(data_asset_name="test_asset_0")
    assert returned_results_named == [
        Partition(name='alex-20200809-1000',
                  definition={'name': 'alex', 'timestamp': '20200809', 'price': '1000'},
                  source="my_dir/alex_20200809_1000.csv", data_asset_name="test_asset_0"),
        Partition(name='eugene-20200809-1500',
                  definition={'name': 'eugene', 'timestamp': '20200809', 'price': '1500'},
                  source="my_dir/eugene_20200809_1500.csv", data_asset_name="test_asset_0"),

        Partition(name='abe-20200809-1040',
                  definition={'name': 'abe', 'timestamp': '20200809', 'price': '1040'},
                  source="my_dir/abe_20200809_1040.csv", data_asset_name="test_asset_0"),
    ]


    # TODO: This test used to exist. See if it is still necessary
    #with pytest.raises(DataConnectorError):
    #    my_files_data_connector.get_available_partitions(data_asset_name="fake")

<<<<<<< HEAD
=======
execution_environment = ExecutionEnvironment(
    name="test_env",
    execution_engine=execution_engine,
    data_connectors=data_connectors
)
>>>>>>> 732459e9

def test_files_data_connector_partitioners_configured_sorters(data_context_with_data_connector_and_partitioner, mock_files_list):
    """
    TEST SCENARIO 3:
     Configuration:
         - name and execution_environment and base_directory
         - partitioner configured
         - sorters configured ( name, timestamp, price )

<<<<<<< HEAD
     Results :
         - data_assets = the root of each file in base_directory
         - partitions = 1 partition for each file in base_directory
=======
test_batch_definition = {
    "execution_environment": "test_env",
    "data_connector": "my_data_connector",
    "data_asset_name": "testing_data",
}
>>>>>>> 732459e9

    """

    ge_context = data_context_with_data_connector_and_partitioner
    my_execution_environment = ge_context.get_execution_environment("my_test_execution_environment")


    partitioner_config = {'my_standard_regex_partitioner': {
        'module_name': 'great_expectations.execution_environment.data_connector.partitioner',
        'class_name': 'RegexPartitioner',
        'config_params': {
            'regex': {'pattern': '.+\\/(.+)_(.+)_(.+)\\.csv',
                      'group_names': ['name', 'timestamp', 'price']}
        },
        'allow_multipart_partitions': False,
        'sorters': [
                        {
                            'name': 'name',
                            'module_name': 'great_expectations.execution_environment.data_connector.partitioner.sorter',
                            'class_name': 'LexicographicSorter',
                            'orderby': 'asc',
                        },
                        {
                            'name': 'timestamp',
                            'module_name': 'great_expectations.execution_environment.data_connector.partitioner.sorter',
                            'class_name': 'DateTimeSorter',
                            'orderby': 'desc',
                            'config_params': {
                                'datetime_format': '%Y%m%d',
                            }
                        },
                        {
                            'name': 'price',
                            'module_name': 'great_expectations.execution_environment.data_connector.partitioner.sorter',
                            'class_name': 'NumericSorter',
                            'orderby': 'desc',
                        },
                    ]
        },
    }

    assets_config = {
                    'test_asset_0': {
                                    'config_params': {
                                                    'glob_directive': '*',
                                                    },
                                    }
                    }

    my_files_data_connector = FilesDataConnector(name="my_files_data_connnector",
                                             execution_environment=my_execution_environment,
                                             config_params={"base_directory": "/my_dir"},
                                             partitioners=partitioner_config,
                                             assets=assets_config,
                                             batch_definition_defaults=None,
                                             default_partitioner="my_standard_regex_partitioner"
                                             )

    returned_results_named = my_files_data_connector.get_available_partitions(data_asset_name="test_asset_0")
    assert returned_results_named == [
        Partition(name='abe-20200809-1040',
                  definition={'name': 'abe', 'timestamp': '20200809', 'price': '1040'},
                  source="my_dir/abe_20200809_1040.csv", data_asset_name="test_asset_0"),
        Partition(name='alex-20200809-1000',
                  definition={'name': 'alex', 'timestamp': '20200809', 'price': '1000'},
                  source="my_dir/alex_20200809_1000.csv", data_asset_name="test_asset_0"),
        Partition(name='eugene-20200809-1500',
                  definition={'name': 'eugene', 'timestamp': '20200809', 'price': '1500'},
                  source="my_dir/eugene_20200809_1500.csv", data_asset_name="test_asset_0"),
    ]
<|MERGE_RESOLUTION|>--- conflicted
+++ resolved
@@ -193,14 +193,14 @@
          Configuration:
              - name and execution_environment and base_directory
              - partitioner, but no sorter
-         
+
          * since no sorters are configured, it will be the order in which the files exist in base_directory
-         
+
          Results :
              - data_assets = the root of each file in base_directory
              - partitions = 1 partition for each file in base_directory
                           = data_asset_name = root of file (if data_asset_name not specified, or specified data_asset_name (test_asset_0)
-         
+
      """
 
     partitioner_config = {'my_standard_regex_partitioner': {
@@ -263,14 +263,6 @@
     #with pytest.raises(DataConnectorError):
     #    my_files_data_connector.get_available_partitions(data_asset_name="fake")
 
-<<<<<<< HEAD
-=======
-execution_environment = ExecutionEnvironment(
-    name="test_env",
-    execution_engine=execution_engine,
-    data_connectors=data_connectors
-)
->>>>>>> 732459e9
 
 def test_files_data_connector_partitioners_configured_sorters(data_context_with_data_connector_and_partitioner, mock_files_list):
     """
@@ -280,17 +272,9 @@
          - partitioner configured
          - sorters configured ( name, timestamp, price )
 
-<<<<<<< HEAD
      Results :
          - data_assets = the root of each file in base_directory
          - partitions = 1 partition for each file in base_directory
-=======
-test_batch_definition = {
-    "execution_environment": "test_env",
-    "data_connector": "my_data_connector",
-    "data_asset_name": "testing_data",
-}
->>>>>>> 732459e9
 
     """
 
@@ -360,4 +344,4 @@
         Partition(name='eugene-20200809-1500',
                   definition={'name': 'eugene', 'timestamp': '20200809', 'price': '1500'},
                   source="my_dir/eugene_20200809_1500.csv", data_asset_name="test_asset_0"),
-    ]
+    ]