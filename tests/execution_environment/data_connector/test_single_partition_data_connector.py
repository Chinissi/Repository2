import pytest
import yaml

from typing import List

from great_expectations.execution_environment.data_connector import SinglePartitionDictDataConnector
from great_expectations.core.batch import (
    BatchDefinition,
    BatchRequest,
    PartitionDefinition,
)
from great_expectations.data_context.util import instantiate_class_from_config
<<<<<<< HEAD
from great_expectations.execution_environment.data_connector import (
    SinglePartitionerDictDataConnector,
=======
from tests.test_utils import (
    create_fake_data_frame,
    create_files_in_directory,
>>>>>>> 2d776a95
)
from tests.test_utils import create_fake_data_frame, create_files_in_directory

import great_expectations.exceptions.exceptions as ge_exceptions

def test_basic_instantiation(tmp_path_factory):
    data_reference_dict = {
        "path/A-100.csv": create_fake_data_frame(),
        "path/A-101.csv": create_fake_data_frame(),
        "directory/B-1.csv": create_fake_data_frame(),
        "directory/B-2.csv": create_fake_data_frame(),
    }

<<<<<<< HEAD
    my_data_connector = SinglePartitionerDictDataConnector(
=======
    my_data_connector: SinglePartitionDictDataConnector = SinglePartitionDictDataConnector(
>>>>>>> 2d776a95
        name="my_data_connector",
        execution_environment_name="FAKE_EXECUTION_ENVIRONMENT_NAME",
        default_regex={
            "pattern": "(.*)/(.+)-(\\d+)\\.csv",
            "group_names": ["data_asset_name", "letter", "number"],
        },
        data_reference_dict=data_reference_dict,
    )

    my_data_connector.refresh_data_references_cache()
    assert my_data_connector.get_data_reference_list_count() == 4
    assert my_data_connector.get_unmatched_data_references() == []

<<<<<<< HEAD
    print(
        my_data_connector.get_batch_definition_list_from_batch_request(
            BatchRequest(
                execution_environment_name="something",
                data_connector_name="my_data_connector",
                data_asset_name="something",
            )
        )
    )
=======
    # Illegal execution environment name
    with pytest.raises(ValueError):
        print(
            my_data_connector.get_batch_definition_list_from_batch_request(
                batch_request=BatchRequest(
                    execution_environment_name="something",
                    data_connector_name="my_data_connector",
                    data_asset_name="something",
                )
            )
        )
>>>>>>> 2d776a95


# TODO: <Alex>Can we come up with an explicit way of figuring out the data_asset_name instead of using the implicit mechanism (via "group_names")?</Alex>
def test_example_with_implicit_data_asset_names():
    data_reference_dict = {
        data_reference: create_fake_data_frame
        for data_reference in [
            "2020/01/alpha-1001.csv",
            "2020/01/beta-1002.csv",
            "2020/02/alpha-1003.csv",
            "2020/02/beta-1004.csv",
            "2020/03/alpha-1005.csv",
            "2020/03/beta-1006.csv",
            "2020/04/beta-1007.csv",
        ]
    }

    yaml_string = """
class_name: SinglePartitionerDictDataConnector
base_directory: my_base_directory/
execution_environment_name: FAKE_EXECUTION_ENVIRONMENT_NAME

<<<<<<< HEAD
partitioner:
    class_name: RegexPartitioner
=======
default_regex:
>>>>>>> 2d776a95
    pattern: (\\d{4})/(\\d{2})/(.+)-\\d+\\.csv
    group_names:
        - year_dir
        - month_dir
        - data_asset_name
    """
    config = yaml.load(yaml_string, Loader=yaml.FullLoader)
    config["data_reference_dict"] = data_reference_dict
    my_data_connector = instantiate_class_from_config(
        config,
        config_defaults={
            "module_name": "great_expectations.execution_environment.data_connector"
        },
        runtime_environment={"name": "my_data_connector"},
    )

    my_data_connector.refresh_data_references_cache()
<<<<<<< HEAD
    assert (
        len(
            my_data_connector.get_batch_definition_list_from_batch_request(
                BatchRequest(
                    execution_environment_name="FAKE_EXECUTION_ENVIRONMENT_NAME",
                    data_connector_name="my_data_connector",
                    data_asset_name="alpha",
                )
            )
        )
        == 3
    )
    assert (
        len(
            my_data_connector.get_batch_definition_list_from_batch_request(
                BatchRequest(
                    data_connector_name="my_data_connector", data_asset_name="alpha",
                )
            )
        )
        == 3
    )
    assert (
        len(
            my_data_connector.get_batch_definition_list_from_batch_request(
                BatchRequest(
                    data_connector_name="my_data_connector", data_asset_name="beta",
                )
            )
        )
        == 4
    )

    assert my_data_connector.get_batch_definition_list_from_batch_request(
        BatchRequest(
            execution_environment_name="FAKE_EXECUTION_ENVIRONMENT_NAME",
            data_connector_name="my_data_connector",
            data_asset_name="alpha",
            partition_request={"year_dir": "2020", "month_dir": "03",},
        )
    ) == [
        BatchDefinition(
            execution_environment_name="FAKE_EXECUTION_ENVIRONMENT_NAME",
            data_connector_name="my_data_connector",
            data_asset_name="alpha",
            partition_definition=PartitionDefinition(year_dir="2020", month_dir="03",),
        )
    ]


def test_example_with_explicit_data_asset_names(tmp_path_factory):
    data_reference_dict = {
        data_reference: create_fake_data_frame
        for data_reference in [
            "my_base_directory/alpha/files/go/here/alpha-202001.csv",
            "my_base_directory/alpha/files/go/here/alpha-202002.csv",
            "my_base_directory/alpha/files/go/here/alpha-202003.csv",
            "my_base_directory/beta_here/beta-202001.txt",
            "my_base_directory/beta_here/beta-202002.txt",
            "my_base_directory/beta_here/beta-202003.txt",
            "my_base_directory/beta_here/beta-202004.txt",
            "my_base_directory/gamma-202001.csv",
            "my_base_directory/gamma-202002.csv",
            "my_base_directory/gamma-202003.csv",
            "my_base_directory/gamma-202004.csv",
            "my_base_directory/gamma-202005.csv",
        ]
    }

    yaml_string = """
class_name: SinglePartitionerDictDataConnector
execution_environment_name: FAKE_EXECUTION_ENVIRONMENT_NAME
base_directory: my_base_directory/
# glob_directive: '*.csv'
partitioner:
    class_name: RegexPartitioner
    pattern: .*\\/(.+)-(\\d{4})(\\d{2})\\.[csv|txt]
    group_names:
        - data_asset_name
        - year_dir
        - month_dir

assets:
    alpha:
        base_directory: alpha/files/go/here/

    beta:
        base_directory: beta_here/
        # glob_directive: '*.txt'

    gamma:
        base_directory:
        # glob_directive: '*.txt'

    """
    config = yaml.load(yaml_string, Loader=yaml.FullLoader)
    config["data_reference_dict"] = data_reference_dict
    my_data_connector = instantiate_class_from_config(
        config,
        config_defaults={
            "module_name": "great_expectations.execution_environment.data_connector"
        },
        runtime_environment={"name": "my_data_connector"},
    )

    my_data_connector.refresh_data_references_cache()

    # FIXME: Abe 20201017 : These tests don't pass yet.
    # I'm starting to think we might want to separate out this behavior into a different class.
    assert len(my_data_connector.get_unmatched_data_references()) == 0
    assert (
        len(
            my_data_connector.get_batch_definition_list_from_batch_request(
                BatchRequest(
                    data_connector_name="my_data_connector", data_asset_name="alpha",
                )
            )
        )
        == 3
    )

    assert (
        len(
            my_data_connector.get_batch_definition_list_from_batch_request(
                BatchRequest(
                    data_connector_name="my_data_connector", data_asset_name="beta",
                )
            )
        )
        == 4
    )
    assert (
        len(
            my_data_connector.get_batch_definition_list_from_batch_request(
                BatchRequest(
                    data_connector_name="my_data_connector", data_asset_name="gamma",
                )
            )
        )
        == 5
    )
=======

    # Test for an unknown execution environment
    with pytest.raises(ValueError):
        # noinspection PyUnusedLocal
        batch_definition_list: List[BatchDefinition] = my_data_connector.get_batch_definition_list_from_batch_request(
                batch_request=BatchRequest(
                    execution_environment_name="non_existent_execution_environment",
                    data_connector_name="my_data_connector",
                    data_asset_name="my_data_asset",
                )
            )

    # Test for an unknown data_connector
    with pytest.raises(ValueError):
        # noinspection PyUnusedLocal
        batch_definition_list: List[BatchDefinition] = my_data_connector.get_batch_definition_list_from_batch_request(
                batch_request=BatchRequest(
                    execution_environment_name="FAKE_EXECUTION_ENVIRONMENT_NAME",
                    data_connector_name="non_existent_data_connector",
                    data_asset_name="my_data_asset",
                )
            )

    assert len(
        my_data_connector.get_batch_definition_list_from_batch_request(
            batch_request=BatchRequest(
                execution_environment_name="FAKE_EXECUTION_ENVIRONMENT_NAME",
                data_connector_name="my_data_connector",
                data_asset_name="alpha",
            )
        )
    ) == 3

    assert len(
        my_data_connector.get_batch_definition_list_from_batch_request(
            batch_request=BatchRequest(
                data_connector_name="my_data_connector",
                data_asset_name="alpha",
            )
        )
    ) == 3

    assert len(
        my_data_connector.get_batch_definition_list_from_batch_request(
            batch_request=BatchRequest(
                data_connector_name="my_data_connector",
                data_asset_name="beta",
            )
        )
    ) == 4

    assert my_data_connector.get_batch_definition_list_from_batch_request(
        batch_request=BatchRequest(
            execution_environment_name="FAKE_EXECUTION_ENVIRONMENT_NAME",
            data_connector_name="my_data_connector",
            data_asset_name="alpha",
            partition_request={
                "partition_identifiers": {
                    "year_dir": "2020",
                    "month_dir": "03",
                }
            }
        )
    ) == [
        BatchDefinition(
            execution_environment_name="FAKE_EXECUTION_ENVIRONMENT_NAME",
            data_connector_name="my_data_connector",
            data_asset_name="alpha",
            partition_definition=PartitionDefinition(
                year_dir="2020",
                month_dir="03",
            )
        )
    ]


# TODO: Abe 20201028 : This test should actually be implemented with a FilesDataConnector, not a SinglePartitionDataConnector
# def test_example_with_explicit_data_asset_names(tmp_path_factory):
#     data_reference_dict = dict([
#         (data_reference, create_fake_data_frame)
#         for data_reference in [
#             "my_base_directory/alpha/files/go/here/alpha-202001.csv",
#             "my_base_directory/alpha/files/go/here/alpha-202002.csv",
#             "my_base_directory/alpha/files/go/here/alpha-202003.csv",
#             "my_base_directory/beta_here/beta-202001.txt",
#             "my_base_directory/beta_here/beta-202002.txt",
#             "my_base_directory/beta_here/beta-202003.txt",
#             "my_base_directory/beta_here/beta-202004.txt",
#             "my_base_directory/gamma-202001.csv",
#             "my_base_directory/gamma-202002.csv",
#             "my_base_directory/gamma-202003.csv",
#             "my_base_directory/gamma-202004.csv",
#             "my_base_directory/gamma-202005.csv",
#         ]
#     ])

#     yaml_string = """
# class_name: SinglePartitionDictDataConnector
# execution_environment_name: FAKE_EXECUTION_ENVIRONMENT_NAME
# base_directory: my_base_directory/
# # glob_directive: "*.csv"
# default_regex:
#     pattern: ^.*\\/(.+)-(\\d{4})(\\d{2})\\.(csv|txt)$
#     group_names:
#         - data_asset_name
#         - year_dir
#         - month_dir
# assets:
#     alpha:
#         base_directory: alpha/files/go/here/
#     beta:
#         base_directory: beta_here/
#         # glob_directive: "*.txt"
#     gamma:
#         base_directory: ""

#     """
#     config = yaml.load(yaml_string, Loader=yaml.FullLoader)
#     config["data_reference_dict"] = data_reference_dict
#     my_data_connector = instantiate_class_from_config(
#         config,
#         config_defaults={"module_name": "great_expectations.execution_environment.data_connector"},
#         runtime_environment={"name": "my_data_connector"},
#     )

#     my_data_connector.refresh_data_references_cache()

#     # I'm starting to think we might want to separate out this behavior into a different class.
#     assert len(my_data_connector.get_unmatched_data_references()) == 0
#     assert len(my_data_connector.get_batch_definition_list_from_batch_request(BatchRequest(
#         data_connector_name="my_data_connector",
#         data_asset_name="alpha",
#     ))) == 3

#     assert len(my_data_connector.get_batch_definition_list_from_batch_request(BatchRequest(
#         data_connector_name="my_data_connector",
#         data_asset_name="beta",
#     ))) == 4
#     assert len(my_data_connector.get_batch_definition_list_from_batch_request(BatchRequest(
#         data_connector_name="my_data_connector",
#         data_asset_name="gamma",
#     ))) == 5
>>>>>>> 2d776a95


def test_test_yaml_config_(empty_data_context, tmp_path_factory):
    base_directory = str(tmp_path_factory.mktemp("test_test_yaml_config"))
    create_files_in_directory(
        directory=base_directory,
        file_name_list=[
            "2020/01/alpha-1001.csv",
            "2020/01/beta-1002.csv",
            "2020/02/alpha-1003.csv",
            "2020/02/beta-1004.csv",
            "2020/03/alpha-1005.csv",
            "2020/03/beta-1006.csv",
            "2020/04/beta-1007.csv",
        ],
    )

<<<<<<< HEAD
    return_object = empty_data_context.test_yaml_config(
        f"""
    module_name: great_expectations.execution_environment.data_connector
    class_name: SinglePartitionerFileDataConnector
    execution_environment_name: FAKE_EXECUTION_ENVIRONMENT
    name: TEST_DATA_CONNECTOR
    base_directory: {base_directory}/
    glob_directive: "*/*/*.csv"
    partitioner:
        class_name: RegexPartitioner
        group_names:
            - year_dir
            - month_dir
            - data_asset_name
        pattern: (\\d{{4}})/(\\d{{2}})/(.*)-.*\\.csv
        """,
        return_mode="return_object",
    )

    assert return_object == {
        "class_name": "SinglePartitionerFileDataConnector",
        "data_asset_count": 2,
        "example_data_asset_names": ["alpha", "beta"],
        "assets": {
            "alpha": {
                "example_data_references": [
                    "2020/01/alpha-*.csv",
                    "2020/02/alpha-*.csv",
                    "2020/03/alpha-*.csv",
                ],
                "batch_definition_count": 3,
            },
            "beta": {
                "example_data_references": [
                    "2020/02/beta-*.csv",
                    "2020/03/beta-*.csv",
                    "2020/04/beta-*.csv",
                ],
                "batch_definition_count": 4,
            },
=======
    return_object = empty_data_context.test_yaml_config(f"""
module_name: great_expectations.execution_environment.data_connector
class_name: SinglePartitionFileDataConnector
execution_environment_name: FAKE_EXECUTION_ENVIRONMENT
name: TEST_DATA_CONNECTOR

base_directory: {base_directory}/
glob_directive: "*/*/*.csv"

default_regex:
    pattern: (\\d{{4}})/(\\d{{2}})/(.*)-.*\\.csv
    group_names:
        - year_dir
        - month_dir
        - data_asset_name
    """, return_mode="return_object")

    assert return_object == {
        "class_name": "SinglePartitionFileDataConnector",
        "data_asset_count": 2,
        "example_data_asset_names": [
            "alpha",
            "beta"
        ],
        "data_assets": {
            "alpha": {
                "example_data_references": ["2020/01/alpha-*.csv", "2020/02/alpha-*.csv", "2020/03/alpha-*.csv"],
                "batch_definition_count": 3
            },
            "beta": {
                "example_data_references": ["2020/01/beta-*.csv", "2020/02/beta-*.csv", "2020/03/beta-*.csv"],
                "batch_definition_count": 4
            }
>>>>>>> 2d776a95
        },
        "example_unmatched_data_references": [],
        "unmatched_data_reference_count": 0,
    }


def test_test_yaml_config_excluding_non_regex_matching_files(
    empty_data_context, tmp_path_factory
):
    base_directory = str(tmp_path_factory.mktemp("test_something_needs_a_better_name"))
    create_files_in_directory(
        directory=base_directory,
        file_name_list=[
            "2020/01/alpha-1001.csv",
            "2020/01/beta-1002.csv",
            "2020/02/alpha-1003.csv",
            "2020/02/beta-1004.csv",
            "2020/03/alpha-1005.csv",
            "2020/03/beta-1006.csv",
            "2020/04/beta-1007.csv",
            "gamma-202001.csv",
            "gamma-202002.csv",
        ],
    )

    # gamma-202001.csv and gamma-202002.csv do not match regex (which includes 2020/month directory).

    return_object = empty_data_context.test_yaml_config(
        f"""
module_name: great_expectations.execution_environment.data_connector
class_name: SinglePartitionerFileDataConnector
execution_environment_name: FAKE_EXECUTION_ENVIRONMENT
name: TEST_DATA_CONNECTOR

base_directory: {base_directory}/
glob_directive: "*/*/*.csv"

default_regex:
    pattern: (\\d{{4}})/(\\d{{2}})/(.*)-.*\\.csv
    group_names:
        - year_dir
        - month_dir
        - data_asset_name
    """,
        return_mode="return_object",
    )

    assert return_object == {
<<<<<<< HEAD
        "class_name": "SinglePartitionerFileDataConnector",
        "data_asset_count": 2,
        "example_data_asset_names": ["alpha", "beta"],
        "assets": {
            "alpha": {
                "example_data_references": [
                    "2020/01/alpha-*.csv",
                    "2020/02/alpha-*.csv",
                    "2020/03/alpha-*.csv",
                ],
                "batch_definition_count": 3,
            },
            "beta": {
                "example_data_references": [
                    "2020/02/beta-*.csv",
                    "2020/03/beta-*.csv",
                    "2020/04/beta-*.csv",
                ],
                "batch_definition_count": 4,
            },
=======
        "class_name": "SinglePartitionFileDataConnector",
        "data_asset_count": 2,
        "example_data_asset_names": [
            "alpha",
            "beta"
        ],
        "data_assets": {
            "alpha": {
                "example_data_references": ["2020/01/alpha-*.csv", "2020/02/alpha-*.csv", "2020/03/alpha-*.csv"],
                "batch_definition_count": 3
            },
            "beta": {
                "example_data_references": ["2020/01/beta-*.csv", "2020/02/beta-*.csv", "2020/03/beta-*.csv"],
                "batch_definition_count": 4
            }
>>>>>>> 2d776a95
        },
        "example_unmatched_data_references": [],
        "unmatched_data_reference_count": 0,
    }


def test_self_check():
    data_reference_dict = {
        "A-100.csv": create_fake_data_frame(),
        "A-101.csv": create_fake_data_frame(),
        "B-1.csv": create_fake_data_frame(),
        "B-2.csv": create_fake_data_frame(),
    }

    my_data_connector = SinglePartitionerDictDataConnector(
        name="my_data_connector",
        data_reference_dict=data_reference_dict,
        execution_environment_name="FAKE_EXECUTION_ENVIRONMENT",
        default_regex={
            "pattern": "(.+)-(\\d+)\\.csv",
<<<<<<< HEAD
            "group_names": ["data_asset_name", "number"],
        },
=======
            # TODO: <Alex>Accommodating "data_asset_name" inside partition_definition (e.g., via "group_names") is problematic; idea: resurrect the Partition class.</Alex>
            "group_names": ["data_asset_name", "number"]
        }
>>>>>>> 2d776a95
    )

    self_check_return_object = my_data_connector.self_check()

    assert self_check_return_object == {
<<<<<<< HEAD
        "class_name": "SinglePartitionerDictDataConnector",
        "data_asset_count": 2,
        "example_data_asset_names": ["A", "B"],
        "assets": {
            "A": {
                "example_data_references": ["A-100.csv", "A-101.csv"],
                "batch_definition_count": 2,
            },
            "B": {
                "example_data_references": ["B-1.csv", "B-2.csv"],
                "batch_definition_count": 2,
            },
=======
        "class_name": "SinglePartitionDictDataConnector",
        "data_asset_count": 2,
        "example_data_asset_names": [
            "A",
            "B"
        ],
        "data_assets": {
            "A": {
                "example_data_references": ["A-100.csv", "A-101.csv"],
                "batch_definition_count": 2
            },
            "B": {
                "example_data_references": ["B-1.csv", "B-2.csv"],
                "batch_definition_count": 2
            }
>>>>>>> 2d776a95
        },
        "example_unmatched_data_references": [],
        "unmatched_data_reference_count": 0,
    }


def test_that_needs_a_better_name():
    data_reference_dict = {
        "A-100.csv": create_fake_data_frame(),
        "A-101.csv": create_fake_data_frame(),
        "B-1.csv": create_fake_data_frame(),
        "B-2.csv": create_fake_data_frame(),
        "CCC.csv": create_fake_data_frame(),
    }

    my_data_connector = SinglePartitionerDictDataConnector(
        name="my_data_connector",
        data_reference_dict=data_reference_dict,
        execution_environment_name="FAKE_EXECUTION_ENVIRONMENT",
        default_regex={
            "pattern": "(.+)-(\\d+)\\.csv",
            "group_names": ["data_asset_name", "number"],
        },
    )

    self_check_return_object = my_data_connector.self_check()

    assert self_check_return_object == {
<<<<<<< HEAD
        "class_name": "SinglePartitionerDictDataConnector",
        "data_asset_count": 2,
        "example_data_asset_names": ["A", "B"],
        "assets": {
            "A": {
                "example_data_references": ["A-100.csv", "A-101.csv"],
                "batch_definition_count": 2,
            },
            "B": {
                "example_data_references": ["B-1.csv", "B-2.csv"],
                "batch_definition_count": 2,
            },
        },
        "example_unmatched_data_references": ["CCC.csv"],
        "unmatched_data_reference_count": 1,
    }
=======
        "class_name": "SinglePartitionDictDataConnector",
        "data_asset_count": 2,
        "example_data_asset_names": [
            "A",
            "B"
        ],
        "data_assets": {
            "A": {
                "example_data_references": ["A-100.csv", "A-101.csv"],
                "batch_definition_count": 2
            },
            "B": {
                "example_data_references": ["B-1.csv", "B-2.csv"],
                "batch_definition_count": 2
            }
        },
        "example_unmatched_data_references": ["CCC.csv"],
        "unmatched_data_reference_count": 1,
    }


def test_nested_directory_data_asset_name_in_folder(empty_data_context, tmp_path_factory):
    base_directory = str(tmp_path_factory.mktemp("test_dir_charlie"))
    create_files_in_directory(
        directory=base_directory,
        file_name_list=[
            "A/A-1.csv",
            "A/A-2.csv",
            "A/A-3.csv",
            "B/B-1.csv",
            "B/B-2.csv",
            "B/B-3.csv",
            "C/C-1.csv",
            "C/C-2.csv",
            "C/C-3.csv",
            "D/D-1.csv",
            "D/D-2.csv",
            "D/D-3.csv",
        ]
    )

    return_object = empty_data_context.test_yaml_config(f"""
    module_name: great_expectations.execution_environment.data_connector
    class_name: SinglePartitionFileDataConnector
    execution_environment_name: FAKE_EXECUTION_ENVIRONMENT
    name: TEST_DATA_CONNECTOR
    base_directory: {base_directory}/
    glob_directive: "*/*.csv"
    default_regex:
        group_names:
            - data_asset_name
            - letter
            - number
        pattern: (\\w{{1}})\\/(\\w{{1}})-(\\d{{1}})\\.csv
        """, return_mode="return_object")

    assert return_object == {
        "class_name": "SinglePartitionFileDataConnector",
        "data_asset_count": 4,
        "example_data_asset_names": [
             "A",
             "B",
             "C"
        ],
        "data_assets": {
            "A": {
                "batch_definition_count": 3,
                "example_data_references": ["A/A-1.csv", "A/A-2.csv", "A/A-3.csv"]
            },
            "B": {
                "batch_definition_count": 3,
                "example_data_references": ["B/B-1.csv", "B/B-2.csv", "B/B-3.csv"]
            },
            "C": {
                "batch_definition_count": 3,
                "example_data_references": ["C/C-1.csv", "C/C-2.csv", "C/C-3.csv"]
            }
        },
        "unmatched_data_reference_count": 0,
        "example_unmatched_data_references": []
    }


def test_redundant_information_in_naming_convention_random_hash(empty_data_context, tmp_path_factory):
    base_directory = str(tmp_path_factory.mktemp("logs"))
    create_files_in_directory(
        directory=base_directory,
        file_name_list=[
            "2021/01/01/log_file-2f1e94b40f310274b485e72050daf591.txt.gz",
            "2021/01/02/log_file-7f5d35d4f90bce5bf1fad680daac48a2.txt.gz",
            "2021/01/03/log_file-99d5ed1123f877c714bbe9a2cfdffc4b.txt.gz",
            "2021/01/04/log_file-885d40a5661bbbea053b2405face042f.txt.gz",
            "2021/01/05/log_file-d8e478f817b608729cfc8fb750ebfc84.txt.gz",
            "2021/01/06/log_file-b1ca8d1079c00fd4e210f7ef31549162.txt.gz",
            "2021/01/07/log_file-d34b4818c52e74b7827504920af19a5c.txt.gz",
        ]
    )

    return_object = empty_data_context.test_yaml_config(f"""
          module_name: great_expectations.execution_environment.data_connector
          class_name: SinglePartitionFileDataConnector
          execution_environment_name: FAKE_EXECUTION_ENVIRONMENT
          name: TEST_DATA_CONNECTOR
          base_directory: {base_directory}/
          glob_directive: "*/*/*/*.txt.gz"
          default_regex:
              group_names:
                - year
                - month
                - day
                - data_asset_name
              pattern: (\\d{{4}})/(\\d{{2}})/(\\d{{2}})/(log_file)-.*\\.txt\\.gz

              """, return_mode="return_object")

    assert return_object == {
        "class_name": "SinglePartitionFileDataConnector",
        "data_asset_count": 1,
        "example_data_asset_names": [
            "log_file"
        ],
        "data_assets": {
            "log_file": {
                "batch_definition_count": 7,
                "example_data_references": ["2021/01/01/log_file-*.txt.gz",
                                            "2021/01/02/log_file-*.txt.gz",
                                            "2021/01/03/log_file-*.txt.gz"]
            }
        },
        "unmatched_data_reference_count": 0,
        "example_unmatched_data_references": []
    }



# def test_redundant_information_in_naming_convention_random_hash_asset_name_is_date(empty_data_context, tmp_path_factory):
#     base_directory = str(tmp_path_factory.mktemp("logs"))
#     create_files_in_directory(
#         directory=base_directory,
#         file_name_list=[
#             "2021/01/01/log_file-2f1e94b40f310274b485e72050daf591.txt.gz",
#             "2021/01/01/log_file-8277e0910d750195b448797616e091ad.txt.gz",
#             "2021/01/02/log_file-7f5d35d4f90bce5bf1fad680daac48a2.txt.gz",
#             "2021/01/02/log_file-912ec803b2ce49e4a541068d495ab570.txt.gz",
#             "2021/01/03/log_file-99d5ed1123f877c714bbe9a2cfdffc4b.txt.gz",
#             "2021/01/03/log_file-45901b519281e201d4535cb90678d870.txt.gz",
#             "2021/01/04/log_file-885d40a5661bbbea053b2405face042f.txt.gz",
#             "2021/01/04/log_file-103935fb414d693ba3a5f01a9d9399d3.txt.gz",
#             "2021/01/05/log_file-6e232cfb9357a98911d9794d0b0eb804.txt.gz",
#             "2021/01/05/log_file-d8e478f817b608729cfc8fb750ebfc84.txt.gz",
#             "2021/01/06/log_file-4786f3282f04de5b5c7317c490c6d922.txt.gz",
#             "2021/01/06/log_file-b1ca8d1079c00fd4e210f7ef31549162.txt.gz",
#             "2021/01/07/log_file-d34b4818c52e74b7827504920af19a5c.txt.gz",
#             "2021/01/07/log_file-a21075a36eeddd084e17611a238c7101.txt.gz",
#         ]
#     )
#     return_object = empty_data_context.test_yaml_config(f
#           module_name: great_expectations.execution_environment.data_connector
#           class_name: SinglePartitionFileDataConnector
#           execution_environment_name: FAKE_EXECUTION_ENVIRONMENT
#           name: TEST_DATA_CONNECTOR
#           base_directory: {base_directory}/
#           glob_directive: "*/*/*/*.txt.gz"
#           partitioner:
#               class_name: RegexPartitioner
#               group_names:
#                 - data_asset_name
#               pattern: (\\d{{4}}\\/\\d{{2}}\\/\\d{{2}})/log_file-.*\\.txt\\.gz
#               , return_mode="return_object")
#
#     return_object == {
#         "class_name": "SinglePartitionFileDataConnector",
#         "data_asset_count": 7,
#         "example_data_asset_names": [
#             "2021/01/01",
#             "2021/01/02",
#             "2021/01/03"
#         ],
#         "data_assets": {
#             "2021/01/01": {
#                 "batch_definition_count": 2,
#                 "example_data_references": ["2021/01/01/log_file-*.txt.gz", "2021/01/01/log_file-*.txt.gz"]
#             },
#             "2021/01/02": {
#                 "batch_definition_count": 2,
#                 "example_data_references": ["2021/01/02/log_file-*.txt.gz", "2021/01/02/log_file-*.txt.gz"]
#             },
#             "2021/01/03": {
#                 "batch_definition_count": 2,
#                 "example_data_references": ["2021/01/03/log_file-*.txt.gz", "2021/01/03/log_file-*.txt.gz"]
#             }
#         },
#         "unmatched_data_reference_count": 0,
#         "example_unmatched_data_references": []
#     }


def test_redundant_information_in_naming_convention_timestamp(empty_data_context, tmp_path_factory):
    base_directory = str(tmp_path_factory.mktemp("logs"))
    create_files_in_directory(
        directory=base_directory,
        file_name_list=[
            "log_file-2021-01-01-035419.163324.txt.gz",
            "log_file-2021-01-02-035513.905752.txt.gz",
            "log_file-2021-01-03-035455.848839.txt.gz",
            "log_file-2021-01-04-035251.47582.txt.gz",
            "log_file-2021-01-05-033034.289789.txt.gz",
            "log_file-2021-01-06-034958.505688.txt.gz",
            "log_file-2021-01-07-033545.600898.txt.gz",
        ]
    )

    return_object = empty_data_context.test_yaml_config(f"""
          module_name: great_expectations.execution_environment.data_connector
          class_name: SinglePartitionFileDataConnector
          execution_environment_name: FAKE_EXECUTION_ENVIRONMENT
          name: TEST_DATA_CONNECTOR
          base_directory: {base_directory}/
          glob_directive: "*.txt.gz"
          default_regex:
              group_names:
                - data_asset_name
                - year
                - month
                - day
              pattern: (log_file)-(\\d{{4}})-(\\d{{2}})-(\\d{{2}})-.*\\.*\\.txt\\.gz
      """, return_mode="return_object")
    assert return_object == {
        "class_name": "SinglePartitionFileDataConnector",
        "data_asset_count": 1,
        "example_data_asset_names": [
            "log_file"
        ],
        "data_assets": {
            "log_file": {
                "batch_definition_count": 7,
                "example_data_references": [
                    "log_file-2021-01-01-*.txt.gz", "log_file-2021-01-02-*.txt.gz", "log_file-2021-01-03-*.txt.gz"
                ]
            }
        },
        "unmatched_data_reference_count": 0,
        "example_unmatched_data_references": []
    }


def test_redundant_information_in_naming_convention_bucket(empty_data_context, tmp_path_factory):
    base_directory = str(tmp_path_factory.mktemp("logs"))
    create_files_in_directory(
        directory=base_directory,
        file_name_list=[
            "some_bucket/2021/01/01/log_file-20210101.txt.gz",
            "some_bucket/2021/01/02/log_file-20210102.txt.gz",
            "some_bucket/2021/01/03/log_file-20210103.txt.gz",
            "some_bucket/2021/01/04/log_file-20210104.txt.gz",
            "some_bucket/2021/01/05/log_file-20210105.txt.gz",
            "some_bucket/2021/01/06/log_file-20210106.txt.gz",
            "some_bucket/2021/01/07/log_file-20210107.txt.gz",
        ]
    )

    return_object = empty_data_context.test_yaml_config(f"""
          module_name: great_expectations.execution_environment.data_connector
          class_name: SinglePartitionFileDataConnector
          execution_environment_name: FAKE_EXECUTION_ENVIRONMENT
          name: TEST_DATA_CONNECTOR
          base_directory: {base_directory}/
          glob_directive: "*/*/*/*/*.txt.gz"
          default_regex:
              group_names:
                  - data_asset_name
                  - year
                  - month
                  - day
              pattern: (\\w{{11}})/(\\d{{4}})/(\\d{{2}})/(\\d{{2}})/log_file-.*\\.txt\\.gz
              """, return_mode="return_object")

    assert return_object == {
        "class_name": "SinglePartitionFileDataConnector",
        "data_asset_count": 1,
        "example_data_asset_names": [
            "some_bucket"
        ],
        "data_assets": {
            "some_bucket": {
                "batch_definition_count": 7,
                "example_data_references": [
                    "some_bucket/2021/01/01/log_file-*.txt.gz",
                    "some_bucket/2021/01/02/log_file-*.txt.gz",
                    "some_bucket/2021/01/03/log_file-*.txt.gz"
                ]
            }
        },
        "unmatched_data_reference_count": 0,
        "example_unmatched_data_references": []
    }


def test_redundant_information_in_naming_convention_bucket_sorted(empty_data_context, tmp_path_factory):
    base_directory = str(tmp_path_factory.mktemp("logs"))
    create_files_in_directory(
        directory=base_directory,
        file_name_list=[
            "some_bucket/2021/01/01/log_file-20210101.txt.gz",
            "some_bucket/2021/01/02/log_file-20210102.txt.gz",
            "some_bucket/2021/01/03/log_file-20210103.txt.gz",
            "some_bucket/2021/01/04/log_file-20210104.txt.gz",
            "some_bucket/2021/01/05/log_file-20210105.txt.gz",
            "some_bucket/2021/01/06/log_file-20210106.txt.gz",
            "some_bucket/2021/01/07/log_file-20210107.txt.gz",
        ]
    )

    my_data_connector_yaml = yaml.load(f"""
          module_name: great_expectations.execution_environment.data_connector
          class_name: SinglePartitionFileDataConnector
          execution_environment_name: test_environment
          name: single_partitioner_data_connector
          base_directory: {base_directory}/
          glob_directive: "*/*/*/*/*.txt.gz"
          default_regex:
              group_names:
                  - data_asset_name
                  - year
                  - month
                  - day
                  - full_date
              pattern: (\\w{{11}})/(\\d{{4}})/(\\d{{2}})/(\\d{{2}})/log_file-(.*)\\.txt\\.gz
          sorters:
              - orderby: desc
                class_name: DateTimeSorter
                name: full_date

          """, Loader=yaml.FullLoader)

    my_data_connector = instantiate_class_from_config(
        config=my_data_connector_yaml,
        runtime_environment={
            "name": "single_partitioner_data_connector",
            "execution_environment_name": "test_environment",
            "data_context_root_directory": base_directory,
            "execution_engine": "BASE_ENGINE",
        },
        config_defaults={
            "module_name": "great_expectations.execution_environment.data_connector"
        },
    )

    sorted_batch_definition_list = my_data_connector.get_batch_definition_list_from_batch_request(BatchRequest(
        execution_environment_name="test_environment",
        data_connector_name="single_partitioner_data_connector",
        data_asset_name="some_bucket",
    ))

    expected = [
        BatchDefinition(execution_environment_name="test_environment",
                        data_connector_name="single_partitioner_data_connector",
                        data_asset_name="some_bucket",
                        partition_definition=PartitionDefinition(
                            {'year': '2021', 'month': '01', 'day': '07', 'full_date': '20210107'}
                        )),
        BatchDefinition(execution_environment_name="test_environment",
                        data_connector_name="single_partitioner_data_connector",
                        data_asset_name="some_bucket",
                        partition_definition=PartitionDefinition(
                            {'year': '2021', 'month': '01', 'day': '06', 'full_date': '20210106'}
                        )),
        BatchDefinition(execution_environment_name="test_environment",
                        data_connector_name="single_partitioner_data_connector",
                        data_asset_name="some_bucket",
                        partition_definition=PartitionDefinition(
                            {'year': '2021', 'month': '01', 'day': '05', 'full_date': '20210105'}
                        )),
        BatchDefinition(execution_environment_name="test_environment",
                        data_connector_name="single_partitioner_data_connector",
                        data_asset_name="some_bucket",
                        partition_definition=PartitionDefinition(
                            {'year': '2021', 'month': '01', 'day': '04', 'full_date': '20210104'}
                        )),
        BatchDefinition(execution_environment_name="test_environment",
                        data_connector_name="single_partitioner_data_connector",
                        data_asset_name="some_bucket",
                        partition_definition=PartitionDefinition(
                            {'year': '2021', 'month': '01', 'day': '03', 'full_date': '20210103'}
                        )),
        BatchDefinition(execution_environment_name="test_environment",
                        data_connector_name="single_partitioner_data_connector",
                        data_asset_name="some_bucket",
                        partition_definition=PartitionDefinition(
                            {'year': '2021', 'month': '01', 'day': '02', 'full_date': '20210102'}
                        )),
        BatchDefinition(execution_environment_name="test_environment",
                        data_connector_name="single_partitioner_data_connector",
                        data_asset_name="some_bucket",
                        partition_definition=PartitionDefinition(
                            {'year': '2021', 'month': '01', 'day': '01', 'full_date': '20210101'}
                        ))
    ]
    assert expected == sorted_batch_definition_list


def test_redundant_information_in_naming_convention_bucket_sorter_does_not_match_group(empty_data_context, tmp_path_factory):
    base_directory = str(tmp_path_factory.mktemp("logs"))
    create_files_in_directory(
        directory=base_directory,
        file_name_list=[
            "some_bucket/2021/01/01/log_file-20210101.txt.gz",
            "some_bucket/2021/01/02/log_file-20210102.txt.gz",
            "some_bucket/2021/01/03/log_file-20210103.txt.gz",
            "some_bucket/2021/01/04/log_file-20210104.txt.gz",
            "some_bucket/2021/01/05/log_file-20210105.txt.gz",
            "some_bucket/2021/01/06/log_file-20210106.txt.gz",
            "some_bucket/2021/01/07/log_file-20210107.txt.gz",
        ]
    )

    my_data_connector_yaml = yaml.load(f"""
          module_name: great_expectations.execution_environment.data_connector
          class_name: SinglePartitionFileDataConnector
          execution_environment_name: test_environment
          name: single_partitioner_data_connector
          base_directory: {base_directory}/
          glob_directive: "*/*/*/*/*.txt.gz"
          default_regex:
              group_names:
                  - data_asset_name
                  - year
                  - month
                  - day
                  - full_date
              pattern: (\\w{{11}})/(\\d{{4}})/(\\d{{2}})/(\\d{{2}})/log_file-(.*)\\.txt\\.gz
          sorters:
              - orderby: desc
                class_name: DateTimeSorter
                name: not_matching_anything

          """, Loader=yaml.FullLoader)

    my_data_connector = instantiate_class_from_config(
        config=my_data_connector_yaml,
        runtime_environment={
            "name": "single_partitioner_data_connector",
            "execution_environment_name": "test_environment",
            "data_context_root_directory": base_directory,
            "execution_engine": "BASE_ENGINE",
        },
        config_defaults={
            "module_name": "great_expectations.execution_environment.data_connector"
        },
    )

    with pytest.raises(ge_exceptions.DataConnectorError):
        sorted_batch_definition_list = my_data_connector.get_batch_definition_list_from_batch_request(BatchRequest(
            execution_environment_name="test_environment",
            data_connector_name="single_partitioner_data_connector",
            data_asset_name="some_bucket",
        ))


def test_redundant_information_in_naming_convention_bucket_too_many_sorters(empty_data_context, tmp_path_factory):
    base_directory = str(tmp_path_factory.mktemp("logs"))
    create_files_in_directory(
        directory=base_directory,
        file_name_list=[
            "some_bucket/2021/01/01/log_file-20210101.txt.gz",
            "some_bucket/2021/01/02/log_file-20210102.txt.gz",
            "some_bucket/2021/01/03/log_file-20210103.txt.gz",
            "some_bucket/2021/01/04/log_file-20210104.txt.gz",
            "some_bucket/2021/01/05/log_file-20210105.txt.gz",
            "some_bucket/2021/01/06/log_file-20210106.txt.gz",
            "some_bucket/2021/01/07/log_file-20210107.txt.gz",
        ]
    )

    my_data_connector_yaml = yaml.load(f"""
        module_name: great_expectations.execution_environment.data_connector
        class_name: SinglePartitionFileDataConnector
        execution_environment_name: test_environment
        name: single_partitioner_data_connector
        base_directory: {base_directory}/
        glob_directive: "*/*/*/*/*.txt.gz"
        default_regex:
            group_names:
                - data_asset_name
                - year
                - month
                - day
                - full_date
            pattern: (\\w{{11}})/(\\d{{4}})/(\\d{{2}})/(\\d{{2}})/log_file-(.*)\\.txt\\.gz
        sorters:
            - datetime_format: '%Y%m%d'
              orderby: desc
              class_name: DateTimeSorter
              name: timestamp
            - orderby: desc
              class_name: NumericSorter
              name: price
          """, Loader=yaml.FullLoader)

    my_data_connector = instantiate_class_from_config(
        config=my_data_connector_yaml,
        runtime_environment={
            "name": "single_partitioner_data_connector",
            "execution_environment_name": "test_environment",
            "data_context_root_directory": base_directory,
            "execution_engine": "BASE_ENGINE",
        },
        config_defaults={
            "module_name": "great_expectations.execution_environment.data_connector"
        },
    )

    with pytest.raises(ge_exceptions.DataConnectorError):
        sorted_batch_definition_list = my_data_connector.get_batch_definition_list_from_batch_request(BatchRequest(
            execution_environment_name="test_environment",
            data_connector_name="single_partitioner_data_connector",
            data_asset_name="some_bucket",
        ))
>>>>>>> 2d776a95
<|MERGE_RESOLUTION|>--- conflicted
+++ resolved
@@ -10,14 +10,9 @@
     PartitionDefinition,
 )
 from great_expectations.data_context.util import instantiate_class_from_config
-<<<<<<< HEAD
-from great_expectations.execution_environment.data_connector import (
-    SinglePartitionerDictDataConnector,
-=======
 from tests.test_utils import (
     create_fake_data_frame,
     create_files_in_directory,
->>>>>>> 2d776a95
 )
 from tests.test_utils import create_fake_data_frame, create_files_in_directory
 
@@ -31,11 +26,7 @@
         "directory/B-2.csv": create_fake_data_frame(),
     }
 
-<<<<<<< HEAD
-    my_data_connector = SinglePartitionerDictDataConnector(
-=======
     my_data_connector: SinglePartitionDictDataConnector = SinglePartitionDictDataConnector(
->>>>>>> 2d776a95
         name="my_data_connector",
         execution_environment_name="FAKE_EXECUTION_ENVIRONMENT_NAME",
         default_regex={
@@ -49,17 +40,6 @@
     assert my_data_connector.get_data_reference_list_count() == 4
     assert my_data_connector.get_unmatched_data_references() == []
 
-<<<<<<< HEAD
-    print(
-        my_data_connector.get_batch_definition_list_from_batch_request(
-            BatchRequest(
-                execution_environment_name="something",
-                data_connector_name="my_data_connector",
-                data_asset_name="something",
-            )
-        )
-    )
-=======
     # Illegal execution environment name
     with pytest.raises(ValueError):
         print(
@@ -71,7 +51,6 @@
                 )
             )
         )
->>>>>>> 2d776a95
 
 
 # TODO: <Alex>Can we come up with an explicit way of figuring out the data_asset_name instead of using the implicit mechanism (via "group_names")?</Alex>
@@ -94,12 +73,7 @@
 base_directory: my_base_directory/
 execution_environment_name: FAKE_EXECUTION_ENVIRONMENT_NAME
 
-<<<<<<< HEAD
-partitioner:
-    class_name: RegexPartitioner
-=======
 default_regex:
->>>>>>> 2d776a95
     pattern: (\\d{4})/(\\d{2})/(.+)-\\d+\\.csv
     group_names:
         - year_dir
@@ -117,149 +91,6 @@
     )
 
     my_data_connector.refresh_data_references_cache()
-<<<<<<< HEAD
-    assert (
-        len(
-            my_data_connector.get_batch_definition_list_from_batch_request(
-                BatchRequest(
-                    execution_environment_name="FAKE_EXECUTION_ENVIRONMENT_NAME",
-                    data_connector_name="my_data_connector",
-                    data_asset_name="alpha",
-                )
-            )
-        )
-        == 3
-    )
-    assert (
-        len(
-            my_data_connector.get_batch_definition_list_from_batch_request(
-                BatchRequest(
-                    data_connector_name="my_data_connector", data_asset_name="alpha",
-                )
-            )
-        )
-        == 3
-    )
-    assert (
-        len(
-            my_data_connector.get_batch_definition_list_from_batch_request(
-                BatchRequest(
-                    data_connector_name="my_data_connector", data_asset_name="beta",
-                )
-            )
-        )
-        == 4
-    )
-
-    assert my_data_connector.get_batch_definition_list_from_batch_request(
-        BatchRequest(
-            execution_environment_name="FAKE_EXECUTION_ENVIRONMENT_NAME",
-            data_connector_name="my_data_connector",
-            data_asset_name="alpha",
-            partition_request={"year_dir": "2020", "month_dir": "03",},
-        )
-    ) == [
-        BatchDefinition(
-            execution_environment_name="FAKE_EXECUTION_ENVIRONMENT_NAME",
-            data_connector_name="my_data_connector",
-            data_asset_name="alpha",
-            partition_definition=PartitionDefinition(year_dir="2020", month_dir="03",),
-        )
-    ]
-
-
-def test_example_with_explicit_data_asset_names(tmp_path_factory):
-    data_reference_dict = {
-        data_reference: create_fake_data_frame
-        for data_reference in [
-            "my_base_directory/alpha/files/go/here/alpha-202001.csv",
-            "my_base_directory/alpha/files/go/here/alpha-202002.csv",
-            "my_base_directory/alpha/files/go/here/alpha-202003.csv",
-            "my_base_directory/beta_here/beta-202001.txt",
-            "my_base_directory/beta_here/beta-202002.txt",
-            "my_base_directory/beta_here/beta-202003.txt",
-            "my_base_directory/beta_here/beta-202004.txt",
-            "my_base_directory/gamma-202001.csv",
-            "my_base_directory/gamma-202002.csv",
-            "my_base_directory/gamma-202003.csv",
-            "my_base_directory/gamma-202004.csv",
-            "my_base_directory/gamma-202005.csv",
-        ]
-    }
-
-    yaml_string = """
-class_name: SinglePartitionerDictDataConnector
-execution_environment_name: FAKE_EXECUTION_ENVIRONMENT_NAME
-base_directory: my_base_directory/
-# glob_directive: '*.csv'
-partitioner:
-    class_name: RegexPartitioner
-    pattern: .*\\/(.+)-(\\d{4})(\\d{2})\\.[csv|txt]
-    group_names:
-        - data_asset_name
-        - year_dir
-        - month_dir
-
-assets:
-    alpha:
-        base_directory: alpha/files/go/here/
-
-    beta:
-        base_directory: beta_here/
-        # glob_directive: '*.txt'
-
-    gamma:
-        base_directory:
-        # glob_directive: '*.txt'
-
-    """
-    config = yaml.load(yaml_string, Loader=yaml.FullLoader)
-    config["data_reference_dict"] = data_reference_dict
-    my_data_connector = instantiate_class_from_config(
-        config,
-        config_defaults={
-            "module_name": "great_expectations.execution_environment.data_connector"
-        },
-        runtime_environment={"name": "my_data_connector"},
-    )
-
-    my_data_connector.refresh_data_references_cache()
-
-    # FIXME: Abe 20201017 : These tests don't pass yet.
-    # I'm starting to think we might want to separate out this behavior into a different class.
-    assert len(my_data_connector.get_unmatched_data_references()) == 0
-    assert (
-        len(
-            my_data_connector.get_batch_definition_list_from_batch_request(
-                BatchRequest(
-                    data_connector_name="my_data_connector", data_asset_name="alpha",
-                )
-            )
-        )
-        == 3
-    )
-
-    assert (
-        len(
-            my_data_connector.get_batch_definition_list_from_batch_request(
-                BatchRequest(
-                    data_connector_name="my_data_connector", data_asset_name="beta",
-                )
-            )
-        )
-        == 4
-    )
-    assert (
-        len(
-            my_data_connector.get_batch_definition_list_from_batch_request(
-                BatchRequest(
-                    data_connector_name="my_data_connector", data_asset_name="gamma",
-                )
-            )
-        )
-        == 5
-    )
-=======
 
     # Test for an unknown execution environment
     with pytest.raises(ValueError):
@@ -402,7 +233,6 @@
 #         data_connector_name="my_data_connector",
 #         data_asset_name="gamma",
 #     ))) == 5
->>>>>>> 2d776a95
 
 
 def test_test_yaml_config_(empty_data_context, tmp_path_factory):
@@ -420,48 +250,6 @@
         ],
     )
 
-<<<<<<< HEAD
-    return_object = empty_data_context.test_yaml_config(
-        f"""
-    module_name: great_expectations.execution_environment.data_connector
-    class_name: SinglePartitionerFileDataConnector
-    execution_environment_name: FAKE_EXECUTION_ENVIRONMENT
-    name: TEST_DATA_CONNECTOR
-    base_directory: {base_directory}/
-    glob_directive: "*/*/*.csv"
-    partitioner:
-        class_name: RegexPartitioner
-        group_names:
-            - year_dir
-            - month_dir
-            - data_asset_name
-        pattern: (\\d{{4}})/(\\d{{2}})/(.*)-.*\\.csv
-        """,
-        return_mode="return_object",
-    )
-
-    assert return_object == {
-        "class_name": "SinglePartitionerFileDataConnector",
-        "data_asset_count": 2,
-        "example_data_asset_names": ["alpha", "beta"],
-        "assets": {
-            "alpha": {
-                "example_data_references": [
-                    "2020/01/alpha-*.csv",
-                    "2020/02/alpha-*.csv",
-                    "2020/03/alpha-*.csv",
-                ],
-                "batch_definition_count": 3,
-            },
-            "beta": {
-                "example_data_references": [
-                    "2020/02/beta-*.csv",
-                    "2020/03/beta-*.csv",
-                    "2020/04/beta-*.csv",
-                ],
-                "batch_definition_count": 4,
-            },
-=======
     return_object = empty_data_context.test_yaml_config(f"""
 module_name: great_expectations.execution_environment.data_connector
 class_name: SinglePartitionFileDataConnector
@@ -495,7 +283,6 @@
                 "example_data_references": ["2020/01/beta-*.csv", "2020/02/beta-*.csv", "2020/03/beta-*.csv"],
                 "batch_definition_count": 4
             }
->>>>>>> 2d776a95
         },
         "example_unmatched_data_references": [],
         "unmatched_data_reference_count": 0,
@@ -544,28 +331,6 @@
     )
 
     assert return_object == {
-<<<<<<< HEAD
-        "class_name": "SinglePartitionerFileDataConnector",
-        "data_asset_count": 2,
-        "example_data_asset_names": ["alpha", "beta"],
-        "assets": {
-            "alpha": {
-                "example_data_references": [
-                    "2020/01/alpha-*.csv",
-                    "2020/02/alpha-*.csv",
-                    "2020/03/alpha-*.csv",
-                ],
-                "batch_definition_count": 3,
-            },
-            "beta": {
-                "example_data_references": [
-                    "2020/02/beta-*.csv",
-                    "2020/03/beta-*.csv",
-                    "2020/04/beta-*.csv",
-                ],
-                "batch_definition_count": 4,
-            },
-=======
         "class_name": "SinglePartitionFileDataConnector",
         "data_asset_count": 2,
         "example_data_asset_names": [
@@ -581,7 +346,6 @@
                 "example_data_references": ["2020/01/beta-*.csv", "2020/02/beta-*.csv", "2020/03/beta-*.csv"],
                 "batch_definition_count": 4
             }
->>>>>>> 2d776a95
         },
         "example_unmatched_data_references": [],
         "unmatched_data_reference_count": 0,
@@ -602,33 +366,14 @@
         execution_environment_name="FAKE_EXECUTION_ENVIRONMENT",
         default_regex={
             "pattern": "(.+)-(\\d+)\\.csv",
-<<<<<<< HEAD
-            "group_names": ["data_asset_name", "number"],
-        },
-=======
             # TODO: <Alex>Accommodating "data_asset_name" inside partition_definition (e.g., via "group_names") is problematic; idea: resurrect the Partition class.</Alex>
             "group_names": ["data_asset_name", "number"]
         }
->>>>>>> 2d776a95
     )
 
     self_check_return_object = my_data_connector.self_check()
 
     assert self_check_return_object == {
-<<<<<<< HEAD
-        "class_name": "SinglePartitionerDictDataConnector",
-        "data_asset_count": 2,
-        "example_data_asset_names": ["A", "B"],
-        "assets": {
-            "A": {
-                "example_data_references": ["A-100.csv", "A-101.csv"],
-                "batch_definition_count": 2,
-            },
-            "B": {
-                "example_data_references": ["B-1.csv", "B-2.csv"],
-                "batch_definition_count": 2,
-            },
-=======
         "class_name": "SinglePartitionDictDataConnector",
         "data_asset_count": 2,
         "example_data_asset_names": [
@@ -644,7 +389,6 @@
                 "example_data_references": ["B-1.csv", "B-2.csv"],
                 "batch_definition_count": 2
             }
->>>>>>> 2d776a95
         },
         "example_unmatched_data_references": [],
         "unmatched_data_reference_count": 0,
@@ -673,24 +417,6 @@
     self_check_return_object = my_data_connector.self_check()
 
     assert self_check_return_object == {
-<<<<<<< HEAD
-        "class_name": "SinglePartitionerDictDataConnector",
-        "data_asset_count": 2,
-        "example_data_asset_names": ["A", "B"],
-        "assets": {
-            "A": {
-                "example_data_references": ["A-100.csv", "A-101.csv"],
-                "batch_definition_count": 2,
-            },
-            "B": {
-                "example_data_references": ["B-1.csv", "B-2.csv"],
-                "batch_definition_count": 2,
-            },
-        },
-        "example_unmatched_data_references": ["CCC.csv"],
-        "unmatched_data_reference_count": 1,
-    }
-=======
         "class_name": "SinglePartitionDictDataConnector",
         "data_asset_count": 2,
         "example_data_asset_names": [
@@ -1208,5 +934,4 @@
             execution_environment_name="test_environment",
             data_connector_name="single_partitioner_data_connector",
             data_asset_name="some_bucket",
-        ))
->>>>>>> 2d776a95
+        ))