--- conflicted
+++ resolved
@@ -1,57 +1,27 @@
+import pytest
+import pandas as pd
+import yaml
+
 from typing import List
 
-import pandas as pd
-import pytest
-import yaml
-
+from great_expectations.execution_environment.execution_environment import ExecutionEnvironment
+from great_expectations.execution_environment.data_connector import RuntimeDataConnector
+from great_expectations.core.id_dict import PartitionDefinition
+from great_expectations.core.batch import (
+    BatchRequest,
+    BatchDefinition,
+    BatchSpec,
+)
+from great_expectations.execution_environment.types import (
+    RuntimeDataBatchSpec,
+)
+from great_expectations.data_context.util import instantiate_class_from_config
 import great_expectations.exceptions as ge_exceptions
-from great_expectations.core.batch import BatchDefinition, BatchRequest, BatchSpec
-from great_expectations.core.id_dict import PartitionDefinition
-from great_expectations.data_context.util import instantiate_class_from_config
-from great_expectations.execution_environment.data_connector import RuntimeDataConnector
-from great_expectations.execution_environment.execution_environment import (
-    ExecutionEnvironment,
-)
-from great_expectations.execution_environment.types import RuntimeDataBatchSpec
-
-
-@pytest.fixture
-def basic_execution_environment(tmp_path_factory):
-    base_directory: str = str(
-        tmp_path_factory.mktemp("basic_execution_environment_runtime_data_connector")
-    )
-
-    basic_execution_environment: ExecutionEnvironment = instantiate_class_from_config(
-        config=yaml.load(
-            f"""
-class_name: ExecutionEnvironment
-
-data_connectors:
-    test_runtime_data_connector:
-        module_name: great_expectations.execution_environment.data_connector
-        class_name: RuntimeDataConnector
-        runtime_keys:
-        - pipeline_stage_name
-        - run_id
-        - custom_key_0
-
-execution_engine:
-    class_name: PandasExecutionEngine
-
-    """,
-            Loader=yaml.FullLoader,
-        ),
-        runtime_environment={"name": "my_execution_environment",},
-        config_defaults={"module_name": "great_expectations.execution_environment",},
-    )
-
-    return basic_execution_environment
 
 
 def test_self_check(basic_execution_environment):
-    test_runtime_data_connector: RuntimeDataConnector = basic_execution_environment.data_connectors[
-        "test_runtime_data_connector"
-    ]
+    test_runtime_data_connector: RuntimeDataConnector = \
+        basic_execution_environment.data_connectors["test_runtime_data_connector"]
 
     assert test_runtime_data_connector.self_check() == {
         "class_name": "RuntimeDataConnector",
@@ -60,31 +30,26 @@
         "data_assets": {
             "IN_MEMORY_DATA_ASSET": {
                 "batch_definition_count": 1,
-                "example_data_references": [""],
+                "example_data_references": [""]
             }
         },
         "unmatched_data_reference_count": 0,
         "example_unmatched_data_references": [],
-<<<<<<< HEAD
-=======
         "example_data_reference": {}
->>>>>>> 553f1c22
     }
 
 
 def test_error_checking(basic_execution_environment):
     test_df: pd.DataFrame = pd.DataFrame(data={"col1": [1, 2], "col2": [3, 4]})
 
-    test_runtime_data_connector: RuntimeDataConnector = basic_execution_environment.data_connectors[
-        "test_runtime_data_connector"
-    ]
+    test_runtime_data_connector: RuntimeDataConnector = \
+        basic_execution_environment.data_connectors["test_runtime_data_connector"]
 
     # Test for an unknown execution environment
     with pytest.raises(ValueError):
         # noinspection PyUnusedLocal
-        batch_definition_list: List[
-            BatchDefinition
-        ] = test_runtime_data_connector.get_batch_definition_list_from_batch_request(
+        batch_definition_list: List[BatchDefinition] = \
+            test_runtime_data_connector.get_batch_definition_list_from_batch_request(
             batch_request=BatchRequest(
                 execution_environment_name="non_existent_execution_environment",
                 data_connector_name="test_runtime_data_connector",
@@ -95,9 +60,8 @@
     # Test for an unknown data_connector
     with pytest.raises(ValueError):
         # noinspection PyUnusedLocal
-        batch_definition_list: List[
-            BatchDefinition
-        ] = test_runtime_data_connector.get_batch_definition_list_from_batch_request(
+        batch_definition_list: List[BatchDefinition] = \
+            test_runtime_data_connector.get_batch_definition_list_from_batch_request(
             batch_request=BatchRequest(
                 execution_environment_name=basic_execution_environment.name,
                 data_connector_name="non_existent_data_connector",
@@ -108,54 +72,53 @@
     # Test for illegal absence of partition_request when batch_data is specified
     with pytest.raises(ge_exceptions.DataConnectorError):
         # noinspection PyUnusedLocal
-        batch_definition_list: List[
-            BatchDefinition
-        ] = test_runtime_data_connector.get_batch_definition_list_from_batch_request(
-            batch_request=BatchRequest(
-                execution_environment_name=basic_execution_environment.name,
-                data_connector_name="test_runtime_data_connector",
-                data_asset_name="my_data_asset",
-                batch_data=test_df,
-                partition_request=None,
-            )
-        )
+        batch_definition_list: List[BatchDefinition] = \
+            test_runtime_data_connector.get_batch_definition_list_from_batch_request(
+                batch_request=BatchRequest(
+                    execution_environment_name=basic_execution_environment.name,
+                    data_connector_name="test_runtime_data_connector",
+                    data_asset_name="my_data_asset",
+                    batch_data=test_df,
+                    partition_request=None,
+                )
+            )
 
     # Test for illegal nullity of partition_request["partition_identifiers"] when batch_data is specified
-    partition_request: dict = {"partition_identifiers": None}
-    with pytest.raises(ge_exceptions.DataConnectorError):
-        # noinspection PyUnusedLocal
-        batch_definition_list: List[
-            BatchDefinition
-        ] = test_runtime_data_connector.get_batch_definition_list_from_batch_request(
-            batch_request=BatchRequest(
-                execution_environment_name=basic_execution_environment.name,
-                data_connector_name="test_runtime_data_connector",
-                data_asset_name="my_data_asset",
-                batch_data=test_df,
-                partition_request=partition_request,
-            )
-        )
+    partition_request: dict = {
+        "partition_identifiers": None
+    }
+    with pytest.raises(ge_exceptions.DataConnectorError):
+        # noinspection PyUnusedLocal
+        batch_definition_list: List[BatchDefinition] = \
+            test_runtime_data_connector.get_batch_definition_list_from_batch_request(
+                batch_request=BatchRequest(
+                    execution_environment_name=basic_execution_environment.name,
+                    data_connector_name="test_runtime_data_connector",
+                    data_asset_name="my_data_asset",
+                    batch_data=test_df,
+                    partition_request=partition_request,
+                )
+            )
 
     # Test for illegal falsiness of partition_request["partition_identifiers"] when batch_data is specified
-    partition_request: dict = {"partition_identifiers": {}}
-    with pytest.raises(ge_exceptions.DataConnectorError):
-        # noinspection PyUnusedLocal
-        batch_definition_list: List[
-            BatchDefinition
-        ] = test_runtime_data_connector.get_batch_definition_list_from_batch_request(
-            batch_request=BatchRequest(
-                execution_environment_name=basic_execution_environment.name,
-                data_connector_name="test_runtime_data_connector",
-                data_asset_name="my_data_asset",
-                batch_data=test_df,
-                partition_request=partition_request,
-            )
-        )
-
-
-def test_partition_request_and_runtime_keys_success_all_keys_present(
-    basic_execution_environment,
-):
+    partition_request: dict = {
+        "partition_identifiers": {}
+    }
+    with pytest.raises(ge_exceptions.DataConnectorError):
+        # noinspection PyUnusedLocal
+        batch_definition_list: List[BatchDefinition] = \
+            test_runtime_data_connector.get_batch_definition_list_from_batch_request(
+                batch_request=BatchRequest(
+                    execution_environment_name=basic_execution_environment.name,
+                    data_connector_name="test_runtime_data_connector",
+                    data_asset_name="my_data_asset",
+                    batch_data=test_df,
+                    partition_request=partition_request,
+                )
+            )
+
+
+def test_partition_request_and_runtime_keys_success_all_keys_present(basic_execution_environment):
     test_df: pd.DataFrame = pd.DataFrame(data={"col1": [1, 2], "col2": [3, 4]})
 
     partition_request: dict
@@ -164,53 +127,48 @@
         "partition_identifiers": {
             "pipeline_stage_name": "core_processing",
             "run_id": 1234567890,
+            "custom_key_0": "custom_value_0"
+        }
+    }
+
+    test_runtime_data_connector: RuntimeDataConnector = \
+        basic_execution_environment.data_connectors["test_runtime_data_connector"]
+
+    # Verify that all keys in partition_request are acceptable as runtime_keys (using batch count).
+    batch_request: dict = {
+        "execution_environment_name": basic_execution_environment.name,
+        "data_connector_name": test_runtime_data_connector.name,
+        "data_asset_name": "IN_MEMORY_DATA_ASSET",
+        "batch_data": test_df,
+        "partition_request": partition_request,
+        "limit": None,
+    }
+    batch_request: BatchRequest = BatchRequest(**batch_request)
+
+    batch_definition_list: List[BatchDefinition] = \
+        test_runtime_data_connector.get_batch_definition_list_from_batch_request(
+            batch_request=batch_request
+        )
+
+    assert len(batch_definition_list) == 1
+
+
+def test_partition_request_and_runtime_keys_error_illegal_keys(basic_execution_environment):
+    test_df: pd.DataFrame = pd.DataFrame(data={"col1": [1, 2], "col2": [3, 4]})
+
+    partition_request: dict
+
+    partition_request = {
+        "partition_identifiers": {
+            "pipeline_stage_name": "core_processing",
+            "run_id": 1234567890,
             "custom_key_0": "custom_value_0",
-        }
-    }
-
-    test_runtime_data_connector: RuntimeDataConnector = basic_execution_environment.data_connectors[
-        "test_runtime_data_connector"
-    ]
-
-    # Verify that all keys in partition_request are acceptable as runtime_keys (using batch count).
-    batch_request: dict = {
-        "execution_environment_name": basic_execution_environment.name,
-        "data_connector_name": test_runtime_data_connector.name,
-        "data_asset_name": "IN_MEMORY_DATA_ASSET",
-        "batch_data": test_df,
-        "partition_request": partition_request,
-        "limit": None,
-    }
-    batch_request: BatchRequest = BatchRequest(**batch_request)
-
-    batch_definition_list: List[
-        BatchDefinition
-    ] = test_runtime_data_connector.get_batch_definition_list_from_batch_request(
-        batch_request=batch_request
-    )
-
-    assert len(batch_definition_list) == 1
-
-
-def test_partition_request_and_runtime_keys_error_illegal_keys(
-    basic_execution_environment,
-):
-    test_df: pd.DataFrame = pd.DataFrame(data={"col1": [1, 2], "col2": [3, 4]})
-
-    partition_request: dict
-
-    partition_request = {
-        "partition_identifiers": {
-            "pipeline_stage_name": "core_processing",
-            "run_id": 1234567890,
-            "custom_key_0": "custom_value_0",
-            "custom_key_1": "custom_value_1",
-        }
-    }
-
-    test_runtime_data_connector: RuntimeDataConnector = basic_execution_environment.data_connectors[
-        "test_runtime_data_connector"
-    ]
+            "custom_key_1": "custom_value_1"
+        }
+    }
+
+    test_runtime_data_connector: RuntimeDataConnector = \
+        basic_execution_environment.data_connectors["test_runtime_data_connector"]
 
     # Insure that keys in partition_request["partition_identifiers"] that are not among runtime_keys declared in configuration
     # are not accepted.  In this test, all legal keys plus a single illegal key are present.
@@ -226,17 +184,19 @@
 
     with pytest.raises(ge_exceptions.DataConnectorError):
         # noinspection PyUnusedLocal
-        batch_definition_list: List[
-            BatchDefinition
-        ] = test_runtime_data_connector.get_batch_definition_list_from_batch_request(
-            batch_request=batch_request
-        )
-
-    partition_request = {"partition_identifiers": {"unknown_key": "some_value"}}
-
-    test_runtime_data_connector: RuntimeDataConnector = basic_execution_environment.data_connectors[
-        "test_runtime_data_connector"
-    ]
+        batch_definition_list: List[BatchDefinition] = \
+            test_runtime_data_connector.get_batch_definition_list_from_batch_request(
+                batch_request=batch_request
+            )
+
+    partition_request = {
+        "partition_identifiers": {
+            "unknown_key": "some_value"
+        }
+    }
+
+    test_runtime_data_connector: RuntimeDataConnector = \
+        basic_execution_environment.data_connectors["test_runtime_data_connector"]
 
     # Insure that keys in partition_request["partition_identifiers"] that are not among runtime_keys declared in configuration
     # are not accepted.  In this test, a single illegal key is present.
@@ -252,37 +212,34 @@
 
     with pytest.raises(ge_exceptions.DataConnectorError):
         # noinspection PyUnusedLocal
-        batch_definition_list: List[
-            BatchDefinition
-        ] = test_runtime_data_connector.get_batch_definition_list_from_batch_request(
-            batch_request=batch_request
-        )
+        batch_definition_list: List[BatchDefinition] = \
+            test_runtime_data_connector.get_batch_definition_list_from_batch_request(
+                batch_request=batch_request
+            )
 
 
 def test_get_available_data_asset_names(basic_execution_environment):
-    test_runtime_data_connector: RuntimeDataConnector = basic_execution_environment.data_connectors[
-        "test_runtime_data_connector"
-    ]
+    test_runtime_data_connector: RuntimeDataConnector = \
+        basic_execution_environment.data_connectors["test_runtime_data_connector"]
 
     expected_available_data_asset_names: List[str] = ["IN_MEMORY_DATA_ASSET"]
 
-    available_data_asset_names: List[
-        str
-    ] = test_runtime_data_connector.get_available_data_asset_names()
+    available_data_asset_names: List[str] = test_runtime_data_connector.get_available_data_asset_names()
 
     assert available_data_asset_names == expected_available_data_asset_names
 
 
-def test_get_batch_definition_list_from_batch_request_length_one(
-    basic_execution_environment,
-):
-    test_df: pd.DataFrame = pd.DataFrame(data={"col1": [1, 2], "col2": [3, 4]})
-
-    partition_request: dict = {"partition_identifiers": {"run_id": 1234567890,}}
-
-    test_runtime_data_connector: RuntimeDataConnector = basic_execution_environment.data_connectors[
-        "test_runtime_data_connector"
-    ]
+def test_get_batch_definition_list_from_batch_request_length_one(basic_execution_environment):
+    test_df: pd.DataFrame = pd.DataFrame(data={"col1": [1, 2], "col2": [3, 4]})
+
+    partition_request: dict = {
+        "partition_identifiers": {
+            "run_id": 1234567890,
+        }
+    }
+
+    test_runtime_data_connector: RuntimeDataConnector = \
+        basic_execution_environment.data_connectors["test_runtime_data_connector"]
 
     batch_request: dict = {
         "execution_environment_name": basic_execution_environment.name,
@@ -299,31 +256,29 @@
             execution_environment_name="my_execution_environment",
             data_connector_name="test_runtime_data_connector",
             data_asset_name="IN_MEMORY_DATA_ASSET",
-            partition_definition=PartitionDefinition(
-                partition_request["partition_identifiers"]
-            ),
+            partition_definition=PartitionDefinition(partition_request["partition_identifiers"])
         )
     ]
 
-    batch_definition_list: List[
-        BatchDefinition
-    ] = test_runtime_data_connector.get_batch_definition_list_from_batch_request(
-        batch_request=batch_request
-    )
+    batch_definition_list: List[BatchDefinition] = \
+        test_runtime_data_connector.get_batch_definition_list_from_batch_request(
+            batch_request=batch_request
+        )
 
     assert batch_definition_list == expected_batch_definition_list
 
 
-def test_get_batch_definition_list_from_batch_request_length_zero(
-    basic_execution_environment,
-):
-    test_df: pd.DataFrame = pd.DataFrame(data={"col1": [1, 2], "col2": [3, 4]})
-
-    partition_request: dict = {"partition_identifiers": {"run_id": 1234567890,}}
-
-    test_runtime_data_connector: RuntimeDataConnector = basic_execution_environment.data_connectors[
-        "test_runtime_data_connector"
-    ]
+def test_get_batch_definition_list_from_batch_request_length_zero(basic_execution_environment):
+    test_df: pd.DataFrame = pd.DataFrame(data={"col1": [1, 2], "col2": [3, 4]})
+
+    partition_request: dict = {
+        "partition_identifiers": {
+            "run_id": 1234567890,
+        }
+    }
+
+    test_runtime_data_connector: RuntimeDataConnector = \
+        basic_execution_environment.data_connectors["test_runtime_data_connector"]
 
     batch_request: dict = {
         "execution_environment_name": basic_execution_environment.name,
@@ -335,40 +290,36 @@
     }
     batch_request: BatchRequest = BatchRequest(**batch_request)
 
-    batch_definition_list: List[
-        BatchDefinition
-    ] = test_runtime_data_connector.get_batch_definition_list_from_batch_request(
-        batch_request=batch_request
-    )
+    batch_definition_list: List[BatchDefinition] = \
+        test_runtime_data_connector.get_batch_definition_list_from_batch_request(
+            batch_request=batch_request
+        )
 
     assert len(batch_definition_list) == 0
 
 
 def test__get_data_reference_list(basic_execution_environment):
-    test_runtime_data_connector: RuntimeDataConnector = basic_execution_environment.data_connectors[
-        "test_runtime_data_connector"
-    ]
+    test_runtime_data_connector: RuntimeDataConnector = \
+        basic_execution_environment.data_connectors["test_runtime_data_connector"]
 
     expected_data_reference_list: List[str] = [""]
 
     # noinspection PyProtectedMember
-    data_reference_list: List[
-        str
-    ] = test_runtime_data_connector._get_data_reference_list()
+    data_reference_list: List[str] = test_runtime_data_connector._get_data_reference_list()
 
     assert data_reference_list == expected_data_reference_list
 
 
-def test__generate_batch_spec_parameters_from_batch_definition(
-    basic_execution_environment,
-):
-    partition_request: dict = {
-        "partition_identifiers": {"custom_key_0": "staging", "run_id": 1234567890,}
-    }
-
-    test_runtime_data_connector: RuntimeDataConnector = basic_execution_environment.data_connectors[
-        "test_runtime_data_connector"
-    ]
+def test__generate_batch_spec_parameters_from_batch_definition(basic_execution_environment):
+    partition_request: dict = {
+        "partition_identifiers": {
+            "custom_key_0": "staging",
+            "run_id": 1234567890,
+        }
+    }
+
+    test_runtime_data_connector: RuntimeDataConnector = \
+        basic_execution_environment.data_connectors["test_runtime_data_connector"]
 
     expected_batch_spec_parameters: dict = {}
 
@@ -378,9 +329,7 @@
             execution_environment_name="my_execution_environment",
             data_connector_name="test_runtime_data_connector",
             data_asset_name="my_data_asset",
-            partition_definition=PartitionDefinition(
-                partition_request["partition_identifiers"]
-            ),
+            partition_definition=PartitionDefinition(partition_request["partition_identifiers"])
         )
     )
 
@@ -389,12 +338,14 @@
 
 def test__build_batch_spec(basic_execution_environment):
     partition_request: dict = {
-        "partition_identifiers": {"custom_key_0": "staging", "run_id": 1234567890,}
-    }
-
-    test_runtime_data_connector: RuntimeDataConnector = basic_execution_environment.data_connectors[
-        "test_runtime_data_connector"
-    ]
+        "partition_identifiers": {
+            "custom_key_0": "staging",
+            "run_id": 1234567890,
+        }
+    }
+
+    test_runtime_data_connector: RuntimeDataConnector = \
+        basic_execution_environment.data_connectors["test_runtime_data_connector"]
 
     # noinspection PyProtectedMember
     batch_spec: BatchSpec = test_runtime_data_connector.build_batch_spec(
@@ -402,12 +353,11 @@
             execution_environment_name="my_execution_environment",
             data_connector_name="test_runtime_data_connector",
             data_asset_name="my_data_asset",
-            partition_definition=PartitionDefinition(
-                partition_request["partition_identifiers"]
-            ),
+            partition_definition=PartitionDefinition(partition_request["partition_identifiers"])
         ),
-        batch_data=pd.DataFrame({"x": range(10)}),
+        batch_data=pd.DataFrame({"x": range(10)})
     )
     assert type(batch_spec) == RuntimeDataBatchSpec
-    assert set(batch_spec.keys()) == {"batch_data"}
-    assert batch_spec["batch_data"].shape == (10, 1)+    assert set(batch_spec.keys()) == set(["batch_data"])
+    assert batch_spec["batch_data"].shape == (10, 1)
+    