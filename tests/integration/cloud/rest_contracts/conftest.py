--- conflicted
+++ resolved
@@ -9,11 +9,6 @@
 
 import pact
 import pytest
-<<<<<<< HEAD
-from pact import Consumer, Pact, Provider
-from pact.matchers import Matcher
-=======
->>>>>>> 1ecdffc7
 from typing_extensions import Annotated, TypeAlias  # noqa: TCH002
 
 from great_expectations.compatibility import pydantic
@@ -32,13 +27,9 @@
 
 JsonData: TypeAlias = Union[None, int, str, bool, List[Any], Dict[str, Any]]
 
-<<<<<<< HEAD
-PactBody: TypeAlias = Union[Dict[str, Union[JsonData, Matcher]], Matcher]
-=======
 PactBody: TypeAlias = Union[
     Dict[str, Union[JsonData, pact.matchers.Matcher]], pact.matchers.Matcher
 ]
->>>>>>> 1ecdffc7
 
 
 @pytest.fixture
