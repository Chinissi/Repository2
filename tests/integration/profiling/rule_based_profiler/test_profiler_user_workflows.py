--- conflicted
+++ resolved
@@ -409,141 +409,6 @@
     assert not usage_stats_invalid_messages_exist(messages=caplog.messages)
 
 
-<<<<<<< HEAD
-@freeze_time(TIMESTAMP)
-@pytest.mark.slow  # 0.86s
-@pytest.mark.big
-def test_alice_expect_column_values_to_match_regex_auto_yes_default_profiler_config_yes_custom_profiler_config_no(
-    alice_validator: Validator,
-) -> None:
-    validator: Validator = alice_validator
-
-    result: ExpectationValidationResult = validator.expect_column_values_to_match_regex(
-        column="id",
-        result_format="SUMMARY",
-        auto=True,
-    )
-
-    assert result.success
-
-    expectation_config_kwargs: dict = result.expectation_config.kwargs
-
-    assert expectation_config_kwargs["regex"] in [
-        r"\d+",
-        r"-?\d+",
-        r"-?\d+(?:\.\d*)?",
-        r"[A-Za-z0-9\.,;:!?()\"'%\-]+",
-    ]
-
-    expectation_config_kwargs.pop("regex")
-    assert expectation_config_kwargs == {
-        "auto": True,
-        "batch_id": "cf28d8229c247275c8cc0f41b4ceb62d",
-        "column": "id",
-        "mostly": 1.0,
-        "result_format": "SUMMARY",
-    }
-
-
-@freeze_time(TIMESTAMP)
-@pytest.mark.big
-def test_alice_expect_column_values_to_not_match_regex_auto_yes_default_profiler_config_yes_custom_profiler_config_no(
-    alice_validator: Validator,
-) -> None:
-    validator: Validator = alice_validator
-
-    result: ExpectationValidationResult = (
-        validator.expect_column_values_to_not_match_regex(
-            column="id",
-            result_format="SUMMARY",
-            auto=True,
-        )
-    )
-
-    assert not result.success
-
-    expectation_config_kwargs: dict = result.expectation_config.kwargs
-
-    assert expectation_config_kwargs["regex"] in [
-        r"\d+",
-        r"-?\d+",
-        r"-?\d+(?:\.\d*)?",
-        r"[A-Za-z0-9\.,;:!?()\"'%\-]+",
-    ]
-
-    expectation_config_kwargs.pop("regex")
-    assert expectation_config_kwargs == {
-        "auto": True,
-        "batch_id": "cf28d8229c247275c8cc0f41b4ceb62d",
-        "column": "id",
-        "mostly": 1.0,
-        "result_format": "SUMMARY",
-    }
-
-
-@freeze_time(TIMESTAMP)
-@pytest.mark.slow  # 1.38s
-@pytest.mark.big
-def test_alice_expect_column_values_to_match_stftime_format_auto_yes_default_profiler_config_yes_custom_profiler_config_no(
-    alice_validator: Validator,
-) -> None:
-    validator: Validator = alice_validator
-
-    result: ExpectationValidationResult = (
-        validator.expect_column_values_to_match_strftime_format(
-            column="event_ts",
-            result_format="SUMMARY",
-            auto=True,
-        )
-    )
-
-    assert result.success
-
-    expectation_config_kwargs: dict = result.expectation_config.kwargs
-    assert expectation_config_kwargs == {
-        "auto": True,
-        "batch_id": "cf28d8229c247275c8cc0f41b4ceb62d",
-        "column": "event_ts",
-        "mostly": 1.0,
-        "strftime_format": "%Y-%m-%d %H:%M:%S",
-        "result_format": "SUMMARY",
-    }
-
-
-@freeze_time(TIMESTAMP)
-@pytest.mark.slow  # 1.26s
-@pytest.mark.big
-def test_alice_expect_column_value_lengths_to_be_between_auto_yes_default_profiler_config_yes_custom_profiler_config_no(
-    alice_validator: Validator,
-) -> None:
-    validator: Validator = alice_validator
-
-    result: ExpectationValidationResult = (
-        validator.expect_column_value_lengths_to_be_between(
-            column="user_agent",
-            result_format="SUMMARY",
-            auto=True,
-        )
-    )
-
-    assert result.success
-
-    expectation_config_kwargs: dict = result.expectation_config.kwargs
-    assert expectation_config_kwargs == {
-        "auto": True,
-        "batch_id": "cf28d8229c247275c8cc0f41b4ceb62d",
-        "column": "user_agent",
-        "max_value": 115,  # Chetan - 20220516 - Note that all values in the dataset are of equal length
-        "min_value": 115,  # TODO - we should add an additional test upon using an updated dataset (confirmed behavior through UAT)
-        "mostly": 1.0,
-        "result_format": "SUMMARY",
-        "strict_max": False,
-        "strict_min": False,
-    }
-
-
-=======
->>>>>>> 1c2d01f0
 # noinspection PyUnusedLocal
 @pytest.mark.slow  # 1.16s
 @pytest.mark.big
@@ -894,117 +759,6 @@
     assert not usage_stats_invalid_messages_exist(messages=caplog.messages)
 
 
-<<<<<<< HEAD
-@pytest.mark.skipif(
-    version.parse(np.version.version) < version.parse("1.21.0"),
-    reason="requires numpy version 1.21.0 or newer",
-)
-@freeze_time(TIMESTAMP)
-@pytest.mark.big
-def test_bobby_expect_column_values_to_be_between_auto_yes_default_profiler_config_yes_custom_profiler_config_no(
-    bobby_validator: Validator,
-    set_consistent_seed_within_numeric_metric_range_multi_batch_parameter_builder,
-):
-    validator: Validator = bobby_validator
-
-    column_name: str = "fare_amount"
-
-    result: ExpectationValidationResult
-
-    result = validator.expect_column_values_to_be_between(
-        column=column_name,
-        result_format="SUMMARY",
-        auto=True,
-        profiler_config=None,
-    )
-    assert result.success
-    assert result.expectation_config["kwargs"] == {
-        "column": "fare_amount",
-        "min_value": -52.0,
-        "max_value": 3004.0,
-        "strict_min": False,
-        "strict_max": False,
-        "mostly": 1.0,
-        "result_format": "SUMMARY",
-        "auto": True,
-        "profiler_config": None,
-        "batch_id": "90bb41c1fbd7c71c05dbc8695320af71",
-    }
-
-    result = validator.expect_column_values_to_be_between(
-        column=column_name,
-        min_value=0.0,
-        result_format="SUMMARY",
-        auto=True,
-        profiler_config=None,
-    )
-    assert not result.success
-    assert result.expectation_config["kwargs"] == {
-        "column": "fare_amount",
-        "min_value": 0.0,
-        "max_value": 3004.0,
-        "strict_min": False,
-        "strict_max": False,
-        "mostly": 1.0,
-        "result_format": "SUMMARY",
-        "auto": True,
-        "profiler_config": None,
-        "batch_id": "90bb41c1fbd7c71c05dbc8695320af71",
-    }
-
-    result = validator.expect_column_values_to_be_between(
-        column=column_name,
-        min_value=0.0,
-        mostly=8.75e-1,
-        result_format="SUMMARY",
-        auto=True,
-        profiler_config=None,
-    )
-    assert result.success
-    assert result.expectation_config["kwargs"] == {
-        "column": "fare_amount",
-        "min_value": 0.0,
-        "max_value": 3004.0,
-        "strict_min": False,
-        "strict_max": False,
-        "mostly": 8.75e-1,
-        "result_format": "SUMMARY",
-        "auto": True,
-        "profiler_config": None,
-        "batch_id": "90bb41c1fbd7c71c05dbc8695320af71",
-    }
-
-    with pytest.raises(gx_exceptions.MetricResolutionError) as e:
-        # noinspection PyUnusedLocal
-        result = validator.expect_column_values_to_be_between(
-            column=column_name,
-            mostly=1.0,
-            result_format="SUMMARY",
-            auto=False,
-            profiler_config=None,
-        )
-    assert "min_value and max_value cannot both be None" in str(e.value)
-
-    result = validator.expect_column_values_to_be_between(
-        column=column_name,
-        min_value=-52.0,
-        max_value=3004.0,
-        mostly=1.0,
-        result_format="SUMMARY",
-    )
-    assert result.success
-    assert result.expectation_config["kwargs"] == {
-        "column": "fare_amount",
-        "min_value": -52.0,
-        "max_value": 3004.0,
-        "mostly": 1.0,
-        "result_format": "SUMMARY",
-        "batch_id": "90bb41c1fbd7c71c05dbc8695320af71",
-    }
-
-
-=======
->>>>>>> 1c2d01f0
 class HasStaticDefaultProfiler(Protocol):
     default_profiler_config: RuleBasedProfilerConfig
     # I'd like to force the key "profiler_config" to be present in the following dict.
@@ -1040,477 +794,6 @@
     version.parse(np.version.version) < version.parse("1.21.0"),
     reason="requires numpy version 1.21.0 or newer",
 )
-<<<<<<< HEAD
-@freeze_time(TIMESTAMP)
-@pytest.mark.big
-def test_bobby_expect_column_values_to_be_between_auto_yes_default_profiler_config_yes_custom_profiler_config_yes(
-    bobby_columnar_table_multi_batch_deterministic_data_context,
-    bobby_validator: Validator,
-):
-    context = bobby_columnar_table_multi_batch_deterministic_data_context
-    validator: Validator = bobby_validator
-
-    with restore_profiler_config(
-        expect_column_values_to_be_between.ExpectColumnValuesToBeBetween
-    ):
-        custom_profiler_config = RuleBasedProfilerConfig(
-            name="expect_column_values_to_be_between",  # Convention: use "expectation_type" as profiler name.
-            config_version=1.0,
-            rules={
-                "custom_column_values_between_rule": {
-                    "parameter_builders": [
-                        {
-                            "name": "my_min_estimator",
-                            "class_name": "MetricMultiBatchParameterBuilder",
-                            "module_name": "great_expectations.rule_based_profiler.parameter_builder",
-                            "metric_name": "column.min",
-                            "metric_domain_kwargs": "$domain.domain_kwargs",
-                            "enforce_numeric_metric": True,
-                            "replace_nan_with_zero": True,
-                        },
-                    ],
-                    "expectation_configuration_builders": [
-                        {
-                            "class_name": "DefaultExpectationConfigurationBuilder",
-                            "module_name": "great_expectations.rule_based_profiler.expectation_configuration_builder",
-                            "expectation_type": "expect_column_values_to_be_between",
-                            "column": "$domain.domain_kwargs.column",
-                            "min_value": "$parameter.my_min_estimator.value[0]",
-                            "mostly": "$variables.mostly",
-                            "strict_min": "$variables.strict_min",
-                            "meta": {
-                                "details": {
-                                    "my_min_estimator": "$parameter.my_min_estimator.details",
-                                },
-                            },
-                        },
-                    ],
-                },
-            },
-        )
-
-        column_name: str = "fare_amount"
-
-        result = validator.expect_column_values_to_be_between(
-            column=column_name,
-            result_format="SUMMARY",
-            auto=True,
-            profiler_config=custom_profiler_config.to_json_dict(),
-        )
-        assert result.success
-        assert result.expectation_config["kwargs"] == {
-            "column": "fare_amount",
-            "min_value": -52.0,
-            "strict_min": False,
-            "mostly": 1.0,
-            "result_format": "SUMMARY",
-            "auto": True,
-            "profiler_config": custom_profiler_config.to_json_dict(),
-            "batch_id": "90bb41c1fbd7c71c05dbc8695320af71",
-        }
-
-        result = validator.expect_column_values_to_be_between(
-            column=column_name,
-            min_value=0.0,
-            result_format="SUMMARY",
-            auto=True,
-            profiler_config=custom_profiler_config,
-        )
-        assert not result.success
-        assert result.expectation_config["kwargs"] == {
-            "column": "fare_amount",
-            "min_value": 0.0,
-            "strict_min": False,
-            "mostly": 1.0,
-            "result_format": "SUMMARY",
-            "auto": True,
-            "profiler_config": custom_profiler_config.to_json_dict(),
-            "batch_id": "90bb41c1fbd7c71c05dbc8695320af71",
-        }
-
-        result = validator.expect_column_values_to_be_between(
-            column=column_name,
-            min_value=0.0,
-            mostly=8.75e-1,
-            result_format="SUMMARY",
-            auto=True,
-            profiler_config=custom_profiler_config,
-        )
-        assert result.success
-        assert result.expectation_config["kwargs"] == {
-            "column": "fare_amount",
-            "min_value": 0.0,
-            "strict_min": False,
-            "mostly": 8.75e-1,
-            "result_format": "SUMMARY",
-            "auto": True,
-            "profiler_config": custom_profiler_config.to_json_dict(),
-            "batch_id": "90bb41c1fbd7c71c05dbc8695320af71",
-        }
-
-        with pytest.raises(gx_exceptions.MetricResolutionError) as e:
-            # noinspection PyUnusedLocal
-            result = validator.expect_column_values_to_be_between(
-                column=column_name,
-                mostly=1.0,
-                result_format="SUMMARY",
-                auto=False,
-                profiler_config=custom_profiler_config,
-            )
-        assert "min_value and max_value cannot both be None" in str(e.value)
-
-        # Use one batch (at index "1"), loaded by Validator as active_batch, for estimating Expectation argument values.
-        batch_request = {
-            "datasource_name": "taxi_pandas",
-            "data_connector_name": "monthly",
-            "data_asset_name": "my_reports",
-            "data_connector_query": {
-                "index": 1,
-            },
-        }
-
-        validator: Validator = get_validator_with_expectation_suite(
-            data_context=context,
-            batch_list=None,
-            batch_request=batch_request,
-            expectation_suite_name=None,
-            expectation_suite=None,
-            component_name="profiler",
-            persist=False,
-        )
-        assert len(validator.batches) == 1
-
-        custom_profiler_config = RuleBasedProfilerConfig(
-            name="expect_column_values_to_be_between",  # Convention: use "expectation_type" as profiler name.
-            config_version=1.0,
-            rules={
-                "custom_column_values_between_rule": {
-                    "parameter_builders": [
-                        {
-                            "name": "my_min_estimator",
-                            "class_name": "MetricMultiBatchParameterBuilder",
-                            "module_name": "great_expectations.rule_based_profiler.parameter_builder",
-                            "metric_name": "column.min",
-                            "metric_domain_kwargs": "$domain.domain_kwargs",
-                            "enforce_numeric_metric": True,
-                            "replace_nan_with_zero": True,
-                        },
-                    ],
-                    "expectation_configuration_builders": [
-                        {
-                            "class_name": "DefaultExpectationConfigurationBuilder",
-                            "module_name": "great_expectations.rule_based_profiler.expectation_configuration_builder",
-                            "expectation_type": "expect_column_values_to_be_between",
-                            "column": "$domain.domain_kwargs.column",
-                            "min_value": "$parameter.my_min_estimator.value[0]",
-                            "mostly": "$variables.mostly",
-                            "strict_min": "$variables.strict_min",
-                            "meta": {
-                                "details": {
-                                    "my_min_estimator": "$parameter.my_min_estimator.details",
-                                },
-                            },
-                        },
-                    ],
-                },
-            },
-        )
-
-        result = validator.expect_column_values_to_be_between(
-            column=column_name,
-            mostly=1.0,
-            result_format="SUMMARY",
-            auto=True,
-            profiler_config=custom_profiler_config,
-        )
-        assert result.success
-        assert result.expectation_config["kwargs"] == {
-            "column": "fare_amount",
-            "min_value": -21.0,
-            "strict_min": False,
-            "mostly": 1.0,
-            "result_format": "SUMMARY",
-            "auto": True,
-            "profiler_config": custom_profiler_config.to_json_dict(),
-            "batch_id": "0808e185a52825d22356de2fe00a8f5f",
-        }
-
-        result = validator.expect_column_values_to_be_between(
-            column=column_name,
-            min_value=-21.0,
-            mostly=1.0,
-            result_format="SUMMARY",
-            auto=False,
-        )
-        assert result.success
-        assert result.expectation_config["kwargs"] == {
-            "column": "fare_amount",
-            "min_value": -21.0,
-            "mostly": 1.0,
-            "result_format": "SUMMARY",
-            "auto": False,
-            "batch_id": "0808e185a52825d22356de2fe00a8f5f",
-        }
-
-
-@pytest.mark.skipif(
-    version.parse(np.version.version) < version.parse("1.21.0"),
-    reason="requires numpy version 1.21.0 or newer",
-)
-@freeze_time(TIMESTAMP)
-@pytest.mark.big
-def test_bobby_expect_column_values_to_be_between_auto_yes_default_profiler_config_no_custom_profiler_config_yes(
-    bobby_columnar_table_multi_batch_deterministic_data_context,
-    bobby_validator: Validator,
-):
-    # If Expectation already has default Rule-Based Profiler configured, delete it for this test.
-    expectation_impl = get_expectation_impl(
-        expectation_name="expect_column_values_to_be_between"
-    )
-    default_profiler_config: Optional[
-        RuleBasedProfilerConfig
-    ] = expectation_impl.default_kwarg_values.get("profiler_config")
-
-    try:
-        if default_profiler_config:
-            del expectation_impl.default_kwarg_values["profiler_config"]
-
-        assert "profiler_config" not in expectation_impl.default_kwarg_values
-
-        context = bobby_columnar_table_multi_batch_deterministic_data_context
-        validator: Validator = bobby_validator
-
-        batch_request: dict
-        result: ExpectationValidationResult
-        custom_profiler_config: RuleBasedProfilerConfig
-
-        custom_profiler_config = RuleBasedProfilerConfig(
-            name="expect_column_values_to_be_between",  # Convention: use "expectation_type" as profiler name.
-            config_version=1.0,
-            variables={
-                "mostly": 1.0,
-                "strict_min": False,
-                "strict_max": False,
-            },
-            rules={
-                "custom_column_values_between_rule": {
-                    "domain_builder": {
-                        "class_name": "ColumnDomainBuilder",
-                        "module_name": "great_expectations.rule_based_profiler.domain_builder",
-                    },
-                    "parameter_builders": [
-                        {
-                            "name": "my_min_estimator",
-                            "class_name": "MetricMultiBatchParameterBuilder",
-                            "module_name": "great_expectations.rule_based_profiler.parameter_builder",
-                            "metric_name": "column.min",
-                            "metric_domain_kwargs": "$domain.domain_kwargs",
-                            "enforce_numeric_metric": True,
-                            "replace_nan_with_zero": True,
-                        },
-                    ],
-                    "expectation_configuration_builders": [
-                        {
-                            "expectation_type": "expect_column_values_to_be_between",
-                            "class_name": "DefaultExpectationConfigurationBuilder",
-                            "module_name": "great_expectations.rule_based_profiler.expectation_configuration_builder",
-                            "column": "$domain.domain_kwargs.column",
-                            "min_value": "$parameter.my_min_estimator.value[0]",
-                            "mostly": "$variables.mostly",
-                            "strict_min": "$variables.strict_min",
-                            "meta": {
-                                "details": {
-                                    "my_min_estimator": "$parameter.my_min_estimator.details",
-                                },
-                            },
-                        },
-                    ],
-                },
-            },
-        )
-
-        column_name: str = "fare_amount"
-
-        result = validator.expect_column_values_to_be_between(
-            column=column_name,
-            result_format="SUMMARY",
-            auto=True,
-            profiler_config=custom_profiler_config,
-        )
-        assert result.success
-        assert result.expectation_config["kwargs"] == {
-            "column": "fare_amount",
-            "min_value": -52.0,
-            "strict_min": False,
-            "mostly": 1.0,
-            "result_format": "SUMMARY",
-            "auto": True,
-            "profiler_config": custom_profiler_config.to_json_dict(),
-            "batch_id": "90bb41c1fbd7c71c05dbc8695320af71",
-        }
-
-        result = validator.expect_column_values_to_be_between(
-            column=column_name,
-            min_value=0.0,
-            result_format="SUMMARY",
-            auto=True,
-            profiler_config=custom_profiler_config,
-        )
-        assert not result.success
-        assert result.expectation_config["kwargs"] == {
-            "column": "fare_amount",
-            "min_value": 0.0,
-            "strict_min": False,
-            "mostly": 1.0,
-            "result_format": "SUMMARY",
-            "auto": True,
-            "profiler_config": custom_profiler_config.to_json_dict(),
-            "batch_id": "90bb41c1fbd7c71c05dbc8695320af71",
-        }
-
-        result = validator.expect_column_values_to_be_between(
-            column=column_name,
-            min_value=0.0,
-            mostly=8.75e-1,
-            result_format="SUMMARY",
-            auto=True,
-            profiler_config=custom_profiler_config,
-        )
-        assert result.success
-        assert result.expectation_config["kwargs"] == {
-            "column": "fare_amount",
-            "min_value": 0.0,
-            "strict_min": False,
-            "mostly": 8.75e-1,
-            "result_format": "SUMMARY",
-            "auto": True,
-            "profiler_config": custom_profiler_config.to_json_dict(),
-            "batch_id": "90bb41c1fbd7c71c05dbc8695320af71",
-        }
-
-        with pytest.raises(gx_exceptions.MetricResolutionError) as e:
-            # noinspection PyUnusedLocal
-            result = validator.expect_column_values_to_be_between(
-                column=column_name,
-                mostly=1.0,
-                result_format="SUMMARY",
-                auto=False,
-                profiler_config=custom_profiler_config,
-            )
-        assert "min_value and max_value cannot both be None" in str(e.value)
-
-        batch_request = {
-            "datasource_name": "taxi_pandas",
-            "data_connector_name": "monthly",
-            "data_asset_name": "my_reports",
-            "data_connector_query": {
-                "index": 1,
-            },
-        }
-
-        validator: Validator = get_validator_with_expectation_suite(
-            data_context=context,
-            batch_list=None,
-            batch_request=batch_request,
-            expectation_suite_name=None,
-            expectation_suite=None,
-            component_name="profiler",
-            persist=False,
-        )
-        assert len(validator.batches) == 1
-
-        custom_profiler_config = RuleBasedProfilerConfig(
-            name="expect_column_values_to_be_between",  # Convention: use "expectation_type" as profiler name.
-            config_version=1.0,
-            variables={
-                "mostly": 1.0,
-                "strict_min": False,
-                "strict_max": False,
-            },
-            rules={
-                "custom_column_values_between_rule": {
-                    "domain_builder": {
-                        "class_name": "ColumnDomainBuilder",
-                        "module_name": "great_expectations.rule_based_profiler.domain_builder",
-                    },
-                    "parameter_builders": [
-                        {
-                            "name": "my_min_estimator",
-                            "class_name": "MetricMultiBatchParameterBuilder",
-                            "module_name": "great_expectations.rule_based_profiler.parameter_builder",
-                            "metric_name": "column.min",
-                            "metric_domain_kwargs": "$domain.domain_kwargs",
-                            "enforce_numeric_metric": True,
-                            "replace_nan_with_zero": True,
-                        },
-                    ],
-                    "expectation_configuration_builders": [
-                        {
-                            "expectation_type": "expect_column_values_to_be_between",
-                            "class_name": "DefaultExpectationConfigurationBuilder",
-                            "module_name": "great_expectations.rule_based_profiler.expectation_configuration_builder",
-                            "column": "$domain.domain_kwargs.column",
-                            "min_value": "$parameter.my_min_estimator.value[0]",
-                            "mostly": "$variables.mostly",
-                            "strict_min": "$variables.strict_min",
-                            "meta": {
-                                "details": {
-                                    "my_min_estimator": "$parameter.my_min_estimator.details",
-                                },
-                            },
-                        },
-                    ],
-                },
-            },
-        )
-
-        result = validator.expect_column_values_to_be_between(
-            column=column_name,
-            mostly=1.0,
-            result_format="SUMMARY",
-            auto=True,
-            profiler_config=custom_profiler_config,
-        )
-        assert result.success
-        assert result.expectation_config["kwargs"] == {
-            "column": "fare_amount",
-            "min_value": -21.0,
-            "strict_min": False,
-            "mostly": 1.0,
-            "result_format": "SUMMARY",
-            "auto": True,
-            "profiler_config": custom_profiler_config.to_json_dict(),
-            "batch_id": "0808e185a52825d22356de2fe00a8f5f",
-        }
-
-        result = validator.expect_column_values_to_be_between(
-            column=column_name,
-            min_value=-21.0,
-            mostly=1.0,
-            result_format="SUMMARY",
-            auto=False,
-        )
-        assert result.success
-        assert result.expectation_config["kwargs"] == {
-            "column": "fare_amount",
-            "min_value": -21.0,
-            "mostly": 1.0,
-            "result_format": "SUMMARY",
-            "auto": False,
-            "batch_id": "0808e185a52825d22356de2fe00a8f5f",
-        }
-    finally:
-        expectation_impl.default_kwarg_values[
-            "profiler_config"
-        ] = default_profiler_config
-
-
-@pytest.mark.skipif(
-    version.parse(np.version.version) < version.parse("1.21.0"),
-    reason="requires numpy version 1.21.0 or newer",
-)
-=======
->>>>>>> 1c2d01f0
 @mock.patch(
     "great_expectations.core.usage_statistics.usage_statistics.UsageStatisticsHandler.emit"
 )
@@ -1642,87 +925,6 @@
     version.parse(np.version.version) < version.parse("1.21.0"),
     reason="requires numpy version 1.21.0 or newer",
 )
-<<<<<<< HEAD
-@freeze_time(TIMESTAMP)
-@pytest.mark.slow  # 4.24s
-@pytest.mark.big
-def test_bobster_expect_table_row_count_to_be_between_auto_yes_default_profiler_config_yes_custom_profiler_config_no(
-    bobster_validator: Validator,
-):
-    validator: Validator = bobster_validator
-
-    result: ExpectationValidationResult = (
-        validator.expect_table_row_count_to_be_between(
-            result_format="SUMMARY",
-            auto=True,
-        )
-    )
-    assert result.expectation_config.kwargs["auto"]
-
-
-@pytest.mark.skipif(
-    version.parse(np.version.version) < version.parse("1.21.0"),
-    reason="requires numpy version 1.21.0 or newer",
-)
-@pytest.mark.slow  # 2.02s
-@pytest.mark.big
-def test_quentin_expect_expect_table_columns_to_match_set_auto_yes_default_profiler_config_yes_custom_profiler_config_no(
-    quentin_validator: Validator,
-):
-    validator: Validator = quentin_validator
-
-    # Use all batches, loaded by Validator, for estimating Expectation argument values.
-    result: ExpectationValidationResult = validator.expect_table_columns_to_match_set(
-        result_format="SUMMARY",
-        auto=True,
-    )
-    assert result.success
-
-    value: Any
-    expectation_config_kwargs: dict = {
-        key: value
-        for key, value in result.expectation_config["kwargs"].items()
-        if key != "column_set"
-    }
-    assert expectation_config_kwargs == {
-        "exact_match": None,
-        "result_format": "SUMMARY",
-        "auto": True,
-        "batch_id": "84000630d1b69a0fe870c94fb26a32bc",
-    }
-
-    column_set_expected: List[str] = [
-        "total_amount",
-        "tip_amount",
-        "payment_type",
-        "pickup_datetime",
-        "trip_distance",
-        "dropoff_location_id",
-        "improvement_surcharge",
-        "vendor_id",
-        "tolls_amount",
-        "congestion_surcharge",
-        "rate_code_id",
-        "pickup_location_id",
-        "extra",
-        "fare_amount",
-        "mta_tax",
-        "dropoff_datetime",
-        "store_and_fwd_flag",
-        "passenger_count",
-    ]
-    column_set_computed: List[str] = result.expectation_config["kwargs"]["column_set"]
-
-    assert len(column_set_computed) == len(column_set_expected)
-    assert set(column_set_computed) == set(column_set_expected)
-
-
-@pytest.mark.skipif(
-    version.parse(np.version.version) < version.parse("1.21.0"),
-    reason="requires numpy version 1.21.0 or newer",
-)
-=======
->>>>>>> 1c2d01f0
 @mock.patch(
     "great_expectations.core.usage_statistics.usage_statistics.UsageStatisticsHandler.emit"
 )
@@ -1867,557 +1069,4 @@
 
     # Confirm that logs do not contain any exceptions or invalid messages
     assert not usage_stats_exceptions_exist(messages=caplog.messages)
-<<<<<<< HEAD
-    assert not usage_stats_invalid_messages_exist(messages=caplog.messages)
-
-
-@pytest.mark.skipif(
-    version.parse(np.version.version) < version.parse("1.21.0"),
-    reason="requires numpy version 1.21.0 or newer",
-)
-@freeze_time(TIMESTAMP)
-@pytest.mark.slow  # 2.40s
-@pytest.mark.big
-def test_quentin_expect_column_quantile_values_to_be_between_auto_yes_default_profiler_config_yes_custom_profiler_config_yes(
-    quentin_validator: Validator,
-):
-    with restore_profiler_config(
-        expect_column_quantile_values_to_be_between.ExpectColumnQuantileValuesToBeBetween
-    ):
-        validator: Validator = quentin_validator
-
-        custom_profiler_config = RuleBasedProfilerConfig(
-            name="expect_column_quantile_values_to_be_between",  # Convention: use "expectation_type" as profiler name.
-            config_version=1.0,
-            variables={
-                "quantiles": [2.5e-1, 5.0e-1, 7.5e-1],
-                "allow_relative_error": "linear",
-                "n_resamples": 9139,
-                "random_seed": 43792,
-                "false_positive_rate": 5.0e-2,
-                "quantile_statistic_interpolation_method": "auto",
-                "quantile_bias_correction": True,
-                "quantile_bias_std_error_ratio_threshold": 0.25,
-            },
-            rules={
-                "column_quantiles_rule": {
-                    "domain_builder": {
-                        "class_name": "ColumnDomainBuilder",
-                        "module_name": "great_expectations.rule_based_profiler.domain_builder",
-                    },
-                    "parameter_builders": [
-                        {
-                            "name": "quantile_value_ranges",
-                            "class_name": "NumericMetricRangeMultiBatchParameterBuilder",
-                            "module_name": "great_expectations.rule_based_profiler.parameter_builder",
-                            "metric_name": "column.quantile_values",
-                            "metric_domain_kwargs": "$domain.domain_kwargs",
-                            "metric_value_kwargs": {
-                                "quantiles": "$variables.quantiles",
-                                "allow_relative_error": "$variables.allow_relative_error",
-                            },
-                            "n_resamples": "$variables.n_resamples",
-                            "random_seed": "$variables.random_seed",
-                            "false_positive_rate": "$variables.false_positive_rate",
-                            "quantile_statistic_interpolation_method": "$variables.quantile_statistic_interpolation_method",
-                            "quantile_bias_correction": "$variables.quantile_bias_correction",
-                            "quantile_bias_std_error_ratio_threshold": "$variables.quantile_bias_std_error_ratio_threshold",
-                            "round_decimals": None,
-                        }
-                    ],
-                    "expectation_configuration_builders": [
-                        {
-                            "expectation_type": "expect_column_quantile_values_to_be_between",
-                            "class_name": "DefaultExpectationConfigurationBuilder",
-                            "module_name": "great_expectations.rule_based_profiler.expectation_configuration_builder",
-                            "column": "$domain.domain_kwargs.column",
-                            "quantile_ranges": {
-                                "quantiles": "$variables.quantiles",
-                                "value_ranges": "$parameter.quantile_value_ranges.value",
-                            },
-                            "allow_relative_error": "$variables.allow_relative_error",
-                            "meta": {
-                                "profiler_details": "$parameter.quantile_value_ranges.details"
-                            },
-                        }
-                    ],
-                }
-            },
-        )
-
-        result = validator.expect_column_quantile_values_to_be_between(
-            column="fare_amount",
-            result_format="SUMMARY",
-            auto=True,
-            profiler_config=custom_profiler_config,
-        )
-        assert result.success
-
-        value_ranges_expected = [
-            [
-                5.94,
-                6.5,
-            ],
-            [
-                8.44,
-                9.56,
-            ],
-            [
-                13.44,
-                15.62,
-            ],
-        ]
-
-        value_ranges_computed = result.expectation_config["kwargs"]["quantile_ranges"][
-            "value_ranges"
-        ]
-
-        assert len(value_ranges_computed) == len(value_ranges_expected)
-
-        paired_quantiles = zip(
-            value_ranges_computed,
-            value_ranges_expected,
-        )
-        for value_ranges in list(paired_quantiles):
-            for idx in range(2):
-                np.testing.assert_allclose(
-                    actual=value_ranges[0][idx],
-                    desired=value_ranges[1][idx],
-                    rtol=RTOL,
-                    atol=ATOL,
-                    err_msg=f"Actual value of {value_ranges[0][idx]} differs from expected value of {value_ranges[1][idx]} by more than {ATOL + RTOL * abs(value_ranges[1][idx])} tolerance.",
-                )
-
-        custom_profiler_config = RuleBasedProfilerConfig(
-            name="expect_column_quantile_values_to_be_between",  # Convention: use "expectation_type" as profiler name.
-            config_version=1.0,
-            variables={
-                "quantiles": [2.5e-1, 5.0e-1, 7.5e-1],
-                "allow_relative_error": "linear",
-                "n_resamples": 9139,
-                "random_seed": 43792,
-                "false_positive_rate": 5.0e-2,
-                "quantile_statistic_interpolation_method": "auto",
-                "quantile_bias_correction": True,
-                "quantile_bias_std_error_ratio_threshold": 0.25,
-            },
-            rules={
-                "column_quantiles_rule": {
-                    "domain_builder": {
-                        "class_name": "ColumnDomainBuilder",
-                        "module_name": "great_expectations.rule_based_profiler.domain_builder",
-                    },
-                    "parameter_builders": [
-                        {
-                            "name": "quantile_value_ranges",
-                            "class_name": "NumericMetricRangeMultiBatchParameterBuilder",
-                            "module_name": "great_expectations.rule_based_profiler.parameter_builder",
-                            "metric_name": "column.quantile_values",
-                            "metric_domain_kwargs": "$domain.domain_kwargs",
-                            "metric_value_kwargs": {
-                                "quantiles": "$variables.quantiles",
-                                "allow_relative_error": "$variables.allow_relative_error",
-                            },
-                            "n_resamples": "$variables.n_resamples",
-                            "random_seed": "$variables.random_seed",
-                            "false_positive_rate": "$variables.false_positive_rate",
-                            "quantile_statistic_interpolation_method": "$variables.quantile_statistic_interpolation_method",
-                            "quantile_bias_correction": "$variables.quantile_bias_correction",
-                            "quantile_bias_std_error_ratio_threshold": "$variables.quantile_bias_std_error_ratio_threshold",
-                            "round_decimals": "$variables.round_decimals",
-                        }
-                    ],
-                    "expectation_configuration_builders": [
-                        {
-                            "expectation_type": "expect_column_quantile_values_to_be_between",
-                            "class_name": "DefaultExpectationConfigurationBuilder",
-                            "module_name": "great_expectations.rule_based_profiler.expectation_configuration_builder",
-                            "column": "$domain.domain_kwargs.column",
-                            "quantile_ranges": {
-                                "quantiles": "$variables.quantiles",
-                                "value_ranges": "$parameter.quantile_value_ranges.value",
-                            },
-                            "allow_relative_error": "$variables.allow_relative_error",
-                            "meta": {
-                                "profiler_details": "$parameter.quantile_value_ranges.details"
-                            },
-                        }
-                    ],
-                }
-            },
-        )
-
-        result = validator.expect_column_quantile_values_to_be_between(
-            column="fare_amount",
-            result_format="SUMMARY",
-            auto=True,
-            profiler_config=custom_profiler_config,
-        )
-        assert result.success
-
-
-@pytest.mark.skipif(
-    version.parse(np.version.version) < version.parse("1.21.0"),
-    reason="requires numpy version 1.21.0 or newer",
-)
-@freeze_time(TIMESTAMP)
-@pytest.mark.slow  # 2.15s
-@pytest.mark.big
-def test_quentin_expect_column_values_to_be_in_set_auto_yes_default_profiler_config_yes_custom_profiler_config_no(
-    quentin_validator: Validator,
-):
-    validator: Validator = quentin_validator
-
-    # Use all batches, loaded by Validator, for estimating Expectation argument values.
-    result: ExpectationValidationResult = validator.expect_column_values_to_be_in_set(
-        column="passenger_count",
-        result_format="SUMMARY",
-        auto=True,
-    )
-    assert result.success
-
-    key: str
-    value: Any
-    expectation_config_kwargs: dict = {
-        key: value
-        for key, value in result.expectation_config["kwargs"].items()
-        if key != "value_set"
-    }
-    assert expectation_config_kwargs == {
-        "column": "passenger_count",
-        "mostly": 1.0,
-        "result_format": "SUMMARY",
-        "auto": True,
-        "batch_id": "84000630d1b69a0fe870c94fb26a32bc",
-    }
-
-    value_set_expected: List[int] = [0, 1, 2, 3, 4, 5, 6, 7]
-    value_set_computed: List[int] = result.expectation_config["kwargs"]["value_set"]
-
-    assert value_set_computed == value_set_expected
-
-
-@pytest.mark.skipif(
-    version.parse(np.version.version) < version.parse("1.21.0"),
-    reason="requires numpy version 1.21.0 or newer",
-)
-@freeze_time(TIMESTAMP)
-@pytest.mark.slow  # 3.44s
-@pytest.mark.big
-def test_quentin_expect_column_min_to_be_between_auto_yes_default_profiler_config_yes_custom_profiler_config_no(
-    quentin_validator: Validator,
-):
-    validator: Validator = quentin_validator
-
-    # Use all batches, loaded by Validator, for estimating Expectation argument values.
-    result: ExpectationValidationResult = validator.expect_column_min_to_be_between(
-        column="fare_amount",
-        result_format="SUMMARY",
-        auto=True,
-    )
-
-    key: str
-    value: Any
-    expectation_config_kwargs: dict = {
-        key: value
-        for key, value in result.expectation_config["kwargs"].items()
-        if key
-        not in [
-            "min_value",
-            "max_value",
-        ]
-    }
-    assert expectation_config_kwargs == {
-        "column": "fare_amount",
-        "strict_min": False,
-        "strict_max": False,
-        "result_format": "SUMMARY",
-        "auto": True,
-        "batch_id": "84000630d1b69a0fe870c94fb26a32bc",
-    }
-
-
-@pytest.mark.skipif(
-    version.parse(np.version.version) < version.parse("1.21.0"),
-    reason="requires numpy version 1.21.0 or newer",
-)
-@freeze_time(TIMESTAMP)
-@pytest.mark.slow  # 2.12s
-@pytest.mark.big
-def test_quentin_expect_column_max_to_be_between_auto_yes_default_profiler_config_yes_custom_profiler_config_no(
-    quentin_validator: Validator,
-):
-    validator: Validator = quentin_validator
-
-    # Use all batches, loaded by Validator, for estimating Expectation argument values.
-    result: ExpectationValidationResult = validator.expect_column_max_to_be_between(
-        column="fare_amount",
-        result_format="SUMMARY",
-        auto=True,
-    )
-    assert result.success
-
-    key: str
-    value: Any
-    expectation_config_kwargs: dict = {
-        key: value
-        for key, value in result.expectation_config["kwargs"].items()
-        if key
-        not in [
-            "min_value",
-            "max_value",
-        ]
-    }
-    assert expectation_config_kwargs == {
-        "column": "fare_amount",
-        "strict_min": False,
-        "strict_max": False,
-        "result_format": "SUMMARY",
-        "auto": True,
-        "batch_id": "84000630d1b69a0fe870c94fb26a32bc",
-    }
-
-    rtol: float = 2.0e1 * RTOL
-    atol: float = 2.0e1 * ATOL
-
-    min_value_actual: float = result.expectation_config["kwargs"]["min_value"]
-    min_value_expected: float = 150.0
-
-    np.testing.assert_allclose(
-        actual=float(min_value_actual),
-        desired=float(min_value_expected),
-        rtol=rtol,
-        atol=atol,
-        err_msg=f"Actual value of {min_value_actual} differs from expected value of {min_value_expected} by more than {atol + rtol * abs(min_value_expected)} tolerance.",
-    )
-
-    max_value_actual: float = result.expectation_config["kwargs"]["max_value"]
-    max_value_expected: float = 429490.2
-    np.testing.assert_allclose(
-        actual=float(max_value_actual),
-        desired=float(max_value_expected),
-        rtol=rtol,
-        atol=atol,
-        err_msg=f"Actual value of {max_value_actual} differs from expected value of {max_value_expected} by more than {atol + rtol * abs(max_value_expected)} tolerance.",
-    )
-
-
-@pytest.mark.skipif(
-    version.parse(np.version.version) < version.parse("1.21.0"),
-    reason="requires numpy version 1.21.0 or newer",
-)
-@freeze_time(TIMESTAMP)
-@pytest.mark.slow  # 2.24s
-@pytest.mark.big
-def test_quentin_expect_column_unique_value_count_to_be_between_auto_yes_default_profiler_config_yes_custom_profiler_config_no(
-    quentin_validator: Validator,
-) -> None:
-    validator: Validator = quentin_validator
-
-    test_cases: Tuple[Tuple[str, int, int], ...] = (
-        ("pickup_location_id", 118, 214),
-        ("dropoff_location_id", 184, 238),
-    )
-
-    for column_name, min_value_expected, max_value_expected in test_cases:
-        # Use all batches, loaded by Validator, for estimating Expectation argument values.
-        result = validator.expect_column_unique_value_count_to_be_between(
-            column=column_name,
-            result_format="SUMMARY",
-            auto=True,
-        )
-        assert result.success
-
-        key: str
-        value: Any
-        expectation_config_kwargs: dict = {
-            key: value
-            for key, value in result.expectation_config["kwargs"].items()
-            if key
-            not in [
-                "min_value",
-                "max_value",
-            ]
-        }
-        assert expectation_config_kwargs == {
-            "column": column_name,
-            "strict_min": False,
-            "strict_max": False,
-            "result_format": "SUMMARY",
-            "auto": True,
-            "batch_id": "84000630d1b69a0fe870c94fb26a32bc",
-        }
-
-        min_value_actual: int = result.expectation_config["kwargs"]["min_value"]
-        assert min_value_expected - 1 <= min_value_actual <= min_value_expected + 1
-
-        max_value_actual: int = result.expectation_config["kwargs"]["max_value"]
-        assert max_value_expected - 1 <= max_value_actual <= max_value_expected + 1
-
-
-@pytest.mark.skipif(
-    version.parse(np.version.version) < version.parse("1.21.0"),
-    reason="requires numpy version 1.21.0 or newer",
-)
-@freeze_time(TIMESTAMP)
-@pytest.mark.slow  # 2.67s
-@pytest.mark.big
-def test_quentin_expect_column_proportion_of_unique_values_to_be_between_auto_yes_default_profiler_config_yes_custom_profiler_config_no(
-    quentin_validator: Validator,
-) -> None:
-    validator: Validator = quentin_validator
-
-    test_cases: Tuple[Tuple[str, float, float], ...] = (
-        ("pickup_datetime", 0.0, 1.0),
-        ("dropoff_datetime", 0.0, 1.0),
-    )
-
-    column_name: str
-    min_value_expected: float
-    max_value_expected: float
-    for column_name, min_value_expected, max_value_expected in test_cases:
-        # Use all batches, loaded by Validator, for estimating Expectation argument values.
-        result = validator.expect_column_proportion_of_unique_values_to_be_between(
-            column=column_name,
-            result_format="SUMMARY",
-            auto=True,
-        )
-        assert result.success
-
-        key: str
-        value: Any
-        expectation_config_kwargs: dict = {
-            key: value
-            for key, value in result.expectation_config["kwargs"].items()
-            if key
-            not in [
-                "min_value",
-                "max_value",
-            ]
-        }
-        assert expectation_config_kwargs == {
-            "column": column_name,
-            "strict_min": False,
-            "strict_max": False,
-            "result_format": "SUMMARY",
-            "auto": True,
-            "batch_id": "84000630d1b69a0fe870c94fb26a32bc",
-        }
-
-        min_value_actual: int = result.expectation_config["kwargs"]["min_value"]
-        assert min_value_expected <= min_value_actual
-
-        max_value_actual: int = result.expectation_config["kwargs"]["max_value"]
-        assert max_value_expected >= max_value_actual
-
-
-@pytest.mark.skipif(
-    version.parse(np.version.version) < version.parse("1.21.0"),
-    reason="requires numpy version 1.21.0 or newer",
-)
-@freeze_time(TIMESTAMP)
-@pytest.mark.slow  # 2.26s
-@pytest.mark.big
-def test_quentin_expect_column_sum_to_be_between_auto_yes_default_profiler_config_yes_custom_profiler_config_no(
-    quentin_validator: Validator,
-) -> None:
-    validator: Validator = quentin_validator
-
-    test_cases: Tuple[Tuple[str, int, int], ...] = (
-        ("passenger_count", 0, 20000),
-        ("congestion_surcharge", 0, 25000),
-    )
-
-    column_name: str
-    min_value_expected: float
-    max_value_expected: float
-    for column_name, min_value_expected, max_value_expected in test_cases:
-        # Use all batches, loaded by Validator, for estimating Expectation argument values.
-        result = validator.expect_column_sum_to_be_between(
-            column=column_name,
-            result_format="SUMMARY",
-            auto=True,
-        )
-        assert result.success
-
-        key: str
-        value: Any
-        expectation_config_kwargs: dict = {
-            key: value
-            for key, value in result.expectation_config["kwargs"].items()
-            if key
-            not in [
-                "min_value",
-                "max_value",
-            ]
-        }
-        assert expectation_config_kwargs == {
-            "column": column_name,
-            "strict_min": False,
-            "strict_max": False,
-            "result_format": "SUMMARY",
-            "auto": True,
-            "batch_id": "84000630d1b69a0fe870c94fb26a32bc",
-        }
-
-        min_value_actual: int = result.expectation_config["kwargs"]["min_value"]
-        assert min_value_expected <= min_value_actual
-
-        max_value_actual: int = result.expectation_config["kwargs"]["max_value"]
-        assert max_value_expected >= max_value_actual
-
-
-@pytest.mark.skipif(
-    version.parse(np.version.version) < version.parse("1.21.0"),
-    reason="requires numpy version 1.21.0 or newer",
-)
-@freeze_time(TIMESTAMP)
-@pytest.mark.slow  # 2.29s
-@pytest.mark.big
-def test_quentin_expect_column_stdev_to_be_between_auto_yes_default_profiler_config_yes_custom_profiler_config_no(
-    quentin_validator: Validator,
-):
-    validator: Validator = quentin_validator
-
-    test_cases: Tuple[Tuple[str, float, float], ...] = (
-        ("fare_amount", 10.0, 4294.79),
-        ("passenger_count", 1.0, 2.0),
-    )
-
-    for column_name, min_value_expected, max_value_expected in test_cases:
-        # Use all batches, loaded by Validator, for estimating Expectation argument values.
-        result = validator.expect_column_stdev_to_be_between(
-            column=column_name,
-            result_format="SUMMARY",
-            auto=True,
-        )
-        assert result.success
-
-        key: str
-        value: Any
-        expectation_config_kwargs: dict = {
-            key: value
-            for key, value in result.expectation_config["kwargs"].items()
-            if key
-            not in [
-                "min_value",
-                "max_value",
-            ]
-        }
-        assert expectation_config_kwargs == {
-            "column": column_name,
-            "strict_min": False,
-            "strict_max": False,
-            "result_format": "SUMMARY",
-            "auto": True,
-            "batch_id": "84000630d1b69a0fe870c94fb26a32bc",
-        }
-
-        min_value_actual: int = result.expectation_config["kwargs"]["min_value"]
-        assert min_value_expected - 1 <= min_value_actual <= min_value_expected + 1
-
-        max_value_actual: int = result.expectation_config["kwargs"]["max_value"]
-        assert max_value_expected - 1 <= max_value_actual <= max_value_expected + 1
-=======
-    assert not usage_stats_invalid_messages_exist(messages=caplog.messages)
->>>>>>> 1c2d01f0
+    assert not usage_stats_invalid_messages_exist(messages=caplog.messages)