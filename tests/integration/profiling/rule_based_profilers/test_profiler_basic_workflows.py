--- conflicted
+++ resolved
@@ -89,13 +89,9 @@
         include_column_name_suffixes=["_amount"],
         data_context=context,
     )
-<<<<<<< HEAD
-    domains: list = domain_builder.get_domains(batch_request=batch_request)
-=======
     domains: list = domain_builder.get_domains(
         rule_name="my_rule", batch_request=batch_request
     )
->>>>>>> 78802639
     assert len(domains) == 4
     assert domains == [
         {
