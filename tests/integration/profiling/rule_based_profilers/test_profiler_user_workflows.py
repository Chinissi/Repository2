--- conflicted
+++ resolved
@@ -70,14 +70,6 @@
     assert len(validator.batches) == 1
     return validator
 
-<<<<<<< HEAD
-
-@pytest.fixture
-def bobby_validator(
-    bobby_columnar_table_multi_batch_deterministic_data_context: DataContext,
-) -> Validator:
-    context: DataContext = bobby_columnar_table_multi_batch_deterministic_data_context
-=======
 
 @pytest.fixture
 def bobby_validator(
@@ -139,7 +131,6 @@
 ) -> Validator:
     """Utilizes a consistent bootstrap seed in its RBP NumericMetricRangeMultiBatchParameterBuilder."""
     context: DataContext = quentin_columnar_table_multi_batch_data_context
->>>>>>> 3d76b740
 
     batch_request: dict = {
         "datasource_name": "taxi_pandas",
@@ -155,64 +146,6 @@
         component_name="profiler",
     )
 
-<<<<<<< HEAD
-    assert len(validator.batches) == 3
-    return validator
-
-
-@pytest.fixture
-def bobster_validator(
-    bobster_columnar_table_multi_batch_normal_mean_5000_stdev_1000_data_context,
-    set_consistent_seed_within_numeric_metric_range_multi_batch_parameter_builder,
-) -> Validator:
-    """Utilizes a consistent bootstrap seed in its RBP NumericMetricRangeMultiBatchParameterBuilder."""
-    context: DataContext = (
-        bobster_columnar_table_multi_batch_normal_mean_5000_stdev_1000_data_context
-    )
-
-    # Use all batches, loaded by Validator, for estimating Expectation argument values.
-    batch_request: dict = {
-        "datasource_name": "taxi_pandas",
-        "data_connector_name": "monthly",
-        "data_asset_name": "my_reports",
-    }
-
-    validator: Validator = get_validator_with_expectation_suite(
-        batch_request=batch_request,
-        data_context=context,
-        expectation_suite_name=None,
-        expectation_suite=None,
-        component_name="profiler",
-    )
-
-    assert len(validator.batches) == 36
-    return validator
-
-
-@pytest.fixture
-def quentin_validator(
-    quentin_columnar_table_multi_batch_data_context,
-    set_consistent_seed_within_numeric_metric_range_multi_batch_parameter_builder,
-) -> Validator:
-    """Utilizes a consistent bootstrap seed in its RBP NumericMetricRangeMultiBatchParameterBuilder."""
-    context: DataContext = quentin_columnar_table_multi_batch_data_context
-
-    batch_request: dict = {
-        "datasource_name": "taxi_pandas",
-        "data_connector_name": "monthly",
-        "data_asset_name": "my_reports",
-    }
-
-    validator: Validator = get_validator_with_expectation_suite(
-        batch_request=batch_request,
-        data_context=context,
-        expectation_suite_name=None,
-        expectation_suite=None,
-        component_name="profiler",
-    )
-
-=======
->>>>>>> 3d76b740
     assert len(validator.batches) == 36
     return validator
 
@@ -306,29 +239,8 @@
         "data_connector_name": "alice_columnar_table_single_batch_data_connector",
         "data_asset_name": "alice_columnar_table_single_batch_data_asset",
     }
-<<<<<<< HEAD
-    profiler.run(batch_request=alice_single_batch_data_batch_request)
-    expectation_suite: ExpectationSuite = profiler.get_expectation_suite(
-        expectation_suite_name=alice_columnar_table_single_batch[
-            "expected_expectation_suite_name"
-        ],
-        include_citation=True,
-    )
-
-    expectation_configuration: ExpectationConfiguration
-    for expectation_configuration in expectation_suite.expectations:
-        if "profiler_details" in expectation_configuration.meta:
-            expectation_configuration.meta["profiler_details"].pop(
-                "estimation_histogram", None
-            )
-
-    assert (
-        expectation_suite.expectations
-        == alice_columnar_table_single_batch["expected_expectation_suite"].expectations
-=======
     result: RuleBasedProfilerResult = profiler.run(
         batch_request=alice_single_batch_data_batch_request
->>>>>>> 3d76b740
     )
 
     expectation_configuration: ExpectationConfiguration
@@ -680,11 +592,7 @@
         "data_asset_name": "my_reports",
     }
 
-<<<<<<< HEAD
-    profiler.run(batch_request=batch_request)
-=======
     result: RuleBasedProfilerResult = profiler.run(batch_request=batch_request)
->>>>>>> 3d76b740
 
     domain: Domain
 
@@ -693,35 +601,11 @@
     ]["expected_expectation_suite"]
 
     expectation_configuration: ExpectationConfiguration
-<<<<<<< HEAD
-    for expectation_configuration in profiled_expectation_suite.expectations:
-=======
     for expectation_configuration in result.expectation_configurations:
->>>>>>> 3d76b740
         if "profiler_details" in expectation_configuration.meta:
             expectation_configuration.meta["profiler_details"].pop(
                 "estimation_histogram", None
             )
-<<<<<<< HEAD
-
-    assert (
-        profiled_expectation_suite.expectations
-        == fixture_expectation_suite.expectations
-    )
-
-    """
-    Deleting some "parameter_builders" from both actual and expected configurations, because nested dictionaries are
-    extremely difficult to match, due to complex structure, containing dictionaries, lists of dictionaries, lists of
-    primitive types, and other iterables, presented in random sort order at various levels of configuration hierarchy.
-    """
-    profiled_expectation_suite.meta["citations"][0]["profiler_config"]["rules"][
-        "my_rule_for_timestamps"
-    ].pop("parameter_builders")
-    fixture_expectation_suite.meta["citations"][0]["profiler_config"]["rules"][
-        "my_rule_for_timestamps"
-    ].pop("parameter_builders")
-=======
->>>>>>> 3d76b740
 
     assert result.expectation_configurations == fixture_expectation_suite.expectations
 
@@ -945,10 +829,7 @@
 @freeze_time(TIMESTAMP)
 def test_bobby_expect_column_values_to_be_between_auto_yes_default_profiler_config_yes_custom_profiler_config_no(
     bobby_validator: Validator,
-<<<<<<< HEAD
-=======
     set_consistent_seed_within_numeric_metric_range_multi_batch_parameter_builder,
->>>>>>> 3d76b740
 ):
     validator: Validator = bobby_validator
 
@@ -1579,20 +1460,8 @@
         "data_asset_name": "my_reports",
     }
 
-<<<<<<< HEAD
-    profiler.run(batch_request=batch_request)
-
-    expectation_suite: ExpectationSuite = profiler.get_expectation_suite(
-        expectation_suite_name=bobster_columnar_table_multi_batch_normal_mean_5000_stdev_1000[
-            "test_configuration_bootstrap_estimator"
-        ][
-            "expectation_suite_name"
-        ],
-    )
-=======
     result: RuleBasedProfilerResult = profiler.run(batch_request=batch_request)
 
->>>>>>> 3d76b740
     expect_table_row_count_to_be_between_expectation_configuration_kwargs: dict = (
         result.expectation_configurations[0].to_json_dict()["kwargs"]
     )
@@ -1660,11 +1529,7 @@
                     }
                 ],
                 "rule_count": 1,
-<<<<<<< HEAD
-                "variable_count": 4,
-=======
                 "variable_count": 5,
->>>>>>> 3d76b740
             },
             "event": "profiler.run",
             "success": True,
@@ -1740,17 +1605,7 @@
         "data_asset_name": "my_reports",
     }
 
-<<<<<<< HEAD
-    profiler.run(batch_request=batch_request)
-
-    expectation_suite: ExpectationSuite = profiler.get_expectation_suite(
-        expectation_suite_name=quentin_columnar_table_multi_batch["test_configuration"][
-            "expectation_suite_name"
-        ],
-    )
-=======
     result: RuleBasedProfilerResult = profiler.run(batch_request=batch_request)
->>>>>>> 3d76b740
 
     expectation_configuration: ExpectationConfiguration
     expectation_configuration_dict: dict
@@ -2154,13 +2009,8 @@
     rtol: float = 2.0e1 * RTOL
     atol: float = 2.0e1 * ATOL
 
-<<<<<<< HEAD
-    min_value_actual: int = result.expectation_config["kwargs"]["min_value"]
-    min_value_expected: int = 155
-=======
     min_value_actual: float = result.expectation_config["kwargs"]["min_value"]
     min_value_expected: float = 155.0
->>>>>>> 3d76b740
 
     np.testing.assert_allclose(
         actual=float(min_value_actual),
@@ -2170,13 +2020,8 @@
         err_msg=f"Actual value of {min_value_actual} differs from expected value of {min_value_expected} by more than {atol + rtol * abs(min_value_expected)} tolerance.",
     )
 
-<<<<<<< HEAD
-    max_value_actual: int = result.expectation_config["kwargs"]["max_value"]
-    max_value_expected: int = 3004
-=======
     max_value_actual: float = result.expectation_config["kwargs"]["max_value"]
     max_value_expected: float = 56314.8
->>>>>>> 3d76b740
     np.testing.assert_allclose(
         actual=float(max_value_actual),
         desired=float(max_value_expected),
@@ -2316,8 +2161,6 @@
     for column_name, min_value_expected, max_value_expected in test_cases:
         # Use all batches, loaded by Validator, for estimating Expectation argument values.
         result = validator.expect_column_sum_to_be_between(
-<<<<<<< HEAD
-=======
             column=column_name,
             result_format="SUMMARY",
             include_config=True,
@@ -2371,7 +2214,6 @@
     for column_name, min_value_expected, max_value_expected in test_cases:
         # Use all batches, loaded by Validator, for estimating Expectation argument values.
         result = validator.expect_column_stdev_to_be_between(
->>>>>>> 3d76b740
             column=column_name,
             result_format="SUMMARY",
             include_config=True,
@@ -2401,7 +2243,7 @@
         }
 
         min_value_actual: int = result.expectation_config["kwargs"]["min_value"]
-        assert min_value_expected <= min_value_actual
+        assert min_value_expected - 1 <= min_value_actual <= min_value_expected + 1
 
         max_value_actual: int = result.expectation_config["kwargs"]["max_value"]
-        assert max_value_expected >= max_value_actual+        assert max_value_expected - 1 <= max_value_actual <= max_value_expected + 1