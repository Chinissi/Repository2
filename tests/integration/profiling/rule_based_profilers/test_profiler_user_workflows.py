import datetime
import uuid
from numbers import Number
from typing import Any, Dict, List, Optional, Tuple, cast
from unittest import mock

import numpy as np
import pandas as pd
import pytest
from freezegun import freeze_time
from packaging import version
from ruamel.yaml import YAML
from ruamel.yaml.comments import CommentedMap

import great_expectations.exceptions as ge_exceptions
from great_expectations import DataContext
from great_expectations.checkpoint import SimpleCheckpoint
from great_expectations.core import ExpectationSuite, ExpectationValidationResult
from great_expectations.core.batch import BatchRequest
from great_expectations.core.yaml_handler import YAMLHandler
from great_expectations.datasource import DataConnector, Datasource
from great_expectations.expectations.registry import get_expectation_impl
from great_expectations.rule_based_profiler.config.base import (
    RuleBasedProfilerConfig,
    ruleBasedProfilerConfigSchema,
)
from great_expectations.rule_based_profiler.rule_based_profiler import (
    BaseRuleBasedProfiler,
    RuleBasedProfiler,
)
from great_expectations.validator.metric_configuration import MetricConfiguration
from great_expectations.validator.validator import Validator
from tests.core.usage_statistics.util import (
    usage_stats_exceptions_exist,
    usage_stats_invalid_messages_exist,
)
from tests.rule_based_profiler.conftest import ATOL, RTOL

yaml = YAML()


def test_alice_columnar_table_single_batch_batches_are_accessible(
    alice_columnar_table_single_batch_context,
    alice_columnar_table_single_batch,
):
    """
    What does this test and why?
    Batches created in the multibatch_generic_csv_generator fixture should be available using the
    multibatch_generic_csv_generator_context
    This test most likely duplicates tests elsewhere, but it is more of a test of the configurable fixture.
    """

    context: DataContext = alice_columnar_table_single_batch_context

    datasource_name: str = "alice_columnar_table_single_batch_datasource"
    data_connector_name: str = "alice_columnar_table_single_batch_data_connector"
    data_asset_name: str = "alice_columnar_table_single_batch_data_asset"

    datasource: Datasource = cast(Datasource, context.datasources[datasource_name])
    data_connector: DataConnector = datasource.data_connectors[data_connector_name]

    file_list: List[str] = [
        alice_columnar_table_single_batch["sample_data_relative_path"]
    ]

    assert (
        data_connector._get_data_reference_list_from_cache_by_data_asset_name(
            data_asset_name=data_asset_name
        )
        == file_list
    )

    batch_request_1: BatchRequest = BatchRequest(
        datasource_name=datasource_name,
        data_connector_name=data_connector_name,
        data_asset_name=data_asset_name,
        data_connector_query={
            "index": -1,
        },
    )
    # Should give most recent batch
    validator_1: Validator = context.get_validator(
        batch_request=batch_request_1,
        create_expectation_suite_with_name="my_expectation_suite_name_1",
    )
    metric_max: int = validator_1.get_metric(
        MetricConfiguration("column.max", metric_domain_kwargs={"column": "event_type"})
    )
    assert metric_max == 73


@freeze_time("09/26/2019 13:42:41")
@mock.patch(
    "great_expectations.core.usage_statistics.usage_statistics.UsageStatisticsHandler.emit"
)
def test_alice_profiler_user_workflow_single_batch(
    mock_emit,
    caplog,
    alice_columnar_table_single_batch_context,
    alice_columnar_table_single_batch,
):
    # Load data context
    data_context: DataContext = alice_columnar_table_single_batch_context

    # Load profiler configs & loop (run tests for each one)
    yaml_config: str = alice_columnar_table_single_batch["profiler_config"]

    # Instantiate Profiler
    profiler_config: CommentedMap = yaml.load(yaml_config)

    # Roundtrip through schema validation to remove any illegal fields add/or restore any missing fields.
    deserialized_config: dict = ruleBasedProfilerConfigSchema.load(profiler_config)
    serialized_config: dict = ruleBasedProfilerConfigSchema.dump(deserialized_config)

    # `class_name`/`module_name` are generally consumed through `instantiate_class_from_config`
    # so we need to manually remove those values if we wish to use the **kwargs instantiation pattern
    serialized_config.pop("class_name")
    serialized_config.pop("module_name")

    profiler: RuleBasedProfiler = RuleBasedProfiler(
        **serialized_config,
        data_context=data_context,
    )

    expectation_suite: ExpectationSuite = profiler.run(
        expectation_suite_name=alice_columnar_table_single_batch[
            "expected_expectation_suite_name"
        ],
        include_citation=True,
    )
    assert (
        expectation_suite
        == alice_columnar_table_single_batch["expected_expectation_suite"]
    )

    assert mock_emit.call_count == 43

    assert all(
        payload[0][0]["event"] == "data_context.get_batch_list"
        for payload in mock_emit.call_args_list[:-1]
    )

    # noinspection PyUnresolvedReferences
    expected_profiler_run_event: mock._Call = mock.call(
        {
            "event_payload": {
                "anonymized_name": "0481bcf98600fd04aa24df03d05cdcf5",
                "config_version": 1.0,
                "anonymized_rules": [
                    {
                        "anonymized_name": "b9c8ed2ae9948de069a857628bb4291a",
                        "anonymized_domain_builder": {
                            "parent_class": "DomainBuilder",
                            "anonymized_class": "9c8f42e45ec72197d6fb4d0d5194c89d",
                            "anonymized_batch_request": {
                                "anonymized_batch_request_required_top_level_properties": {
                                    "anonymized_datasource_name": "aaea35c1421a0d3b7afe28cdfbd4b8d1",
                                    "anonymized_data_connector_name": "5bed7acb38185c12e3050a0c34f27ff4",
                                    "anonymized_data_asset_name": "d1c08815a25bc17c0493a50cd51ba31f",
                                }
                            },
                        },
                        "anonymized_parameter_builders": [
                            {
                                "parent_class": "MetricMultiBatchParameterBuilder",
                                "anonymized_name": "2b4df3c7cf39207db3e08477e1ea8f79",
                                "anonymized_batch_request": {
                                    "anonymized_batch_request_required_top_level_properties": {
                                        "anonymized_datasource_name": "aaea35c1421a0d3b7afe28cdfbd4b8d1",
                                        "anonymized_data_connector_name": "5bed7acb38185c12e3050a0c34f27ff4",
                                        "anonymized_data_asset_name": "d1c08815a25bc17c0493a50cd51ba31f",
                                    }
                                },
                            },
                            {
                                "parent_class": "MetricMultiBatchParameterBuilder",
                                "anonymized_name": "bea5e4c3943006d008899cdb1ebc3fb4",
                                "anonymized_batch_request": {
                                    "anonymized_batch_request_required_top_level_properties": {
                                        "anonymized_datasource_name": "aaea35c1421a0d3b7afe28cdfbd4b8d1",
                                        "anonymized_data_connector_name": "5bed7acb38185c12e3050a0c34f27ff4",
                                        "anonymized_data_asset_name": "d1c08815a25bc17c0493a50cd51ba31f",
                                    }
                                },
                            },
                        ],
                        "anonymized_expectation_configuration_builders": [
                            {
                                "parent_class": "DefaultExpectationConfigurationBuilder",
                                "expectation_type": "expect_column_values_to_be_of_type",
                            },
                            {
                                "parent_class": "DefaultExpectationConfigurationBuilder",
                                "expectation_type": "expect_column_values_to_be_between",
                            },
                            {
                                "parent_class": "DefaultExpectationConfigurationBuilder",
                                "expectation_type": "expect_column_values_to_not_be_null",
                            },
                            {
                                "parent_class": "DefaultExpectationConfigurationBuilder",
                                "anonymized_expectation_type": "49e0013b377d4c7d9604d73fd672aa63",
                                "anonymized_condition": "a2e517a17f9590295b4210da954796cf",
                            },
                            {
                                "parent_class": "DefaultExpectationConfigurationBuilder",
                                "anonymized_expectation_type": "5a4993ff394c8cf957dbe7964798f5a5",
                                "anonymized_condition": "567ccfc06fecff803aa8533476b84936",
                            },
                        ],
                    },
                    {
                        "anonymized_name": "116c25bb5cf9b84958846024fe1c2b7b",
                        "anonymized_domain_builder": {
                            "parent_class": "ColumnDomainBuilder",
                            "anonymized_batch_request": {
                                "anonymized_batch_request_required_top_level_properties": {
                                    "anonymized_datasource_name": "aaea35c1421a0d3b7afe28cdfbd4b8d1",
                                    "anonymized_data_connector_name": "5bed7acb38185c12e3050a0c34f27ff4",
                                    "anonymized_data_asset_name": "d1c08815a25bc17c0493a50cd51ba31f",
                                }
                            },
                        },
                        "anonymized_parameter_builders": [
                            {
                                "parent_class": "MetricMultiBatchParameterBuilder",
                                "anonymized_name": "fa3ce9b81f1acc2f2730005e05737ea7",
                                "anonymized_batch_request": {
                                    "anonymized_batch_request_required_top_level_properties": {
                                        "anonymized_datasource_name": "aaea35c1421a0d3b7afe28cdfbd4b8d1",
                                        "anonymized_data_connector_name": "5bed7acb38185c12e3050a0c34f27ff4",
                                        "anonymized_data_asset_name": "d1c08815a25bc17c0493a50cd51ba31f",
                                    }
                                },
                            },
                            {
                                "parent_class": "MetricMultiBatchParameterBuilder",
                                "anonymized_name": "0bb947e516b26696a66787dc936570b7",
                                "anonymized_batch_request": {
                                    "anonymized_batch_request_required_top_level_properties": {
                                        "anonymized_datasource_name": "aaea35c1421a0d3b7afe28cdfbd4b8d1",
                                        "anonymized_data_connector_name": "5bed7acb38185c12e3050a0c34f27ff4",
                                        "anonymized_data_asset_name": "d1c08815a25bc17c0493a50cd51ba31f",
                                    }
                                },
                            },
                            {
                                "parent_class": "MetricMultiBatchParameterBuilder",
                                "anonymized_name": "66093b34c0c2e4ff275edf1752bcd27e",
                                "anonymized_batch_request": {
                                    "anonymized_batch_request_required_top_level_properties": {
                                        "anonymized_datasource_name": "aaea35c1421a0d3b7afe28cdfbd4b8d1",
                                        "anonymized_data_connector_name": "5bed7acb38185c12e3050a0c34f27ff4",
                                        "anonymized_data_asset_name": "d1c08815a25bc17c0493a50cd51ba31f",
                                    }
                                },
                            },
                            {
                                "parent_class": "SimpleDateFormatStringParameterBuilder",
                                "anonymized_name": "c5caa53c1ee64365b96ec96a285a6b3a",
                                "anonymized_batch_request": {
                                    "anonymized_batch_request_required_top_level_properties": {
                                        "anonymized_datasource_name": "aaea35c1421a0d3b7afe28cdfbd4b8d1",
                                        "anonymized_data_connector_name": "5bed7acb38185c12e3050a0c34f27ff4",
                                        "anonymized_data_asset_name": "d1c08815a25bc17c0493a50cd51ba31f",
                                    }
                                },
                            },
                        ],
                        "anonymized_expectation_configuration_builders": [
                            {
                                "parent_class": "DefaultExpectationConfigurationBuilder",
                                "expectation_type": "expect_column_values_to_be_of_type",
                            },
                            {
                                "parent_class": "DefaultExpectationConfigurationBuilder",
                                "expectation_type": "expect_column_values_to_be_increasing",
                            },
                            {
                                "parent_class": "DefaultExpectationConfigurationBuilder",
                                "expectation_type": "expect_column_values_to_be_dateutil_parseable",
                            },
                            {
                                "parent_class": "DefaultExpectationConfigurationBuilder",
                                "expectation_type": "expect_column_min_to_be_between",
                            },
                            {
                                "parent_class": "DefaultExpectationConfigurationBuilder",
                                "expectation_type": "expect_column_max_to_be_between",
                            },
                            {
                                "parent_class": "DefaultExpectationConfigurationBuilder",
                                "expectation_type": "expect_column_values_to_match_strftime_format",
                            },
                        ],
                    },
                    {
                        "anonymized_name": "83a71ec7b61bbdb8eb728ebc428f8aea",
                        "anonymized_domain_builder": {
                            "parent_class": "CategoricalColumnDomainBuilder",
                            "anonymized_batch_request": {
                                "anonymized_batch_request_required_top_level_properties": {
                                    "anonymized_datasource_name": "aaea35c1421a0d3b7afe28cdfbd4b8d1",
                                    "anonymized_data_connector_name": "5bed7acb38185c12e3050a0c34f27ff4",
                                    "anonymized_data_asset_name": "d1c08815a25bc17c0493a50cd51ba31f",
                                }
                            },
                        },
                        "anonymized_parameter_builders": [
                            {
                                "parent_class": "ValueSetMultiBatchParameterBuilder",
                                "anonymized_name": "46d405b0294a06e1335c04bf1441dabf",
                                "anonymized_batch_request": {
                                    "anonymized_batch_request_required_top_level_properties": {
                                        "anonymized_datasource_name": "aaea35c1421a0d3b7afe28cdfbd4b8d1",
                                        "anonymized_data_connector_name": "5bed7acb38185c12e3050a0c34f27ff4",
                                        "anonymized_data_asset_name": "d1c08815a25bc17c0493a50cd51ba31f",
                                    }
                                },
                            }
                        ],
                        "anonymized_expectation_configuration_builders": [
                            {
                                "parent_class": "DefaultExpectationConfigurationBuilder",
                                "expectation_type": "expect_column_values_to_be_in_set",
                            }
                        ],
                    },
                ],
                "rule_count": 3,
                "variable_count": 6,
            },
            "event": "profiler.run",
            "success": True,
        }
    )
    assert mock_emit.call_args_list[-1] == expected_profiler_run_event

    # Confirm that logs do not contain any exceptions or invalid messages
    assert not usage_stats_exceptions_exist(messages=caplog.messages)
    assert not usage_stats_invalid_messages_exist(messages=caplog.messages)


# noinspection PyUnusedLocal
def test_bobby_columnar_table_multi_batch_batches_are_accessible(
    monkeypatch,
    bobby_columnar_table_multi_batch_deterministic_data_context,
    bobby_columnar_table_multi_batch,
):
    """
    What does this test and why?
    Batches created in the multibatch_generic_csv_generator fixture should be available using the
    multibatch_generic_csv_generator_context
    This test most likely duplicates tests elsewhere, but it is more of a test of the configurable fixture.
    """

    context: DataContext = bobby_columnar_table_multi_batch_deterministic_data_context

    datasource_name: str = "taxi_pandas"
    data_connector_name: str = "monthly"
    data_asset_name: str = "my_reports"

    datasource: Datasource = cast(Datasource, context.datasources[datasource_name])
    data_connector: DataConnector = datasource.data_connectors[data_connector_name]

    file_list: List[str] = [
        "yellow_tripdata_sample_2019-01.csv",
        "yellow_tripdata_sample_2019-02.csv",
        "yellow_tripdata_sample_2019-03.csv",
    ]

    assert (
        data_connector._get_data_reference_list_from_cache_by_data_asset_name(
            data_asset_name=data_asset_name
        )
        == file_list
    )

    batch_request_latest: BatchRequest = BatchRequest(
        datasource_name=datasource_name,
        data_connector_name=data_connector_name,
        data_asset_name=data_asset_name,
        data_connector_query={
            "index": -1,
        },
    )
    validator_latest: Validator = context.get_validator(
        batch_request=batch_request_latest,
        create_expectation_suite_with_name="my_expectation_suite_name_1",
    )

    metric_configuration_arguments: Dict[str, Any] = {
        "metric_name": "table.row_count",
        "metric_domain_kwargs": {
            "batch_id": validator_latest.active_batch_id,
        },
        "metric_value_kwargs": None,
        "metric_dependencies": None,
    }
    metric_value: int = validator_latest.get_metric(
        metric=MetricConfiguration(**metric_configuration_arguments)
    )
    assert metric_value == 9000

    # noinspection PyUnresolvedReferences
    pickup_datetime: datetime.datetime = pd.to_datetime(
        validator_latest.head(n_rows=1)["pickup_datetime"][0]
    ).to_pydatetime()
    month: int = pickup_datetime.month
    assert month == 3


@pytest.mark.skipif(
    version.parse(np.version.version) < version.parse("1.21.0"),
    reason="requires numpy version 1.21.0 or newer",
)
@freeze_time("09/26/2019 13:42:41")
@mock.patch(
    "great_expectations.core.usage_statistics.usage_statistics.UsageStatisticsHandler.emit"
)
def test_bobby_profiler_user_workflow_initialize_through(
    mock_emit,
    caplog,
    bobby_columnar_table_multi_batch_deterministic_data_context,
    bobby_columnar_table_multi_batch,
):
    # Load data context
    data_context: DataContext = (
        bobby_columnar_table_multi_batch_deterministic_data_context
    )

    # Load profiler configs & loop (run tests for each one)
    yaml_config: str = bobby_columnar_table_multi_batch["profiler_config"]

    # Instantiate Profiler
    yaml_handler = YAMLHandler()
    profiler_config: dict = yaml_handler.load(yaml_config)
    hero_batch: BatchRequest = BatchRequest(
        **profiler_config["variables"]["jan_feb_2019_monthly_tripdata_batch_request"]
    )

    profiler_configuration: RuleBasedProfilerConfig = RuleBasedProfilerConfig(
        **profiler_config
    )

    profiler: RuleBasedProfiler = BaseRuleBasedProfiler(
        profiler_configuration, data_context=data_context
    )
    expectation_suite: ExpectationSuite = profiler.run(
        expectation_suite_name="test_me",
        include_citation=True,
    )
    data_context.save_expectation_suite(expectation_suite)

    checkpoint: SimpleCheckpoint = SimpleCheckpoint(
        data_context=data_context,
        name="hero_checkpoint",
        validations=[
            {"batch_request": hero_batch, "expectation_suite_name": "test_me"}
        ],
    )
    results = checkpoint.run()
    # print(results)


@pytest.mark.skipif(
    version.parse(np.version.version) < version.parse("1.21.0"),
    reason="requires numpy version 1.21.0 or newer",
)
@freeze_time("09/26/2019 13:42:41")
@mock.patch(
    "great_expectations.core.usage_statistics.usage_statistics.UsageStatisticsHandler.emit"
)
def test_bobby_profiler_user_workflow_multi_batch_row_count_range_rule_and_column_ranges_rule_oneshot_estimator(
    mock_emit,
    caplog,
    bobby_columnar_table_multi_batch_deterministic_data_context,
    bobby_columnar_table_multi_batch,
):
    # Load data context
    data_context: DataContext = (
        bobby_columnar_table_multi_batch_deterministic_data_context
    )

    # Load profiler configs & loop (run tests for each one)
    yaml_config: str = bobby_columnar_table_multi_batch["profiler_config"]

    # Instantiate Profiler
    profiler_config: dict = yaml.load(yaml_config)

    # Roundtrip through schema validation to remove any illegal fields add/or restore any missing fields.
    deserialized_config: dict = ruleBasedProfilerConfigSchema.load(profiler_config)
    serialized_config: dict = ruleBasedProfilerConfigSchema.dump(deserialized_config)

    # `class_name`/`module_name` are generally consumed through `instantiate_class_from_config`
    # so we need to manually remove those values if we wish to use the **kwargs instantiation pattern
    serialized_config.pop("class_name")
    serialized_config.pop("module_name")

    profiler: RuleBasedProfiler = RuleBasedProfiler(
        **serialized_config,
        data_context=data_context,
    )

    profiled_expectation_suite: ExpectationSuite = profiler.run(
        expectation_suite_name=bobby_columnar_table_multi_batch[
            "test_configuration_oneshot_estimator"
        ]["expectation_suite_name"],
        include_citation=True,
    )

    fixture_expectation_suite: ExpectationSuite = bobby_columnar_table_multi_batch[
        "test_configuration_oneshot_estimator"
    ]["expected_expectation_suite"]

<<<<<<< HEAD
    assert expectation_suite == fixture_expectation_suite
=======
    assert profiled_expectation_suite == fixture_expectation_suite
>>>>>>> aec9edd9

    assert mock_emit.call_count == 99

    assert all(
        payload[0][0]["event"] == "data_context.get_batch_list"
        for payload in mock_emit.call_args_list[:-1]
    )

    # noinspection PyUnresolvedReferences
    expected_profiler_run_event: mock._Call = mock.call(
        {
            "event_payload": {
                "anonymized_name": "43c8704c864dd10feed13219062f0228",
                "config_version": 1.0,
                "anonymized_rules": [
                    {
                        "anonymized_name": "7980584b8d0c7c8a66dbeaaf4b067885",
                        "anonymized_domain_builder": {
                            "parent_class": "TableDomainBuilder"
                        },
                        "anonymized_parameter_builders": [
                            {
                                "parent_class": "NumericMetricRangeMultiBatchParameterBuilder",
                                "anonymized_name": "dc1bc513697628c3a7f5b73494234a01",
                                "anonymized_batch_request": {
                                    "anonymized_batch_request_required_top_level_properties": {
                                        "anonymized_datasource_name": "12ed1b4af37ec138531bd721a8813a33",
                                        "anonymized_data_connector_name": "869034ebc8733404d9d6ac564012f441",
                                        "anonymized_data_asset_name": "57cd583969f4508907a12c880d78efd6",
                                    },
                                    "batch_request_optional_top_level_keys": [
                                        "data_connector_query"
                                    ],
                                    "data_connector_query_keys": ["index"],
                                },
                            }
                        ],
                        "anonymized_expectation_configuration_builders": [
                            {
                                "parent_class": "DefaultExpectationConfigurationBuilder",
                                "expectation_type": "expect_table_row_count_to_be_between",
                            }
                        ],
                    },
                    {
                        "anonymized_name": "9b95e917ab153669bcd32ec522604556",
                        "anonymized_domain_builder": {
                            "parent_class": "ColumnDomainBuilder",
                            "anonymized_batch_request": {
                                "anonymized_batch_request_required_top_level_properties": {
                                    "anonymized_datasource_name": "12ed1b4af37ec138531bd721a8813a33",
                                    "anonymized_data_connector_name": "869034ebc8733404d9d6ac564012f441",
                                    "anonymized_data_asset_name": "57cd583969f4508907a12c880d78efd6",
                                },
                                "batch_request_optional_top_level_keys": [
                                    "data_connector_query"
                                ],
                                "data_connector_query_keys": ["index"],
                            },
                        },
                        "anonymized_parameter_builders": [
                            {
                                "parent_class": "NumericMetricRangeMultiBatchParameterBuilder",
                                "anonymized_name": "ace31374d026e07ec630c7459915e628",
                                "anonymized_batch_request": {
                                    "anonymized_batch_request_required_top_level_properties": {
                                        "anonymized_datasource_name": "12ed1b4af37ec138531bd721a8813a33",
                                        "anonymized_data_connector_name": "869034ebc8733404d9d6ac564012f441",
                                        "anonymized_data_asset_name": "57cd583969f4508907a12c880d78efd6",
                                    },
                                    "batch_request_optional_top_level_keys": [
                                        "data_connector_query"
                                    ],
                                    "data_connector_query_keys": ["index"],
                                },
                            },
                            {
                                "parent_class": "NumericMetricRangeMultiBatchParameterBuilder",
                                "anonymized_name": "f2dcb0a322c3ab161d0fd33e6bac3d7f",
                                "anonymized_batch_request": {
                                    "anonymized_batch_request_required_top_level_properties": {
                                        "anonymized_datasource_name": "12ed1b4af37ec138531bd721a8813a33",
                                        "anonymized_data_connector_name": "869034ebc8733404d9d6ac564012f441",
                                        "anonymized_data_asset_name": "57cd583969f4508907a12c880d78efd6",
                                    },
                                    "batch_request_optional_top_level_keys": [
                                        "data_connector_query"
                                    ],
                                    "data_connector_query_keys": ["index"],
                                },
                            },
                        ],
                        "anonymized_expectation_configuration_builders": [
                            {
                                "parent_class": "DefaultExpectationConfigurationBuilder",
                                "expectation_type": "expect_column_min_to_be_between",
                            },
                            {
                                "parent_class": "DefaultExpectationConfigurationBuilder",
                                "expectation_type": "expect_column_max_to_be_between",
                            },
                        ],
                    },
                    {
                        "anonymized_name": "716348d3985f11679de53ec2b6ce5987",
                        "anonymized_domain_builder": {
                            "parent_class": "ColumnDomainBuilder",
                            "anonymized_batch_request": {
                                "anonymized_batch_request_required_top_level_properties": {
                                    "anonymized_datasource_name": "12ed1b4af37ec138531bd721a8813a33",
                                    "anonymized_data_connector_name": "869034ebc8733404d9d6ac564012f441",
                                    "anonymized_data_asset_name": "57cd583969f4508907a12c880d78efd6",
                                },
                                "batch_request_optional_top_level_keys": [
                                    "data_connector_query"
                                ],
                                "data_connector_query_keys": ["index"],
                            },
                        },
                        "anonymized_parameter_builders": [
                            {
                                "parent_class": "SimpleDateFormatStringParameterBuilder",
                                "anonymized_name": "49526fea6686e5f87be493967a5ba6b7",
                                "anonymized_batch_request": {
                                    "anonymized_batch_request_required_top_level_properties": {
                                        "anonymized_datasource_name": "12ed1b4af37ec138531bd721a8813a33",
                                        "anonymized_data_connector_name": "869034ebc8733404d9d6ac564012f441",
                                        "anonymized_data_asset_name": "57cd583969f4508907a12c880d78efd6",
                                    },
                                    "batch_request_optional_top_level_keys": [
                                        "data_connector_query"
                                    ],
                                    "data_connector_query_keys": ["index"],
                                },
                            }
                        ],
                        "anonymized_expectation_configuration_builders": [
                            {
                                "parent_class": "DefaultExpectationConfigurationBuilder",
                                "expectation_type": "expect_column_values_to_match_strftime_format",
                            }
                        ],
                    },
                    {
                        "anonymized_name": "38f59421a7c7b59a45b547a73c7714f9",
                        "anonymized_domain_builder": {
                            "parent_class": "ColumnDomainBuilder",
                            "anonymized_batch_request": {
                                "anonymized_batch_request_required_top_level_properties": {
                                    "anonymized_datasource_name": "12ed1b4af37ec138531bd721a8813a33",
                                    "anonymized_data_connector_name": "869034ebc8733404d9d6ac564012f441",
                                    "anonymized_data_asset_name": "57cd583969f4508907a12c880d78efd6",
                                },
                                "batch_request_optional_top_level_keys": [
                                    "data_connector_query"
                                ],
                                "data_connector_query_keys": ["index"],
                            },
                        },
                        "anonymized_parameter_builders": [
                            {
                                "parent_class": "RegexPatternStringParameterBuilder",
                                "anonymized_name": "2a791a71865e26a98b3f9f89ef83556b",
                                "anonymized_batch_request": {
                                    "anonymized_batch_request_required_top_level_properties": {
                                        "anonymized_datasource_name": "12ed1b4af37ec138531bd721a8813a33",
                                        "anonymized_data_connector_name": "869034ebc8733404d9d6ac564012f441",
                                        "anonymized_data_asset_name": "57cd583969f4508907a12c880d78efd6",
                                    },
                                    "batch_request_optional_top_level_keys": [
                                        "data_connector_query"
                                    ],
                                    "data_connector_query_keys": ["index"],
                                },
                            }
                        ],
                        "anonymized_expectation_configuration_builders": [
                            {
                                "parent_class": "DefaultExpectationConfigurationBuilder",
                                "expectation_type": "expect_column_values_to_match_regex",
                            }
                        ],
                    },
                    {
                        "anonymized_name": "57a6fe0ec12e12107fc275b42855ab1c",
                        "anonymized_domain_builder": {
                            "parent_class": "CategoricalColumnDomainBuilder",
                            "anonymized_batch_request": {
                                "anonymized_batch_request_required_top_level_properties": {
                                    "anonymized_datasource_name": "12ed1b4af37ec138531bd721a8813a33",
                                    "anonymized_data_connector_name": "869034ebc8733404d9d6ac564012f441",
                                    "anonymized_data_asset_name": "57cd583969f4508907a12c880d78efd6",
                                },
                                "batch_request_optional_top_level_keys": [
                                    "data_connector_query"
                                ],
                                "data_connector_query_keys": ["index"],
                            },
                        },
                        "anonymized_parameter_builders": [
                            {
                                "parent_class": "ValueSetMultiBatchParameterBuilder",
                                "anonymized_name": "73b050124a17a420f2fb3e605f7111b2",
                                "anonymized_batch_request": {
                                    "anonymized_batch_request_required_top_level_properties": {
                                        "anonymized_datasource_name": "12ed1b4af37ec138531bd721a8813a33",
                                        "anonymized_data_connector_name": "869034ebc8733404d9d6ac564012f441",
                                        "anonymized_data_asset_name": "57cd583969f4508907a12c880d78efd6",
                                    },
                                    "batch_request_optional_top_level_keys": [
                                        "data_connector_query"
                                    ],
                                    "data_connector_query_keys": ["index"],
                                },
                            }
                        ],
                        "anonymized_expectation_configuration_builders": [
                            {
                                "parent_class": "DefaultExpectationConfigurationBuilder",
                                "expectation_type": "expect_column_values_to_be_in_set",
                            }
                        ],
                    },
                ],
                "rule_count": 5,
                "variable_count": 4,
            },
            "event": "profiler.run",
            "success": True,
        }
    )
    assert mock_emit.call_args_list[-1] == expected_profiler_run_event

    # Confirm that logs do not contain any exceptions or invalid messages
    assert not usage_stats_exceptions_exist(messages=caplog.messages)
    assert not usage_stats_invalid_messages_exist(messages=caplog.messages)


@pytest.mark.skipif(
    version.parse(np.version.version) < version.parse("1.21.0"),
    reason="requires numpy version 1.21.0 or newer",
)
@freeze_time("09/26/2019 13:42:41")
def test_bobby_expect_column_values_to_be_between_auto_yes_default_profiler_config_yes_custom_profiler_config_no(
    bobby_columnar_table_multi_batch_deterministic_data_context,
):
    context: DataContext = bobby_columnar_table_multi_batch_deterministic_data_context

    suite: ExpectationSuite

    expectation_suite_name: str = f"tmp.profiler_suite_{str(uuid.uuid4())[:8]}"
    try:
        # noinspection PyUnusedLocal
        suite = context.get_expectation_suite(
            expectation_suite_name=expectation_suite_name
        )
    except ge_exceptions.DataContextError:
        suite = context.create_expectation_suite(
            expectation_suite_name=expectation_suite_name
        )
        print(f'Created ExpectationSuite "{suite.expectation_suite_name}".')

    # Use all batches, loaded by Validator, for estimating Expectation argument values.
    batch_request: dict = {
        "datasource_name": "taxi_pandas",
        "data_connector_name": "monthly",
        "data_asset_name": "my_reports",
    }

    validator: Validator = context.get_validator(
        batch_request=BatchRequest(**batch_request),
        expectation_suite_name=expectation_suite_name,
    )
    assert len(validator.batches) == 3

    column_name: str = "fare_amount"

    result: ExpectationValidationResult

    result = validator.expect_column_values_to_be_between(
        column=column_name,
        result_format="SUMMARY",
        include_config=True,
        auto=True,
        profiler_config=None,
    )
    assert result.success
    assert result.expectation_config["kwargs"] == {
        "column": "fare_amount",
        "min_value": -22.5,
        "max_value": 250.0,
        "strict_min": False,
        "strict_max": False,
        "mostly": 1.0,
        "result_format": "SUMMARY",
        "include_config": True,
        "auto": True,
        "profiler_config": None,
        "batch_id": "90bb41c1fbd7c71c05dbc8695320af71",
    }

    result = validator.expect_column_values_to_be_between(
        column=column_name,
        min_value=0.0,
        result_format="SUMMARY",
        include_config=True,
        auto=True,
        profiler_config=None,
    )
    assert not result.success
    assert result.expectation_config["kwargs"] == {
        "column": "fare_amount",
        "min_value": 0.0,
        "max_value": 250.0,
        "strict_min": False,
        "strict_max": False,
        "mostly": 1.0,
        "result_format": "SUMMARY",
        "include_config": True,
        "auto": True,
        "profiler_config": None,
        "batch_id": "90bb41c1fbd7c71c05dbc8695320af71",
    }

    result = validator.expect_column_values_to_be_between(
        column=column_name,
        min_value=0.0,
        mostly=8.75e-1,
        result_format="SUMMARY",
        include_config=True,
        auto=True,
        profiler_config=None,
    )
    assert result.success
    assert result.expectation_config["kwargs"] == {
        "column": "fare_amount",
        "min_value": 0.0,
        "max_value": 250.0,
        "strict_min": False,
        "strict_max": False,
        "mostly": 8.75e-1,
        "result_format": "SUMMARY",
        "include_config": True,
        "auto": True,
        "profiler_config": None,
        "batch_id": "90bb41c1fbd7c71c05dbc8695320af71",
    }

    with pytest.raises(AssertionError) as e:
        # noinspection PyUnusedLocal
        result = validator.expect_column_values_to_be_between(
            column=column_name,
            mostly=1.0,
            result_format="SUMMARY",
            include_config=True,
            auto=False,
            profiler_config=None,
        )
    assert "min_value and max_value cannot both be None" in str(e.value)

    result = validator.expect_column_values_to_be_between(
        column=column_name,
        min_value=-52.0,
        max_value=3004.0,
        mostly=1.0,
        result_format="SUMMARY",
        include_config=True,
    )
    assert result.success
    assert result.expectation_config["kwargs"] == {
        "column": "fare_amount",
        "min_value": -52.0,
        "max_value": 3004.0,
        "mostly": 1.0,
        "result_format": "SUMMARY",
        "include_config": True,
        "batch_id": "90bb41c1fbd7c71c05dbc8695320af71",
    }


@pytest.mark.skipif(
    version.parse(np.version.version) < version.parse("1.21.0"),
    reason="requires numpy version 1.21.0 or newer",
)
@freeze_time("09/26/2019 13:42:41")
def test_bobby_expect_column_values_to_be_between_auto_yes_default_profiler_config_yes_custom_profiler_config_yes(
    bobby_columnar_table_multi_batch_deterministic_data_context,
):
    context: DataContext = bobby_columnar_table_multi_batch_deterministic_data_context

    suite: ExpectationSuite

    expectation_suite_name: str = f"tmp.profiler_suite_{str(uuid.uuid4())[:8]}"
    try:
        # noinspection PyUnusedLocal
        suite = context.get_expectation_suite(
            expectation_suite_name=expectation_suite_name
        )
    except ge_exceptions.DataContextError:
        suite = context.create_expectation_suite(
            expectation_suite_name=expectation_suite_name
        )
        print(f'Created ExpectationSuite "{suite.expectation_suite_name}".')

    batch_request: dict

    validator: Validator

    result: ExpectationValidationResult

    custom_profiler_config: RuleBasedProfilerConfig

    # Use all batches, loaded by Validator, for estimating Expectation argument values.
    batch_request = {
        "datasource_name": "taxi_pandas",
        "data_connector_name": "monthly",
        "data_asset_name": "my_reports",
    }

    validator = context.get_validator(
        batch_request=BatchRequest(**batch_request),
        expectation_suite_name=expectation_suite_name,
    )
    assert len(validator.batches) == 3

    custom_profiler_config = RuleBasedProfilerConfig(
        name="expect_column_values_to_be_between",  # Convention: use "expectation_type" as profiler name.
        config_version=1.0,
        rules={
            "custom_column_values_between_rule": {
                "parameter_builders": [
                    {
                        "name": "my_min_estimator",
                        "class_name": "MetricMultiBatchParameterBuilder",
                        "module_name": "great_expectations.rule_based_profiler.parameter_builder",
                        "metric_name": "column.min",
                        "metric_domain_kwargs": "$domain.domain_kwargs",
                        "enforce_numeric_metric": True,
                        "replace_nan_with_zero": True,
                    },
                ],
                "expectation_configuration_builders": [
                    {
                        "class_name": "DefaultExpectationConfigurationBuilder",
                        "module_name": "great_expectations.rule_based_profiler.expectation_configuration_builder",
                        "expectation_type": "expect_column_values_to_be_between",
                        "column": "$domain.domain_kwargs.column",
                        "min_value": "$parameter.my_min_estimator.value[0]",
                        "mostly": "$variables.mostly",
                        "strict_min": "$variables.strict_min",
                        "meta": {
                            "details": {
                                "my_min_estimator": "$parameter.my_min_estimator.details",
                            },
                        },
                    },
                ],
            },
        },
    )

    column_name: str = "fare_amount"

    result = validator.expect_column_values_to_be_between(
        column=column_name,
        result_format="SUMMARY",
        include_config=True,
        auto=True,
        profiler_config=custom_profiler_config.to_json_dict(),
    )
    assert result.success
    assert result.expectation_config["kwargs"] == {
        "column": "fare_amount",
        "min_value": -52.0,
        "strict_min": False,
        "mostly": 1.0,
        "result_format": "SUMMARY",
        "include_config": True,
        "auto": True,
        "profiler_config": custom_profiler_config.to_json_dict(),
        "batch_id": "90bb41c1fbd7c71c05dbc8695320af71",
    }

    result = validator.expect_column_values_to_be_between(
        column=column_name,
        min_value=0.0,
        result_format="SUMMARY",
        include_config=True,
        auto=True,
        profiler_config=custom_profiler_config,
    )
    assert not result.success
    assert result.expectation_config["kwargs"] == {
        "column": "fare_amount",
        "min_value": 0.0,
        "strict_min": False,
        "mostly": 1.0,
        "result_format": "SUMMARY",
        "include_config": True,
        "auto": True,
        "profiler_config": custom_profiler_config.to_json_dict(),
        "batch_id": "90bb41c1fbd7c71c05dbc8695320af71",
    }

    result = validator.expect_column_values_to_be_between(
        column=column_name,
        min_value=0.0,
        mostly=8.75e-1,
        result_format="SUMMARY",
        include_config=True,
        auto=True,
        profiler_config=custom_profiler_config,
    )
    assert result.success
    assert result.expectation_config["kwargs"] == {
        "column": "fare_amount",
        "min_value": 0.0,
        "strict_min": False,
        "mostly": 8.75e-1,
        "result_format": "SUMMARY",
        "include_config": True,
        "auto": True,
        "profiler_config": custom_profiler_config.to_json_dict(),
        "batch_id": "90bb41c1fbd7c71c05dbc8695320af71",
    }

    with pytest.raises(AssertionError) as e:
        # noinspection PyUnusedLocal
        result = validator.expect_column_values_to_be_between(
            column=column_name,
            mostly=1.0,
            result_format="SUMMARY",
            include_config=True,
            auto=False,
            profiler_config=custom_profiler_config,
        )
    assert "min_value and max_value cannot both be None" in str(e.value)

    # Use one batch (at index "1"), loaded by Validator as active_batch, for estimating Expectation argument values.
    batch_request = {
        "datasource_name": "taxi_pandas",
        "data_connector_name": "monthly",
        "data_asset_name": "my_reports",
        "data_connector_query": {"index": 1},
    }

    custom_profiler_config = RuleBasedProfilerConfig(
        name="expect_column_values_to_be_between",  # Convention: use "expectation_type" as profiler name.
        config_version=1.0,
        rules={
            "custom_column_values_between_rule": {
                "parameter_builders": [
                    {
                        "name": "my_min_estimator",
                        "class_name": "MetricMultiBatchParameterBuilder",
                        "module_name": "great_expectations.rule_based_profiler.parameter_builder",
                        "batch_request": batch_request,
                        "metric_name": "column.min",
                        "metric_domain_kwargs": "$domain.domain_kwargs",
                        "enforce_numeric_metric": True,
                        "replace_nan_with_zero": True,
                    },
                ],
                "expectation_configuration_builders": [
                    {
                        "class_name": "DefaultExpectationConfigurationBuilder",
                        "module_name": "great_expectations.rule_based_profiler.expectation_configuration_builder",
                        "expectation_type": "expect_column_values_to_be_between",
                        "column": "$domain.domain_kwargs.column",
                        "min_value": "$parameter.my_min_estimator.value[0]",
                        "mostly": "$variables.mostly",
                        "strict_min": "$variables.strict_min",
                        "meta": {
                            "details": {
                                "my_min_estimator": "$parameter.my_min_estimator.details",
                            },
                        },
                    },
                ],
            },
        },
    )

    validator = context.get_validator(
        batch_request=BatchRequest(**batch_request),
        expectation_suite_name=expectation_suite_name,
    )
    assert len(validator.batches) == 1

    result = validator.expect_column_values_to_be_between(
        column=column_name,
        mostly=1.0,
        result_format="SUMMARY",
        include_config=True,
        auto=True,
        profiler_config=custom_profiler_config,
    )
    assert result.success
    assert result.expectation_config["kwargs"] == {
        "column": "fare_amount",
        "min_value": -21.0,
        "strict_min": False,
        "mostly": 1.0,
        "result_format": "SUMMARY",
        "include_config": True,
        "auto": True,
        "profiler_config": custom_profiler_config.to_json_dict(),
        "batch_id": "0808e185a52825d22356de2fe00a8f5f",
    }

    result = validator.expect_column_values_to_be_between(
        column=column_name,
        min_value=-21.0,
        mostly=1.0,
        result_format="SUMMARY",
        include_config=True,
        auto=False,
    )
    assert result.success
    assert result.expectation_config["kwargs"] == {
        "column": "fare_amount",
        "min_value": -21.0,
        "mostly": 1.0,
        "result_format": "SUMMARY",
        "include_config": True,
        "auto": False,
        "batch_id": "0808e185a52825d22356de2fe00a8f5f",
    }


@pytest.mark.skipif(
    version.parse(np.version.version) < version.parse("1.21.0"),
    reason="requires numpy version 1.21.0 or newer",
)
@freeze_time("09/26/2019 13:42:41")
def test_bobby_expect_column_values_to_be_between_auto_yes_default_profiler_config_no_custom_profiler_config_yes(
    bobby_columnar_table_multi_batch_deterministic_data_context,
):
    # If Expectation already has default Rule-Based Profiler configured, delete it for this test.
    expectation_impl = get_expectation_impl(
        expectation_name="expect_column_values_to_be_between"
    )
    default_profiler_config: Optional[
        RuleBasedProfilerConfig
    ] = expectation_impl.default_kwarg_values.get("profiler_config")
    if default_profiler_config:
        del expectation_impl.default_kwarg_values["profiler_config"]

    assert "profiler_config" not in expectation_impl.default_kwarg_values

    context: DataContext = bobby_columnar_table_multi_batch_deterministic_data_context

    suite: ExpectationSuite

    expectation_suite_name: str = f"tmp.profiler_suite_{str(uuid.uuid4())[:8]}"
    try:
        # noinspection PyUnusedLocal
        suite = context.get_expectation_suite(
            expectation_suite_name=expectation_suite_name
        )
    except ge_exceptions.DataContextError:
        suite = context.create_expectation_suite(
            expectation_suite_name=expectation_suite_name
        )
        print(f'Created ExpectationSuite "{suite.expectation_suite_name}".')

    batch_request: dict

    validator: Validator

    result: ExpectationValidationResult

    custom_profiler_config: RuleBasedProfilerConfig

    custom_profiler_config = RuleBasedProfilerConfig(
        name="expect_column_values_to_be_between",  # Convention: use "expectation_type" as profiler name.
        config_version=1.0,
        variables={
            "mostly": 1.0,
            "strict_min": False,
            "strict_max": False,
        },
        rules={
            "custom_column_values_between_rule": {
                "domain_builder": {
                    "class_name": "ColumnDomainBuilder",
                    "module_name": "great_expectations.rule_based_profiler.domain_builder",
                },
                "parameter_builders": [
                    {
                        "name": "my_min_estimator",
                        "class_name": "MetricMultiBatchParameterBuilder",
                        "module_name": "great_expectations.rule_based_profiler.parameter_builder",
                        "metric_name": "column.min",
                        "metric_domain_kwargs": "$domain.domain_kwargs",
                        "enforce_numeric_metric": True,
                        "replace_nan_with_zero": True,
                    },
                ],
                "expectation_configuration_builders": [
                    {
                        "expectation_type": "expect_column_values_to_be_between",
                        "class_name": "DefaultExpectationConfigurationBuilder",
                        "module_name": "great_expectations.rule_based_profiler.expectation_configuration_builder",
                        "column": "$domain.domain_kwargs.column",
                        "min_value": "$parameter.my_min_estimator.value[0]",
                        "mostly": "$variables.mostly",
                        "strict_min": "$variables.strict_min",
                        "meta": {
                            "details": {
                                "my_min_estimator": "$parameter.my_min_estimator.details",
                            },
                        },
                    },
                ],
            },
        },
    )

    # Use all batches, loaded by Validator, for estimating Expectation argument values.
    batch_request = {
        "datasource_name": "taxi_pandas",
        "data_connector_name": "monthly",
        "data_asset_name": "my_reports",
    }

    validator = context.get_validator(
        batch_request=BatchRequest(**batch_request),
        expectation_suite_name=expectation_suite_name,
    )
    assert len(validator.batches) == 3

    column_name: str = "fare_amount"

    result = validator.expect_column_values_to_be_between(
        column=column_name,
        result_format="SUMMARY",
        include_config=True,
        auto=True,
        profiler_config=custom_profiler_config,
    )
    assert result.success
    assert result.expectation_config["kwargs"] == {
        "column": "fare_amount",
        "min_value": -52.0,
        "strict_min": False,
        "mostly": 1.0,
        "result_format": "SUMMARY",
        "include_config": True,
        "auto": True,
        "profiler_config": custom_profiler_config.to_json_dict(),
        "batch_id": "90bb41c1fbd7c71c05dbc8695320af71",
    }

    result = validator.expect_column_values_to_be_between(
        column=column_name,
        min_value=0.0,
        result_format="SUMMARY",
        include_config=True,
        auto=True,
        profiler_config=custom_profiler_config,
    )
    assert not result.success
    assert result.expectation_config["kwargs"] == {
        "column": "fare_amount",
        "min_value": 0.0,
        "strict_min": False,
        "mostly": 1.0,
        "result_format": "SUMMARY",
        "include_config": True,
        "auto": True,
        "profiler_config": custom_profiler_config.to_json_dict(),
        "batch_id": "90bb41c1fbd7c71c05dbc8695320af71",
    }

    result = validator.expect_column_values_to_be_between(
        column=column_name,
        min_value=0.0,
        mostly=8.75e-1,
        result_format="SUMMARY",
        include_config=True,
        auto=True,
        profiler_config=custom_profiler_config,
    )
    assert result.success
    assert result.expectation_config["kwargs"] == {
        "column": "fare_amount",
        "min_value": 0.0,
        "strict_min": False,
        "mostly": 8.75e-1,
        "result_format": "SUMMARY",
        "include_config": True,
        "auto": True,
        "profiler_config": custom_profiler_config.to_json_dict(),
        "batch_id": "90bb41c1fbd7c71c05dbc8695320af71",
    }

    with pytest.raises(AssertionError) as e:
        # noinspection PyUnusedLocal
        result = validator.expect_column_values_to_be_between(
            column=column_name,
            mostly=1.0,
            result_format="SUMMARY",
            include_config=True,
            auto=False,
            profiler_config=custom_profiler_config,
        )
    assert "min_value and max_value cannot both be None" in str(e.value)

    batch_request = {
        "datasource_name": "taxi_pandas",
        "data_connector_name": "monthly",
        "data_asset_name": "my_reports",
        "data_connector_query": {
            "index": 1,
        },
    }

    validator = context.get_validator(
        batch_request=BatchRequest(**batch_request),
        expectation_suite_name=expectation_suite_name,
    )
    assert len(validator.batches) == 1

    # Use one batch (at index "1"), loaded by Validator as active_batch, for DomainBuilder purposes.
    domain_batch_request: dict = {
        "datasource_name": "taxi_pandas",
        "data_connector_name": "monthly",
        "data_asset_name": "my_reports",
        "data_connector_query": {
            "index": 1,
        },
    }

    # Use all batches, except ("latest") active_batch, loaded by Validator, for estimating Expectation argument values.
    parameter_builder_batch_request: dict = {
        "datasource_name": "taxi_pandas",
        "data_connector_name": "monthly",
        "data_asset_name": "my_reports",
        "data_connector_query": {
            "index": "1",
        },
    }

    custom_profiler_config = RuleBasedProfilerConfig(
        name="expect_column_values_to_be_between",  # Convention: use "expectation_type" as profiler name.
        config_version=1.0,
        variables={
            "mostly": 1.0,
            "strict_min": False,
            "strict_max": False,
        },
        rules={
            "custom_column_values_between_rule": {
                "domain_builder": {
                    "class_name": "ColumnDomainBuilder",
                    "module_name": "great_expectations.rule_based_profiler.domain_builder",
                    "batch_request": domain_batch_request,
                },
                "parameter_builders": [
                    {
                        "name": "my_min_estimator",
                        "class_name": "MetricMultiBatchParameterBuilder",
                        "module_name": "great_expectations.rule_based_profiler.parameter_builder",
                        "batch_request": parameter_builder_batch_request,
                        "metric_name": "column.min",
                        "metric_domain_kwargs": "$domain.domain_kwargs",
                        "enforce_numeric_metric": True,
                        "replace_nan_with_zero": True,
                    },
                ],
                "expectation_configuration_builders": [
                    {
                        "expectation_type": "expect_column_values_to_be_between",
                        "class_name": "DefaultExpectationConfigurationBuilder",
                        "module_name": "great_expectations.rule_based_profiler.expectation_configuration_builder",
                        "column": "$domain.domain_kwargs.column",
                        "min_value": "$parameter.my_min_estimator.value[0]",
                        "mostly": "$variables.mostly",
                        "strict_min": "$variables.strict_min",
                        "meta": {
                            "details": {
                                "my_min_estimator": "$parameter.my_min_estimator.details",
                            },
                        },
                    },
                ],
            },
        },
    )

    result = validator.expect_column_values_to_be_between(
        column=column_name,
        mostly=1.0,
        result_format="SUMMARY",
        include_config=True,
        auto=True,
        profiler_config=custom_profiler_config,
    )
    assert result.success
    assert result.expectation_config["kwargs"] == {
        "column": "fare_amount",
        "min_value": -21.0,
        "strict_min": False,
        "mostly": 1.0,
        "result_format": "SUMMARY",
        "include_config": True,
        "auto": True,
        "profiler_config": custom_profiler_config.to_json_dict(),
        "batch_id": "0808e185a52825d22356de2fe00a8f5f",
    }

    result = validator.expect_column_values_to_be_between(
        column=column_name,
        min_value=-21.0,
        mostly=1.0,
        result_format="SUMMARY",
        include_config=True,
        auto=False,
    )
    assert result.success
    assert result.expectation_config["kwargs"] == {
        "column": "fare_amount",
        "min_value": -21.0,
        "mostly": 1.0,
        "result_format": "SUMMARY",
        "include_config": True,
        "auto": False,
        "batch_id": "0808e185a52825d22356de2fe00a8f5f",
    }


@pytest.mark.skipif(
    version.parse(np.version.version) < version.parse("1.21.0"),
    reason="requires numpy version 1.21.0 or newer",
)
@mock.patch(
    "great_expectations.core.usage_statistics.usage_statistics.UsageStatisticsHandler.emit"
)
def test_bobster_profiler_user_workflow_multi_batch_row_count_range_rule_bootstrap_estimator(
    mock_emit,
    caplog,
    bobster_columnar_table_multi_batch_normal_mean_5000_stdev_1000_data_context,
    bobster_columnar_table_multi_batch_normal_mean_5000_stdev_1000,
):
    # Load data context
    data_context: DataContext = (
        bobster_columnar_table_multi_batch_normal_mean_5000_stdev_1000_data_context
    )

    # Load profiler configs & loop (run tests for each one)
    yaml_config: str = bobster_columnar_table_multi_batch_normal_mean_5000_stdev_1000[
        "profiler_config"
    ]

    # Instantiate Profiler
    profiler_config: CommentedMap = yaml.load(yaml_config)

    # Roundtrip through schema validation to remove any illegal fields add/or restore any missing fields.
    deserialized_config: dict = ruleBasedProfilerConfigSchema.load(profiler_config)
    serialized_config: dict = ruleBasedProfilerConfigSchema.dump(deserialized_config)

    # `class_name`/`module_name` are generally consumed through `instantiate_class_from_config`
    # so we need to manually remove those values if we wish to use the **kwargs instantiation pattern
    serialized_config.pop("class_name")
    serialized_config.pop("module_name")

    profiler: RuleBasedProfiler = RuleBasedProfiler(
        **serialized_config,
        data_context=data_context,
    )

    expectation_suite: ExpectationSuite = profiler.run(
        expectation_suite_name=bobster_columnar_table_multi_batch_normal_mean_5000_stdev_1000[
            "test_configuration_bootstrap_estimator"
        ][
            "expectation_suite_name"
        ],
    )
    expect_table_row_count_to_be_between_expectation_configuration_kwargs: dict = (
        expectation_suite.to_json_dict()["expectations"][0]["kwargs"]
    )
    min_value: int = (
        expect_table_row_count_to_be_between_expectation_configuration_kwargs[
            "min_value"
        ]
    )
    max_value: int = (
        expect_table_row_count_to_be_between_expectation_configuration_kwargs[
            "max_value"
        ]
    )

    assert (
        bobster_columnar_table_multi_batch_normal_mean_5000_stdev_1000[
            "test_configuration_bootstrap_estimator"
        ]["expect_table_row_count_to_be_between_min_value_mean_value"]
        < min_value
        < bobster_columnar_table_multi_batch_normal_mean_5000_stdev_1000[
            "test_configuration_bootstrap_estimator"
        ]["expect_table_row_count_to_be_between_mean_value"]
    )
    assert (
        bobster_columnar_table_multi_batch_normal_mean_5000_stdev_1000[
            "test_configuration_bootstrap_estimator"
        ]["expect_table_row_count_to_be_between_mean_value"]
        < max_value
        < bobster_columnar_table_multi_batch_normal_mean_5000_stdev_1000[
            "test_configuration_bootstrap_estimator"
        ]["expect_table_row_count_to_be_between_max_value_mean_value"]
    )

    assert mock_emit.call_count == 3

    assert all(
        payload[0][0]["event"] == "data_context.get_batch_list"
        for payload in mock_emit.call_args_list[:-1]
    )

    # noinspection PyUnresolvedReferences
    expected_profiler_run_event: mock._Call = mock.call(
        {
            "event_payload": {
                "anonymized_name": "510b23dfd19c492f33d114b184f245e8",
                "config_version": 1.0,
                "anonymized_rules": [
                    {
                        "anonymized_name": "7980584b8d0c7c8a66dbeaaf4b067885",
                        "anonymized_domain_builder": {
                            "parent_class": "TableDomainBuilder"
                        },
                        "anonymized_parameter_builders": [
                            {
                                "parent_class": "NumericMetricRangeMultiBatchParameterBuilder",
                                "anonymized_name": "dc1bc513697628c3a7f5b73494234a01",
                                "anonymized_batch_request": {
                                    "anonymized_batch_request_required_top_level_properties": {
                                        "anonymized_datasource_name": "12ed1b4af37ec138531bd721a8813a33",
                                        "anonymized_data_connector_name": "869034ebc8733404d9d6ac564012f441",
                                        "anonymized_data_asset_name": "57cd583969f4508907a12c880d78efd6",
                                    },
                                    "batch_request_optional_top_level_keys": [
                                        "data_connector_query"
                                    ],
                                    "data_connector_query_keys": ["index"],
                                },
                            }
                        ],
                        "anonymized_expectation_configuration_builders": [
                            {
                                "parent_class": "DefaultExpectationConfigurationBuilder",
                                "expectation_type": "expect_table_row_count_to_be_between",
                            }
                        ],
                    }
                ],
                "rule_count": 1,
                "variable_count": 3,
            },
            "event": "profiler.run",
            "success": True,
        }
    )
    assert mock_emit.call_args_list[-1] == expected_profiler_run_event

    # Confirm that logs do not contain any exceptions or invalid messages
    assert not usage_stats_exceptions_exist(messages=caplog.messages)
    assert not usage_stats_invalid_messages_exist(messages=caplog.messages)


@pytest.mark.skipif(
    version.parse(np.version.version) < version.parse("1.21.0"),
    reason="requires numpy version 1.21.0 or newer",
)
@freeze_time("09/26/2019 13:42:41")
def test_bobster_expect_table_row_count_to_be_between_auto_yes_default_profiler_config_yes_custom_profiler_config_no(
    bobster_columnar_table_multi_batch_normal_mean_5000_stdev_1000_data_context,
):
    context: DataContext = (
        bobster_columnar_table_multi_batch_normal_mean_5000_stdev_1000_data_context
    )

    result: ExpectationValidationResult

    suite: ExpectationSuite

    expectation_suite_name: str = f"tmp.profiler_suite_{str(uuid.uuid4())[:8]}"
    try:
        # noinspection PyUnusedLocal
        suite = context.get_expectation_suite(
            expectation_suite_name=expectation_suite_name
        )
    except ge_exceptions.DataContextError:
        suite = context.create_expectation_suite(
            expectation_suite_name=expectation_suite_name
        )
        print(f'Created ExpectationSuite "{suite.expectation_suite_name}".')

    # Use all batches, loaded by Validator, for estimating Expectation argument values.
    batch_request: dict = {
        "datasource_name": "taxi_pandas",
        "data_connector_name": "monthly",
        "data_asset_name": "my_reports",
    }

    validator: Validator = context.get_validator(
        batch_request=BatchRequest(**batch_request),
        expectation_suite_name=expectation_suite_name,
    )
    assert len(validator.batches) == 36

    result = validator.expect_table_row_count_to_be_between(
        result_format="SUMMARY",
        include_config=True,
        auto=True,
    )
    assert result.expectation_config.kwargs["auto"]


@pytest.mark.skipif(
    version.parse(np.version.version) < version.parse("1.21.0"),
    reason="requires numpy version 1.21.0 or newer",
)
@mock.patch(
    "great_expectations.core.usage_statistics.usage_statistics.UsageStatisticsHandler.emit"
)
def test_quentin_profiler_user_workflow_multi_batch_quantiles_value_ranges_rule(
    mock_emit,
    caplog,
    quentin_columnar_table_multi_batch_data_context,
    quentin_columnar_table_multi_batch,
):
    # Load data context
    data_context: DataContext = quentin_columnar_table_multi_batch_data_context

    # Load profiler configs & loop (run tests for each one)
    yaml_config: str = quentin_columnar_table_multi_batch["profiler_config"]

    # Instantiate Profiler
    profiler_config: CommentedMap = yaml.load(yaml_config)

    # Roundtrip through schema validation to remove any illegal fields add/or restore any missing fields.
    deserialized_config: dict = ruleBasedProfilerConfigSchema.load(profiler_config)
    serialized_config: dict = ruleBasedProfilerConfigSchema.dump(deserialized_config)

    # `class_name`/`module_name` are generally consumed through `instantiate_class_from_config`
    # so we need to manually remove those values if we wish to use the **kwargs instantiation pattern
    serialized_config.pop("class_name")
    serialized_config.pop("module_name")

    profiler: RuleBasedProfiler = RuleBasedProfiler(
        **serialized_config,
        data_context=data_context,
    )

    expectation_suite: ExpectationSuite = profiler.run(
        expectation_suite_name=quentin_columnar_table_multi_batch["test_configuration"][
            "expectation_suite_name"
        ],
    )

    expectation_configuration_dict: dict
    column_name: str
    expectation_kwargs: dict
    expect_column_quantile_values_to_be_between_expectation_configurations_kwargs_dict: Dict[
        str, dict
    ] = {
        expectation_configuration_dict["kwargs"][
            "column"
        ]: expectation_configuration_dict["kwargs"]
        for expectation_configuration_dict in expectation_suite.to_json_dict()[
            "expectations"
        ]
    }
    expect_column_quantile_values_to_be_between_expectation_configurations_value_ranges_by_column: Dict[
        str, List[List[Number]]
    ] = {
        column_name: expectation_kwargs["quantile_ranges"]["value_ranges"]
        for column_name, expectation_kwargs in expect_column_quantile_values_to_be_between_expectation_configurations_kwargs_dict.items()
    }

    assert (
        expect_column_quantile_values_to_be_between_expectation_configurations_value_ranges_by_column[
            "tolls_amount"
        ]
        == quentin_columnar_table_multi_batch["test_configuration"][
            "expect_column_quantile_values_to_be_between_quantile_ranges_by_column"
        ]["tolls_amount"]
    )

    value_ranges: List[Tuple[Tuple[float, float]]]
    paired_quantiles: zip
    column_quantiles: List[List[Number]]
    idx: int
    for (
        column_name,
        column_quantiles,
    ) in (
        expect_column_quantile_values_to_be_between_expectation_configurations_value_ranges_by_column.items()
    ):
        paired_quantiles = zip(
            column_quantiles,
            quentin_columnar_table_multi_batch["test_configuration"][
                "expect_column_quantile_values_to_be_between_quantile_ranges_by_column"
            ][column_name],
        )
        for value_ranges in list(paired_quantiles):
            for idx in range(2):
                np.testing.assert_allclose(
                    actual=value_ranges[0][idx],
                    desired=value_ranges[1][idx],
                    rtol=RTOL,
                    atol=ATOL,
                    err_msg=f"Actual value of {value_ranges[0][idx]} differs from expected value of {value_ranges[1][idx]} by more than {ATOL + RTOL * abs(value_ranges[1][idx])} tolerance.",
                )

    assert mock_emit.call_count == 11

    assert all(
        payload[0][0]["event"] == "data_context.get_batch_list"
        for payload in mock_emit.call_args_list[:-1]
    )

    # noinspection PyUnresolvedReferences
    expected_profiler_run_event: mock._Call = mock.call(
        {
            "event_payload": {
                "anonymized_name": "0592a9cacfa4ce642536161869d1ba19",
                "config_version": 1.0,
                "anonymized_rules": [
                    {
                        "anonymized_name": "f54fc6b216560f2a56a3cced587fb6e3",
                        "anonymized_domain_builder": {
                            "parent_class": "ColumnDomainBuilder",
                            "anonymized_batch_request": {
                                "anonymized_batch_request_required_top_level_properties": {
                                    "anonymized_datasource_name": "12ed1b4af37ec138531bd721a8813a33",
                                    "anonymized_data_connector_name": "869034ebc8733404d9d6ac564012f441",
                                    "anonymized_data_asset_name": "57cd583969f4508907a12c880d78efd6",
                                },
                                "batch_request_optional_top_level_keys": [
                                    "data_connector_query"
                                ],
                                "data_connector_query_keys": ["index"],
                            },
                        },
                        "anonymized_parameter_builders": [
                            {
                                "parent_class": "NumericMetricRangeMultiBatchParameterBuilder",
                                "anonymized_name": "71243c854c0c04e9e014d02a793abe55",
                                "anonymized_batch_request": {
                                    "anonymized_batch_request_required_top_level_properties": {
                                        "anonymized_datasource_name": "12ed1b4af37ec138531bd721a8813a33",
                                        "anonymized_data_connector_name": "869034ebc8733404d9d6ac564012f441",
                                        "anonymized_data_asset_name": "57cd583969f4508907a12c880d78efd6",
                                    },
                                    "batch_request_optional_top_level_keys": [
                                        "data_connector_query"
                                    ],
                                    "data_connector_query_keys": ["index"],
                                },
                            }
                        ],
                        "anonymized_expectation_configuration_builders": [
                            {
                                "parent_class": "DefaultExpectationConfigurationBuilder",
                                "expectation_type": "expect_column_quantile_values_to_be_between",
                            }
                        ],
                    }
                ],
                "rule_count": 1,
                "variable_count": 6,
            },
            "event": "profiler.run",
            "success": True,
        }
    )
    assert mock_emit.call_args_list[-1] == expected_profiler_run_event

    # Confirm that logs do not contain any exceptions or invalid messages
    assert not usage_stats_exceptions_exist(messages=caplog.messages)
    assert not usage_stats_invalid_messages_exist(messages=caplog.messages)


@pytest.mark.skipif(
    version.parse(np.version.version) < version.parse("1.21.0"),
    reason="requires numpy version 1.21.0 or newer",
)
@freeze_time("09/26/2019 13:42:41")
def test_quentin_expect_column_quantile_values_to_be_between_auto_yes_default_profiler_config_yes_custom_profiler_config_yes(
    quentin_columnar_table_multi_batch_data_context,
):
    context: DataContext = quentin_columnar_table_multi_batch_data_context

    result: ExpectationValidationResult

    custom_profiler_config: RuleBasedProfilerConfig

    suite: ExpectationSuite

    expectation_suite_name: str = f"tmp.profiler_suite_{str(uuid.uuid4())[:8]}"
    try:
        # noinspection PyUnusedLocal
        suite = context.get_expectation_suite(
            expectation_suite_name=expectation_suite_name
        )
    except ge_exceptions.DataContextError:
        suite = context.create_expectation_suite(
            expectation_suite_name=expectation_suite_name
        )
        print(f'Created ExpectationSuite "{suite.expectation_suite_name}".')

    batch_request: dict = {
        "datasource_name": "taxi_pandas",
        "data_connector_name": "monthly",
        "data_asset_name": "my_reports",
    }

    validator: Validator = context.get_validator(
        batch_request=BatchRequest(**batch_request),
        expectation_suite_name=expectation_suite_name,
    )
    assert len(validator.batches) == 36

    parameter_builder_batch_request: dict

    # Use one batch (at index "1"), loaded by Validator as active_batch, for DomainBuilder purposes.
    domain_batch_request: dict = {
        "datasource_name": "taxi_pandas",
        "data_connector_name": "monthly",
        "data_asset_name": "my_reports",
        "data_connector_query": {
            "index": -1,
        },
    }

    # Use all batches, except ("latest") active_batch, loaded by Validator, for estimating Expectation argument values.
    parameter_builder_batch_request = {
        "datasource_name": "taxi_pandas",
        "data_connector_name": "monthly",
        "data_asset_name": "my_reports",
        "data_connector_query": {
            "index": ":-1",
        },
    }

    custom_profiler_config = RuleBasedProfilerConfig(
        name="expect_column_quantile_values_to_be_between",  # Convention: use "expectation_type" as profiler name.
        config_version=1.0,
        rules={
            "column_quantiles_rule": {
                "domain_builder": {
                    "class_name": "ColumnDomainBuilder",
                    "module_name": "great_expectations.rule_based_profiler.domain_builder",
                    "batch_request": domain_batch_request,
                },
                "parameter_builders": [
                    {
                        "name": "quantile_value_ranges",
                        "class_name": "NumericMetricRangeMultiBatchParameterBuilder",
                        "module_name": "great_expectations.rule_based_profiler.parameter_builder",
                        "batch_request": parameter_builder_batch_request,
                        "metric_name": "column.quantile_values",
                        "metric_domain_kwargs": "$domain.domain_kwargs",
                        "metric_value_kwargs": {
                            "quantiles": "$variables.quantiles",
                            "allow_relative_error": "$variables.allow_relative_error",
                        },
                        "num_bootstrap_samples": "$variables.num_bootstrap_samples",
                        "bootstrap_random_seed": "$variables.bootstrap_random_seed",
                        "false_positive_rate": "$variables.false_positive_rate",
                        "round_decimals": 2,
                    }
                ],
                "expectation_configuration_builders": [
                    {
                        "expectation_type": "expect_column_quantile_values_to_be_between",
                        "class_name": "DefaultExpectationConfigurationBuilder",
                        "module_name": "great_expectations.rule_based_profiler.expectation_configuration_builder",
                        "column": "$domain.domain_kwargs.column",
                        "quantile_ranges": {
                            "quantiles": "$variables.quantiles",
                            "value_ranges": "$parameter.quantile_value_ranges.value",
                        },
                        "allow_relative_error": "$variables.allow_relative_error",
                        "meta": {
                            "profiler_details": "$parameter.quantile_value_ranges.details"
                        },
                    }
                ],
            }
        },
    )

    result = validator.expect_column_quantile_values_to_be_between(
        column="fare_amount",
        result_format="SUMMARY",
        include_config=True,
        auto=True,
        profiler_config=custom_profiler_config,
    )
    assert not result.success

    value_ranges_expected = [
        [
            5.842754275,
            6.5,
        ],
        [
            8.675167517,
            9.570000000,
        ],
        [
            13.344354435,
            15.650000000,
        ],
    ]

    value_ranges_computed = result.expectation_config["kwargs"]["quantile_ranges"][
        "value_ranges"
    ]

    assert len(value_ranges_computed) == len(value_ranges_expected)

    paired_quantiles = zip(
        value_ranges_computed,
        value_ranges_expected,
    )
    for value_ranges in list(paired_quantiles):
        for idx in range(2):
            np.testing.assert_allclose(
                actual=value_ranges[0][idx],
                desired=value_ranges[1][idx],
                rtol=RTOL,
                atol=ATOL,
                err_msg=f"Actual value of {value_ranges[0][idx]} differs from expected value of {value_ranges[1][idx]} by more than {ATOL + RTOL * abs(value_ranges[1][idx])} tolerance.",
            )

    # Use all batches, loaded by Validator, for estimating Expectation argument values.
    parameter_builder_batch_request = {
        "datasource_name": "taxi_pandas",
        "data_connector_name": "monthly",
        "data_asset_name": "my_reports",
    }

    custom_profiler_config = RuleBasedProfilerConfig(
        name="expect_column_quantile_values_to_be_between",  # Convention: use "expectation_type" as profiler name.
        config_version=1.0,
        rules={
            "column_quantiles_rule": {
                "domain_builder": {
                    "class_name": "ColumnDomainBuilder",
                    "module_name": "great_expectations.rule_based_profiler.domain_builder",
                    "batch_request": domain_batch_request,
                },
                "parameter_builders": [
                    {
                        "name": "quantile_value_ranges",
                        "class_name": "NumericMetricRangeMultiBatchParameterBuilder",
                        "module_name": "great_expectations.rule_based_profiler.parameter_builder",
                        "batch_request": parameter_builder_batch_request,
                        "metric_name": "column.quantile_values",
                        "metric_domain_kwargs": "$domain.domain_kwargs",
                        "metric_value_kwargs": {
                            "quantiles": "$variables.quantiles",
                            "allow_relative_error": "$variables.allow_relative_error",
                        },
                        "num_bootstrap_samples": "$variables.num_bootstrap_samples",
                        "bootstrap_random_seed": "$variables.bootstrap_random_seed",
                        "false_positive_rate": "$variables.false_positive_rate",
                        "round_decimals": "$variables.round_decimals",
                    }
                ],
                "expectation_configuration_builders": [
                    {
                        "expectation_type": "expect_column_quantile_values_to_be_between",
                        "class_name": "DefaultExpectationConfigurationBuilder",
                        "module_name": "great_expectations.rule_based_profiler.expectation_configuration_builder",
                        "column": "$domain.domain_kwargs.column",
                        "quantile_ranges": {
                            "quantiles": "$variables.quantiles",
                            "value_ranges": "$parameter.quantile_value_ranges.value",
                        },
                        "allow_relative_error": "$variables.allow_relative_error",
                        "meta": {
                            "profiler_details": "$parameter.quantile_value_ranges.details"
                        },
                    }
                ],
            }
        },
    )

    result = validator.expect_column_quantile_values_to_be_between(
        column="fare_amount",
        result_format="SUMMARY",
        include_config=True,
        auto=True,
        profiler_config=custom_profiler_config,
    )
    assert result.success


@pytest.mark.skipif(
    version.parse(np.version.version) < version.parse("1.21.0"),
    reason="requires numpy version 1.21.0 or newer",
)
@freeze_time("09/26/2019 13:42:41")
def test_quentin_expect_column_values_to_be_in_set_auto_yes_default_profiler_config_yes_custom_profiler_config_no(
    quentin_columnar_table_multi_batch_data_context,
):
    context: DataContext = quentin_columnar_table_multi_batch_data_context

    result: ExpectationValidationResult

    custom_profiler_config: RuleBasedProfilerConfig

    suite: ExpectationSuite

    expectation_suite_name: str = f"tmp.profiler_suite_{str(uuid.uuid4())[:8]}"
    try:
        # noinspection PyUnusedLocal
        suite = context.get_expectation_suite(
            expectation_suite_name=expectation_suite_name
        )
    except ge_exceptions.DataContextError:
        suite = context.create_expectation_suite(
            expectation_suite_name=expectation_suite_name
        )
        print(f'Created ExpectationSuite "{suite.expectation_suite_name}".')

    batch_request: dict = {
        "datasource_name": "taxi_pandas",
        "data_connector_name": "monthly",
        "data_asset_name": "my_reports",
    }

    validator: Validator = context.get_validator(
        batch_request=BatchRequest(**batch_request),
        expectation_suite_name=expectation_suite_name,
    )
    assert len(validator.batches) == 36

    # Use all batches, loaded by Validator, for estimating Expectation argument values.
    result = validator.expect_column_values_to_be_in_set(
        column="passenger_count",
        result_format="SUMMARY",
        include_config=True,
        auto=True,
    )
    assert result.success

    key: str
    value: Any
    expectation_config_kwargs: dict = {
        key: value
        for key, value in result.expectation_config["kwargs"].items()
        if key != "value_set"
    }
    assert expectation_config_kwargs == {
        "column": "passenger_count",
        "mostly": 1.0,
        "result_format": "SUMMARY",
        "include_config": True,
        "auto": True,
        "batch_id": "84000630d1b69a0fe870c94fb26a32bc",
    }

    value_set_expected: List[int] = [0, 1, 2, 3, 4, 5, 6, 7]
    value_set_computed: List[int] = result.expectation_config["kwargs"]["value_set"]

    assert value_set_computed == value_set_expected


@pytest.mark.skipif(
    version.parse(np.version.version) < version.parse("1.21.0"),
    reason="requires numpy version 1.21.0 or newer",
)
@freeze_time("09/26/2019 13:42:41")
def test_quentin_expect_column_min_to_be_between_auto_yes_default_profiler_config_yes_custom_profiler_config_no(
    quentin_columnar_table_multi_batch_data_context,
):
    context: DataContext = quentin_columnar_table_multi_batch_data_context

    result: ExpectationValidationResult

    custom_profiler_config: RuleBasedProfilerConfig

    suite: ExpectationSuite

    expectation_suite_name: str = f"tmp.profiler_suite_{str(uuid.uuid4())[:8]}"
    try:
        # noinspection PyUnusedLocal
        suite = context.get_expectation_suite(
            expectation_suite_name=expectation_suite_name
        )
    except ge_exceptions.DataContextError:
        suite = context.create_expectation_suite(
            expectation_suite_name=expectation_suite_name
        )
        print(f'Created ExpectationSuite "{suite.expectation_suite_name}".')

    batch_request: dict = {
        "datasource_name": "taxi_pandas",
        "data_connector_name": "monthly",
        "data_asset_name": "my_reports",
    }

    validator: Validator = context.get_validator(
        batch_request=BatchRequest(**batch_request),
        expectation_suite_name=expectation_suite_name,
    )
    assert len(validator.batches) == 36

    # Use all batches, loaded by Validator, for estimating Expectation argument values.
    result = validator.expect_column_min_to_be_between(
        column="fare_amount",
        result_format="SUMMARY",
        include_config=True,
        auto=True,
    )

    key: str
    value: Any
    expectation_config_kwargs: dict = {
        key: value
        for key, value in result.expectation_config["kwargs"].items()
        if key
        not in [
            "min_value",
            "max_value",
        ]
    }
    assert expectation_config_kwargs == {
        "column": "fare_amount",
        "strict_min": False,
        "strict_max": False,
        "result_format": "SUMMARY",
        "include_config": True,
        "auto": True,
        "batch_id": "84000630d1b69a0fe870c94fb26a32bc",
    }


@pytest.mark.skipif(
    version.parse(np.version.version) < version.parse("1.21.0"),
    reason="requires numpy version 1.21.0 or newer",
)
@freeze_time("09/26/2019 13:42:41")
def test_quentin_expect_column_max_to_be_between_auto_yes_default_profiler_config_yes_custom_profiler_config_no(
    quentin_columnar_table_multi_batch_data_context,
):
    context: DataContext = quentin_columnar_table_multi_batch_data_context

    result: ExpectationValidationResult

    custom_profiler_config: RuleBasedProfilerConfig

    suite: ExpectationSuite

    expectation_suite_name: str = f"tmp.profiler_suite_{str(uuid.uuid4())[:8]}"
    try:
        # noinspection PyUnusedLocal
        suite = context.get_expectation_suite(
            expectation_suite_name=expectation_suite_name
        )
    except ge_exceptions.DataContextError:
        suite = context.create_expectation_suite(
            expectation_suite_name=expectation_suite_name
        )
        print(f'Created ExpectationSuite "{suite.expectation_suite_name}".')

    batch_request: dict = {
        "datasource_name": "taxi_pandas",
        "data_connector_name": "monthly",
        "data_asset_name": "my_reports",
    }

    validator: Validator = context.get_validator(
        batch_request=BatchRequest(**batch_request),
        expectation_suite_name=expectation_suite_name,
    )
    assert len(validator.batches) == 36

    # Use all batches, loaded by Validator, for estimating Expectation argument values.
    result = validator.expect_column_max_to_be_between(
        column="fare_amount",
        result_format="SUMMARY",
        include_config=True,
        auto=True,
    )
    assert result.success

    key: str
    value: Any
    expectation_config_kwargs: dict = {
        key: value
        for key, value in result.expectation_config["kwargs"].items()
        if key
        not in [
            "min_value",
            "max_value",
        ]
    }
    assert expectation_config_kwargs == {
        "column": "fare_amount",
        "strict_min": False,
        "strict_max": False,
        "result_format": "SUMMARY",
        "include_config": True,
        "auto": True,
        "batch_id": "84000630d1b69a0fe870c94fb26a32bc",
    }

    rtol: float = 2.0e1 * RTOL
    atol: float = 2.0e1 * ATOL

    min_value_actual: float = result.expectation_config["kwargs"]["min_value"]
    min_value_expected: float = 1.5438e2

    np.testing.assert_allclose(
        actual=min_value_actual,
        desired=min_value_expected,
        rtol=rtol,
        atol=atol,
        err_msg=f"Actual value of {min_value_actual} differs from expected value of {min_value_expected} by more than {atol + rtol * abs(min_value_expected)} tolerance.",
    )

    max_value_actual: float = result.expectation_config["kwargs"]["max_value"]
    max_value_expected: float = 5.6314775e4
    np.testing.assert_allclose(
        actual=max_value_actual,
        desired=max_value_expected,
        rtol=rtol,
        atol=atol,
        err_msg=f"Actual value of {max_value_actual} differs from expected value of {max_value_expected} by more than {atol + rtol * abs(max_value_expected)} tolerance.",
    )<|MERGE_RESOLUTION|>--- conflicted
+++ resolved
@@ -513,11 +513,7 @@
         "test_configuration_oneshot_estimator"
     ]["expected_expectation_suite"]
 
-<<<<<<< HEAD
-    assert expectation_suite == fixture_expectation_suite
-=======
     assert profiled_expectation_suite == fixture_expectation_suite
->>>>>>> aec9edd9
 
     assert mock_emit.call_count == 99
 
