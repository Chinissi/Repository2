--- conflicted
+++ resolved
@@ -100,20 +100,12 @@
     },
 }
 
-<<<<<<< HEAD
-rule_based_profiler.run(batch_request=batch_request)
-suite: ExpectationSuite = rule_based_profiler.get_expectation_suite(
-    expectation_suite_name="test_suite_name"
-)
-print(suite)
-=======
 result: RuleBasedProfilerResult = rule_based_profiler.run(batch_request=batch_request)
 expectation_configurations: List[
     ExpectationConfiguration
 ] = result.expectation_configurations
 
 print(expectation_configurations)
->>>>>>> 3d76b740
 
 # Please note that this docstring is here to demonstrate output for docs. It is not needed for normal use.
 first_rule_suite = """
