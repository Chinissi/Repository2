--- conflicted
+++ resolved
@@ -22,20 +22,12 @@
 from great_expectations.validator.metric_configuration import MetricConfiguration
 
 
-<<<<<<< HEAD
-# <snippet name="custom_column_pair_metric">
-=======
 # <snippet name="tests/integration/docusaurus/expectations/creating_custom_expectations/expect_column_pair_values_to_have_a_difference_of_three.py ColumnPairValuesDiffThree class_def">
->>>>>>> 537978e6
 class ColumnPairValuesDiffThree(ColumnPairMapMetricProvider):
     # </snippet>
     """MetricProvider Class for Pair Values Diff Three MetricProvider"""
 
-<<<<<<< HEAD
-    # <snippet name="custom_column_pair_metric_name">
-=======
     # <snippet name="tests/integration/docusaurus/expectations/creating_custom_expectations/expect_column_pair_values_to_have_a_difference_of_three.py condition_metric_name">
->>>>>>> 537978e6
     condition_metric_name = "column_pair_values.diff_three"
     # </snippet>
     condition_domain_keys = (
@@ -43,11 +35,7 @@
         "column_B",
     )
     condition_value_keys = ()
-<<<<<<< HEAD
-    # <snippet name="custom_column_pair_pandas">
-=======
     # <snippet name="tests/integration/docusaurus/expectations/creating_custom_expectations/expect_column_pair_values_to_have_a_difference_of_three.py _pandas">
->>>>>>> 537978e6
     @column_pair_condition_partial(engine=PandasExecutionEngine)
     def _pandas(cls, column_A, column_B, **kwargs):
         return abs(column_A - column_B) == 3
@@ -67,15 +55,6 @@
         return row_wise_cond
 
 
-<<<<<<< HEAD
-# <snippet name="custom_column_pair_expectation">
-class ExpectColumnPairValuesToHaveADifferenceOfThree(ColumnPairMapExpectation):
-    # </snippet>
-    # <snippet name="custom_column_pair_docstring">
-    """Expect two columns to have a row-wise difference of three."""
-    # </snippet>
-    # <snippet name="custom_column_pair_map_metric">
-=======
 # <snippet name="tests/integration/docusaurus/expectations/creating_custom_expectations/expect_column_pair_values_to_have_a_difference_of_three.py ExpectColumnPairValuesToHaveADifferenceOfThree class_def">
 class ExpectColumnPairValuesToHaveADifferenceOfThree(ColumnPairMapExpectation):
     # </snippet>
@@ -83,16 +62,11 @@
     """Expect two columns to have a row-wise difference of three."""
     # </snippet>
     # <snippet name="tests/integration/docusaurus/expectations/creating_custom_expectations/expect_column_pair_values_to_have_a_difference_of_three.py complete_map_metric">
->>>>>>> 537978e6
     map_metric = "column_pair_values.diff_three"
     # </snippet>
     # These examples will be shown in the public gallery.
     # They will also be executed as unit tests for your Expectation.
-<<<<<<< HEAD
-    # <snippet name="custom_column_pair_examples">
-=======
     # <snippet name="tests/integration/docusaurus/expectations/creating_custom_expectations/expect_column_pair_values_to_have_a_difference_of_three.py completed_examples">
->>>>>>> 537978e6
     examples = [
         {
             "data": {
@@ -156,11 +130,7 @@
             raise InvalidExpectationConfigurationError(str(e))
 
     # This dictionary contains metadata for display in the public gallery
-<<<<<<< HEAD
-    # <snippet name="custom_column_pair_library_metadata">
-=======
     # <snippet name="tests/integration/docusaurus/expectations/creating_custom_expectations/expect_column_pair_values_to_have_a_difference_of_three.py completed_library_metadata">
->>>>>>> 537978e6
     library_metadata = {
         "tags": [
             "basic math",
@@ -172,11 +142,7 @@
 
 
 if __name__ == "__main__":
-<<<<<<< HEAD
-    # <snippet name="custom_column_pair_diagnostics">
-=======
     # <snippet name="tests/integration/docusaurus/expectations/creating_custom_expectations/expect_column_pair_values_to_have_a_difference_of_three.py completed_print_diagnostic_checklist">
->>>>>>> 537978e6
     ExpectColumnPairValuesToHaveADifferenceOfThree().print_diagnostic_checklist()
     # </snippet>
 # Note to users: code below this line is only for integration testing -- ignore!
