from typing import Dict, Optional

from great_expectations.core.expectation_configuration import ExpectationConfiguration
from great_expectations.core.metric_domain_types import MetricDomainTypes
from great_expectations.core.metric_function_types import MetricFunctionTypes
from great_expectations.exceptions.exceptions import (
    InvalidExpectationConfigurationError,
)
from great_expectations.execution_engine import (
    ExecutionEngine,
    PandasExecutionEngine,
    SparkDFExecutionEngine,
    SqlAlchemyExecutionEngine,
)
from great_expectations.expectations.expectation import (
    ColumnExpectation,
    ExpectationValidationResult,
    render_evaluation_parameter_string,
)
from great_expectations.expectations.metrics import (
    ColumnAggregateMetricProvider,
    column_aggregate_partial,
    column_aggregate_value,
)
from great_expectations.expectations.metrics.import_manager import F, sa
from great_expectations.expectations.metrics.metric_provider import metric_value
from great_expectations.render import RenderedStringTemplateContent
from great_expectations.render.renderer.renderer import renderer
from great_expectations.render.util import (
    handle_strict_min_max,
    parse_row_condition_string_pandas_engine,
    substitute_none_for_missing,
)


# <snippet name="custom_agg_metric">
class ColumnCustomMax(ColumnAggregateMetricProvider):
    # </snippet>
    """MetricProvider Class for Custom Aggregate Max MetricProvider"""
    # <snippet name="custom_agg_metric_name">
    metric_name = "column.custom_max"
    # </snippet>
    # <snippet name="custom_agg_pandas">
    @column_aggregate_value(engine=PandasExecutionEngine)
    def _pandas(cls, column, **kwargs):
        """Pandas Max Implementation"""
        return column.max()

    # </snippet>
    # <snippet name="custom_agg_sql_def">
    @metric_value(
        engine=SqlAlchemyExecutionEngine,
        metric_fn_type=MetricFunctionTypes.AGGREGATE_VALUE,
        domain_type=MetricDomainTypes.COLUMN,
    )
    def _sqlalchemy(
        cls,
        execution_engine: SqlAlchemyExecutionEngine,
        metric_domain_kwargs,
        metric_value_kwargs,
        metrics,
        runtime_configuration,
    ):
        # </snippet>
        # <snippet name="custom_agg_sql_selectable">
        (
            selectable,
            compute_domain_kwargs,
            accessor_domain_kwargs,
        ) = execution_engine.get_compute_domain(
            metric_domain_kwargs, MetricDomainTypes.COLUMN
        )

        column_name = accessor_domain_kwargs["column"]
        column = sa.column(column_name)
        sqlalchemy_engine = execution_engine.engine
        # </snippet>
        # <snippet name="custom_agg_sql_query">
        query = sa.select([sa.func.max(column)]).select_from(selectable)
        result = sqlalchemy_engine.execute(query).fetchone()

        return result[0]

    # </snippet>

    # <snippet name="custom_agg_spark">
    @column_aggregate_partial(engine=SparkDFExecutionEngine)
    def _spark(cls, column, _table, _column_name, **kwargs):
        """Spark Max Implementation"""
        return F.max(column)


#     </snippet>

# <snippet name="custom_agg_expectation">
class ExpectColumnMaxToBeBetweenCustom(ColumnExpectation):
    # </snippet>
    # <snippet name="custom_agg_docstring">
    """Expect column max to be between a given range."""
    # </snippet>

    # Defining test cases
    # <snippet name="custom_agg_examples">
    examples = [
        {
            "data": {"x": [1, 2, 3, 4, 5], "y": [0, -1, -2, 4, None]},
            "tests": [
                {
                    "title": "basic_positive_test",
                    "exact_match_out": False,
                    "include_in_gallery": True,
                    "in": {
                        "column": "x",
                        "min_value": 4,
                        "strict_min": True,
                        "max_value": 5,
                        "strict_max": False,
                    },
                    "out": {"success": True},
                },
                {
                    "title": "basic_negative_test",
                    "exact_match_out": False,
                    "include_in_gallery": True,
                    "in": {
                        "column": "y",
                        "min_value": -2,
                        "strict_min": False,
                        "max_value": 3,
                        "strict_max": True,
                    },
                    "out": {"success": False},
                },
            ],
            "test_backends": [
                {
                    "backend": "pandas",
                    "dialects": None,
                },
                {
                    "backend": "sqlalchemy",
                    "dialects": ["sqlite", "postgresql"],
                },
                {
                    "backend": "spark",
                    "dialects": None,
                },
            ],
        }
    ]
    # </snippet>

    # Setting necessary computation metric dependencies and defining kwargs, as well as assigning kwargs default values
    # <snippet name="custom_agg_metric_dependencies">
    metric_dependencies = ("column.custom_max",)
    # </snippet>
    success_keys = ("min_value", "strict_min", "max_value", "strict_max")

    # Default values
    default_kwarg_values = {
        "row_condition": None,
        "condition_parser": None,
        "min_value": None,
        "max_value": None,
        "strict_min": None,
        "strict_max": None,
        "mostly": 1,
    }

    # <snippet name="custom_agg_validate_config">
    def validate_configuration(
        self, configuration: Optional[ExpectationConfiguration] = None
    ) -> None:
        """
        Validates that a configuration has been set, and sets a configuration if it has yet to be set. Ensures that
        necessary configuration arguments have been provided for the validation of the expectation.
        Args:
            configuration (OPTIONAL[ExpectationConfiguration]): \
                An optional Expectation Configuration entry that will be used to configure the expectation
        Returns:
            None. Raises InvalidExpectationConfigurationError if the config is not validated successfully
        """

        # Setting up a configuration
        super().validate_configuration(configuration)
<<<<<<< HEAD
        if configuration is None:
            configuration = self.configuration
        #     </snippet>
=======
        configuration = configuration or self.configuration
>>>>>>> 537978e6

        # <snippet name="custom_agg_validate_config_params">
        min_value = configuration.kwargs["min_value"]
        max_value = configuration.kwargs["max_value"]
        strict_min = configuration.kwargs["strict_min"]
        strict_max = configuration.kwargs["strict_max"]
        # </snippet>

        # Validating that min_val, max_val, strict_min, and strict_max are of the proper format and type
        # <snippet name="custom_agg_validate_config_values">
        try:
            assert (
                min_value is not None or max_value is not None
            ), "min_value and max_value cannot both be none"
            # </snippet>
            # <snippet name="custom_agg_validate_config_types">
            assert min_value is None or isinstance(
                min_value, (float, int)
            ), "Provided min threshold must be a number"
            assert max_value is None or isinstance(
                max_value, (float, int)
            ), "Provided max threshold must be a number"
            # </snippet>
            # <snippet name="custom_agg_validate_config_comparison">
            if min_value and max_value:
                assert (
                    min_value <= max_value
                ), "Provided min threshold must be less than or equal to max threshold"
            #     </snippet>
            # <snippet name="custom_agg_validate_config_none">
            assert strict_min is None or isinstance(
                strict_min, bool
            ), "strict_min must be a boolean value"
            assert strict_max is None or isinstance(
                strict_max, bool
            ), "strict_max must be a boolean value"
        #     </snippet>
        # <snippet name="custom_agg_validate_config_except">
        except AssertionError as e:
            raise InvalidExpectationConfigurationError(str(e))

    #     </snippet>

    # <snippet name="custom_agg_validate">
    def _validate(
        self,
        configuration: ExpectationConfiguration,
        metrics: Dict,
        runtime_configuration: dict = None,
        execution_engine: ExecutionEngine = None,
    ):
        """Validates the given data against the set minimum and maximum value thresholds for the column max"""
        column_max = metrics["column.custom_max"]

        # Obtaining components needed for validation
        min_value = self.get_success_kwargs(configuration).get("min_value")
        strict_min = self.get_success_kwargs(configuration).get("strict_min")
        max_value = self.get_success_kwargs(configuration).get("max_value")
        strict_max = self.get_success_kwargs(configuration).get("strict_max")

        # Checking if mean lies between thresholds
        if min_value is not None:
            if strict_min:
                above_min = column_max > min_value
            else:
                above_min = column_max >= min_value
        else:
            above_min = True

        if max_value is not None:
            if strict_max:
                below_max = column_max < max_value
            else:
                below_max = column_max <= max_value
        else:
            below_max = True

        success = above_min and below_max

        return {"success": success, "result": {"observed_value": column_max}}

    # </snippet>

    @renderer(renderer_type="render.prescriptive")
    @render_evaluation_parameter_string
    def _prescriptive_renderer(
        cls,
        configuration: ExpectationConfiguration = None,
        result: ExpectationValidationResult = None,
        runtime_configuration: dict = None,
        **kwargs,
    ):
        assert (
            configuration or result
        ), "Must provide renderers either a configuration or result."

        runtime_configuration = runtime_configuration or {}
        include_column_name = (
            False if runtime_configuration.get("include_column_name") is False else True
        )
        styling = runtime_configuration.get("styling")
        # get params dict with all expected kwargs
        params = substitute_none_for_missing(
            configuration.kwargs,
            [
                "column",
                "min_value",
                "max_value",
                "mostly",
                "row_condition",
                "condition_parser",
                "strict_min",
                "strict_max",
            ],
        )

        # build the string, parameter by parameter
        if (params["min_value"] is None) and (params["max_value"] is None):
            template_str = "maximum value may have any numerical value."
        else:
            at_least_str, at_most_str = handle_strict_min_max(params)

            if params["min_value"] is not None and params["max_value"] is not None:
                template_str = f"maximum value must be {at_least_str} $min_value and {at_most_str} $max_value."
            elif params["min_value"] is None:
                template_str = f"maximum value must be {at_most_str} $max_value."
            elif params["max_value"] is None:
                template_str = f"maximum value must be {at_least_str} $min_value."
            else:
                template_str = ""

        if include_column_name:
            template_str = "$column " + template_str

        if params["row_condition"] is not None:
            (
                conditional_template_str,
                conditional_params,
            ) = parse_row_condition_string_pandas_engine(params["row_condition"])
            template_str = conditional_template_str + ", then " + template_str
            params.update(conditional_params)

        return [
            RenderedStringTemplateContent(
                **{
                    "content_block_type": "string_template",
                    "string_template": {
                        "template": template_str,
                        "params": params,
                        "styling": styling,
                    },
                }
            )
        ]

    # This dictionary contains metadata for display in the public gallery
    # <snippet name="custom_agg_library_metadata">
    library_metadata = {
        "tags": ["flexible max comparisons"],
        "contributors": ["@joegargery"],
    }


#     </snippet>


if __name__ == "__main__":
    # <snippet name="custom_agg_diagnostics">
    ExpectColumnMaxToBeBetweenCustom().print_diagnostic_checklist()
#     </snippet>

# Note to users: code below this line is only for integration testing -- ignore!

diagnostics = ExpectColumnMaxToBeBetweenCustom().run_diagnostics()

for check in diagnostics["tests"]:
    assert check["test_passed"] is True
    assert check["error_diagnostics"] is None

for check in diagnostics["errors"]:
    assert check is None

for check in diagnostics["maturity_checklist"]["experimental"]:
    if check["message"] == "Passes all linting checks":
        continue
    assert check["passed"] is True<|MERGE_RESOLUTION|>--- conflicted
+++ resolved
@@ -33,21 +33,21 @@
 )
 
 
-# <snippet name="custom_agg_metric">
+# <snippet name="tests/integration/docusaurus/expectations/creating_custom_expectations/expect_column_max_to_be_between_custom.py ColumnCustomMax class_def">
 class ColumnCustomMax(ColumnAggregateMetricProvider):
     # </snippet>
     """MetricProvider Class for Custom Aggregate Max MetricProvider"""
-    # <snippet name="custom_agg_metric_name">
+    # <snippet name="tests/integration/docusaurus/expectations/creating_custom_expectations/expect_column_max_to_be_between_custom.py metric_name">
     metric_name = "column.custom_max"
     # </snippet>
-    # <snippet name="custom_agg_pandas">
+    # <snippet name="tests/integration/docusaurus/expectations/creating_custom_expectations/expect_column_max_to_be_between_custom.py _pandas">
     @column_aggregate_value(engine=PandasExecutionEngine)
     def _pandas(cls, column, **kwargs):
         """Pandas Max Implementation"""
         return column.max()
 
     # </snippet>
-    # <snippet name="custom_agg_sql_def">
+    # <snippet name="tests/integration/docusaurus/expectations/creating_custom_expectations/expect_column_max_to_be_between_custom.py sql_def">
     @metric_value(
         engine=SqlAlchemyExecutionEngine,
         metric_fn_type=MetricFunctionTypes.AGGREGATE_VALUE,
@@ -62,7 +62,7 @@
         runtime_configuration,
     ):
         # </snippet>
-        # <snippet name="custom_agg_sql_selectable">
+        # <snippet name="tests/integration/docusaurus/expectations/creating_custom_expectations/expect_column_max_to_be_between_custom.py sql_selectable">
         (
             selectable,
             compute_domain_kwargs,
@@ -75,7 +75,7 @@
         column = sa.column(column_name)
         sqlalchemy_engine = execution_engine.engine
         # </snippet>
-        # <snippet name="custom_agg_sql_query">
+        # <snippet name="tests/integration/docusaurus/expectations/creating_custom_expectations/expect_column_max_to_be_between_custom.py sql_query">
         query = sa.select([sa.func.max(column)]).select_from(selectable)
         result = sqlalchemy_engine.execute(query).fetchone()
 
@@ -83,7 +83,7 @@
 
     # </snippet>
 
-    # <snippet name="custom_agg_spark">
+    # <snippet name="tests/integration/docusaurus/expectations/creating_custom_expectations/expect_column_max_to_be_between_custom.py _spark">
     @column_aggregate_partial(engine=SparkDFExecutionEngine)
     def _spark(cls, column, _table, _column_name, **kwargs):
         """Spark Max Implementation"""
@@ -92,15 +92,15 @@
 
 #     </snippet>
 
-# <snippet name="custom_agg_expectation">
+# <snippet name="tests/integration/docusaurus/expectations/creating_custom_expectations/expect_column_max_to_be_between_custom.py ExpectColumnMaxToBeBetween class_def">
 class ExpectColumnMaxToBeBetweenCustom(ColumnExpectation):
     # </snippet>
-    # <snippet name="custom_agg_docstring">
+    # <snippet name="tests/integration/docusaurus/expectations/creating_custom_expectations/expect_column_max_to_be_between_custom.py docstring">
     """Expect column max to be between a given range."""
     # </snippet>
 
     # Defining test cases
-    # <snippet name="custom_agg_examples">
+    # <snippet name="tests/integration/docusaurus/expectations/creating_custom_expectations/expect_column_max_to_be_between_custom.py examples">
     examples = [
         {
             "data": {"x": [1, 2, 3, 4, 5], "y": [0, -1, -2, 4, None]},
@@ -151,7 +151,7 @@
     # </snippet>
 
     # Setting necessary computation metric dependencies and defining kwargs, as well as assigning kwargs default values
-    # <snippet name="custom_agg_metric_dependencies">
+    # <snippet name="tests/integration/docusaurus/expectations/creating_custom_expectations/expect_column_max_to_be_between_custom.py metric_dependencies">
     metric_dependencies = ("column.custom_max",)
     # </snippet>
     success_keys = ("min_value", "strict_min", "max_value", "strict_max")
@@ -167,7 +167,7 @@
         "mostly": 1,
     }
 
-    # <snippet name="custom_agg_validate_config">
+    # <snippet name="tests/integration/docusaurus/expectations/creating_custom_expectations/expect_column_max_to_be_between_custom.py validate_config">
     def validate_configuration(
         self, configuration: Optional[ExpectationConfiguration] = None
     ) -> None:
@@ -183,15 +183,10 @@
 
         # Setting up a configuration
         super().validate_configuration(configuration)
-<<<<<<< HEAD
-        if configuration is None:
-            configuration = self.configuration
-        #     </snippet>
-=======
         configuration = configuration or self.configuration
->>>>>>> 537978e6
-
-        # <snippet name="custom_agg_validate_config_params">
+        # </snippet>
+
+        # <snippet name="tests/integration/docusaurus/expectations/creating_custom_expectations/expect_column_max_to_be_between_custom.py validate_config_params">
         min_value = configuration.kwargs["min_value"]
         max_value = configuration.kwargs["max_value"]
         strict_min = configuration.kwargs["strict_min"]
@@ -199,13 +194,13 @@
         # </snippet>
 
         # Validating that min_val, max_val, strict_min, and strict_max are of the proper format and type
-        # <snippet name="custom_agg_validate_config_values">
+        # <snippet name="tests/integration/docusaurus/expectations/creating_custom_expectations/expect_column_max_to_be_between_custom.py validate_config_values">
         try:
             assert (
                 min_value is not None or max_value is not None
             ), "min_value and max_value cannot both be none"
             # </snippet>
-            # <snippet name="custom_agg_validate_config_types">
+            # <snippet name="tests/integration/docusaurus/expectations/creating_custom_expectations/expect_column_max_to_be_between_custom.py validate_config_types">
             assert min_value is None or isinstance(
                 min_value, (float, int)
             ), "Provided min threshold must be a number"
@@ -213,13 +208,13 @@
                 max_value, (float, int)
             ), "Provided max threshold must be a number"
             # </snippet>
-            # <snippet name="custom_agg_validate_config_comparison">
+            # <snippet name="tests/integration/docusaurus/expectations/creating_custom_expectations/expect_column_max_to_be_between_custom.py validate_config_comparison">
             if min_value and max_value:
                 assert (
                     min_value <= max_value
                 ), "Provided min threshold must be less than or equal to max threshold"
             #     </snippet>
-            # <snippet name="custom_agg_validate_config_none">
+            # <snippet name="tests/integration/docusaurus/expectations/creating_custom_expectations/expect_column_max_to_be_between_custom.py validate_config_none">
             assert strict_min is None or isinstance(
                 strict_min, bool
             ), "strict_min must be a boolean value"
@@ -227,13 +222,13 @@
                 strict_max, bool
             ), "strict_max must be a boolean value"
         #     </snippet>
-        # <snippet name="custom_agg_validate_config_except">
+        # <snippet name="tests/integration/docusaurus/expectations/creating_custom_expectations/expect_column_max_to_be_between_custom.py validate_config_except">
         except AssertionError as e:
             raise InvalidExpectationConfigurationError(str(e))
 
     #     </snippet>
 
-    # <snippet name="custom_agg_validate">
+    # <snippet name="tests/integration/docusaurus/expectations/creating_custom_expectations/expect_column_max_to_be_between_custom.py _validate">
     def _validate(
         self,
         configuration: ExpectationConfiguration,
@@ -346,7 +341,7 @@
         ]
 
     # This dictionary contains metadata for display in the public gallery
-    # <snippet name="custom_agg_library_metadata">
+    # <snippet name="tests/integration/docusaurus/expectations/creating_custom_expectations/expect_column_max_to_be_between_custom.py library_metadata">
     library_metadata = {
         "tags": ["flexible max comparisons"],
         "contributors": ["@joegargery"],
@@ -357,7 +352,7 @@
 
 
 if __name__ == "__main__":
-    # <snippet name="custom_agg_diagnostics">
+    # <snippet name="tests/integration/docusaurus/expectations/creating_custom_expectations/expect_column_max_to_be_between_custom.py diagnostics">
     ExpectColumnMaxToBeBetweenCustom().print_diagnostic_checklist()
 #     </snippet>
 
