--- conflicted
+++ resolved
@@ -22,29 +22,17 @@
 from great_expectations.validator.metric_configuration import MetricConfiguration
 
 
-<<<<<<< HEAD
-# <snippet name="custom_multicolumn_metric">
-=======
 # <snippet name="tests/integration/docusaurus/expectations/creating_custom_expectations/expect_multicolumn_values_to_be_multiples_of_three.py MulticolumnValuesMultipleThree class_def">
->>>>>>> 537978e6
 class MulticolumnValuesMultipleThree(MulticolumnMapMetricProvider):
     # </snippet>
     """MetricProvider Class for Multicolumn Values Multiple Of Three MetricProvider"""
 
-<<<<<<< HEAD
-    # <snippet name="custom_multicolumn_metric_name">
-=======
     # <snippet name="tests/integration/docusaurus/expectations/creating_custom_expectations/expect_multicolumn_values_to_be_multiples_of_three.py condition_metric_name">
->>>>>>> 537978e6
     condition_metric_name = "multicolumn_values.multiple_three"
     # </snippet>
     condition_domain_keys = ("column_list",)
     condition_value_keys = ()
-<<<<<<< HEAD
-    # <snippet name="custom_multicolumn_pandas">
-=======
     # <snippet name="tests/integration/docusaurus/expectations/creating_custom_expectations/expect_multicolumn_values_to_be_multiples_of_three.py _pandas">
->>>>>>> 537978e6
 
     @multicolumn_condition_partial(engine=PandasExecutionEngine)
     def _pandas(cls, column_list, **kwargs):
@@ -60,15 +48,6 @@
         raise NotImplementedError
 
 
-<<<<<<< HEAD
-# <snippet name="custom_multicolumn_expectation">
-class ExpectMulticolumnValuesToBeMultiplesOfThree(MulticolumnMapExpectation):
-    # </snippet>
-    # <snippet name="custom_multicolumn_docstring">
-    """Expect a set of columns to contain multiples of three."""
-    # </snippet>
-    # <snippet name="custom_multicolumn_map_metric">
-=======
 # <snippet name="tests/integration/docusaurus/expectations/creating_custom_expectations/expect_multicolumn_values_to_be_multiples_of_three.py ExpectMulticolumnValuesToBeMultiplesOfThree class_def">
 class ExpectMulticolumnValuesToBeMultiplesOfThree(MulticolumnMapExpectation):
     # </snippet>
@@ -76,16 +55,11 @@
     """Expect a set of columns to contain multiples of three."""
     # </snippet>
     # <snippet name="tests/integration/docusaurus/expectations/creating_custom_expectations/expect_multicolumn_values_to_be_multiples_of_three.py map_metric">
->>>>>>> 537978e6
     map_metric = "multicolumn_values.multiple_three"
     # </snippet>
     # These examples will be shown in the public gallery.
     # They will also be executed as unit tests for your Expectation.
-<<<<<<< HEAD
-    # <snippet name="custom_multicolumn_examples">
-=======
     # <snippet name="tests/integration/docusaurus/expectations/creating_custom_expectations/expect_multicolumn_values_to_be_multiples_of_three.py examples">
->>>>>>> 537978e6
     examples = [
         {
             "data": {
@@ -155,11 +129,7 @@
             raise InvalidExpectationConfigurationError(str(e))
 
     # This dictionary contains metadata for display in the public gallery
-<<<<<<< HEAD
-    # <snippet name="custom_multicolumn_library_metadata">
-=======
     # <snippet name="tests/integration/docusaurus/expectations/creating_custom_expectations/expect_multicolumn_values_to_be_multiples_of_three.py library_metadata">
->>>>>>> 537978e6
     library_metadata = {
         "tags": [
             "basic math",
@@ -171,11 +141,7 @@
 
 
 if __name__ == "__main__":
-<<<<<<< HEAD
-    # <snippet name="custom_multicolumn_diagnostics">
-=======
     # <snippet name="tests/integration/docusaurus/expectations/creating_custom_expectations/expect_multicolumn_values_to_be_multiples_of_three.py print_diagnostic_checklist">
->>>>>>> 537978e6
     ExpectMulticolumnValuesToBeMultiplesOfThree().print_diagnostic_checklist()
     # </snippet>
 # Note to users: code below this line is only for integration testing -- ignore!
