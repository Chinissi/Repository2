from ruamel import yaml

import great_expectations as ge
from great_expectations.core.batch import BatchRequest
from great_expectations.validator.metric_configuration import MetricConfiguration

context = ge.get_context()

# Please note the naming of this datasource is only to provide good UX for docs and tests.
datasource_yaml = rf"""
name: insert_your_datasource_name_here
module_name: great_expectations.datasource
class_name: Datasource
execution_engine:
  module_name: great_expectations.execution_engine
  class_name: PandasExecutionEngine
data_connectors:
  insert_your_data_connector_name_here:
    base_directory: ../data/
    glob_directive: '*.csv'
    class_name: ConfiguredAssetFilesystemDataConnector
    assets:
      insert_your_data_asset_name_here:
        base_directory: ./
        group_names:
          - name
          - group_name_from_your_data_connector_eg_year
          - group_name_from_your_data_connector_eg_month
        module_name: great_expectations.datasource.data_connector.asset
        class_name: Asset
        pattern: (.+)_(\d.*)-(\d.*)\.csv
    module_name: great_expectations.datasource.data_connector
"""

context.test_yaml_config(datasource_yaml)

context.add_datasource(**yaml.load(datasource_yaml))

# Here is an example BatchRequest for all batches associated with the specified DataAsset
batch_request = BatchRequest(
    datasource_name="insert_your_datasource_name_here",
    data_connector_name="insert_your_data_connector_name_here",
    data_asset_name="insert_your_data_asset_name_here",
)
# NOTE: The following assertion is only for testing and can be ignored by users.
context.create_expectation_suite(
    expectation_suite_name="test_suite", overwrite_existing=True
)
validator = context.get_validator(
    batch_request=batch_request, expectation_suite_name="test_suite"
)
assert len(validator.batches) == 36

# Here is an example data_connector_query filtering based on an index which can be
# any valid python slice. The example here is retrieving the latest batch using -1:
data_connector_query_last_index = {
    "index": -1,
}
last_index_batch_request = BatchRequest(
    datasource_name="insert_your_datasource_name_here",
    data_connector_name="insert_your_data_connector_name_here",
    data_asset_name="insert_your_data_asset_name_here",
    data_connector_query=data_connector_query_last_index,
)
# NOTE: The following assertion is only for testing and can be ignored by users.
validator = context.get_validator(
    batch_request=last_index_batch_request, expectation_suite_name="test_suite"
)
assert len(validator.batches) == 1

# This BatchRequest adds a query to retrieve only the twelve batches from 2020
data_connector_query_2020 = {
    "batch_filter_parameters": {"group_name_from_your_data_connector_eg_year": "2020"}
}
batch_request_2020 = BatchRequest(
    datasource_name="insert_your_datasource_name_here",
    data_connector_name="insert_your_data_connector_name_here",
    data_asset_name="insert_your_data_asset_name_here",
    data_connector_query=data_connector_query_2020,
)
# NOTE: The following assertion is only for testing and can be ignored by users.
validator = context.get_validator(
    batch_request=batch_request_2020, expectation_suite_name="test_suite"
)
assert len(validator.batches) == 12

# This BatchRequest adds a query and limit to retrieve only the first 5 batches from 2020.
# Note that the limit is applied after the data_connector_query filtering. This behavior is
# different than using an index, which is applied before the other query filters.
data_connector_query_2020 = {
    "batch_filter_parameters": {
        "group_name_from_your_data_connector_eg_year": "2020",
    }
}
batch_request_2020 = BatchRequest(
    datasource_name="insert_your_datasource_name_here",
    data_connector_name="insert_your_data_connector_name_here",
    data_asset_name="insert_your_data_asset_name_here",
    data_connector_query=data_connector_query_2020,
    limit=5,
)
# NOTE: The following assertion is only for testing and can be ignored by users.
validator = context.get_validator(
    batch_request=batch_request_2020, expectation_suite_name="test_suite"
)
assert len(validator.batches) == 5

# Here is an example data_connector_query filtering based on parameters from group_names
# previously defined in a regex pattern in your Data Connector:
data_connector_query_202001 = {
    "batch_filter_parameters": {
        "group_name_from_your_data_connector_eg_year": "2020",
        "group_name_from_your_data_connector_eg_month": "01",
    }
}
batch_request_202001 = BatchRequest(
    datasource_name="insert_your_datasource_name_here",
    data_connector_name="insert_your_data_connector_name_here",
    data_asset_name="insert_your_data_asset_name_here",
    data_connector_query=data_connector_query_202001,
)
# NOTE: The following assertion is only for testing and can be ignored by users.
validator = context.get_validator(
    batch_request=batch_request_202001, expectation_suite_name="test_suite"
)
assert len(validator.batches) == 1

# List all Batches retrieved by the Batch Request
batch_list = context.get_batch_list(batch_request=batch_request)

# Now we can review a sample of data using a Validator
context.create_expectation_suite(
    expectation_suite_name="test_suite", overwrite_existing=True
)
validator = context.get_validator(
    batch_request=batch_request, expectation_suite_name="test_suite"
)
print(validator.batches)
# View the first few lines of the loaded Batches
print(validator.head())


# NOTE: The following assertions are only for testing and can be ignored by users.
assert len(validator.batches) == 36

row_count = validator.get_metric(
    MetricConfiguration(
        "table.row_count",
<<<<<<< HEAD
        metric_domain_kwargs={"batch_id": validator.active_batch_id},
=======
        metric_domain_kwargs={"batch_id": validator.active_batch.id},
>>>>>>> 810ba56c
    )
)
assert row_count == 10000

assert (
    validator.active_batch.batch_definition.batch_identifiers["name"]
    == "yellow_tripdata_sample"
)
assert (
    validator.active_batch.batch_definition.batch_identifiers[
        "group_name_from_your_data_connector_eg_year"
    ]
    == "2020"
)
assert (
    validator.active_batch.batch_definition.batch_identifiers[
        "group_name_from_your_data_connector_eg_month"
    ]
    == "12"
)

assert isinstance(validator, ge.validator.validator.Validator)
assert "insert_your_datasource_name_here" in [
    ds["name"] for ds in context.list_datasources()
]
assert "insert_your_data_asset_name_here" in set(
    context.get_available_data_asset_names()["insert_your_datasource_name_here"][
        "insert_your_data_connector_name_here"
    ]
)<|MERGE_RESOLUTION|>--- conflicted
+++ resolved
@@ -146,11 +146,7 @@
 row_count = validator.get_metric(
     MetricConfiguration(
         "table.row_count",
-<<<<<<< HEAD
-        metric_domain_kwargs={"batch_id": validator.active_batch_id},
-=======
         metric_domain_kwargs={"batch_id": validator.active_batch.id},
->>>>>>> 810ba56c
     )
 )
 assert row_count == 10000
