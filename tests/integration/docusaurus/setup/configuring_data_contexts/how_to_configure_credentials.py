import os

import great_expectations as gx
from great_expectations.core.yaml_handler import YAMLHandler
from great_expectations.datasource.new_datasource import Datasource

yaml = YAMLHandler()

"""
# <snippet name="tests/integration/docusaurus/setup/configuring_data_contexts/how_to_configure_credentials.py config_variables_yaml">
my_postgres_db_yaml_creds: postgresql://localhost:${MY_DB_PW}@$localhost:5432/postgres
# </snippet>
"""

# Override without snippet tag
config_variables_yaml = """
my_postgres_db_yaml_creds: postgresql://localhost:${MY_DB_PW}@$localhost:5432/postgres
"""

"""
# <snippet name="tests/integration/docusaurus/setup/configuring_data_contexts/how_to_configure_credentials.py export_env_vars">
export POSTGRES_DRIVERNAME=postgresql
export POSTGRES_HOST=localhost
export POSTGRES_PORT=5432
export POSTGRES_USERNAME=postgres
export POSTGRES_PW=
export POSTGRES_DB=postgres
export MY_DB_PW=password
# </snippet>
"""

# Override without snippet tag
export_env_vars = """
export POSTGRES_DRIVERNAME=postgresql
export POSTGRES_HOST=localhost
export POSTGRES_PORT=5432
export POSTGRES_USERNAME=postgres
export POSTGRES_PW=
export POSTGRES_DB=postgres
export MY_DB_PW=password
"""

config_variables_file_path = """
# <snippet name="tests/integration/docusaurus/setup/configuring_data_contexts/how_to_configure_credentials.py config_variables_file_path">
config_variables_file_path: uncommitted/config_variables.yml
# </snippet>
"""

datasources_yaml = """
# <snippet name="tests/integration/docusaurus/setup/configuring_data_contexts/how_to_configure_credentials.py datasources_yaml">
fluent_datasources:
    my_postgres_db:
        type: postgres
        connection_string: ${my_postgres_db_yaml_creds}
        assets:
            my_first_table_asset:
                type: table
                table_name: my_first_table
    my_other_postgres_db:
        type: postgres
        connection_string: postgres+${POSTGRES_DRIVERNAME}://${POSTGRES_USERNAME}:${POSTGRES_PW}@${POSTGRES_HOST}:${POSTGRES_PORT}/${POSTGRES_DB}
        assets:
            my_second_table_asset:
                type: table
                table_name: my_second_table
# </snippet>
"""

# NOTE: The following code is only for testing and can be ignored by users.
env_vars = []
try:
    # set environment variables using export_env_vars
    for line in export_env_vars.split("export"):
        if line.strip() != "":
            key, value = line.split("=")[0].strip(), line.split("=")[1].strip()
            env_vars.append(key)
            os.environ[key] = value

    # get context and set config variables in config_variables.yml
    context = gx.get_context()
    context_config_variables_relative_file_path = os.path.join(
        context.GX_UNCOMMITTED_DIR, "config_variables.yml"
    )
    assert (
        yaml.load(config_variables_file_path)["config_variables_file_path"]
        == context_config_variables_relative_file_path
    )
    context_config_variables_file_path = os.path.join(
        context.root_directory, context_config_variables_relative_file_path
    )
    with open(context_config_variables_file_path, "w+") as f:
        f.write(config_variables_yaml)

    # add datsources now that variables are configured
    datasources = yaml.load(datasources_yaml)
    context.sources.add_sql(
        name="my_postgres_db", connection_string=os.get("my_postgres_db_yaml_creds")
    )
    context.sources.add_sql(
        name="my_other_postgres_db",
<<<<<<< HEAD
        connection_string=os.get("my_postgres_db_yaml_creds"),
=======
        **datasources["datasources"]["my_other_postgres_db"],
>>>>>>> 8e743700
    )
    assert type(my_postgres_db) == Datasource
    assert type(my_other_postgres_db) == Datasource
    assert context.list_datasources() == [
        {
            "execution_engine": {
                "credentials": {
                    "drivername": "postgresql",
                    "host": "localhost",
                    "port": 5432,
                    "username": "postgres",
                    "password": "***",
                    "database": "postgres",
                },
                "module_name": "great_expectations.execution_engine",
                "class_name": "SqlAlchemyExecutionEngine",
            },
            "data_connectors": {
                "default_inferred_data_connector_name": {
                    "class_name": "InferredAssetSqlDataConnector",
                    "module_name": "great_expectations.datasource.data_connector",
                }
            },
            "module_name": "great_expectations.datasource",
            "class_name": "Datasource",
            "name": "my_postgres_db",
        },
        {
            "execution_engine": {
                "credentials": {
                    "drivername": "postgresql",
                    "host": "localhost",
                    "port": "5432",
                    "username": "postgres",
                    "password": "***",
                    "database": "postgres",
                },
                "module_name": "great_expectations.execution_engine",
                "class_name": "SqlAlchemyExecutionEngine",
            },
            "data_connectors": {
                "default_inferred_data_connector_name": {
                    "class_name": "InferredAssetSqlDataConnector",
                    "module_name": "great_expectations.datasource.data_connector",
                }
            },
            "module_name": "great_expectations.datasource",
            "class_name": "Datasource",
            "name": "my_other_postgres_db",
        },
    ]

except Exception:
    raise
finally:
    # unset environment variables if they were set
    for var in env_vars:
        os.environ.pop(var, None)<|MERGE_RESOLUTION|>--- conflicted
+++ resolved
@@ -96,14 +96,6 @@
     context.sources.add_sql(
         name="my_postgres_db", connection_string=os.get("my_postgres_db_yaml_creds")
     )
-    context.sources.add_sql(
-        name="my_other_postgres_db",
-<<<<<<< HEAD
-        connection_string=os.get("my_postgres_db_yaml_creds"),
-=======
-        **datasources["datasources"]["my_other_postgres_db"],
->>>>>>> 8e743700
-    )
     assert type(my_postgres_db) == Datasource
     assert type(my_other_postgres_db) == Datasource
     assert context.list_datasources() == [
