"""Run integration and docs tests.

Individual tests can be run by setting the '-k' flag and referencing the name of test, like the following example:
    pytest -v --docs-tests -m integration -k "test_docs[quickstart]" tests/integration/test_script_runner.py
"""

import importlib.machinery
import importlib.util
import logging
import os
import pathlib
import shutil
import sys
from typing import List

import pkg_resources
import pytest

from assets.scripts.build_gallery import execute_shell_command
from great_expectations.data_context.util import file_relative_path
from tests.integration.backend_dependencies import BackendDependencies
from tests.integration.test_definitions.abs.integration_tests import (
    abs_integration_tests,
)
from tests.integration.test_definitions.athena.integration_tests import (
    athena_integration_tests,
)
from tests.integration.test_definitions.aws_glue.integration_tests import (
    aws_glue_integration_tests,
)
from tests.integration.test_definitions.bigquery.integration_tests import (
    bigquery_integration_tests,
)
from tests.integration.test_definitions.gcs.integration_tests import (
    gcs_integration_tests,
)
from tests.integration.test_definitions.mssql.integration_tests import (
    mssql_integration_tests,
)
from tests.integration.test_definitions.multiple_backend.integration_tests import (
    multiple_backend,
)
from tests.integration.test_definitions.mysql.integration_tests import (
    mysql_integration_tests,
)
from tests.integration.test_definitions.postgresql.integration_tests import (
    postgresql_integration_tests,
)
from tests.integration.integration_test_fixture import IntegrationTestFixture
from tests.integration.test_definitions.redshift.integration_tests import (
    redshift_integration_tests,
)
from tests.integration.test_definitions.s3.integration_tests import s3_integration_tests
from tests.integration.test_definitions.snowflake.integration_tests import (
    snowflake_integration_tests,
)
from tests.integration.test_definitions.spark.integration_tests import (
    spark_integration_tests,
)
from tests.integration.test_definitions.sqlite.integration_tests import (
    sqlite_integration_tests,
)
from tests.integration.test_definitions.trino.integration_tests import (
    trino_integration_tests,
)

logger = logging.getLogger(__name__)
logger.setLevel(logging.DEBUG)

# to be populated by the smaller lists below
docs_test_matrix: List[IntegrationTestFixture] = []

local_tests = [
    IntegrationTestFixture(
        name="how_to_create_a_batch_of_data_from_an_in_memory_pandas_dataframe",
        user_flow_script="tests/integration/docusaurus/connecting_to_your_data/how_to_create_a_batch_of_data_from_an_in_memory_pandas_dataframe.py",
        data_context_dir="tests/integration/fixtures/no_datasources/great_expectations",
        data_dir="tests/test_sets/taxi_yellow_tripdata_samples/first_3_files",
    ),
    IntegrationTestFixture(
        name="getting_started",
        data_context_dir="tests/integration/fixtures/yellow_tripdata_pandas_fixture/great_expectations",
        data_dir="tests/test_sets/taxi_yellow_tripdata_samples/first_3_files",
        user_flow_script="tests/integration/docusaurus/tutorials/getting-started/getting_started.py",
    ),
    IntegrationTestFixture(
        name="how_to_get_one_or_more_batches_of_data_from_a_configured_datasource",
        user_flow_script="tests/integration/docusaurus/connecting_to_your_data/how_to_get_one_or_more_batches_of_data_from_a_configured_datasource.py",
        data_context_dir="tests/integration/fixtures/yellow_tripdata_pandas_fixture/great_expectations",
        data_dir="tests/test_sets/taxi_yellow_tripdata_samples",
    ),
    IntegrationTestFixture(
        name="connecting_to_your_data_pandas_yaml",
        user_flow_script="tests/integration/docusaurus/connecting_to_your_data/filesystem/pandas_yaml_example.py",
        data_context_dir="tests/integration/fixtures/no_datasources/great_expectations",
        data_dir="tests/test_sets/taxi_yellow_tripdata_samples/first_3_files",
    ),
    IntegrationTestFixture(
        name="connecting_to_your_data_pandas_python",
        user_flow_script="tests/integration/docusaurus/connecting_to_your_data/filesystem/pandas_python_example.py",
        data_context_dir="tests/integration/fixtures/no_datasources/great_expectations",
        data_dir="tests/test_sets/taxi_yellow_tripdata_samples/first_3_files",
    ),
    IntegrationTestFixture(
        name="how_to_introspect_and_partition_your_data_yaml_gradual",
        user_flow_script="tests/integration/docusaurus/connecting_to_your_data/how_to_introspect_and_partition_your_data/files/yaml_example_gradual.py",
        data_context_dir="tests/integration/fixtures/no_datasources/great_expectations",
        data_dir="tests/test_sets/taxi_yellow_tripdata_samples/",
    ),
    IntegrationTestFixture(
        name="how_to_introspect_and_partition_your_data_yaml_complete",
        user_flow_script="tests/integration/docusaurus/connecting_to_your_data/how_to_introspect_and_partition_your_data/files/yaml_example_complete.py",
        data_context_dir="tests/integration/fixtures/no_datasources/great_expectations",
        data_dir="tests/test_sets/taxi_yellow_tripdata_samples/",
    ),
    IntegrationTestFixture(
        name="in_memory_pandas_yaml",
        user_flow_script="tests/integration/docusaurus/connecting_to_your_data/in_memory/pandas_yaml_example.py",
        data_context_dir="tests/integration/fixtures/no_datasources/great_expectations",
    ),
    IntegrationTestFixture(
        name="in_memory_pandas_python",
        user_flow_script="tests/integration/docusaurus/connecting_to_your_data/in_memory/pandas_python_example.py",
        data_context_dir="tests/integration/fixtures/no_datasources/great_expectations",
    ),
    IntegrationTestFixture(
        name="docusaurus_template_script_example",
        user_flow_script="tests/integration/docusaurus/template/script_example.py",
        data_context_dir="tests/integration/fixtures/no_datasources/great_expectations",
    ),
    IntegrationTestFixture(
        name="how_to_choose_which_dataconnector_to_use",
        user_flow_script="tests/integration/docusaurus/connecting_to_your_data/how_to_choose_which_dataconnector_to_use.py",
        data_context_dir="tests/integration/fixtures/no_datasources/great_expectations",
        data_dir="tests/test_sets/dataconnector_docs",
    ),
    IntegrationTestFixture(
        name="how_to_configure_a_pandas_datasource",
        user_flow_script="tests/integration/docusaurus/connecting_to_your_data/datasource_configuration/how_to_configure_a_pandas_datasource.py",
        data_context_dir="tests/integration/fixtures/no_datasources/great_expectations",
        data_dir="tests/test_sets/taxi_yellow_tripdata_samples/samples_2020",
    ),
    IntegrationTestFixture(
        name="how_to_configure_a_spark_datasource",
        user_flow_script="tests/integration/docusaurus/connecting_to_your_data/datasource_configuration/how_to_configure_a_spark_datasource.py",
        data_context_dir="tests/integration/fixtures/no_datasources/great_expectations",
        data_dir="tests/test_sets/taxi_yellow_tripdata_samples/samples_2020",
    ),
    IntegrationTestFixture(
        name="how_to_configure_a_runtimedataconnector",
        user_flow_script="tests/integration/docusaurus/connecting_to_your_data/how_to_configure_a_runtimedataconnector.py",
        data_context_dir="tests/integration/fixtures/no_datasources/great_expectations",
        data_dir="tests/test_sets/dataconnector_docs",
    ),
    IntegrationTestFixture(
        name="auto_initializing_expect_column_mean_to_be_between",
        user_flow_script="tests/integration/docusaurus/expectations/auto_initializing_expectations/auto_initializing_expect_column_mean_to_be_between.py",
        data_context_dir="tests/integration/fixtures/no_datasources/great_expectations",
        data_dir="tests/test_sets/taxi_yellow_tripdata_samples",
    ),
    IntegrationTestFixture(
        name="is_expectation_auto_initializing",
        user_flow_script="tests/integration/docusaurus/expectations/auto_initializing_expectations/is_expectation_auto_initializing.py",
        data_context_dir="tests/integration/fixtures/no_datasources/great_expectations",
    ),
    IntegrationTestFixture(
        name="migration_guide_pandas_v3_api",
        user_flow_script="tests/integration/docusaurus/miscellaneous/migration_guide_pandas_v3_api.py",
        data_context_dir="tests/test_fixtures/configuration_for_testing_v2_v3_migration/pandas/v3/great_expectations/",
        data_dir="tests/test_fixtures/configuration_for_testing_v2_v3_migration/data",
    ),
    IntegrationTestFixture(
        name="migration_guide_pandas_v2_api",
        user_flow_script="tests/integration/docusaurus/miscellaneous/migration_guide_pandas_v2_api.py",
        data_context_dir="tests/test_fixtures/configuration_for_testing_v2_v3_migration/pandas/v2/great_expectations/",
        data_dir="tests/test_fixtures/configuration_for_testing_v2_v3_migration/data",
    ),
    IntegrationTestFixture(
        name="expect_column_max_to_be_between_custom",
        user_flow_script="tests/integration/docusaurus/expectations/creating_custom_expectations/expect_column_max_to_be_between_custom.py",
    ),
    IntegrationTestFixture(
        name="expect_column_values_to_be_in_solfege_scale_set",
        user_flow_script="tests/integration/docusaurus/expectations/creating_custom_expectations/expect_column_values_to_be_in_solfege_scale_set.py",
    ),
    IntegrationTestFixture(
        name="expect_column_values_to_only_contain_vowels",
        user_flow_script="tests/integration/docusaurus/expectations/creating_custom_expectations/expect_column_values_to_only_contain_vowels.py",
    ),
    IntegrationTestFixture(
        name="how_to_configure_result_format_parameter",
        user_flow_script="tests/integration/docusaurus/reference/core_concepts/result_format.py",
    ),
    # Uncomment after resolving
    #           self = <great_expectations.datasource.data_connector.configured_asset_filesystem_data_connector.ConfiguredAssetFilesystemDataConnector object at 0x7f36e90d4670>
    #           data_reference = 'yellow_tripdata_sample_2019-01.csv'
    #           data_asset_name = 'my_data_asset'
    #
    #               def _map_data_reference_to_batch_definition_list(
    #                   self, data_reference: str, data_asset_name: Optional[str] = None
    #               ) -> Optional[List[BatchDefinition]]:
    #                   regex_config: dict = self._get_regex_config(data_asset_name=data_asset_name)
    #                   pattern: str = regex_config["pattern"]
    #           >       group_names: List[str] = regex_config["group_names"]
    #           E       KeyError: 'group_names'
    #
    #           great_expectations/datasource/data_connector/file_path_data_connector.py:309: KeyError
    #
    # IntegrationTestFixture(
    #     name="how_to_create_and_edit_expectations_with_instant_feedback_block_config",
    #     user_flow_script="tests/integration/docusaurus/validation/validator/how_to_create_and_edit_expectations_with_instant_feedback_block_config.py",
    #     data_dir="tests/test_sets/taxi_yellow_tripdata_samples/first_3_files",
    # ),
    # Fluent Datasources
    # Uncomment after resolving
    #       E           great_expectations.exceptions.exceptions.DataContextError: expectation_suite my_expectation_suite not found
    #
    #       great_expectations/data_context/data_context/abstract_data_context.py:3191: DataContextError
    # Note: putting `context.add_or_update_expectation_suite(expectation_suite_name="my_expectation_suite")` works, but you shouldn't need to do this
    # IntegrationTestFixture(
    #     name="how_to_create_and_edit_expectations_with_instant_feedback_fluent",
    #     user_flow_script="tests/integration/docusaurus/validation/validator/how_to_create_and_edit_expectations_with_instant_feedback_fluent.py",
    #     data_dir="tests/test_sets/taxi_yellow_tripdata_samples/first_3_files",
    # ),
    IntegrationTestFixture(
        name="how_to_create_an_expectation_suite_with_the_onboarding_data_assistant",
        user_flow_script="tests/integration/docusaurus/expectations/data_assistants/how_to_create_an_expectation_suite_with_the_onboarding_data_assistant.py",
        data_context_dir="tests/integration/fixtures/no_datasources/great_expectations",
        data_dir="tests/test_sets/taxi_yellow_tripdata_samples",
    ),
    IntegrationTestFixture(
        name="data_docs",
        user_flow_script="tests/integration/docusaurus/reference/glossary/data_docs.py",
        data_context_dir="tests/integration/fixtures/yellow_trip_data_fluent_pandas/great_expectations",
        data_dir="tests/test_sets/taxi_yellow_tripdata_samples",
    ),
    IntegrationTestFixture(
        name="how_to_edit_an_existing_expectation_suite",
        user_flow_script="tests/integration/docusaurus/expectations/how_to_edit_an_expectation_suite.py",
    ),
    IntegrationTestFixture(
        name="setup_overview",
        user_flow_script="tests/integration/docusaurus/setup/setup_overview.py",
        data_context_dir=None,
    ),
]

quickstart = [
    IntegrationTestFixture(
        name="quickstart",
        user_flow_script="tests/integration/docusaurus/tutorials/quickstart/quickstart.py",
    ),
]

fluent_datasources = [
    IntegrationTestFixture(
        name="connect_to_your_data_overview",
        data_context_dir=None,
        data_dir="tests/test_sets/taxi_yellow_tripdata_samples",
        user_flow_script="tests/integration/docusaurus/connecting_to_your_data/connect_to_your_data_overview.py",
    ),
    IntegrationTestFixture(
        name="how_to_create_and_edit_expectations_with_a_profiler",
        data_context_dir=None,
        data_dir=None,
        user_flow_script="tests/integration/docusaurus/expectations/how_to_create_and_edit_expectations_with_a_profiler.py",
    ),
    IntegrationTestFixture(
        name="how_to_create_expectations_that_span_multiple_batches_using_evaluation_parameters",
        data_context_dir="tests/integration/fixtures/no_datasources/great_expectations",
        data_dir="tests/test_sets/taxi_yellow_tripdata_samples",
        user_flow_script="tests/integration/docusaurus/expectations/advanced/how_to_create_expectations_that_span_multiple_batches_using_evaluation_parameters.py",
    ),
    IntegrationTestFixture(
        name="how_to_pass_an_in_memory_dataframe_to_a_checkpoint",
        user_flow_script="tests/integration/docusaurus/validation/checkpoints/how_to_pass_an_in_memory_dataframe_to_a_checkpoint.py",
        data_context_dir="tests/integration/fixtures/no_datasources/great_expectations",
        data_dir="tests/test_sets/taxi_yellow_tripdata_samples/first_3_files",
    ),
    IntegrationTestFixture(
        name="rule_base_profiler_multi_batch_example",
        data_context_dir="tests/integration/fixtures/yellow_tripdata_pandas_fixture/great_expectations",
        data_dir="tests/test_sets/taxi_yellow_tripdata_samples/first_3_files",
        user_flow_script="tests/integration/docusaurus/expectations/advanced/multi_batch_rule_based_profiler_example.py",
    ),
    IntegrationTestFixture(
        name="glossary_batch_request",
        data_context_dir=None,
        data_dir="tests/test_sets/taxi_yellow_tripdata_samples",
        user_flow_script="tests/integration/docusaurus/reference/glossary/batch_request.py",
    ),
    IntegrationTestFixture(
        name="checkpoints_and_actions_core_concepts",
        user_flow_script="tests/integration/docusaurus/reference/core_concepts/checkpoints_and_actions.py",
        data_context_dir="tests/integration/fixtures/no_datasources/great_expectations",
        data_dir="tests/test_sets/taxi_yellow_tripdata_samples/first_3_files",
    ),
    IntegrationTestFixture(
        name="how_to_create_a_new_checkpoint",
        data_context_dir=None,
        data_dir="tests/test_sets/taxi_yellow_tripdata_samples",
        user_flow_script="tests/integration/docusaurus/validation/checkpoints/how_to_create_a_new_checkpoint.py",
    ),
    IntegrationTestFixture(
        name="how_to_configure_a_new_checkpoint_using_test_yaml_config",
        data_context_dir="tests/integration/fixtures/yellow_tripdata_pandas_fixture/great_expectations",
        data_dir="tests/test_sets/taxi_yellow_tripdata_samples",
        user_flow_script="tests/integration/docusaurus/validation/checkpoints/how_to_configure_a_new_checkpoint_using_test_yaml_config.py",
    ),
    IntegrationTestFixture(
        name="validate_data_by_running_a_checkpoint",
        user_flow_script="tests/integration/docusaurus/validation/checkpoints/how_to_validate_data_by_running_a_checkpoint.py",
        data_context_dir=None,
        data_dir="tests/test_sets/taxi_yellow_tripdata_samples/first_3_files",
    ),
    IntegrationTestFixture(
        name="how_to_create_and_edit_an_expectation_with_domain_knowledge",
        user_flow_script="tests/integration/docusaurus/expectations/how_to_create_and_edit_an_expectationsuite_domain_knowledge.py",
        data_context_dir=None,
    ),
    IntegrationTestFixture(
        name="how_to_request_data_from_a_data_asset",
        user_flow_script="tests/integration/docusaurus/connecting_to_your_data/fluent_datasources/get_existing_data_asset_from_existing_datasource_pandas_filesystem_example.py",
        data_context_dir="tests/integration/fixtures/no_datasources/great_expectations",
        data_dir="tests/test_sets/taxi_yellow_tripdata_samples/first_3_files",
    ),
    IntegrationTestFixture(
        name="checkpoints_glossary",
        user_flow_script="tests/integration/docusaurus/reference/glossary/checkpoints.py",
        data_context_dir="tests/integration/fixtures/yellow_trip_data_fluent_pandas/great_expectations",
        data_dir="tests/test_sets/taxi_yellow_tripdata_samples",
    ),
    IntegrationTestFixture(
        name="how_to_organize_batches_in_a_file_based_data_asset",
        user_flow_script="tests/integration/docusaurus/connecting_to_your_data/fluent_datasources/organize_batches_in_pandas_filesystem_datasource.py",
        data_context_dir="tests/integration/fixtures/no_datasources/great_expectations",
        data_dir="tests/test_sets/taxi_yellow_tripdata_samples/first_3_files",
    ),
    IntegrationTestFixture(
        name="how_to_organize_batches_in_a_sql_based_data_asset",
        user_flow_script="tests/integration/docusaurus/connecting_to_your_data/fluent_datasources/organize_batches_in_sqlite_datasource.py",
        data_context_dir="tests/integration/fixtures/no_datasources/great_expectations",
    ),
    IntegrationTestFixture(
        name="how_to_connect_to_one_or_more_files_using_pandas",
        user_flow_script="tests/integration/docusaurus/connecting_to_your_data/fluent_datasources/how_to_connect_to_one_or_more_files_using_pandas.py",
        data_context_dir="tests/integration/fixtures/no_datasources/great_expectations",
        data_dir="tests/test_sets/taxi_yellow_tripdata_samples/first_3_files",
    ),
    IntegrationTestFixture(
        name="how_to_connect_to_one_or_more_files_using_spark",
        user_flow_script="tests/integration/docusaurus/connecting_to_your_data/fluent_datasources/how_to_connect_to_one_or_more_files_using_spark.py",
        data_context_dir="tests/integration/fixtures/no_datasources/great_expectations",
        data_dir="tests/test_sets/taxi_yellow_tripdata_samples/first_3_files",
        backend_dependencies=[BackendDependencies.SPARK],
    ),
    IntegrationTestFixture(
        name="how_to_quickly_connect_to_a_single_file_with_pandas",
        user_flow_script="tests/integration/docusaurus/connecting_to_your_data/fluent_datasources/how_to_quickly_connect_to_a_single_file_with_pandas.py",
        data_context_dir="tests/integration/fixtures/no_datasources/great_expectations",
    ),
    IntegrationTestFixture(
        name="how_to_connect_to_sqlite_data",
        user_flow_script="tests/integration/docusaurus/connecting_to_your_data/fluent_datasources/how_to_connect_to_sqlite_data.py",
        data_context_dir="tests/integration/fixtures/no_datasources/great_expectations",
    ),
    IntegrationTestFixture(
        name="how_to_connect_to_data_on_s3_using_pandas",
        user_flow_script="tests/integration/docusaurus/connecting_to_your_data/fluent_datasources/how_to_connect_to_data_on_s3_using_pandas.py",
        data_context_dir="tests/integration/fixtures/no_datasources/great_expectations",
        backend_dependencies=[BackendDependencies.AWS],
    ),
    IntegrationTestFixture(
        name="how_to_connect_to_data_on_s3_using_spark",
        user_flow_script="tests/integration/docusaurus/connecting_to_your_data/fluent_datasources/how_to_connect_to_data_on_s3_using_spark.py",
        data_context_dir="tests/integration/fixtures/no_datasources/great_expectations",
        backend_dependencies=[BackendDependencies.AWS, BackendDependencies.SPARK],
    ),
<<<<<<< HEAD
    IntegrationTestFixture(
        name="how_to_connect_to_data_on_gcs_using_pandas",
        user_flow_script="tests/integration/docusaurus/connecting_to_your_data/fluent_datasources/how_to_connect_to_data_on_gcs_using_pandas.py",
        data_context_dir="tests/integration/fixtures/no_datasources/great_expectations",
        backend_dependencies=[BackendDependencies.GCS],
    ),
=======
>>>>>>> 18160630
]


# populate docs_test_matrix with sub-lists
docs_test_matrix += local_tests
docs_test_matrix += quickstart
docs_test_matrix += fluent_datasources
docs_test_matrix += spark_integration_tests
docs_test_matrix += sqlite_integration_tests
docs_test_matrix += mysql_integration_tests
docs_test_matrix += postgresql_integration_tests
docs_test_matrix += mssql_integration_tests
docs_test_matrix += trino_integration_tests
docs_test_matrix += snowflake_integration_tests
docs_test_matrix += redshift_integration_tests
docs_test_matrix += bigquery_integration_tests
docs_test_matrix += gcs_integration_tests
docs_test_matrix += abs_integration_tests
docs_test_matrix += s3_integration_tests
docs_test_matrix += athena_integration_tests
docs_test_matrix += aws_glue_integration_tests
docs_test_matrix += multiple_backend

pandas_integration_tests = [
    IntegrationTestFixture(
        name="pandas_one_multi_batch_request_one_validator",
        data_context_dir="tests/integration/fixtures/yellow_tripdata_pandas_fixture/great_expectations",
        data_dir="tests/test_sets/taxi_yellow_tripdata_samples",
        user_flow_script="tests/integration/fixtures/yellow_tripdata_pandas_fixture/one_multi_batch_request_one_validator.py",
    ),
    IntegrationTestFixture(
        name="pandas_two_batch_requests_two_validators",
        data_context_dir="tests/integration/fixtures/yellow_tripdata_pandas_fixture/great_expectations",
        data_dir="tests/test_sets/taxi_yellow_tripdata_samples",
        user_flow_script="tests/integration/fixtures/yellow_tripdata_pandas_fixture/two_batch_requests_two_validators.py",
    ),
    IntegrationTestFixture(
        name="pandas_multiple_batch_requests_one_validator_multiple_steps",
        data_context_dir="tests/integration/fixtures/yellow_tripdata_pandas_fixture/great_expectations",
        data_dir="tests/test_sets/taxi_yellow_tripdata_samples",
        user_flow_script="tests/integration/fixtures/yellow_tripdata_pandas_fixture/multiple_batch_requests_one_validator_multiple_steps.py",
    ),
    IntegrationTestFixture(
        name="pandas_multiple_batch_requests_one_validator_one_step",
        data_context_dir="tests/integration/fixtures/yellow_tripdata_pandas_fixture/great_expectations",
        data_dir="tests/test_sets/taxi_yellow_tripdata_samples",
        user_flow_script="tests/integration/fixtures/yellow_tripdata_pandas_fixture/multiple_batch_requests_one_validator_one_step.py",
    ),
    IntegrationTestFixture(
        name="pandas_execution_engine_with_gcp_installed",
        data_context_dir="tests/integration/fixtures/yellow_tripdata_pandas_fixture/great_expectations",
        data_dir="tests/test_sets/taxi_yellow_tripdata_samples",
        user_flow_script="tests/integration/common_workflows/pandas_execution_engine_with_gcp_installed.py",
        other_files=(
            (
                "tests/integration/fixtures/cloud_provider_configs/gcp/my_example_creds.json",
                ".gcs/my_example_creds.json",
            ),
        ),
    ),
]

# populate integration_test_matrix with sub-lists
integration_test_matrix: List[IntegrationTestFixture] = []
integration_test_matrix += pandas_integration_tests


def idfn(test_configuration):
    return test_configuration.name


@pytest.fixture
def pytest_parsed_arguments(request):
    return request.config.option


@pytest.mark.docs
@pytest.mark.integration
@pytest.mark.parametrize("integration_test_fixture", docs_test_matrix, ids=idfn)
@pytest.mark.skipif(sys.version_info < (3, 7), reason="requires Python3.7")
def test_docs(integration_test_fixture, tmp_path, pytest_parsed_arguments):
    _check_for_skipped_tests(pytest_parsed_arguments, integration_test_fixture)
    _execute_integration_test(integration_test_fixture, tmp_path)


@pytest.mark.integration
@pytest.mark.parametrize("test_configuration", integration_test_matrix, ids=idfn)
@pytest.mark.skipif(sys.version_info < (3, 7), reason="requires Python3.7")
@pytest.mark.slow  # 79.77s
def test_integration_tests(test_configuration, tmp_path, pytest_parsed_arguments):
    _check_for_skipped_tests(pytest_parsed_arguments, test_configuration)
    _execute_integration_test(test_configuration, tmp_path)


def _execute_integration_test(
    integration_test_fixture: IntegrationTestFixture, tmp_path: pathlib.Path
):
    """
    Prepare and environment and run integration tests from a list of tests.

    Note that the only required parameter for a test in the matrix is
    `user_flow_script` and that all other parameters are optional.
    """
    workdir = os.getcwd()
    try:
        base_dir = file_relative_path(__file__, "../../")
        os.chdir(base_dir)
        # Ensure GX is installed in our environment
        installed_packages = [pkg.key for pkg in pkg_resources.working_set]
        if "great-expectations" not in installed_packages:
            execute_shell_command("pip install .")
        os.chdir(tmp_path)

        #
        # Build test state
        # DataContext
        data_context_dir = integration_test_fixture.data_context_dir
        if data_context_dir:
            context_source_dir = os.path.join(base_dir, data_context_dir)
            test_context_dir = os.path.join(tmp_path, "great_expectations")
            shutil.copytree(
                context_source_dir,
                test_context_dir,
            )

        # Test Data
        data_dir = integration_test_fixture.data_dir
        if data_dir:
            source_data_dir = os.path.join(base_dir, data_dir)
            target_data_dir = os.path.join(tmp_path, "data")
            shutil.copytree(
                source_data_dir,
                target_data_dir,
            )

        # Other files
        # Other files to copy should be supplied as a tuple of tuples with source, dest pairs
        # e.g. (("/source1/file1", "/dest1/file1"), ("/source2/file2", "/dest2/file2"))
        other_files = integration_test_fixture.other_files
        if other_files:
            for file_paths in other_files:
                source_file = os.path.join(base_dir, file_paths[0])
                dest_file = os.path.join(tmp_path, file_paths[1])
                dest_dir = os.path.dirname(dest_file)
                if not os.path.exists(dest_dir):
                    os.makedirs(dest_dir)

                shutil.copyfile(src=source_file, dst=dest_file)

        # UAT Script
        user_flow_script = integration_test_fixture.user_flow_script
        script_source = os.path.join(
            base_dir,
            user_flow_script,
        )
        script_path = os.path.join(tmp_path, "test_script.py")
        shutil.copyfile(script_source, script_path)
        logger.debug(
            f"(_execute_integration_test) script_source -> {script_source} :: copied to {script_path}"
        )
        if not script_source.endswith(".py"):
            logger.error(f"{script_source} is not a python script!")
            with open(script_path) as fp:
                text = fp.read()
            print(f"contents of script_path:\n\n{text}\n\n")
            return

        util_script = integration_test_fixture.util_script
        if util_script:
            script_source = os.path.join(base_dir, util_script)
            os.makedirs(os.path.join(tmp_path, "tests/"))
            util_script_path = os.path.join(tmp_path, "tests/test_utils.py")
            shutil.copyfile(script_source, util_script_path)

        # Run script as module, using python's importlib machinery (https://docs.python.org/3/library/importlib.htm)
        loader = importlib.machinery.SourceFileLoader("test_script_module", script_path)
        spec = importlib.util.spec_from_loader("test_script_module", loader)
        test_script_module = importlib.util.module_from_spec(spec)
        loader.exec_module(test_script_module)
    except Exception as e:
        logger.error(str(e))
        if "JavaPackage" in str(e) and "aws_glue" in user_flow_script:
            logger.debug("This is something aws_glue related, so just going to return")
            # Should try to copy aws-glue-libs jar files to Spark jar during pipeline setup
            #   - see https://stackoverflow.com/a/67371827
            return
        else:
            raise
    finally:
        os.chdir(workdir)


def _check_for_skipped_tests(pytest_args, integration_test_fixture) -> None:
    """Enable scripts to be skipped based on pytest invocation flags."""
    dependencies = integration_test_fixture.backend_dependencies
    if not dependencies:
        return
    elif BackendDependencies.POSTGRESQL in dependencies and (
        not pytest_args.postgresql or pytest_args.no_sqlalchemy
    ):
        pytest.skip("Skipping postgres tests")
    elif BackendDependencies.MYSQL in dependencies and (
        not pytest_args.mysql or pytest_args.no_sqlalchemy
    ):
        pytest.skip("Skipping mysql tests")
    elif BackendDependencies.MSSQL in dependencies and (
        not pytest_args.mssql or pytest_args.no_sqlalchemy
    ):
        pytest.skip("Skipping mssql tests")
    elif BackendDependencies.BIGQUERY in dependencies and (
        pytest_args.no_sqlalchemy or not pytest_args.bigquery
    ):
        # TODO : Investigate whether this test should be handled by azure-pipelines-cloud-db-integration.yml
        pytest.skip("Skipping bigquery tests")
    elif BackendDependencies.GCS in dependencies and not pytest_args.bigquery:
        # TODO : Investigate whether this test should be handled by azure-pipelines-cloud-db-integration.yml
        pytest.skip("Skipping GCS tests")
    elif BackendDependencies.AWS in dependencies and not pytest_args.aws:
        pytest.skip("Skipping AWS tests")
    elif BackendDependencies.REDSHIFT in dependencies and (
        pytest_args.no_sqlalchemy or not pytest_args.redshift
    ):
        pytest.skip("Skipping redshift tests")
    elif BackendDependencies.SPARK in dependencies and not pytest_args.spark:
        pytest.skip("Skipping spark tests")
    elif BackendDependencies.SNOWFLAKE in dependencies and (
        pytest_args.no_sqlalchemy or not pytest_args.snowflake
    ):
        pytest.skip("Skipping snowflake tests")
    elif BackendDependencies.AZURE in dependencies and not pytest_args.azure:
        pytest.skip("Skipping Azure tests")
    elif BackendDependencies.TRINO in dependencies and not pytest_args.trino:
        pytest.skip("Skipping Trino tests")
    elif BackendDependencies.ATHENA in dependencies and not pytest_args.athena:
        pytest.skip("Skipping Athena tests")<|MERGE_RESOLUTION|>--- conflicted
+++ resolved
@@ -376,15 +376,12 @@
         data_context_dir="tests/integration/fixtures/no_datasources/great_expectations",
         backend_dependencies=[BackendDependencies.AWS, BackendDependencies.SPARK],
     ),
-<<<<<<< HEAD
     IntegrationTestFixture(
         name="how_to_connect_to_data_on_gcs_using_pandas",
         user_flow_script="tests/integration/docusaurus/connecting_to_your_data/fluent_datasources/how_to_connect_to_data_on_gcs_using_pandas.py",
         data_context_dir="tests/integration/fixtures/no_datasources/great_expectations",
         backend_dependencies=[BackendDependencies.GCS],
     ),
-=======
->>>>>>> 18160630
 ]
 
 
