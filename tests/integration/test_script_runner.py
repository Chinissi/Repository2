--- conflicted
+++ resolved
@@ -265,17 +265,16 @@
         user_flow_script="tests/integration/docusaurus/connecting_to_your_data/connect_to_your_data_overview.py",
     ),
     IntegrationTestFixture(
-<<<<<<< HEAD
         name="RUNME how_to_create_and_edit_expectations_with_a_profiler",
         data_context_dir=None,
         data_dir="tests/test_sets/taxi_yellow_tripdata_samples",
         user_flow_script="tests/integration/docusaurus/expectations/how_to_create_and_edit_expectations_with_a_profiler.py",
-=======
+    ),
+    IntegrationTestFixture(
         name="RUNME how_to_create_expectations_that_span_multiple_batches_using_evaluation_parameters",
         data_context_dir="tests/integration/fixtures/no_datasources/great_expectations",
         data_dir="tests/test_sets/taxi_yellow_tripdata_samples",
         user_flow_script="tests/integration/docusaurus/expectations/advanced/how_to_create_expectations_that_span_multiple_batches_using_evaluation_parameters.py",
->>>>>>> 674f4647
     ),
 ]
 
