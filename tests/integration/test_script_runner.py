--- conflicted
+++ resolved
@@ -376,11 +376,12 @@
         "extra_backend_dependencies": BackendDependencies.SPARK,
     },
     {
-<<<<<<< HEAD
         "user_flow_script": "tests/integration/docusaurus/reference/core_concepts/checkpoints_and_actions.py",
-=======
+        "data_context_dir": "tests/integration/fixtures/no_datasources/great_expectations",
+        "data_dir": "tests/test_sets/taxi_yellow_tripdata_samples/first_3_files",
+    },
+    {
         "user_flow_script": "tests/integration/docusaurus/validation/checkpoints/how_to_pass_an_in_memory_dataframe_to_a_checkpoint.py",
->>>>>>> 3be2633e
         "data_context_dir": "tests/integration/fixtures/no_datasources/great_expectations",
         "data_dir": "tests/test_sets/taxi_yellow_tripdata_samples/first_3_files",
     },
