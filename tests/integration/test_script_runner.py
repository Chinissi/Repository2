--- conflicted
+++ resolved
@@ -174,7 +174,6 @@
         "data_context_dir": "tests/test_fixtures/configuration_for_testing_v2_v3_migration/pandas/v2/great_expectations/",
         "data_dir": "tests/test_fixtures/configuration_for_testing_v2_v3_migration/data/",
     },
-<<<<<<< HEAD
     {
         "user_flow_script": "tests/integration/docusaurus/miscellaneous/migration_guide_spark_v3_api.py",
         "data_context_dir": "tests/test_fixtures/configuration_for_testing_v2_v3_migration/spark/v3/great_expectations/",
@@ -185,8 +184,7 @@
         "data_context_dir": "tests/test_fixtures/configuration_for_testing_v2_v3_migration/spark/v2/great_expectations/",
         "data_dir": "tests/test_fixtures/configuration_for_testing_v2_v3_migration/data/",
     },
-=======
->>>>>>> 395e718c
+
 ]
 
 dockerized_db_tests = [
@@ -441,7 +439,6 @@
     #     "data_context_dir": "tests/integration/fixtures/no_datasources/great_expectations",
     #     "extra_backend_dependencies": BackendDependencies.SPARK,
     # },
-<<<<<<< HEAD
 ]
 
 cloud_redshift_tests = [
@@ -462,28 +459,6 @@
     # },
 ]
 
-=======
-]
-
-cloud_redshift_tests = [
-    # TODO: <Alex>ALEX: Rename test modules to include "configured" and "inferred_and_runtime" suffixes in names.</Alex>
-    # {
-    #     "user_flow_script": "tests/integration/docusaurus/connecting_to_your_data/database/redshift_python_example.py",
-    #     "data_context_dir": "tests/integration/fixtures/no_datasources/great_expectations",
-    #     "data_dir": "tests/test_sets/taxi_yellow_tripdata_samples/first_3_files",
-    #     "util_script": "tests/integration/docusaurus/connecting_to_your_data/database/util.py",
-    #     "extra_backend_dependencies": BackendDependencies.REDSHIFT,
-    # },
-    # {
-    #     "user_flow_script": "tests/integration/docusaurus/connecting_to_your_data/database/redshift_yaml_example.py",
-    #     "data_context_dir": "tests/integration/fixtures/no_datasources/great_expectations",
-    #     "data_dir": "tests/test_sets/taxi_yellow_tripdata_samples/first_3_files",
-    #     "util_script": "tests/integration/docusaurus/connecting_to_your_data/database/util.py",
-    #     "extra_backend_dependencies": BackendDependencies.REDSHIFT,
-    # },
-]
-
->>>>>>> 395e718c
 # populate docs_test_matrix with sub-lists
 docs_test_matrix += local_tests
 docs_test_matrix += dockerized_db_tests
