from tests.integration.backend_dependencies import BackendDependencies
from tests.integration.integration_test_fixture import IntegrationTestFixture

spark_integration_tests = []

connecting_to_your_data = [
    IntegrationTestFixture(
        name="how_to_create_a_batch_of_data_from_an_in_memory_spark_dataframe",
        user_flow_script="tests/integration/docusaurus/connecting_to_your_data/how_to_create_a_batch_of_data_from_an_in_memory_spark_dataframe.py",
        data_context_dir="tests/integration/fixtures/no_datasources/great_expectations",
        data_dir="tests/test_sets/taxi_yellow_tripdata_samples/first_3_files",
        backend_dependencies=[BackendDependencies.SPARK],
    ),
    IntegrationTestFixture(
        name="in_memory_spark_yaml",
        user_flow_script="tests/integration/docusaurus/connecting_to_your_data/in_memory/spark_yaml_example.py",
        backend_dependencies=[BackendDependencies.SPARK],
    ),
    IntegrationTestFixture(
        name="in_memory_spark_python",
        user_flow_script="tests/integration/docusaurus/connecting_to_your_data/in_memory/spark_python_example.py",
        backend_dependencies=[BackendDependencies.SPARK],
    ),
    IntegrationTestFixture(
<<<<<<< HEAD
        name="filesystem_spark_yaml",
        user_flow_script="tests/integration/docusaurus/connecting_to_your_data/filesystem/spark_yaml_example.py",
        data_dir="tests/test_sets/taxi_yellow_tripdata_samples/first_3_files",
        backend_dependencies=[BackendDependencies.SPARK],
    ),
    IntegrationTestFixture(
        name="filesystem_spark_python",
        user_flow_script="tests/integration/docusaurus/connecting_to_your_data/filesystem/spark_python_example.py",
        data_dir="tests/test_sets/taxi_yellow_tripdata_samples/first_3_files",
        backend_dependencies=[BackendDependencies.SPARK],
    ),
=======
        name="how_to_configure_a_spark_datasource",
        user_flow_script="tests/integration/docusaurus/connecting_to_your_data/datasource_configuration/how_to_configure_a_spark_datasource.py",
        data_context_dir="tests/integration/fixtures/no_datasources/great_expectations",
        data_dir="tests/test_sets/taxi_yellow_tripdata_samples/samples_2020",
        backend_dependencies=[BackendDependencies.SPARK],
    ),
    #   IntegrationTestFixture(
    #       name="filesystem_spark_yaml",
    #       user_flow_script="tests/integration/docusaurus/connecting_to_your_data/filesystem/spark_yaml_example.py",
    #       data_dir="tests/test_sets/taxi_yellow_tripdata_samples/first_3_files",
    #       backend_dependencies=[BackendDependencies.SPARK],
    #   ),
    #   IntegrationTestFixture(
    #       name="filesystem_spark_python",
    #       user_flow_script="tests/integration/docusaurus/connecting_to_your_data/filesystem/spark_python_example.py",
    #       data_dir="tests/test_sets/taxi_yellow_tripdata_samples/first_3_files",
    #       backend_dependencies=[BackendDependencies.SPARK],
    #   ),
>>>>>>> bd69082a
]

databricks_deployment_patterns = [
    IntegrationTestFixture(
        name="databricks_deployment_patterns_dataframe_yaml_configs",
        user_flow_script="tests/integration/docusaurus/deployment_patterns/databricks_deployment_patterns_dataframe_yaml_configs.py",
        data_dir="tests/test_sets/taxi_yellow_tripdata_samples/first_3_files",
        backend_dependencies=[BackendDependencies.SPARK],
    ),
    IntegrationTestFixture(
        name="databricks_deployment_patterns_dataframe_python_configs",
        user_flow_script="tests/integration/docusaurus/deployment_patterns/databricks_deployment_patterns_dataframe_python_configs.py",
        data_dir="tests/test_sets/taxi_yellow_tripdata_samples/first_3_files",
        backend_dependencies=[BackendDependencies.SPARK],
    ),
    IntegrationTestFixture(
        name="databricks_deployment_patterns_file_yaml_configs",
        user_flow_script="tests/integration/docusaurus/deployment_patterns/databricks_deployment_patterns_file_yaml_configs.py",
        data_dir="tests/test_sets/taxi_yellow_tripdata_samples/first_3_files",
        backend_dependencies=[BackendDependencies.SPARK],
    ),
    # unable to mock dbfs in CI
    # IntegrationTestFixture(
    #     name="databricks_deployment_patterns_file_python_configs",
    #     user_flow_script="tests/integration/docusaurus/deployment_patterns/databricks_deployment_patterns_file_python_configs.py",
    #     data_dir="tests/test_sets/taxi_yellow_tripdata_samples/first_3_files",
    #     backend_dependencies=[BackendDependencies.SPARK],
    # ),
]

emr_deployment_patterns = [
    IntegrationTestFixture(
        name="how_to_use_great_expectations_in_aws_emr_serverless",
        user_flow_script="tests/integration/docusaurus/deployment_patterns/aws_emr_serverless_deployment_patterns.py",
        backend_dependencies=[BackendDependencies.SPARK],
    ),
]

creating_custom_expectations = [
    IntegrationTestFixture(
        name="expect_queried_column_value_frequency_to_meet_threshold",
        user_flow_script="tests/integration/docusaurus/expectations/creating_custom_expectations/expect_queried_column_value_frequency_to_meet_threshold.py",
        backend_dependencies=[BackendDependencies.SPARK],
    ),
    IntegrationTestFixture(
        name="expect_queried_table_row_count_to_be",
        user_flow_script="tests/integration/docusaurus/expectations/creating_custom_expectations/expect_queried_table_row_count_to_be.py",
        backend_dependencies=[BackendDependencies.SPARK],
    ),
]

fluent_datasources = [
    IntegrationTestFixture(
        name="how_to_connect_to_one_or_more_files_using_spark",
        user_flow_script="tests/integration/docusaurus/connecting_to_your_data/fluent_datasources/how_to_connect_to_one_or_more_files_using_spark.py",
        data_context_dir="tests/integration/fixtures/no_datasources/great_expectations",
        data_dir="tests/test_sets/taxi_yellow_tripdata_samples/first_3_files",
        backend_dependencies=[BackendDependencies.SPARK],
    ),
]

spark_integration_tests += connecting_to_your_data
spark_integration_tests += databricks_deployment_patterns
spark_integration_tests += fluent_datasources<|MERGE_RESOLUTION|>--- conflicted
+++ resolved
@@ -22,7 +22,6 @@
         backend_dependencies=[BackendDependencies.SPARK],
     ),
     IntegrationTestFixture(
-<<<<<<< HEAD
         name="filesystem_spark_yaml",
         user_flow_script="tests/integration/docusaurus/connecting_to_your_data/filesystem/spark_yaml_example.py",
         data_dir="tests/test_sets/taxi_yellow_tripdata_samples/first_3_files",
@@ -34,26 +33,13 @@
         data_dir="tests/test_sets/taxi_yellow_tripdata_samples/first_3_files",
         backend_dependencies=[BackendDependencies.SPARK],
     ),
-=======
+    IntegrationTestFixture(
         name="how_to_configure_a_spark_datasource",
         user_flow_script="tests/integration/docusaurus/connecting_to_your_data/datasource_configuration/how_to_configure_a_spark_datasource.py",
         data_context_dir="tests/integration/fixtures/no_datasources/great_expectations",
         data_dir="tests/test_sets/taxi_yellow_tripdata_samples/samples_2020",
         backend_dependencies=[BackendDependencies.SPARK],
     ),
-    #   IntegrationTestFixture(
-    #       name="filesystem_spark_yaml",
-    #       user_flow_script="tests/integration/docusaurus/connecting_to_your_data/filesystem/spark_yaml_example.py",
-    #       data_dir="tests/test_sets/taxi_yellow_tripdata_samples/first_3_files",
-    #       backend_dependencies=[BackendDependencies.SPARK],
-    #   ),
-    #   IntegrationTestFixture(
-    #       name="filesystem_spark_python",
-    #       user_flow_script="tests/integration/docusaurus/connecting_to_your_data/filesystem/spark_python_example.py",
-    #       data_dir="tests/test_sets/taxi_yellow_tripdata_samples/first_3_files",
-    #       backend_dependencies=[BackendDependencies.SPARK],
-    #   ),
->>>>>>> bd69082a
 ]
 
 databricks_deployment_patterns = [
