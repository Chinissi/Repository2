from tests.integration.backend_dependencies import BackendDependencies
from tests.integration.integration_test_fixture import IntegrationTestFixture

spark_integration_tests = []

connecting_to_your_data = [
    IntegrationTestFixture(
        name="how_to_create_a_batch_of_data_from_an_in_memory_spark_dataframe",
        user_flow_script="tests/integration/docusaurus/connecting_to_your_data/how_to_create_a_batch_of_data_from_an_in_memory_spark_dataframe.py",
        data_context_dir="tests/integration/fixtures/no_datasources/great_expectations",
        data_dir="tests/test_sets/taxi_yellow_tripdata_samples/first_3_files",
        backend_dependencies=[BackendDependencies.SPARK],
    ),
    IntegrationTestFixture(
        name="in_memory_spark_yaml",
        user_flow_script="tests/integration/docusaurus/connecting_to_your_data/in_memory/spark_yaml_example.py",
        backend_dependencies=[BackendDependencies.SPARK],
    ),
    IntegrationTestFixture(
        name="in_memory_spark_python",
        user_flow_script="tests/integration/docusaurus/connecting_to_your_data/in_memory/spark_python_example.py",
        backend_dependencies=[BackendDependencies.SPARK],
    ),
<<<<<<< HEAD
    # IntegrationTestFixture(
    #     name="filesystem_spark_yaml",
    #     user_flow_script="tests/integration/docusaurus/connecting_to_your_data/filesystem/spark_yaml_example.py",
    #     data_dir="tests/test_sets/taxi_yellow_tripdata_samples/first_3_files",
    #     backend_dependencies=[BackendDependencies.SPARK],
    # ),
    # IntegrationTestFixture(
    #     name="filesystem_spark_python",
    #     user_flow_script="tests/integration/docusaurus/connecting_to_your_data/filesystem/spark_python_example.py",
    #     data_dir="tests/test_sets/taxi_yellow_tripdata_samples/first_3_files",
    #     backend_dependencies=[BackendDependencies.SPARK],
    # ),
=======
    IntegrationTestFixture(
        name="how_to_configure_a_spark_datasource",
        user_flow_script="tests/integration/docusaurus/connecting_to_your_data/datasource_configuration/how_to_configure_a_spark_datasource.py",
        data_context_dir="tests/integration/fixtures/no_datasources/great_expectations",
        data_dir="tests/test_sets/taxi_yellow_tripdata_samples/samples_2020",
        backend_dependencies=[BackendDependencies.SPARK],
    ),
    #
    #   Re-enable these after this issue is resolved
    #       - pyspark.sql.utils.AnalysisException: Path does not exist: file:/private/var/folders/j2/v50yt91d2yj7sn2mpt61q96w0000gn/T/pytest-of-ken/pytest-113/test_docs_how_to_configure_a_s0/data/yellow_tripdata_sample_2019-01.csv
    #
    #   IntegrationTestFixture(
    #       name="filesystem_spark_yaml",
    #       user_flow_script="tests/integration/docusaurus/connecting_to_your_data/filesystem/spark_yaml_example.py",
    #       data_dir="tests/test_sets/taxi_yellow_tripdata_samples/first_3_files",
    #       backend_dependencies=[BackendDependencies.SPARK],
    #   ),
    #   IntegrationTestFixture(
    #       name="filesystem_spark_python",
    #       user_flow_script="tests/integration/docusaurus/connecting_to_your_data/filesystem/spark_python_example.py",
    #       data_dir="tests/test_sets/taxi_yellow_tripdata_samples/first_3_files",
    #       backend_dependencies=[BackendDependencies.SPARK],
    #   ),
>>>>>>> 1091750d
]

databricks_deployment_patterns = [
    IntegrationTestFixture(
        name="databricks_deployment_patterns_dataframe_yaml_configs",
        user_flow_script="tests/integration/docusaurus/deployment_patterns/databricks_deployment_patterns_dataframe_yaml_configs.py",
        data_dir="tests/test_sets/taxi_yellow_tripdata_samples/first_3_files",
        backend_dependencies=[BackendDependencies.SPARK],
    ),
    IntegrationTestFixture(
        name="databricks_deployment_patterns_dataframe_python_configs",
        user_flow_script="tests/integration/docusaurus/deployment_patterns/databricks_deployment_patterns_dataframe_python_configs.py",
        data_dir="tests/test_sets/taxi_yellow_tripdata_samples/first_3_files",
        backend_dependencies=[BackendDependencies.SPARK],
    ),
    IntegrationTestFixture(
        name="databricks_deployment_patterns_file_yaml_configs",
        user_flow_script="tests/integration/docusaurus/deployment_patterns/databricks_deployment_patterns_file_yaml_configs.py",
        data_dir="tests/test_sets/taxi_yellow_tripdata_samples/first_3_files",
        backend_dependencies=[BackendDependencies.SPARK],
    ),
    # unable to mock dbfs in CI
    # IntegrationTestFixture(
    #     name="databricks_deployment_patterns_file_python_configs",
    #     user_flow_script="tests/integration/docusaurus/deployment_patterns/databricks_deployment_patterns_file_python_configs.py",
    #     data_dir="tests/test_sets/taxi_yellow_tripdata_samples/first_3_files",
    #     backend_dependencies=[BackendDependencies.SPARK],
    # ),
]

emr_deployment_patterns = [
    IntegrationTestFixture(
        name="how_to_use_great_expectations_in_aws_emr_serverless",
        user_flow_script="tests/integration/docusaurus/deployment_patterns/aws_emr_serverless_deployment_patterns.py",
        backend_dependencies=[BackendDependencies.SPARK],
    ),
]

creating_custom_expectations = [
    IntegrationTestFixture(
        name="expect_queried_column_value_frequency_to_meet_threshold",
        user_flow_script="tests/integration/docusaurus/expectations/creating_custom_expectations/expect_queried_column_value_frequency_to_meet_threshold.py",
        backend_dependencies=[BackendDependencies.SPARK],
    ),
    IntegrationTestFixture(
        name="expect_queried_table_row_count_to_be",
        user_flow_script="tests/integration/docusaurus/expectations/creating_custom_expectations/expect_queried_table_row_count_to_be.py",
        backend_dependencies=[BackendDependencies.SPARK],
    ),
]

fluent_datasources = [
    IntegrationTestFixture(
        name="how_to_connect_to_one_or_more_files_using_spark",
        user_flow_script="tests/integration/docusaurus/connecting_to_your_data/fluent_datasources/how_to_connect_to_one_or_more_files_using_spark.py",
        data_context_dir="tests/integration/fixtures/no_datasources/great_expectations",
        data_dir="tests/test_sets/taxi_yellow_tripdata_samples/first_3_files",
        backend_dependencies=[BackendDependencies.SPARK],
    ),
]

spark_integration_tests += connecting_to_your_data
spark_integration_tests += databricks_deployment_patterns
spark_integration_tests += fluent_datasources<|MERGE_RESOLUTION|>--- conflicted
+++ resolved
@@ -21,20 +21,6 @@
         user_flow_script="tests/integration/docusaurus/connecting_to_your_data/in_memory/spark_python_example.py",
         backend_dependencies=[BackendDependencies.SPARK],
     ),
-<<<<<<< HEAD
-    # IntegrationTestFixture(
-    #     name="filesystem_spark_yaml",
-    #     user_flow_script="tests/integration/docusaurus/connecting_to_your_data/filesystem/spark_yaml_example.py",
-    #     data_dir="tests/test_sets/taxi_yellow_tripdata_samples/first_3_files",
-    #     backend_dependencies=[BackendDependencies.SPARK],
-    # ),
-    # IntegrationTestFixture(
-    #     name="filesystem_spark_python",
-    #     user_flow_script="tests/integration/docusaurus/connecting_to_your_data/filesystem/spark_python_example.py",
-    #     data_dir="tests/test_sets/taxi_yellow_tripdata_samples/first_3_files",
-    #     backend_dependencies=[BackendDependencies.SPARK],
-    # ),
-=======
     IntegrationTestFixture(
         name="how_to_configure_a_spark_datasource",
         user_flow_script="tests/integration/docusaurus/connecting_to_your_data/datasource_configuration/how_to_configure_a_spark_datasource.py",
@@ -42,10 +28,6 @@
         data_dir="tests/test_sets/taxi_yellow_tripdata_samples/samples_2020",
         backend_dependencies=[BackendDependencies.SPARK],
     ),
-    #
-    #   Re-enable these after this issue is resolved
-    #       - pyspark.sql.utils.AnalysisException: Path does not exist: file:/private/var/folders/j2/v50yt91d2yj7sn2mpt61q96w0000gn/T/pytest-of-ken/pytest-113/test_docs_how_to_configure_a_s0/data/yellow_tripdata_sample_2019-01.csv
-    #
     #   IntegrationTestFixture(
     #       name="filesystem_spark_yaml",
     #       user_flow_script="tests/integration/docusaurus/connecting_to_your_data/filesystem/spark_yaml_example.py",
@@ -58,7 +40,6 @@
     #       data_dir="tests/test_sets/taxi_yellow_tripdata_samples/first_3_files",
     #       backend_dependencies=[BackendDependencies.SPARK],
     #   ),
->>>>>>> 1091750d
 ]
 
 databricks_deployment_patterns = [
