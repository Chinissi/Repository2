import logging
import os
from typing import cast

import pandas as pd
import pytest

import great_expectations.exceptions as ge_exceptions
from great_expectations.core.batch_spec import (
    RuntimeQueryBatchSpec,
    SqlAlchemyDatasourceBatchSpec,
)
from great_expectations.core.metric_domain_types import MetricDomainTypes
from great_expectations.data_context.util import file_relative_path
from great_expectations.execution_engine.sqlalchemy_batch_data import (
    SqlAlchemyBatchData,
)
from great_expectations.execution_engine.sqlalchemy_dialect import GESqlDialect
from great_expectations.execution_engine.sqlalchemy_execution_engine import (
    SqlAlchemyExecutionEngine,
)

# Function to test for spark dataframe equality
from great_expectations.expectations.row_conditions import (
    RowCondition,
    RowConditionParserType,
)
from great_expectations.self_check.util import build_sa_engine
from great_expectations.util import get_sqlalchemy_domain_data
from great_expectations.validator.metric_configuration import MetricConfiguration
from great_expectations.validator.validator import Validator
from tests.expectations.test_util import get_table_columns_metric
from tests.test_utils import get_sqlite_table_names, get_sqlite_temp_table_names

try:
    sqlalchemy = pytest.importorskip("sqlalchemy")
except ImportError:
    sqlalchemy = None


def test_instantiation_via_connection_string(sa, test_db_connection_string):
    my_execution_engine = SqlAlchemyExecutionEngine(
        connection_string=test_db_connection_string
    )
    assert my_execution_engine.connection_string == test_db_connection_string
    assert my_execution_engine.credentials == None
    assert my_execution_engine.url == None

    my_execution_engine.get_batch_data_and_markers(
        batch_spec=SqlAlchemyDatasourceBatchSpec(
            table_name="table_1",
            schema_name="main",
            sampling_method="_sample_using_limit",
            sampling_kwargs={"n": 5},
        )
    )


def test_instantiation_via_url(sa):
    db_file = file_relative_path(
        __file__,
        os.path.join("..", "test_sets", "test_cases_for_sql_data_connector.db"),
    )
    my_execution_engine = SqlAlchemyExecutionEngine(url="sqlite:///" + db_file)
    assert my_execution_engine.connection_string is None
    assert my_execution_engine.credentials is None
    assert my_execution_engine.url[-36:] == "test_cases_for_sql_data_connector.db"

    my_execution_engine.get_batch_data_and_markers(
        batch_spec=SqlAlchemyDatasourceBatchSpec(
            table_name="table_partitioned_by_date_column__A",
            sampling_method="_sample_using_limit",
            sampling_kwargs={"n": 5},
        )
    )


@pytest.mark.integration
def test_instantiation_via_url_and_retrieve_data_with_other_dialect(sa):
    """Ensure that we can still retrieve data when the dialect is not recognized."""

    # 1. Create engine with sqlite db
    db_file = file_relative_path(
        __file__,
        os.path.join("..", "test_sets", "test_cases_for_sql_data_connector.db"),
    )
    my_execution_engine = SqlAlchemyExecutionEngine(url="sqlite:///" + db_file)
    assert my_execution_engine.connection_string is None
    assert my_execution_engine.credentials is None
    assert my_execution_engine.url[-36:] == "test_cases_for_sql_data_connector.db"

    # 2. Change dialect to one not listed in GESqlDialect
    my_execution_engine.engine.dialect.name = "other_dialect"

    # 3. Get data
    num_rows_in_sample: int = 10
    batch_data, _ = my_execution_engine.get_batch_data_and_markers(
        batch_spec=SqlAlchemyDatasourceBatchSpec(
            table_name="table_partitioned_by_date_column__A",
            sampling_method="_sample_using_limit",
            sampling_kwargs={"n": num_rows_in_sample},
        )
    )

    # 4. Assert dialect and data are as expected

    assert batch_data.dialect == GESqlDialect.OTHER

    my_execution_engine.load_batch_data("__", batch_data)
    validator = Validator(my_execution_engine)
    assert len(validator.head(fetch_all=True)) == num_rows_in_sample


def test_instantiation_via_credentials(sa, test_backends, test_df):
    if "postgresql" not in test_backends:
        pytest.skip("test_database_store_backend_get_url_for_key requires postgresql")

    my_execution_engine = SqlAlchemyExecutionEngine(
        credentials={
            "drivername": "postgresql",
            "username": "postgres",
            "password": "",
            "host": os.getenv("GE_TEST_LOCAL_DB_HOSTNAME", "localhost"),
            "port": "5432",
            "database": "test_ci",
        }
    )
    assert my_execution_engine.connection_string is None
    assert my_execution_engine.credentials == {
        "username": "postgres",
        "password": "",
        "host": os.getenv("GE_TEST_LOCAL_DB_HOSTNAME", "localhost"),
        "port": "5432",
        "database": "test_ci",
    }
    assert my_execution_engine.url is None

    # Note Abe 20201116: Let's add an actual test of get_batch_data_and_markers, which will require setting up test
    # fixtures
    # my_execution_engine.get_batch_data_and_markers(batch_spec=BatchSpec(
    #     table_name="main.table_1",
    #     sampling_method="_sample_using_limit",
    #     sampling_kwargs={
    #         "n": 5
    #     }
    # ))


def test_instantiation_error_states(sa, test_db_connection_string):
    with pytest.raises(ge_exceptions.InvalidConfigError):
        SqlAlchemyExecutionEngine()


# Testing batching of aggregate metrics
def test_sa_batch_aggregate_metrics(caplog, sa):
    import datetime

    engine = build_sa_engine(
        pd.DataFrame({"a": [1, 2, 1, 2, 3, 3], "b": [4, 4, 4, 4, 4, 4]}), sa
    )

    metrics: dict = {}

    table_columns_metric: MetricConfiguration
    results: dict

    table_columns_metric, results = get_table_columns_metric(engine=engine)
    metrics.update(results)

    desired_metric_1 = MetricConfiguration(
        metric_name="column.max.aggregate_fn",
        metric_domain_kwargs={"column": "a"},
        metric_value_kwargs=None,
        metric_dependencies={
            "table.columns": table_columns_metric,
        },
    )
    desired_metric_2 = MetricConfiguration(
        metric_name="column.min.aggregate_fn",
        metric_domain_kwargs={"column": "a"},
        metric_value_kwargs=None,
        metric_dependencies={
            "table.columns": table_columns_metric,
        },
    )
    desired_metric_3 = MetricConfiguration(
        metric_name="column.max.aggregate_fn",
        metric_domain_kwargs={"column": "b"},
        metric_value_kwargs=None,
        metric_dependencies={
            "table.columns": table_columns_metric,
        },
    )
    desired_metric_4 = MetricConfiguration(
        metric_name="column.min.aggregate_fn",
        metric_domain_kwargs={"column": "b"},
        metric_value_kwargs=None,
        metric_dependencies={
            "table.columns": table_columns_metric,
        },
    )
    results = engine.resolve_metrics(
        metrics_to_resolve=(
            desired_metric_1,
            desired_metric_2,
            desired_metric_3,
            desired_metric_4,
        ),
        metrics=metrics,
    )
    metrics.update(results)

    desired_metric_1 = MetricConfiguration(
        metric_name="column.max",
        metric_domain_kwargs={"column": "a"},
        metric_value_kwargs=None,
        metric_dependencies={
            "metric_partial_fn": desired_metric_1,
            "table.columns": table_columns_metric,
        },
    )
    desired_metric_2 = MetricConfiguration(
        metric_name="column.min",
        metric_domain_kwargs={"column": "a"},
        metric_value_kwargs=None,
        metric_dependencies={
            "metric_partial_fn": desired_metric_2,
            "table.columns": table_columns_metric,
        },
    )
    desired_metric_3 = MetricConfiguration(
        metric_name="column.max",
        metric_domain_kwargs={"column": "b"},
        metric_value_kwargs=None,
        metric_dependencies={
            "metric_partial_fn": desired_metric_3,
            "table.columns": table_columns_metric,
        },
    )
    desired_metric_4 = MetricConfiguration(
        metric_name="column.min",
        metric_domain_kwargs={"column": "b"},
        metric_value_kwargs=None,
        metric_dependencies={
            "metric_partial_fn": desired_metric_4,
            "table.columns": table_columns_metric,
        },
    )
    caplog.clear()
    caplog.set_level(logging.DEBUG, logger="great_expectations")
    start = datetime.datetime.now()
    results = engine.resolve_metrics(
        metrics_to_resolve=(
            desired_metric_1,
            desired_metric_2,
            desired_metric_3,
            desired_metric_4,
        ),
        metrics=metrics,
    )
    metrics.update(results)
    end = datetime.datetime.now()
    print("t1")
    print(end - start)
    assert results[desired_metric_1.id] == 3
    assert results[desired_metric_2.id] == 1
    assert results[desired_metric_3.id] == 4
    assert results[desired_metric_4.id] == 4

    # Check that all four of these metrics were computed on a single domain
    found_message = False
    for record in caplog.records:
        if (
            record.message
            == "SqlAlchemyExecutionEngine computed 4 metrics on domain_id ()"
        ):
            found_message = True
    assert found_message


def test_get_domain_records_with_column_domain(sa):
    df = pd.DataFrame(
        {"a": [1, 2, 3, 4, 5], "b": [2, 3, 4, 5, None], "c": [1, 2, 3, 4, None]}
    )
    engine = build_sa_engine(df, sa)
    data = engine.get_domain_records(
        domain_kwargs={
            "column": "a",
            "row_condition": 'col("b")<5',
            "condition_parser": "great_expectations__experimental__",
        }
    )
    domain_data = engine.engine.execute(get_sqlalchemy_domain_data(data)).fetchall()

    expected_column_df = df.iloc[:3]
    engine = build_sa_engine(expected_column_df, sa)
    expected_data = engine.engine.execute(
        sa.select(["*"]).select_from(
<<<<<<< HEAD
            cast(SqlAlchemyBatchData, engine.batch_cache.active_batch.data).selectable
=======
            cast(SqlAlchemyBatchData, engine.batch_manager.active_batch_data).selectable
>>>>>>> 78367549
        )
    ).fetchall()

    assert (
        domain_data == expected_data
    ), "Data does not match after getting full access compute domain"


def test_get_domain_records_with_column_domain_and_filter_conditions(sa):
    df = pd.DataFrame(
        {"a": [1, 2, 3, 4, 5], "b": [2, 3, 4, 5, None], "c": [1, 2, 3, 4, None]}
    )
    engine = build_sa_engine(df, sa)
    data = engine.get_domain_records(
        domain_kwargs={
            "column": "a",
            "row_condition": 'col("b")<5',
            "condition_parser": "great_expectations__experimental__",
            "filter_conditions": [
                RowCondition(
                    condition=f'col("b").notnull()',
                    condition_type=RowConditionParserType.GE,
                )
            ],
        }
    )
    domain_data = engine.engine.execute(get_sqlalchemy_domain_data(data)).fetchall()

    expected_column_df = df.iloc[:3]
    engine = build_sa_engine(expected_column_df, sa)
    expected_data = engine.engine.execute(
        sa.select(["*"]).select_from(
<<<<<<< HEAD
            cast(SqlAlchemyBatchData, engine.batch_cache.active_batch.data).selectable
=======
            cast(SqlAlchemyBatchData, engine.batch_manager.active_batch_data).selectable
>>>>>>> 78367549
        )
    ).fetchall()

    assert (
        domain_data == expected_data
    ), "Data does not match after getting full access compute domain"


def test_get_domain_records_with_different_column_domain_and_filter_conditions(sa):
    df = pd.DataFrame(
        {"a": [1, 2, 3, 4, 5], "b": [2, 3, 4, 5, None], "c": [1, 2, 3, 4, None]}
    )
    engine = build_sa_engine(df, sa)
    data = engine.get_domain_records(
        domain_kwargs={
            "column": "a",
            "row_condition": 'col("a")<2',
            "condition_parser": "great_expectations__experimental__",
            "filter_conditions": [
                RowCondition(
                    condition=f'col("b").notnull()',
                    condition_type=RowConditionParserType.GE,
                )
            ],
        }
    )
    domain_data = engine.engine.execute(get_sqlalchemy_domain_data(data)).fetchall()

    expected_column_df = df.iloc[:1]
    engine = build_sa_engine(expected_column_df, sa)
    expected_data = engine.engine.execute(
        sa.select(["*"]).select_from(
<<<<<<< HEAD
            cast(SqlAlchemyBatchData, engine.batch_cache.active_batch.data).selectable
=======
            cast(SqlAlchemyBatchData, engine.batch_manager.active_batch_data).selectable
>>>>>>> 78367549
        )
    ).fetchall()

    assert (
        domain_data == expected_data
    ), "Data does not match after getting full access compute domain"


def test_get_domain_records_with_column_domain_and_filter_conditions_raises_error_on_multiple_conditions(
    sa,
):
    df = pd.DataFrame(
        {"a": [1, 2, 3, 4, 5], "b": [2, 3, 4, 5, None], "c": [1, 2, 3, 4, None]}
    )
    engine = build_sa_engine(df, sa)
    with pytest.raises(ge_exceptions.GreatExpectationsError) as e:
        data = engine.get_domain_records(
            domain_kwargs={
                "column": "a",
                "row_condition": 'col("a")<2',
                "condition_parser": "great_expectations__experimental__",
                "filter_conditions": [
                    RowCondition(
                        condition=f'col("b").notnull()',
                        condition_type=RowConditionParserType.GE,
                    ),
                    RowCondition(
                        condition=f'col("c").notnull()',
                        condition_type=RowConditionParserType.GE,
                    ),
                ],
            }
        )


def test_get_domain_records_with_column_pair_domain(sa):
    df = pd.DataFrame(
        {
            "a": [1, 2, 3, 4, 5, 6],
            "b": [2, 3, 4, 5, None, 6],
            "c": [1, 2, 3, 4, 5, None],
        }
    )
    engine = build_sa_engine(df, sa)
    data = engine.get_domain_records(
        domain_kwargs={
            "column_A": "a",
            "column_B": "b",
            "row_condition": 'col("b")>2',
            "condition_parser": "great_expectations__experimental__",
            "ignore_row_if": "both_values_are_missing",
        }
    )
    domain_data = engine.engine.execute(sa.select(["*"]).select_from(data)).fetchall()

    expected_column_pair_df = pd.DataFrame(
        {"a": [2, 3, 4, 6], "b": [3.0, 4.0, 5.0, 6.0], "c": [2.0, 3.0, 4.0, None]}
    )
    engine = build_sa_engine(expected_column_pair_df, sa)
    expected_data = engine.engine.execute(
        sa.select(["*"]).select_from(
<<<<<<< HEAD
            cast(SqlAlchemyBatchData, engine.batch_cache.active_batch.data).selectable
=======
            cast(SqlAlchemyBatchData, engine.batch_manager.active_batch_data).selectable
>>>>>>> 78367549
        )
    ).fetchall()

    assert (
        domain_data == expected_data
    ), "Data does not match after getting full access compute domain"

    engine = build_sa_engine(df, sa)
    data = engine.get_domain_records(
        domain_kwargs={
            "column_A": "b",
            "column_B": "c",
            "row_condition": 'col("b")>2',
            "condition_parser": "great_expectations__experimental__",
            "ignore_row_if": "either_value_is_missing",
        }
    )
    domain_data = engine.engine.execute(sa.select(["*"]).select_from(data)).fetchall()

    expected_column_pair_df = pd.DataFrame(
        {"a": [2, 3, 4], "b": [3, 4, 5], "c": [2, 3, 4]}
    )
    engine = build_sa_engine(expected_column_pair_df, sa)
    expected_data = engine.engine.execute(
        sa.select(["*"]).select_from(
<<<<<<< HEAD
            cast(SqlAlchemyBatchData, engine.batch_cache.active_batch.data).selectable
=======
            cast(SqlAlchemyBatchData, engine.batch_manager.active_batch_data).selectable
>>>>>>> 78367549
        )
    ).fetchall()

    assert (
        domain_data == expected_data
    ), "Data does not match after getting full access compute domain"

    engine = build_sa_engine(df, sa)
    data = engine.get_domain_records(
        domain_kwargs={
            "column_A": "b",
            "column_B": "c",
            "row_condition": 'col("a")<6',
            "condition_parser": "great_expectations__experimental__",
            "ignore_row_if": "neither",
        }
    )
    domain_data = engine.engine.execute(get_sqlalchemy_domain_data(data)).fetchall()

    expected_column_pair_df = pd.DataFrame(
        {
            "a": [1, 2, 3, 4, 5],
            "b": [2.0, 3.0, 4.0, 5.0, None],
            "c": [1.0, 2.0, 3.0, 4.0, 5.0],
        }
    )
    engine = build_sa_engine(expected_column_pair_df, sa)
    expected_data = engine.engine.execute(
        sa.select(["*"]).select_from(
<<<<<<< HEAD
            cast(SqlAlchemyBatchData, engine.batch_cache.active_batch.data).selectable
=======
            cast(SqlAlchemyBatchData, engine.batch_manager.active_batch_data).selectable
>>>>>>> 78367549
        )
    ).fetchall()

    assert (
        domain_data == expected_data
    ), "Data does not match after getting full access compute domain"


def test_get_domain_records_with_multicolumn_domain(sa):
    df = pd.DataFrame(
        {
            "a": [1, 2, 3, 4, None, 5],
            "b": [2, 3, 4, 5, 6, 7],
            "c": [1, 2, 3, 4, None, 6],
        }
    )
    engine = build_sa_engine(df, sa)
    data = engine.get_domain_records(
        domain_kwargs={
            "column_list": ["a", "c"],
            "row_condition": 'col("b")>2',
            "condition_parser": "great_expectations__experimental__",
            "ignore_row_if": "all_values_are_missing",
        }
    )
    domain_data = engine.engine.execute(sa.select(["*"]).select_from(data)).fetchall()

    expected_multicolumn_df = pd.DataFrame(
        {"a": [2, 3, 4, 5], "b": [3, 4, 5, 7], "c": [2, 3, 4, 6]}, index=[0, 1, 2, 4]
    )
    engine = build_sa_engine(expected_multicolumn_df, sa)
    expected_data = engine.engine.execute(
        sa.select(["*"]).select_from(
<<<<<<< HEAD
            cast(SqlAlchemyBatchData, engine.batch_cache.active_batch.data).selectable
=======
            cast(SqlAlchemyBatchData, engine.batch_manager.active_batch_data).selectable
>>>>>>> 78367549
        )
    ).fetchall()

    assert (
        domain_data == expected_data
    ), "Data does not match after getting full access compute domain"

    df = pd.DataFrame(
        {
            "a": [1, 2, 3, 4, 5, 6],
            "b": [2, 3, 4, 5, None, 6],
            "c": [1, 2, 3, 4, 5, None],
        }
    )
    engine = build_sa_engine(df, sa)
    data = engine.get_domain_records(
        domain_kwargs={
            "column_list": ["b", "c"],
            "row_condition": 'col("a")<5',
            "condition_parser": "great_expectations__experimental__",
            "ignore_row_if": "any_value_is_missing",
        }
    )
    domain_data = engine.engine.execute(sa.select(["*"]).select_from(data)).fetchall()

    expected_multicolumn_df = pd.DataFrame(
        {"a": [1, 2, 3, 4], "b": [2, 3, 4, 5], "c": [1, 2, 3, 4]}, index=[0, 1, 2, 3]
    )
    engine = build_sa_engine(expected_multicolumn_df, sa)
    expected_data = engine.engine.execute(
        sa.select(["*"]).select_from(
<<<<<<< HEAD
            cast(SqlAlchemyBatchData, engine.batch_cache.active_batch.data).selectable
=======
            cast(SqlAlchemyBatchData, engine.batch_manager.active_batch_data).selectable
>>>>>>> 78367549
        )
    ).fetchall()

    assert (
        domain_data == expected_data
    ), "Data does not match after getting full access compute domain"

    df = pd.DataFrame(
        {
            "a": [1, 2, 3, 4, None, 5],
            "b": [2, 3, 4, 5, 6, 7],
            "c": [1, 2, 3, 4, None, 6],
        }
    )
    engine = build_sa_engine(df, sa)
    data = engine.get_domain_records(
        domain_kwargs={
            "column_list": ["b", "c"],
            "ignore_row_if": "never",
        }
    )
    domain_data = engine.engine.execute(sa.select(["*"]).select_from(data)).fetchall()

    expected_multicolumn_df = pd.DataFrame(
        {
            "a": [1, 2, 3, 4, None, 5],
            "b": [2, 3, 4, 5, 6, 7],
            "c": [1, 2, 3, 4, None, 6],
        },
        index=[0, 1, 2, 3, 4, 5],
    )
    engine = build_sa_engine(expected_multicolumn_df, sa)
    expected_data = engine.engine.execute(
        sa.select(["*"]).select_from(
<<<<<<< HEAD
            cast(SqlAlchemyBatchData, engine.batch_cache.active_batch.data).selectable
=======
            cast(SqlAlchemyBatchData, engine.batch_manager.active_batch_data).selectable
>>>>>>> 78367549
        )
    ).fetchall()

    assert (
        domain_data == expected_data
    ), "Data does not match after getting full access compute domain"


# Ensuring functionality of compute_domain when no domain kwargs are given
def test_get_compute_domain_with_no_domain_kwargs(sa):
    engine = build_sa_engine(
        pd.DataFrame({"a": [1, 2, 3, 4], "b": [2, 3, 4, None]}), sa
    )

    data, compute_kwargs, accessor_kwargs = engine.get_compute_domain(
        domain_kwargs={}, domain_type="table"
    )

    # Seeing if raw data is the same as the data after condition has been applied - checking post computation data
    raw_data = engine.engine.execute(
        sa.select(["*"]).select_from(
<<<<<<< HEAD
            cast(SqlAlchemyBatchData, engine.batch_cache.active_batch.data).selectable
=======
            cast(SqlAlchemyBatchData, engine.batch_manager.active_batch_data).selectable
>>>>>>> 78367549
        )
    ).fetchall()
    domain_data = engine.engine.execute(sa.select(["*"]).select_from(data)).fetchall()

    # Ensuring that with no domain nothing happens to the data itself
    assert raw_data == domain_data, "Data does not match after getting compute domain"
    assert compute_kwargs == {}, "Compute domain kwargs should be existent"
    assert accessor_kwargs == {}, "Accessor kwargs have been modified"


# Testing for only untested use case - column_pair
def test_get_compute_domain_with_column_pair(sa):
    engine = build_sa_engine(
        pd.DataFrame({"a": [1, 2, 3, 4], "b": [2, 3, 4, None]}), sa
    )

    # Fetching data, compute_domain_kwargs, accessor_kwargs
    data, compute_kwargs, accessor_kwargs = engine.get_compute_domain(
        domain_kwargs={"column_A": "a", "column_B": "b"}, domain_type="column_pair"
    )

    # Seeing if raw data is the same as the data after condition has been applied - checking post computation data
    raw_data = engine.engine.execute(
        sa.select(["*"]).select_from(
<<<<<<< HEAD
            cast(SqlAlchemyBatchData, engine.batch_cache.active_batch.data).selectable
=======
            cast(SqlAlchemyBatchData, engine.batch_manager.active_batch_data).selectable
>>>>>>> 78367549
        )
    ).fetchall()
    domain_data = engine.engine.execute(sa.select(["*"]).select_from(data)).fetchall()

    # Ensuring that with no domain nothing happens to the data itself
    assert raw_data == domain_data, "Data does not match after getting compute domain"
    assert (
        "column_A" not in compute_kwargs.keys()
        and "column_B" not in compute_kwargs.keys()
    ), "domain kwargs should be existent"
    assert accessor_kwargs == {
        "column_A": "a",
        "column_B": "b",
    }, "Accessor kwargs have been modified"


# Testing for only untested use case - multicolumn
def test_get_compute_domain_with_multicolumn(sa):
    engine = build_sa_engine(
        pd.DataFrame({"a": [1, 2, 3, 4], "b": [2, 3, 4, None], "c": [1, 2, 3, None]}),
        sa,
    )

    # Obtaining compute domain
    data, compute_kwargs, accessor_kwargs = engine.get_compute_domain(
        domain_kwargs={"column_list": ["a", "b", "c"]}, domain_type="multicolumn"
    )

    # Seeing if raw data is the same as the data after condition has been applied - checking post computation data
    raw_data = engine.engine.execute(
        sa.select(["*"]).select_from(
<<<<<<< HEAD
            cast(SqlAlchemyBatchData, engine.batch_cache.active_batch.data).selectable
=======
            cast(SqlAlchemyBatchData, engine.batch_manager.active_batch_data).selectable
>>>>>>> 78367549
        )
    ).fetchall()
    domain_data = engine.engine.execute(sa.select(["*"]).select_from(data)).fetchall()

    # Ensuring that with no domain nothing happens to the data itself
    assert raw_data == domain_data, "Data does not match after getting compute domain"
    assert compute_kwargs is not None, "Compute domain kwargs should be existent"
    assert accessor_kwargs == {
        "column_list": ["a", "b", "c"]
    }, "Accessor kwargs have been modified"


# Testing whether compute domain is properly calculated, but this time obtaining a column
def test_get_compute_domain_with_column_domain(sa):
    engine = build_sa_engine(
        pd.DataFrame({"a": [1, 2, 3, 4], "b": [2, 3, 4, None]}), sa
    )

    # Loading batch data
    data, compute_kwargs, accessor_kwargs = engine.get_compute_domain(
        domain_kwargs={"column": "a"}, domain_type=MetricDomainTypes.COLUMN
    )

    # Seeing if raw data is the same as the data after condition has been applied - checking post computation data
    raw_data = engine.engine.execute(
        sa.select(["*"]).select_from(
<<<<<<< HEAD
            cast(SqlAlchemyBatchData, engine.batch_cache.active_batch.data).selectable
=======
            cast(SqlAlchemyBatchData, engine.batch_manager.active_batch_data).selectable
>>>>>>> 78367549
        )
    ).fetchall()
    domain_data = engine.engine.execute(sa.select(["*"]).select_from(data)).fetchall()

    # Ensuring that column domain is now an accessor kwarg, and data remains unmodified
    assert raw_data == domain_data, "Data does not match after getting compute domain"
    assert compute_kwargs == {}, "Compute domain kwargs should be existent"
    assert accessor_kwargs == {"column": "a"}, "Accessor kwargs have been modified"


# What happens when we filter such that no value meets the condition?
def test_get_compute_domain_with_unmeetable_row_condition(sa):
    engine = build_sa_engine(
        pd.DataFrame({"a": [1, 2, 3, 4], "b": [2, 3, 4, None]}), sa
    )

    data, compute_kwargs, accessor_kwargs = engine.get_compute_domain(
        domain_kwargs={
            "column": "a",
            "row_condition": 'col("b") > 24',
            "condition_parser": "great_expectations__experimental__",
        },
        domain_type="column",
    )

    # Seeing if raw data is the same as the data after condition has been applied - checking post computation data
    raw_data = engine.engine.execute(
        sa.select(["*"])
        .select_from(
<<<<<<< HEAD
            cast(SqlAlchemyBatchData, engine.batch_cache.active_batch.data).selectable
=======
            cast(SqlAlchemyBatchData, engine.batch_manager.active_batch_data).selectable
>>>>>>> 78367549
        )
        .where(sa.column("b") > 24)
    ).fetchall()
    domain_data = engine.engine.execute(get_sqlalchemy_domain_data(data)).fetchall()

    # Ensuring that column domain is now an accessor kwarg, and data remains unmodified
    assert raw_data == domain_data, "Data does not match after getting compute domain"
    # Ensuring compute kwargs have not been modified
    assert (
        "row_condition" in compute_kwargs.keys()
    ), "Row condition should be located within compute kwargs"
    assert accessor_kwargs == {"column": "a"}, "Accessor kwargs have been modified"


# Testing to ensure that great expectation experimental parser also works in terms of defining a compute domain
def test_get_compute_domain_with_ge_experimental_condition_parser(sa):
    engine = build_sa_engine(
        pd.DataFrame({"a": [1, 2, 3, 4], "b": [2, 3, 4, None]}), sa
    )

    # Obtaining data from computation
    data, compute_kwargs, accessor_kwargs = engine.get_compute_domain(
        domain_kwargs={
            "column": "b",
            "row_condition": 'col("b") == 2',
            "condition_parser": "great_expectations__experimental__",
        },
        domain_type="column",
    )

    # Seeing if raw data is the same as the data after condition has been applied - checking post computation data
    raw_data = engine.engine.execute(
        sa.select(["*"])
        .select_from(
<<<<<<< HEAD
            cast(SqlAlchemyBatchData, engine.batch_cache.active_batch.data).selectable
=======
            cast(SqlAlchemyBatchData, engine.batch_manager.active_batch_data).selectable
>>>>>>> 78367549
        )
        .where(sa.column("b") == 2)
    ).fetchall()
    domain_data = engine.engine.execute(get_sqlalchemy_domain_data(data)).fetchall()

    # Ensuring that column domain is now an accessor kwarg, and data remains unmodified
    assert raw_data == domain_data, "Data does not match after getting compute domain"

    # Ensuring compute kwargs have not been modified
    assert (
        "row_condition" in compute_kwargs.keys()
    ), "Row condition should be located within compute kwargs"
    assert accessor_kwargs == {"column": "b"}, "Accessor kwargs have been modified"


def test_get_compute_domain_with_nonexistent_condition_parser(sa):
    engine = build_sa_engine(
        pd.DataFrame({"a": [1, 2, 3, 4], "b": [2, 3, 4, None]}), sa
    )

    # Expect GreatExpectationsError because parser doesn't exist
    with pytest.raises(ge_exceptions.GreatExpectationsError) as e:
        data, compute_kwargs, accessor_kwargs = engine.get_compute_domain(
            domain_kwargs={
                "row_condition": "b > 24",
                "condition_parser": "nonexistent",
            },
            domain_type=MetricDomainTypes.TABLE,
        )


# Ensuring that we can properly inform user when metric doesn't exist - should get a metric provider error
def test_resolve_metric_bundle_with_nonexistent_metric(sa):
    engine = build_sa_engine(
        pd.DataFrame({"a": [1, 2, 1, 2, 3, 3], "b": [4, 4, 4, 4, 4, 4]}), sa
    )

    desired_metric_1 = MetricConfiguration(
        metric_name="column_values.unique",
        metric_domain_kwargs={"column": "a"},
        metric_value_kwargs=None,
    )
    desired_metric_2 = MetricConfiguration(
        metric_name="column.min",
        metric_domain_kwargs={"column": "a"},
        metric_value_kwargs=None,
    )
    desired_metric_3 = MetricConfiguration(
        metric_name="column.max",
        metric_domain_kwargs={"column": "b"},
        metric_value_kwargs=None,
    )
    desired_metric_4 = MetricConfiguration(
        metric_name="column.does_not_exist",
        metric_domain_kwargs={"column": "b"},
        metric_value_kwargs=None,
    )

    # Ensuring a metric provider error is raised if metric does not exist
    with pytest.raises(ge_exceptions.MetricProviderError) as e:
        # noinspection PyUnusedLocal
        res = engine.resolve_metrics(
            metrics_to_resolve=(
                desired_metric_1,
                desired_metric_2,
                desired_metric_3,
                desired_metric_4,
            )
        )
        print(e)


def test_resolve_metric_bundle_with_compute_domain_kwargs_json_serialization(sa):
    """
    Insures that even when "compute_domain_kwargs" has multiple keys, it will be JSON-serialized for "IDDict.to_id()".
    """
    engine = build_sa_engine(
        pd.DataFrame(
            {
                "names": [
                    "Ada Lovelace",
                    "Alan Kay",
                    "Donald Knuth",
                    "Edsger Dijkstra",
                    "Guido van Rossum",
                    "John McCarthy",
                    "Marvin Minsky",
                    "Ray Ozzie",
                ]
            }
        ),
        sa,
        batch_id="1234",
    )

    metrics: dict = {}

    table_columns_metric: MetricConfiguration
    results: dict

    table_columns_metric, results = get_table_columns_metric(engine=engine)
    metrics.update(results)

    desired_metric = MetricConfiguration(
        metric_name="column_values.length.max.aggregate_fn",
        metric_domain_kwargs={
            "column": "names",
            "batch_id": "1234",
        },
        metric_dependencies={
            "table.columns": table_columns_metric,
        },
        metric_value_kwargs=None,
    )

    try:
        results = engine.resolve_metrics(metrics_to_resolve=(desired_metric,))
    except ge_exceptions.MetricProviderError as e:
        assert False, str(e)

    desired_metric = MetricConfiguration(
        metric_name="column_values.length.max",
        metric_domain_kwargs={
            "batch_id": "1234",
        },
        metric_value_kwargs=None,
        metric_dependencies={
            "metric_partial_fn": desired_metric,
        },
    )

    try:
        results = engine.resolve_metrics(
            metrics_to_resolve=(desired_metric,), metrics=results
        )
        assert results == {desired_metric.id: 16}
    except ge_exceptions.MetricProviderError as e:
        assert False, str(e)


def test_get_batch_data_and_markers_using_query(sqlite_view_engine, test_df):
    my_execution_engine: SqlAlchemyExecutionEngine = SqlAlchemyExecutionEngine(
        engine=sqlite_view_engine
    )
    test_df.to_sql("test_table_0", con=my_execution_engine.engine)

    query: str = "SELECT * FROM test_table_0"
    batch_data, batch_markers = my_execution_engine.get_batch_data_and_markers(
        batch_spec=RuntimeQueryBatchSpec(
            query=query,
        )
    )

    assert len(get_sqlite_temp_table_names(sqlite_view_engine)) == 2
    assert batch_markers.get("ge_load_time") is not None


def test_sa_batch_unexpected_condition_temp_table(caplog, sa):
    def validate_tmp_tables():
        temp_tables = [
            name
            for name in get_sqlite_temp_table_names(engine.engine)
            if name.startswith("ge_temp_")
        ]
        tables = [
            name
            for name in get_sqlite_table_names(engine.engine)
            if name.startswith("ge_temp_")
        ]
        assert len(temp_tables) == 0
        assert len(tables) == 0

    engine = build_sa_engine(
        pd.DataFrame({"a": [1, 2, 1, 2, 3, 3], "b": [4, 4, 4, 4, 4, 4]}), sa
    )

    metrics: dict = {}

    table_columns_metric: MetricConfiguration
    results: dict

    table_columns_metric, results = get_table_columns_metric(engine=engine)
    metrics.update(results)

    validate_tmp_tables()

    condition_metric = MetricConfiguration(
        metric_name="column_values.unique.condition",
        metric_domain_kwargs={"column": "a"},
        metric_value_kwargs=None,
        metric_dependencies={
            "table.columns": table_columns_metric,
        },
    )
    results = engine.resolve_metrics(
        metrics_to_resolve=(condition_metric,), metrics=metrics
    )
    metrics.update(results)

    validate_tmp_tables()

    desired_metric = MetricConfiguration(
        metric_name="column_values.unique.unexpected_count",
        metric_domain_kwargs={"column": "a"},
        metric_value_kwargs=None,
        metric_dependencies={
            "unexpected_condition": condition_metric,
        },
    )
    results = engine.resolve_metrics(
        metrics_to_resolve=(desired_metric,), metrics=metrics
    )

    validate_tmp_tables()<|MERGE_RESOLUTION|>--- conflicted
+++ resolved
@@ -296,11 +296,7 @@
     engine = build_sa_engine(expected_column_df, sa)
     expected_data = engine.engine.execute(
         sa.select(["*"]).select_from(
-<<<<<<< HEAD
-            cast(SqlAlchemyBatchData, engine.batch_cache.active_batch.data).selectable
-=======
-            cast(SqlAlchemyBatchData, engine.batch_manager.active_batch_data).selectable
->>>>>>> 78367549
+            cast(SqlAlchemyBatchData, engine.batch_manager.active_batch_data).selectable
         )
     ).fetchall()
 
@@ -333,11 +329,7 @@
     engine = build_sa_engine(expected_column_df, sa)
     expected_data = engine.engine.execute(
         sa.select(["*"]).select_from(
-<<<<<<< HEAD
-            cast(SqlAlchemyBatchData, engine.batch_cache.active_batch.data).selectable
-=======
-            cast(SqlAlchemyBatchData, engine.batch_manager.active_batch_data).selectable
->>>>>>> 78367549
+            cast(SqlAlchemyBatchData, engine.batch_manager.active_batch_data).selectable
         )
     ).fetchall()
 
@@ -370,11 +362,7 @@
     engine = build_sa_engine(expected_column_df, sa)
     expected_data = engine.engine.execute(
         sa.select(["*"]).select_from(
-<<<<<<< HEAD
-            cast(SqlAlchemyBatchData, engine.batch_cache.active_batch.data).selectable
-=======
-            cast(SqlAlchemyBatchData, engine.batch_manager.active_batch_data).selectable
->>>>>>> 78367549
+            cast(SqlAlchemyBatchData, engine.batch_manager.active_batch_data).selectable
         )
     ).fetchall()
 
@@ -436,11 +424,7 @@
     engine = build_sa_engine(expected_column_pair_df, sa)
     expected_data = engine.engine.execute(
         sa.select(["*"]).select_from(
-<<<<<<< HEAD
-            cast(SqlAlchemyBatchData, engine.batch_cache.active_batch.data).selectable
-=======
-            cast(SqlAlchemyBatchData, engine.batch_manager.active_batch_data).selectable
->>>>>>> 78367549
+            cast(SqlAlchemyBatchData, engine.batch_manager.active_batch_data).selectable
         )
     ).fetchall()
 
@@ -466,11 +450,7 @@
     engine = build_sa_engine(expected_column_pair_df, sa)
     expected_data = engine.engine.execute(
         sa.select(["*"]).select_from(
-<<<<<<< HEAD
-            cast(SqlAlchemyBatchData, engine.batch_cache.active_batch.data).selectable
-=======
-            cast(SqlAlchemyBatchData, engine.batch_manager.active_batch_data).selectable
->>>>>>> 78367549
+            cast(SqlAlchemyBatchData, engine.batch_manager.active_batch_data).selectable
         )
     ).fetchall()
 
@@ -500,11 +480,7 @@
     engine = build_sa_engine(expected_column_pair_df, sa)
     expected_data = engine.engine.execute(
         sa.select(["*"]).select_from(
-<<<<<<< HEAD
-            cast(SqlAlchemyBatchData, engine.batch_cache.active_batch.data).selectable
-=======
-            cast(SqlAlchemyBatchData, engine.batch_manager.active_batch_data).selectable
->>>>>>> 78367549
+            cast(SqlAlchemyBatchData, engine.batch_manager.active_batch_data).selectable
         )
     ).fetchall()
 
@@ -538,11 +514,7 @@
     engine = build_sa_engine(expected_multicolumn_df, sa)
     expected_data = engine.engine.execute(
         sa.select(["*"]).select_from(
-<<<<<<< HEAD
-            cast(SqlAlchemyBatchData, engine.batch_cache.active_batch.data).selectable
-=======
-            cast(SqlAlchemyBatchData, engine.batch_manager.active_batch_data).selectable
->>>>>>> 78367549
+            cast(SqlAlchemyBatchData, engine.batch_manager.active_batch_data).selectable
         )
     ).fetchall()
 
@@ -574,11 +546,7 @@
     engine = build_sa_engine(expected_multicolumn_df, sa)
     expected_data = engine.engine.execute(
         sa.select(["*"]).select_from(
-<<<<<<< HEAD
-            cast(SqlAlchemyBatchData, engine.batch_cache.active_batch.data).selectable
-=======
-            cast(SqlAlchemyBatchData, engine.batch_manager.active_batch_data).selectable
->>>>>>> 78367549
+            cast(SqlAlchemyBatchData, engine.batch_manager.active_batch_data).selectable
         )
     ).fetchall()
 
@@ -613,11 +581,7 @@
     engine = build_sa_engine(expected_multicolumn_df, sa)
     expected_data = engine.engine.execute(
         sa.select(["*"]).select_from(
-<<<<<<< HEAD
-            cast(SqlAlchemyBatchData, engine.batch_cache.active_batch.data).selectable
-=======
-            cast(SqlAlchemyBatchData, engine.batch_manager.active_batch_data).selectable
->>>>>>> 78367549
+            cast(SqlAlchemyBatchData, engine.batch_manager.active_batch_data).selectable
         )
     ).fetchall()
 
@@ -639,11 +603,7 @@
     # Seeing if raw data is the same as the data after condition has been applied - checking post computation data
     raw_data = engine.engine.execute(
         sa.select(["*"]).select_from(
-<<<<<<< HEAD
-            cast(SqlAlchemyBatchData, engine.batch_cache.active_batch.data).selectable
-=======
-            cast(SqlAlchemyBatchData, engine.batch_manager.active_batch_data).selectable
->>>>>>> 78367549
+            cast(SqlAlchemyBatchData, engine.batch_manager.active_batch_data).selectable
         )
     ).fetchall()
     domain_data = engine.engine.execute(sa.select(["*"]).select_from(data)).fetchall()
@@ -668,11 +628,7 @@
     # Seeing if raw data is the same as the data after condition has been applied - checking post computation data
     raw_data = engine.engine.execute(
         sa.select(["*"]).select_from(
-<<<<<<< HEAD
-            cast(SqlAlchemyBatchData, engine.batch_cache.active_batch.data).selectable
-=======
-            cast(SqlAlchemyBatchData, engine.batch_manager.active_batch_data).selectable
->>>>>>> 78367549
+            cast(SqlAlchemyBatchData, engine.batch_manager.active_batch_data).selectable
         )
     ).fetchall()
     domain_data = engine.engine.execute(sa.select(["*"]).select_from(data)).fetchall()
@@ -704,11 +660,7 @@
     # Seeing if raw data is the same as the data after condition has been applied - checking post computation data
     raw_data = engine.engine.execute(
         sa.select(["*"]).select_from(
-<<<<<<< HEAD
-            cast(SqlAlchemyBatchData, engine.batch_cache.active_batch.data).selectable
-=======
-            cast(SqlAlchemyBatchData, engine.batch_manager.active_batch_data).selectable
->>>>>>> 78367549
+            cast(SqlAlchemyBatchData, engine.batch_manager.active_batch_data).selectable
         )
     ).fetchall()
     domain_data = engine.engine.execute(sa.select(["*"]).select_from(data)).fetchall()
@@ -735,11 +687,7 @@
     # Seeing if raw data is the same as the data after condition has been applied - checking post computation data
     raw_data = engine.engine.execute(
         sa.select(["*"]).select_from(
-<<<<<<< HEAD
-            cast(SqlAlchemyBatchData, engine.batch_cache.active_batch.data).selectable
-=======
-            cast(SqlAlchemyBatchData, engine.batch_manager.active_batch_data).selectable
->>>>>>> 78367549
+            cast(SqlAlchemyBatchData, engine.batch_manager.active_batch_data).selectable
         )
     ).fetchall()
     domain_data = engine.engine.execute(sa.select(["*"]).select_from(data)).fetchall()
@@ -769,11 +717,7 @@
     raw_data = engine.engine.execute(
         sa.select(["*"])
         .select_from(
-<<<<<<< HEAD
-            cast(SqlAlchemyBatchData, engine.batch_cache.active_batch.data).selectable
-=======
-            cast(SqlAlchemyBatchData, engine.batch_manager.active_batch_data).selectable
->>>>>>> 78367549
+            cast(SqlAlchemyBatchData, engine.batch_manager.active_batch_data).selectable
         )
         .where(sa.column("b") > 24)
     ).fetchall()
@@ -808,11 +752,7 @@
     raw_data = engine.engine.execute(
         sa.select(["*"])
         .select_from(
-<<<<<<< HEAD
-            cast(SqlAlchemyBatchData, engine.batch_cache.active_batch.data).selectable
-=======
-            cast(SqlAlchemyBatchData, engine.batch_manager.active_batch_data).selectable
->>>>>>> 78367549
+            cast(SqlAlchemyBatchData, engine.batch_manager.active_batch_data).selectable
         )
         .where(sa.column("b") == 2)
     ).fetchall()
