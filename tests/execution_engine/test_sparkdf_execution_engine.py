import datetime
import logging
import os
import random

import numpy as np
import pandas as pd
import pytest

import great_expectations.exceptions.exceptions as ge_exceptions
from great_expectations.core.batch_spec import (
    PathBatchSpec,
    RuntimeDataBatchSpec,
    S3BatchSpec,
)
from great_expectations.exceptions import GreatExpectationsError
from great_expectations.exceptions.metric_exceptions import MetricProviderError
from great_expectations.execution_engine import SparkDFExecutionEngine
from great_expectations.execution_engine.execution_engine import MetricDomainTypes
from great_expectations.validator.validation_graph import MetricConfiguration

try:
    pyspark = pytest.importorskip("pyspark")
    import pyspark.sql.functions as F
    from pyspark.sql.types import IntegerType, StringType
except ImportError:
    pyspark = None
    F = None
    IntegerType = None
    StringType = None


def _build_spark_engine(spark_session, df):
    df = spark_session.createDataFrame(
        [
            tuple(
                None if isinstance(x, (float, int)) and np.isnan(x) else x
                for x in record.tolist()
            )
            for record in df.to_records(index=False)
        ],
        df.columns.tolist(),
    )
    engine = SparkDFExecutionEngine(batch_data_dict={"temp_id": df})
    return engine


@pytest.fixture
def test_sparkdf(spark_session):
    def generate_ascending_list_of_datetimes(
        k, start_date=datetime.date(2020, 1, 1), end_date=datetime.date(2020, 12, 31)
    ):
        start_time = datetime.datetime(
            start_date.year, start_date.month, start_date.day
        )
        seconds_between_dates = (end_date - start_date).total_seconds()
        datetime_list = [
            start_time
            + datetime.timedelta(seconds=random.randrange(seconds_between_dates))
            for i in range(k)
        ]
        datetime_list.sort()
        return datetime_list

    k = 120
    random.seed(1)
    timestamp_list = generate_ascending_list_of_datetimes(
        k, end_date=datetime.date(2020, 1, 31)
    )
    date_list = [datetime.date(ts.year, ts.month, ts.day) for ts in timestamp_list]

    batch_ids = [random.randint(0, 10) for i in range(k)]
    batch_ids.sort()
    session_ids = [random.randint(2, 60) for i in range(k)]
    session_ids = [i - random.randint(0, 2) for i in session_ids]
    session_ids.sort()

    spark_df = spark_session.createDataFrame(
        data=pd.DataFrame(
            {
                "id": range(k),
                "batch_id": batch_ids,
                "date": date_list,
                "y": [d.year for d in date_list],
                "m": [d.month for d in date_list],
                "d": [d.day for d in date_list],
                "timestamp": timestamp_list,
                "session_ids": session_ids,
                "event_type": [
                    random.choice(["start", "stop", "continue"]) for i in range(k)
                ],
                "favorite_color": [
                    "#"
                    + "".join(
                        [random.choice(list("0123456789ABCDEF")) for j in range(6)]
                    )
                    for i in range(k)
                ],
            }
        )
    )
    spark_df = spark_df.withColumn(
        "timestamp", F.col("timestamp").cast(IntegerType()).cast(StringType())
    )
    return spark_df


def test_reader_fn(spark_session):
    engine = SparkDFExecutionEngine()
    # Testing that can recognize basic csv file
    fn = engine._get_reader_fn(reader=spark_session.read, path="myfile.csv")
    assert "<bound method DataFrameReader.csv" in str(fn)

    # Ensuring that other way around works as well - reader_method should always override path
    fn_new = engine._get_reader_fn(reader=spark_session.read, reader_method="csv")
    assert "<bound method DataFrameReader.csv" in str(fn_new)


def test_get_compute_domain_with_no_domain_kwargs(spark_session):
    pd_df = pd.DataFrame({"a": [1, 2, 3, 4], "b": [2, 3, 4, None]})
    df = spark_session.createDataFrame(
        [
            tuple(
                None if isinstance(x, (float, int)) and np.isnan(x) else x
                for x in record.tolist()
            )
            for record in pd_df.to_records(index=False)
        ],
        pd_df.columns.tolist(),
    )
    engine = SparkDFExecutionEngine()
    engine.load_batch_data(batch_data=df, batch_id="1234")
    data, compute_kwargs, accessor_kwargs = engine.get_compute_domain(
        domain_kwargs={}, domain_type=MetricDomainTypes.TABLE
    )
    assert compute_kwargs is not None, "Compute domain kwargs should be existent"
    assert accessor_kwargs == {}
    assert data.schema == df.schema
    assert data.collect() == df.collect()


def test_get_compute_domain_with_column_domain(spark_session):
    pd_df = pd.DataFrame({"a": [1, 2, 3, 4], "b": [2, 3, 4, None]})
    df = spark_session.createDataFrame(
        [
            tuple(
                None if isinstance(x, (float, int)) and np.isnan(x) else x
                for x in record.tolist()
            )
            for record in pd_df.to_records(index=False)
        ],
        pd_df.columns.tolist(),
    )
    engine = SparkDFExecutionEngine()
    engine.load_batch_data(batch_data=df, batch_id="1234")
    data, compute_kwargs, accessor_kwargs = engine.get_compute_domain(
        domain_kwargs={"column": "a"}, domain_type=MetricDomainTypes.COLUMN
    )
    assert compute_kwargs is not None, "Compute domain kwargs should be existent"
    assert accessor_kwargs == {"column": "a"}
    assert data.schema == df.schema
    assert data.collect() == df.collect()


def test_get_compute_domain_with_row_condition(spark_session):
    pd_df = pd.DataFrame({"a": [1, 2, 3, 4], "b": [2, 3, 4, None]})
    df = spark_session.createDataFrame(
        [
            tuple(
                None if isinstance(x, (float, int)) and np.isnan(x) else x
                for x in record.tolist()
            )
            for record in pd_df.to_records(index=False)
        ],
        pd_df.columns.tolist(),
    )
    expected_df = df.filter(F.col("b") > 2)

    engine = SparkDFExecutionEngine()
    engine.load_batch_data(batch_data=df, batch_id="1234")

    data, compute_kwargs, accessor_kwargs = engine.get_compute_domain(
        domain_kwargs={"row_condition": "b > 2", "condition_parser": "spark"},
        domain_type=MetricDomainTypes.TABLE,
    )
    # Ensuring data has been properly queried
    assert data.schema == expected_df.schema
    assert data.collect() == expected_df.collect()

    # Ensuring compute kwargs have not been modified
    assert (
        "row_condition" in compute_kwargs.keys()
    ), "Row condition should be located within compute kwargs"
    assert accessor_kwargs == {}


# What happens when we filter such that no value meets the condition?
def test_get_compute_domain_with_unmeetable_row_condition(spark_session):
    pd_df = pd.DataFrame({"a": [1, 2, 3, 4], "b": [2, 3, 4, None]})
    df = spark_session.createDataFrame(
        [
            tuple(
                None if isinstance(x, (float, int)) and np.isnan(x) else x
                for x in record.tolist()
            )
            for record in pd_df.to_records(index=False)
        ],
        pd_df.columns.tolist(),
    )
    expected_df = df.filter(F.col("b") > 24)

    engine = SparkDFExecutionEngine()
    engine.load_batch_data(batch_data=df, batch_id="1234")

    data, compute_kwargs, accessor_kwargs = engine.get_compute_domain(
        domain_kwargs={"row_condition": "b > 24", "condition_parser": "spark"},
        domain_type=MetricDomainTypes.TABLE,
    )
    # Ensuring data has been properly queried
    assert data.schema == expected_df.schema
    assert data.collect() == expected_df.collect()

    # Ensuring compute kwargs have not been modified
    assert "row_condition" in compute_kwargs.keys()
    assert accessor_kwargs == {}


def test_basic_setup(spark_session):
    pd_df = pd.DataFrame({"x": range(10)})
    df = spark_session.createDataFrame(
        [
            tuple(
                None if isinstance(x, (float, int)) and np.isnan(x) else x
                for x in record.tolist()
            )
            for record in pd_df.to_records(index=False)
        ],
        pd_df.columns.tolist(),
    )
    batch_data = (
        SparkDFExecutionEngine()
        .get_batch_data(
            batch_spec=RuntimeDataBatchSpec(
                batch_data=df,
                data_asset_name="DATA_ASSET",
            )
        )
        .dataframe
    )
    assert batch_data is not None


def test_get_batch_data(test_sparkdf):
    test_sparkdf = (
        SparkDFExecutionEngine()
        .get_batch_data(
            RuntimeDataBatchSpec(batch_data=test_sparkdf, data_asset_name="DATA_ASSET")
        )
        .dataframe
    )
    assert test_sparkdf.count() == 120
    assert len(test_sparkdf.columns) == 10


def test_get_batch_empty_splitter(test_folder_connection_path_csv, spark_session):
    # reader_method not configured because spark will configure own reader by default
    # reader_options are needed to specify the fact that the first line of test file is the header
    test_sparkdf = (
        SparkDFExecutionEngine()
        .get_batch_data(
            PathBatchSpec(
                path=os.path.join(test_folder_connection_path_csv, "test.csv"),
                reader_options={"header": True},
                splitter_method=None,
            )
        )
        .dataframe
    )
    assert test_sparkdf.count() == 5
    assert len(test_sparkdf.columns) == 2


def test_get_batch_empty_splitter_tsv(test_folder_connection_path_tsv, spark_session):
    # reader_method not configured because spark will configure own reader by default
    # reader_options are needed to specify the fact that the first line of test file is the header
    # reader_options are also needed to specify the separator (otherwise, comma will be used as the default separator)
    test_sparkdf = (
        SparkDFExecutionEngine()
        .get_batch_data(
            PathBatchSpec(
                path=os.path.join(test_folder_connection_path_tsv, "test.tsv"),
                reader_options={"header": True, "sep": "\t"},
                splitter_method=None,
            )
        )
        .dataframe
    )
    assert test_sparkdf.count() == 5
    assert len(test_sparkdf.columns) == 2


def test_get_batch_empty_splitter_parquet(
    test_folder_connection_path_parquet, spark_session
):
    # Note: reader method and reader_options are not needed, because
    # SparkDFExecutionEngine automatically determines the file type as well as the schema of the Parquet file.
    test_sparkdf = (
        SparkDFExecutionEngine()
        .get_batch_data(
            PathBatchSpec(
                path=os.path.join(test_folder_connection_path_parquet, "test.parquet"),
                splitter_method=None,
            )
        )
        .dataframe
    )
    assert test_sparkdf.count() == 5
    assert len(test_sparkdf.columns) == 2


def test_get_batch_with_split_on_whole_table_filesystem(
    test_folder_connection_path_csv, spark_session
):
    # reader_method not configured because spark will configure own reader by default
    test_sparkdf = (
        SparkDFExecutionEngine()
        .get_batch_data(
            PathBatchSpec(
                path=os.path.join(test_folder_connection_path_csv, "test.csv"),
                splitter_method="_split_on_whole_table",
            )
        )
        .dataframe
    )
    assert test_sparkdf.count() == 6
    assert len(test_sparkdf.columns) == 2


def test_get_batch_with_split_on_whole_table_s3(spark_session):
    def mocked_get_reader_function(*args, **kwargs):
        def mocked_reader_function(*args, **kwargs):
            pd_df = pd.DataFrame({"a": [1, 2, 3, 4], "b": [2, 3, 4, None]})
            df = spark_session.createDataFrame(
                [
                    tuple(
                        None if isinstance(x, (float, int)) and np.isnan(x) else x
                        for x in record.tolist()
                    )
                    for record in pd_df.to_records(index=False)
                ],
                pd_df.columns.tolist(),
            )
            return df

        return mocked_reader_function

    spark_engine = SparkDFExecutionEngine()
    spark_engine._get_reader_fn = mocked_get_reader_function

    test_sparkdf = spark_engine.get_batch_data(
        S3BatchSpec(
            path="s3://bucket/test/test.csv",
            reader_method="csv",
            reader_options={"header": True},
            splitter_method="_split_on_whole_table",
        )
    ).dataframe
    assert test_sparkdf.count() == 4
    assert len(test_sparkdf.columns) == 2


def test_get_batch_with_split_on_whole_table(test_sparkdf):
    test_sparkdf = (
        SparkDFExecutionEngine()
        .get_batch_data(
            RuntimeDataBatchSpec(
                batch_data=test_sparkdf, splitter_method="_split_on_whole_table"
            )
        )
        .dataframe
    )
    assert test_sparkdf.count() == 120
    assert len(test_sparkdf.columns) == 10


def test_get_batch_with_split_on_column_value(test_sparkdf):
    split_df = (
        SparkDFExecutionEngine()
        .get_batch_data(
            RuntimeDataBatchSpec(
                batch_data=test_sparkdf,
                splitter_method="_split_on_column_value",
                splitter_kwargs={
                    "column_name": "batch_id",
                    "partition_definition": {"batch_id": 2},
                },
            )
        )
        .dataframe
    )
    assert test_sparkdf.count() == 120
    assert len(test_sparkdf.columns) == 10
    collected = split_df.collect()
    for val in collected:
        assert val.batch_id == 2

    split_df = (
        SparkDFExecutionEngine()
        .get_batch_data(
            RuntimeDataBatchSpec(
                batch_data=test_sparkdf,
                splitter_method="_split_on_column_value",
                splitter_kwargs={
                    "column_name": "date",
                    "partition_definition": {"date": datetime.date(2020, 1, 30)},
                },
            )
        )
        .dataframe
    )
    assert split_df.count() == 3
    assert len(split_df.columns) == 10


def test_get_batch_with_split_on_converted_datetime(test_sparkdf):
    split_df = (
        SparkDFExecutionEngine()
        .get_batch_data(
            RuntimeDataBatchSpec(
                batch_data=test_sparkdf,
                splitter_method="_split_on_converted_datetime",
                splitter_kwargs={
                    "column_name": "timestamp",
                    "partition_definition": {"timestamp": "2020-01-03"},
                },
            )
        )
        .dataframe
    )
    assert split_df.count() == 2
    assert len(split_df.columns) == 10


def test_get_batch_with_split_on_divided_integer(test_sparkdf):
    split_df = (
        SparkDFExecutionEngine()
        .get_batch_data(
            RuntimeDataBatchSpec(
                batch_data=test_sparkdf,
                splitter_method="_split_on_divided_integer",
                splitter_kwargs={
                    "column_name": "id",
                    "divisor": 10,
                    "partition_definition": {"id": 5},
                },
            )
        )
        .dataframe
    )
    assert split_df.count() == 10
    assert len(split_df.columns) == 10
    max_result = split_df.select([F.max("id")])
    assert max_result.collect()[0]["max(id)"] == 59
    min_result = split_df.select([F.min("id")])
    assert min_result.collect()[0]["min(id)"] == 50


def test_get_batch_with_split_on_mod_integer(test_sparkdf):
    split_df = (
        SparkDFExecutionEngine()
        .get_batch_data(
            RuntimeDataBatchSpec(
                batch_data=test_sparkdf,
                splitter_method="_split_on_mod_integer",
                splitter_kwargs={
                    "column_name": "id",
                    "mod": 10,
                    "partition_definition": {"id": 5},
                },
            )
        )
        .dataframe
    )

    assert split_df.count() == 12
    assert len(split_df.columns) == 10
    max_result = split_df.select([F.max("id")])
    assert max_result.collect()[0]["max(id)"] == 115
    min_result = split_df.select([F.min("id")])
    assert min_result.collect()[0]["min(id)"] == 5


def test_get_batch_with_split_on_multi_column_values(test_sparkdf):
    split_df = (
        SparkDFExecutionEngine()
        .get_batch_data(
            RuntimeDataBatchSpec(
                batch_data=test_sparkdf,
                splitter_method="_split_on_multi_column_values",
                splitter_kwargs={
                    "column_names": ["y", "m", "d"],
                    "partition_definition": {
                        "y": 2020,
                        "m": 1,
                        "d": 5,
                    },
                },
            )
        )
        .dataframe
    )
    assert split_df.count() == 4
    assert len(split_df.columns) == 10
    collected = split_df.collect()
    for val in collected:
        assert val.date == datetime.date(2020, 1, 5)

    with pytest.raises(ValueError):
        split_df = (
            SparkDFExecutionEngine()
            .get_batch_data(
                RuntimeDataBatchSpec(
                    batch_data=test_sparkdf,
                    splitter_method="_split_on_multi_column_values",
                    splitter_kwargs={
                        "column_names": ["I", "dont", "exist"],
                        "partition_definition": {
                            "y": 2020,
                            "m": 1,
                            "d": 5,
                        },
                    },
                )
            )
            .dataframe
        )


def test_get_batch_with_split_on_hashed_column_incorrect_hash_function_name(
    test_sparkdf,
):
    with pytest.raises(ge_exceptions.ExecutionEngineError):
        split_df = (
            SparkDFExecutionEngine()
            .get_batch_data(
                RuntimeDataBatchSpec(
                    batch_data=test_sparkdf,
                    splitter_method="_split_on_hashed_column",
                    splitter_kwargs={
                        "column_name": "favorite_color",
                        "hash_digits": 1,
                        "hash_function_name": "I_wont_work",
                        "partition_definition": {
                            "hash_value": "a",
                        },
                    },
                )
            )
            .dataframe
        )


def test_get_batch_with_split_on_hashed_column(test_sparkdf):
    split_df = (
        SparkDFExecutionEngine()
        .get_batch_data(
            RuntimeDataBatchSpec(
                batch_data=test_sparkdf,
                splitter_method="_split_on_hashed_column",
                splitter_kwargs={
                    "column_name": "favorite_color",
                    "hash_digits": 1,
                    "hash_function_name": "sha256",
                    "partition_definition": {
                        "hash_value": "a",
                    },
                },
            )
        )
        .dataframe
    )
    assert split_df.count() == 8
    assert len(split_df.columns) == 10


# ### Sampling methods ###
def test_get_batch_empty_sampler(test_sparkdf):
    sampled_df = (
        SparkDFExecutionEngine()
        .get_batch_data(
            RuntimeDataBatchSpec(batch_data=test_sparkdf, sampling_method=None)
        )
        .dataframe
    )
    assert sampled_df.count() == 120
    assert len(sampled_df.columns) == 10


def test_sample_using_random(test_sparkdf):
    sampled_df = (
        SparkDFExecutionEngine()
        .get_batch_data(
            RuntimeDataBatchSpec(
                batch_data=test_sparkdf, sampling_method="_sample_using_random"
            )
        )
        .dataframe
    )
    # The test dataframe contains 10 columns and 120 rows.
    assert len(sampled_df.columns) == 10
    assert 0 <= sampled_df.count() <= 120
    # The sampling probability "p" used in "SparkDFExecutionEngine._sample_using_random()" is 0.1 (the equivalent of an
    # unfair coin with the 10% chance of coming up as "heads").  Hence, we should never get as much as 20% of the rows.
    assert sampled_df.count() < 25


def test_sample_using_mod(test_sparkdf):
    sampled_df = (
        SparkDFExecutionEngine()
        .get_batch_data(
            RuntimeDataBatchSpec(
                batch_data=test_sparkdf,
                sampling_method="_sample_using_mod",
                sampling_kwargs={
                    "column_name": "id",
                    "mod": 5,
                    "value": 4,
                },
            )
        )
        .dataframe
    )
    assert sampled_df.count() == 24
    assert len(sampled_df.columns) == 10


def test_sample_using_a_list(test_sparkdf):
    sampled_df = (
        SparkDFExecutionEngine()
        .get_batch_data(
            RuntimeDataBatchSpec(
                batch_data=test_sparkdf,
                sampling_method="_sample_using_a_list",
                sampling_kwargs={
                    "column_name": "id",
                    "value_list": [3, 5, 7, 11],
                },
            )
        )
        .dataframe
    )
    assert sampled_df.count() == 4
    assert len(sampled_df.columns) == 10


def test_sample_using_md5_wrong_hash_function_name(test_sparkdf):
    with pytest.raises(ge_exceptions.ExecutionEngineError):
        sampled_df = (
            SparkDFExecutionEngine()
            .get_batch_data(
                RuntimeDataBatchSpec(
                    batch_data=test_sparkdf,
                    sampling_method="_sample_using_hash",
                    sampling_kwargs={
                        "column_name": "date",
                        "hash_function_name": "I_wont_work",
                    },
                )
            )
            .dataframe
        )


def test_sample_using_md5(test_sparkdf):
    sampled_df = (
        SparkDFExecutionEngine()
        .get_batch_data(
            RuntimeDataBatchSpec(
                batch_data=test_sparkdf,
                sampling_method="_sample_using_hash",
                sampling_kwargs={
                    "column_name": "date",
                    "hash_function_name": "md5",
                },
            )
        )
        .dataframe
    )
    assert sampled_df.count() == 10
    assert len(sampled_df.columns) == 10

    collected = sampled_df.collect()
    for val in collected:
        assert val.date in [datetime.date(2020, 1, 15), datetime.date(2020, 1, 29)]


def test_split_on_multi_column_values_and_sample_using_random(test_sparkdf):
    returned_df = (
        SparkDFExecutionEngine()
        .get_batch_data(
            RuntimeDataBatchSpec(
                batch_data=test_sparkdf,
                splitter_method="_split_on_multi_column_values",
                splitter_kwargs={
                    "column_names": ["y", "m", "d"],
                    "partition_definition": {
                        "y": 2020,
                        "m": 1,
                        "d": 5,
                    },
                },
                sampling_method="_sample_using_random",
                sampling_kwargs={
                    "p": 0.5,
                },
            )
        )
        .dataframe
    )

    # The test dataframe contains 10 columns and 120 rows.
    assert len(returned_df.columns) == 10
    # The number of returned rows corresponding to the value of "partition_definition" above is 4.
    assert 0 <= returned_df.count() <= 4
    # The sampling probability "p" used in "SparkDFExecutionEngine._sample_using_random()" is 0.5 (the equivalent of a
    # fair coin with the 50% chance of coming up as "heads").  Hence, on average we should get 50% of the rows, which is
    # 2; however, for such a small sample (of 4 rows), the number of rows returned by an individual run can deviate from
    # this average.  Still, in the majority of trials, the number of rows should not be fewer than 2 or greater than 3.
    # The assertion in the next line, supporting this reasoning, is commented out to insure zero failures.  Developers
    # are encouraged to uncomment it, whenever the "_sample_using_random" feature is the main focus of a given effort.
    # assert 2 <= returned_df.count() <= 3

    for val in returned_df.collect():
        assert val.date == datetime.date(2020, 1, 5)


def test_add_column_row_condition(spark_session):
    df = pd.DataFrame({"foo": [1, 2, 3, 3, None, 2, 3, 4, 5, 6]})
    df = spark_session.createDataFrame(
        [
            tuple(
                None if isinstance(x, (float, int)) and np.isnan(x) else x
                for x in record.tolist()
            )
            for record in df.to_records(index=False)
        ],
        df.columns.tolist(),
    )
    engine = SparkDFExecutionEngine(batch_data_dict={tuple(): df})
    domain_kwargs = {"column": "foo"}

    new_domain_kwargs = engine.add_column_row_condition(
        domain_kwargs, filter_null=True, filter_nan=False
    )
    assert new_domain_kwargs["row_condition"] == 'col("foo").notnull()'
    df, cd, ad = engine.get_compute_domain(new_domain_kwargs, domain_type="table")
    res = df.collect()
    assert res == [(1,), (2,), (3,), (3,), (2,), (3,), (4,), (5,), (6,)]

    new_domain_kwargs = engine.add_column_row_condition(
        domain_kwargs, filter_null=True, filter_nan=True
    )
    assert new_domain_kwargs["row_condition"] == "NOT isnan(foo) AND foo IS NOT NULL"
    df, cd, ad = engine.get_compute_domain(new_domain_kwargs, domain_type="table")
    res = df.collect()
    assert res == [(1,), (2,), (3,), (3,), (2,), (3,), (4,), (5,), (6,)]

    new_domain_kwargs = engine.add_column_row_condition(
        domain_kwargs, filter_null=False, filter_nan=True
    )
    assert new_domain_kwargs["row_condition"] == "NOT isnan(foo)"
    df, cd, ad = engine.get_compute_domain(new_domain_kwargs, domain_type="table")
    res = df.collect()
    assert res == [(1,), (2,), (3,), (3,), (None,), (2,), (3,), (4,), (5,), (6,)]

    # This time, our skip value *will* be nan
    df = pd.DataFrame({"foo": [1, 2, 3, 3, None, 2, 3, 4, 5, 6]})
    df = spark_session.createDataFrame(df)
    engine = SparkDFExecutionEngine(batch_data_dict={tuple(): df})

    new_domain_kwargs = engine.add_column_row_condition(
        domain_kwargs, filter_null=False, filter_nan=True
    )
    assert new_domain_kwargs["row_condition"] == "NOT isnan(foo)"
    df, cd, ad = engine.get_compute_domain(new_domain_kwargs, domain_type="table")
    res = df.collect()
    assert res == [(1,), (2,), (3,), (3,), (2,), (3,), (4,), (5,), (6,)]

    new_domain_kwargs = engine.add_column_row_condition(
        domain_kwargs, filter_null=True, filter_nan=False
    )
    assert new_domain_kwargs["row_condition"] == 'col("foo").notnull()'
    df, cd, ad = engine.get_compute_domain(new_domain_kwargs, domain_type="table")
    res = df.collect()
    expected = [(1,), (2,), (3,), (3,), (np.nan,), (2,), (3,), (4,), (5,), (6,)]
    # since nan != nan by default
    assert np.allclose(res, expected, rtol=0, atol=0, equal_nan=True)


# Function to test for spark dataframe equality
def dataframes_equal(first_table, second_table):
    if first_table.schema != second_table.schema:
        return False
    if first_table.collect() != second_table.collect():
        return False
    return True


<<<<<<< HEAD
# Builds a Spark Execution Engine
def _build_spark_engine(df, spark):
    df = spark.createDataFrame(
        [
            tuple(
                None if isinstance(x, (float, int)) and np.isnan(x) else x
                for x in record.tolist()
            )
            for record in df.to_records(index=False)
        ],
        df.columns.tolist(),
    )
    batch = Batch(data=df)
    engine = SparkDFExecutionEngine(batch_data_dict={batch.id: batch.data})
    return engine


=======
>>>>>>> 25d718d1
# Ensuring that, given aggregate metrics, they can be properly bundled together
def test_sparkdf_batch_aggregate_metrics(caplog, spark_session):
    import datetime

    engine = _build_spark_engine(
<<<<<<< HEAD
        pd.DataFrame({"a": [1, 2, 1, 2, 3, 3], "b": [4, 4, 4, 4, 4, 4]}), spark_session
=======
        spark_session, pd.DataFrame({"a": [1, 2, 1, 2, 3, 3], "b": [4, 4, 4, 4, 4, 4]})
>>>>>>> 25d718d1
    )

    desired_metric_1 = MetricConfiguration(
        metric_name="column.max.aggregate_fn",
        metric_domain_kwargs={"column": "a"},
        metric_value_kwargs=dict(),
    )
    desired_metric_2 = MetricConfiguration(
        metric_name="column.min.aggregate_fn",
        metric_domain_kwargs={"column": "a"},
        metric_value_kwargs=dict(),
    )
    desired_metric_3 = MetricConfiguration(
        metric_name="column.max.aggregate_fn",
        metric_domain_kwargs={"column": "b"},
        metric_value_kwargs=dict(),
    )
    desired_metric_4 = MetricConfiguration(
        metric_name="column.min.aggregate_fn",
        metric_domain_kwargs={"column": "b"},
        metric_value_kwargs=dict(),
    )
    metrics = engine.resolve_metrics(
        metrics_to_resolve=(
            desired_metric_1,
            desired_metric_2,
            desired_metric_3,
            desired_metric_4,
        )
    )
    desired_metric_1 = MetricConfiguration(
        metric_name="column.max",
        metric_domain_kwargs={"column": "a"},
        metric_value_kwargs=dict(),
        metric_dependencies={"metric_partial_fn": desired_metric_1},
    )
    desired_metric_2 = MetricConfiguration(
        metric_name="column.min",
        metric_domain_kwargs={"column": "a"},
        metric_value_kwargs=dict(),
        metric_dependencies={"metric_partial_fn": desired_metric_2},
    )
    desired_metric_3 = MetricConfiguration(
        metric_name="column.max",
        metric_domain_kwargs={"column": "b"},
        metric_value_kwargs=dict(),
        metric_dependencies={"metric_partial_fn": desired_metric_3},
    )
    desired_metric_4 = MetricConfiguration(
        metric_name="column.min",
        metric_domain_kwargs={"column": "b"},
        metric_value_kwargs=dict(),
        metric_dependencies={"metric_partial_fn": desired_metric_4},
    )
    start = datetime.datetime.now()
    caplog.clear()
    caplog.set_level(logging.DEBUG, logger="great_expectations")
    res = engine.resolve_metrics(
        metrics_to_resolve=(
            desired_metric_1,
            desired_metric_2,
            desired_metric_3,
            desired_metric_4,
        ),
        metrics=metrics,
    )
    end = datetime.datetime.now()
    print(end - start)
    assert res[desired_metric_1.id] == 3
    assert res[desired_metric_2.id] == 1
    assert res[desired_metric_3.id] == 4
    assert res[desired_metric_4.id] == 4

    # Check that all four of these metrics were computed on a single domain
    found_message = False
    for record in caplog.records:
        if (
            record.message
            == "SparkDFExecutionEngine computed 4 metrics on domain_id ()"
        ):
            found_message = True
    assert found_message


<<<<<<< HEAD
# Ensuring functionality of compute_domain when no domain kwargs are given
def test_get_compute_domain_with_no_domain_kwargs_alt(spark_session):
    engine = _build_spark_engine(
        pd.DataFrame({"a": [1, 2, 3, 4], "b": [2, 3, 4, None]}), spark_session
    )
    df = engine.dataframe

    # Loading batch data
    engine.load_batch_data(batch_data=df, batch_id="1234")
    data, compute_kwargs, accessor_kwargs = engine.get_compute_domain(
        domain_kwargs={}, domain_type="table"
    )

    # Ensuring that with no domain nothing happens to the data itself
    assert dataframes_equal(
        data, df
    ), "Data does not match after getting compute domain"
    assert compute_kwargs == {}, "Compute domain kwargs should be existent"
    assert accessor_kwargs == {}, "Accessor kwargs have been modified"


# Testing for only untested use case - multicolumn
def test_get_compute_domain_with_column_pair(spark_session):
    engine = _build_spark_engine(
        pd.DataFrame({"a": [1, 2, 3, 4], "b": [2, 3, 4, None]}), spark_session
=======
# Testing for only untested use case - multicolumn
def test_get_compute_domain_with_column_pair(spark_session):
    engine = _build_spark_engine(
        spark_session, pd.DataFrame({"a": [1, 2, 3, 4], "b": [2, 3, 4, None]})
>>>>>>> 25d718d1
    )
    df = engine.dataframe

    # Loading batch data
    engine.load_batch_data(batch_data=df, batch_id="1234")
    data, compute_kwargs, accessor_kwargs = engine.get_compute_domain(
        domain_kwargs={"column_A": "a", "column_B": "b"}, domain_type="column_pair"
    )

    # Ensuring that with no domain nothing happens to the data itself
    assert dataframes_equal(
        data, df
    ), "Data does not match after getting compute domain"
    assert compute_kwargs == {}, "Compute domain kwargs should be existent"
    assert accessor_kwargs == {
        "column_A": "a",
        "column_B": "b",
    }, "Accessor kwargs have been modified"

    data, compute_kwargs, accessor_kwargs = engine.get_compute_domain(
        domain_kwargs={"column_A": "a", "column_B": "b"}, domain_type="identity"
    )

    # Ensuring that with no domain nothing happens to the data itself
    assert dataframes_equal(
        data, df
    ), "Data does not match after getting compute domain"
    assert compute_kwargs == {
        "column_A": "a",
        "column_B": "b",
    }, "Compute domain kwargs should not be modified"
    assert accessor_kwargs == {}, "Accessor kwargs have been modified"


# Testing for only untested use case - multicolumn
def test_get_compute_domain_with_multicolumn(spark_session):
    engine = _build_spark_engine(
<<<<<<< HEAD
        pd.DataFrame({"a": [1, 2, 3, 4], "b": [2, 3, 4, None], "c": [1, 2, 3, None]}),
        spark_session,
=======
        spark_session,
        pd.DataFrame({"a": [1, 2, 3, 4], "b": [2, 3, 4, None], "c": [1, 2, 3, None]}),
>>>>>>> 25d718d1
    )
    df = engine.dataframe

    # Loading batch data
    engine.load_batch_data(batch_data=df, batch_id="1234")
    data, compute_kwargs, accessor_kwargs = engine.get_compute_domain(
        domain_kwargs={"columns": ["a", "b", "c"]}, domain_type="multicolumn"
    )

    # Ensuring that with no domain nothing happens to the data itself
    assert dataframes_equal(
        data, df
    ), "Data does not match after getting compute domain"
    assert compute_kwargs == {}, "Compute domain kwargs should be empty"
    assert accessor_kwargs == {
        "columns": ["a", "b", "c"]
    }, "Accessor kwargs have been modified"

    # Checking for identity
    engine.load_batch_data(batch_data=df, batch_id="1234")
    data, compute_kwargs, accessor_kwargs = engine.get_compute_domain(
        domain_kwargs={"columns": ["a", "b", "c"]}, domain_type="identity"
    )

    # Ensuring that with no domain nothing happens to the data itself
    assert dataframes_equal(
        data, df
    ), "Data does not match after getting compute domain"
    assert compute_kwargs == {
        "columns": ["a", "b", "c"]
    }, "Compute domain kwargs should not change for identity domain"
    assert accessor_kwargs == {}, "Accessor kwargs have been modified"


<<<<<<< HEAD
# Testing whether compute domain is properly calculated, but this time obtaining a column
def test_get_compute_domain_with_column_domain_alt(spark_session):
    engine = _build_spark_engine(
        pd.DataFrame({"a": [1, 2, 3, 4], "b": [2, 3, 4, None]}), spark_session
    )
    df = engine.dataframe

    # Loading batch data
    engine.load_batch_data(batch_data=df, batch_id="1234")
    data, compute_kwargs, accessor_kwargs = engine.get_compute_domain(
        domain_kwargs={"column": "a"}, domain_type="column"
    )

    # Ensuring that column domain is now an accessor kwarg, and data remains unmodified
    assert dataframes_equal(
        data, df
    ), "Data does not match after getting compute domain"
    assert compute_kwargs == {}, "Compute domain kwargs should be empty"
    assert accessor_kwargs == {"column": "a"}, "Accessor kwargs have been modified"


# Using an unmeetable row condition to see if empty dataset will result in errors
def test_get_compute_domain_with_row_condition_alt(spark_session):
    engine = _build_spark_engine(
        pd.DataFrame({"a": [1, 2, 3, 4], "b": [2, 3, 4, None]}), spark_session
    )
    df = engine.dataframe
    expected_df = df.where("b > 2")

    # Loading batch data
    engine.load_batch_data(batch_data=df, batch_id="1234")

    data, compute_kwargs, accessor_kwargs = engine.get_compute_domain(
        domain_kwargs={"row_condition": "b > 2", "condition_parser": "spark"},
        domain_type="identity",
    )

    # Ensuring data has been properly queried
    assert dataframes_equal(
        data, expected_df
    ), "Data does not match after getting compute domain"

    # Ensuring compute kwargs have not been modified
    assert (
        "row_condition" in compute_kwargs.keys()
    ), "Row condition should be located within compute kwargs"
    assert accessor_kwargs == {}, "Accessor kwargs have been modified"


# What happens when we filter such that no value meets the condition?
def test_get_compute_domain_with_unmeetable_row_condition_alt(spark_session):
    engine = _build_spark_engine(
        pd.DataFrame({"a": [1, 2, 3, 4], "b": [2, 3, 4, None]}), spark_session
    )
    df = engine.dataframe
    expected_df = df.where("b > 24")

    # Loading batch data
    engine.load_batch_data(batch_data=df, batch_id="1234")

    data, compute_kwargs, accessor_kwargs = engine.get_compute_domain(
        domain_kwargs={"row_condition": "b > 24", "condition_parser": "spark",},
        domain_type="identity",
    )
    # Ensuring data has been properly queried
    assert dataframes_equal(
        data, expected_df
    ), "Data does not match after getting compute domain"

    # Ensuring compute kwargs have not been modified
    assert (
        "row_condition" in compute_kwargs.keys()
    ), "Row condition should be located within compute kwargs"
    assert accessor_kwargs == {}, "Accessor kwargs have been modified"

    # Ensuring errors for column and column_ pair domains are caught
    with pytest.raises(GreatExpectationsError) as e:
        data, compute_kwargs, accessor_kwargs = engine.get_compute_domain(
            domain_kwargs={"row_condition": "b > 24", "condition_parser": "spark",},
            domain_type="column",
        )
    with pytest.raises(GreatExpectationsError) as g:
        data, compute_kwargs, accessor_kwargs = engine.get_compute_domain(
            domain_kwargs={"row_condition": "b > 24", "condition_parser": "spark",},
            domain_type="column_pair",
        )


# Testing to ensure that great expectation experimental parser also works in terms of defining a compute domain
def test_get_compute_domain_with_ge_experimental_condition_parser(spark_session):
    engine = _build_spark_engine(
        pd.DataFrame({"a": [1, 2, 3, 4], "b": [2, 3, 4, None]}), spark_session
=======
# Testing to ensure that great expectation experimental parser also works in terms of defining a compute domain
def test_get_compute_domain_with_ge_experimental_condition_parser(spark_session):
    engine = _build_spark_engine(
        spark_session, pd.DataFrame({"a": [1, 2, 3, 4], "b": [2, 3, 4, None]})
>>>>>>> 25d718d1
    )
    df = engine.dataframe

    # Filtering expected data based on row condition
    expected_df = df.where("b == 2")

    # Loading batch data
    engine.load_batch_data(batch_data=df, batch_id="1234")

    # Obtaining data from computation
    data, compute_kwargs, accessor_kwargs = engine.get_compute_domain(
        domain_kwargs={
            "column": "b",
            "row_condition": 'col("b") == 2',
            "condition_parser": "great_expectations__experimental__",
        },
        domain_type="column",
    )
    # Ensuring data has been properly queried
    assert dataframes_equal(
        data, expected_df
    ), "Data does not match after getting compute domain"

    # Ensuring compute kwargs have not been modified
    assert (
        "row_condition" in compute_kwargs.keys()
    ), "Row condition should be located within compute kwargs"
    assert accessor_kwargs == {"column": "b"}, "Accessor kwargs have been modified"

    # Should react differently for domain type identity
    data, compute_kwargs, accessor_kwargs = engine.get_compute_domain(
        domain_kwargs={
            "column": "b",
            "row_condition": 'col("b") == 2',
            "condition_parser": "great_expectations__experimental__",
        },
        domain_type="identity",
    )
    # Ensuring data has been properly queried
    assert dataframes_equal(
        data, expected_df.select("b")
    ), "Data does not match after getting compute domain"

    # Ensuring compute kwargs have not been modified
    assert (
        "row_condition" in compute_kwargs.keys()
    ), "Row condition should be located within compute kwargs"
    assert accessor_kwargs == {}, "Accessor kwargs have been modified"


def test_get_compute_domain_with_nonexistent_condition_parser(spark_session):
    engine = _build_spark_engine(
<<<<<<< HEAD
        pd.DataFrame({"a": [1, 2, 3, 4], "b": [2, 3, 4, None]}), spark_session
=======
        spark_session, pd.DataFrame({"a": [1, 2, 3, 4], "b": [2, 3, 4, None]})
>>>>>>> 25d718d1
    )
    df = engine.dataframe

    # Loading batch data
    engine.load_batch_data(batch_data=df, batch_id="1234")

    # Expect GreatExpectationsError because parser doesn't exist
    with pytest.raises(GreatExpectationsError) as e:
        data, compute_kwargs, accessor_kwargs = engine.get_compute_domain(
            domain_kwargs={
                "row_condition": "b > 24",
                "condition_parser": "nonexistent",
            },
            domain_type=MetricDomainTypes.IDENTITY,
        )


# Ensuring that we can properly inform user when metric doesn't exist - should get a metric provider error
def test_resolve_metric_bundle_with_nonexistent_metric(spark_session):
    engine = _build_spark_engine(
<<<<<<< HEAD
        pd.DataFrame({"a": [1, 2, 1, 2, 3, 3], "b": [4, 4, 4, 4, 4, 4]}), spark_session
=======
        spark_session, pd.DataFrame({"a": [1, 2, 1, 2, 3, 3], "b": [4, 4, 4, 4, 4, 4]})
>>>>>>> 25d718d1
    )

    desired_metric_1 = MetricConfiguration(
        metric_name="column_values.unique",
        metric_domain_kwargs={"column": "a"},
        metric_value_kwargs=dict(),
    )
    desired_metric_2 = MetricConfiguration(
        metric_name="column.min",
        metric_domain_kwargs={"column": "a"},
        metric_value_kwargs=dict(),
    )
    desired_metric_3 = MetricConfiguration(
        metric_name="column.max",
        metric_domain_kwargs={"column": "b"},
        metric_value_kwargs=dict(),
    )
    desired_metric_4 = MetricConfiguration(
        metric_name="column.does_not_exist",
        metric_domain_kwargs={"column": "b"},
        metric_value_kwargs=dict(),
    )

    # Ensuring a metric provider error is raised if metric does not exist
    with pytest.raises(MetricProviderError) as e:
        res = engine.resolve_metrics(
            metrics_to_resolve=(
                desired_metric_1,
                desired_metric_2,
                desired_metric_3,
                desired_metric_4,
            )
        )
        print(e)


# Making sure dataframe property is functional
def test_dataframe_property_given_loaded_batch(spark_session):
<<<<<<< HEAD
=======

>>>>>>> 25d718d1
    engine = SparkDFExecutionEngine()

    df = pd.DataFrame({"a": [1, 5, 22, 3, 5, 10]})
    df = spark_session.createDataFrame(df)

    # Loading batch data
    engine.load_batch_data(batch_data=df, batch_id="1234")

    # Ensuring Data not distorted
    assert engine.dataframe == df<|MERGE_RESOLUTION|>--- conflicted
+++ resolved
@@ -17,10 +17,12 @@
 from great_expectations.exceptions.metric_exceptions import MetricProviderError
 from great_expectations.execution_engine import SparkDFExecutionEngine
 from great_expectations.execution_engine.execution_engine import MetricDomainTypes
+from great_expectations.expectations.self_check_util import build_spark_engine
 from great_expectations.validator.validation_graph import MetricConfiguration
 
 try:
     pyspark = pytest.importorskip("pyspark")
+    # noinspection PyPep8Naming
     import pyspark.sql.functions as F
     from pyspark.sql.types import IntegerType, StringType
 except ImportError:
@@ -30,34 +32,20 @@
     StringType = None
 
 
-def _build_spark_engine(spark_session, df):
-    df = spark_session.createDataFrame(
-        [
-            tuple(
-                None if isinstance(x, (float, int)) and np.isnan(x) else x
-                for x in record.tolist()
-            )
-            for record in df.to_records(index=False)
-        ],
-        df.columns.tolist(),
-    )
-    engine = SparkDFExecutionEngine(batch_data_dict={"temp_id": df})
-    return engine
-
-
 @pytest.fixture
 def test_sparkdf(spark_session):
     def generate_ascending_list_of_datetimes(
-        k, start_date=datetime.date(2020, 1, 1), end_date=datetime.date(2020, 12, 31)
+        n, start_date=datetime.date(2020, 1, 1), end_date=datetime.date(2020, 12, 31)
     ):
         start_time = datetime.datetime(
             start_date.year, start_date.month, start_date.day
         )
         seconds_between_dates = (end_date - start_date).total_seconds()
+        # noinspection PyUnusedLocal
         datetime_list = [
             start_time
-            + datetime.timedelta(seconds=random.randrange(seconds_between_dates))
-            for i in range(k)
+            + datetime.timedelta(seconds=random.randrange(int(seconds_between_dates)))
+            for i in range(n)
         ]
         datetime_list.sort()
         return datetime_list
@@ -65,16 +53,19 @@
     k = 120
     random.seed(1)
     timestamp_list = generate_ascending_list_of_datetimes(
-        k, end_date=datetime.date(2020, 1, 31)
+        n=k, end_date=datetime.date(2020, 1, 31)
     )
     date_list = [datetime.date(ts.year, ts.month, ts.day) for ts in timestamp_list]
 
+    # noinspection PyUnusedLocal
     batch_ids = [random.randint(0, 10) for i in range(k)]
     batch_ids.sort()
+    # noinspection PyUnusedLocal
     session_ids = [random.randint(2, 60) for i in range(k)]
     session_ids = [i - random.randint(0, 2) for i in session_ids]
     session_ids.sort()
 
+    # noinspection PyUnusedLocal
     spark_df = spark_session.createDataFrame(
         data=pd.DataFrame(
             {
@@ -337,7 +328,9 @@
 
 
 def test_get_batch_with_split_on_whole_table_s3(spark_session):
+    # noinspection PyUnusedLocal
     def mocked_get_reader_function(*args, **kwargs):
+        # noinspection PyUnusedLocal,PyShadowingNames
         def mocked_reader_function(*args, **kwargs):
             pd_df = pd.DataFrame({"a": [1, 2, 3, 4], "b": [2, 3, 4, None]})
             df = spark_session.createDataFrame(
@@ -516,6 +509,7 @@
         assert val.date == datetime.date(2020, 1, 5)
 
     with pytest.raises(ValueError):
+        # noinspection PyUnusedLocal
         split_df = (
             SparkDFExecutionEngine()
             .get_batch_data(
@@ -540,6 +534,7 @@
     test_sparkdf,
 ):
     with pytest.raises(ge_exceptions.ExecutionEngineError):
+        # noinspection PyUnusedLocal
         split_df = (
             SparkDFExecutionEngine()
             .get_batch_data(
@@ -655,6 +650,7 @@
 
 def test_sample_using_md5_wrong_hash_function_name(test_sparkdf):
     with pytest.raises(ge_exceptions.ExecutionEngineError):
+        # noinspection PyUnusedLocal
         sampled_df = (
             SparkDFExecutionEngine()
             .get_batch_data(
@@ -806,36 +802,16 @@
     return True
 
 
-<<<<<<< HEAD
-# Builds a Spark Execution Engine
-def _build_spark_engine(df, spark):
-    df = spark.createDataFrame(
-        [
-            tuple(
-                None if isinstance(x, (float, int)) and np.isnan(x) else x
-                for x in record.tolist()
-            )
-            for record in df.to_records(index=False)
-        ],
-        df.columns.tolist(),
-    )
-    batch = Batch(data=df)
-    engine = SparkDFExecutionEngine(batch_data_dict={batch.id: batch.data})
-    return engine
-
-
-=======
->>>>>>> 25d718d1
 # Ensuring that, given aggregate metrics, they can be properly bundled together
 def test_sparkdf_batch_aggregate_metrics(caplog, spark_session):
     import datetime
 
-    engine = _build_spark_engine(
-<<<<<<< HEAD
-        pd.DataFrame({"a": [1, 2, 1, 2, 3, 3], "b": [4, 4, 4, 4, 4, 4]}), spark_session
-=======
-        spark_session, pd.DataFrame({"a": [1, 2, 1, 2, 3, 3], "b": [4, 4, 4, 4, 4, 4]})
->>>>>>> 25d718d1
+    engine = build_spark_engine(
+        spark=spark_session,
+        df=pd.DataFrame(
+            {"a": [1, 2, 1, 2, 3, 3], "b": [4, 4, 4, 4, 4, 4]},
+        ),
+        batch_id="1234",
     )
 
     desired_metric_1 = MetricConfiguration(
@@ -920,16 +896,17 @@
     assert found_message
 
 
-<<<<<<< HEAD
 # Ensuring functionality of compute_domain when no domain kwargs are given
 def test_get_compute_domain_with_no_domain_kwargs_alt(spark_session):
-    engine = _build_spark_engine(
-        pd.DataFrame({"a": [1, 2, 3, 4], "b": [2, 3, 4, None]}), spark_session
+    engine = build_spark_engine(
+        spark=spark_session,
+        df=pd.DataFrame(
+            {"a": [1, 2, 3, 4], "b": [2, 3, 4, None]},
+        ),
+        batch_id="1234",
     )
     df = engine.dataframe
 
-    # Loading batch data
-    engine.load_batch_data(batch_data=df, batch_id="1234")
     data, compute_kwargs, accessor_kwargs = engine.get_compute_domain(
         domain_kwargs={}, domain_type="table"
     )
@@ -944,19 +921,15 @@
 
 # Testing for only untested use case - multicolumn
 def test_get_compute_domain_with_column_pair(spark_session):
-    engine = _build_spark_engine(
-        pd.DataFrame({"a": [1, 2, 3, 4], "b": [2, 3, 4, None]}), spark_session
-=======
-# Testing for only untested use case - multicolumn
-def test_get_compute_domain_with_column_pair(spark_session):
-    engine = _build_spark_engine(
-        spark_session, pd.DataFrame({"a": [1, 2, 3, 4], "b": [2, 3, 4, None]})
->>>>>>> 25d718d1
+    engine = build_spark_engine(
+        spark=spark_session,
+        df=pd.DataFrame(
+            {"a": [1, 2, 3, 4], "b": [2, 3, 4, None]},
+        ),
+        batch_id="1234",
     )
     df = engine.dataframe
 
-    # Loading batch data
-    engine.load_batch_data(batch_data=df, batch_id="1234")
     data, compute_kwargs, accessor_kwargs = engine.get_compute_domain(
         domain_kwargs={"column_A": "a", "column_B": "b"}, domain_type="column_pair"
     )
@@ -988,19 +961,15 @@
 
 # Testing for only untested use case - multicolumn
 def test_get_compute_domain_with_multicolumn(spark_session):
-    engine = _build_spark_engine(
-<<<<<<< HEAD
-        pd.DataFrame({"a": [1, 2, 3, 4], "b": [2, 3, 4, None], "c": [1, 2, 3, None]}),
-        spark_session,
-=======
-        spark_session,
-        pd.DataFrame({"a": [1, 2, 3, 4], "b": [2, 3, 4, None], "c": [1, 2, 3, None]}),
->>>>>>> 25d718d1
+    engine = build_spark_engine(
+        spark=spark_session,
+        df=pd.DataFrame(
+            {"a": [1, 2, 3, 4], "b": [2, 3, 4, None], "c": [1, 2, 3, None]},
+        ),
+        batch_id="1234",
     )
     df = engine.dataframe
 
-    # Loading batch data
-    engine.load_batch_data(batch_data=df, batch_id="1234")
     data, compute_kwargs, accessor_kwargs = engine.get_compute_domain(
         domain_kwargs={"columns": ["a", "b", "c"]}, domain_type="multicolumn"
     )
@@ -1030,16 +999,17 @@
     assert accessor_kwargs == {}, "Accessor kwargs have been modified"
 
 
-<<<<<<< HEAD
 # Testing whether compute domain is properly calculated, but this time obtaining a column
 def test_get_compute_domain_with_column_domain_alt(spark_session):
-    engine = _build_spark_engine(
-        pd.DataFrame({"a": [1, 2, 3, 4], "b": [2, 3, 4, None]}), spark_session
+    engine = build_spark_engine(
+        spark=spark_session,
+        df=pd.DataFrame(
+            {"a": [1, 2, 3, 4], "b": [2, 3, 4, None]},
+        ),
+        batch_id="1234",
     )
     df = engine.dataframe
 
-    # Loading batch data
-    engine.load_batch_data(batch_data=df, batch_id="1234")
     data, compute_kwargs, accessor_kwargs = engine.get_compute_domain(
         domain_kwargs={"column": "a"}, domain_type="column"
     )
@@ -1054,8 +1024,12 @@
 
 # Using an unmeetable row condition to see if empty dataset will result in errors
 def test_get_compute_domain_with_row_condition_alt(spark_session):
-    engine = _build_spark_engine(
-        pd.DataFrame({"a": [1, 2, 3, 4], "b": [2, 3, 4, None]}), spark_session
+    engine = build_spark_engine(
+        spark=spark_session,
+        df=pd.DataFrame(
+            {"a": [1, 2, 3, 4], "b": [2, 3, 4, None]},
+        ),
+        batch_id="1234",
     )
     df = engine.dataframe
     expected_df = df.where("b > 2")
@@ -1082,8 +1056,12 @@
 
 # What happens when we filter such that no value meets the condition?
 def test_get_compute_domain_with_unmeetable_row_condition_alt(spark_session):
-    engine = _build_spark_engine(
-        pd.DataFrame({"a": [1, 2, 3, 4], "b": [2, 3, 4, None]}), spark_session
+    engine = build_spark_engine(
+        spark=spark_session,
+        df=pd.DataFrame(
+            {"a": [1, 2, 3, 4], "b": [2, 3, 4, None]},
+        ),
+        batch_id="1234",
     )
     df = engine.dataframe
     expected_df = df.where("b > 24")
@@ -1092,7 +1070,7 @@
     engine.load_batch_data(batch_data=df, batch_id="1234")
 
     data, compute_kwargs, accessor_kwargs = engine.get_compute_domain(
-        domain_kwargs={"row_condition": "b > 24", "condition_parser": "spark",},
+        domain_kwargs={"row_condition": "b > 24", "condition_parser": "spark"},
         domain_type="identity",
     )
     # Ensuring data has been properly queried
@@ -1107,28 +1085,34 @@
     assert accessor_kwargs == {}, "Accessor kwargs have been modified"
 
     # Ensuring errors for column and column_ pair domains are caught
-    with pytest.raises(GreatExpectationsError) as e:
+    with pytest.raises(GreatExpectationsError):
+        # noinspection PyUnusedLocal
         data, compute_kwargs, accessor_kwargs = engine.get_compute_domain(
-            domain_kwargs={"row_condition": "b > 24", "condition_parser": "spark",},
+            domain_kwargs={
+                "row_condition": "b > 24",
+                "condition_parser": "spark",
+            },
             domain_type="column",
         )
     with pytest.raises(GreatExpectationsError) as g:
+        # noinspection PyUnusedLocal
         data, compute_kwargs, accessor_kwargs = engine.get_compute_domain(
-            domain_kwargs={"row_condition": "b > 24", "condition_parser": "spark",},
+            domain_kwargs={
+                "row_condition": "b > 24",
+                "condition_parser": "spark",
+            },
             domain_type="column_pair",
         )
 
 
 # Testing to ensure that great expectation experimental parser also works in terms of defining a compute domain
 def test_get_compute_domain_with_ge_experimental_condition_parser(spark_session):
-    engine = _build_spark_engine(
-        pd.DataFrame({"a": [1, 2, 3, 4], "b": [2, 3, 4, None]}), spark_session
-=======
-# Testing to ensure that great expectation experimental parser also works in terms of defining a compute domain
-def test_get_compute_domain_with_ge_experimental_condition_parser(spark_session):
-    engine = _build_spark_engine(
-        spark_session, pd.DataFrame({"a": [1, 2, 3, 4], "b": [2, 3, 4, None]})
->>>>>>> 25d718d1
+    engine = build_spark_engine(
+        spark=spark_session,
+        df=pd.DataFrame(
+            {"a": [1, 2, 3, 4], "b": [2, 3, 4, None]},
+        ),
+        batch_id="1234",
     )
     df = engine.dataframe
 
@@ -1180,12 +1164,12 @@
 
 
 def test_get_compute_domain_with_nonexistent_condition_parser(spark_session):
-    engine = _build_spark_engine(
-<<<<<<< HEAD
-        pd.DataFrame({"a": [1, 2, 3, 4], "b": [2, 3, 4, None]}), spark_session
-=======
-        spark_session, pd.DataFrame({"a": [1, 2, 3, 4], "b": [2, 3, 4, None]})
->>>>>>> 25d718d1
+    engine = build_spark_engine(
+        spark=spark_session,
+        df=pd.DataFrame(
+            {"a": [1, 2, 3, 4], "b": [2, 3, 4, None]},
+        ),
+        batch_id="1234",
     )
     df = engine.dataframe
 
@@ -1193,7 +1177,8 @@
     engine.load_batch_data(batch_data=df, batch_id="1234")
 
     # Expect GreatExpectationsError because parser doesn't exist
-    with pytest.raises(GreatExpectationsError) as e:
+    with pytest.raises(GreatExpectationsError):
+        # noinspection PyUnusedLocal
         data, compute_kwargs, accessor_kwargs = engine.get_compute_domain(
             domain_kwargs={
                 "row_condition": "b > 24",
@@ -1205,12 +1190,12 @@
 
 # Ensuring that we can properly inform user when metric doesn't exist - should get a metric provider error
 def test_resolve_metric_bundle_with_nonexistent_metric(spark_session):
-    engine = _build_spark_engine(
-<<<<<<< HEAD
-        pd.DataFrame({"a": [1, 2, 1, 2, 3, 3], "b": [4, 4, 4, 4, 4, 4]}), spark_session
-=======
-        spark_session, pd.DataFrame({"a": [1, 2, 1, 2, 3, 3], "b": [4, 4, 4, 4, 4, 4]})
->>>>>>> 25d718d1
+    engine = build_spark_engine(
+        spark=spark_session,
+        df=pd.DataFrame(
+            {"a": [1, 2, 1, 2, 3, 3], "b": [4, 4, 4, 4, 4, 4]},
+        ),
+        batch_id="1234",
     )
 
     desired_metric_1 = MetricConfiguration(
@@ -1236,6 +1221,7 @@
 
     # Ensuring a metric provider error is raised if metric does not exist
     with pytest.raises(MetricProviderError) as e:
+        # noinspection PyUnusedLocal
         res = engine.resolve_metrics(
             metrics_to_resolve=(
                 desired_metric_1,
@@ -1249,17 +1235,14 @@
 
 # Making sure dataframe property is functional
 def test_dataframe_property_given_loaded_batch(spark_session):
-<<<<<<< HEAD
-=======
-
->>>>>>> 25d718d1
-    engine = SparkDFExecutionEngine()
-
-    df = pd.DataFrame({"a": [1, 5, 22, 3, 5, 10]})
-    df = spark_session.createDataFrame(df)
-
-    # Loading batch data
-    engine.load_batch_data(batch_data=df, batch_id="1234")
+    engine = build_spark_engine(
+        spark=spark_session,
+        df=pd.DataFrame(
+            {"a": [1, 5, 22, 3, 5, 10]},
+        ),
+        batch_id="1234",
+    )
+    df = engine.dataframe
 
     # Ensuring Data not distorted
     assert engine.dataframe == df