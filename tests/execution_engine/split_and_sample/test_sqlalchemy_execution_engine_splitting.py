import datetime
import os
from typing import List, Optional
from unittest import mock

import pandas as pd
import pytest
from dateutil.parser import parse
from mock_alchemy.comparison import ExpressionMatcher

from great_expectations.core.batch_spec import SqlAlchemyDatasourceBatchSpec
from great_expectations.data_context.util import file_relative_path
from great_expectations.execution_engine import SqlAlchemyExecutionEngine
from great_expectations.execution_engine.split_and_sample.sqlalchemy_data_splitter import (
    DatePart,
    SqlAlchemyDataSplitter,
)
from great_expectations.execution_engine.sqlalchemy_batch_data import (
    SqlAlchemyBatchData,
)
from great_expectations.self_check.util import build_sa_engine
from tests.execution_engine.split_and_sample.split_and_sample_test_cases import (
    MULTIPLE_DATE_PART_BATCH_IDENTIFIERS,
    MULTIPLE_DATE_PART_DATE_PARTS,
    SINGLE_DATE_PART_BATCH_IDENTIFIERS,
    SINGLE_DATE_PART_DATE_PARTS,
)

# Here we add SqlAlchemyDataSplitter specific test cases to the generic test cases:
from tests.integration.fixtures.split_and_sample_data.splitter_test_cases_and_fixtures import (
    TaxiSplittingTestCase,
    TaxiSplittingTestCasesBase,
    TaxiSplittingTestCasesColumnValue,
    TaxiSplittingTestCasesConvertedDateTime,
    TaxiSplittingTestCasesDateTime,
    TaxiSplittingTestCasesDividedInteger,
    TaxiSplittingTestCasesHashedColumn,
    TaxiSplittingTestCasesModInteger,
    TaxiSplittingTestCasesMultiColumnValues,
    TaxiSplittingTestCasesWholeTable,
    TaxiTestData,
)
from tests.test_utils import convert_string_columns_to_datetime

SINGLE_DATE_PART_DATE_PARTS += [
    pytest.param(
        [SqlAlchemyDataSplitter.date_part.MONTH],
        id="month getting date parts from SqlAlchemyDataSplitter.date_part",
    )
]
MULTIPLE_DATE_PART_DATE_PARTS += [
    pytest.param(
        [SqlAlchemyDataSplitter.date_part.YEAR, SqlAlchemyDataSplitter.date_part.MONTH],
        id="year_month getting date parts from SqlAlchemyDataSplitter.date_part",
    )
]


@mock.patch(
    "great_expectations.execution_engine.split_and_sample.sqlalchemy_data_splitter.SqlAlchemyDataSplitter.split_on_date_parts"
)
@pytest.mark.parametrize(
    "splitter_method_name,called_with_date_parts",
    [
        ("split_on_year", [DatePart.YEAR]),
        ("split_on_year_and_month", [DatePart.YEAR, DatePart.MONTH]),
        (
            "split_on_year_and_month_and_day",
            [DatePart.YEAR, DatePart.MONTH, DatePart.DAY],
        ),
    ],
)
def test_named_date_part_methods(
    mock_split_on_date_parts: mock.MagicMock,
    splitter_method_name: str,
    called_with_date_parts: List[DatePart],
):
    """Test that a partially pre-filled version of split_on_date_parts() was called with the appropriate params.
    For example, split_on_year.
    """
    data_splitter: SqlAlchemyDataSplitter = SqlAlchemyDataSplitter(dialect="sqlite")
    column_name: str = "column_name"
    batch_identifiers: dict = {column_name: {"year": 2018, "month": 10, "day": 31}}

    getattr(data_splitter, splitter_method_name)(
        column_name=column_name,
        batch_identifiers=batch_identifiers,
    )

    mock_split_on_date_parts.assert_called_with(
        column_name=column_name,
        batch_identifiers=batch_identifiers,
        date_parts=called_with_date_parts,
    )


@pytest.mark.parametrize(
    "batch_identifiers_for_column",
    SINGLE_DATE_PART_BATCH_IDENTIFIERS,
)
@pytest.mark.parametrize(
    "date_parts",
    SINGLE_DATE_PART_DATE_PARTS,
)
def test_split_on_date_parts_single_date_parts(
    batch_identifiers_for_column, date_parts, sa
):
    """What does this test and why?

    split_on_date_parts should still build the correct query when passed a single element list
     date_parts that is a string, DatePart enum objects, mixed case string.
     To match our interface it should accept a dateutil parseable string as the batch identifier
     or a datetime and also fail when parameters are invalid.
    """

    data_splitter: SqlAlchemyDataSplitter = SqlAlchemyDataSplitter(dialect="sqlite")
    column_name: str = "column_name"

    result: sa.sql.elements.BooleanClauseList = data_splitter.split_on_date_parts(
        column_name=column_name,
        batch_identifiers={column_name: batch_identifiers_for_column},
        date_parts=date_parts,
    )

    # using mock-alchemy
    assert ExpressionMatcher(result) == ExpressionMatcher(
        sa.and_(
            sa.extract("month", sa.column(column_name)) == 10,
        )
    )

    # using values
    assert isinstance(result, sa.sql.elements.BinaryExpression)

    assert isinstance(result.comparator.type, sa.Boolean)
    assert isinstance(result.left, sa.sql.elements.Extract)
    assert result.left.field == "month"
    assert result.left.expr.name == column_name
    assert result.right.effective_value == 10


@pytest.mark.parametrize(
    "batch_identifiers_for_column",
    MULTIPLE_DATE_PART_BATCH_IDENTIFIERS,
)
@pytest.mark.parametrize(
    "date_parts",
    MULTIPLE_DATE_PART_DATE_PARTS,
)
def test_split_on_date_parts_multiple_date_parts(
    batch_identifiers_for_column, date_parts, sa
):
    """What does this test and why?

    split_on_date_parts should still build the correct query when passed
     date parts that are strings, DatePart enum objects, a mixture and mixed case.
     To match our interface it should accept a dateutil parseable string as the batch identifier
     or a datetime and also fail when parameters are invalid.
    """

    data_splitter: SqlAlchemyDataSplitter = SqlAlchemyDataSplitter(dialect="sqlite")
    column_name: str = "column_name"

    result: sa.sql.elements.BooleanClauseList = data_splitter.split_on_date_parts(
        column_name=column_name,
        batch_identifiers={column_name: batch_identifiers_for_column},
        date_parts=date_parts,
    )

    # using mock-alchemy
    assert ExpressionMatcher(result) == ExpressionMatcher(
        sa.and_(
            sa.extract("year", sa.column(column_name)) == 2018,
            sa.extract("month", sa.column(column_name)) == 10,
        )
    )

    # using values
    assert isinstance(result, sa.sql.elements.BooleanClauseList)

    assert isinstance(result.clauses[0].comparator.type, sa.Boolean)
    assert isinstance(result.clauses[0].left, sa.sql.elements.Extract)
    assert result.clauses[0].left.field == "year"
    assert result.clauses[0].left.expr.name == column_name
    assert result.clauses[0].right.effective_value == 2018

    assert isinstance(result.clauses[1].comparator.type, sa.Boolean)
    assert isinstance(result.clauses[1].left, sa.sql.elements.Extract)
    assert result.clauses[1].left.field == "month"
    assert result.clauses[1].left.expr.name == column_name
    assert result.clauses[1].right.effective_value == 10


@mock.patch(
    "great_expectations.execution_engine.split_and_sample.sqlalchemy_data_splitter.SqlAlchemyDataSplitter.get_data_for_batch_identifiers_for_split_on_date_parts"
)
@mock.patch("great_expectations.execution_engine.execution_engine.ExecutionEngine")
def test_get_data_for_batch_identifiers_year(
    mock_execution_engine: mock.MagicMock,
    mock_get_data_for_batch_identifiers_for_split_on_date_parts: mock.MagicMock,
):
    """test that get_data_for_batch_identifiers_for_split_on_date_parts() was called with the appropriate params."""
    data_splitter: SqlAlchemyDataSplitter = SqlAlchemyDataSplitter(dialect="sqlite")
    table_name: str = "table_name"
    column_name: str = "column_name"

    data_splitter.get_data_for_batch_identifiers_year(
        execution_engine=mock_execution_engine,
        table_name=table_name,
        column_name=column_name,
    )

    mock_get_data_for_batch_identifiers_for_split_on_date_parts.assert_called_with(
        execution_engine=mock_execution_engine,
        table_name=table_name,
        column_name=column_name,
        date_parts=[DatePart.YEAR],
    )


@mock.patch(
    "great_expectations.execution_engine.split_and_sample.sqlalchemy_data_splitter.SqlAlchemyDataSplitter.get_data_for_batch_identifiers_for_split_on_date_parts"
)
@mock.patch("great_expectations.execution_engine.execution_engine.ExecutionEngine")
def test_get_data_for_batch_identifiers_year_and_month(
    mock_execution_engine: mock.MagicMock,
    mock_get_data_for_batch_identifiers_for_split_on_date_parts: mock.MagicMock,
):
    """test that get_data_for_batch_identifiers_for_split_on_date_parts() was called with the appropriate params."""
    data_splitter: SqlAlchemyDataSplitter = SqlAlchemyDataSplitter(dialect="sqlite")
    table_name: str = "table_name"
    column_name: str = "column_name"

    data_splitter.get_data_for_batch_identifiers_year_and_month(
        execution_engine=mock_execution_engine,
        table_name=table_name,
        column_name=column_name,
    )

    mock_get_data_for_batch_identifiers_for_split_on_date_parts.assert_called_with(
        execution_engine=mock_execution_engine,
        table_name=table_name,
        column_name=column_name,
        date_parts=[DatePart.YEAR, DatePart.MONTH],
    )


@mock.patch(
    "great_expectations.execution_engine.split_and_sample.sqlalchemy_data_splitter.SqlAlchemyDataSplitter.get_data_for_batch_identifiers_for_split_on_date_parts"
)
@mock.patch("great_expectations.execution_engine.execution_engine.ExecutionEngine")
def test_get_data_for_batch_identifiers_year_and_month_and_day(
    mock_execution_engine: mock.MagicMock,
    mock_get_data_for_batch_identifiers_for_split_on_date_parts: mock.MagicMock,
):
    """test that get_data_for_batch_identifiers_for_split_on_date_parts() was called with the appropriate params."""
    data_splitter: SqlAlchemyDataSplitter = SqlAlchemyDataSplitter(dialect="sqlite")
    table_name: str = "table_name"
    column_name: str = "column_name"

    data_splitter.get_data_for_batch_identifiers_year_and_month_and_day(
        execution_engine=mock_execution_engine,
        table_name=table_name,
        column_name=column_name,
    )

    mock_get_data_for_batch_identifiers_for_split_on_date_parts.assert_called_with(
        execution_engine=mock_execution_engine,
        table_name=table_name,
        column_name=column_name,
        date_parts=[DatePart.YEAR, DatePart.MONTH, DatePart.DAY],
    )


@pytest.mark.parametrize(
    "date_parts",
    SINGLE_DATE_PART_DATE_PARTS,
)
def test_get_split_query_for_data_for_batch_identifiers_for_split_on_date_parts_single_date_parts(
    date_parts, sa
):
    """What does this test and why?

    get_split_query_for_data_for_batch_identifiers_for_split_on_date_parts should still build the correct
    query when passed a single element list of date_parts that is a string, DatePart enum object, or mixed case string.
    """

    data_splitter: SqlAlchemyDataSplitter = SqlAlchemyDataSplitter(dialect="sqlite")
    table_name: str = "table_name"
    column_name: str = "column_name"

    result: sa.sql.elements.BooleanClauseList = data_splitter.get_split_query_for_data_for_batch_identifiers_for_split_on_date_parts(
        table_name=table_name,
        column_name=column_name,
        date_parts=date_parts,
    )

    assert isinstance(result, sa.sql.Select)

    query_str: str = (
        str(result.compile(compile_kwargs={"literal_binds": True}))
        .replace("\n", "")
        .replace(" ", "")
        .lower()
    )
    assert (
        query_str
        == (
            "SELECT distinct(EXTRACT(month FROM column_name)) AS concat_distinct_values, "
            "CAST(EXTRACT(month FROM column_name) AS INTEGER) AS month FROM table_name"
        )
        .replace("\n", "")
        .replace(" ", "")
        .lower()
    )


@pytest.mark.integration
@pytest.mark.parametrize(
    "date_parts",
    MULTIPLE_DATE_PART_DATE_PARTS,
)
@pytest.mark.parametrize(
    "dialect,expected_query_str",
    [
<<<<<<< HEAD
        pytest.param(dialect, expected_query_str, id=dialect)
        for dialect, expected_query_str in {
            "sqlite": "SELECT DISTINCT(CAST(EXTRACT(year FROM column_name) AS VARCHAR) || CAST (EXTRACT(month FROM column_name) AS VARCHAR)) AS concat_distinct_values, CAST(EXTRACT(year FROM column_name) AS INTEGER) AS year, CAST(EXTRACT(month FROM column_name) AS INTEGER) AS month FROM table_name",
            "postgres": "SELECT DISTINCT(CONCAT(CONCAT('', CAST(EXTRACT(year FROM column_name) AS VARCHAR)), CAST(EXTRACT(month FROM column_name) AS VARCHAR))) AS concat_distinct_values, CAST(EXTRACT(year FROM column_name) AS INTEGER) AS year, CAST(EXTRACT(month FROM column_name) AS INTEGER) AS month FROM table_name",
        }.items()
=======
        pytest.param(
            "sqlite",
            "SELECT DISTINCT(CAST(EXTRACT(year FROM column_name) AS VARCHAR) || CAST (EXTRACT(month FROM column_name) AS VARCHAR)) AS concat_distinct_values, CAST(EXTRACT(year FROM column_name) AS INTEGER) AS year, CAST(EXTRACT(month FROM column_name) AS INTEGER) AS month FROM table_name",
            id="sqlite",
        ),
        pytest.param(
            "postgres",
            "SELECT DISTINCT(CONCAT(CONCAT('', CAST(EXTRACT(year FROM column_name) AS VARCHAR)), CAST(EXTRACT(month FROM column_name) AS VARCHAR))) AS concat_distinct_values, CAST(EXTRACT(year FROM column_name) AS INTEGER) AS year, CAST(EXTRACT(month FROM column_name) AS INTEGER) AS month FROM table_name",
            id="postgres",
        ),
>>>>>>> 1e2f3eda
    ],
)
def test_get_split_query_for_data_for_batch_identifiers_for_split_on_date_parts_multiple_date_parts(
    date_parts, dialect, expected_query_str, sa
):
    """What does this test and why?
    get_split_query_for_data_for_batch_identifiers_for_split_on_date_parts should
    return the correct query when passed any valid set of parameters including multiple date parts.
    """
    data_splitter: SqlAlchemyDataSplitter = SqlAlchemyDataSplitter(dialect=dialect)
    table_name: str = "table_name"
    column_name: str = "column_name"

    result: sa.sql.elements.BooleanClauseList = data_splitter.get_split_query_for_data_for_batch_identifiers_for_split_on_date_parts(
        table_name=table_name,
        column_name=column_name,
        date_parts=date_parts,
    )

    assert isinstance(result, sa.sql.Select)

    actual_query_str: str = (
        str(result.compile(compile_kwargs={"literal_binds": True}))
        .replace("\n", "")
        .replace(" ", "")
        .lower()
    )
    assert (
        actual_query_str
        == expected_query_str.replace("\n", "").replace(" ", "").lower()
    )


@pytest.mark.parametrize(
    "underscore_prefix",
    [
        pytest.param("_", id="underscore prefix"),
        pytest.param("", id="no underscore prefix"),
    ],
)
@pytest.mark.parametrize(
    "splitter_method_name",
    [
        pytest.param(splitter_method_name, id=splitter_method_name)
        for splitter_method_name in [
            "split_on_year",
            "split_on_year_and_month",
            "split_on_year_and_month_and_day",
            "split_on_date_parts",
            "split_on_whole_table",
            "split_on_column_value",
            "split_on_converted_datetime",
            "split_on_divided_integer",
            "split_on_mod_integer",
            "split_on_multi_column_values",
            "split_on_hashed_column",
        ]
    ],
)
def test_get_splitter_method(underscore_prefix: str, splitter_method_name: str):
    data_splitter: SqlAlchemyDataSplitter = SqlAlchemyDataSplitter(dialect="sqlite")

    splitter_method_name_with_prefix = f"{underscore_prefix}{splitter_method_name}"

    assert data_splitter.get_splitter_method(
        splitter_method_name_with_prefix
    ) == getattr(data_splitter, splitter_method_name)


def ten_trips_per_month_df() -> pd.DataFrame:
    csv_path: str = file_relative_path(
        os.path.dirname(os.path.dirname(__file__)),
        os.path.join(
            "test_sets",
            "taxi_yellow_tripdata_samples",
            "ten_trips_from_each_month",
            "yellow_tripdata_sample_10_trips_from_each_month.csv",
        ),
    )
    df: pd.DataFrame = pd.read_csv(csv_path)
    return df


@pytest.fixture
def in_memory_sqlite_taxi_ten_trips_per_month_execution_engine(sa):
    df: pd.DataFrame = ten_trips_per_month_df()
    convert_string_columns_to_datetime(
        df=df, column_names_to_convert=["pickup_datetime", "dropoff_datetime"]
    )
    engine: SqlAlchemyExecutionEngine = build_sa_engine(df, sa)
    return engine


@pytest.mark.integration
@pytest.mark.parametrize(
    "taxi_test_cases",
    [
        TaxiSplittingTestCasesWholeTable(
            taxi_test_data=TaxiTestData(
                test_df=ten_trips_per_month_df(),
                test_column_name=None,
                test_column_names=None,
                column_names_to_convert=["pickup_datetime", "dropoff_datetime"],
            )
        ),
        TaxiSplittingTestCasesColumnValue(
            taxi_test_data=TaxiTestData(
                test_df=ten_trips_per_month_df(),
                test_column_name="passenger_count",
                test_column_names=None,
                column_names_to_convert=["pickup_datetime", "dropoff_datetime"],
            )
        ),
        TaxiSplittingTestCasesDividedInteger(
            taxi_test_data=TaxiTestData(
                test_df=ten_trips_per_month_df(),
                test_column_name="pickup_location_id",
                test_column_names=None,
                column_names_to_convert=["pickup_datetime", "dropoff_datetime"],
            )
        ),
        TaxiSplittingTestCasesModInteger(
            taxi_test_data=TaxiTestData(
                test_df=ten_trips_per_month_df(),
                test_column_name="pickup_location_id",
                test_column_names=None,
                column_names_to_convert=["pickup_datetime", "dropoff_datetime"],
            )
        ),
        TaxiSplittingTestCasesHashedColumn(
            taxi_test_data=TaxiTestData(
                test_df=ten_trips_per_month_df(),
                test_column_name="pickup_location_id",
                test_column_names=None,
                column_names_to_convert=["pickup_datetime", "dropoff_datetime"],
            )
        ),
        TaxiSplittingTestCasesMultiColumnValues(
            taxi_test_data=TaxiTestData(
                test_df=ten_trips_per_month_df(),
                test_column_name=None,
                test_column_names=[
                    "rate_code_id",
                    "payment_type",
                ],
                column_names_to_convert=["pickup_datetime", "dropoff_datetime"],
            )
        ),
        TaxiSplittingTestCasesDateTime(
            taxi_test_data=TaxiTestData(
                test_df=ten_trips_per_month_df(),
                test_column_name="pickup_datetime",
                test_column_names=None,
                column_names_to_convert=["pickup_datetime", "dropoff_datetime"],
            )
        ),
        TaxiSplittingTestCasesConvertedDateTime(
            taxi_test_data=TaxiTestData(
                test_df=ten_trips_per_month_df(),
                test_column_name="pickup_datetime",
                test_column_names=None,
                column_names_to_convert=None,
            )
        ),
    ],
)
def test_sqlite_split(
    taxi_test_cases: TaxiSplittingTestCasesBase,
    sa,
):
    """What does this test and why?
    splitters should work with sqlite.
    """
    engine: SqlAlchemyExecutionEngine = build_sa_engine(taxi_test_cases.test_df, sa)

    test_cases: List[TaxiSplittingTestCase] = taxi_test_cases.test_cases()
    test_case: TaxiSplittingTestCase
    batch_spec: SqlAlchemyDatasourceBatchSpec
    for test_case in test_cases:
        if test_case.table_domain_test_case:
            batch_spec = SqlAlchemyDatasourceBatchSpec(
                table_name="test",
                schema_name="main",
                splitter_method=test_case.splitter_method_name,
                splitter_kwargs=test_case.splitter_kwargs,
                batch_identifiers={},
            )
        else:
            if taxi_test_cases.test_column_name:
                batch_spec = SqlAlchemyDatasourceBatchSpec(
                    table_name="test",
                    schema_name="main",
                    splitter_method=test_case.splitter_method_name,
                    splitter_kwargs=test_case.splitter_kwargs,
                    batch_identifiers={
                        taxi_test_cases.test_column_name: test_case.expected_column_values[
                            0
                        ]
                    },
                )
            elif taxi_test_cases.test_column_names:
                column_name: str
                batch_spec = SqlAlchemyDatasourceBatchSpec(
                    table_name="test",
                    schema_name="main",
                    splitter_method=test_case.splitter_method_name,
                    splitter_kwargs=test_case.splitter_kwargs,
                    batch_identifiers={
                        column_name: test_case.expected_column_values[0][column_name]
                        for column_name in taxi_test_cases.test_column_names
                    },
                )
            else:
                raise ValueError(
                    "Missing test_column_names or test_column_names attribute."
                )

        batch_data: SqlAlchemyBatchData = engine.get_batch_data(batch_spec=batch_spec)

        # Right number of rows?
        num_rows: int = batch_data.execution_engine.engine.execute(
            sa.select([sa.func.count()]).select_from(batch_data.selectable)
        ).scalar()
        # noinspection PyUnresolvedReferences
        assert num_rows == test_case.num_expected_rows_in_first_batch_definition


@pytest.mark.integration
def test_sqlite_split_on_year(
    sa, in_memory_sqlite_taxi_ten_trips_per_month_execution_engine
):
    """What does this test and why?
    splitters should work with sqlite and return the correct rows.
    """

    engine: SqlAlchemyExecutionEngine = (
        in_memory_sqlite_taxi_ten_trips_per_month_execution_engine
    )

    n: int = 120
    batch_spec: SqlAlchemyDatasourceBatchSpec = SqlAlchemyDatasourceBatchSpec(
        table_name="test",
        schema_name="main",
        splitter_method="split_on_year",
        splitter_kwargs={"column_name": "pickup_datetime"},
        batch_identifiers={"pickup_datetime": "2018"},
    )
    batch_data: SqlAlchemyBatchData = engine.get_batch_data(batch_spec=batch_spec)

    # Right number of rows?
    num_rows: int = batch_data.execution_engine.engine.execute(
        sa.select([sa.func.count()]).select_from(batch_data.selectable)
    ).scalar()
    assert num_rows == n

    # Right rows?
    rows: sa.Row = batch_data.execution_engine.engine.execute(
        sa.select([sa.text("*")]).select_from(batch_data.selectable)
    ).fetchall()

    row_dates: List[datetime.datetime] = [parse(row["pickup_datetime"]) for row in rows]
    for row_date in row_dates:
        assert row_date.month >= 1
        assert row_date.month <= 12
        assert row_date.year == 2018


@pytest.mark.integration
def test_sqlite_split_and_sample_using_limit(
    sa, in_memory_sqlite_taxi_ten_trips_per_month_execution_engine
):
    """What does this test and why?
    splitters and samplers should work together in sqlite.
    """

    engine: SqlAlchemyExecutionEngine = (
        in_memory_sqlite_taxi_ten_trips_per_month_execution_engine
    )

    n: int = 3
    batch_spec: SqlAlchemyDatasourceBatchSpec = SqlAlchemyDatasourceBatchSpec(
        table_name="test",
        schema_name="main",
        sampling_method="sample_using_limit",
        sampling_kwargs={"n": n},
        splitter_method="split_on_year",
        splitter_kwargs={"column_name": "pickup_datetime"},
        batch_identifiers={"pickup_datetime": "2018"},
    )
    batch_data: SqlAlchemyBatchData = engine.get_batch_data(batch_spec=batch_spec)

    # Right number of rows?
    num_rows: int = batch_data.execution_engine.engine.execute(
        sa.select([sa.func.count()]).select_from(batch_data.selectable)
    ).scalar()
    assert num_rows == n

    # Right rows?
    rows: sa.Row = batch_data.execution_engine.engine.execute(
        sa.select([sa.text("*")]).select_from(batch_data.selectable)
    ).fetchall()

    row_dates: List[datetime.datetime] = [parse(row["pickup_datetime"]) for row in rows]
    for row_date in row_dates:
        assert row_date.month == 1
        assert row_date.year == 2018<|MERGE_RESOLUTION|>--- conflicted
+++ resolved
@@ -323,13 +323,6 @@
 @pytest.mark.parametrize(
     "dialect,expected_query_str",
     [
-<<<<<<< HEAD
-        pytest.param(dialect, expected_query_str, id=dialect)
-        for dialect, expected_query_str in {
-            "sqlite": "SELECT DISTINCT(CAST(EXTRACT(year FROM column_name) AS VARCHAR) || CAST (EXTRACT(month FROM column_name) AS VARCHAR)) AS concat_distinct_values, CAST(EXTRACT(year FROM column_name) AS INTEGER) AS year, CAST(EXTRACT(month FROM column_name) AS INTEGER) AS month FROM table_name",
-            "postgres": "SELECT DISTINCT(CONCAT(CONCAT('', CAST(EXTRACT(year FROM column_name) AS VARCHAR)), CAST(EXTRACT(month FROM column_name) AS VARCHAR))) AS concat_distinct_values, CAST(EXTRACT(year FROM column_name) AS INTEGER) AS year, CAST(EXTRACT(month FROM column_name) AS INTEGER) AS month FROM table_name",
-        }.items()
-=======
         pytest.param(
             "sqlite",
             "SELECT DISTINCT(CAST(EXTRACT(year FROM column_name) AS VARCHAR) || CAST (EXTRACT(month FROM column_name) AS VARCHAR)) AS concat_distinct_values, CAST(EXTRACT(year FROM column_name) AS INTEGER) AS year, CAST(EXTRACT(month FROM column_name) AS INTEGER) AS month FROM table_name",
@@ -340,7 +333,6 @@
             "SELECT DISTINCT(CONCAT(CONCAT('', CAST(EXTRACT(year FROM column_name) AS VARCHAR)), CAST(EXTRACT(month FROM column_name) AS VARCHAR))) AS concat_distinct_values, CAST(EXTRACT(year FROM column_name) AS INTEGER) AS year, CAST(EXTRACT(month FROM column_name) AS INTEGER) AS month FROM table_name",
             id="postgres",
         ),
->>>>>>> 1e2f3eda
     ],
 )
 def test_get_split_query_for_data_for_batch_identifiers_for_split_on_date_parts_multiple_date_parts(
