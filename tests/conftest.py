import datetime
import json
import locale
import os
import random
import shutil
import threading
from types import ModuleType
<<<<<<< HEAD
from typing import List, Optional
=======
from typing import Dict, List, Optional
>>>>>>> 34047186

import numpy as np
import pandas as pd
import pytest
from freezegun import freeze_time
from ruamel.yaml import YAML

import great_expectations as ge
from great_expectations import DataContext
from great_expectations.core import ExpectationConfiguration, expectationSuiteSchema
from great_expectations.core.expectation_suite import ExpectationSuite
from great_expectations.core.expectation_validation_result import (
    ExpectationValidationResult,
)
<<<<<<< HEAD
=======
from great_expectations.core.util import get_or_create_spark_application
>>>>>>> 34047186
from great_expectations.data_context.types.base import CheckpointConfig
from great_expectations.data_context.types.resource_identifiers import (
    ConfigurationIdentifier,
    ExpectationSuiteIdentifier,
)
from great_expectations.data_context.util import (
    file_relative_path,
    instantiate_class_from_config,
)
from great_expectations.dataset.pandas_dataset import PandasDataset
from great_expectations.datasource import SqlAlchemyDatasource
from great_expectations.datasource.new_datasource import Datasource
from great_expectations.execution_engine import SqlAlchemyExecutionEngine
from great_expectations.util import import_library_module
from tests.test_utils import (
    create_files_in_directory,
    expectationSuiteValidationResultSchema,
    get_dataset,
)

yaml = YAML()
###
#
# NOTE: THESE TESTS ARE WRITTEN WITH THE en_US.UTF-8 LOCALE AS DEFAULT FOR STRING FORMATTING
#
###

locale.setlocale(locale.LC_ALL, "en_US.UTF-8")


class LockingConnectionCheck:
    def __init__(self, sa, connection_string):
        self.lock = threading.Lock()
        self.sa = sa
        self.connection_string = connection_string
        self._is_valid = None

    def is_valid(self):
        with self.lock:
            if self._is_valid is None:
                try:
                    engine = self.sa.create_engine(self.connection_string)
                    conn = engine.connect()
                    conn.close()
                    self._is_valid = True
                except (ImportError, self.sa.exc.SQLAlchemyError) as e:
                    print(f"{str(e)}")
                    self._is_valid = False
            return self._is_valid


def pytest_configure(config):
    config.addinivalue_line(
        "markers",
        "smoketest: mark test as smoketest--it does not have useful assertions but may produce side effects "
        "that require manual inspection.",
    )
    config.addinivalue_line(
        "markers",
        "rendered_output: produces rendered output that should be manually reviewed.",
    )
    config.addinivalue_line(
        "markers",
        "aws_integration: runs aws integration test that may be very slow and requires credentials",
    )


def pytest_addoption(parser):
    parser.addoption(
        "--no-spark",
        action="store_true",
        help="If set, suppress all tests against the spark test suite",
    )
    parser.addoption(
        "--no-sqlalchemy",
        action="store_true",
        help="If set, suppress all tests using sqlalchemy",
    )
    parser.addoption(
        "--no-postgresql",
        action="store_true",
        help="If set, suppress all tests against postgresql",
    )
    parser.addoption(
        "--mysql",
        action="store_true",
        help="If set, execute tests against mysql",
    )
    parser.addoption(
        "--mssql",
        action="store_true",
        help="If set, execute tests against mssql",
    )
    parser.addoption(
        "--aws-integration",
        action="store_true",
        help="If set, run aws integration tests",
    )


def build_test_backends_list(metafunc):
    test_backends = ["PandasDataset"]
    no_spark = metafunc.config.getoption("--no-spark")
    if not no_spark:
        try:
            import pyspark
            from pyspark.sql import SparkSession
        except ImportError:
            raise ValueError("spark tests are requested, but pyspark is not installed")
        test_backends += ["SparkDFDataset"]
    no_sqlalchemy = metafunc.config.getoption("--no-sqlalchemy")
    if not no_sqlalchemy:
        test_backends += ["sqlite"]

        sa: Optional[ModuleType] = import_library_module(module_name="sqlalchemy")

        no_postgresql = metafunc.config.getoption("--no-postgresql")
        if not (sa is None or no_postgresql):
            ###
            # NOTE: 20190918 - JPC: Since I've had to relearn this a few times, a note here.
            # SQLALCHEMY coerces postgres DOUBLE_PRECISION to float, which loses precision
            # round trip compared to NUMERIC, which stays as a python DECIMAL

            # Be sure to ensure that tests (and users!) understand that subtlety,
            # which can be important for distributional expectations, for example.
            ###
            db_hostname = os.getenv("GE_TEST_LOCAL_DB_HOSTNAME", "localhost")
            connection_string = f"postgresql://postgres@{db_hostname}/test_ci"
            checker = LockingConnectionCheck(sa, connection_string)
            if checker.is_valid() is True:
                test_backends += ["postgresql"]
            else:
                raise ValueError(
                    f"backend-specific tests are requested, but unable "
                    f"to connect to the database at {connection_string}"
                )
        mysql = metafunc.config.getoption("--mysql")
        if sa and mysql:
            db_hostname = os.getenv("GE_TEST_LOCAL_DB_HOSTNAME", "localhost")
            try:
                engine = sa.create_engine(f"mysql+pymysql://root@{db_hostname}/test_ci")
                conn = engine.connect()
                conn.close()
            except (ImportError, sa.exc.SQLAlchemyError):
                raise ImportError(
                    "mysql tests are requested, but unable to connect to the mysql database at "
                    f"'mysql+pymysql://root@{db_hostname}/test_ci'"
                )
            test_backends += ["mysql"]
        mssql = metafunc.config.getoption("--mssql")
        if sa and mssql:
            db_hostname = os.getenv("GE_TEST_LOCAL_DB_HOSTNAME", "localhost")
            try:
                engine = sa.create_engine(
                    f"mssql+pyodbc://sa:ReallyStrongPwd1234%^&*@{db_hostname}:1433/test_ci?"
                    "driver=ODBC Driver 17 for SQL Server&charset=utf8&autocommit=true",
                    # echo=True,
                )
                conn = engine.connect()
                conn.close()
            except (ImportError, sa.exc.SQLAlchemyError):
                raise ImportError(
                    "mssql tests are requested, but unable to connect to the mssql database at "
                    f"'mssql+pyodbc://sa:ReallyStrongPwd1234%^&*@{db_hostname}:1433/test_ci?"
                    "driver=ODBC Driver 17 for SQL Server&charset=utf8&autocommit=true'",
                )
            test_backends += ["mssql"]
    return test_backends


def build_test_backends_list_cfe(metafunc):
    test_backends = ["pandas"]
    no_spark = metafunc.config.getoption("--no-spark")
    if not no_spark:
        try:
            import pyspark
            from pyspark.sql import SparkSession
        except ImportError:
            raise ValueError("spark tests are requested, but pyspark is not installed")
        test_backends += ["spark"]
    no_sqlalchemy = metafunc.config.getoption("--no-sqlalchemy")
    if not no_sqlalchemy:
        test_backends += ["sqlite"]

        sa: Optional[ModuleType] = import_library_module(module_name="sqlalchemy")

        no_postgresql = metafunc.config.getoption("--no-postgresql")
        if not (sa is None or no_postgresql):
            ###
            # NOTE: 20190918 - JPC: Since I've had to relearn this a few times, a note here.
            # SQLALCHEMY coerces postgres DOUBLE_PRECISION to float, which loses precision
            # round trip compared to NUMERIC, which stays as a python DECIMAL

            # Be sure to ensure that tests (and users!) understand that subtlety,
            # which can be important for distributional expectations, for example.
            ###
            db_hostname = os.getenv("GE_TEST_LOCAL_DB_HOSTNAME", "localhost")
            connection_string = f"postgresql://postgres@{db_hostname}/test_ci"
            checker = LockingConnectionCheck(sa, connection_string)
            if checker.is_valid() is True:
                test_backends += ["postgresql"]
            else:
                raise ValueError(
                    f"backend-specific tests are requested, but unable to connect to the database at "
                    f"{connection_string}"
                )
        mysql = metafunc.config.getoption("--mysql")
        if sa and mysql:
            try:
                db_hostname = os.getenv("GE_TEST_LOCAL_DB_HOSTNAME", "localhost")
                engine = sa.create_engine(f"mysql+pymysql://root@{db_hostname}/test_ci")
                conn = engine.connect()
                conn.close()
            except (ImportError, sa.exc.SQLAlchemyError):
                raise ImportError(
                    "mysql tests are requested, but unable to connect to the mysql database at "
                    f"'mysql+pymysql://root@{db_hostname}/test_ci'"
                )
            test_backends += ["mysql"]
        mssql = metafunc.config.getoption("--mssql")
        if sa and mssql:
            db_hostname = os.getenv("GE_TEST_LOCAL_DB_HOSTNAME", "localhost")
            try:
                engine = sa.create_engine(
                    f"mssql+pyodbc://sa:ReallyStrongPwd1234%^&*@{db_hostname}:1433/test_ci?"
                    "driver=ODBC Driver 17 for SQL Server&charset=utf8&autocommit=true",
                    # echo=True,
                )
                conn = engine.connect()
                conn.close()
            except (ImportError, sa.exc.SQLAlchemyError):
                raise ImportError(
                    "mssql tests are requested, but unable to connect to the mssql database at "
                    f"'mssql+pyodbc://sa:ReallyStrongPwd1234%^&*@{db_hostname}:1433/test_ci?"
                    "driver=ODBC Driver 17 for SQL Server&charset=utf8&autocommit=true'",
                )
            test_backends += ["mssql"]
    return test_backends


def pytest_generate_tests(metafunc):
    test_backends = build_test_backends_list(metafunc)
    if "test_backend" in metafunc.fixturenames:
        metafunc.parametrize("test_backend", test_backends, scope="module")
    if "test_backends" in metafunc.fixturenames:
        metafunc.parametrize("test_backends", [test_backends], scope="module")


def pytest_collection_modifyitems(config, items):
    if config.getoption("--aws-integration"):
        # --aws-integration given in cli: do not skip aws-integration tests
        return
    skip_aws_integration = pytest.mark.skip(
        reason="need --aws-integration option to run"
    )
    for item in items:
        if "aws_integration" in item.keywords:
            item.add_marker(skip_aws_integration)


@pytest.fixture(autouse=True)
def no_usage_stats(monkeypatch):
    # Do not generate usage stats from test runs
    monkeypatch.setenv("GE_USAGE_STATS", "False")


@pytest.fixture
def sa(test_backends):
    if (
        "postgresql" not in test_backends
        and "sqlite" not in test_backends
        and "mysql" not in test_backends
        and "mssql" not in test_backends
    ):
        pytest.skip("No recognized sqlalchemy backend selected.")
    else:
        try:
            import sqlalchemy as sa

            return sa
        except ImportError:
            raise ValueError("SQL Database tests require sqlalchemy to be installed.")


@pytest.mark.order(index=2)
@pytest.fixture
def spark_session(test_backends):
    if "SparkDFDataset" not in test_backends:
        pytest.skip("No spark backend selected.")

    try:
        import pyspark
        from pyspark.sql import SparkSession

        return get_or_create_spark_application(
            spark_config={
                "spark.sql.catalogImplementation": "hive",
                "spark.executor.memory": "450m",
                # "spark.driver.allowMultipleContexts": "true",  # This directive does not appear to have any effect.
            }
        )
    except ImportError:
        raise ValueError("spark tests are requested, but pyspark is not installed")


@pytest.fixture
def basic_spark_df_execution_engine(spark_session):
    from great_expectations.execution_engine import SparkDFExecutionEngine

    conf: List[tuple] = spark_session.sparkContext.getConf().getAll()
    spark_config: Dict[str, str] = dict(conf)
    execution_engine: SparkDFExecutionEngine = SparkDFExecutionEngine(
        spark_config=spark_config,
    )
    return execution_engine


@pytest.mark.order(index=3)
@pytest.fixture
def spark_session_v012(test_backends):
    if "SparkDFDataset" not in test_backends:
        pytest.skip("No spark backend selected.")

    try:
        import pyspark
        from pyspark.sql import SparkSession

        return get_or_create_spark_application(
            spark_config={
                "spark.sql.catalogImplementation": "hive",
                "spark.executor.memory": "450m",
                # "spark.driver.allowMultipleContexts": "true",  # This directive does not appear to have any effect.
            }
        )
    except ImportError:
        raise ValueError("spark tests are requested, but pyspark is not installed")


@pytest.fixture
def empty_expectation_suite():
    expectation_suite = {
        "expectation_suite_name": "default",
        "meta": {},
        "expectations": [],
    }
    return expectation_suite


@pytest.fixture
def basic_expectation_suite():
    expectation_suite = ExpectationSuite(
        expectation_suite_name="default",
        meta={},
        expectations=[
            ExpectationConfiguration(
                expectation_type="expect_column_to_exist",
                kwargs={"column": "infinities"},
            ),
            ExpectationConfiguration(
                expectation_type="expect_column_to_exist", kwargs={"column": "nulls"}
            ),
            ExpectationConfiguration(
                expectation_type="expect_column_to_exist", kwargs={"column": "naturals"}
            ),
            ExpectationConfiguration(
                expectation_type="expect_column_values_to_be_unique",
                kwargs={"column": "naturals"},
            ),
        ],
    )
    return expectation_suite


@pytest.fixture
def file_data_asset(tmp_path):
    tmp_path = str(tmp_path)
    path = os.path.join(tmp_path, "file_data_asset.txt")
    with open(path, "w+") as file:
        file.write(json.dumps([0, 1, 2, 3, 4]))

    return ge.data_asset.FileDataAsset(file_path=path)


@pytest.fixture
def numeric_high_card_dict():
    data = {
        "norm_0_1": [
            0.7225866251125405,
            -0.5951819764073379,
            -0.2679313226299394,
            -0.22503289285616823,
            0.1432092195399402,
            1.1874676802669433,
            1.2766412196640815,
            0.15197071140718296,
            -0.08787273509474242,
            -0.14524643717509128,
            -1.236408169492396,
            -0.1595432263317598,
            1.0856768114741797,
            0.5082788229519655,
            0.26419244684748955,
            -0.2532308428977167,
            -0.6362679196021943,
            -3.134120304969242,
            -1.8990888524318292,
            0.15701781863102648,
            -0.775788419966582,
            -0.7400872167978756,
            -0.10578357492485335,
            0.30287010067847436,
            -1.2127058770179304,
            -0.6750567678010801,
            0.3341434318919877,
            1.8336516507046157,
            1.105410842250908,
            -0.7711783703442725,
            -0.20834347267477862,
            -0.06315849766945486,
            0.003016997583954831,
            -1.0500016329150343,
            -0.9168020284223636,
            0.306128397266698,
            1.0980602112281863,
            -0.10465519493772572,
            0.4557797534454941,
            -0.2524452955086468,
            -1.6176089110359837,
            0.46251282530754667,
            0.45751208998354903,
            0.4222844954971609,
            0.9651098606162691,
            -0.1364401431697167,
            -0.4988616288584964,
            -0.29549238375582904,
            0.6950204582392359,
            0.2975369992016046,
            -1.0159498719807218,
            1.3704532401348395,
            1.1210419577766673,
            1.2051869452003332,
            0.10749349867353084,
            -3.1876892257116562,
            1.316240976262548,
            -1.3777452919511493,
            -1.0666211985935259,
            1.605446695828751,
            -0.39682821266996865,
            -0.2828059717857655,
            1.30488698803017,
            -2.116606225467923,
            -0.2026680301462151,
            -0.05504008273574069,
            -0.028520163428411835,
            0.4424105678123449,
            -0.3427628263418371,
            0.23805293411919937,
            -0.7515414823259695,
            -0.1272505897548366,
            1.803348436304099,
            -2.0178252709022124,
            0.4860300090112474,
            1.2304054166426217,
            0.7228668982068365,
            1.7400607500575112,
            0.3480274098246697,
            -0.3887978895385282,
            -1.6511926233909175,
            0.14517929503564567,
            -1.1599010576123796,
            -0.016133552438119002,
            0.47157644883706273,
            0.27657785075518254,
            1.4464286976282463,
            -1.2605489185634533,
            -1.2548765025615338,
            0.0755319579826929,
            1.0476733637516833,
            -0.7038690219524807,
            -0.9580696842862921,
            -0.18135657098008018,
            -0.18163993379314564,
            0.4092798531146971,
            -2.049808182546896,
            -1.2447062617916826,
            -1.6681140306283337,
            1.0709944517933483,
            -0.7059385234342846,
            -0.8033587669003331,
            -1.8152275905903312,
            0.11729996097670137,
            2.2994900038012376,
            -0.1291192451734159,
            -0.6731565869164164,
            -0.06690994571366346,
            -0.40330072968473235,
            -0.23927186025094221,
            2.7756216937096676,
            0.06441299443146056,
            -0.5095247173507204,
            -0.5228853558871007,
            0.806629654091097,
            -2.110096084114651,
            -0.1233374136509439,
            -1.021178519845751,
            0.058906278340351045,
            -0.26316852406211017,
            -1.2990807244026237,
            -0.1937986598084067,
            0.3909222793445317,
            0.578027315076297,
            -0.11837271520846208,
            -1.134297652720464,
            0.496915417153268,
            -0.5315184110418045,
            0.5284176849952198,
            -1.6810338988102331,
            0.41220454054009154,
            1.0554031136792,
            -1.4222775023918832,
            -1.1664353586956209,
            0.018952180522661358,
            -0.04620616876577671,
            -0.8446292647938418,
            -0.6889432180332509,
            -0.16012081070647954,
            0.5680940644754282,
            -1.9792941921407943,
            0.35441842206114726,
            0.12433268557499534,
            0.25366905921805377,
            0.6262297786892028,
            1.327981424671081,
            1.774834324890265,
            -0.9725604763128438,
            0.42824027889428,
            0.19725541390327114,
            1.4640606982992412,
            1.6484993842838995,
            0.009848260786412894,
            -2.318740403198263,
            -0.4125245127403577,
            -0.15500831770388285,
            1.010740123094443,
            0.7509498708766653,
            -0.021415407776108144,
            0.6466776546788641,
            -1.421096837521404,
            0.5632248951325018,
            -1.230539161899903,
            -0.26766333435961503,
            -1.7208241092827994,
            -1.068122926814994,
            -1.6339248620455546,
            0.07225436117508208,
            -1.2018233250224348,
            -0.07213000691963527,
            -1.0080992229563746,
            -1.151378048476321,
            -0.2660104149809121,
            1.6307779136408695,
            0.8394822016824073,
            -0.23362802143120032,
            -0.36799502320054384,
            0.35359852278856263,
            0.5830948999779656,
            -0.730683771776052,
            1.4715728371820667,
            -1.0668090648998136,
            -1.025762014881618,
            0.21056106958224155,
            -0.5141254207774576,
            -0.1592942838690149,
            0.7688711617969363,
            -2.464535892598544,
            -0.33306989349452987,
            0.9457207224940593,
            0.36108072442574435,
            -0.6490066877470516,
            -0.8714147266896871,
            0.6567118414749348,
            -0.18543305444915045,
            0.11156511615955596,
            0.7299392157186994,
            -0.9902398239693843,
            -1.3231344439063761,
            -1.1402773433114928,
            0.3696183719476138,
            -1.0512718152423168,
            -0.6093518314203102,
            0.0010622538704462257,
            -0.17676306948277776,
            -0.6291120128576891,
            1.6390197341434742,
            -0.8105788162716191,
            -2.0105672384392204,
            -0.7909143328024505,
            -0.10510684692203587,
            -0.013384480496840259,
            0.37683659744804815,
            -0.15123337965442354,
            1.8427651248902048,
            1.0371006855495906,
            0.29198928612503655,
            -1.7455852392709181,
            1.0854545339796853,
            1.8156620972829793,
            1.2399563224061596,
            1.1196530775769857,
            0.4349954478175989,
            0.11093680938321168,
            0.9945934589378227,
            -0.5779739742428905,
            1.0398502505219054,
            -0.09401160691650227,
            0.22793239636661505,
            -1.8664992140331715,
            -0.16104499274010126,
            -0.8497511318264537,
            -0.005035074822415585,
            -1.7956896952184151,
            1.8304783101189757,
            0.19094408763231646,
            1.3353023874309002,
            0.5889134606052353,
            -0.48487660139277866,
            0.4817014755127622,
            1.5981632863770983,
            2.1416849775567943,
            -0.5524061711669017,
            0.3364804821524787,
            -0.8609687548167294,
            0.24548635047971906,
            -0.1281468603588133,
            -0.03871410517044196,
            -0.2678174852638268,
            0.41800607312114096,
            -0.2503930647517959,
            0.8432391494945226,
            -0.5684563173706987,
            -0.6737077809046504,
            2.0559579098493606,
            -0.29098826888414253,
            -0.08572747304559661,
            -0.301857666880195,
            -0.3446199959065524,
            0.7391340848217359,
            -0.3087136212446006,
            0.5245553707204758,
            -3.063281336805349,
            0.47471623010413705,
            0.3733427291759615,
            -0.26216851429591426,
            -0.5433523111756248,
            0.3305385199964823,
            -1.4866150542941634,
            -0.4699911958560942,
            0.7312367186673805,
            -0.22346998944216903,
            -0.4102860865811592,
            -0.3003478250288424,
            -0.3436168605845268,
            0.9456524589400904,
            -0.03710285453384255,
            0.10330609878001526,
            0.6919858329179392,
            0.8673477607085118,
            0.380742577915601,
            0.5785785515837437,
            -0.011421905830097267,
            0.587187810965595,
            -1.172536467775141,
            -0.532086162097372,
            -0.34440413367820183,
            -1.404900386188497,
            -0.1916375229779241,
            1.6910999461291834,
            -0.6070351182769795,
            -0.8371447893868493,
            0.8853944070432224,
            1.4062946075925473,
            -0.4575973141608374,
            1.1458755768004445,
            0.2619874618238163,
            1.7105876844856704,
            -1.3938976454537522,
            -0.11403217166441704,
            -1.0354305240085717,
            -0.4285770475062154,
            0.10326635421187867,
            0.6911853442971228,
            0.6293835213179542,
            -0.819693698713199,
            -0.7378190403744175,
            -1.495947672573938,
            -1.2406693914431872,
            -1.0486341638186725,
            -1.3715759883075953,
            3.585407817418151,
            -0.8007079372574223,
            -1.527336776754733,
            -0.4716571043072485,
            -0.6967311271405545,
            1.0003347462169225,
            -0.30569565002022697,
            0.3646134876772732,
            0.49083033603832493,
            0.07754580794955847,
            -0.13467337850920083,
            0.02134473458605164,
            0.5025183900540823,
            -0.940929087894874,
            1.441600637127558,
            -0.0857298131221344,
            -0.575175243519591,
            0.42622029657630595,
            -0.3239674701415489,
            0.22648849821602596,
            -0.6636465305318631,
            0.30415000329164754,
            -0.6170241274574016,
            0.07578674772163065,
            0.2952841441615124,
            0.8120317689468056,
            -0.46861353019671337,
            0.04718559572470416,
            -0.3105660017232523,
            -0.28898463203535724,
            0.9575298065734561,
            -0.1977556031830993,
            0.009658232624257272,
            1.1432743259603295,
            -1.8989396918936858,
            0.20787070770386357,
            1.4256750543782999,
            -0.03838329973778874,
            -0.9051229357470373,
            -1.2002277085489457,
            2.405569956130733,
            1.895817948326675,
            -0.8260858325924574,
            0.5759061866255807,
            2.7022875569683342,
            1.0591327405967745,
            0.21449833798124354,
            0.19970388388081273,
            0.018242139911433558,
            -0.630960146999549,
            -2.389646042147776,
            0.5424304992480339,
            -1.2159551561948718,
            -1.6851632640204128,
            -0.4812221268109694,
            0.6217652794219579,
            -0.380139431677482,
            -0.2643524783321051,
            0.5106648694993016,
            -0.895602157034141,
            -0.20559568725141816,
            1.5449271875734911,
            1.544075783565114,
            0.17877619857826843,
            1.9729717339967108,
            0.8302033109816261,
            -0.39118561199170965,
            -0.4428357598297098,
            -0.02550407946753186,
            -1.0202977138210447,
            2.6604654314300835,
            1.9163029269361842,
            0.34697436596877657,
            -0.8078124769022497,
            -1.3876596649099957,
            0.44707250163663864,
            -0.6752837232272447,
            -0.851291770954755,
            0.7599767868730256,
            0.8134109401706875,
            -1.6766750539980289,
            -0.06051832829232975,
            -0.4652931327216134,
            -0.9249124398287735,
            1.9022739762222731,
            1.7632300613807597,
            1.675335012283785,
            0.47529854476887495,
            -0.7892463423254658,
            0.3910120652706098,
            0.5812432547936405,
            0.2693084649672777,
            -0.08138564925779349,
            0.9150619269526952,
            -0.8637356349272142,
            -0.14137853834901817,
            -0.20192754829896423,
            0.04718228147088756,
            -0.9743600144318,
            -0.9936290943927825,
            0.3544612180477054,
            0.6839546770735121,
            1.5089070357620178,
            1.301167565172228,
            -1.5396145667672985,
            0.42854366341485456,
            -1.5876582617301032,
            -0.0316985879141714,
            0.3144220016570915,
            -0.05054766725644431,
            0.2934139006870167,
            0.11396170275994542,
            -0.6472140129693643,
            1.6556030742445431,
            1.0319410208453506,
            0.3292217603989991,
            -0.058758121958605435,
            -0.19917171648476298,
            -0.5192866115874029,
            0.1997510689920335,
            -1.3675686656161756,
            -1.7761517497832053,
            -0.11260276070167097,
            0.9717892642758689,
            0.0840815981843948,
            -0.40211265381258554,
            0.27384496844034517,
            -1.0403875081272367,
            1.2884781173493884,
            -1.8066239592554476,
            1.1136979156298865,
            -0.06223155785690416,
            1.3930381289015936,
            0.4586305673655182,
            1.3159249757827194,
            -0.5369892835955705,
            0.17827408233621184,
            0.22693934439969682,
            0.8216240002114816,
            -1.0422409752281838,
            0.3329686606709231,
            -1.5128804353968217,
            1.0323052869815534,
            1.1640486934424354,
            1.6450118078345612,
            -0.6717687395070293,
            -0.08135119186406627,
            1.2746921873544188,
            -0.8255794145095643,
            0.7123504776564864,
            0.6953336934741682,
            2.191382322698439,
            1.4155790749261592,
            2.4681081786912866,
            -2.2904357033803815,
            -0.8375155191566624,
            1.1040106662196736,
            0.7084133268872015,
            -3.401968681942055,
            0.23237090512844757,
            1.1199436238058174,
            0.6333916486592628,
            -0.6012340913121055,
            -0.3693951838866523,
            -1.7742670566875682,
            -0.36431378282545124,
            -0.4042586409194551,
            -0.04648644034604476,
            1.5138191613743486,
            -0.2053670782251071,
            1.8679122383251414,
            0.8355881018692999,
            -0.5369705129279005,
            -0.7909355080370954,
            2.1080036780007987,
            0.019537331188020687,
            -1.4672982688640615,
            -1.486842866467901,
            -1.1036839537574874,
            1.0800858540685894,
            -0.2313974176207594,
            0.47763272078271807,
            -1.9196070490691473,
            -0.8193535127855751,
            -0.6853651905832031,
            -0.18272370464882973,
            -0.33413577684633056,
            2.2261342671906106,
            1.6853726343573683,
            0.8563421109235769,
            1.0468799885096596,
            0.12189082561416206,
            -1.3596466927672854,
            -0.7607432068282968,
            0.7061728288620306,
            -0.4384478018639071,
            0.8620104661898899,
            1.04258758121448,
            -1.1464159128515612,
            0.9617945424413628,
            0.04987102831355013,
            -0.8472878887606543,
            0.32986774370339184,
            1.278319839581162,
            -0.4040926804592034,
            -0.6691567800662129,
            0.9415431940597389,
            0.3974846022291844,
            -0.8425204662387112,
            -1.506166868030291,
            -0.04248497940038203,
            0.26434168799067986,
            -1.5698380163561454,
            -0.6651727917714935,
            1.2400220571204048,
            -0.1251830593977037,
            0.6156254221302833,
            0.43585628657139575,
            -1.6014619037611209,
            1.9152323656075512,
            -0.8847911114213622,
            1.359854519784993,
            -0.5554989575409871,
            0.25064804193232354,
            0.7976616257678464,
            0.37834567410982123,
            -0.6300374359617635,
            -1.0613465068052854,
            -0.866474302027355,
            1.2458556977164312,
            0.577814049080149,
            2.069400463823993,
            0.9068690176961165,
            -0.5031387968484738,
            -0.3640749863516844,
            -1.041502465417534,
            0.6732994659644133,
            -0.006355018868252906,
            -0.3650517541386253,
            1.0975063446734974,
            -2.203726812834859,
            1.060685913143899,
            -0.4618706570892267,
            0.06475263817517128,
            -0.19326357638969882,
            -0.01812119454736379,
            0.1337618009668529,
            1.1838276997792907,
            0.4273677345455913,
            -0.4912341608307858,
            0.2349993979417651,
            0.9566260826411601,
            -0.7948243131958422,
            -0.6168334352331588,
            0.3369425926447926,
            0.8547756445246633,
            0.2666330662219728,
            2.431868771129661,
            1.0089732701876513,
            -0.1162341515974066,
            -1.1746306816795218,
            -0.08227639025627424,
            0.794676385688044,
            0.15005011094018297,
            -0.8763821573601055,
            -1.0811684990769739,
            0.6311588092267179,
            0.026124278982220386,
            0.8306502001533514,
            1.0856487813261877,
            -0.018702855899823106,
            -0.07338137135247896,
            -0.8435746484744243,
            -0.18091216366556986,
            0.2295807891528797,
            -1.0689295774443397,
            -1.5621175533013612,
            1.3314045672598216,
            0.6211561903553582,
            1.0479302317100871,
            -1.1509436982013124,
            0.447985084931758,
            0.19917261474342404,
            0.3582887259341301,
            0.9953552868908098,
            0.8948165434511316,
            0.4949033431999123,
            -0.23004847985703908,
            0.6411581535557106,
            -1.1589671573242186,
            -0.13691519182560624,
            -0.8849560872785238,
            0.6629182075027006,
            2.2608150731789696,
            2.2823614453180294,
            -1.2291376923498247,
            -0.9267975556981378,
            0.2597417839242135,
            -0.7667310491821938,
            0.10503294084132372,
            2.960320355577672,
            -1.0645098483081497,
            -1.2888339889815872,
            -0.6564570556444346,
            0.4742489396354781,
            0.8879606773334898,
            -0.6477585196839569,
            -0.7309497810668936,
            1.7025953934976548,
            0.1789174966941155,
            -0.4839093362740933,
            -0.8917713440107442,
            1.4521776747175792,
            -0.1676974219641624,
            -0.500672037099228,
            -0.2947747621553442,
            0.929636971325952,
            -0.7614935150071248,
            1.6886298813725842,
            -0.8136217834373227,
            1.2030997228178093,
            1.382267485738376,
            2.594387458306705,
            -0.7703668776292266,
            -0.7642584795112598,
            1.3356598324609947,
            -0.5745269784148925,
            -2.212092904499444,
            -1.727975556661197,
            -0.18543087256023608,
            -0.10167435635752538,
            1.3480966068787303,
            0.0142803272337873,
            -0.480077631815393,
            -0.32270216749876185,
            -1.7884435311074431,
            -0.5695640948971382,
            -0.22859087912027687,
            -0.08783386938029487,
            -0.18151955278624396,
            0.2031493507095467,
            0.06444304447669409,
            -0.4339138073294572,
            0.236563959074551,
            -0.2937958719187449,
            0.1611232843821199,
            -0.6574871644742827,
            1.3141902865107886,
            0.6093649138398077,
            0.056674985715912514,
            -1.828714441504608,
            -0.46768482587669535,
            0.6489735384886999,
            0.5035677725398181,
            -0.887590772676158,
            -0.3222316759913631,
            -0.35172770495027483,
            -0.4329205472963193,
            -0.8449916868048998,
            0.38282765028957993,
            1.3171924061732359,
            0.2956667124648384,
            0.5390909497681301,
            -0.7591989862253667,
            -1.1520792974885883,
            -0.39344757869384944,
            0.6192677330177175,
            -0.05578834574542242,
            0.593015990282657,
            0.9374465229256678,
            0.647772562443425,
            1.1071167572595217,
            -1.3015016617832518,
            1.267300472456379,
            -0.5807673178649629,
            0.9343468385348384,
            -0.28554893036513673,
            0.4487573993840033,
            0.6749018890520516,
            -1.20482985206765,
            0.17291806504654686,
            -0.4124576407610529,
            -0.9203236505429044,
            -0.7461342369802754,
            -0.19694162321688435,
            0.46556512963300906,
            0.5198366004764268,
            -1.7222561645076129,
            -0.7078891617994071,
            -1.1653209054214695,
            1.5560964971092122,
            0.3335520152642012,
            0.008390825910327906,
            0.11336719644324977,
            0.3158913817073965,
            0.4704483453862008,
            -0.5700583482495889,
            -1.276634964816531,
            -1.7880560933777756,
            -0.26514994709973827,
            0.6194447367446946,
            -0.654762456435761,
            1.0621929196158544,
            0.4454719444987052,
            -0.9323145612076791,
            1.3197357985874438,
            -0.8792938558447049,
            -0.2470423905508279,
            0.5128954444799875,
            -0.09202044992462606,
            -1.3082892596744382,
            -0.34428948138804927,
            0.012422196356164879,
            1.4626152292162142,
            0.34678216997159833,
            0.409462409138861,
            0.32838364873801185,
            1.8776849459782967,
            1.6816627852133539,
            -0.24894138693568296,
            0.7150105850753732,
            0.22929306929129853,
            -0.21434910504054566,
            1.3339497173912471,
            -1.2497042452057836,
            -0.04487255356399775,
            -0.6486304639082145,
            -0.8048044333264733,
            -1.8090170501469942,
            1.481689285694336,
            -1.4772553200884717,
            -0.36792462539303805,
            -1.103508260812736,
            -0.2135236993720317,
            0.40889179796540165,
            1.993585196733386,
            0.43879096427562897,
            -0.44512875171982147,
            -1.1780830020629518,
            -1.666001035275436,
            -0.2977294957665528,
            1.7299614542270356,
            0.9882265798853356,
            2.2412430815464597,
            0.5801434875813244,
            -0.739190619909163,
            -1.2663490594895201,
            0.5735521649879137,
            1.2105709455012765,
            1.9112159951415644,
            -2.259218931706201,
            -0.563310876529377,
            -2.4119185903750493,
            0.9662624485722368,
            -0.22788851242764951,
            0.9198283887420099,
            0.7855927065251492,
            -0.7459868094792474,
            0.10543289218409971,
            0.6401750224618271,
            -0.0077375118689326705,
            -0.11647036625911977,
            -0.4722391874001602,
            -0.2718425102733572,
            -0.8796746964457087,
            0.6112903638894259,
            0.5347851929096421,
            -0.4749419210717794,
            1.0633720764557604,
            -0.2590556665572949,
            2.590182301241823,
            1.4524061372706638,
            -0.8503733047335056,
            0.5609357391481067,
            -1.5661825434426477,
            0.8019667474525984,
            1.2716795425969496,
            0.20011166646917924,
            -0.7105405282282679,
            -0.5593129072748189,
            -1.2401371010520867,
            -0.7002520937780202,
            -2.236596391787529,
            -1.8130090502823886,
            -0.23990633860801777,
            1.7428780878151378,
            1.4661206538178901,
            -0.8678567353744017,
            0.2957423562639015,
            0.13935419069962593,
            1.399598845123674,
            0.059729544605779575,
            -0.9607778026198247,
            0.18474907798482051,
            1.0117193651915666,
            -0.9173540069396245,
            0.8934765521365161,
            -0.665655291396948,
            -0.32955768273493324,
            0.3062873812209283,
            0.177342106982554,
            0.3595522704599547,
            -1.5964209653110262,
            0.6705899137346863,
            -1.1034642863469553,
            -1.0029562484065524,
            0.10622956543479244,
            0.4261871936541378,
            0.7777501694354336,
            -0.806235923997437,
            -0.8272801398172428,
            -1.2783440745845536,
            0.5982979227669168,
            -0.28214494859284556,
            1.101560367699546,
            -0.14008021262664466,
            -0.38717961692054237,
            0.9962925044431369,
            -0.7391490127960976,
            -0.06294945881724459,
            0.7283671247384875,
            -0.8458895297768138,
            0.22808829204347086,
            0.43685668023014523,
            0.9204095286935638,
            -0.028241645704951284,
            0.15951784765135396,
            0.8068984900818966,
            -0.34387965576978663,
            0.573828962760762,
            -0.13374515460012618,
            -0.5552788325377814,
            0.5644705833909952,
            -0.7500532220469983,
            0.33436674493862256,
            -0.8595435026628129,
            -0.38943898244735853,
            0.6401502590131951,
            -1.2968645995363652,
            0.5861622311675501,
            0.2311759458689689,
            0.10962292708600496,
            -0.26025023584932205,
            -0.5398478003611565,
            -1.0514168636922954,
            1.2689172189127857,
            1.7029909647408918,
            -0.02325431623491577,
            -0.3064675950620902,
            -1.5816446841009473,
            0.6874254059433739,
            0.7755967316475798,
            1.4119333324396597,
            0.14198739135512406,
            0.2927714469848192,
            -0.7239793888399496,
            0.3506448783535265,
            -0.7568480706640158,
            -1.2158508387501554,
            0.22197589131086445,
            -0.5621415304506887,
            -1.2381112050191665,
            -1.917208333033256,
            -0.3321665793941188,
            -0.5916951886991071,
            -1.244826507645294,
            -0.29767661008214463,
            0.8590635852032509,
            -1.8579290298421591,
            -1.0470546224962876,
            -2.540080936704841,
            0.5458326769958273,
            0.042222128206941614,
            0.6080450228346708,
            0.6542717901662132,
            -1.7292955132690793,
            -0.4793123354077725,
            0.7341767020417185,
            -1.3322222208234826,
            -0.5076389542432337,
            0.684399163420284,
            0.3948487980667425,
            -1.7919279627150193,
            1.582925890933478,
            0.8341846456063038,
            0.11776890377042544,
            1.7471239793853526,
            1.2269451783893597,
            0.4235463733287474,
            1.5908284320029056,
            -1.635191535538596,
            0.04419903330064594,
            -1.264385360373252,
            0.5370192519783876,
            1.2368603501240771,
            -0.9241079150337286,
            -0.3428051342915208,
            0.0882286441353256,
            -2.210824604513402,
            -1.9000343283757128,
            0.4633735273417207,
            -0.32534396967175094,
            0.026187836765356437,
            0.18253601230609245,
            0.8519745761039671,
            -0.028225375482784816,
            -0.5114197447067229,
            -1.2428743809444227,
            0.2879711400745508,
            1.2857130031108321,
            0.5296743558975853,
            -0.8440551904275335,
            -1.3776032491368861,
            1.8164028526343798,
            -1.1422045767986222,
            -1.8675179752970443,
            0.6969635320800454,
            0.9444010906414336,
            -1.28197913481747,
            -0.06259132322304235,
            -0.4518754825442558,
            0.9183188639099813,
            -0.2916931407869574,
            -1.1464007469977915,
            -0.4475136941593681,
            0.44385573868752803,
            2.1606711638680762,
            -1.4813603018181851,
            -0.5647618024870872,
            -1.474746204557383,
            -2.9067748098220485,
            0.06132111635940877,
            -0.09663310829361334,
            -1.087053744976143,
            -1.774855117659402,
            0.8130120568830074,
            -0.5179279676199186,
            -0.32549430825787784,
            -1.1995838271705979,
            0.8587480835176114,
            -0.02095126282663596,
            0.6677898019388228,
            -1.1891003375304232,
            -2.1125937754631305,
            -0.047765192715672734,
            0.09812525010300294,
            -1.034992359189106,
            1.0213451864081846,
            1.0788796513160641,
            -1.444469239557739,
            0.28341828947950637,
            -2.4556013891966737,
            1.7126080715698266,
            -0.5943068899412715,
            1.0897594994215383,
            -0.16345461884651272,
            0.7027032523865234,
            2.2851158088542562,
            0.5038100496225458,
            -0.16724173993999966,
            -0.6747457076421414,
            0.42254684460738184,
            1.277203836895222,
            -0.34438446183574595,
            0.38956738377878264,
            -0.26884968654334923,
            -0.02148772950361766,
            0.02044885235644607,
            -1.3873669828232345,
            0.19995968746809226,
            -1.5826859815811556,
            -0.20385119370067947,
            0.5724329589281247,
            -1.330307658319185,
            0.7756101314358208,
            -0.4989071461473931,
            0.5388161769427321,
            -0.9811085284266614,
            2.335331094403556,
            -0.5588657325211347,
            -1.2850853695283377,
            0.40092993245913744,
            -1.9675685522110529,
            0.9378938542456674,
            -0.18645815013912917,
            -0.6828273180353106,
            -1.840122530632185,
            -1.2581798109361761,
            0.2867275394896832,
        ],
    }
    return data


@pytest.fixture
def numeric_high_card_dataset(test_backend, numeric_high_card_dict):
    schemas = {
        "pandas": {
            "norm_0_1": "float64",
        },
        "postgresql": {
            # "norm_0_1": "DOUBLE_PRECISION",
            "norm_0_1": "NUMERIC",
        },
        "sqlite": {
            "norm_0_1": "FLOAT",
        },
        "mysql": {
            "norm_0_1": "DOUBLE",
        },
        "mssql": {
            "norm_0_1": "FLOAT",
        },
        "spark": {
            "norm_0_1": "FloatType",
        },
    }
    return get_dataset(test_backend, numeric_high_card_dict, schemas=schemas)


@pytest.fixture
def datetime_dataset(test_backend):
    data = {
        "datetime": [
            str(datetime.datetime(2020, 2, 4, 22, 12, 5, 943152)),
            str(datetime.datetime(2020, 2, 5, 22, 12, 5, 943152)),
            str(datetime.datetime(2020, 2, 6, 22, 12, 5, 943152)),
            str(datetime.datetime(2020, 2, 7, 22, 12, 5, 943152)),
            str(datetime.datetime(2020, 2, 8, 22, 12, 5, 943152)),
            str(datetime.datetime(2020, 2, 9, 22, 12, 5, 943152)),
            str(datetime.datetime(2020, 2, 10, 22, 12, 5, 943152)),
            str(datetime.datetime(2020, 2, 11, 22, 12, 5, 943152)),
            str(datetime.datetime(2020, 2, 12, 22, 12, 5, 943152)),
            str(datetime.datetime(2020, 2, 13, 22, 12, 5, 943152)),
        ]
    }

    schemas = {
        "pandas": {
            "datetime": "datetime64",
        },
        "postgresql": {
            "datetime": "TIMESTAMP",
        },
        "sqlite": {
            "datetime": "TIMESTAMP",
        },
        "mysql": {
            "datetime": "TIMESTAMP",
        },
        "mssql": {
            "datetime": "DATETIME",
        },
        "spark": {
            "datetime": "TimestampType",
        },
    }
    return get_dataset(test_backend, data, schemas=schemas)


@pytest.fixture
def non_numeric_low_card_dataset(test_backend):
    """Provide dataset fixtures that have special values and/or are otherwise useful outside
    the standard json testing framework"""

    data = {
        "lowcardnonnum": [
            "a",
            "b",
            "b",
            "b",
            "b",
            "b",
            "b",
            "b",
            "b",
            "b",
            "b",
            "b",
            "b",
            "b",
            "b",
            "b",
            "b",
            "b",
            "b",
            "b",
            "b",
            "b",
            "b",
            "b",
            "b",
            "b",
            "b",
            "b",
            "b",
            "b",
            "b",
            "b",
            "b",
            "b",
            "b",
            "b",
            "b",
            "b",
            "b",
            "b",
            "b",
            "b",
            "b",
            "b",
            "b",
            "b",
            "b",
            "b",
            "b",
            "b",
            "b",
            "b",
            "b",
            "b",
            "b",
            "b",
            "b",
            "b",
            "b",
            "b",
            "b",
            "b",
            "b",
            "b",
            "b",
            "b",
            "b",
            "b",
            "b",
            "b",
            "b",
            "b",
            "b",
            "b",
            "b",
            "b",
            "b",
            "b",
            "b",
            "b",
            "b",
            "b",
            "b",
            "b",
            "b",
            "b",
            "b",
            "b",
            "b",
            "b",
            "b",
            "b",
            "b",
            "b",
            "b",
            "b",
            "b",
            "b",
            "b",
            "b",
            "b",
            "b",
            "b",
            "b",
            "b",
        ]
    }
    schemas = {
        "pandas": {
            "lowcardnonnum": "str",
        },
        "postgresql": {
            "lowcardnonnum": "TEXT",
        },
        "sqlite": {
            "lowcardnonnum": "VARCHAR",
        },
        "mysql": {
            "lowcardnonnum": "TEXT",
        },
        "mssql": {
            "lowcardnonnum": "VARCHAR",
        },
        "spark": {
            "lowcardnonnum": "StringType",
        },
    }
    return get_dataset(test_backend, data, schemas=schemas)


@pytest.fixture
def non_numeric_high_card_dataset(test_backend):
    """Provide dataset fixtures that have special values and/or are otherwise useful outside
    the standard json testing framework"""

    data = {
        "highcardnonnum": [
            "CZVYSnQhHhoti8mQ66XbDuIjE5FMeIHb",
            "cPWAg2MJjh8fkRRU1B9aD8vWq3P8KTxJ",
            "4tehKwWiCDpuOmTPRYYqTqM7TvEa8Zi7",
            "ZvlAnCGiGfkKgQoNrhnnyrjmU7sLsUZz",
            "AaqMhdYukVdexTk6LlWvzXYXTp5upPuf",
            "ZSKmXUB35K14khHGyjYtuCHuI8yeM7yR",
            "F1cwKp4HsCN2s2kXQGR5RUa3WAcibCq2",
            "coaX8bSHoVZ8FP8SuQ57SFbrvpRHcibq",
            "3IzmbSJF525qtn7O4AvfKONnz7eFgnyU",
            "gLCtw7435gaR532PNFVCtvk14lNJpZXv",
            "hNyjMYZkVlOKRjhg8cKymU5Bvnh0MK5R",
            "IqKC2auGTNehP8y24HzDQOdt9oysgFyx",
            "TePy034aBKlNeAmcJmKJ4p1yF7EUYEOg",
            "cIfDv6ieTAobe84P84InzDKrJrccmqbq",
            "m1979gfI6lVF9ijJA245bchYFd1EaMap",
            "T7EUE54HUhyJ9Hnxv1pKY0Bmg42qiggP",
            "7wcR161jyKYhFLEZkhFqSXLwXW46I5x8",
            "IpmNsUFgbbVnL0ljJZOBHnTV0FKARwSn",
            "hsA4btHJg6Gq1jwOuOc3pl2UPB5QUwZg",
            "vwZyG0jGUys3HQdUiOocIbzhUdUugwKX",
            "rTc9h94WjOXN5Wg40DyatFEFfp9mgWj6",
            "p1f20s14ZJGUTIBUNeBmJEkWKlwoyqjA",
            "VzgAIYNKHA0APN0oZtzMAfmbCzJenswy",
            "IO7BqR3iS136YMlLCEo6W3jKNOVJIlLG",
            "eTEyhiRuyEcTnHThi1W6yi1mxUjq8TEp",
            "4OHPKQgk3sPPYpKWcEWUtNZ0jv00UuPU",
            "ZJCstyyUvTR2gwSM6FLgkXYDwG54qo8u",
            "nGQsvDAzuL5Yc2XpqoG5P7RhpiTpJp8H",
            "NfX4KfEompMbbKloFq8NQpdXtk5PjaPe",
            "CP22IFHDX1maoSjTEdtBfrMHWQKACGDB",
            "2K8njWnvuq1u6tkzreNhxTEyO8PTeWer",
            "hGwZQW7ao9HqNV2xAovuMBdyafNDE8q6",
            "OJmDHbqP1wzarsaSwCphsqvdy5SnTQMT",
            "JQbXIcgwUhttfPIGB7VGGfL2KiElabrO",
            "eTTNDggfPpRC22SEVNo9W0BPEWO4Cr57",
            "GW2JuUJmuCebia7RUiCNl2BTjukIzZWj",
            "oVFAvQEKmRTLBqdCuPoJNvzPvQ7UArWC",
            "zeMHFFKLr5j4DIFxRQ7jHWCMClrP3LmJ",
            "eECcArV5TZRftL6ZWaUDO6D2l3HiZj1Y",
            "xLNJXaCkOLrD6E0kgGaFOFwctNXjrd77",
            "1f8KOCkOvehXYvN8PKv1Ch6dzOjRAr01",
            "uVF6HJgjVmoipK1sEpVOFJYuv2TXXsOG",
            "agIk8H2nFa0K27IFr0VM2RNp6saihYI3",
            "cAUnysbb8SBLSTr0H7cA1fmnpaL80e0N",
            "fM1IzD5USx4lMYi6bqPCEZjd2aP7G9vv",
            "k8B9KCXhaQb6Q82zFbAzOESAtDxK174J",
            "i65d8jqET5FsVw9t5BwAvBjkEJI6eUMj",
            "HbT1b7DQL7n7ZEt2FsKHIggycT1XIYd8",
            "938eC0iGMSqZNlqgDNG9YVE7t4izO2Ev",
            "PyZetp4izgE4ymPcUXyImF5mm7I6zbta",
            "FaXA6YSUrvSnW7quAimLqQMNrU1Dxyjs",
            "PisVMvI9RsqQw21B7qYcKkRo5c8C2AKd",
            "eSQIxFqyYVf55UMzMEZrotPO74i3Sh03",
            "2b74DhJ6YFHrAkrjK4tvvKkYUKll44bR",
            "3svDRnrELyAsC69Phpnl2Os89856tFBJ",
            "ZcSGN9YYNHnHjUp0SktWoZI7JDmvRTTN",
            "m9eDkZ5oZEOFP3HUfaZEirecv2UhQ1B1",
            "wZTwJmMX5Q58DhDdmScdigTSyUUC04sO",
            "oRnY5jDWFw2KZRYLh6ihFd021ggy4UxJ",
            "KAuFgcmRKQPIIqGMAQQPfjyC1VXt40vs",
            "0S4iueoqKNjvS55O57BdY3DbfwhIDwKc",
            "ywbQfOLkvXEUzZISZp1cpwCenrrNPjfF",
            "Mayxk8JkV3Z6aROtnsKyqwVK5exiJa8i",
            "pXqIRP5fQzbDtj1xFqgJey6dyFOJ1YiU",
            "6Ba6RSM56x4MIaJ2wChQ3trBVOw1SWGM",
            "puqzOpRJyNVAwH2vLjVCL3uuggxO5aoB",
            "jOI4E43wA3lYBWbV0nMxqix885Tye1Pf",
            "YgTTYpRDrxU1dMKZeVHYzYNovH2mWGB7",
            "24yYfUg1ATvfI1PW79ytsEqHWJHI69wQ",
            "mS2AVcLFp6i36sX7yAUrdfM0g0RB2X4D",
            "hW0kFZ6ijfciJWN4vvgcFa6MWv8cTeVk",
            "ItvI4l02oAIZEd5cPtDf4OnyBazji0PL",
            "DW4oLNP49MNNENFoFf7jDTI04xdvCiWg",
            "vrOZrkAS9MCGOqzhCv4cmr5AGddVBShU",
            "NhTsracusfp5V6zVeWqLZnychDl7jjO4",
            "R74JT4EEhh3Xeu5tbx8bZFkXZRhx6HUn",
            "bd9yxS6b1QrKXuT4irY4kpjSyLmKZmx6",
            "UMdFQNSiJZtLK3jxBETZrINDKcRqRd0c",
            "He7xIY2BMNZ7vSO47KfKoYskVJeeedI7",
            "G8PqO0ADoKfDPsMT1K0uOrYf1AtwlTSR",
            "hqfmEBNCA7qgntcQVqB7beBt0hB7eaxF",
            "mlYdlfei13P6JrT7ZbSZdsudhE24aPYr",
            "gUTUoH9LycaItbwLZkK9qf0xbRDgOMN4",
            "xw3AuIPyHYq59Qbo5QkQnECSqd2UCvLo",
            "kbfzRyRqGZ9WvmTdYKDjyds6EK4fYCyx",
            "7AOZ3o2egl6aU1zOrS8CVwXYZMI8NTPg",
            "Wkh43H7t95kRb9oOMjTSqC7163SrI4rU",
            "x586wCHsLsOaXl3F9cYeaROwdFc2pbU1",
            "oOd7GdoPn4qqfAeFj2Z3ddyFdmkuPznh",
            "suns0vGgaMzasYpwDEEof2Ktovy0o4os",
            "of6W1csCTCBMBXli4a6cEmGZ9EFIOFRC",
            "mmTiWVje9SotwPgmRxrGrNeI9DssAaCj",
            "pIX0vhOzql5c6Z6NpLbzc8MvYiONyT54",
            "nvyCo3MkIK4tS6rkuL4Yw1RgGKwhm4c2",
            "prQGAOvQbB8fQIrp8xaLXmGwcxDcCnqt",
            "ajcLVizD2vwZlmmGKyXYki03SWn7fnt3",
            "mty9rQJBeTsBQ7ra8vWRbBaWulzhWRSG",
            "JL38Vw7yERPC4gBplBaixlbpDg8V7gC6",
            "MylTvGl5L1tzosEcgGCQPjIRN6bCUwtI",
            "hmr0LNyYObqe5sURs408IhRb50Lnek5K",
            "CZVYSnQhHhoti8mQ66XbDuIjE5FMeIHb",
            "cPWAg2MJjh8fkRRU1B9aD8vWq3P8KTxJ",
            "4tehKwWiCDpuOmTPRYYqTqM7TvEa8Zi7",
            "ZvlAnCGiGfkKgQoNrhnnyrjmU7sLsUZz",
            "AaqMhdYukVdexTk6LlWvzXYXTp5upPuf",
            "ZSKmXUB35K14khHGyjYtuCHuI8yeM7yR",
            "F1cwKp4HsCN2s2kXQGR5RUa3WAcibCq2",
            "coaX8bSHoVZ8FP8SuQ57SFbrvpRHcibq",
            "3IzmbSJF525qtn7O4AvfKONnz7eFgnyU",
            "gLCtw7435gaR532PNFVCtvk14lNJpZXv",
            "hNyjMYZkVlOKRjhg8cKymU5Bvnh0MK5R",
            "IqKC2auGTNehP8y24HzDQOdt9oysgFyx",
            "TePy034aBKlNeAmcJmKJ4p1yF7EUYEOg",
            "cIfDv6ieTAobe84P84InzDKrJrccmqbq",
            "m1979gfI6lVF9ijJA245bchYFd1EaMap",
            "T7EUE54HUhyJ9Hnxv1pKY0Bmg42qiggP",
            "7wcR161jyKYhFLEZkhFqSXLwXW46I5x8",
            "IpmNsUFgbbVnL0ljJZOBHnTV0FKARwSn",
            "hsA4btHJg6Gq1jwOuOc3pl2UPB5QUwZg",
            "vwZyG0jGUys3HQdUiOocIbzhUdUugwKX",
            "rTc9h94WjOXN5Wg40DyatFEFfp9mgWj6",
            "p1f20s14ZJGUTIBUNeBmJEkWKlwoyqjA",
            "VzgAIYNKHA0APN0oZtzMAfmbCzJenswy",
            "IO7BqR3iS136YMlLCEo6W3jKNOVJIlLG",
            "eTEyhiRuyEcTnHThi1W6yi1mxUjq8TEp",
            "4OHPKQgk3sPPYpKWcEWUtNZ0jv00UuPU",
            "ZJCstyyUvTR2gwSM6FLgkXYDwG54qo8u",
            "nGQsvDAzuL5Yc2XpqoG5P7RhpiTpJp8H",
            "NfX4KfEompMbbKloFq8NQpdXtk5PjaPe",
            "CP22IFHDX1maoSjTEdtBfrMHWQKACGDB",
            "2K8njWnvuq1u6tkzreNhxTEyO8PTeWer",
            "hGwZQW7ao9HqNV2xAovuMBdyafNDE8q6",
            "OJmDHbqP1wzarsaSwCphsqvdy5SnTQMT",
            "JQbXIcgwUhttfPIGB7VGGfL2KiElabrO",
            "eTTNDggfPpRC22SEVNo9W0BPEWO4Cr57",
            "GW2JuUJmuCebia7RUiCNl2BTjukIzZWj",
            "oVFAvQEKmRTLBqdCuPoJNvzPvQ7UArWC",
            "zeMHFFKLr5j4DIFxRQ7jHWCMClrP3LmJ",
            "eECcArV5TZRftL6ZWaUDO6D2l3HiZj1Y",
            "xLNJXaCkOLrD6E0kgGaFOFwctNXjrd77",
            "1f8KOCkOvehXYvN8PKv1Ch6dzOjRAr01",
            "uVF6HJgjVmoipK1sEpVOFJYuv2TXXsOG",
            "agIk8H2nFa0K27IFr0VM2RNp6saihYI3",
            "cAUnysbb8SBLSTr0H7cA1fmnpaL80e0N",
            "fM1IzD5USx4lMYi6bqPCEZjd2aP7G9vv",
            "k8B9KCXhaQb6Q82zFbAzOESAtDxK174J",
            "i65d8jqET5FsVw9t5BwAvBjkEJI6eUMj",
            "HbT1b7DQL7n7ZEt2FsKHIggycT1XIYd8",
            "938eC0iGMSqZNlqgDNG9YVE7t4izO2Ev",
            "PyZetp4izgE4ymPcUXyImF5mm7I6zbta",
            "FaXA6YSUrvSnW7quAimLqQMNrU1Dxyjs",
            "PisVMvI9RsqQw21B7qYcKkRo5c8C2AKd",
            "eSQIxFqyYVf55UMzMEZrotPO74i3Sh03",
            "2b74DhJ6YFHrAkrjK4tvvKkYUKll44bR",
            "3svDRnrELyAsC69Phpnl2Os89856tFBJ",
            "ZcSGN9YYNHnHjUp0SktWoZI7JDmvRTTN",
            "m9eDkZ5oZEOFP3HUfaZEirecv2UhQ1B1",
            "wZTwJmMX5Q58DhDdmScdigTSyUUC04sO",
            "oRnY5jDWFw2KZRYLh6ihFd021ggy4UxJ",
            "KAuFgcmRKQPIIqGMAQQPfjyC1VXt40vs",
            "0S4iueoqKNjvS55O57BdY3DbfwhIDwKc",
            "ywbQfOLkvXEUzZISZp1cpwCenrrNPjfF",
            "Mayxk8JkV3Z6aROtnsKyqwVK5exiJa8i",
            "pXqIRP5fQzbDtj1xFqgJey6dyFOJ1YiU",
            "6Ba6RSM56x4MIaJ2wChQ3trBVOw1SWGM",
            "puqzOpRJyNVAwH2vLjVCL3uuggxO5aoB",
            "jOI4E43wA3lYBWbV0nMxqix885Tye1Pf",
            "YgTTYpRDrxU1dMKZeVHYzYNovH2mWGB7",
            "24yYfUg1ATvfI1PW79ytsEqHWJHI69wQ",
            "mS2AVcLFp6i36sX7yAUrdfM0g0RB2X4D",
            "hW0kFZ6ijfciJWN4vvgcFa6MWv8cTeVk",
            "ItvI4l02oAIZEd5cPtDf4OnyBazji0PL",
            "DW4oLNP49MNNENFoFf7jDTI04xdvCiWg",
            "vrOZrkAS9MCGOqzhCv4cmr5AGddVBShU",
            "NhTsracusfp5V6zVeWqLZnychDl7jjO4",
            "R74JT4EEhh3Xeu5tbx8bZFkXZRhx6HUn",
            "bd9yxS6b1QrKXuT4irY4kpjSyLmKZmx6",
            "UMdFQNSiJZtLK3jxBETZrINDKcRqRd0c",
            "He7xIY2BMNZ7vSO47KfKoYskVJeeedI7",
            "G8PqO0ADoKfDPsMT1K0uOrYf1AtwlTSR",
            "hqfmEBNCA7qgntcQVqB7beBt0hB7eaxF",
            "mlYdlfei13P6JrT7ZbSZdsudhE24aPYr",
            "gUTUoH9LycaItbwLZkK9qf0xbRDgOMN4",
            "xw3AuIPyHYq59Qbo5QkQnECSqd2UCvLo",
            "kbfzRyRqGZ9WvmTdYKDjyds6EK4fYCyx",
            "7AOZ3o2egl6aU1zOrS8CVwXYZMI8NTPg",
            "Wkh43H7t95kRb9oOMjTSqC7163SrI4rU",
            "x586wCHsLsOaXl3F9cYeaROwdFc2pbU1",
            "oOd7GdoPn4qqfAeFj2Z3ddyFdmkuPznh",
            "suns0vGgaMzasYpwDEEof2Ktovy0o4os",
            "of6W1csCTCBMBXli4a6cEmGZ9EFIOFRC",
            "mmTiWVje9SotwPgmRxrGrNeI9DssAaCj",
            "pIX0vhOzql5c6Z6NpLbzc8MvYiONyT54",
            "nvyCo3MkIK4tS6rkuL4Yw1RgGKwhm4c2",
            "prQGAOvQbB8fQIrp8xaLXmGwcxDcCnqt",
            "ajcLVizD2vwZlmmGKyXYki03SWn7fnt3",
            "mty9rQJBeTsBQ7ra8vWRbBaWulzhWRSG",
            "JL38Vw7yERPC4gBplBaixlbpDg8V7gC6",
            "MylTvGl5L1tzosEcgGCQPjIRN6bCUwtI",
            "hmr0LNyYObqe5sURs408IhRb50Lnek5K",
        ],
        # Built from highcardnonnum using the following:
        # vals = pd.Series(data["highcardnonnum"])
        # sample_vals = vals.sample(n=10, random_state=42)
        # weights = np.random.RandomState(42).rand(10)
        # weights = weights / np.sum(weights)
        # new_vals = sample_vals.sample(n=200, weights=weights, replace=True, random_state=11)
        "medcardnonnum": [
            "T7EUE54HUhyJ9Hnxv1pKY0Bmg42qiggP",
            "ajcLVizD2vwZlmmGKyXYki03SWn7fnt3",
            "oRnY5jDWFw2KZRYLh6ihFd021ggy4UxJ",
            "hW0kFZ6ijfciJWN4vvgcFa6MWv8cTeVk",
            "oRnY5jDWFw2KZRYLh6ihFd021ggy4UxJ",
            "oRnY5jDWFw2KZRYLh6ihFd021ggy4UxJ",
            "ajcLVizD2vwZlmmGKyXYki03SWn7fnt3",
            "oRnY5jDWFw2KZRYLh6ihFd021ggy4UxJ",
            "k8B9KCXhaQb6Q82zFbAzOESAtDxK174J",
            "NhTsracusfp5V6zVeWqLZnychDl7jjO4",
            "hW0kFZ6ijfciJWN4vvgcFa6MWv8cTeVk",
            "T7EUE54HUhyJ9Hnxv1pKY0Bmg42qiggP",
            "k8B9KCXhaQb6Q82zFbAzOESAtDxK174J",
            "NhTsracusfp5V6zVeWqLZnychDl7jjO4",
            "T7EUE54HUhyJ9Hnxv1pKY0Bmg42qiggP",
            "hW0kFZ6ijfciJWN4vvgcFa6MWv8cTeVk",
            "ajcLVizD2vwZlmmGKyXYki03SWn7fnt3",
            "T7EUE54HUhyJ9Hnxv1pKY0Bmg42qiggP",
            "2K8njWnvuq1u6tkzreNhxTEyO8PTeWer",
            "T7EUE54HUhyJ9Hnxv1pKY0Bmg42qiggP",
            "NhTsracusfp5V6zVeWqLZnychDl7jjO4",
            "NhTsracusfp5V6zVeWqLZnychDl7jjO4",
            "2K8njWnvuq1u6tkzreNhxTEyO8PTeWer",
            "2K8njWnvuq1u6tkzreNhxTEyO8PTeWer",
            "T7EUE54HUhyJ9Hnxv1pKY0Bmg42qiggP",
            "T7EUE54HUhyJ9Hnxv1pKY0Bmg42qiggP",
            "hW0kFZ6ijfciJWN4vvgcFa6MWv8cTeVk",
            "hW0kFZ6ijfciJWN4vvgcFa6MWv8cTeVk",
            "ajcLVizD2vwZlmmGKyXYki03SWn7fnt3",
            "oRnY5jDWFw2KZRYLh6ihFd021ggy4UxJ",
            "oRnY5jDWFw2KZRYLh6ihFd021ggy4UxJ",
            "NhTsracusfp5V6zVeWqLZnychDl7jjO4",
            "hW0kFZ6ijfciJWN4vvgcFa6MWv8cTeVk",
            "hW0kFZ6ijfciJWN4vvgcFa6MWv8cTeVk",
            "T7EUE54HUhyJ9Hnxv1pKY0Bmg42qiggP",
            "k8B9KCXhaQb6Q82zFbAzOESAtDxK174J",
            "k8B9KCXhaQb6Q82zFbAzOESAtDxK174J",
            "2K8njWnvuq1u6tkzreNhxTEyO8PTeWer",
            "T7EUE54HUhyJ9Hnxv1pKY0Bmg42qiggP",
            "NhTsracusfp5V6zVeWqLZnychDl7jjO4",
            "ajcLVizD2vwZlmmGKyXYki03SWn7fnt3",
            "2K8njWnvuq1u6tkzreNhxTEyO8PTeWer",
            "ajcLVizD2vwZlmmGKyXYki03SWn7fnt3",
            "2K8njWnvuq1u6tkzreNhxTEyO8PTeWer",
            "ajcLVizD2vwZlmmGKyXYki03SWn7fnt3",
            "2K8njWnvuq1u6tkzreNhxTEyO8PTeWer",
            "NhTsracusfp5V6zVeWqLZnychDl7jjO4",
            "k8B9KCXhaQb6Q82zFbAzOESAtDxK174J",
            "NhTsracusfp5V6zVeWqLZnychDl7jjO4",
            "T7EUE54HUhyJ9Hnxv1pKY0Bmg42qiggP",
            "hW0kFZ6ijfciJWN4vvgcFa6MWv8cTeVk",
            "2K8njWnvuq1u6tkzreNhxTEyO8PTeWer",
            "T7EUE54HUhyJ9Hnxv1pKY0Bmg42qiggP",
            "oRnY5jDWFw2KZRYLh6ihFd021ggy4UxJ",
            "hW0kFZ6ijfciJWN4vvgcFa6MWv8cTeVk",
            "ajcLVizD2vwZlmmGKyXYki03SWn7fnt3",
            "ajcLVizD2vwZlmmGKyXYki03SWn7fnt3",
            "NhTsracusfp5V6zVeWqLZnychDl7jjO4",
            "2K8njWnvuq1u6tkzreNhxTEyO8PTeWer",
            "hW0kFZ6ijfciJWN4vvgcFa6MWv8cTeVk",
            "hW0kFZ6ijfciJWN4vvgcFa6MWv8cTeVk",
            "k8B9KCXhaQb6Q82zFbAzOESAtDxK174J",
            "oRnY5jDWFw2KZRYLh6ihFd021ggy4UxJ",
            "2K8njWnvuq1u6tkzreNhxTEyO8PTeWer",
            "NhTsracusfp5V6zVeWqLZnychDl7jjO4",
            "NhTsracusfp5V6zVeWqLZnychDl7jjO4",
            "hW0kFZ6ijfciJWN4vvgcFa6MWv8cTeVk",
            "NhTsracusfp5V6zVeWqLZnychDl7jjO4",
            "hW0kFZ6ijfciJWN4vvgcFa6MWv8cTeVk",
            "k8B9KCXhaQb6Q82zFbAzOESAtDxK174J",
            "2K8njWnvuq1u6tkzreNhxTEyO8PTeWer",
            "hW0kFZ6ijfciJWN4vvgcFa6MWv8cTeVk",
            "k8B9KCXhaQb6Q82zFbAzOESAtDxK174J",
            "2K8njWnvuq1u6tkzreNhxTEyO8PTeWer",
            "hW0kFZ6ijfciJWN4vvgcFa6MWv8cTeVk",
            "2K8njWnvuq1u6tkzreNhxTEyO8PTeWer",
            "oRnY5jDWFw2KZRYLh6ihFd021ggy4UxJ",
            "T7EUE54HUhyJ9Hnxv1pKY0Bmg42qiggP",
            "ajcLVizD2vwZlmmGKyXYki03SWn7fnt3",
            "NhTsracusfp5V6zVeWqLZnychDl7jjO4",
            "oRnY5jDWFw2KZRYLh6ihFd021ggy4UxJ",
            "hW0kFZ6ijfciJWN4vvgcFa6MWv8cTeVk",
            "hW0kFZ6ijfciJWN4vvgcFa6MWv8cTeVk",
            "oRnY5jDWFw2KZRYLh6ihFd021ggy4UxJ",
            "2K8njWnvuq1u6tkzreNhxTEyO8PTeWer",
            "T7EUE54HUhyJ9Hnxv1pKY0Bmg42qiggP",
            "NhTsracusfp5V6zVeWqLZnychDl7jjO4",
            "NhTsracusfp5V6zVeWqLZnychDl7jjO4",
            "hW0kFZ6ijfciJWN4vvgcFa6MWv8cTeVk",
            "k8B9KCXhaQb6Q82zFbAzOESAtDxK174J",
            "hW0kFZ6ijfciJWN4vvgcFa6MWv8cTeVk",
            "hW0kFZ6ijfciJWN4vvgcFa6MWv8cTeVk",
            "T7EUE54HUhyJ9Hnxv1pKY0Bmg42qiggP",
            "NhTsracusfp5V6zVeWqLZnychDl7jjO4",
            "2K8njWnvuq1u6tkzreNhxTEyO8PTeWer",
            "oRnY5jDWFw2KZRYLh6ihFd021ggy4UxJ",
            "2K8njWnvuq1u6tkzreNhxTEyO8PTeWer",
            "T7EUE54HUhyJ9Hnxv1pKY0Bmg42qiggP",
            "hW0kFZ6ijfciJWN4vvgcFa6MWv8cTeVk",
            "mS2AVcLFp6i36sX7yAUrdfM0g0RB2X4D",
            "2K8njWnvuq1u6tkzreNhxTEyO8PTeWer",
            "T7EUE54HUhyJ9Hnxv1pKY0Bmg42qiggP",
            "NhTsracusfp5V6zVeWqLZnychDl7jjO4",
            "2K8njWnvuq1u6tkzreNhxTEyO8PTeWer",
            "oRnY5jDWFw2KZRYLh6ihFd021ggy4UxJ",
            "T7EUE54HUhyJ9Hnxv1pKY0Bmg42qiggP",
            "2K8njWnvuq1u6tkzreNhxTEyO8PTeWer",
            "T7EUE54HUhyJ9Hnxv1pKY0Bmg42qiggP",
            "2K8njWnvuq1u6tkzreNhxTEyO8PTeWer",
            "hW0kFZ6ijfciJWN4vvgcFa6MWv8cTeVk",
            "k8B9KCXhaQb6Q82zFbAzOESAtDxK174J",
            "hW0kFZ6ijfciJWN4vvgcFa6MWv8cTeVk",
            "2K8njWnvuq1u6tkzreNhxTEyO8PTeWer",
            "hW0kFZ6ijfciJWN4vvgcFa6MWv8cTeVk",
            "hW0kFZ6ijfciJWN4vvgcFa6MWv8cTeVk",
            "NhTsracusfp5V6zVeWqLZnychDl7jjO4",
            "NfX4KfEompMbbKloFq8NQpdXtk5PjaPe",
            "k8B9KCXhaQb6Q82zFbAzOESAtDxK174J",
            "oRnY5jDWFw2KZRYLh6ihFd021ggy4UxJ",
            "2K8njWnvuq1u6tkzreNhxTEyO8PTeWer",
            "NfX4KfEompMbbKloFq8NQpdXtk5PjaPe",
            "k8B9KCXhaQb6Q82zFbAzOESAtDxK174J",
            "hW0kFZ6ijfciJWN4vvgcFa6MWv8cTeVk",
            "oRnY5jDWFw2KZRYLh6ihFd021ggy4UxJ",
            "oRnY5jDWFw2KZRYLh6ihFd021ggy4UxJ",
            "hW0kFZ6ijfciJWN4vvgcFa6MWv8cTeVk",
            "oRnY5jDWFw2KZRYLh6ihFd021ggy4UxJ",
            "T7EUE54HUhyJ9Hnxv1pKY0Bmg42qiggP",
            "k8B9KCXhaQb6Q82zFbAzOESAtDxK174J",
            "k8B9KCXhaQb6Q82zFbAzOESAtDxK174J",
            "NhTsracusfp5V6zVeWqLZnychDl7jjO4",
            "T7EUE54HUhyJ9Hnxv1pKY0Bmg42qiggP",
            "T7EUE54HUhyJ9Hnxv1pKY0Bmg42qiggP",
            "2K8njWnvuq1u6tkzreNhxTEyO8PTeWer",
            "k8B9KCXhaQb6Q82zFbAzOESAtDxK174J",
            "2K8njWnvuq1u6tkzreNhxTEyO8PTeWer",
            "k8B9KCXhaQb6Q82zFbAzOESAtDxK174J",
            "T7EUE54HUhyJ9Hnxv1pKY0Bmg42qiggP",
            "oRnY5jDWFw2KZRYLh6ihFd021ggy4UxJ",
            "k8B9KCXhaQb6Q82zFbAzOESAtDxK174J",
            "hW0kFZ6ijfciJWN4vvgcFa6MWv8cTeVk",
            "k8B9KCXhaQb6Q82zFbAzOESAtDxK174J",
            "NfX4KfEompMbbKloFq8NQpdXtk5PjaPe",
            "T7EUE54HUhyJ9Hnxv1pKY0Bmg42qiggP",
            "hW0kFZ6ijfciJWN4vvgcFa6MWv8cTeVk",
            "NfX4KfEompMbbKloFq8NQpdXtk5PjaPe",
            "oRnY5jDWFw2KZRYLh6ihFd021ggy4UxJ",
            "T7EUE54HUhyJ9Hnxv1pKY0Bmg42qiggP",
            "T7EUE54HUhyJ9Hnxv1pKY0Bmg42qiggP",
            "k8B9KCXhaQb6Q82zFbAzOESAtDxK174J",
            "k8B9KCXhaQb6Q82zFbAzOESAtDxK174J",
            "k8B9KCXhaQb6Q82zFbAzOESAtDxK174J",
            "2K8njWnvuq1u6tkzreNhxTEyO8PTeWer",
            "ajcLVizD2vwZlmmGKyXYki03SWn7fnt3",
            "T7EUE54HUhyJ9Hnxv1pKY0Bmg42qiggP",
            "hW0kFZ6ijfciJWN4vvgcFa6MWv8cTeVk",
            "hW0kFZ6ijfciJWN4vvgcFa6MWv8cTeVk",
            "ajcLVizD2vwZlmmGKyXYki03SWn7fnt3",
            "T7EUE54HUhyJ9Hnxv1pKY0Bmg42qiggP",
            "hW0kFZ6ijfciJWN4vvgcFa6MWv8cTeVk",
            "ajcLVizD2vwZlmmGKyXYki03SWn7fnt3",
            "NhTsracusfp5V6zVeWqLZnychDl7jjO4",
            "k8B9KCXhaQb6Q82zFbAzOESAtDxK174J",
            "T7EUE54HUhyJ9Hnxv1pKY0Bmg42qiggP",
            "ajcLVizD2vwZlmmGKyXYki03SWn7fnt3",
            "k8B9KCXhaQb6Q82zFbAzOESAtDxK174J",
            "NhTsracusfp5V6zVeWqLZnychDl7jjO4",
            "oRnY5jDWFw2KZRYLh6ihFd021ggy4UxJ",
            "oRnY5jDWFw2KZRYLh6ihFd021ggy4UxJ",
            "k8B9KCXhaQb6Q82zFbAzOESAtDxK174J",
            "2K8njWnvuq1u6tkzreNhxTEyO8PTeWer",
            "ajcLVizD2vwZlmmGKyXYki03SWn7fnt3",
            "hW0kFZ6ijfciJWN4vvgcFa6MWv8cTeVk",
            "2K8njWnvuq1u6tkzreNhxTEyO8PTeWer",
            "hW0kFZ6ijfciJWN4vvgcFa6MWv8cTeVk",
            "k8B9KCXhaQb6Q82zFbAzOESAtDxK174J",
            "2K8njWnvuq1u6tkzreNhxTEyO8PTeWer",
            "T7EUE54HUhyJ9Hnxv1pKY0Bmg42qiggP",
            "ajcLVizD2vwZlmmGKyXYki03SWn7fnt3",
            "NhTsracusfp5V6zVeWqLZnychDl7jjO4",
            "T7EUE54HUhyJ9Hnxv1pKY0Bmg42qiggP",
            "k8B9KCXhaQb6Q82zFbAzOESAtDxK174J",
            "hW0kFZ6ijfciJWN4vvgcFa6MWv8cTeVk",
            "k8B9KCXhaQb6Q82zFbAzOESAtDxK174J",
            "NhTsracusfp5V6zVeWqLZnychDl7jjO4",
            "T7EUE54HUhyJ9Hnxv1pKY0Bmg42qiggP",
            "T7EUE54HUhyJ9Hnxv1pKY0Bmg42qiggP",
            "k8B9KCXhaQb6Q82zFbAzOESAtDxK174J",
            "2K8njWnvuq1u6tkzreNhxTEyO8PTeWer",
            "NhTsracusfp5V6zVeWqLZnychDl7jjO4",
            "T7EUE54HUhyJ9Hnxv1pKY0Bmg42qiggP",
            "2K8njWnvuq1u6tkzreNhxTEyO8PTeWer",
            "hW0kFZ6ijfciJWN4vvgcFa6MWv8cTeVk",
            "T7EUE54HUhyJ9Hnxv1pKY0Bmg42qiggP",
            "NhTsracusfp5V6zVeWqLZnychDl7jjO4",
            "k8B9KCXhaQb6Q82zFbAzOESAtDxK174J",
            "2K8njWnvuq1u6tkzreNhxTEyO8PTeWer",
            "2K8njWnvuq1u6tkzreNhxTEyO8PTeWer",
            "ajcLVizD2vwZlmmGKyXYki03SWn7fnt3",
            "oRnY5jDWFw2KZRYLh6ihFd021ggy4UxJ",
        ],
    }
    schemas = {
        "pandas": {
            "highcardnonnum": "str",
            "medcardnonnum": "str",
        },
        "postgresql": {
            "highcardnonnum": "TEXT",
            "medcardnonnum": "TEXT",
        },
        "sqlite": {
            "highcardnonnum": "VARCHAR",
            "medcardnonnum": "VARCHAR",
        },
        "mysql": {
            "highcardnonnum": "TEXT",
            "medcardnonnum": "TEXT",
        },
        "mssql": {
            "highcardnonnum": "VARCHAR",
            "medcardnonnum": "VARCHAR",
        },
        "spark": {
            "highcardnonnum": "StringType",
            "medcardnonnum": "StringType",
        },
    }
    return get_dataset(test_backend, data, schemas=schemas)


@pytest.fixture
def periodic_table_of_elements():
    data = [
        "Hydrogen",
        "Helium",
        "Lithium",
        "Beryllium",
        "Boron",
        "Carbon",
        "Nitrogen",
        "Oxygen",
        "Fluorine",
        "Neon",
        "Sodium",
        "Magnesium",
        "Aluminum",
        "Silicon",
        "Phosphorus",
        "Sulfur",
        "Chlorine",
        "Argon",
        "Potassium",
        "Calcium",
        "Scandium",
        "Titanium",
        "Vanadium",
        "Chromium",
        "Manganese",
        "Iron",
        "Cobalt",
        "Nickel",
        "Copper",
        "Zinc",
        "Gallium",
        "Germanium",
        "Arsenic",
        "Selenium",
        "Bromine",
        "Krypton",
        "Rubidium",
        "Strontium",
        "Yttrium",
        "Zirconium",
        "Niobium",
        "Molybdenum",
        "Technetium",
        "Ruthenium",
        "Rhodium",
        "Palladium",
        "Silver",
        "Cadmium",
        "Indium",
        "Tin",
        "Antimony",
        "Tellurium",
        "Iodine",
        "Xenon",
        "Cesium",
        "Barium",
        "Lanthanum",
        "Cerium",
        "Praseodymium",
        "Neodymium",
        "Promethium",
        "Samarium",
        "Europium",
        "Gadolinium",
        "Terbium",
        "Dysprosium",
        "Holmium",
        "Erbium",
        "Thulium",
        "Ytterbium",
        "Lutetium",
        "Hafnium",
        "Tantalum",
        "Tungsten",
        "Rhenium",
        "Osmium",
        "Iridium",
        "Platinum",
        "Gold",
        "Mercury",
        "Thallium",
        "Lead",
        "Bismuth",
        "Polonium",
        "Astatine",
        "Radon",
        "Francium",
        "Radium",
        "Actinium",
        "Thorium",
        "Protactinium",
        "Uranium",
        "Neptunium",
        "Plutonium",
        "Americium",
        "Curium",
        "Berkelium",
        "Californium",
        "Einsteinium",
        "Fermium",
        "Mendelevium",
        "Nobelium",
        "Lawrencium",
        "Rutherfordium",
        "Dubnium",
        "Seaborgium",
        "Bohrium",
        "Hassium",
        "Meitnerium",
        "Darmstadtium",
        "Roentgenium",
        "Copernicium",
        "Nihomium",
        "Flerovium",
        "Moscovium",
        "Livermorium",
        "Tennessine",
        "Oganesson",
    ]
    return data


def dataset_sample_data(test_backend):
    # No infinities for mysql
    if test_backend == "mysql":
        data = {
            # "infinities": [-np.inf, -10, -np.pi, 0, np.pi, 10/2.2, np.inf],
            "nulls": [np.nan, None, 0, 1.1, 2.2, 3.3, None],
            "naturals": [1, 2, 3, 4, 5, 6, 7],
        }
    else:
        data = {
            "infinities": [-np.inf, -10, -np.pi, 0, np.pi, 10 / 2.2, np.inf],
            "nulls": [np.nan, None, 0, 1.1, 2.2, 3.3, None],
            "naturals": [1, 2, 3, 4, 5, 6, 7],
        }
    schemas = {
        "pandas": {"infinities": "float64", "nulls": "float64", "naturals": "float64"},
        "postgresql": {
            "infinities": "DOUBLE_PRECISION",
            "nulls": "DOUBLE_PRECISION",
            "naturals": "NUMERIC",
        },
        "sqlite": {"infinities": "FLOAT", "nulls": "FLOAT", "naturals": "FLOAT"},
        "mysql": {"nulls": "DOUBLE", "naturals": "DOUBLE"},
        "mssql": {"infinities": "FLOAT", "nulls": "FLOAT", "naturals": "FLOAT"},
        "spark": {
            "infinities": "FloatType",
            "nulls": "FloatType",
            "naturals": "FloatType",
        },
    }
    return data, schemas


@pytest.fixture
def dataset(test_backend):
    """Provide dataset fixtures that have special values and/or are otherwise useful outside
    the standard json testing framework"""
    data, schemas = dataset_sample_data(test_backend)
    return get_dataset(test_backend, data, schemas=schemas)


@pytest.fixture
def pandas_dataset():
    test_backend = "PandasDataset"
    data, schemas = dataset_sample_data(test_backend)
    return get_dataset(test_backend, data, schemas=schemas)


@pytest.fixture
def sqlalchemy_dataset(test_backends):
    """Provide dataset fixtures that have special values and/or are otherwise useful outside
    the standard json testing framework"""
    if "postgresql" in test_backends:
        backend = "postgresql"
    elif "sqlite" in test_backends:
        backend = "sqlite"
    else:
        return

    data = {
        "infinities": [-np.inf, -10, -np.pi, 0, np.pi, 10 / 2.2, np.inf],
        "nulls": [np.nan, None, 0, 1.1, 2.2, 3.3, None],
        "naturals": [1, 2, 3, 4, 5, 6, 7],
    }
    schemas = {
        "postgresql": {
            "infinities": "DOUBLE_PRECISION",
            "nulls": "DOUBLE_PRECISION",
            "naturals": "DOUBLE_PRECISION",
        },
        "sqlite": {"infinities": "FLOAT", "nulls": "FLOAT", "naturals": "FLOAT"},
    }
    return get_dataset(backend, data, schemas=schemas, profiler=None)


@pytest.fixture
def sqlitedb_engine(test_backend):
    if test_backend == "sqlite":
        try:
            import sqlalchemy as sa

            return sa.create_engine("sqlite://")
        except ImportError:
            raise ValueError("sqlite tests require sqlalchemy to be installed")
    else:
        pytest.skip("Skipping test designed for sqlite on non-sqlite backend.")


@pytest.fixture
def postgresql_engine(test_backend):
    if test_backend == "postgresql":
        try:
            import sqlalchemy as sa

            db_hostname = os.getenv("GE_TEST_LOCAL_DB_HOSTNAME", "localhost")
            engine = sa.create_engine(
                f"postgresql://postgres@{db_hostname}/test_ci"
            ).connect()
            yield engine
            engine.close()
        except ImportError:
            raise ValueError("SQL Database tests require sqlalchemy to be installed.")
    else:
        pytest.skip("Skipping test designed for postgresql on non-postgresql backend.")


@pytest.fixture
def empty_data_context(tmp_path_factory) -> DataContext:
    project_path = str(tmp_path_factory.mktemp("empty_data_context"))
    context = ge.data_context.DataContext.create(project_path)
    context_path = os.path.join(project_path, "great_expectations")
    asset_config_path = os.path.join(context_path, "expectations")
    os.makedirs(asset_config_path, exist_ok=True)
    return context


@pytest.fixture
def titanic_pandas_data_context_with_v013_datasource_with_checkpoints_v1_with_empty_store_stats_enabled(
    tmp_path_factory,
    monkeypatch,
):
    # Reenable GE_USAGE_STATS
    monkeypatch.delenv("GE_USAGE_STATS")

    project_path: str = str(tmp_path_factory.mktemp("titanic_data_context"))
    context_path: str = os.path.join(project_path, "great_expectations")
    os.makedirs(os.path.join(context_path, "expectations"), exist_ok=True)
    data_path: str = os.path.join(context_path, "..", "data", "titanic")
    os.makedirs(os.path.join(data_path), exist_ok=True)
    shutil.copy(
        file_relative_path(
            __file__,
            os.path.join(
                "test_fixtures",
                "great_expectations_v013_no_datasource_stats_enabled.yml",
            ),
        ),
        str(os.path.join(context_path, "great_expectations.yml")),
    )
    shutil.copy(
        file_relative_path(__file__, os.path.join("test_sets", "Titanic.csv")),
        str(
            os.path.join(
                context_path, "..", "data", "titanic", "Titanic_19120414_1313.csv"
            )
        ),
    )
    shutil.copy(
        file_relative_path(__file__, os.path.join("test_sets", "Titanic.csv")),
        str(os.path.join(context_path, "..", "data", "titanic", "Titanic_1911.csv")),
    )
    shutil.copy(
        file_relative_path(__file__, os.path.join("test_sets", "Titanic.csv")),
        str(os.path.join(context_path, "..", "data", "titanic", "Titanic_1912.csv")),
    )

    context: DataContext = DataContext(context_root_dir=context_path)
    assert context.root_directory == context_path

    datasource_config: str = f"""
        class_name: Datasource

        execution_engine:
            class_name: PandasExecutionEngine

        data_connectors:
            my_basic_data_connector:
                class_name: InferredAssetFilesystemDataConnector
                base_directory: {data_path}
                default_regex:
                    pattern: (.*)\\.csv
                    group_names:
                        - data_asset_name

            my_special_data_connector:
                class_name: ConfiguredAssetFilesystemDataConnector
                base_directory: {data_path}
                glob_directive: "*.csv"

                default_regex:
                    pattern: (.+)\\.csv
                    group_names:
                        - name
                assets:
                    users:
                        base_directory: {data_path}
                        pattern: (.+)_(\\d+)_(\\d+)\\.csv
                        group_names:
                            - name
                            - timestamp
                            - size

            my_other_data_connector:
                class_name: ConfiguredAssetFilesystemDataConnector
                base_directory: {data_path}
                glob_directive: "*.csv"

                default_regex:
                    pattern: (.+)\\.csv
                    group_names:
                        - name
                assets:
                    users: {{}}

            my_runtime_data_connector:
                module_name: great_expectations.datasource.data_connector
                class_name: RuntimeDataConnector
                runtime_keys:
                    - pipeline_stage_name
                    - airflow_run_id
        """

    # noinspection PyUnusedLocal
    datasource: Datasource = context.test_yaml_config(
        name="my_datasource", yaml_config=datasource_config, pretty_print=False
    )
    # noinspection PyProtectedMember
    context._save_project_config()
    return context


@pytest.fixture
def assetless_dataconnector_context(
    tmp_path_factory,
    monkeypatch,
):
    # Reenable GE_USAGE_STATS
    monkeypatch.delenv("GE_USAGE_STATS")

    project_path = str(tmp_path_factory.mktemp("titanic_data_context"))
    context_path = os.path.join(project_path, "great_expectations")
    os.makedirs(os.path.join(context_path, "expectations"), exist_ok=True)
    data_path = os.path.join(context_path, "..", "data", "titanic")
    os.makedirs(os.path.join(data_path), exist_ok=True)
    shutil.copy(
        file_relative_path(
            __file__,
            "./test_fixtures/great_expectations_v013_no_datasource_stats_enabled.yml",
        ),
        str(os.path.join(context_path, "great_expectations.yml")),
    )
    context = ge.data_context.DataContext(context_path)
    assert context.root_directory == context_path

    datasource_config = f"""
            class_name: Datasource

            execution_engine:
                class_name: PandasExecutionEngine

            data_connectors:
                my_other_data_connector:
                    class_name: ConfiguredAssetFilesystemDataConnector
                    base_directory: {data_path}
                    glob_directive: "*.csv"

                    default_regex:
                        pattern: (.+)\\.csv
                        group_names:
                            - name
                    assets:
                        {{}}
            """

    context.test_yaml_config(
        name="my_datasource", yaml_config=datasource_config, pretty_print=False
    )
    # noinspection PyProtectedMember
    context._save_project_config()
    return context


@pytest.fixture
def deterministic_asset_dataconnector_context(
    tmp_path_factory,
    monkeypatch,
):
    # Reenable GE_USAGE_STATS
    monkeypatch.delenv("GE_USAGE_STATS")

    project_path = str(tmp_path_factory.mktemp("titanic_data_context"))
    context_path = os.path.join(project_path, "great_expectations")
    os.makedirs(os.path.join(context_path, "expectations"), exist_ok=True)
    data_path = os.path.join(context_path, "..", "data", "titanic")
    os.makedirs(os.path.join(data_path), exist_ok=True)
    shutil.copy(
        file_relative_path(
            __file__,
            "./test_fixtures/great_expectations_v013_no_datasource_stats_enabled.yml",
        ),
        str(os.path.join(context_path, "great_expectations.yml")),
    )
    shutil.copy(
        file_relative_path(__file__, "./test_sets/Titanic.csv"),
        str(
            os.path.join(
                context_path, "..", "data", "titanic", "Titanic_19120414_1313.csv"
            )
        ),
    )
    shutil.copy(
        file_relative_path(__file__, "./test_sets/Titanic.csv"),
        str(os.path.join(context_path, "..", "data", "titanic", "Titanic_1911.csv")),
    )
    shutil.copy(
        file_relative_path(__file__, "./test_sets/Titanic.csv"),
        str(os.path.join(context_path, "..", "data", "titanic", "Titanic_1912.csv")),
    )
    context = ge.data_context.DataContext(context_path)
    assert context.root_directory == context_path

    datasource_config = f"""
        class_name: Datasource

        execution_engine:
            class_name: PandasExecutionEngine

        data_connectors:
            my_other_data_connector:
                class_name: ConfiguredAssetFilesystemDataConnector
                base_directory: {data_path}
                glob_directive: "*.csv"

                default_regex:
                    pattern: (.+)\\.csv
                    group_names:
                        - name
                assets:
                    users: {{}}
        """

    context.test_yaml_config(
        name="my_datasource", yaml_config=datasource_config, pretty_print=False
    )
    # noinspection PyProtectedMember
    context._save_project_config()
    return context


@pytest.fixture
def titanic_pandas_data_context_with_v013_datasource_stats_enabled_with_checkpoints_v1_with_templates(
    titanic_pandas_data_context_with_v013_datasource_with_checkpoints_v1_with_empty_store_stats_enabled,
):
    context: DataContext = titanic_pandas_data_context_with_v013_datasource_with_checkpoints_v1_with_empty_store_stats_enabled

    # add simple template config
    simple_checkpoint_template_config: CheckpointConfig = CheckpointConfig(
        name="my_simple_template_checkpoint",
        config_version=1,
        run_name_template="%Y-%M-foo-bar-template-$VAR",
        action_list=[
            {
                "name": "store_validation_result",
                "action": {
                    "class_name": "StoreValidationResultAction",
                },
            },
            {
                "name": "store_evaluation_params",
                "action": {
                    "class_name": "StoreEvaluationParametersAction",
                },
            },
            {
                "name": "update_data_docs",
                "action": {
                    "class_name": "UpdateDataDocsAction",
                },
            },
        ],
        evaluation_parameters={
            "environment": "$GE_ENVIRONMENT",
            "tolerance": 1.0e-2,
            "aux_param_0": "$MY_PARAM",
            "aux_param_1": "1 + $MY_PARAM",
        },
        runtime_configuration={
            "result_format": {
                "result_format": "BASIC",
                "partial_unexpected_count": 20,
            }
        },
    )
    simple_checkpoint_template_config_key: ConfigurationIdentifier = (
        ConfigurationIdentifier(
            configuration_key=simple_checkpoint_template_config.name
        )
    )
    context.checkpoint_store.set(
        key=simple_checkpoint_template_config_key,
        value=simple_checkpoint_template_config,
    )

    # add nested template configs
    nested_checkpoint_template_config_1: CheckpointConfig = CheckpointConfig(
        name="my_nested_checkpoint_template_1",
        config_version=1,
        run_name_template="%Y-%M-foo-bar-template-$VAR",
        expectation_suite_name="suite_from_template_1",
        action_list=[
            {
                "name": "store_validation_result",
                "action": {
                    "class_name": "StoreValidationResultAction",
                },
            },
            {
                "name": "store_evaluation_params",
                "action": {
                    "class_name": "StoreEvaluationParametersAction",
                },
            },
            {
                "name": "update_data_docs",
                "action": {
                    "class_name": "UpdateDataDocsAction",
                },
            },
        ],
        evaluation_parameters={
            "environment": "FOO",
            "tolerance": "FOOBOO",
            "aux_param_0": "FOOBARBOO",
            "aux_param_1": "FOOBARBOO",
            "template_1_key": 456,
        },
        runtime_configuration={
            "result_format": "FOOBARBOO",
            "partial_unexpected_count": "FOOBARBOO",
            "template_1_key": 123,
        },
        validations=[
            {
                "batch_request": {
                    "datasource_name": "my_datasource_template_1",
                    "data_connector_name": "my_special_data_connector_template_1",
                    "data_asset_name": "users_from_template_1",
                    "partition_request": {"partition_index": -999},
                }
            }
        ],
    )
    nested_checkpoint_template_config_1_key: ConfigurationIdentifier = (
        ConfigurationIdentifier(
            configuration_key=nested_checkpoint_template_config_1.name
        )
    )
    context.checkpoint_store.set(
        key=nested_checkpoint_template_config_1_key,
        value=nested_checkpoint_template_config_1,
    )

    nested_checkpoint_template_config_2: CheckpointConfig = CheckpointConfig(
        name="my_nested_checkpoint_template_2",
        config_version=1,
        template_name="my_nested_checkpoint_template_1",
        run_name_template="%Y-%M-foo-bar-template-$VAR-template-2",
        action_list=[
            {
                "name": "store_validation_result",
                "action": {
                    "class_name": "StoreValidationResultAction",
                },
            },
            {
                "name": "store_evaluation_params",
                "action": {
                    "class_name": "MyCustomStoreEvaluationParametersActionTemplate2",
                },
            },
            {
                "name": "update_data_docs",
                "action": {
                    "class_name": "UpdateDataDocsAction",
                },
            },
            {
                "name": "new_action_from_template_2",
                "action": {"class_name": "Template2SpecialAction"},
            },
        ],
        evaluation_parameters={
            "environment": "$GE_ENVIRONMENT",
            "tolerance": 1.0e-2,
            "aux_param_0": "$MY_PARAM",
            "aux_param_1": "1 + $MY_PARAM",
        },
        runtime_configuration={
            "result_format": "BASIC",
            "partial_unexpected_count": 20,
        },
    )
    nested_checkpoint_template_config_2_key: ConfigurationIdentifier = (
        ConfigurationIdentifier(
            configuration_key=nested_checkpoint_template_config_2.name
        )
    )
    context.checkpoint_store.set(
        key=nested_checkpoint_template_config_2_key,
        value=nested_checkpoint_template_config_2,
    )

    nested_checkpoint_template_config_3: CheckpointConfig = CheckpointConfig(
        name="my_nested_checkpoint_template_3",
        config_version=1,
        template_name="my_nested_checkpoint_template_2",
        run_name_template="%Y-%M-foo-bar-template-$VAR-template-3",
        action_list=[
            {
                "name": "store_validation_result",
                "action": {
                    "class_name": "StoreValidationResultAction",
                },
            },
            {
                "name": "store_evaluation_params",
                "action": {
                    "class_name": "MyCustomStoreEvaluationParametersActionTemplate3",
                },
            },
            {
                "name": "update_data_docs",
                "action": {
                    "class_name": "UpdateDataDocsAction",
                },
            },
            {
                "name": "new_action_from_template_3",
                "action": {"class_name": "Template3SpecialAction"},
            },
        ],
        evaluation_parameters={
            "environment": "$GE_ENVIRONMENT",
            "tolerance": 1.0e-2,
            "aux_param_0": "$MY_PARAM",
            "aux_param_1": "1 + $MY_PARAM",
            "template_3_key": 123,
        },
        runtime_configuration={
            "result_format": "BASIC",
            "partial_unexpected_count": 20,
            "template_3_key": "bloopy!",
        },
    )
    nested_checkpoint_template_config_3_key: ConfigurationIdentifier = (
        ConfigurationIdentifier(
            configuration_key=nested_checkpoint_template_config_3.name
        )
    )
    context.checkpoint_store.set(
        key=nested_checkpoint_template_config_3_key,
        value=nested_checkpoint_template_config_3,
    )

    # add minimal SimpleCheckpoint
    simple_checkpoint_config: CheckpointConfig = CheckpointConfig(
        name="my_minimal_simple_checkpoint",
        class_name="SimpleCheckpoint",
        config_version=1,
    )
    simple_checkpoint_config_key: ConfigurationIdentifier = ConfigurationIdentifier(
        configuration_key=simple_checkpoint_config.name
    )
    context.checkpoint_store.set(
        key=simple_checkpoint_config_key,
        value=simple_checkpoint_config,
    )

    # add SimpleCheckpoint with slack webhook
    simple_checkpoint_with_slack_webhook_config: CheckpointConfig = CheckpointConfig(
        name="my_simple_checkpoint_with_slack",
        class_name="SimpleCheckpoint",
        config_version=1,
        slack_webhook="https://hooks.slack.com/foo/bar",
    )
    simple_checkpoint_with_slack_webhook_config_key: ConfigurationIdentifier = (
        ConfigurationIdentifier(
            configuration_key=simple_checkpoint_with_slack_webhook_config.name
        )
    )
    context.checkpoint_store.set(
        key=simple_checkpoint_with_slack_webhook_config_key,
        value=simple_checkpoint_with_slack_webhook_config,
    )

    # add SimpleCheckpoint with slack webhook and notify_with
    simple_checkpoint_with_slack_webhook_and_notify_with_all_config: CheckpointConfig = CheckpointConfig(
        name="my_simple_checkpoint_with_slack_and_notify_with_all",
        class_name="SimpleCheckpoint",
        config_version=1,
        slack_webhook="https://hooks.slack.com/foo/bar",
        notify_with="all",
    )
    simple_checkpoint_with_slack_webhook_and_notify_with_all_config_key: ConfigurationIdentifier = ConfigurationIdentifier(
        configuration_key=simple_checkpoint_with_slack_webhook_and_notify_with_all_config.name
    )
    context.checkpoint_store.set(
        key=simple_checkpoint_with_slack_webhook_and_notify_with_all_config_key,
        value=simple_checkpoint_with_slack_webhook_and_notify_with_all_config,
    )

    # add SimpleCheckpoint with site_names
    simple_checkpoint_with_site_names_config: CheckpointConfig = CheckpointConfig(
        name="my_simple_checkpoint_with_site_names",
        class_name="SimpleCheckpoint",
        config_version=1,
        site_names=["local_site"],
    )
    simple_checkpoint_with_site_names_config_key: ConfigurationIdentifier = (
        ConfigurationIdentifier(
            configuration_key=simple_checkpoint_with_site_names_config.name
        )
    )
    context.checkpoint_store.set(
        key=simple_checkpoint_with_site_names_config_key,
        value=simple_checkpoint_with_site_names_config,
    )

    # noinspection PyProtectedMember
    context._save_project_config()
    return context


@pytest.fixture
def empty_data_context_with_config_variables(monkeypatch, empty_data_context):
    monkeypatch.setenv("FOO", "BAR")
    monkeypatch.setenv("REPLACE_ME_ESCAPED_ENV", "ive_been_$--replaced")
    root_dir = empty_data_context.root_directory
    ge_config_path = file_relative_path(
        __file__,
        "./test_fixtures/great_expectations_basic_with_variables.yml",
    )
    shutil.copy(ge_config_path, os.path.join(root_dir, "great_expectations.yml"))
    config_variables_path = file_relative_path(
        __file__,
        "./test_fixtures/config_variables.yml",
    )
    shutil.copy(config_variables_path, os.path.join(root_dir, "uncommitted"))
    return DataContext(context_root_dir=root_dir)


@pytest.fixture
def empty_context_with_checkpoint(empty_data_context):
    context = empty_data_context
    root_dir = empty_data_context.root_directory
    fixture_name = "my_checkpoint.yml"
    fixture_path = file_relative_path(
        __file__, f"./data_context/fixtures/contexts/{fixture_name}"
    )
    checkpoints_file = os.path.join(root_dir, "checkpoints", fixture_name)
    shutil.copy(fixture_path, checkpoints_file)
    assert os.path.isfile(checkpoints_file)
    return context


@pytest.fixture
def empty_context_with_checkpoint_stats_enabled(empty_data_context_stats_enabled):
    context = empty_data_context_stats_enabled
    root_dir = context.root_directory
    fixture_name = "my_checkpoint.yml"
    fixture_path = file_relative_path(
        __file__, f"./data_context/fixtures/contexts/{fixture_name}"
    )
    checkpoints_file = os.path.join(root_dir, "checkpoints", fixture_name)
    shutil.copy(fixture_path, checkpoints_file)
    return context


@pytest.fixture
def empty_data_context_stats_enabled(tmp_path_factory, monkeypatch):
    # Reenable GE_USAGE_STATS
    monkeypatch.delenv("GE_USAGE_STATS")
    project_path = str(tmp_path_factory.mktemp("empty_data_context"))
    context = ge.data_context.DataContext.create(project_path)
    context_path = os.path.join(project_path, "great_expectations")
    asset_config_path = os.path.join(context_path, "expectations")
    os.makedirs(asset_config_path, exist_ok=True)
    return context


@pytest.fixture
def empty_context_with_checkpoint_v1_stats_enabled(
    empty_data_context_stats_enabled, monkeypatch
):
    try:
        monkeypatch.delenv("VAR")
        monkeypatch.delenv("MY_PARAM")
        monkeypatch.delenv("OLD_PARAM")
    except:
        pass

    monkeypatch.setenv("VAR", "test")
    monkeypatch.setenv("MY_PARAM", "1")
    monkeypatch.setenv("OLD_PARAM", "2")

    context = empty_data_context_stats_enabled
    root_dir = context.root_directory
    fixture_name = "my_v1_checkpoint.yml"
    fixture_path = file_relative_path(
        __file__, f"./data_context/fixtures/contexts/{fixture_name}"
    )
    checkpoints_file = os.path.join(root_dir, "checkpoints", fixture_name)
    shutil.copy(fixture_path, checkpoints_file)
    # noinspection PyProtectedMember
    context._save_project_config()
    return context


@pytest.fixture
def titanic_data_context(tmp_path_factory):
    project_path = str(tmp_path_factory.mktemp("titanic_data_context"))
    context_path = os.path.join(project_path, "great_expectations")
    os.makedirs(os.path.join(context_path, "expectations"), exist_ok=True)
    os.makedirs(os.path.join(context_path, "checkpoints"), exist_ok=True)
    data_path = os.path.join(context_path, "..", "data")
    os.makedirs(os.path.join(data_path), exist_ok=True)
    titanic_yml_path = file_relative_path(
        __file__, "./test_fixtures/great_expectations_v013_titanic.yml"
    )
    shutil.copy(
        titanic_yml_path, str(os.path.join(context_path, "great_expectations.yml"))
    )
    titanic_csv_path = file_relative_path(__file__, "./test_sets/Titanic.csv")
    shutil.copy(
        titanic_csv_path, str(os.path.join(context_path, "..", "data", "Titanic.csv"))
    )
    return ge.data_context.DataContext(context_path)


@pytest.fixture
def titanic_data_context_no_data_docs_no_checkpoint_store(tmp_path_factory):
    project_path = str(tmp_path_factory.mktemp("titanic_data_context"))
    context_path = os.path.join(project_path, "great_expectations")
    os.makedirs(os.path.join(context_path, "expectations"), exist_ok=True)
    os.makedirs(os.path.join(context_path, "checkpoints"), exist_ok=True)
    data_path = os.path.join(context_path, "..", "data")
    os.makedirs(os.path.join(data_path), exist_ok=True)
    titanic_yml_path = file_relative_path(
        __file__, "./test_fixtures/great_expectations_titanic_pre_v013_no_data_docs.yml"
    )
    shutil.copy(
        titanic_yml_path, str(os.path.join(context_path, "great_expectations.yml"))
    )
    titanic_csv_path = file_relative_path(__file__, "./test_sets/Titanic.csv")
    shutil.copy(
        titanic_csv_path, str(os.path.join(context_path, "..", "data", "Titanic.csv"))
    )
    return ge.data_context.DataContext(context_path)


@pytest.fixture
def titanic_data_context_no_data_docs(tmp_path_factory):
    project_path = str(tmp_path_factory.mktemp("titanic_data_context"))
    context_path = os.path.join(project_path, "great_expectations")
    os.makedirs(os.path.join(context_path, "expectations"), exist_ok=True)
    os.makedirs(os.path.join(context_path, "checkpoints"), exist_ok=True)
    data_path = os.path.join(context_path, "..", "data")
    os.makedirs(os.path.join(data_path), exist_ok=True)
    titanic_yml_path = file_relative_path(
        __file__, "./test_fixtures/great_expectations_titanic_no_data_docs.yml"
    )
    shutil.copy(
        titanic_yml_path, str(os.path.join(context_path, "great_expectations.yml"))
    )
    titanic_csv_path = file_relative_path(__file__, "./test_sets/Titanic.csv")
    shutil.copy(
        titanic_csv_path, str(os.path.join(context_path, "..", "data", "Titanic.csv"))
    )
    return ge.data_context.DataContext(context_path)


@pytest.fixture
def titanic_data_context_stats_enabled_no_config_store(tmp_path_factory, monkeypatch):
    # Reenable GE_USAGE_STATS
    monkeypatch.delenv("GE_USAGE_STATS")
    project_path = str(tmp_path_factory.mktemp("titanic_data_context"))
    context_path = os.path.join(project_path, "great_expectations")
    os.makedirs(os.path.join(context_path, "expectations"), exist_ok=True)
    os.makedirs(os.path.join(context_path, "checkpoints"), exist_ok=True)
    data_path = os.path.join(context_path, "..", "data")
    os.makedirs(os.path.join(data_path), exist_ok=True)
    titanic_yml_path = file_relative_path(
        __file__, "./test_fixtures/great_expectations_titanic.yml"
    )
    shutil.copy(
        titanic_yml_path, str(os.path.join(context_path, "great_expectations.yml"))
    )
    titanic_csv_path = file_relative_path(__file__, "./test_sets/Titanic.csv")
    shutil.copy(
        titanic_csv_path, str(os.path.join(context_path, "..", "data", "Titanic.csv"))
    )
    return ge.data_context.DataContext(context_path)


@pytest.fixture
def titanic_data_context_stats_enabled(tmp_path_factory, monkeypatch):
    # Reenable GE_USAGE_STATS
    monkeypatch.delenv("GE_USAGE_STATS")
    project_path = str(tmp_path_factory.mktemp("titanic_data_context"))
    context_path = os.path.join(project_path, "great_expectations")
    os.makedirs(os.path.join(context_path, "expectations"), exist_ok=True)
    os.makedirs(os.path.join(context_path, "checkpoints"), exist_ok=True)
    data_path = os.path.join(context_path, "..", "data")
    os.makedirs(os.path.join(data_path), exist_ok=True)
    titanic_yml_path = file_relative_path(
        __file__, "./test_fixtures/great_expectations_v013_titanic.yml"
    )
    shutil.copy(
        titanic_yml_path, str(os.path.join(context_path, "great_expectations.yml"))
    )
    titanic_csv_path = file_relative_path(__file__, "./test_sets/Titanic.csv")
    shutil.copy(
        titanic_csv_path, str(os.path.join(context_path, "..", "data", "Titanic.csv"))
    )
    return ge.data_context.DataContext(context_path)


@pytest.fixture
def titanic_data_context_stats_enabled_config_version_2(tmp_path_factory, monkeypatch):
    # Reenable GE_USAGE_STATS
    monkeypatch.delenv("GE_USAGE_STATS")
    project_path = str(tmp_path_factory.mktemp("titanic_data_context"))
    context_path = os.path.join(project_path, "great_expectations")
    os.makedirs(os.path.join(context_path, "expectations"), exist_ok=True)
    os.makedirs(os.path.join(context_path, "checkpoints"), exist_ok=True)
    data_path = os.path.join(context_path, "..", "data")
    os.makedirs(os.path.join(data_path), exist_ok=True)
    titanic_yml_path = file_relative_path(
        __file__, "./test_fixtures/great_expectations_titanic.yml"
    )
    shutil.copy(
        titanic_yml_path, str(os.path.join(context_path, "great_expectations.yml"))
    )
    titanic_csv_path = file_relative_path(__file__, "./test_sets/Titanic.csv")
    shutil.copy(
        titanic_csv_path, str(os.path.join(context_path, "..", "data", "Titanic.csv"))
    )
    return ge.data_context.DataContext(context_path)


@pytest.fixture
def titanic_data_context_stats_enabled_config_version_3(tmp_path_factory, monkeypatch):
    # Reenable GE_USAGE_STATS
    monkeypatch.delenv("GE_USAGE_STATS")
    project_path = str(tmp_path_factory.mktemp("titanic_data_context"))
    context_path = os.path.join(project_path, "great_expectations")
    os.makedirs(os.path.join(context_path, "expectations"), exist_ok=True)
    os.makedirs(os.path.join(context_path, "checkpoints"), exist_ok=True)
    data_path = os.path.join(context_path, "..", "data")
    os.makedirs(os.path.join(data_path), exist_ok=True)
    titanic_yml_path = file_relative_path(
        __file__, "./test_fixtures/great_expectations_v013_upgraded_titanic.yml"
    )
    shutil.copy(
        titanic_yml_path, str(os.path.join(context_path, "great_expectations.yml"))
    )
    titanic_csv_path = file_relative_path(__file__, "./test_sets/Titanic.csv")
    shutil.copy(
        titanic_csv_path, str(os.path.join(context_path, "..", "data", "Titanic.csv"))
    )
    return ge.data_context.DataContext(context_path)


@pytest.fixture
def titanic_data_context_stats_enabled_config_version_2_with_checkpoint(
    tmp_path_factory, monkeypatch, titanic_data_context_stats_enabled_config_version_2
):
    context = titanic_data_context_stats_enabled_config_version_2
    root_dir = context.root_directory
    fixture_name = "my_checkpoint.yml"
    fixture_path = file_relative_path(
        __file__, f"./data_context/fixtures/contexts/{fixture_name}"
    )
    checkpoints_file = os.path.join(root_dir, "checkpoints", fixture_name)
    shutil.copy(fixture_path, checkpoints_file)
    return context


@pytest.fixture
def titanic_sqlite_db(sa):
    try:
        import sqlalchemy as sa
        from sqlalchemy import create_engine

        titanic_db_path = file_relative_path(__file__, "./test_sets/titanic.db")
        engine = create_engine("sqlite:///{}".format(titanic_db_path))
        assert engine.execute("select count(*) from titanic").fetchall()[0] == (1313,)
        return engine
    except ImportError:
        raise ValueError("sqlite tests require sqlalchemy to be installed")


@pytest.fixture
def titanic_expectation_suite():
    return ExpectationSuite(
        expectation_suite_name="Titanic.warning",
        meta={},
        data_asset_type="Dataset",
        expectations=[
            ExpectationConfiguration(
                expectation_type="expect_column_to_exist", kwargs={"column": "PClass"}
            ),
            ExpectationConfiguration(
                expectation_type="expect_column_values_to_not_be_null",
                kwargs={"column": "Name"},
            ),
            ExpectationConfiguration(
                expectation_type="expect_table_row_count_to_equal",
                kwargs={"value": 1313},
            ),
        ],
    )


@pytest.fixture
def empty_sqlite_db(sa):
    """An empty in-memory sqlite db that always gets run."""
    try:
        import sqlalchemy as sa
        from sqlalchemy import create_engine

        engine = create_engine("sqlite://")
        assert engine.execute("select 1").fetchall()[0] == (1,)
        return engine
    except ImportError:
        raise ValueError("sqlite tests require sqlalchemy to be installed")


@pytest.fixture
@freeze_time("09/26/2019 13:42:41")
def site_builder_data_context_with_html_store_titanic_random(
    tmp_path_factory, filesystem_csv_3
):
    base_dir = str(tmp_path_factory.mktemp("project_dir"))
    project_dir = os.path.join(base_dir, "project_path")
    os.mkdir(project_dir)

    os.makedirs(os.path.join(project_dir, "data"))
    os.makedirs(os.path.join(project_dir, "data/titanic"))
    shutil.copy(
        file_relative_path(__file__, "./test_sets/Titanic.csv"),
        str(os.path.join(project_dir, "data", "titanic", "Titanic.csv")),
    )

    os.makedirs(os.path.join(project_dir, "data", "random"))
    shutil.copy(
        os.path.join(filesystem_csv_3, "f1.csv"),
        str(os.path.join(project_dir, "data", "random", "f1.csv")),
    )
    shutil.copy(
        os.path.join(filesystem_csv_3, "f2.csv"),
        str(os.path.join(project_dir, "data", "random", "f2.csv")),
    )
    ge.data_context.DataContext.create(project_dir)
    shutil.copy(
        file_relative_path(
            __file__, "./test_fixtures/great_expectations_site_builder.yml"
        ),
        str(os.path.join(project_dir, "great_expectations", "great_expectations.yml")),
    )
    context = ge.data_context.DataContext(
        context_root_dir=os.path.join(project_dir, "great_expectations")
    )

    context.add_datasource(
        "titanic",
        class_name="PandasDatasource",
        batch_kwargs_generators={
            "subdir_reader": {
                "class_name": "SubdirReaderBatchKwargsGenerator",
                "base_directory": os.path.join(project_dir, "data", "titanic"),
            }
        },
    )
    context.add_datasource(
        "random",
        class_name="PandasDatasource",
        batch_kwargs_generators={
            "subdir_reader": {
                "class_name": "SubdirReaderBatchKwargsGenerator",
                "base_directory": os.path.join(project_dir, "data", "random"),
            }
        },
    )

    context.profile_datasource("titanic")
    context.profile_datasource("random")
    context.profile_datasource(context.list_datasources()[0]["name"])

    context._project_config.anonymous_usage_statistics = {
        "enabled": True,
        "data_context_id": "f43d4897-385f-4366-82b0-1a8eda2bf79c",
    }

    return context


@pytest.fixture
@freeze_time("09/26/2019 13:42:41")
def site_builder_data_context_v013_with_html_store_titanic_random(
    tmp_path_factory, filesystem_csv_3
):
    base_dir = str(tmp_path_factory.mktemp("project_dir"))
    project_dir = os.path.join(base_dir, "project_path")
    os.mkdir(project_dir)

    os.makedirs(os.path.join(project_dir, "data"))
    os.makedirs(os.path.join(project_dir, "data", "titanic"))
    shutil.copy(
        file_relative_path(__file__, "./test_sets/Titanic.csv"),
        str(os.path.join(project_dir, "data", "titanic", "Titanic.csv")),
    )

    os.makedirs(os.path.join(project_dir, "data", "random"))
    shutil.copy(
        os.path.join(filesystem_csv_3, "f1.csv"),
        str(os.path.join(project_dir, "data", "random", "f1.csv")),
    )
    shutil.copy(
        os.path.join(filesystem_csv_3, "f2.csv"),
        str(os.path.join(project_dir, "data", "random", "f2.csv")),
    )
    ge.data_context.DataContext.create(project_dir)
    shutil.copy(
        file_relative_path(
            __file__, "./test_fixtures/great_expectations_v013_site_builder.yml"
        ),
        str(os.path.join(project_dir, "great_expectations", "great_expectations.yml")),
    )
    context = ge.data_context.DataContext(
        context_root_dir=os.path.join(project_dir, "great_expectations")
    )

    context.add_datasource(
        "titanic",
        class_name="PandasDatasource",
        batch_kwargs_generators={
            "subdir_reader": {
                "class_name": "SubdirReaderBatchKwargsGenerator",
                "base_directory": os.path.join(project_dir, "data", "titanic"),
            }
        },
    )
    context.add_datasource(
        "random",
        class_name="PandasDatasource",
        batch_kwargs_generators={
            "subdir_reader": {
                "class_name": "SubdirReaderBatchKwargsGenerator",
                "base_directory": os.path.join(project_dir, "data", "random"),
            }
        },
    )

    context.profile_datasource("titanic")
    context.profile_datasource("random")
    context.profile_datasource(context.list_datasources()[0]["name"])

    context._project_config.anonymous_usage_statistics = {
        "enabled": True,
        "data_context_id": "f43d4897-385f-4366-82b0-1a8eda2bf79c",
    }

    return context


@pytest.fixture
def titanic_multibatch_data_context(tmp_path_factory):
    """
    Based on titanic_data_context, but with 2 identical batches of
    data asset "titanic"
    :param tmp_path_factory:
    :return:
    """
    project_path = str(tmp_path_factory.mktemp("titanic_data_context"))
    context_path = os.path.join(project_path, "great_expectations")
    os.makedirs(os.path.join(context_path, "expectations"), exist_ok=True)
    data_path = os.path.join(context_path, "..", "data", "titanic")
    os.makedirs(os.path.join(data_path), exist_ok=True)
    shutil.copy(
        file_relative_path(__file__, "./test_fixtures/great_expectations_titanic.yml"),
        str(os.path.join(context_path, "great_expectations.yml")),
    )
    shutil.copy(
        file_relative_path(__file__, "./test_sets/Titanic.csv"),
        str(os.path.join(context_path, "..", "data", "titanic", "Titanic_1911.csv")),
    )
    shutil.copy(
        file_relative_path(__file__, "./test_sets/Titanic.csv"),
        str(os.path.join(context_path, "..", "data", "titanic", "Titanic_1912.csv")),
    )
    return ge.data_context.DataContext(context_path)


@pytest.fixture
def v10_project_directory(tmp_path_factory):
    """
    GE 0.10.x project for testing upgrade helper
    """
    project_path = str(tmp_path_factory.mktemp("v10_project"))
    context_root_dir = os.path.join(project_path, "great_expectations")
    shutil.copytree(
        file_relative_path(
            __file__, "./test_fixtures/upgrade_helper/great_expectations_v10_project/"
        ),
        context_root_dir,
    )
    shutil.copy(
        file_relative_path(
            __file__, "./test_fixtures/upgrade_helper/great_expectations_v1_basic.yml"
        ),
        os.path.join(context_root_dir, "great_expectations.yml"),
    )
    return context_root_dir


@pytest.fixture
def v20_project_directory(tmp_path_factory):
    """
    GE config_version: 2 project for testing upgrade helper
    """
    project_path = str(tmp_path_factory.mktemp("v20_project"))
    context_root_dir = os.path.join(project_path, "great_expectations")
    shutil.copytree(
        file_relative_path(
            __file__, "./test_fixtures/upgrade_helper/great_expectations_v20_project/"
        ),
        context_root_dir,
    )
    shutil.copy(
        file_relative_path(
            __file__, "./test_fixtures/upgrade_helper/great_expectations_v2.yml"
        ),
        os.path.join(context_root_dir, "great_expectations.yml"),
    )
    return context_root_dir


@pytest.fixture
def data_context_parameterized_expectation_suite_no_checkpoint_store(tmp_path_factory):
    """
    This data_context is *manually* created to have the config we want, vs
    created with DataContext.create()
    """
    project_path = str(tmp_path_factory.mktemp("data_context"))
    context_path = os.path.join(project_path, "great_expectations")
    asset_config_path = os.path.join(context_path, "expectations")
    fixture_dir = file_relative_path(__file__, "./test_fixtures")
    os.makedirs(
        os.path.join(asset_config_path, "my_dag_node"),
        exist_ok=True,
    )
    shutil.copy(
        os.path.join(fixture_dir, "great_expectations_basic.yml"),
        str(os.path.join(context_path, "great_expectations.yml")),
    )
    shutil.copy(
        os.path.join(
            fixture_dir,
            "expectation_suites/parameterized_expectation_suite_fixture.json",
        ),
        os.path.join(asset_config_path, "my_dag_node", "default.json"),
    )
    os.makedirs(os.path.join(context_path, "plugins"), exist_ok=True)
    shutil.copy(
        os.path.join(fixture_dir, "custom_pandas_dataset.py"),
        str(os.path.join(context_path, "plugins", "custom_pandas_dataset.py")),
    )
    shutil.copy(
        os.path.join(fixture_dir, "custom_sqlalchemy_dataset.py"),
        str(os.path.join(context_path, "plugins", "custom_sqlalchemy_dataset.py")),
    )
    shutil.copy(
        os.path.join(fixture_dir, "custom_sparkdf_dataset.py"),
        str(os.path.join(context_path, "plugins", "custom_sparkdf_dataset.py")),
    )
    return ge.data_context.DataContext(context_path)


@pytest.fixture
def data_context_with_bad_datasource(tmp_path_factory):
    """
    This data_context is *manually* created to have the config we want, vs
    created with DataContext.create()

    This DataContext has a connection to a datasource named my_postgres_db
    which is not a valid datasource.

    It is used by test_get_batch_multiple_datasources_do_not_scan_all()
    """
    project_path = str(tmp_path_factory.mktemp("data_context"))
    context_path = os.path.join(project_path, "great_expectations")
    asset_config_path = os.path.join(context_path, "expectations")
    fixture_dir = file_relative_path(__file__, "./test_fixtures")
    os.makedirs(
        os.path.join(asset_config_path, "my_dag_node"),
        exist_ok=True,
    )
    shutil.copy(
        os.path.join(fixture_dir, "great_expectations_bad_datasource.yml"),
        str(os.path.join(context_path, "great_expectations.yml")),
    )
    return ge.data_context.DataContext(context_path)


@pytest.fixture
def data_context_parameterized_expectation_suite_no_checkpoint_store_with_usage_statistics_enabled(
    tmp_path_factory,
):
    """
    This data_context is *manually* created to have the config we want, vs
    created with DataContext.create()
    """
    project_path = str(tmp_path_factory.mktemp("data_context"))
    context_path = os.path.join(project_path, "great_expectations")
    asset_config_path = os.path.join(context_path, "expectations")
    fixture_dir = file_relative_path(__file__, "./test_fixtures")
    os.makedirs(
        os.path.join(asset_config_path, "my_dag_node"),
        exist_ok=True,
    )
    shutil.copy(
        os.path.join(
            fixture_dir, "great_expectations_basic_with_usage_stats_enabled.yml"
        ),
        str(os.path.join(context_path, "great_expectations.yml")),
    )
    shutil.copy(
        os.path.join(
            fixture_dir,
            "expectation_suites/parameterized_expectation_suite_fixture.json",
        ),
        os.path.join(asset_config_path, "my_dag_node", "default.json"),
    )
    os.makedirs(os.path.join(context_path, "plugins"), exist_ok=True)
    shutil.copy(
        os.path.join(fixture_dir, "custom_pandas_dataset.py"),
        str(os.path.join(context_path, "plugins", "custom_pandas_dataset.py")),
    )
    shutil.copy(
        os.path.join(fixture_dir, "custom_sqlalchemy_dataset.py"),
        str(os.path.join(context_path, "plugins", "custom_sqlalchemy_dataset.py")),
    )
    shutil.copy(
        os.path.join(fixture_dir, "custom_sparkdf_dataset.py"),
        str(os.path.join(context_path, "plugins", "custom_sparkdf_dataset.py")),
    )
    return ge.data_context.DataContext(context_path)


@pytest.fixture
def data_context_parameterized_expectation_suite(tmp_path_factory):
    """
    This data_context is *manually* created to have the config we want, vs
    created with DataContext.create()
    """
    project_path = str(tmp_path_factory.mktemp("data_context"))
    context_path = os.path.join(project_path, "great_expectations")
    asset_config_path = os.path.join(context_path, "expectations")
    fixture_dir = file_relative_path(__file__, "./test_fixtures")
    os.makedirs(
        os.path.join(asset_config_path, "my_dag_node"),
        exist_ok=True,
    )
    shutil.copy(
        os.path.join(fixture_dir, "great_expectations_v013_basic.yml"),
        str(os.path.join(context_path, "great_expectations.yml")),
    )
    shutil.copy(
        os.path.join(
            fixture_dir,
            "expectation_suites/parameterized_expectation_suite_fixture.json",
        ),
        os.path.join(asset_config_path, "my_dag_node", "default.json"),
    )
    os.makedirs(os.path.join(context_path, "plugins"), exist_ok=True)
    shutil.copy(
        os.path.join(fixture_dir, "custom_pandas_dataset.py"),
        str(os.path.join(context_path, "plugins", "custom_pandas_dataset.py")),
    )
    shutil.copy(
        os.path.join(fixture_dir, "custom_sqlalchemy_dataset.py"),
        str(os.path.join(context_path, "plugins", "custom_sqlalchemy_dataset.py")),
    )
    shutil.copy(
        os.path.join(fixture_dir, "custom_sparkdf_dataset.py"),
        str(os.path.join(context_path, "plugins", "custom_sparkdf_dataset.py")),
    )
    return ge.data_context.DataContext(context_path)


@pytest.fixture
def data_context_parameterized_expectation_suite_with_usage_statistics_enabled(
    tmp_path_factory,
):
    """
    This data_context is *manually* created to have the config we want, vs
    created with DataContext.create()
    """
    project_path = str(tmp_path_factory.mktemp("data_context"))
    context_path = os.path.join(project_path, "great_expectations")
    asset_config_path = os.path.join(context_path, "expectations")
    fixture_dir = file_relative_path(__file__, "./test_fixtures")
    os.makedirs(
        os.path.join(asset_config_path, "my_dag_node"),
        exist_ok=True,
    )
    shutil.copy(
        os.path.join(
            fixture_dir, "great_expectations_v013_basic_with_usage_stats_enabled.yml"
        ),
        str(os.path.join(context_path, "great_expectations.yml")),
    )
    shutil.copy(
        os.path.join(
            fixture_dir,
            "expectation_suites/parameterized_expectation_suite_fixture.json",
        ),
        os.path.join(asset_config_path, "my_dag_node", "default.json"),
    )
    os.makedirs(os.path.join(context_path, "plugins"), exist_ok=True)
    shutil.copy(
        os.path.join(fixture_dir, "custom_pandas_dataset.py"),
        str(os.path.join(context_path, "plugins", "custom_pandas_dataset.py")),
    )
    shutil.copy(
        os.path.join(fixture_dir, "custom_sqlalchemy_dataset.py"),
        str(os.path.join(context_path, "plugins", "custom_sqlalchemy_dataset.py")),
    )
    shutil.copy(
        os.path.join(fixture_dir, "custom_sparkdf_dataset.py"),
        str(os.path.join(context_path, "plugins", "custom_sparkdf_dataset.py")),
    )
    return ge.data_context.DataContext(context_path)


@pytest.fixture
def data_context_with_bad_notebooks(tmp_path_factory):
    """
    This data_context is *manually* created to have the config we want, vs
    created with DataContext.create()
    """
    project_path = str(tmp_path_factory.mktemp("data_context"))
    context_path = os.path.join(project_path, "great_expectations")
    asset_config_path = os.path.join(context_path, "expectations")
    fixture_dir = file_relative_path(__file__, "./test_fixtures")
    custom_notebook_assets_dir = "notebook_assets"

    os.makedirs(
        os.path.join(asset_config_path, "my_dag_node"),
        exist_ok=True,
    )
    shutil.copy(
        os.path.join(fixture_dir, "great_expectations_basic_with_bad_notebooks.yml"),
        str(os.path.join(context_path, "great_expectations.yml")),
    )
    shutil.copy(
        os.path.join(
            fixture_dir,
            "expectation_suites/parameterized_expectation_suite_fixture.json",
        ),
        os.path.join(asset_config_path, "my_dag_node", "default.json"),
    )

    os.makedirs(os.path.join(context_path, "plugins"), exist_ok=True)
    shutil.copytree(
        os.path.join(fixture_dir, custom_notebook_assets_dir),
        str(os.path.join(context_path, "plugins", custom_notebook_assets_dir)),
    )
    return ge.data_context.DataContext(context_path)


@pytest.fixture
def data_context_custom_notebooks(tmp_path_factory):
    """
    This data_context is *manually* created to have the config we want, vs
    created with DataContext.create()
    """
    project_path = str(tmp_path_factory.mktemp("data_context"))
    context_path = os.path.join(project_path, "great_expectations")
    asset_config_path = os.path.join(context_path, "expectations")
    fixture_dir = file_relative_path(__file__, "./test_fixtures")
    os.makedirs(
        os.path.join(asset_config_path, "my_dag_node"),
        exist_ok=True,
    )
    shutil.copy(
        os.path.join(fixture_dir, "great_expectations_custom_notebooks.yml"),
        str(os.path.join(context_path, "great_expectations.yml")),
    )
    shutil.copy(
        os.path.join(
            fixture_dir,
            "expectation_suites/parameterized_expectation_suite_fixture.json",
        ),
        os.path.join(asset_config_path, "my_dag_node", "default.json"),
    )

    os.makedirs(os.path.join(context_path, "plugins"), exist_ok=True)

    return ge.data_context.DataContext(context_path)


@pytest.fixture
def data_context_simple_expectation_suite(tmp_path_factory):
    """
    This data_context is *manually* created to have the config we want, vs
    created with DataContext.create()
    """
    project_path = str(tmp_path_factory.mktemp("data_context"))
    context_path = os.path.join(project_path, "great_expectations")
    asset_config_path = os.path.join(context_path, "expectations")
    fixture_dir = file_relative_path(__file__, "./test_fixtures")
    os.makedirs(
        os.path.join(asset_config_path, "my_dag_node"),
        exist_ok=True,
    )
    shutil.copy(
        os.path.join(fixture_dir, "great_expectations_basic.yml"),
        str(os.path.join(context_path, "great_expectations.yml")),
    )
    shutil.copy(
        os.path.join(
            fixture_dir,
            "rendering_fixtures/expectations_suite_1.json",
        ),
        os.path.join(asset_config_path, "default.json"),
    )
    os.makedirs(os.path.join(context_path, "plugins"), exist_ok=True)
    shutil.copy(
        os.path.join(fixture_dir, "custom_pandas_dataset.py"),
        str(os.path.join(context_path, "plugins", "custom_pandas_dataset.py")),
    )
    shutil.copy(
        os.path.join(fixture_dir, "custom_sqlalchemy_dataset.py"),
        str(os.path.join(context_path, "plugins", "custom_sqlalchemy_dataset.py")),
    )
    shutil.copy(
        os.path.join(fixture_dir, "custom_sparkdf_dataset.py"),
        str(os.path.join(context_path, "plugins", "custom_sparkdf_dataset.py")),
    )
    return ge.data_context.DataContext(context_path)


@pytest.fixture
def data_context_simple_expectation_suite_with_custom_pandas_dataset(tmp_path_factory):
    """
    This data_context is *manually* created to have the config we want, vs
    created with DataContext.create()
    """
    project_path = str(tmp_path_factory.mktemp("data_context"))
    context_path = os.path.join(project_path, "great_expectations")
    asset_config_path = os.path.join(context_path, "expectations")
    fixture_dir = file_relative_path(__file__, "./test_fixtures")
    os.makedirs(
        os.path.join(asset_config_path, "my_dag_node"),
        exist_ok=True,
    )
    shutil.copy(
        os.path.join(
            fixture_dir, "great_expectations_basic_with_custom_pandas_dataset.yml"
        ),
        str(os.path.join(context_path, "great_expectations.yml")),
    )
    shutil.copy(
        os.path.join(
            fixture_dir,
            "rendering_fixtures/expectations_suite_1.json",
        ),
        os.path.join(asset_config_path, "default.json"),
    )
    os.makedirs(os.path.join(context_path, "plugins"), exist_ok=True)
    shutil.copy(
        os.path.join(fixture_dir, "custom_pandas_dataset.py"),
        str(os.path.join(context_path, "plugins", "custom_pandas_dataset.py")),
    )
    shutil.copy(
        os.path.join(fixture_dir, "custom_sqlalchemy_dataset.py"),
        str(os.path.join(context_path, "plugins", "custom_sqlalchemy_dataset.py")),
    )
    shutil.copy(
        os.path.join(fixture_dir, "custom_sparkdf_dataset.py"),
        str(os.path.join(context_path, "plugins", "custom_sparkdf_dataset.py")),
    )
    return ge.data_context.DataContext(context_path)


@pytest.fixture()
def filesystem_csv_data_context_with_validation_operators(
    titanic_data_context_stats_enabled, filesystem_csv_2
):
    titanic_data_context_stats_enabled.add_datasource(
        "rad_datasource",
        module_name="great_expectations.datasource",
        class_name="PandasDatasource",
        batch_kwargs_generators={
            "subdir_reader": {
                "class_name": "SubdirReaderBatchKwargsGenerator",
                "base_directory": str(filesystem_csv_2),
            }
        },
    )
    return titanic_data_context_stats_enabled


@pytest.fixture()
def filesystem_csv_data_context(empty_data_context, filesystem_csv_2):
    empty_data_context.add_datasource(
        "rad_datasource",
        module_name="great_expectations.datasource",
        class_name="PandasDatasource",
        batch_kwargs_generators={
            "subdir_reader": {
                "class_name": "SubdirReaderBatchKwargsGenerator",
                "base_directory": str(filesystem_csv_2),
            }
        },
    )
    return empty_data_context


@pytest.fixture
def filesystem_csv(tmp_path_factory):
    base_dir = tmp_path_factory.mktemp("filesystem_csv")
    base_dir = str(base_dir)
    # Put a few files in the directory
    with open(os.path.join(base_dir, "f1.csv"), "w") as outfile:
        outfile.writelines(["a,b,c\n"])
    with open(os.path.join(base_dir, "f2.csv"), "w") as outfile:
        outfile.writelines(["a,b,c\n"])

    os.makedirs(os.path.join(base_dir, "f3"), exist_ok=True)
    with open(os.path.join(base_dir, "f3", "f3_20190101.csv"), "w") as outfile:
        outfile.writelines(["a,b,c\n"])
    with open(os.path.join(base_dir, "f3", "f3_20190102.csv"), "w") as outfile:
        outfile.writelines(["a,b,c\n"])

    return base_dir


@pytest.fixture
def filesystem_csv_2(tmp_path_factory):
    base_dir = tmp_path_factory.mktemp("test_files")
    base_dir = str(base_dir)

    # Put a file in the directory
    toy_dataset = PandasDataset({"x": [1, 2, 3]})
    toy_dataset.to_csv(os.path.join(base_dir, "f1.csv"), index=None)

    return base_dir


@pytest.fixture
def filesystem_csv_3(tmp_path_factory):
    base_dir = tmp_path_factory.mktemp("test_files")
    base_dir = str(base_dir)

    # Put a file in the directory
    toy_dataset = PandasDataset({"x": [1, 2, 3]})
    toy_dataset.to_csv(os.path.join(base_dir, "f1.csv"), index=None)

    toy_dataset_2 = PandasDataset({"y": [1, 2, 3]})
    toy_dataset_2.to_csv(os.path.join(base_dir, "f2.csv"), index=None)

    return base_dir


@pytest.fixture()
def filesystem_csv_4(tmp_path_factory):
    base_dir = tmp_path_factory.mktemp("test_files")
    base_dir = str(base_dir)

    # Put a file in the directory
    toy_dataset = PandasDataset(
        {
            "x": [1, 2, 3],
            "y": [1, 2, 3],
        }
    )
    toy_dataset.to_csv(os.path.join(base_dir, "f1.csv"), index=None)

    return base_dir


@pytest.fixture
def titanic_profiled_evrs_1():
    with open(
        file_relative_path(
            __file__, "./render/fixtures/BasicDatasetProfiler_evrs.json"
        ),
    ) as infile:
        return expectationSuiteValidationResultSchema.loads(infile.read())


@pytest.fixture
def titanic_profiled_name_column_evrs():
    # This is a janky way to fetch expectations matching a specific name from an EVR suite.
    # TODO: It will no longer be necessary once we implement ValidationResultSuite._group_evrs_by_column
    from great_expectations.render.renderer.renderer import Renderer

    with open(
        file_relative_path(
            __file__, "./render/fixtures/BasicDatasetProfiler_evrs.json"
        ),
    ) as infile:
        titanic_profiled_evrs_1 = expectationSuiteValidationResultSchema.load(
            json.load(infile)
        )

    evrs_by_column = Renderer()._group_evrs_by_column(titanic_profiled_evrs_1)
    name_column_evrs = evrs_by_column["Name"]

    return name_column_evrs


@pytest.fixture
def titanic_profiled_expectations_1():
    with open(
        file_relative_path(
            __file__, "./render/fixtures/BasicDatasetProfiler_expectations.json"
        ),
    ) as infile:
        return expectationSuiteSchema.load(json.load(infile))


@pytest.fixture
def titanic_profiled_name_column_expectations():
    from great_expectations.render.renderer.renderer import Renderer

    with open(
        file_relative_path(
            __file__, "./render/fixtures/BasicDatasetProfiler_expectations.json"
        ),
    ) as infile:
        titanic_profiled_expectations = expectationSuiteSchema.load(json.load(infile))

    columns, ordered_columns = Renderer()._group_and_order_expectations_by_column(
        titanic_profiled_expectations
    )
    name_column_expectations = columns["Name"]

    return name_column_expectations


@pytest.fixture
def titanic_validation_results():
    with open(
        file_relative_path(__file__, "./test_sets/expected_cli_results_default.json"),
    ) as infile:
        return expectationSuiteValidationResultSchema.load(json.load(infile))


# various types of evr
@pytest.fixture
def evr_failed():
    return ExpectationValidationResult(
        success=False,
        result={
            "element_count": 1313,
            "missing_count": 0,
            "missing_percent": 0.0,
            "unexpected_count": 3,
            "unexpected_percent": 0.2284843869002285,
            "unexpected_percent_nonmissing": 0.2284843869002285,
            "partial_unexpected_list": [
                "Daly, Mr Peter Denis ",
                "Barber, Ms ",
                "Geiger, Miss Emily ",
            ],
            "partial_unexpected_index_list": [77, 289, 303],
            "partial_unexpected_counts": [
                {"value": "Barber, Ms ", "count": 1},
                {"value": "Daly, Mr Peter Denis ", "count": 1},
                {"value": "Geiger, Miss Emily ", "count": 1},
            ],
        },
        exception_info={
            "raised_exception": False,
            "exception_message": None,
            "exception_traceback": None,
        },
        expectation_config=ExpectationConfiguration(
            expectation_type="expect_column_values_to_not_match_regex",
            kwargs={
                "column": "Name",
                "regex": "^\\s+|\\s+$",
                "result_format": "SUMMARY",
            },
        ),
    )


@pytest.fixture
def evr_failed_with_exception():
    return ExpectationValidationResult(
        success=False,
        exception_info={
            "raised_exception": True,
            "exception_message": "Invalid partition object.",
            "exception_traceback": 'Traceback (most recent call last):\n  File "/great_expectations/great_expectations/data_asset/data_asset.py", line 216, in wrapper\n    return_obj = func(self, **evaluation_args)\n  File "/great_expectations/great_expectations/dataset/dataset.py", line 106, in inner_wrapper\n    evaluation_result = func(self, column, *args, **kwargs)\n  File "/great_expectations/great_expectations/dataset/dataset.py", line 3381, in expect_column_kl_divergence_to_be_less_than\n    raise ValueError("Invalid partition object.")\nValueError: Invalid partition object.\n',
        },
        expectation_config=ExpectationConfiguration(
            expectation_type="expect_column_kl_divergence_to_be_less_than",
            kwargs={
                "column": "live",
                "partition_object": None,
                "threshold": None,
                "result_format": "SUMMARY",
            },
            meta={"BasicDatasetProfiler": {"confidence": "very low"}},
        ),
    )


@pytest.fixture
def evr_success():
    return ExpectationValidationResult(
        success=True,
        result={"observed_value": 1313},
        exception_info={
            "raised_exception": False,
            "exception_message": None,
            "exception_traceback": None,
        },
        expectation_config=ExpectationConfiguration(
            expectation_type="expect_table_row_count_to_be_between",
            kwargs={"min_value": 0, "max_value": None, "result_format": "SUMMARY"},
        ),
    )


@pytest.fixture
def sqlite_view_engine(test_backends):
    # Create a small in-memory engine with two views, one of which is temporary
    if "sqlite" in test_backends:
        try:
            import sqlalchemy as sa

            sqlite_engine = sa.create_engine("sqlite://")
            df = pd.DataFrame({"a": [1, 2, 3, 4, 5]})
            df.to_sql("test_table", con=sqlite_engine)
            sqlite_engine.execute(
                "CREATE TEMP VIEW test_temp_view AS SELECT * FROM test_table where a < 4;"
            )
            sqlite_engine.execute(
                "CREATE VIEW test_view AS SELECT * FROM test_table where a > 4;"
            )
            return sqlite_engine
        except ImportError:
            sa = None
    else:
        pytest.skip("SqlAlchemy tests disabled; not testing views")


@pytest.fixture
def expectation_suite_identifier():
    return ExpectationSuiteIdentifier("my.expectation.suite.name")


@pytest.fixture
def basic_sqlalchemy_datasource(sqlitedb_engine):
    return SqlAlchemyDatasource("basic_sqlalchemy_datasource", engine=sqlitedb_engine)


@pytest.fixture
def test_cases_for_sql_data_connector_sqlite_execution_engine(sa):
    if sa is None:
        raise ValueError("SQL Database tests require sqlalchemy to be installed.")

    db_file = file_relative_path(
        __file__,
        os.path.join("test_sets", "test_cases_for_sql_data_connector.db"),
    )

    engine = sa.create_engine(f"sqlite:////{db_file}")
    conn = engine.connect()

    # Build a SqlAlchemyDataset using that database
    return SqlAlchemyExecutionEngine(
        name="test_sql_execution_engine",
        engine=conn,
    )


@pytest.fixture
def test_folder_connection_path_csv(tmp_path_factory):
    df1 = pd.DataFrame({"col_1": [1, 2, 3, 4, 5], "col_2": ["a", "b", "c", "d", "e"]})
    path = str(tmp_path_factory.mktemp("test_folder_connection_path_csv"))
    df1.to_csv(path_or_buf=os.path.join(path, "test.csv"), index=False)
    return str(path)


@pytest.fixture
def test_folder_connection_path_tsv(tmp_path_factory):
    df1 = pd.DataFrame({"col_1": [1, 2, 3, 4, 5], "col_2": ["a", "b", "c", "d", "e"]})
    path = str(tmp_path_factory.mktemp("test_folder_connection_path_tsv"))
    df1.to_csv(path_or_buf=os.path.join(path, "test.tsv"), sep="\t", index=False)
    return str(path)


@pytest.fixture
def test_folder_connection_path_parquet(tmp_path_factory):
    df1 = pd.DataFrame({"col_1": [1, 2, 3, 4, 5], "col_2": ["a", "b", "c", "d", "e"]})
    path = str(tmp_path_factory.mktemp("test_folder_connection_path_parquet"))
    df1.to_parquet(path=os.path.join(path, "test.parquet"))
    return str(path)


@pytest.fixture
def test_db_connection_string(tmp_path_factory, test_backends):
    if "sqlite" not in test_backends:
        pytest.skip("skipping fixture because sqlite not selected")
    df1 = pd.DataFrame({"col_1": [1, 2, 3, 4, 5], "col_2": ["a", "b", "c", "d", "e"]})
    df2 = pd.DataFrame({"col_1": [0, 1, 2, 3, 4], "col_2": ["b", "c", "d", "e", "f"]})

    try:
        import sqlalchemy as sa

        basepath = str(tmp_path_factory.mktemp("db_context"))
        path = os.path.join(basepath, "test.db")
        engine = sa.create_engine("sqlite:///" + str(path))
        df1.to_sql("table_1", con=engine, index=True)
        df2.to_sql("table_2", con=engine, index=True, schema="main")

        # Return a connection string to this newly-created db
        return "sqlite:///" + str(path)
    except ImportError:
        raise ValueError("SQL Database tests require sqlalchemy to be installed.")


@pytest.fixture
def test_df(tmp_path_factory):
    def generate_ascending_list_of_datetimes(
        k, start_date=datetime.date(2020, 1, 1), end_date=datetime.date(2020, 12, 31)
    ):
        start_time = datetime.datetime(
            start_date.year, start_date.month, start_date.day
        )
        days_between_dates = (end_date - start_date).total_seconds()

        datetime_list = [
            start_time
            + datetime.timedelta(seconds=random.randrange(days_between_dates))
            for i in range(k)
        ]
        datetime_list.sort()
        return datetime_list

    k = 120
    random.seed(1)

    timestamp_list = generate_ascending_list_of_datetimes(
        k, end_date=datetime.date(2020, 1, 31)
    )
    date_list = [datetime.date(ts.year, ts.month, ts.day) for ts in timestamp_list]

    batch_ids = [random.randint(0, 10) for i in range(k)]
    batch_ids.sort()

    session_ids = [random.randint(2, 60) for i in range(k)]
    session_ids.sort()
    session_ids = [i - random.randint(0, 2) for i in session_ids]

    events_df = pd.DataFrame(
        {
            "id": range(k),
            "batch_id": batch_ids,
            "date": date_list,
            "y": [d.year for d in date_list],
            "m": [d.month for d in date_list],
            "d": [d.day for d in date_list],
            "timestamp": timestamp_list,
            "session_ids": session_ids,
            "event_type": [
                random.choice(["start", "stop", "continue"]) for i in range(k)
            ],
            "favorite_color": [
                "#"
                + "".join([random.choice(list("0123456789ABCDEF")) for j in range(6)])
                for i in range(k)
            ],
        }
    )
    return events_df


@pytest.fixture
def test_connectable_postgresql_db(sa, test_backends, test_df):
    """Populates a postgres DB with a `test_df` table in the `connection_test` schema to test DataConnectors against"""

    if "postgresql" not in test_backends:
        pytest.skip("skipping fixture because postgresql not selected")

    import sqlalchemy as sa

    url = sa.engine.url.URL(
        drivername="postgresql",
        username="postgres",
        password="",
        host=os.getenv("GE_TEST_LOCAL_DB_HOSTNAME", "localhost"),
        port="5432",
        database="test_ci",
    )
    engine = sa.create_engine(url)

    schema_check_results = engine.execute(
        "SELECT schema_name FROM information_schema.schemata WHERE schema_name = 'connection_test';"
    ).fetchall()
    if len(schema_check_results) == 0:
        engine.execute("CREATE SCHEMA connection_test;")

    table_check_results = engine.execute(
        """
SELECT EXISTS (
   SELECT FROM information_schema.tables
   WHERE  table_schema = 'connection_test'
   AND    table_name   = 'test_df'
);
"""
    ).fetchall()
    if table_check_results != [(True,)]:
        test_df.to_sql("test_df", con=engine, index=True, schema="connection_test")

    # Return a connection string to this newly-created db
    return engine


@pytest.fixture
def data_context_with_sql_datasource_for_testing_get_batch(sa, empty_data_context):
    context = empty_data_context

    db_file = file_relative_path(
        __file__,
        os.path.join("test_sets", "test_cases_for_sql_data_connector.db"),
    )

    config = yaml.load(
        f"""
class_name: SimpleSqlalchemyDatasource
connection_string: sqlite:///{db_file}
"""
        + """
introspection:
    whole_table: {}

    daily:
        splitter_method: _split_on_converted_datetime
        splitter_kwargs:
            column_name: date
            date_format_string: "%Y-%m-%d"

    weekly:
        splitter_method: _split_on_converted_datetime
        splitter_kwargs:
            column_name: date
            date_format_string: "%Y-%W"

    by_id_dozens:
        splitter_method: _split_on_divided_integer
        splitter_kwargs:
            column_name: id
            divisor: 12
""",
    )

    try:
        context.add_datasource("my_sqlite_db", **config)
    except AttributeError:
        pytest.skip("SQL Database tests require sqlalchemy to be installed.")

    return context


@pytest.fixture
def data_context_with_pandas_datasource_for_testing_get_batch(
    empty_data_context_v3, tmp_path_factory
):
    context = empty_data_context_v3

    base_directory: str = str(
        tmp_path_factory.mktemp(
            "data_context_with_pandas_datasource_for_testing_get_batch"
        )
    )

    sample_file_names: List[str] = [
        "test_dir_charlie/A/A-1.csv",
        "test_dir_charlie/A/A-2.csv",
        "test_dir_charlie/A/A-3.csv",
        "test_dir_charlie/B/B-1.csv",
        "test_dir_charlie/B/B-2.csv",
        "test_dir_charlie/B/B-3.csv",
        "test_dir_charlie/C/C-1.csv",
        "test_dir_charlie/C/C-2.csv",
        "test_dir_charlie/C/C-3.csv",
        "test_dir_charlie/D/D-1.csv",
        "test_dir_charlie/D/D-2.csv",
        "test_dir_charlie/D/D-3.csv",
    ]

    create_files_in_directory(
        directory=base_directory, file_name_list=sample_file_names
    )

    config = yaml.load(
        f"""
class_name: Datasource
execution_engine:
    class_name: PandasExecutionEngine

data_connectors:
    my_filesystem_data_connector:
        class_name: InferredAssetFilesystemDataConnector
        base_directory: {base_directory}/test_dir_charlie
        glob_directive: "*/*.csv"

        default_regex:
            pattern: (.+)/(.+)-(\\d+)\\.csv
            group_names:
                - subdirectory
                - data_asset_name
                - number
""",
    )

    context.add_datasource("my_pandas_datasource", **config)
    return context


@pytest.fixture
def basic_datasource(tmp_path_factory):
    base_directory: str = str(
        tmp_path_factory.mktemp("basic_datasource_runtime_data_connector")
    )

    basic_datasource: Datasource = instantiate_class_from_config(
        config=yaml.load(
            f"""
class_name: Datasource

data_connectors:
    test_runtime_data_connector:
        module_name: great_expectations.datasource.data_connector
        class_name: RuntimeDataConnector
        runtime_keys:
        - pipeline_stage_name
        - airflow_run_id
        - custom_key_0

execution_engine:
    class_name: PandasExecutionEngine

    """,
        ),
        runtime_environment={
            "name": "my_datasource",
        },
        config_defaults={
            "module_name": "great_expectations.datasource",
        },
    )

    return basic_datasource<|MERGE_RESOLUTION|>--- conflicted
+++ resolved
@@ -6,11 +6,7 @@
 import shutil
 import threading
 from types import ModuleType
-<<<<<<< HEAD
-from typing import List, Optional
-=======
 from typing import Dict, List, Optional
->>>>>>> 34047186
 
 import numpy as np
 import pandas as pd
@@ -25,10 +21,7 @@
 from great_expectations.core.expectation_validation_result import (
     ExpectationValidationResult,
 )
-<<<<<<< HEAD
-=======
 from great_expectations.core.util import get_or_create_spark_application
->>>>>>> 34047186
 from great_expectations.data_context.types.base import CheckpointConfig
 from great_expectations.data_context.types.resource_identifiers import (
     ConfigurationIdentifier,
