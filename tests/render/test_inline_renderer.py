from typing import List

import pytest

from great_expectations.core.expectation_configuration import ExpectationConfiguration
from great_expectations.core.expectation_suite import ExpectationSuite
from great_expectations.core.expectation_validation_result import (
    ExpectationValidationResult,
)
from great_expectations.render import (
    AtomicDiagnosticRendererType,
    AtomicPrescriptiveRendererType,
    RenderedAtomicContent,
)
from great_expectations.render.exceptions import InvalidRenderedContentError
from great_expectations.render.renderer.inline_renderer import InlineRenderer


def clean_serialized_rendered_atomic_content_graphs(
    serialized_rendered_atomic_content: List[dict],
) -> List[dict]:
    for content_block in serialized_rendered_atomic_content:
        if content_block["value_type"] == "GraphType":
            content_block["value"]["graph"].pop("$schema")
            content_block["value"]["graph"].pop("data")
            content_block["value"]["graph"].pop("datasets")

    return serialized_rendered_atomic_content


@pytest.mark.integration
def test_inline_renderer_error_message(basic_expectation_suite: ExpectationSuite):
    expectation_suite: ExpectationSuite = basic_expectation_suite
    with pytest.raises(InvalidRenderedContentError) as e:
        InlineRenderer(render_object=expectation_suite)  # type: ignore
    assert (
        str(e.value)
        == "InlineRenderer can only be used with an ExpectationConfiguration or ExpectationValidationResult, but <class 'great_expectations.core.expectation_suite.ExpectationSuite'> was used."
    )


@pytest.mark.integration
@pytest.mark.parametrize(
    "expectation_configuration,result,expected_serialized_expectation_validation_result_rendered_atomic_content",
    [
        pytest.param(
            ExpectationConfiguration(
                expectation_type="expect_table_row_count_to_equal",
                kwargs={"value": 3},
            ),
            {"observed_value": 3},
            [
                {
                    "name": AtomicDiagnosticRendererType.OBSERVED_VALUE,
                    "value": {
                        "header": None,
                        "params": {},
                        "schema": {"type": "com.superconductive.rendered.string"},
                        "template": "3",
                    },
                    "value_type": "StringValueType",
                },
                {
                    "value_type": "StringValueType",
                    "name": AtomicPrescriptiveRendererType.SUMMARY,
                    "value": {
                        "template": "Must have exactly $value rows.",
                        "schema": {"type": "com.superconductive.rendered.string"},
                        "params": {
                            "value": {"schema": {"type": "number"}, "value": 3},
                        },
                    },
                },
            ],
            id="equal",
        ),
        pytest.param(
            ExpectationConfiguration(
                expectation_type="expect_column_min_to_be_between",
                kwargs={"column": "event_type", "min_value": 3, "max_value": 20},
            ),
            {"observed_value": 19},
            [
                {
                    "name": AtomicDiagnosticRendererType.OBSERVED_VALUE,
                    "value": {
                        "params": {},
                        "schema": {"type": "com.superconductive.rendered.string"},
                        "template": "19",
                    },
                    "value_type": "StringValueType",
                },
                {
                    "name": AtomicPrescriptiveRendererType.SUMMARY,
                    "value": {
                        "params": {
                            "column": {
                                "schema": {"type": "string"},
                                "value": "event_type",
                            },
                            "condition_parser": {
                                "schema": {"type": "string"},
                                "value": None,
                            },
                            "max_value": {"schema": {"type": "number"}, "value": 20},
                            "min_value": {"schema": {"type": "number"}, "value": 3},
                            "parse_strings_as_datetimes": {
                                "schema": {"type": "boolean"},
                                "value": None,
                            },
                            "row_condition": {
                                "schema": {"type": "string"},
                                "value": None,
                            },
                            "strict_max": {
                                "schema": {"type": "boolean"},
                                "value": None,
                            },
                            "strict_min": {
                                "schema": {"type": "boolean"},
                                "value": None,
                            },
                        },
                        "schema": {"type": "com.superconductive.rendered.string"},
                        "template": "$column minimum value must be greater than or equal "
                        "to $min_value and less than or equal to $max_value.",
                    },
                    "value_type": "StringValueType",
<<<<<<< HEAD
                },
=======
                }
            ],
            [
                {
                    "name": AtomicDiagnosticRendererType.OBSERVED_VALUE,
                    "value": {
                        "params": {},
                        "schema": {"type": "com.superconductive.rendered.string"},
                        "template": "19",
                    },
                    "value_type": "StringValueType",
                }
>>>>>>> 22b00f00
            ],
            id="between",
        ),
        pytest.param(
            ExpectationConfiguration(
                expectation_type="expect_column_quantile_values_to_be_between",
                kwargs={
                    "column": "user_id",
                    "quantile_ranges": {
                        "quantiles": [0.0, 0.5, 1.0],
                        "value_ranges": [
                            [300000, 400000],
                            [2000000, 4000000],
                            [4000000, 10000000],
                        ],
                    },
                },
            ),
            {
                "observed_value": {
                    "quantiles": [0.0, 0.5, 1.0],
                    "values": [397433, 2388055, 9488404],
                },
                "details": {"success_details": [True, True, True]},
            },
            [
                {
                    "name": AtomicDiagnosticRendererType.OBSERVED_VALUE,
                    "value": {
                        "header": None,
                        "header_row": [
                            {"schema": {"type": "string"}, "value": "Quantile"},
                            {"schema": {"type": "string"}, "value": "Value"},
                        ],
                        "schema": {"type": "TableType"},
                        "table": [
                            [
                                {"schema": {"type": "string"}, "value": "0.00"},
                                {"schema": {"type": "number"}, "value": 397433},
                            ],
                            [
                                {"schema": {"type": "string"}, "value": "Median"},
                                {"schema": {"type": "number"}, "value": 2388055},
                            ],
                            [
                                {"schema": {"type": "string"}, "value": "1.00"},
                                {"schema": {"type": "number"}, "value": 9488404},
                            ],
                        ],
                    },
                    "value_type": "TableType",
                },
                {
                    "name": AtomicPrescriptiveRendererType.SUMMARY,
                    "value": {
                        "header": {
                            "schema": {"type": "StringValueType"},
                            "value": {
                                "params": {
                                    "column": {
                                        "schema": {"type": "string"},
                                        "value": "user_id",
                                    },
                                    "condition_parser": {
                                        "schema": {"type": "string"},
                                        "value": None,
                                    },
                                    "mostly": {
                                        "schema": {"type": "number"},
                                        "value": None,
                                    },
                                    "row_condition": {
                                        "schema": {"type": "string"},
                                        "value": None,
                                    },
                                },
                                "template": "$column quantiles must be within "
                                "the following value ranges.",
                            },
                        },
                        "header_row": [
                            {"schema": {"type": "string"}, "value": "Quantile"},
                            {"schema": {"type": "string"}, "value": "Min Value"},
                            {"schema": {"type": "string"}, "value": "Max Value"},
                        ],
                        "schema": {"type": "TableType"},
                        "table": [
                            [
                                {"schema": {"type": "string"}, "value": "0.00"},
                                {"schema": {"type": "number"}, "value": 300000},
                                {"schema": {"type": "number"}, "value": 400000},
                            ],
                            [
                                {"schema": {"type": "string"}, "value": "Median"},
                                {"schema": {"type": "number"}, "value": 2000000},
                                {"schema": {"type": "number"}, "value": 4000000},
                            ],
                            [
                                {"schema": {"type": "string"}, "value": "1.00"},
                                {"schema": {"type": "number"}, "value": 4000000},
                                {"schema": {"type": "number"}, "value": 10000000},
                            ],
                        ],
                    },
                    "value_type": "TableType",
                },
            ],
            id="table",
        ),
        pytest.param(
            ExpectationConfiguration(
                expectation_type="expect_column_values_to_be_in_set",
                kwargs={"column": "event_type", "value_set": [19, 22, 73]},
            ),
            {
                "element_count": 3,
                "unexpected_count": 0,
                "unexpected_percent": 0.0,
                "partial_unexpected_list": [],
                "missing_count": 0,
                "missing_percent": 0.0,
                "unexpected_percent_total": 0.0,
                "unexpected_percent_nonmissing": 0.0,
            },
            [
                {
                    "name": AtomicDiagnosticRendererType.OBSERVED_VALUE,
                    "value": {
                        "header": None,
                        "params": {},
                        "schema": {"type": "com.superconductive.rendered.string"},
                        "template": "0% unexpected",
                    },
                    "value_type": "StringValueType",
                },
                {
                    "name": AtomicPrescriptiveRendererType.SUMMARY,
                    "value": {
                        "header": None,
                        "params": {
                            "column": {
                                "schema": {"type": "string"},
                                "value": "event_type",
                            },
                            "condition_parser": {
                                "schema": {"type": "string"},
                                "value": None,
                            },
                            "mostly": {"schema": {"type": "number"}, "value": None},
                            "mostly_pct": {"schema": {"type": "string"}, "value": None},
                            "parse_strings_as_datetimes": {
                                "schema": {"type": "boolean"},
                                "value": None,
                            },
                            "row_condition": {
                                "schema": {"type": "string"},
                                "value": None,
                            },
                            "v__0": {"schema": {"type": "string"}, "value": 19},
                            "v__1": {"schema": {"type": "string"}, "value": 22},
                            "v__2": {"schema": {"type": "string"}, "value": 73},
                            "value_set": {
                                "schema": {"type": "array"},
                                "value": [19, 22, 73],
                            },
                        },
                        "schema": {"type": "com.superconductive.rendered.string"},
                        "template": "$column values must belong to this set: $v__0 $v__1 "
                        "$v__2.",
                    },
                    "value_type": "StringValueType",
                },
            ],
            id="set",
        ),
        pytest.param(
            ExpectationConfiguration(
                expectation_type="expect_column_kl_divergence_to_be_less_than",
                kwargs={
                    "column": "user_id",
                    "partition_object": {
                        "values": [2000000, 6000000],
                        "weights": [0.3, 0.7],
                    },
                },
            ),
            {
                "observed_value": None,
                "details": {
                    "observed_partition": {
                        "values": [2000000, 6000000, 397433, 2388055, 9488404],
                        "weights": [
                            0.0,
                            0.0,
                            0.3333333333333333,
                            0.3333333333333333,
                            0.3333333333333333,
                        ],
                    },
                    "expected_partition": {
                        "values": [2000000, 6000000, 397433, 2388055, 9488404],
                        "weights": [0.3, 0.7, 0.0, 0.0, 0.0],
                    },
                },
            },
            [
                {
                    "name": AtomicDiagnosticRendererType.OBSERVED_VALUE,
                    "value": {
                        "graph": {
                            "autosize": "fit",
                            "config": {
                                "view": {
                                    "continuousHeight": 300,
                                    "continuousWidth": 400,
                                }
                            },
                            "encoding": {
                                "tooltip": [
                                    {"field": "values", "type": "quantitative"},
                                    {"field": "fraction", "type": "quantitative"},
                                ],
                                "x": {"field": "values", "type": "nominal"},
                                "y": {"field": "fraction", "type": "quantitative"},
                            },
                            "height": 400,
                            "mark": "bar",
                            "width": 250,
                        },
                        "header": {
                            "schema": {"type": "StringValueType"},
                            "value": {
                                "params": {
                                    "observed_value": {
                                        "schema": {"type": "string"},
                                        "value": "None (-infinity, infinity, or NaN)",
                                    }
                                },
                                "template": "KL Divergence: $observed_value",
                            },
                        },
                        "schema": {"type": "GraphType"},
                    },
                    "value_type": "GraphType",
                },
                {
                    "name": AtomicPrescriptiveRendererType.SUMMARY,
                    "value": {
                        "graph": {
                            "autosize": "fit",
                            "config": {
                                "view": {
                                    "continuousHeight": 300,
                                    "continuousWidth": 400,
                                }
                            },
                            "encoding": {
                                "tooltip": [
                                    {"field": "values", "type": "quantitative"},
                                    {"field": "fraction", "type": "quantitative"},
                                ],
                                "x": {"field": "values", "type": "nominal"},
                                "y": {"field": "fraction", "type": "quantitative"},
                            },
                            "height": 400,
                            "mark": "bar",
                            "width": 250,
                        },
                        "header": {
                            "schema": {"type": "StringValueType"},
                            "value": {
                                "params": {
                                    "column": {
                                        "schema": {"type": "string"},
                                        "value": "user_id",
                                    },
                                    "condition_parser": {
                                        "schema": {"type": "string"},
                                        "value": None,
                                    },
                                    "mostly": {
                                        "schema": {"type": "number"},
                                        "value": None,
                                    },
                                    "row_condition": {
                                        "schema": {"type": "string"},
                                        "value": None,
                                    },
                                    "threshold": {
                                        "schema": {"type": "number"},
                                        "value": None,
                                    },
                                },
                                "template": "$column Kullback-Leibler (KL) "
                                "divergence with respect to the "
                                "following distribution must be "
                                "lower than $threshold.",
                            },
                        },
                        "schema": {"type": "GraphType"},
                    },
                    "value_type": "GraphType",
                },
            ],
            id="graph",
        ),
        pytest.param(
            ExpectationConfiguration(
                expectation_type="expect_column_values_to_be_between",
                kwargs={
                    "column": "event_datetime",
                    "min_value": {"$PARAMETER": "now() - timedelta(weeks=208)"},
                    "max_value": {"$PARAMETER": "now() - timedelta(weeks=1)"},
                },
            ),
            {
                "element_count": 2834,
                "unexpected_count": 0,
                "unexpected_percent": 0.0,
                "partial_unexpected_list": [],
                "missing_count": 0,
                "missing_percent": 0.0,
                "unexpected_percent_total": 0.0,
                "unexpected_percent_nonmissing": 0.0,
            },
            [
                {
                    "name": AtomicDiagnosticRendererType.OBSERVED_VALUE,
                    "value": {
<<<<<<< HEAD
                        "header": None,
                        "params": {},
                        "schema": {"type": "com.superconductive.rendered.string"},
                        "template": "0% unexpected",
                    },
                    "value_type": "StringValueType",
                },
                {
                    "name": AtomicPrescriptiveRendererType.SUMMARY,
                    "value": {
                        "header": None,
                        "params": {
                            "column": {
                                "schema": {"type": "string"},
                                "value": "event_datetime",
                            },
                            "condition_parser": {
                                "schema": {"type": "string"},
                                "value": None,
                            },
                            "max_value": {
                                "schema": {"type": "number"},
                                "value": {"$PARAMETER": "now() - timedelta(weeks=1)"},
                            },
                            "min_value": {
                                "schema": {"type": "number"},
                                "value": {"$PARAMETER": "now() - timedelta(weeks=208)"},
                            },
                            "mostly": {"schema": {"type": "number"}, "value": None},
                            "mostly_pct": {"schema": {"type": "string"}, "value": None},
                            "row_condition": {
                                "schema": {"type": "string"},
                                "value": None,
                            },
                            "strict_max": {
                                "schema": {"type": "boolean"},
                                "value": None,
                            },
                            "strict_min": {
                                "schema": {"type": "boolean"},
                                "value": None,
                            },
                        },
                        "schema": {"type": "com.superconductive.rendered.string"},
                        "template": "$column values must be greater than or equal to "
                        "$min_value and less than or equal to $max_value.",
                    },
                    "value_type": "StringValueType",
                },
            ],
            id="evaluation parameters",
        ),
    ],
)
def test_inline_renderer_expectation_validation_result_serialization(
    expectation_configuration: ExpectationConfiguration,
    result: dict,
    expected_serialized_expectation_validation_result_rendered_atomic_content: dict,
):

    expectation_validation_result = ExpectationValidationResult(
        exception_info={
            "raised_exception": False,
            "exception_traceback": None,
            "exception_message": None,
        },
        expectation_config=expectation_configuration,
        result=result,
        success=True,
    )

    inline_renderer: InlineRenderer = InlineRenderer(
        render_object=expectation_validation_result
    )

    expectation_validation_result_rendered_atomic_content: List[
        RenderedAtomicContent
    ] = inline_renderer.get_rendered_content()

    actual_serialized_expectation_validation_result_rendered_atomic_content: List[
        dict
    ] = clean_serialized_rendered_atomic_content_graphs(
        serialized_rendered_atomic_content=[
            rendered_atomic_content.to_json_dict()
            for rendered_atomic_content in expectation_validation_result_rendered_atomic_content
        ]
    )

    assert (
        actual_serialized_expectation_validation_result_rendered_atomic_content
        == expected_serialized_expectation_validation_result_rendered_atomic_content
    )


@pytest.mark.integration
@pytest.mark.parametrize(
    "expectation_configuration,expected_serialized_expectation_configuration_rendered_atomic_content",
    [
        pytest.param(
            ExpectationConfiguration(
                expectation_type="expect_table_row_count_to_equal",
                kwargs={"value": 3},
            ),
            [
                {
                    "value_type": "StringValueType",
                    "name": AtomicPrescriptiveRendererType.SUMMARY,
                    "value": {
                        "header": None,
                        "template": "Must have exactly $value rows.",
                        "schema": {"type": "com.superconductive.rendered.string"},
                        "params": {
                            "value": {"schema": {"type": "number"}, "value": 3},
                        },
                    },
                }
            ],
            id="equal",
        ),
        pytest.param(
            ExpectationConfiguration(
                expectation_type="expect_column_min_to_be_between",
                kwargs={"column": "event_type", "min_value": 3, "max_value": 20},
            ),
            [
                {
                    "name": AtomicPrescriptiveRendererType.SUMMARY,
                    "value": {
                        "header": None,
                        "params": {
                            "column": {
                                "schema": {"type": "string"},
                                "value": "event_type",
                            },
                            "max_value": {"schema": {"type": "number"}, "value": 20},
                            "min_value": {"schema": {"type": "number"}, "value": 3},
                        },
                        "schema": {"type": "com.superconductive.rendered.string"},
                        "template": "$column minimum value must be greater than or equal "
                        "to $min_value and less than or equal to $max_value.",
                    },
                    "value_type": "StringValueType",
                }
            ],
            id="between",
        ),
        pytest.param(
            ExpectationConfiguration(
                expectation_type="expect_column_quantile_values_to_be_between",
                kwargs={
                    "column": "user_id",
                    "quantile_ranges": {
                        "quantiles": [0.0, 0.5, 1.0],
                        "value_ranges": [
                            [300000, 400000],
                            [2000000, 4000000],
                            [4000000, 10000000],
                        ],
                    },
                },
            ),
            [
                {
                    "name": AtomicPrescriptiveRendererType.SUMMARY,
                    "value": {
                        "header": {
                            "schema": {"type": "StringValueType"},
                            "value": {
                                "params": {
                                    "column": {
                                        "schema": {"type": "string"},
                                        "value": "user_id",
                                    },
                                },
                                "template": "$column quantiles must be within "
                                "the following value ranges.",
                            },
                        },
=======
>>>>>>> 22b00f00
                        "header_row": [
                            {"schema": {"type": "string"}, "value": "Quantile"},
                            {"schema": {"type": "string"}, "value": "Min Value"},
                            {"schema": {"type": "string"}, "value": "Max Value"},
                        ],
                        "schema": {"type": "TableType"},
                        "table": [
                            [
                                {"schema": {"type": "string"}, "value": "0.00"},
                                {"schema": {"type": "number"}, "value": 300000},
                                {"schema": {"type": "number"}, "value": 400000},
                            ],
                            [
                                {"schema": {"type": "string"}, "value": "Median"},
                                {"schema": {"type": "number"}, "value": 2000000},
                                {"schema": {"type": "number"}, "value": 4000000},
                            ],
                            [
                                {"schema": {"type": "string"}, "value": "1.00"},
                                {"schema": {"type": "number"}, "value": 4000000},
                                {"schema": {"type": "number"}, "value": 10000000},
                            ],
                        ],
                    },
                    "value_type": "TableType",
                }
            ],
            id="table",
        ),
        pytest.param(
            ExpectationConfiguration(
                expectation_type="expect_column_values_to_be_in_set",
                kwargs={"column": "event_type", "value_set": [19, 22, 73]},
            ),
            [
                {
                    "name": AtomicPrescriptiveRendererType.SUMMARY,
                    "value": {
                        "params": {
                            "column": {
                                "schema": {"type": "string"},
                                "value": "event_type",
                            },
                            "v__0": {"schema": {"type": "number"}, "value": 19},
                            "v__1": {"schema": {"type": "number"}, "value": 22},
                            "v__2": {"schema": {"type": "number"}, "value": 73},
                            "value_set": {
                                "schema": {"type": "array"},
                                "value": [19, 22, 73],
                            },
                        },
                        "schema": {"type": "com.superconductive.rendered.string"},
                        "template": "$column values must belong to this set: $v__0 $v__1 "
                        "$v__2.",
                    },
                    "value_type": "StringValueType",
                }
            ],
<<<<<<< HEAD
            id="set",
=======
            [
                {
                    "name": AtomicDiagnosticRendererType.OBSERVED_VALUE,
                    "value": {
                        "params": {},
                        "schema": {"type": "com.superconductive.rendered.string"},
                        "template": "0% unexpected",
                    },
                    "value_type": "StringValueType",
                }
            ],
            id="expect_column_values_to_be_in_set",
>>>>>>> 22b00f00
        ),
        pytest.param(
            ExpectationConfiguration(
                expectation_type="expect_column_kl_divergence_to_be_less_than",
                kwargs={
                    "column": "user_id",
                    "partition_object": {
                        "values": [2000000, 6000000],
                        "weights": [0.3, 0.7],
                    },
                },
            ),
            [
                {
                    "name": AtomicPrescriptiveRendererType.SUMMARY,
                    "value": {
                        "graph": {
                            "autosize": "fit",
                            "config": {
                                "view": {
                                    "continuousHeight": 300,
                                    "continuousWidth": 400,
                                }
                            },
                            "encoding": {
                                "tooltip": [
                                    {"field": "values", "type": "quantitative"},
                                    {"field": "fraction", "type": "quantitative"},
                                ],
                                "x": {"field": "values", "type": "nominal"},
                                "y": {"field": "fraction", "type": "quantitative"},
                            },
                            "height": 400,
                            "mark": "bar",
                            "width": 250,
                        },
                        "header": {
                            "schema": {"type": "StringValueType"},
                            "value": {
                                "params": {
                                    "column": {
                                        "schema": {"type": "string"},
                                        "value": "user_id",
                                    },
                                },
                                "template": "$column Kullback-Leibler (KL) "
                                "divergence with respect to the "
                                "following distribution must be "
                                "lower than $threshold.",
                            },
                        },
                        "schema": {"type": "GraphType"},
                    },
                    "value_type": "GraphType",
                }
            ],
            id="graph",
        ),
        pytest.param(
            ExpectationConfiguration(
                expectation_type="expect_column_values_to_be_between",
                kwargs={
                    "column": "event_datetime",
                    "min_value": {"$PARAMETER": "now() - timedelta(weeks=208)"},
                    "max_value": {"$PARAMETER": "now() - timedelta(weeks=1)"},
                },
            ),
            [
                {
                    "name": AtomicPrescriptiveRendererType.SUMMARY,
                    "value": {
                        "header": None,
                        "params": {
                            "column": {
                                "schema": {"type": "string"},
                                "value": "event_datetime",
                            },
                            "condition_parser": {
                                "schema": {"type": "string"},
                                "value": None,
                            },
                            "max_value": {
                                "schema": {"type": "number"},
                                "value": {"$PARAMETER": "now() - timedelta(weeks=1)"},
                            },
                            "min_value": {
                                "schema": {"type": "number"},
                                "value": {"$PARAMETER": "now() - timedelta(weeks=208)"},
                            },
                            "mostly": {"schema": {"type": "number"}, "value": None},
                            "mostly_pct": {"schema": {"type": "string"}, "value": None},
                            "row_condition": {
                                "schema": {"type": "string"},
                                "value": None,
                            },
                            "strict_max": {
                                "schema": {"type": "boolean"},
                                "value": None,
                            },
                            "strict_min": {
                                "schema": {"type": "boolean"},
                                "value": None,
                            },
                        },
                        "schema": {"type": "com.superconductive.rendered.string"},
                        "template": "$column values must be greater than or equal to "
                        "$min_value and less than or equal to $max_value.",
                    },
                    "value_type": "StringValueType",
                }
            ],
            id="evaluation_parameters",
        ),
    ],
)
def test_inline_renderer_expectation_configuration_serialization(
    expectation_configuration: ExpectationConfiguration,
    expected_serialized_expectation_configuration_rendered_atomic_content: dict,
):

    inline_renderer: InlineRenderer = InlineRenderer(
        render_object=expectation_configuration
    )

    expectation_configuration_rendered_atomic_content: List[
        RenderedAtomicContent
    ] = inline_renderer.get_rendered_content()

    actual_serialized_expectation_configuration_rendered_atomic_content: List[
        dict
    ] = clean_serialized_rendered_atomic_content_graphs(
        serialized_rendered_atomic_content=[
            rendered_atomic_content.to_json_dict()
            for rendered_atomic_content in expectation_configuration_rendered_atomic_content
        ]
    )

    assert (
        actual_serialized_expectation_configuration_rendered_atomic_content
        == expected_serialized_expectation_configuration_rendered_atomic_content
    )<|MERGE_RESOLUTION|>--- conflicted
+++ resolved
@@ -126,22 +126,7 @@
                         "to $min_value and less than or equal to $max_value.",
                     },
                     "value_type": "StringValueType",
-<<<<<<< HEAD
-                },
-=======
-                }
-            ],
-            [
-                {
-                    "name": AtomicDiagnosticRendererType.OBSERVED_VALUE,
-                    "value": {
-                        "params": {},
-                        "schema": {"type": "com.superconductive.rendered.string"},
-                        "template": "19",
-                    },
-                    "value_type": "StringValueType",
-                }
->>>>>>> 22b00f00
+                },
             ],
             id="between",
         ),
@@ -471,7 +456,6 @@
                 {
                     "name": AtomicDiagnosticRendererType.OBSERVED_VALUE,
                     "value": {
-<<<<<<< HEAD
                         "header": None,
                         "params": {},
                         "schema": {"type": "com.superconductive.rendered.string"},
@@ -650,8 +634,6 @@
                                 "the following value ranges.",
                             },
                         },
-=======
->>>>>>> 22b00f00
                         "header_row": [
                             {"schema": {"type": "string"}, "value": "Quantile"},
                             {"schema": {"type": "string"}, "value": "Min Value"},
@@ -710,22 +692,7 @@
                     "value_type": "StringValueType",
                 }
             ],
-<<<<<<< HEAD
             id="set",
-=======
-            [
-                {
-                    "name": AtomicDiagnosticRendererType.OBSERVED_VALUE,
-                    "value": {
-                        "params": {},
-                        "schema": {"type": "com.superconductive.rendered.string"},
-                        "template": "0% unexpected",
-                    },
-                    "value_type": "StringValueType",
-                }
-            ],
-            id="expect_column_values_to_be_in_set",
->>>>>>> 22b00f00
         ),
         pytest.param(
             ExpectationConfiguration(
