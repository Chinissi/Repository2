import copy
import logging
import pickle
import unittest
from typing import Dict, List, Optional, TYPE_CHECKING
from unittest import mock

import pytest

import great_expectations as gx
from great_expectations.checkpoint import Checkpoint
from great_expectations.checkpoint.types.checkpoint_result import CheckpointResult
from great_expectations.core import (
    ExpectationSuiteValidationResult,
    ExpectationConfiguration,
)
from great_expectations.datasource.fluent.interfaces import (
    BatchRequest as FluentBatchRequest,
)
from great_expectations.core.config_peer import ConfigOutputModes
from great_expectations.core.expectation_validation_result import (
    ExpectationValidationResult,
)
from great_expectations.core.yaml_handler import YAMLHandler
from great_expectations.data_context import FileDataContext
from great_expectations.data_context.types.base import (
    CheckpointConfig,
    checkpointConfigSchema,
)
from great_expectations.data_context.types.resource_identifiers import (
    ConfigurationIdentifier,
    ValidationResultIdentifier,
)
from great_expectations.render import RenderedAtomicContent
from great_expectations.util import (
    filter_properties_dict,
)
from great_expectations.validator.validator import Validator

if TYPE_CHECKING:
    from great_expectations.core.data_context_key import DataContextKey


yaml = YAMLHandler()

logger = logging.getLogger(__name__)


@pytest.fixture
def batch_request_as_dict() -> Dict[str, str]:
    return {
        "datasource_name": "my_pandas_filesystem_datasource",
        "data_asset_name": "users",
    }


@pytest.fixture
def fluent_batch_request(batch_request_as_dict: Dict[str, str]) -> FluentBatchRequest:
    return FluentBatchRequest(
        datasource_name=batch_request_as_dict["datasource_name"],
        data_asset_name=batch_request_as_dict["data_asset_name"],
    )


@pytest.fixture
def common_action_list() -> List[dict]:
    return [
        {
            "name": "store_validation_result",
            "action": {
                "class_name": "StoreValidationResultAction",
            },
        },
        {
            "name": "store_evaluation_params",
            "action": {
                "class_name": "StoreEvaluationParametersAction",
            },
        },
        {
            "name": "update_data_docs",
            "action": {
                "class_name": "UpdateDataDocsAction",
            },
        },
    ]


# noinspection PyUnresolvedReferences
@pytest.fixture
def successful_multi_validation_checkpoint_run_usage_statistics_expected_events() -> List[
    unittest.mock._Call
]:
    return [
        mock.call(
            {
                "event_payload": {
                    "anonymized_name": "d7e22c0913c0cb83d528d2a7ad097f2b",
                    "config_version": 1,
                    "anonymized_run_name_template": "131f67e5ea07d59f2bc5376234f7f9f2",
                    "anonymized_expectation_suite_name": "295722d0683963209e24034a79235ba6",
                    "anonymized_action_list": [
                        {
                            "anonymized_name": "8e3e134cd0402c3970a02f40d2edfc26",
                            "parent_class": "StoreValidationResultAction",
                        },
                        {
                            "anonymized_name": "40e24f0c6b04b6d4657147990d6f39bd",
                            "parent_class": "StoreEvaluationParametersAction",
                        },
                        {
                            "anonymized_name": "2b99b6b280b8a6ad1176f37580a16411",
                            "parent_class": "UpdateDataDocsAction",
                        },
                    ],
                    "anonymized_validations": [
                        {
                            "anonymized_expectation_suite_name": "295722d0683963209e24034a79235ba6",
                            "anonymized_action_list": [
                                {
                                    "anonymized_name": "8e3e134cd0402c3970a02f40d2edfc26",
                                    "parent_class": "StoreValidationResultAction",
                                },
                                {
                                    "anonymized_name": "40e24f0c6b04b6d4657147990d6f39bd",
                                    "parent_class": "StoreEvaluationParametersAction",
                                },
                                {
                                    "anonymized_name": "2b99b6b280b8a6ad1176f37580a16411",
                                    "parent_class": "UpdateDataDocsAction",
                                },
                            ],
                        },
                        {
                            "anonymized_expectation_suite_name": "295722d0683963209e24034a79235ba6",
                            "anonymized_action_list": [
                                {
                                    "anonymized_name": "8e3e134cd0402c3970a02f40d2edfc26",
                                    "parent_class": "StoreValidationResultAction",
                                },
                                {
                                    "anonymized_name": "40e24f0c6b04b6d4657147990d6f39bd",
                                    "parent_class": "StoreEvaluationParametersAction",
                                },
                                {
                                    "anonymized_name": "2b99b6b280b8a6ad1176f37580a16411",
                                    "parent_class": "UpdateDataDocsAction",
                                },
                            ],
                        },
                        {
                            "anonymized_expectation_suite_name": "295722d0683963209e24034a79235ba6",
                            "anonymized_action_list": [
                                {
                                    "anonymized_name": "8e3e134cd0402c3970a02f40d2edfc26",
                                    "parent_class": "StoreValidationResultAction",
                                },
                                {
                                    "anonymized_name": "40e24f0c6b04b6d4657147990d6f39bd",
                                    "parent_class": "StoreEvaluationParametersAction",
                                },
                                {
                                    "anonymized_name": "2b99b6b280b8a6ad1176f37580a16411",
                                    "parent_class": "UpdateDataDocsAction",
                                },
                            ],
                        },
                        {
                            "anonymized_expectation_suite_name": "295722d0683963209e24034a79235ba6",
                            "anonymized_action_list": [
                                {
                                    "anonymized_name": "8e3e134cd0402c3970a02f40d2edfc26",
                                    "parent_class": "StoreValidationResultAction",
                                },
                                {
                                    "anonymized_name": "40e24f0c6b04b6d4657147990d6f39bd",
                                    "parent_class": "StoreEvaluationParametersAction",
                                },
                                {
                                    "anonymized_name": "2b99b6b280b8a6ad1176f37580a16411",
                                    "parent_class": "UpdateDataDocsAction",
                                },
                            ],
                        },
                    ],
                },
                "event": "checkpoint.run",
                "success": False,
            }
        ),
        mock.call(
            {
                "event_payload": {},
                "event": "data_context.get_batch_list",
                "success": True,
            }
        ),
        mock.call(
            {
                "event": "data_asset.validate",
                "event_payload": {
                    "anonymized_batch_kwarg_keys": [],
                    "anonymized_expectation_suite_name": "295722d0683963209e24034a79235ba6",
                    "anonymized_datasource_name": "0624b9b81dc8d1169325bc65d7402272",
                },
                "success": True,
            }
        ),
        mock.call(
            {
                "event_payload": {},
                "event": "data_context.build_data_docs",
                "success": True,
            }
        ),
        mock.call(
            {
                "event_payload": {},
                "event": "data_context.get_batch_list",
                "success": True,
            }
        ),
        mock.call(
            {
                "event": "data_asset.validate",
                "event_payload": {
                    "anonymized_batch_kwarg_keys": [],
                    "anonymized_expectation_suite_name": "295722d0683963209e24034a79235ba6",
                    "anonymized_datasource_name": "1837e746b09c1e45f6e3617e786e3d6f",
                },
                "success": True,
            }
        ),
        mock.call(
            {
                "event_payload": {},
                "event": "data_context.build_data_docs",
                "success": True,
            }
        ),
        mock.call(
            {
                "event_payload": {},
                "event": "data_context.get_batch_list",
                "success": True,
            }
        ),
        mock.call(
            {
                "event": "data_asset.validate",
                "event_payload": {
                    "anonymized_batch_kwarg_keys": [],
                    "anonymized_expectation_suite_name": "295722d0683963209e24034a79235ba6",
                    "anonymized_datasource_name": "197611ca5ad77edafb9f92b4142098ba",
                },
                "success": True,
            }
        ),
        mock.call(
            {
                "event_payload": {},
                "event": "data_context.build_data_docs",
                "success": True,
            }
        ),
        mock.call(
            {
                "event_payload": {},
                "event": "data_context.get_batch_list",
                "success": True,
            }
        ),
        mock.call(
            {
                "event": "data_asset.validate",
                "event_payload": {
                    "anonymized_batch_kwarg_keys": [],
                    "anonymized_expectation_suite_name": "295722d0683963209e24034a79235ba6",
                    "anonymized_datasource_name": "825deae7ffa2d85cc0688ce5f5682c87",
                },
                "success": True,
            }
        ),
        mock.call(
            {
                "event_payload": {},
                "event": "data_context.build_data_docs",
                "success": True,
            }
        ),
        mock.call(
            {
                "event_payload": {
                    "anonymized_name": "d7e22c0913c0cb83d528d2a7ad097f2b",
                    "config_version": 1,
                    "anonymized_run_name_template": "131f67e5ea07d59f2bc5376234f7f9f2",
                    "anonymized_expectation_suite_name": "295722d0683963209e24034a79235ba6",
                    "anonymized_action_list": [
                        {
                            "anonymized_name": "8e3e134cd0402c3970a02f40d2edfc26",
                            "parent_class": "StoreValidationResultAction",
                        },
                        {
                            "anonymized_name": "40e24f0c6b04b6d4657147990d6f39bd",
                            "parent_class": "StoreEvaluationParametersAction",
                        },
                        {
                            "anonymized_name": "2b99b6b280b8a6ad1176f37580a16411",
                            "parent_class": "UpdateDataDocsAction",
                        },
                    ],
                    "anonymized_validations": [
                        {
                            "anonymized_expectation_suite_name": "295722d0683963209e24034a79235ba6",
                            "anonymized_action_list": [
                                {
                                    "anonymized_name": "8e3e134cd0402c3970a02f40d2edfc26",
                                    "parent_class": "StoreValidationResultAction",
                                },
                                {
                                    "anonymized_name": "40e24f0c6b04b6d4657147990d6f39bd",
                                    "parent_class": "StoreEvaluationParametersAction",
                                },
                                {
                                    "anonymized_name": "2b99b6b280b8a6ad1176f37580a16411",
                                    "parent_class": "UpdateDataDocsAction",
                                },
                            ],
                        },
                        {
                            "anonymized_expectation_suite_name": "295722d0683963209e24034a79235ba6",
                            "anonymized_action_list": [
                                {
                                    "anonymized_name": "8e3e134cd0402c3970a02f40d2edfc26",
                                    "parent_class": "StoreValidationResultAction",
                                },
                                {
                                    "anonymized_name": "40e24f0c6b04b6d4657147990d6f39bd",
                                    "parent_class": "StoreEvaluationParametersAction",
                                },
                                {
                                    "anonymized_name": "2b99b6b280b8a6ad1176f37580a16411",
                                    "parent_class": "UpdateDataDocsAction",
                                },
                            ],
                        },
                        {
                            "anonymized_expectation_suite_name": "295722d0683963209e24034a79235ba6",
                            "anonymized_action_list": [
                                {
                                    "anonymized_name": "8e3e134cd0402c3970a02f40d2edfc26",
                                    "parent_class": "StoreValidationResultAction",
                                },
                                {
                                    "anonymized_name": "40e24f0c6b04b6d4657147990d6f39bd",
                                    "parent_class": "StoreEvaluationParametersAction",
                                },
                                {
                                    "anonymized_name": "2b99b6b280b8a6ad1176f37580a16411",
                                    "parent_class": "UpdateDataDocsAction",
                                },
                            ],
                        },
                        {
                            "anonymized_expectation_suite_name": "295722d0683963209e24034a79235ba6",
                            "anonymized_action_list": [
                                {
                                    "anonymized_name": "8e3e134cd0402c3970a02f40d2edfc26",
                                    "parent_class": "StoreValidationResultAction",
                                },
                                {
                                    "anonymized_name": "40e24f0c6b04b6d4657147990d6f39bd",
                                    "parent_class": "StoreEvaluationParametersAction",
                                },
                                {
                                    "anonymized_name": "2b99b6b280b8a6ad1176f37580a16411",
                                    "parent_class": "UpdateDataDocsAction",
                                },
                            ],
                        },
                    ],
                },
                "event": "checkpoint.run",
                "success": True,
            }
        ),
    ]


@pytest.mark.integration
@mock.patch(
    "great_expectations.core.usage_statistics.usage_statistics.UsageStatisticsHandler.emit"
)
def test_checkpoint_configuration_no_nesting_using_test_yaml_config(
    mock_emit,
    monkeypatch,
    titanic_data_context_with_fluent_pandas_datasources_with_checkpoints_v1_with_empty_store_stats_enabled,
    common_action_list,
):
    monkeypatch.setenv("VAR", "test")
    monkeypatch.setenv("MY_PARAM", "1")
    monkeypatch.setenv("OLD_PARAM", "2")

    checkpoint: Checkpoint

    data_context: FileDataContext = titanic_data_context_with_fluent_pandas_datasources_with_checkpoints_v1_with_empty_store_stats_enabled

    yaml_config: str = """
    name: my_fancy_checkpoint
    config_version: 1
    class_name: Checkpoint
    run_name_template: "%Y-%M-foo-bar-template-$VAR"
    validations:
      - batch_request:
          datasource_name: my_pandas_filesystem_datasource
          data_asset_name: users
        expectation_suite_name: users.delivery
        action_list:
            - name: store_validation_result
              action:
                class_name: StoreValidationResultAction
            - name: store_evaluation_params
              action:
                class_name: StoreEvaluationParametersAction
            - name: update_data_docs
              action:
                class_name: UpdateDataDocsAction
    evaluation_parameters:
      param1: "$MY_PARAM"
      param2: 1 + "$OLD_PARAM"
    runtime_configuration:
      result_format:
        result_format: BASIC
        partial_unexpected_count: 20
    """

    expected_checkpoint_config: dict = {
        "name": "my_fancy_checkpoint",
        "config_version": 1.0,
        "class_name": "Checkpoint",
        "module_name": "great_expectations.checkpoint",
        "validations": [
            {
                "batch_request": {
                    "datasource_name": "my_pandas_filesystem_datasource",
                    "data_asset_name": "users",
                },
                "expectation_suite_name": "users.delivery",
                "action_list": common_action_list,
            },
        ],
        "evaluation_parameters": {"param1": "1", "param2": '1 + "2"'},
        "runtime_configuration": {
            "result_format": {
                "result_format": "BASIC",
                "partial_unexpected_count": 20,
            },
        },
        "template_name": None,
        "run_name_template": "%Y-%M-foo-bar-template-test",
        "expectation_suite_name": None,
        "batch_request": None,
        "action_list": [],
        "profilers": [],
    }

    checkpoint: Checkpoint = data_context.test_yaml_config(
        yaml_config=yaml_config,
        name="my_fancy_checkpoint",
    )
    assert filter_properties_dict(
        properties=checkpoint.get_config(mode=ConfigOutputModes.DICT),
        clean_falsy=True,
    ) == filter_properties_dict(
        properties=expected_checkpoint_config,
        clean_falsy=True,
    )

    # Test usage stats messages
    assert mock_emit.call_count == 1

    # Substitute current anonymized name since it changes for each run
    anonymized_checkpoint_name = mock_emit.call_args_list[0][0][0]["event_payload"][
        "anonymized_name"
    ]

    # noinspection PyUnresolvedReferences
    expected_events: List[unittest.mock._Call] = [
        mock.call(
            {
                "event": "data_context.test_yaml_config",
                "event_payload": {
                    "anonymized_name": anonymized_checkpoint_name,
                    "parent_class": "Checkpoint",
                },
                "success": True,
            },
        ),
    ]
    # noinspection PyUnresolvedReferences
    actual_events: List[unittest.mock._Call] = mock_emit.call_args_list
    assert actual_events == expected_events

    assert len(data_context.list_checkpoints()) == 0
    data_context.add_checkpoint(**yaml.load(yaml_config))
    assert len(data_context.list_checkpoints()) == 1

    data_context.add_expectation_suite(expectation_suite_name="users.delivery")
    result: CheckpointResult = data_context.run_checkpoint(
        checkpoint_name=checkpoint.name,
    )
    assert len(result.list_validation_results()) == 1
    assert len(data_context.validations_store.list_keys()) == 1
    assert result.success

    data_context.delete_checkpoint(name="my_fancy_checkpoint")
    assert len(data_context.list_checkpoints()) == 0


@pytest.mark.integration
@pytest.mark.slow  # 1.74s
def test_checkpoint_configuration_nesting_provides_defaults_for_most_elements_test_yaml_config(
    monkeypatch,
    titanic_data_context_with_fluent_pandas_datasources_with_checkpoints_v1_with_empty_store_stats_enabled,
    common_action_list,
):
    monkeypatch.setenv("VAR", "test")
    monkeypatch.setenv("MY_PARAM", "1")
    monkeypatch.setenv("OLD_PARAM", "2")

    checkpoint: Checkpoint

    data_context: FileDataContext = titanic_data_context_with_fluent_pandas_datasources_with_checkpoints_v1_with_empty_store_stats_enabled

    yaml_config: str = """
    name: my_fancy_checkpoint
    config_version: 1
    class_name: Checkpoint
    run_name_template: "%Y-%M-foo-bar-template-$VAR"
    validations:
      - batch_request:
          datasource_name: my_pandas_filesystem_datasource
          data_asset_name: users
      - batch_request:
          datasource_name: my_pandas_filesystem_datasource
          data_asset_name: exploration
    expectation_suite_name: users.delivery
    action_list:
        - name: store_validation_result
          action:
            class_name: StoreValidationResultAction
        - name: store_evaluation_params
          action:
            class_name: StoreEvaluationParametersAction
        - name: update_data_docs
          action:
            class_name: UpdateDataDocsAction
    evaluation_parameters:
      param1: "$MY_PARAM"
      param2: 1 + "$OLD_PARAM"
    runtime_configuration:
      result_format:
        result_format: BASIC
        partial_unexpected_count: 20
    """

    expected_checkpoint_config: dict = {
        "name": "my_fancy_checkpoint",
        "config_version": 1.0,
        "class_name": "Checkpoint",
        "module_name": "great_expectations.checkpoint",
        "validations": [
            {
                "batch_request": {
                    "datasource_name": "my_pandas_filesystem_datasource",
                    "data_asset_name": "users",
                },
            },
            {
                "batch_request": {
                    "datasource_name": "my_pandas_filesystem_datasource",
                    "data_asset_name": "exploration",
                },
            },
        ],
        "expectation_suite_name": "users.delivery",
        "action_list": common_action_list,
        "evaluation_parameters": {"param1": "1", "param2": '1 + "2"'},
        "runtime_configuration": {
            "result_format": {"result_format": "BASIC", "partial_unexpected_count": 20},
        },
        "template_name": None,
        "run_name_template": "%Y-%M-foo-bar-template-test",
        "batch_request": None,
        "profilers": [],
    }

    checkpoint: Checkpoint = data_context.test_yaml_config(
        yaml_config=yaml_config,
        name="my_fancy_checkpoint",
    )
    assert filter_properties_dict(
        properties=checkpoint.get_config(mode=ConfigOutputModes.DICT),
        clean_falsy=True,
    ) == filter_properties_dict(
        properties=expected_checkpoint_config,
        clean_falsy=True,
    )

    assert len(data_context.list_checkpoints()) == 0
    data_context.add_checkpoint(**yaml.load(yaml_config))
    assert len(data_context.list_checkpoints()) == 1

    data_context.add_expectation_suite(expectation_suite_name="users.delivery")
    result: CheckpointResult = data_context.run_checkpoint(
        checkpoint_name=checkpoint.name,
    )
    assert len(result.list_validation_results()) == 2
    assert len(data_context.validations_store.list_keys()) == 2
    assert result.success

    data_context.delete_checkpoint(name="my_fancy_checkpoint")
    assert len(data_context.list_checkpoints()) == 0


@pytest.mark.integration
@pytest.mark.slow  # 1.75s
def test_checkpoint_configuration_warning_error_quarantine_test_yaml_config(
    monkeypatch,
    titanic_data_context_with_fluent_pandas_datasources_with_checkpoints_v1_with_empty_store_stats_enabled,
    common_action_list,
):
    monkeypatch.setenv("GE_ENVIRONMENT", "my_ge_environment")

    checkpoint: Checkpoint

    data_context: FileDataContext = titanic_data_context_with_fluent_pandas_datasources_with_checkpoints_v1_with_empty_store_stats_enabled

    yaml_config: str = """
    name: airflow_users_node_3
    config_version: 1
    class_name: Checkpoint
    batch_request:
        datasource_name: my_pandas_filesystem_datasource
        data_asset_name: users
    validations:
      - expectation_suite_name: users.warning  # runs the top-level action list against the top-level batch_request
      - expectation_suite_name: users.error  # runs the locally-specified action_list union the top level action-list against the top-level batch_request
        action_list:
        - name: quarantine_failed_data
          action:
              class_name: CreateQuarantineData
        - name: advance_passed_data
          action:
              class_name: CreatePassedData
    action_list:
        - name: store_validation_result
          action:
            class_name: StoreValidationResultAction
        - name: store_evaluation_params
          action:
            class_name: StoreEvaluationParametersAction
        - name: update_data_docs
          action:
            class_name: UpdateDataDocsAction
    evaluation_parameters:
        environment: $GE_ENVIRONMENT
        tolerance: 0.01
    runtime_configuration:
        result_format:
          result_format: BASIC
          partial_unexpected_count: 20
    """

    mock_create_quarantine_data = mock.MagicMock()
    mock_create_quarantine_data.run.return_value = True
    # noinspection PyUnresolvedReferences
    gx.validation_operators.CreateQuarantineData = mock_create_quarantine_data

    mock_create_passed_data = mock.MagicMock()
    mock_create_passed_data.run.return_value = True
    # noinspection PyUnresolvedReferences
    gx.validation_operators.CreatePassedData = mock_create_passed_data

    expected_checkpoint_config: dict = {
        "name": "airflow_users_node_3",
        "config_version": 1.0,
        "class_name": "Checkpoint",
        "module_name": "great_expectations.checkpoint",
        "batch_request": {
            "datasource_name": "my_pandas_filesystem_datasource",
            "data_asset_name": "users",
        },
        "validations": [
            {"expectation_suite_name": "users.warning"},
            {
                "expectation_suite_name": "users.error",
                "action_list": [
                    {
                        "name": "quarantine_failed_data",
                        "action": {"class_name": "CreateQuarantineData"},
                    },
                    {
                        "name": "advance_passed_data",
                        "action": {"class_name": "CreatePassedData"},
                    },
                ],
            },
        ],
        "action_list": common_action_list,
        "evaluation_parameters": {
            "environment": "my_ge_environment",
            "tolerance": 0.01,
        },
        "runtime_configuration": {
            "result_format": {"result_format": "BASIC", "partial_unexpected_count": 20},
        },
        "template_name": None,
        "run_name_template": None,
        "expectation_suite_name": None,
        "profilers": [],
    }

    checkpoint: Checkpoint = data_context.test_yaml_config(
        yaml_config=yaml_config,
        name="airflow_users_node_3",
    )
    assert filter_properties_dict(
        properties=checkpoint.get_config(mode=ConfigOutputModes.DICT),
        clean_falsy=True,
    ) == filter_properties_dict(
        properties=expected_checkpoint_config,
        clean_falsy=True,
    )

    assert len(data_context.list_checkpoints()) == 0
    data_context.add_checkpoint(**yaml.load(yaml_config))
    assert len(data_context.list_checkpoints()) == 1

    data_context.add_expectation_suite(expectation_suite_name="users.warning")
    data_context.add_expectation_suite(expectation_suite_name="users.error")
    result: CheckpointResult = data_context.run_checkpoint(
        checkpoint_name=checkpoint.name,
    )
    assert len(result.list_validation_results()) == 2
    assert len(data_context.validations_store.list_keys()) == 2
    assert result.success

    data_context.delete_checkpoint(name="airflow_users_node_3")
    assert len(data_context.list_checkpoints()) == 0


@pytest.mark.integration
@pytest.mark.slow  # 3.10s
def test_checkpoint_configuration_template_parsing_and_usage_test_yaml_config(
    monkeypatch,
    titanic_data_context_with_fluent_pandas_datasources_with_checkpoints_v1_with_empty_store_stats_enabled,
    common_action_list,
):
    monkeypatch.setenv("VAR", "test")
    monkeypatch.setenv("MY_PARAM", "1")
    monkeypatch.setenv("OLD_PARAM", "2")

    checkpoint: Checkpoint
    yaml_config: str
    expected_checkpoint_config: dict
    result: CheckpointResult

    data_context: FileDataContext = titanic_data_context_with_fluent_pandas_datasources_with_checkpoints_v1_with_empty_store_stats_enabled

    yaml_config = """
    name: my_base_checkpoint
    config_version: 1
    class_name: Checkpoint
    run_name_template: "%Y-%M-foo-bar-template-$VAR"
    action_list:
    - name: store_validation_result
      action:
        class_name: StoreValidationResultAction
    - name: store_evaluation_params
      action:
        class_name: StoreEvaluationParametersAction
    - name: update_data_docs
      action:
        class_name: UpdateDataDocsAction
    evaluation_parameters:
      param1: "$MY_PARAM"
      param2: 1 + "$OLD_PARAM"
    runtime_configuration:
        result_format:
          result_format: BASIC
          partial_unexpected_count: 20
    """

    expected_checkpoint_config = {
        "name": "my_base_checkpoint",
        "config_version": 1.0,
        "class_name": "Checkpoint",
        "module_name": "great_expectations.checkpoint",
        "template_name": None,
        "run_name_template": "%Y-%M-foo-bar-template-test",
        "expectation_suite_name": None,
        "batch_request": None,
        "action_list": common_action_list,
        "evaluation_parameters": {"param1": "1", "param2": '1 + "2"'},
        "runtime_configuration": {
            "result_format": {"result_format": "BASIC", "partial_unexpected_count": 20},
        },
        "validations": [],
        "profilers": [],
    }

    checkpoint: Checkpoint = data_context.test_yaml_config(
        yaml_config=yaml_config,
        name="my_base_checkpoint",
    )
    assert filter_properties_dict(
        properties=checkpoint.get_config(mode=ConfigOutputModes.DICT),
        clean_falsy=True,
    ) == filter_properties_dict(
        properties=expected_checkpoint_config,
        clean_falsy=True,
    )

    assert len(data_context.list_checkpoints()) == 0
    data_context.add_checkpoint(**yaml.load(yaml_config))
    assert len(data_context.list_checkpoints()) == 1

    data_context.add_expectation_suite(expectation_suite_name="users.delivery")

    result = data_context.run_checkpoint(
        checkpoint_name="my_base_checkpoint",
        validations=[
            {
                "batch_request": {
                    "datasource_name": "my_pandas_filesystem_datasource",
                    "data_asset_name": "users",
                },
                "expectation_suite_name": "users.delivery",
            },
            {
                "batch_request": {
                    "datasource_name": "my_pandas_filesystem_datasource",
                    "data_asset_name": "exploration",
                },
                "expectation_suite_name": "users.delivery",
            },
        ],
    )
    assert len(result.list_validation_results()) == 2
    assert len(data_context.validations_store.list_keys()) == 2
    assert result.success

    yaml_config = """
    name: my_fancy_checkpoint
    config_version: 1
    class_name: Checkpoint
    template_name: my_base_checkpoint
    validations:
    - batch_request:
        datasource_name: my_pandas_filesystem_datasource
        data_asset_name: users
    - batch_request:
        datasource_name: my_pandas_filesystem_datasource
        data_asset_name: exploration
    expectation_suite_name: users.delivery
    """

    expected_checkpoint_config = {
        "name": "my_fancy_checkpoint",
        "config_version": 1.0,
        "class_name": "Checkpoint",
        "module_name": "great_expectations.checkpoint",
        "template_name": "my_base_checkpoint",
        "validations": [
            {
                "batch_request": {
                    "datasource_name": "my_pandas_filesystem_datasource",
                    "data_asset_name": "users",
                },
            },
            {
                "batch_request": {
                    "datasource_name": "my_pandas_filesystem_datasource",
                    "data_asset_name": "exploration",
                },
            },
        ],
        "expectation_suite_name": "users.delivery",
        "run_name_template": None,
        "batch_request": None,
        "action_list": [],
        "evaluation_parameters": {},
        "runtime_configuration": {},
        "profilers": [],
    }

    checkpoint: Checkpoint = data_context.test_yaml_config(
        yaml_config=yaml_config,
        name="my_fancy_checkpoint",
    )
    assert filter_properties_dict(
        properties=checkpoint.get_config(mode=ConfigOutputModes.DICT),
        clean_falsy=True,
    ) == filter_properties_dict(
        properties=expected_checkpoint_config,
        clean_falsy=True,
    )

    assert len(data_context.list_checkpoints()) == 1
    data_context.add_checkpoint(**yaml.load(yaml_config))
    assert len(data_context.list_checkpoints()) == 2

    result: CheckpointResult = data_context.run_checkpoint(
        checkpoint_name=checkpoint.name,
    )
    assert len(result.list_validation_results()) == 2
    assert len(data_context.validations_store.list_keys()) == 4
    assert result.success

    data_context.delete_checkpoint(name="my_base_checkpoint")
    data_context.delete_checkpoint(name="my_fancy_checkpoint")
    assert len(data_context.list_checkpoints()) == 0


@pytest.mark.integration
@pytest.mark.slow  # 1.25s
def test_newstyle_checkpoint_instantiates_and_produces_a_validation_result_when_run(
    titanic_data_context_with_fluent_pandas_datasources_with_checkpoints_v1_with_empty_store_stats_enabled,
    common_action_list,
):
    data_context: FileDataContext = titanic_data_context_with_fluent_pandas_datasources_with_checkpoints_v1_with_empty_store_stats_enabled
    # add checkpoint config
    checkpoint_config = CheckpointConfig(
        name="my_checkpoint",
        config_version=1,
        run_name_template="%Y-%M-foo-bar-template",
        expectation_suite_name="my_expectation_suite",
        action_list=common_action_list,
        validations=[
            {
                "batch_request": {
                    "datasource_name": "my_pandas_filesystem_datasource",
                    "data_asset_name": "users",
                },
            },
        ],
    )
    checkpoint_config_key = ConfigurationIdentifier(
        configuration_key=checkpoint_config.name
    )
    data_context.checkpoint_store.set(
        key=checkpoint_config_key, value=checkpoint_config
    )
    checkpoint: Checkpoint = data_context.get_checkpoint(checkpoint_config.name)

    data_context.add_expectation_suite("my_expectation_suite")
    result = checkpoint.run()

    assert len(data_context.validations_store.list_keys()) == 1
    assert result["success"]


@pytest.mark.integration
def test_newstyle_checkpoint_instantiates_and_produces_a_validation_result_with_checkpoint_name_in_meta_when_run(
    titanic_data_context_with_fluent_pandas_datasources_with_checkpoints_v1_with_empty_store_stats_enabled,
    common_action_list,
):
    data_context: FileDataContext = titanic_data_context_with_fluent_pandas_datasources_with_checkpoints_v1_with_empty_store_stats_enabled
    checkpoint_name: str = "test_checkpoint_name"
    # add checkpoint config
    checkpoint_config = CheckpointConfig(
        name=checkpoint_name,
        config_version=1,
        run_name_template="%Y-%M-foo-bar-template",
        expectation_suite_name="my_expectation_suite",
        action_list=[
            {
                "name": "store_validation_result",
                "action": {
                    "class_name": "StoreValidationResultAction",
                },
            },
        ],
        validations=[
            {
                "batch_request": {
                    "datasource_name": "my_pandas_filesystem_datasource",
                    "data_asset_name": "users",
                },
            },
        ],
    )
    checkpoint_config_key = ConfigurationIdentifier(
        configuration_key=checkpoint_config.name
    )
    data_context.checkpoint_store.set(
        key=checkpoint_config_key, value=checkpoint_config
    )
    checkpoint: Checkpoint = data_context.get_checkpoint(checkpoint_config.name)

    assert len(data_context.validations_store.list_keys()) == 0

    data_context.add_expectation_suite("my_expectation_suite")
    result: CheckpointResult = checkpoint.run()

    assert len(data_context.validations_store.list_keys()) == 1
    assert result["success"]

    validation_result_identifier: DataContextKey = (
        data_context.validations_store.list_keys()[0]
    )
    validation_result: ExpectationSuiteValidationResult = (
        data_context.validations_store.get(validation_result_identifier)
    )

    assert "checkpoint_name" in validation_result.meta
    assert validation_result.meta["checkpoint_name"] == checkpoint_name


@pytest.mark.integration
@pytest.mark.slow  # 1.15s
def test_newstyle_checkpoint_instantiates_and_produces_a_validation_result_when_run_with_validator_specified_in_constructor(
    titanic_data_context_with_fluent_pandas_datasources_with_checkpoints_v1_with_empty_store_stats_enabled,
    common_action_list,
    fluent_batch_request,
):
    data_context: FileDataContext = titanic_data_context_with_fluent_pandas_datasources_with_checkpoints_v1_with_empty_store_stats_enabled
    batch_request: FluentBatchRequest = fluent_batch_request
    data_context.add_expectation_suite("my_expectation_suite")
    validator: Validator = data_context.get_validator(
        batch_request=batch_request,
        expectation_suite_name="my_expectation_suite",
    )
    checkpoint: Checkpoint = Checkpoint(
        name="my_checkpoint",
        data_context=data_context,
        config_version=1,
        run_name_template="%Y-%M-foo-bar-template",
        validator=validator,
        action_list=common_action_list,
    )

    result = checkpoint.run()

    assert len(data_context.validations_store.list_keys()) == 1
    assert result["success"]


@pytest.mark.integration
@pytest.mark.slow  # 1.15s
def test_newstyle_checkpoint_instantiates_and_produces_a_validation_result_when_run_with_validator_specified_in_run(
    titanic_data_context_with_fluent_pandas_datasources_with_checkpoints_v1_with_empty_store_stats_enabled,
    common_action_list,
    fluent_batch_request,
):
    data_context: FileDataContext = titanic_data_context_with_fluent_pandas_datasources_with_checkpoints_v1_with_empty_store_stats_enabled
    batch_request: FluentBatchRequest = fluent_batch_request
    data_context.add_expectation_suite("my_expectation_suite")
    validator: Validator = data_context.get_validator(
        batch_request=batch_request,
        expectation_suite_name="my_expectation_suite",
    )
    checkpoint: Checkpoint = Checkpoint(
        name="my_checkpoint",
        data_context=data_context,
        config_version=1,
        run_name_template="%Y-%M-foo-bar-template",
        expectation_suite_name="my_expectation_suite",
        action_list=common_action_list,
    )

    result = checkpoint.run(
        validator=validator,
    )

    assert len(data_context.validations_store.list_keys()) == 1
    assert result["success"]


@pytest.mark.slow  # 1.19s
@pytest.mark.integration
def test_newstyle_checkpoint_result_can_be_pickled(
    titanic_data_context_with_fluent_pandas_datasources_stats_enabled_and_expectation_suite_with_one_expectation,
    common_action_list,
):
    data_context: FileDataContext = titanic_data_context_with_fluent_pandas_datasources_stats_enabled_and_expectation_suite_with_one_expectation

    batch_request: dict = {
        "datasource_name": "my_pandas_filesystem_datasource",
        "data_asset_name": "Titanic_1911",
    }

    # add checkpoint config
    checkpoint_config: dict = {
        "class_name": "Checkpoint",
        "name": "my_checkpoint",
        "config_version": 1,
        "run_name_template": "%Y-%M-foo-bar-template",
        "expectation_suite_name": "my_expectation_suite",
        "action_list": common_action_list,
        "batch_request": batch_request,
    }

    data_context.add_checkpoint(**checkpoint_config)
    checkpoint: Checkpoint = data_context.get_checkpoint(name="my_checkpoint")

    result: CheckpointResult = checkpoint.run()
    assert isinstance(pickle.dumps(result), bytes)


@pytest.mark.integration
@pytest.mark.slow  # 1.19s
@pytest.mark.integration
def test_newstyle_checkpoint_result_validations_include_rendered_content(
    titanic_data_context_with_fluent_pandas_datasources_stats_enabled_and_expectation_suite_with_one_expectation,
    common_action_list,
):
    data_context: FileDataContext = titanic_data_context_with_fluent_pandas_datasources_stats_enabled_and_expectation_suite_with_one_expectation

    batch_request: dict = {
        "datasource_name": "my_pandas_filesystem_datasource",
        "data_asset_name": "Titanic_1911",
    }

    include_rendered_content: bool = True

    # add checkpoint config
    checkpoint_config: dict = {
        "class_name": "Checkpoint",
        "name": "my_checkpoint",
        "config_version": 1,
        "run_name_template": "%Y-%M-foo-bar-template",
        "expectation_suite_name": "my_expectation_suite",
        "action_list": common_action_list,
        "validations": [
            {
                "batch_request": batch_request,
                "include_rendered_content": include_rendered_content,
            },
        ],
    }

    data_context.add_checkpoint(**checkpoint_config)
    checkpoint: Checkpoint = data_context.get_checkpoint(name="my_checkpoint")

    result: CheckpointResult = checkpoint.run()
    validation_result_identifier: ValidationResultIdentifier = (
        result.list_validation_result_identifiers()[0]
    )
    expectation_validation_result: ExpectationValidationResult | dict = (
        result.run_results[validation_result_identifier]["validation_result"]
    )
    for result in expectation_validation_result.results:
        for rendered_content in result.rendered_content:
            assert isinstance(rendered_content, RenderedAtomicContent)


@pytest.mark.integration
@pytest.mark.slow  # 1.22s
def test_newstyle_checkpoint_result_validations_include_rendered_content_data_context_variable(
    titanic_data_context_with_fluent_pandas_datasources_stats_enabled_and_expectation_suite_with_one_expectation,
    common_action_list,
):
    data_context: FileDataContext = titanic_data_context_with_fluent_pandas_datasources_stats_enabled_and_expectation_suite_with_one_expectation

    batch_request: dict = {
        "datasource_name": "my_pandas_filesystem_datasource",
        "data_asset_name": "Titanic_1911",
    }

    data_context.include_rendered_content.globally = True

    # add checkpoint config
    checkpoint_config: dict = {
        "class_name": "Checkpoint",
        "name": "my_checkpoint",
        "config_version": 1,
        "run_name_template": "%Y-%M-foo-bar-template",
        "expectation_suite_name": "my_expectation_suite",
        "action_list": common_action_list,
        "validations": [
            {
                "batch_request": batch_request,
            },
        ],
    }

    data_context.add_checkpoint(**checkpoint_config)
    checkpoint: Checkpoint = data_context.get_checkpoint(name="my_checkpoint")

    result: CheckpointResult = checkpoint.run()
    validation_result_identifier: ValidationResultIdentifier = (
        result.list_validation_result_identifiers()[0]
    )
    expectation_validation_result: ExpectationValidationResult | dict = (
        result.run_results[validation_result_identifier]["validation_result"]
    )
    for result in expectation_validation_result.results:
        for rendered_content in result.rendered_content:
            assert isinstance(rendered_content, RenderedAtomicContent)


@pytest.mark.integration
@pytest.mark.parametrize(
    "checkpoint_config,expected_validation_id",
    [
        pytest.param(
            CheckpointConfig(
                name="my_checkpoint",
                config_version=1,
                run_name_template="%Y-%M-foo-bar-template",
                expectation_suite_name="my_expectation_suite",
                action_list=[
                    {
                        "name": "store_validation_result",
                        "action": {
                            "class_name": "StoreValidationResultAction",
                        },
                    },
                ],
                validations=[
                    {
                        "batch_request": {
                            "datasource_name": "my_pandas_filesystem_datasource",
                            "data_asset_name": "Titanic_1911",
                        },
                    },
                ],
            ),
            None,
            id="no ids",
        ),
        pytest.param(
            CheckpointConfig(
                name="my_checkpoint",
                config_version=1,
                default_validation_id="7e2bb5c9-cdbe-4c7a-9b2b-97192c55c95b",
                run_name_template="%Y-%M-foo-bar-template",
                expectation_suite_name="my_expectation_suite",
                batch_request={
                    "datasource_name": "my_pandas_filesystem_datasource",
                    "data_asset_name": "Titanic_1911",
                },
                action_list=[
                    {
                        "name": "store_validation_result",
                        "action": {
                            "class_name": "StoreValidationResultAction",
                        },
                    },
                ],
                validations=[],
            ),
            "7e2bb5c9-cdbe-4c7a-9b2b-97192c55c95b",
            id="default validation id",
        ),
        pytest.param(
            CheckpointConfig(
                name="my_checkpoint",
                config_version=1,
                run_name_template="%Y-%M-foo-bar-template",
                expectation_suite_name="my_expectation_suite",
                action_list=[
                    {
                        "name": "store_validation_result",
                        "action": {
                            "class_name": "StoreValidationResultAction",
                        },
                    },
                ],
                validations=[
                    {
                        "id": "f22601d9-00b7-4d54-beb6-605d87a74e40",
                        "batch_request": {
                            "datasource_name": "my_pandas_filesystem_datasource",
                            "data_asset_name": "Titanic_1911",
                        },
                    },
                ],
            ),
            "f22601d9-00b7-4d54-beb6-605d87a74e40",
            id="nested validation id",
        ),
        pytest.param(
            CheckpointConfig(
                name="my_checkpoint",
                config_version=1,
                default_validation_id="7e2bb5c9-cdbe-4c7a-9b2b-97192c55c95b",
                run_name_template="%Y-%M-foo-bar-template",
                expectation_suite_name="my_expectation_suite",
                action_list=[
                    {
                        "name": "store_validation_result",
                        "action": {
                            "class_name": "StoreValidationResultAction",
                        },
                    },
                ],
                validations=[
                    {
                        "id": "f22601d9-00b7-4d54-beb6-605d87a74e40",
                        "batch_request": {
                            "datasource_name": "my_pandas_filesystem_datasource",
                            "data_asset_name": "Titanic_1911",
                        },
                    },
                ],
            ),
            "f22601d9-00b7-4d54-beb6-605d87a74e40",
            id="both default and nested validation id",
        ),
    ],
)
def test_checkpoint_run_adds_validation_ids_to_expectation_suite_validation_result_meta(
    titanic_data_context_with_fluent_pandas_datasources_stats_enabled_and_expectation_suite_with_one_expectation: FileDataContext,
    common_action_list,
    checkpoint_config: CheckpointConfig,
    expected_validation_id: str,
) -> None:
    data_context: FileDataContext = titanic_data_context_with_fluent_pandas_datasources_stats_enabled_and_expectation_suite_with_one_expectation

    checkpoint_config_dict: dict = checkpointConfigSchema.dump(checkpoint_config)
    data_context.add_checkpoint(**checkpoint_config_dict)
    checkpoint: Checkpoint = data_context.get_checkpoint(name="my_checkpoint")

    result: CheckpointResult = checkpoint.run()

    # Always have a single validation result based on the test's parametrization
    validation_result: ExpectationValidationResult | dict = tuple(
        result.run_results.values()
    )[0]["validation_result"]

    actual_validation_id: Optional[str] = validation_result.meta["validation_id"]
    assert expected_validation_id == actual_validation_id


@pytest.mark.integration
def test_newstyle_checkpoint_instantiates_and_produces_a_validation_result_when_run_batch_request_pandasdf(
    titanic_data_context_with_fluent_pandas_datasources_with_checkpoints_v1_with_empty_store_stats_enabled,
    common_action_list,
):
    context: FileDataContext = titanic_data_context_with_fluent_pandas_datasources_with_checkpoints_v1_with_empty_store_stats_enabled

    batch_request = FluentBatchRequest(
        datasource_name="my_pandas_dataframes_datasource",
        data_asset_name="my_dataframe_asset",
    )
    checkpoint: Checkpoint = Checkpoint(
        name="my_checkpoint",
        data_context=context,
        config_version=1,
        run_name_template="%Y-%M-foo-bar-template",
        expectation_suite_name="my_expectation_suite",
        action_list=common_action_list,
    )

    context.add_expectation_suite("my_expectation_suite")
    result = checkpoint.run(validations=[{"batch_request": batch_request}])

    assert len(context.validations_store.list_keys()) == 1
    assert result["success"]


@pytest.mark.integration
def test_newstyle_checkpoint_instantiates_and_produces_a_validation_result_when_run_batch_request_sparkdf(
    titanic_data_context_with_fluent_pandas_and_spark_datasources_with_checkpoints_v1_with_empty_store_stats_enabled,
    common_action_list,
):
    context: FileDataContext = titanic_data_context_with_fluent_pandas_and_spark_datasources_with_checkpoints_v1_with_empty_store_stats_enabled

    batch_request = FluentBatchRequest(
        datasource_name="my_spark_dataframes_datasource",
        data_asset_name="my_dataframe_asset",
    )
    checkpoint: Checkpoint = Checkpoint(
        name="my_checkpoint",
        data_context=context,
        config_version=1,
        run_name_template="%Y-%M-foo-bar-template",
        expectation_suite_name="my_expectation_suite",
        action_list=common_action_list,
    )

    context.add_expectation_suite("my_expectation_suite")
    result = checkpoint.run(validations=[{"batch_request": batch_request}])

    assert len(context.validations_store.list_keys()) == 1
    assert result["success"]


@pytest.mark.integration
@mock.patch(
    "great_expectations.core.usage_statistics.usage_statistics.UsageStatisticsHandler.emit"
)
@pytest.mark.slow  # 1.31s
def test_newstyle_checkpoint_instantiates_and_produces_a_validation_result_when_run_batch_request_multi_validation(
    mock_emit,
    titanic_data_context_with_fluent_pandas_and_spark_datasources_with_checkpoints_v1_with_empty_store_stats_enabled,
    common_action_list,
    batch_request_as_dict,
<<<<<<< HEAD
    failed_multi_validation_checkpoint_run_usage_statistics_expected_events,
    successful_multi_validation_checkpoint_run_usage_statistics_expected_events,
=======
>>>>>>> 61f29d0e
):
    context: FileDataContext = titanic_data_context_with_fluent_pandas_and_spark_datasources_with_checkpoints_v1_with_empty_store_stats_enabled

    batch_request_0: dict = copy.deepcopy(batch_request_as_dict)

    batch_request_1: dict = {
        "datasource_name": "my_pandas_dataframes_datasource",
        "data_asset_name": "my_dataframe_asset",
    }

    batch_request_2: dict = {
        "datasource_name": "my_spark_filesystem_datasource",
        "data_asset_name": "users",
    }

    batch_request_3: dict = {
        "datasource_name": "my_spark_dataframes_datasource",
        "data_asset_name": "my_dataframe_asset",
    }

    checkpoint: Checkpoint = Checkpoint(
        name="my_checkpoint",
        data_context=context,
        config_version=1,
        run_name_template="%Y-%M-foo-bar-template",
        expectation_suite_name="my_expectation_suite",
        action_list=common_action_list,
    )

    context.add_expectation_suite("my_expectation_suite")
    # noinspection PyUnusedLocal
    result = checkpoint.run(
        validations=[
            {"batch_request": batch_request_0},
            {"batch_request": batch_request_1},
            {"batch_request": batch_request_2},
            {"batch_request": batch_request_3},
        ]
    )

    assert len(context.validations_store.list_keys()) == 4
    assert result["success"]

<<<<<<< HEAD
    assert mock_emit.call_count == 14

    expected_events = (
        successful_multi_validation_checkpoint_run_usage_statistics_expected_events
    )
    # noinspection PyUnresolvedReferences
    actual_events: List[unittest.mock._Call] = mock_emit.call_args_list
    assert actual_events == expected_events
=======
    assert mock_emit.call_count == 13

    # noinspection PyUnresolvedReferences
    actual_events: List[unittest.mock._Call] = mock_emit.call_args_list
>>>>>>> 61f29d0e

    # Since there are two validations, confirming there should be two "data_asset.validate" events
    num_data_asset_validate_events = 0
    for event in actual_events:
        if event[0][0]["event"] == "data_asset.validate":
            num_data_asset_validate_events += 1
    assert num_data_asset_validate_events == 4


@pytest.mark.integration
def test_newstyle_checkpoint_instantiates_and_produces_a_validation_result_when_run_batch_request_batch_data_in_top_level_batch_request_pandasdf(
    titanic_data_context_with_fluent_pandas_datasources_with_checkpoints_v1_with_empty_store_stats_enabled,
    common_action_list,
):
    context: FileDataContext = titanic_data_context_with_fluent_pandas_datasources_with_checkpoints_v1_with_empty_store_stats_enabled

    # create expectation suite
    context.add_expectation_suite("my_expectation_suite")

    batch_request: dict = {
        "datasource_name": "my_pandas_dataframes_datasource",
        "data_asset_name": "my_dataframe_asset",
    }

    checkpoint: Checkpoint = Checkpoint(
        name="my_checkpoint",
        data_context=context,
        config_version=1,
        run_name_template="%Y-%M-foo-bar-template",
        expectation_suite_name="my_expectation_suite",
        action_list=common_action_list,
    )

    result = checkpoint.run(batch_request=batch_request)

    assert len(context.validations_store.list_keys()) == 1
    assert result["success"]


@pytest.mark.integration
def test_newstyle_checkpoint_instantiates_and_produces_a_validation_result_when_run_batch_request_batch_data_in_top_level_batch_request_sparkdf(
    titanic_data_context_with_fluent_pandas_and_spark_datasources_with_checkpoints_v1_with_empty_store_stats_enabled,
    common_action_list,
):
    context: FileDataContext = titanic_data_context_with_fluent_pandas_and_spark_datasources_with_checkpoints_v1_with_empty_store_stats_enabled

    # create expectation suite
    context.add_expectation_suite("my_expectation_suite")

    batch_request: dict = {
        "datasource_name": "my_spark_dataframes_datasource",
        "data_asset_name": "my_dataframe_asset",
    }

    checkpoint: Checkpoint = Checkpoint(
        name="my_checkpoint",
        data_context=context,
        config_version=1,
        run_name_template="%Y-%M-foo-bar-template",
        expectation_suite_name="my_expectation_suite",
        action_list=common_action_list,
    )

    result = checkpoint.run(batch_request=batch_request)

    assert len(context.validations_store.list_keys()) == 1
    assert result["success"]


@pytest.mark.integration
def test_newstyle_checkpoint_instantiates_and_produces_a_validation_result_when_run_batch_request_dataframe_asset_in_context_run_checkpoint_pandasdf(
    titanic_data_context_with_fluent_pandas_datasources_with_checkpoints_v1_with_empty_store_stats_enabled,
    common_action_list,
):
    context: FileDataContext = titanic_data_context_with_fluent_pandas_datasources_with_checkpoints_v1_with_empty_store_stats_enabled

    # create expectation suite
    context.add_expectation_suite("my_expectation_suite")

    batch_request: dict = {
        "datasource_name": "my_pandas_dataframes_datasource",
        "data_asset_name": "my_dataframe_asset",
    }

    # add checkpoint config
    checkpoint_config: dict = {
        "class_name": "Checkpoint",
        "name": "my_checkpoint",
        "config_version": 1,
        "run_name_template": "%Y-%M-foo-bar-template",
        "expectation_suite_name": "my_expectation_suite",
        "action_list": common_action_list,
    }

    context.add_checkpoint(**checkpoint_config)

    result = context.run_checkpoint(
        checkpoint_name="my_checkpoint", batch_request=batch_request
    )

    assert len(context.validations_store.list_keys()) == 1
    assert result["success"]


@pytest.mark.integration
def test_newstyle_checkpoint_instantiates_and_produces_a_validation_result_when_run_batch_request_dataframe_asset_in_context_run_checkpoint_sparkdf(
    titanic_data_context_with_fluent_pandas_and_spark_datasources_with_checkpoints_v1_with_empty_store_stats_enabled,
    common_action_list,
):
    context: FileDataContext = titanic_data_context_with_fluent_pandas_and_spark_datasources_with_checkpoints_v1_with_empty_store_stats_enabled

    # create expectation suite
    context.add_expectation_suite("my_expectation_suite")

    batch_request: dict = {
        "datasource_name": "my_spark_dataframes_datasource",
        "data_asset_name": "my_dataframe_asset",
    }

    # add checkpoint config
    checkpoint_config: dict = {
        "class_name": "Checkpoint",
        "name": "my_checkpoint",
        "config_version": 1,
        "run_name_template": "%Y-%M-foo-bar-template",
        "expectation_suite_name": "my_expectation_suite",
        "action_list": common_action_list,
    }

    context.add_checkpoint(**checkpoint_config)

    result = context.run_checkpoint(
        checkpoint_name="my_checkpoint", batch_request=batch_request
    )

    assert len(context.validations_store.list_keys()) == 1
    assert result["success"]


@pytest.mark.integration
def test_newstyle_checkpoint_instantiates_and_produces_a_validation_result_when_run_validations_batch_request_dataframe_in_context_run_checkpoint_pandasdf(
    titanic_data_context_with_fluent_pandas_datasources_with_checkpoints_v1_with_empty_store_stats_enabled,
    common_action_list,
):
    context: FileDataContext = titanic_data_context_with_fluent_pandas_datasources_with_checkpoints_v1_with_empty_store_stats_enabled

    # create expectation suite
    context.add_expectation_suite("my_expectation_suite")

    batch_request: dict = {
        "datasource_name": "my_pandas_dataframes_datasource",
        "data_asset_name": "my_dataframe_asset",
    }

    # add checkpoint config
    checkpoint_config: dict = {
        "class_name": "Checkpoint",
        "name": "my_checkpoint",
        "config_version": 1,
        "run_name_template": "%Y-%M-foo-bar-template",
        "expectation_suite_name": "my_expectation_suite",
        "action_list": common_action_list,
    }

    context.add_checkpoint(**checkpoint_config)

    result = context.run_checkpoint(
        checkpoint_name="my_checkpoint",
        validations=[{"batch_request": batch_request}],
    )

    assert len(context.validations_store.list_keys()) == 1
    assert result["success"]


@pytest.mark.integration
def test_newstyle_checkpoint_instantiates_and_produces_a_validation_result_when_run_validations_batch_request_dataframe_in_context_run_checkpoint_sparkdf(
    titanic_data_context_with_fluent_pandas_and_spark_datasources_with_checkpoints_v1_with_empty_store_stats_enabled,
    common_action_list,
):
    context: FileDataContext = titanic_data_context_with_fluent_pandas_and_spark_datasources_with_checkpoints_v1_with_empty_store_stats_enabled

    # create expectation suite
    context.add_expectation_suite("my_expectation_suite")

    batch_request: dict = {
        "datasource_name": "my_spark_dataframes_datasource",
        "data_asset_name": "my_dataframe_asset",
    }

    # add checkpoint config
    checkpoint_config: dict = {
        "class_name": "Checkpoint",
        "name": "my_checkpoint",
        "config_version": 1,
        "run_name_template": "%Y-%M-foo-bar-template",
        "expectation_suite_name": "my_expectation_suite",
        "action_list": common_action_list,
    }

    context.add_checkpoint(**checkpoint_config)

    result = context.run_checkpoint(
        checkpoint_name="my_checkpoint",
        validations=[{"batch_request": batch_request}],
    )

    assert len(context.validations_store.list_keys()) == 1
    assert result["success"]


@pytest.mark.integration
def test_newstyle_checkpoint_instantiates_and_produces_a_printable_validation_result_with_batch_request_dataframe_pandasdf(
    titanic_data_context_with_fluent_pandas_datasources_with_checkpoints_v1_with_empty_store_stats_enabled,
    common_action_list,
):
    context: FileDataContext = titanic_data_context_with_fluent_pandas_datasources_with_checkpoints_v1_with_empty_store_stats_enabled

    # create expectation suite
    context.add_expectation_suite("my_expectation_suite")

    batch_request: dict = {
        "datasource_name": "my_pandas_dataframes_datasource",
        "data_asset_name": "my_dataframe_asset",
    }

    # add checkpoint config
    checkpoint: Checkpoint = Checkpoint(
        name="my_checkpoint",
        data_context=context,
        config_version=1,
        run_name_template="%Y-%M-foo-bar-template",
        expectation_suite_name="my_expectation_suite",
        action_list=common_action_list,
    )

    result = checkpoint.run(batch_request=batch_request)

    assert type(repr(result)) == str


@pytest.mark.integration
def test_newstyle_checkpoint_instantiates_and_produces_a_printable_validation_result_with_batch_request_dataframe_sparkdf(
    titanic_data_context_with_fluent_pandas_and_spark_datasources_with_checkpoints_v1_with_empty_store_stats_enabled,
    common_action_list,
):
    context: FileDataContext = titanic_data_context_with_fluent_pandas_and_spark_datasources_with_checkpoints_v1_with_empty_store_stats_enabled

    # create expectation suite
    context.add_expectation_suite("my_expectation_suite")

    batch_request: dict = {
        "datasource_name": "my_spark_dataframes_datasource",
        "data_asset_name": "my_dataframe_asset",
    }

    # add checkpoint config
    checkpoint: Checkpoint = Checkpoint(
        name="my_checkpoint",
        data_context=context,
        config_version=1,
        run_name_template="%Y-%M-foo-bar-template",
        expectation_suite_name="my_expectation_suite",
        action_list=common_action_list,
    )

    result = checkpoint.run(batch_request=batch_request)

    assert type(repr(result)) == str


@pytest.mark.slow  # 1.75s
@pytest.mark.integration
def test_newstyle_checkpoint_instantiates_and_produces_a_correct_validation_result_batch_request_in_checkpoint_yml_and_checkpoint_run_pandas(
    titanic_data_context_with_fluent_pandas_datasources_stats_enabled_and_expectation_suite_with_one_expectation,
    common_action_list,
    batch_request_as_dict,
):
    context: FileDataContext = titanic_data_context_with_fluent_pandas_datasources_stats_enabled_and_expectation_suite_with_one_expectation

    batch_request_0: dict = copy.deepcopy(batch_request_as_dict)
    batch_request_0["options"] = {
        "timestamp": "19120414",
        "size": "1313",
    }

    batch_request_1: dict = {
        "datasource_name": "my_pandas_dataframes_datasource",
        "data_asset_name": "my_dataframe_asset",
    }

    # add checkpoint config
    checkpoint_config: dict = {
        "class_name": "Checkpoint",
        "name": "my_checkpoint",
        "config_version": 1,
        "run_name_template": "%Y-%M-foo-bar-template",
        "expectation_suite_name": "my_expectation_suite",
        "action_list": common_action_list,
        "batch_request": batch_request_0,
    }

    context.add_checkpoint(**checkpoint_config)
    checkpoint: Checkpoint = context.get_checkpoint(name="my_checkpoint")

    result = checkpoint.run()
    assert not result["success"]
    assert (
        list(result.run_results.values())[0]["validation_result"]["statistics"][
            "evaluated_expectations"
        ]
        == 1
    )
    assert (
        list(result.run_results.values())[0]["validation_result"]["statistics"][
            "successful_expectations"
        ]
        == 0
    )

    suite = context.add_expectation_suite("my_new_expectation_suite")
    expectation = ExpectationConfiguration(
        expectation_type="expect_column_values_to_be_between",
        kwargs={"column": "Age", "min_value": 0, "max_value": 71},
    )
    suite.add_expectation(expectation, send_usage_event=False)
    context.update_expectation_suite(expectation_suite=suite)

    result = checkpoint.run(
        expectation_suite_name="my_new_expectation_suite",
        batch_request=batch_request_1,
    )
    assert result["success"]
    assert (
        list(result.run_results.values())[0]["validation_result"]["statistics"][
            "evaluated_expectations"
        ]
        == 1
    )
    assert (
        list(result.run_results.values())[0]["validation_result"]["statistics"][
            "successful_expectations"
        ]
        == 1
    )


@pytest.mark.slow  # 1.75s
@pytest.mark.integration
def test_newstyle_checkpoint_instantiates_and_produces_a_correct_validation_result_batch_request_in_checkpoint_yml_and_checkpoint_run_spark(
    titanic_data_context_with_fluent_pandas_and_spark_datasources_stats_enabled_and_expectation_suite_with_one_expectation,
    common_action_list,
    batch_request_as_dict,
):
    context: FileDataContext = titanic_data_context_with_fluent_pandas_and_spark_datasources_stats_enabled_and_expectation_suite_with_one_expectation

    batch_request_0: dict = copy.deepcopy(batch_request_as_dict)
    batch_request_0["options"] = {
        "timestamp": "19120414",
        "size": "1313",
    }

    batch_request_1: dict = {
        "datasource_name": "my_spark_dataframes_datasource",
        "data_asset_name": "my_dataframe_asset",
    }

    # add checkpoint config
    checkpoint_config: dict = {
        "class_name": "Checkpoint",
        "name": "my_checkpoint",
        "config_version": 1,
        "run_name_template": "%Y-%M-foo-bar-template",
        "expectation_suite_name": "my_expectation_suite",
        "action_list": common_action_list,
        "batch_request": batch_request_0,
    }

    context.add_checkpoint(**checkpoint_config)
    checkpoint: Checkpoint = context.get_checkpoint(name="my_checkpoint")

    result = checkpoint.run()
    assert not result["success"]
    assert (
        list(result.run_results.values())[0]["validation_result"]["statistics"][
            "evaluated_expectations"
        ]
        == 1
    )
    assert (
        list(result.run_results.values())[0]["validation_result"]["statistics"][
            "successful_expectations"
        ]
        == 0
    )

    suite = context.add_expectation_suite("my_new_expectation_suite")
    expectation = ExpectationConfiguration(
        expectation_type="expect_column_values_to_be_between",
        kwargs={"column": "Age", "min_value": 0, "max_value": 71},
    )
    suite.add_expectation(expectation, send_usage_event=False)
    context.update_expectation_suite(expectation_suite=suite)

    result = checkpoint.run(
        expectation_suite_name="my_new_expectation_suite",
        batch_request=batch_request_1,
    )
    assert result["success"]
    assert (
        list(result.run_results.values())[0]["validation_result"]["statistics"][
            "evaluated_expectations"
        ]
        == 1
    )
    assert (
        list(result.run_results.values())[0]["validation_result"]["statistics"][
            "successful_expectations"
        ]
        == 1
    )


@pytest.mark.slow  # 2.35s
@pytest.mark.integration
def test_newstyle_checkpoint_instantiates_and_produces_a_correct_validation_result_validations_in_checkpoint_yml_and_checkpoint_run_pandas(
    titanic_data_context_with_fluent_pandas_datasources_stats_enabled_and_expectation_suite_with_one_expectation,
    common_action_list,
    batch_request_as_dict,
):
    context: FileDataContext = titanic_data_context_with_fluent_pandas_datasources_stats_enabled_and_expectation_suite_with_one_expectation

    batch_request_0: dict = copy.deepcopy(batch_request_as_dict)
    batch_request_0["options"] = {
        "timestamp": "19120414",
        "size": "1313",
    }

    batch_request_1: dict = {
        "datasource_name": "my_pandas_dataframes_datasource",
        "data_asset_name": "my_dataframe_asset",
    }

    # add checkpoint config
    checkpoint_config: dict = {
        "class_name": "Checkpoint",
        "name": "my_checkpoint",
        "config_version": 1,
        "run_name_template": "%Y-%M-foo-bar-template",
        "expectation_suite_name": "my_expectation_suite",
        "action_list": common_action_list,
        "validations": [{"batch_request": batch_request_0}],
    }

    context.add_checkpoint(**checkpoint_config)
    checkpoint: Checkpoint = context.get_checkpoint(name="my_checkpoint")

    result = checkpoint.run()
    assert result["success"] is False
    assert len(result.run_results.values()) == 1
    assert (
        list(result.run_results.values())[0]["validation_result"]["statistics"][
            "evaluated_expectations"
        ]
        == 1
    )
    assert (
        list(result.run_results.values())[0]["validation_result"]["statistics"][
            "successful_expectations"
        ]
        == 0
    )

    suite = context.add_expectation_suite("my_new_expectation_suite")
    expectation = ExpectationConfiguration(
        expectation_type="expect_column_values_to_be_between",
        kwargs={"column": "Age", "min_value": 0, "max_value": 71},
    )
    suite.add_expectation(expectation, send_usage_event=False)
    context.update_expectation_suite(expectation_suite=suite)

    result = checkpoint.run(
        validations=[
            {
                "batch_request": batch_request_1,
                "expectation_suite_name": "my_new_expectation_suite",
            }
        ],
    )
    assert result["success"] is False
    assert len(result.run_results.values()) == 2
    assert (
        list(result.run_results.values())[0]["validation_result"]["statistics"][
            "evaluated_expectations"
        ]
        == 1
    )
    assert (
        list(result.run_results.values())[0]["validation_result"]["statistics"][
            "successful_expectations"
        ]
        == 0
    )
    assert (
        list(result.run_results.values())[1]["validation_result"]["statistics"][
            "evaluated_expectations"
        ]
        == 1
    )
    assert (
        list(result.run_results.values())[1]["validation_result"]["statistics"][
            "successful_expectations"
        ]
        == 1
    )


@pytest.mark.slow  # 2.35s
@pytest.mark.integration
def test_newstyle_checkpoint_instantiates_and_produces_a_correct_validation_result_validations_in_checkpoint_yml_and_checkpoint_run_spark(
    titanic_data_context_with_fluent_pandas_and_spark_datasources_stats_enabled_and_expectation_suite_with_one_expectation,
    common_action_list,
    batch_request_as_dict,
):
    context: FileDataContext = titanic_data_context_with_fluent_pandas_and_spark_datasources_stats_enabled_and_expectation_suite_with_one_expectation

    batch_request_0: dict = copy.deepcopy(batch_request_as_dict)
    batch_request_0["options"] = {
        "timestamp": "19120414",
        "size": "1313",
    }

    batch_request_1: dict = {
        "datasource_name": "my_spark_dataframes_datasource",
        "data_asset_name": "my_dataframe_asset",
    }

    # add checkpoint config
    checkpoint_config: dict = {
        "class_name": "Checkpoint",
        "name": "my_checkpoint",
        "config_version": 1,
        "run_name_template": "%Y-%M-foo-bar-template",
        "expectation_suite_name": "my_expectation_suite",
        "action_list": common_action_list,
        "validations": [{"batch_request": batch_request_0}],
    }

    context.add_checkpoint(**checkpoint_config)
    checkpoint: Checkpoint = context.get_checkpoint(name="my_checkpoint")

    result = checkpoint.run()
    assert result["success"] is False
    assert len(result.run_results.values()) == 1
    assert (
        list(result.run_results.values())[0]["validation_result"]["statistics"][
            "evaluated_expectations"
        ]
        == 1
    )
    assert (
        list(result.run_results.values())[0]["validation_result"]["statistics"][
            "successful_expectations"
        ]
        == 0
    )

    suite = context.add_expectation_suite("my_new_expectation_suite")
    expectation = ExpectationConfiguration(
        expectation_type="expect_column_values_to_be_between",
        kwargs={"column": "Age", "min_value": 0, "max_value": 71},
    )
    suite.add_expectation(expectation, send_usage_event=False)
    context.update_expectation_suite(expectation_suite=suite)

    result = checkpoint.run(
        validations=[
            {
                "batch_request": batch_request_1,
                "expectation_suite_name": "my_new_expectation_suite",
            }
        ],
    )
    assert result["success"] is False
    assert len(result.run_results.values()) == 2
    assert (
        list(result.run_results.values())[0]["validation_result"]["statistics"][
            "evaluated_expectations"
        ]
        == 1
    )
    assert (
        list(result.run_results.values())[0]["validation_result"]["statistics"][
            "successful_expectations"
        ]
        == 0
    )
    assert (
        list(result.run_results.values())[1]["validation_result"]["statistics"][
            "evaluated_expectations"
        ]
        == 1
    )
    assert (
        list(result.run_results.values())[1]["validation_result"]["statistics"][
            "successful_expectations"
        ]
        == 1
    )


@pytest.mark.slow  # 1.91s
@pytest.mark.integration
def test_newstyle_checkpoint_instantiates_and_produces_a_correct_validation_result_batch_request_in_checkpoint_yml_and_context_run_checkpoint_pandas(
    titanic_data_context_with_fluent_pandas_datasources_stats_enabled_and_expectation_suite_with_one_expectation,
    common_action_list,
    batch_request_as_dict,
):
    context: FileDataContext = titanic_data_context_with_fluent_pandas_datasources_stats_enabled_and_expectation_suite_with_one_expectation

    batch_request_0: dict = copy.deepcopy(batch_request_as_dict)
    batch_request_0["options"] = {
        "timestamp": "19120414",
        "size": "1313",
    }

    batch_request_1: dict = {
        "datasource_name": "my_pandas_dataframes_datasource",
        "data_asset_name": "my_dataframe_asset",
    }

    # add checkpoint config
    checkpoint_config: dict = {
        "class_name": "Checkpoint",
        "name": "my_checkpoint",
        "config_version": 1,
        "run_name_template": "%Y-%M-foo-bar-template",
        "expectation_suite_name": "my_expectation_suite",
        "action_list": common_action_list,
        "batch_request": batch_request_0,
    }

    context.add_checkpoint(**checkpoint_config)

    suite = context.add_expectation_suite("my_new_expectation_suite")
    expectation = ExpectationConfiguration(
        expectation_type="expect_column_values_to_be_between",
        kwargs={"column": "Age", "min_value": 0, "max_value": 71},
    )
    suite.add_expectation(expectation, send_usage_event=False)
    context.update_expectation_suite(expectation_suite=suite)

    result = context.run_checkpoint(checkpoint_name="my_checkpoint")
    assert result["success"] is False
    assert (
        list(result.run_results.values())[0]["validation_result"]["statistics"][
            "evaluated_expectations"
        ]
        == 1
    )
    assert (
        list(result.run_results.values())[0]["validation_result"]["statistics"][
            "successful_expectations"
        ]
        == 0
    )

    result = context.run_checkpoint(
        checkpoint_name="my_checkpoint",
        batch_request=batch_request_1,
        expectation_suite_name="my_new_expectation_suite",
    )
    assert result["success"]
    assert (
        list(result.run_results.values())[0]["validation_result"]["statistics"][
            "evaluated_expectations"
        ]
        == 1
    )
    assert (
        list(result.run_results.values())[0]["validation_result"]["statistics"][
            "successful_expectations"
        ]
        == 1
    )


@pytest.mark.slow  # 1.91s
@pytest.mark.integration
def test_newstyle_checkpoint_instantiates_and_produces_a_correct_validation_result_batch_request_in_checkpoint_yml_and_context_run_checkpoint_spark(
    titanic_data_context_with_fluent_pandas_and_spark_datasources_stats_enabled_and_expectation_suite_with_one_expectation,
    common_action_list,
    batch_request_as_dict,
):
    context: FileDataContext = titanic_data_context_with_fluent_pandas_and_spark_datasources_stats_enabled_and_expectation_suite_with_one_expectation

    batch_request_0: dict = copy.deepcopy(batch_request_as_dict)
    batch_request_0["options"] = {
        "timestamp": "19120414",
        "size": "1313",
    }

    batch_request_1: dict = {
        "datasource_name": "my_spark_dataframes_datasource",
        "data_asset_name": "my_dataframe_asset",
    }

    # add checkpoint config
    checkpoint_config: dict = {
        "class_name": "Checkpoint",
        "name": "my_checkpoint",
        "config_version": 1,
        "run_name_template": "%Y-%M-foo-bar-template",
        "expectation_suite_name": "my_expectation_suite",
        "action_list": common_action_list,
        "batch_request": batch_request_0,
    }

    context.add_checkpoint(**checkpoint_config)

    suite = context.add_expectation_suite("my_new_expectation_suite")
    expectation = ExpectationConfiguration(
        expectation_type="expect_column_values_to_be_between",
        kwargs={"column": "Age", "min_value": 0, "max_value": 71},
    )
    suite.add_expectation(expectation, send_usage_event=False)
    context.update_expectation_suite(expectation_suite=suite)

    result = context.run_checkpoint(checkpoint_name="my_checkpoint")
    assert result["success"] is False
    assert (
        list(result.run_results.values())[0]["validation_result"]["statistics"][
            "evaluated_expectations"
        ]
        == 1
    )
    assert (
        list(result.run_results.values())[0]["validation_result"]["statistics"][
            "successful_expectations"
        ]
        == 0
    )

    result = context.run_checkpoint(
        checkpoint_name="my_checkpoint",
        batch_request=batch_request_1,
        expectation_suite_name="my_new_expectation_suite",
    )
    assert result["success"]
    assert (
        list(result.run_results.values())[0]["validation_result"]["statistics"][
            "evaluated_expectations"
        ]
        == 1
    )
    assert (
        list(result.run_results.values())[0]["validation_result"]["statistics"][
            "successful_expectations"
        ]
        == 1
    )


@pytest.mark.slow  # 2.46s
@pytest.mark.integration
def test_newstyle_checkpoint_instantiates_and_produces_a_correct_validation_result_validations_in_checkpoint_yml_and_context_run_checkpoint_pandas(
    titanic_data_context_with_fluent_pandas_datasources_stats_enabled_and_expectation_suite_with_one_expectation,
    common_action_list,
    batch_request_as_dict,
):
    context: FileDataContext = titanic_data_context_with_fluent_pandas_datasources_stats_enabled_and_expectation_suite_with_one_expectation

    batch_request_0: dict = copy.deepcopy(batch_request_as_dict)
    batch_request_0["options"] = {
        "timestamp": "19120414",
        "size": "1313",
    }

    batch_request_1: dict = {
        "datasource_name": "my_pandas_dataframes_datasource",
        "data_asset_name": "my_dataframe_asset",
    }

    # add checkpoint config
    checkpoint_config: dict = {
        "class_name": "Checkpoint",
        "name": "my_checkpoint",
        "config_version": 1,
        "run_name_template": "%Y-%M-foo-bar-template",
        "expectation_suite_name": "my_expectation_suite",
        "action_list": common_action_list,
        "validations": [{"batch_request": batch_request_0}],
    }

    context.add_checkpoint(**checkpoint_config)

    result = context.run_checkpoint(checkpoint_name="my_checkpoint")
    assert result["success"] is False
    assert len(result.run_results.values()) == 1
    assert (
        list(result.run_results.values())[0]["validation_result"]["statistics"][
            "evaluated_expectations"
        ]
        == 1
    )
    assert (
        list(result.run_results.values())[0]["validation_result"]["statistics"][
            "successful_expectations"
        ]
        == 0
    )

    suite = context.add_expectation_suite("my_new_expectation_suite")
    expectation = ExpectationConfiguration(
        expectation_type="expect_column_values_to_be_between",
        kwargs={"column": "Age", "min_value": 0, "max_value": 71},
    )
    suite.add_expectation(expectation, send_usage_event=False)
    context.update_expectation_suite(expectation_suite=suite)

    result = context.run_checkpoint(
        checkpoint_name="my_checkpoint",
        validations=[
            {
                "batch_request": batch_request_1,
                "expectation_suite_name": "my_new_expectation_suite",
            }
        ],
    )
    assert result["success"] is False
    assert len(result.run_results.values()) == 2
    assert (
        list(result.run_results.values())[0]["validation_result"]["statistics"][
            "evaluated_expectations"
        ]
        == 1
    )
    assert (
        list(result.run_results.values())[0]["validation_result"]["statistics"][
            "successful_expectations"
        ]
        == 0
    )
    assert (
        list(result.run_results.values())[1]["validation_result"]["statistics"][
            "evaluated_expectations"
        ]
        == 1
    )
    assert (
        list(result.run_results.values())[1]["validation_result"]["statistics"][
            "successful_expectations"
        ]
        == 1
    )


@pytest.mark.slow  # 2.46s
@pytest.mark.integration
def test_newstyle_checkpoint_instantiates_and_produces_a_correct_validation_result_validations_in_checkpoint_yml_and_context_run_checkpoint_spark(
    titanic_data_context_with_fluent_pandas_and_spark_datasources_stats_enabled_and_expectation_suite_with_one_expectation,
    common_action_list,
    batch_request_as_dict,
):
    context: FileDataContext = titanic_data_context_with_fluent_pandas_and_spark_datasources_stats_enabled_and_expectation_suite_with_one_expectation

    batch_request_0: dict = copy.deepcopy(batch_request_as_dict)
    batch_request_0["options"] = {
        "timestamp": "19120414",
        "size": "1313",
    }

    batch_request_1: dict = {
        "datasource_name": "my_spark_dataframes_datasource",
        "data_asset_name": "my_dataframe_asset",
    }

    # add checkpoint config
    checkpoint_config: dict = {
        "class_name": "Checkpoint",
        "name": "my_checkpoint",
        "config_version": 1,
        "run_name_template": "%Y-%M-foo-bar-template",
        "expectation_suite_name": "my_expectation_suite",
        "action_list": common_action_list,
        "validations": [{"batch_request": batch_request_0}],
    }

    context.add_checkpoint(**checkpoint_config)

    result = context.run_checkpoint(checkpoint_name="my_checkpoint")
    assert result["success"] is False
    assert len(result.run_results.values()) == 1
    assert (
        list(result.run_results.values())[0]["validation_result"]["statistics"][
            "evaluated_expectations"
        ]
        == 1
    )
    assert (
        list(result.run_results.values())[0]["validation_result"]["statistics"][
            "successful_expectations"
        ]
        == 0
    )

    suite = context.add_expectation_suite("my_new_expectation_suite")
    expectation = ExpectationConfiguration(
        expectation_type="expect_column_values_to_be_between",
        kwargs={"column": "Age", "min_value": 0, "max_value": 71},
    )
    suite.add_expectation(expectation, send_usage_event=False)
    context.update_expectation_suite(expectation_suite=suite)

    result = context.run_checkpoint(
        checkpoint_name="my_checkpoint",
        validations=[
            {
                "batch_request": batch_request_1,
                "expectation_suite_name": "my_new_expectation_suite",
            }
        ],
    )
    assert result["success"] is False
    assert len(result.run_results.values()) == 2
    assert (
        list(result.run_results.values())[0]["validation_result"]["statistics"][
            "evaluated_expectations"
        ]
        == 1
    )
    assert (
        list(result.run_results.values())[0]["validation_result"]["statistics"][
            "successful_expectations"
        ]
        == 0
    )
    assert (
        list(result.run_results.values())[1]["validation_result"]["statistics"][
            "evaluated_expectations"
        ]
        == 1
    )
    assert (
        list(result.run_results.values())[1]["validation_result"]["statistics"][
            "successful_expectations"
        ]
        == 1
    )<|MERGE_RESOLUTION|>--- conflicted
+++ resolved
@@ -83,307 +83,6 @@
                 "class_name": "UpdateDataDocsAction",
             },
         },
-    ]
-
-
-# noinspection PyUnresolvedReferences
-@pytest.fixture
-def successful_multi_validation_checkpoint_run_usage_statistics_expected_events() -> List[
-    unittest.mock._Call
-]:
-    return [
-        mock.call(
-            {
-                "event_payload": {
-                    "anonymized_name": "d7e22c0913c0cb83d528d2a7ad097f2b",
-                    "config_version": 1,
-                    "anonymized_run_name_template": "131f67e5ea07d59f2bc5376234f7f9f2",
-                    "anonymized_expectation_suite_name": "295722d0683963209e24034a79235ba6",
-                    "anonymized_action_list": [
-                        {
-                            "anonymized_name": "8e3e134cd0402c3970a02f40d2edfc26",
-                            "parent_class": "StoreValidationResultAction",
-                        },
-                        {
-                            "anonymized_name": "40e24f0c6b04b6d4657147990d6f39bd",
-                            "parent_class": "StoreEvaluationParametersAction",
-                        },
-                        {
-                            "anonymized_name": "2b99b6b280b8a6ad1176f37580a16411",
-                            "parent_class": "UpdateDataDocsAction",
-                        },
-                    ],
-                    "anonymized_validations": [
-                        {
-                            "anonymized_expectation_suite_name": "295722d0683963209e24034a79235ba6",
-                            "anonymized_action_list": [
-                                {
-                                    "anonymized_name": "8e3e134cd0402c3970a02f40d2edfc26",
-                                    "parent_class": "StoreValidationResultAction",
-                                },
-                                {
-                                    "anonymized_name": "40e24f0c6b04b6d4657147990d6f39bd",
-                                    "parent_class": "StoreEvaluationParametersAction",
-                                },
-                                {
-                                    "anonymized_name": "2b99b6b280b8a6ad1176f37580a16411",
-                                    "parent_class": "UpdateDataDocsAction",
-                                },
-                            ],
-                        },
-                        {
-                            "anonymized_expectation_suite_name": "295722d0683963209e24034a79235ba6",
-                            "anonymized_action_list": [
-                                {
-                                    "anonymized_name": "8e3e134cd0402c3970a02f40d2edfc26",
-                                    "parent_class": "StoreValidationResultAction",
-                                },
-                                {
-                                    "anonymized_name": "40e24f0c6b04b6d4657147990d6f39bd",
-                                    "parent_class": "StoreEvaluationParametersAction",
-                                },
-                                {
-                                    "anonymized_name": "2b99b6b280b8a6ad1176f37580a16411",
-                                    "parent_class": "UpdateDataDocsAction",
-                                },
-                            ],
-                        },
-                        {
-                            "anonymized_expectation_suite_name": "295722d0683963209e24034a79235ba6",
-                            "anonymized_action_list": [
-                                {
-                                    "anonymized_name": "8e3e134cd0402c3970a02f40d2edfc26",
-                                    "parent_class": "StoreValidationResultAction",
-                                },
-                                {
-                                    "anonymized_name": "40e24f0c6b04b6d4657147990d6f39bd",
-                                    "parent_class": "StoreEvaluationParametersAction",
-                                },
-                                {
-                                    "anonymized_name": "2b99b6b280b8a6ad1176f37580a16411",
-                                    "parent_class": "UpdateDataDocsAction",
-                                },
-                            ],
-                        },
-                        {
-                            "anonymized_expectation_suite_name": "295722d0683963209e24034a79235ba6",
-                            "anonymized_action_list": [
-                                {
-                                    "anonymized_name": "8e3e134cd0402c3970a02f40d2edfc26",
-                                    "parent_class": "StoreValidationResultAction",
-                                },
-                                {
-                                    "anonymized_name": "40e24f0c6b04b6d4657147990d6f39bd",
-                                    "parent_class": "StoreEvaluationParametersAction",
-                                },
-                                {
-                                    "anonymized_name": "2b99b6b280b8a6ad1176f37580a16411",
-                                    "parent_class": "UpdateDataDocsAction",
-                                },
-                            ],
-                        },
-                    ],
-                },
-                "event": "checkpoint.run",
-                "success": False,
-            }
-        ),
-        mock.call(
-            {
-                "event_payload": {},
-                "event": "data_context.get_batch_list",
-                "success": True,
-            }
-        ),
-        mock.call(
-            {
-                "event": "data_asset.validate",
-                "event_payload": {
-                    "anonymized_batch_kwarg_keys": [],
-                    "anonymized_expectation_suite_name": "295722d0683963209e24034a79235ba6",
-                    "anonymized_datasource_name": "0624b9b81dc8d1169325bc65d7402272",
-                },
-                "success": True,
-            }
-        ),
-        mock.call(
-            {
-                "event_payload": {},
-                "event": "data_context.build_data_docs",
-                "success": True,
-            }
-        ),
-        mock.call(
-            {
-                "event_payload": {},
-                "event": "data_context.get_batch_list",
-                "success": True,
-            }
-        ),
-        mock.call(
-            {
-                "event": "data_asset.validate",
-                "event_payload": {
-                    "anonymized_batch_kwarg_keys": [],
-                    "anonymized_expectation_suite_name": "295722d0683963209e24034a79235ba6",
-                    "anonymized_datasource_name": "1837e746b09c1e45f6e3617e786e3d6f",
-                },
-                "success": True,
-            }
-        ),
-        mock.call(
-            {
-                "event_payload": {},
-                "event": "data_context.build_data_docs",
-                "success": True,
-            }
-        ),
-        mock.call(
-            {
-                "event_payload": {},
-                "event": "data_context.get_batch_list",
-                "success": True,
-            }
-        ),
-        mock.call(
-            {
-                "event": "data_asset.validate",
-                "event_payload": {
-                    "anonymized_batch_kwarg_keys": [],
-                    "anonymized_expectation_suite_name": "295722d0683963209e24034a79235ba6",
-                    "anonymized_datasource_name": "197611ca5ad77edafb9f92b4142098ba",
-                },
-                "success": True,
-            }
-        ),
-        mock.call(
-            {
-                "event_payload": {},
-                "event": "data_context.build_data_docs",
-                "success": True,
-            }
-        ),
-        mock.call(
-            {
-                "event_payload": {},
-                "event": "data_context.get_batch_list",
-                "success": True,
-            }
-        ),
-        mock.call(
-            {
-                "event": "data_asset.validate",
-                "event_payload": {
-                    "anonymized_batch_kwarg_keys": [],
-                    "anonymized_expectation_suite_name": "295722d0683963209e24034a79235ba6",
-                    "anonymized_datasource_name": "825deae7ffa2d85cc0688ce5f5682c87",
-                },
-                "success": True,
-            }
-        ),
-        mock.call(
-            {
-                "event_payload": {},
-                "event": "data_context.build_data_docs",
-                "success": True,
-            }
-        ),
-        mock.call(
-            {
-                "event_payload": {
-                    "anonymized_name": "d7e22c0913c0cb83d528d2a7ad097f2b",
-                    "config_version": 1,
-                    "anonymized_run_name_template": "131f67e5ea07d59f2bc5376234f7f9f2",
-                    "anonymized_expectation_suite_name": "295722d0683963209e24034a79235ba6",
-                    "anonymized_action_list": [
-                        {
-                            "anonymized_name": "8e3e134cd0402c3970a02f40d2edfc26",
-                            "parent_class": "StoreValidationResultAction",
-                        },
-                        {
-                            "anonymized_name": "40e24f0c6b04b6d4657147990d6f39bd",
-                            "parent_class": "StoreEvaluationParametersAction",
-                        },
-                        {
-                            "anonymized_name": "2b99b6b280b8a6ad1176f37580a16411",
-                            "parent_class": "UpdateDataDocsAction",
-                        },
-                    ],
-                    "anonymized_validations": [
-                        {
-                            "anonymized_expectation_suite_name": "295722d0683963209e24034a79235ba6",
-                            "anonymized_action_list": [
-                                {
-                                    "anonymized_name": "8e3e134cd0402c3970a02f40d2edfc26",
-                                    "parent_class": "StoreValidationResultAction",
-                                },
-                                {
-                                    "anonymized_name": "40e24f0c6b04b6d4657147990d6f39bd",
-                                    "parent_class": "StoreEvaluationParametersAction",
-                                },
-                                {
-                                    "anonymized_name": "2b99b6b280b8a6ad1176f37580a16411",
-                                    "parent_class": "UpdateDataDocsAction",
-                                },
-                            ],
-                        },
-                        {
-                            "anonymized_expectation_suite_name": "295722d0683963209e24034a79235ba6",
-                            "anonymized_action_list": [
-                                {
-                                    "anonymized_name": "8e3e134cd0402c3970a02f40d2edfc26",
-                                    "parent_class": "StoreValidationResultAction",
-                                },
-                                {
-                                    "anonymized_name": "40e24f0c6b04b6d4657147990d6f39bd",
-                                    "parent_class": "StoreEvaluationParametersAction",
-                                },
-                                {
-                                    "anonymized_name": "2b99b6b280b8a6ad1176f37580a16411",
-                                    "parent_class": "UpdateDataDocsAction",
-                                },
-                            ],
-                        },
-                        {
-                            "anonymized_expectation_suite_name": "295722d0683963209e24034a79235ba6",
-                            "anonymized_action_list": [
-                                {
-                                    "anonymized_name": "8e3e134cd0402c3970a02f40d2edfc26",
-                                    "parent_class": "StoreValidationResultAction",
-                                },
-                                {
-                                    "anonymized_name": "40e24f0c6b04b6d4657147990d6f39bd",
-                                    "parent_class": "StoreEvaluationParametersAction",
-                                },
-                                {
-                                    "anonymized_name": "2b99b6b280b8a6ad1176f37580a16411",
-                                    "parent_class": "UpdateDataDocsAction",
-                                },
-                            ],
-                        },
-                        {
-                            "anonymized_expectation_suite_name": "295722d0683963209e24034a79235ba6",
-                            "anonymized_action_list": [
-                                {
-                                    "anonymized_name": "8e3e134cd0402c3970a02f40d2edfc26",
-                                    "parent_class": "StoreValidationResultAction",
-                                },
-                                {
-                                    "anonymized_name": "40e24f0c6b04b6d4657147990d6f39bd",
-                                    "parent_class": "StoreEvaluationParametersAction",
-                                },
-                                {
-                                    "anonymized_name": "2b99b6b280b8a6ad1176f37580a16411",
-                                    "parent_class": "UpdateDataDocsAction",
-                                },
-                            ],
-                        },
-                    ],
-                },
-                "event": "checkpoint.run",
-                "success": True,
-            }
-        ),
     ]
 
 
@@ -1399,11 +1098,6 @@
     titanic_data_context_with_fluent_pandas_and_spark_datasources_with_checkpoints_v1_with_empty_store_stats_enabled,
     common_action_list,
     batch_request_as_dict,
-<<<<<<< HEAD
-    failed_multi_validation_checkpoint_run_usage_statistics_expected_events,
-    successful_multi_validation_checkpoint_run_usage_statistics_expected_events,
-=======
->>>>>>> 61f29d0e
 ):
     context: FileDataContext = titanic_data_context_with_fluent_pandas_and_spark_datasources_with_checkpoints_v1_with_empty_store_stats_enabled
 
@@ -1447,21 +1141,10 @@
     assert len(context.validations_store.list_keys()) == 4
     assert result["success"]
 
-<<<<<<< HEAD
-    assert mock_emit.call_count == 14
-
-    expected_events = (
-        successful_multi_validation_checkpoint_run_usage_statistics_expected_events
-    )
+    assert mock_emit.call_count == 13
+
     # noinspection PyUnresolvedReferences
     actual_events: List[unittest.mock._Call] = mock_emit.call_args_list
-    assert actual_events == expected_events
-=======
-    assert mock_emit.call_count == 13
-
-    # noinspection PyUnresolvedReferences
-    actual_events: List[unittest.mock._Call] = mock_emit.call_args_list
->>>>>>> 61f29d0e
 
     # Since there are two validations, confirming there should be two "data_asset.validate" events
     num_data_asset_validate_events = 0
