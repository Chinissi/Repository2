--- conflicted
+++ resolved
@@ -1028,14 +1028,7 @@
     first_result_partial_list = evrs[0]["results"][0]["result"][
         "partial_unexpected_index_list"
     ]
-<<<<<<< HEAD
-    unexpected_index_query: str = evrs[0]["results"][0]["result"][
-        "unexpected_index_query"
-    ]
-    assert unexpected_index_query == ["three", "four", "five"]
-=======
     assert first_result_partial_list == [{"animals": "giraffe", "pk_1": 3}]
->>>>>>> ea583447
 
 
 @pytest.mark.integration
@@ -1116,55 +1109,516 @@
     second_result_partial_list = evrs[0]["results"][1]["result"][
         "partial_unexpected_index_list"
     ]
-<<<<<<< HEAD
+    assert second_result_partial_list == expected_unexpected_indices_output
+
+
+@pytest.mark.integration
+def test_pandas_result_format_in_checkpoint_pk_defined_one_expectation_summary_output(
+    in_memory_runtime_context,
+    batch_request_for_pandas_unexpected_rows_and_index,
+    reference_checkpoint_config_for_unexpected_column_names,
+    expectation_config_expect_column_values_to_be_in_set,
+    expected_unexpected_indices_output,
+):
+    dict_to_update_checkpoint: dict = {
+        "result_format": {
+            "result_format": "SUMMARY",
+            "unexpected_index_column_names": ["pk_1"],
+        }
+    }
+    context: DataContext = _add_expectations_and_checkpoint(
+        data_context=in_memory_runtime_context,
+        checkpoint_config=reference_checkpoint_config_for_unexpected_column_names,
+        expectations_list=[expectation_config_expect_column_values_to_be_in_set],
+        dict_to_update_checkpoint=dict_to_update_checkpoint,
+    )
+
+    result: CheckpointResult = context.run_checkpoint(
+        checkpoint_name="my_checkpoint",
+        expectation_suite_name="animal_names_exp",
+        batch_request=batch_request_for_pandas_unexpected_rows_and_index,
+    )
+    evrs: List[ExpectationSuiteValidationResult] = result.list_validation_results()
+    first_result_full_list = evrs[0]["results"][0]["result"].get(
+        "unexpected_index_list"
+    )
+    assert not first_result_full_list
+    first_result_partial_list = evrs[0]["results"][0]["result"][
+        "partial_unexpected_index_list"
+    ]
+    assert first_result_partial_list == expected_unexpected_indices_output
+
+
+@pytest.mark.integration
+def test_pandas_result_format_in_checkpoint_named_index_one_index_column(
+    in_memory_runtime_context,
+    pandas_animals_dataframe_for_unexpected_rows_and_index,
+    reference_checkpoint_config_for_unexpected_column_names,
+    expectation_config_expect_column_values_to_be_in_set,
+    expected_unexpected_indices_output,
+):
+    """
+    What does this test?
+        - DataFrame being passed into Checkpoint has named index 'pk_1', which correspond to unexpected_index_column_names
+        - MapMatric calculation happens the same as if `pk_1` was a non-index column
+    """
+    dict_to_update_checkpoint: dict = {
+        "result_format": {
+            "result_format": "COMPLETE",
+            "unexpected_index_column_names": ["pk_2"],
+        }
+    }
+    # build our own BatchRequest
+    dataframe: pd.DataFrame = pandas_animals_dataframe_for_unexpected_rows_and_index
+    # setting named index
+    updated_dataframe: pd.DataFrame = dataframe.set_index("pk_2")
+
+    batch_request: dict = {
+        "datasource_name": "pandas_datasource",
+        "data_connector_name": "runtime_data_connector",
+        "data_asset_name": "IN_MEMORY_DATA_ASSET",
+        "runtime_parameters": {
+            "batch_data": updated_dataframe,
+        },
+        "batch_identifiers": {
+            "id_key_0": 1234567890,
+        },
+    }
+    context: DataContext = _add_expectations_and_checkpoint(
+        data_context=in_memory_runtime_context,
+        checkpoint_config=reference_checkpoint_config_for_unexpected_column_names,
+        expectations_list=[expectation_config_expect_column_values_to_be_in_set],
+        dict_to_update_checkpoint=dict_to_update_checkpoint,
+    )
+
+    result: CheckpointResult = context.run_checkpoint(
+        checkpoint_name="my_checkpoint",
+        expectation_suite_name="animal_names_exp",
+        batch_request=batch_request,
+    )
+    evrs: List[ExpectationSuiteValidationResult] = result.list_validation_results()
+
+    index_column_names: List[str] = evrs[0]["results"][0]["result"][
+        "unexpected_index_column_names"
+    ]
+    assert index_column_names == ["pk_2"]
+
+    first_result_full_list: List[Dict[str, Any]] = evrs[0]["results"][0]["result"].get(
+        "unexpected_index_list"
+    )
+    assert first_result_full_list == [
+        {"animals": "giraffe", "pk_2": "three"},
+        {"animals": "lion", "pk_2": "four"},
+        {"animals": "zebra", "pk_2": "five"},
+    ]
+    first_result_partial_list: List[Dict[str, Any]] = evrs[0]["results"][0][
+        "result"
+    ].get("partial_unexpected_index_list")
+    assert first_result_partial_list == [
+        {"animals": "giraffe", "pk_2": "three"},
+        {"animals": "lion", "pk_2": "four"},
+        {"animals": "zebra", "pk_2": "five"},
+    ]
     unexpected_index_query: str = evrs[0]["results"][0]["result"][
         "unexpected_index_query"
     ]
+    assert unexpected_index_query == ["three", "four", "five"]
+
+
+@pytest.mark.integration
+def test_pandas_result_format_in_checkpoint_named_index_one_index_column_wrong_column(
+    in_memory_runtime_context,
+    pandas_animals_dataframe_for_unexpected_rows_and_index,
+    reference_checkpoint_config_for_unexpected_column_names,
+    expectation_config_expect_column_values_to_be_in_set,
+    expected_unexpected_indices_output,
+):
+    """
+    What does this test?
+        - DataFrame being passed into Checkpoint has named index 'pk_1', which doesn't match the unexpected_index_column_name
+    """
+    dict_to_update_checkpoint: dict = {
+        "result_format": {
+            "result_format": "COMPLETE",
+            "unexpected_index_column_names": ["pk_2"],  # I am not the index column
+        }
+    }
+    # build our own BatchRequest
+    dataframe: pd.DataFrame = pandas_animals_dataframe_for_unexpected_rows_and_index
+    # setting named index
+    updated_dataframe: pd.DataFrame = dataframe.set_index("pk_1")
+
+    batch_request: dict = {
+        "datasource_name": "pandas_datasource",
+        "data_connector_name": "runtime_data_connector",
+        "data_asset_name": "IN_MEMORY_DATA_ASSET",
+        "runtime_parameters": {
+            "batch_data": updated_dataframe,
+        },
+        "batch_identifiers": {
+            "id_key_0": 1234567890,
+        },
+    }
+    context: DataContext = _add_expectations_and_checkpoint(
+        data_context=in_memory_runtime_context,
+        checkpoint_config=reference_checkpoint_config_for_unexpected_column_names,
+        expectations_list=[expectation_config_expect_column_values_to_be_in_set],
+        dict_to_update_checkpoint=dict_to_update_checkpoint,
+    )
+    with pytest.raises(CheckpointError) as e:
+        result: CheckpointResult = context.run_checkpoint(
+            checkpoint_name="my_checkpoint",
+            expectation_suite_name="animal_names_exp",
+            batch_request=batch_request,
+            runtime_configuration={"catch_exceptions": False},
+        )
+    assert e.value.message == (
+        "Exception occurred while running validation[0] of Checkpoint "
+        "'my_checkpoint': Error: The column pk_2 does not exist in the named indices. "
+        "Please check your configuration."
+    )
+
+
+@pytest.mark.integration
+def test_pandas_result_format_in_checkpoint_named_index_two_index_column(
+    in_memory_runtime_context,
+    pandas_animals_dataframe_for_unexpected_rows_and_index,
+    reference_checkpoint_config_for_unexpected_column_names,
+    expectation_config_expect_column_values_to_be_in_set,
+    expected_unexpected_indices_output,
+):
+    """
+    What does this test?
+        - DataFrame being passed into Checkpoint has two named indices, which correspond to unexpected_index_column_names
+        - MapMatric calculation happens the same as if `pk_1` and `pk_2` were non-index columns
+    """
+    dict_to_update_checkpoint: dict = {
+        "result_format": {
+            "result_format": "COMPLETE",
+            "unexpected_index_column_names": ["pk_1", "pk_2"],
+        }
+    }
+    # build our own BatchRequest
+    dataframe: pd.DataFrame = pandas_animals_dataframe_for_unexpected_rows_and_index
+    # setting named index
+    updated_dataframe: pd.DataFrame = dataframe.set_index(["pk_1", "pk_2"])
+
+    batch_request: dict = {
+        "datasource_name": "pandas_datasource",
+        "data_connector_name": "runtime_data_connector",
+        "data_asset_name": "IN_MEMORY_DATA_ASSET",
+        "runtime_parameters": {
+            "batch_data": updated_dataframe,
+        },
+        "batch_identifiers": {
+            "id_key_0": 1234567890,
+        },
+    }
+    context: DataContext = _add_expectations_and_checkpoint(
+        data_context=in_memory_runtime_context,
+        checkpoint_config=reference_checkpoint_config_for_unexpected_column_names,
+        expectations_list=[expectation_config_expect_column_values_to_be_in_set],
+        dict_to_update_checkpoint=dict_to_update_checkpoint,
+    )
+
+    result: CheckpointResult = context.run_checkpoint(
+        checkpoint_name="my_checkpoint",
+        expectation_suite_name="animal_names_exp",
+        batch_request=batch_request,
+    )
+    evrs: List[ExpectationSuiteValidationResult] = result.list_validation_results()
+
+    index_column_names: List[str] = evrs[0]["results"][0]["result"][
+        "unexpected_index_column_names"
+    ]
+    assert index_column_names == ["pk_1", "pk_2"]
+
+    first_result_full_list: List[Dict[str, Any]] = evrs[0]["results"][0]["result"].get(
+        "unexpected_index_list"
+    )
+    assert first_result_full_list == [
+        {"animals": "giraffe", "pk_1": 3, "pk_2": "three"},
+        {"animals": "lion", "pk_1": 4, "pk_2": "four"},
+        {"animals": "zebra", "pk_1": 5, "pk_2": "five"},
+    ]
+    first_result_partial_list: List[Dict[str, Any]] = evrs[0]["results"][0][
+        "result"
+    ].get("partial_unexpected_index_list")
+    assert first_result_partial_list == [
+        {"animals": "giraffe", "pk_1": 3, "pk_2": "three"},
+        {"animals": "lion", "pk_1": 4, "pk_2": "four"},
+        {"animals": "zebra", "pk_1": 5, "pk_2": "five"},
+    ]
+    unexpected_index_query: str = evrs[0]["results"][0]["result"][
+        "unexpected_index_query"
+    ]
     assert unexpected_index_query == [(3, "three"), (4, "four"), (5, "five")]
-=======
-    assert second_result_partial_list == expected_unexpected_indices_output
->>>>>>> ea583447
-
-
-@pytest.mark.integration
-def test_pandas_result_format_in_checkpoint_pk_defined_one_expectation_summary_output(
-    in_memory_runtime_context,
-    batch_request_for_pandas_unexpected_rows_and_index,
-    reference_checkpoint_config_for_unexpected_column_names,
-    expectation_config_expect_column_values_to_be_in_set,
-    expected_unexpected_indices_output,
-):
-    dict_to_update_checkpoint: dict = {
-        "result_format": {
-            "result_format": "SUMMARY",
+
+
+@pytest.mark.integration
+def test_pandas_result_format_in_checkpoint_named_index_two_index_column_not_set(
+    in_memory_runtime_context,
+    pandas_animals_dataframe_for_unexpected_rows_and_index,
+    reference_checkpoint_config_for_unexpected_column_names,
+    expectation_config_expect_column_values_to_be_in_set,
+    expected_unexpected_indices_output,
+):
+    """
+    What does this test?
+        - DataFrame being passed into Checkpoint has two named indices, which correspond to unexpected_index_column_names
+        - MapMatric calculation happens the same as if `pk_1` and `pk_2` were non-index columns
+    """
+    dict_to_update_checkpoint: dict = {
+        "result_format": {
+            "result_format": "COMPLETE",
+        }
+    }
+    # build our own BatchRequest
+    dataframe: pd.DataFrame = pandas_animals_dataframe_for_unexpected_rows_and_index
+    # setting named index
+    updated_dataframe: pd.DataFrame = dataframe.set_index(["pk_2"])
+
+    batch_request: dict = {
+        "datasource_name": "pandas_datasource",
+        "data_connector_name": "runtime_data_connector",
+        "data_asset_name": "IN_MEMORY_DATA_ASSET",
+        "runtime_parameters": {
+            "batch_data": updated_dataframe,
+        },
+        "batch_identifiers": {
+            "id_key_0": 1234567890,
+        },
+    }
+    context: DataContext = _add_expectations_and_checkpoint(
+        data_context=in_memory_runtime_context,
+        checkpoint_config=reference_checkpoint_config_for_unexpected_column_names,
+        expectations_list=[expectation_config_expect_column_values_to_be_in_set],
+        dict_to_update_checkpoint=dict_to_update_checkpoint,
+    )
+
+    result: CheckpointResult = context.run_checkpoint(
+        checkpoint_name="my_checkpoint",
+        expectation_suite_name="animal_names_exp",
+        batch_request=batch_request,
+    )
+    evrs: List[ExpectationSuiteValidationResult] = result.list_validation_results()
+
+    index_column_names: List[str] = evrs[0]["results"][0]["result"].get(
+        "unexpected_index_column_names"
+    )
+    assert not index_column_names
+
+    first_result_full_list: List[Dict[str, Any]] = evrs[0]["results"][0]["result"].get(
+        "unexpected_index_list"
+    )
+    assert first_result_full_list == [("three"), ("four"), ("five")]
+    first_result_partial_list: List[Dict[str, Any]] = evrs[0]["results"][0][
+        "result"
+    ].get("partial_unexpected_index_list")
+    assert first_result_partial_list == [("three"), ("four"), ("five")]
+
+
+@pytest.mark.integration
+def test_pandas_result_format_in_checkpoint_named_index_two_index_column_not_set(
+    in_memory_runtime_context,
+    pandas_animals_dataframe_for_unexpected_rows_and_index,
+    reference_checkpoint_config_for_unexpected_column_names,
+    expectation_config_expect_column_values_to_be_in_set,
+    expected_unexpected_indices_output,
+):
+    """
+    What does this test?
+        - DataFrame being passed into Checkpoint has two named indices, which correspond to unexpected_index_column_names
+        - MapMatric calculation happens the same as if `pk_1` and `pk_2` were non-index columns
+    """
+    dict_to_update_checkpoint: dict = {
+        "result_format": {
+            "result_format": "COMPLETE",
+        }
+    }
+    # build our own BatchRequest
+    dataframe: pd.DataFrame = pandas_animals_dataframe_for_unexpected_rows_and_index
+    updated_dataframe: pd.DataFrame = dataframe.set_index(["pk_1", "pk_2"])
+
+    batch_request: dict = {
+        "datasource_name": "pandas_datasource",
+        "data_connector_name": "runtime_data_connector",
+        "data_asset_name": "IN_MEMORY_DATA_ASSET",
+        "runtime_parameters": {
+            "batch_data": updated_dataframe,
+        },
+        "batch_identifiers": {
+            "id_key_0": 1234567890,
+        },
+    }
+    context: DataContext = _add_expectations_and_checkpoint(
+        data_context=in_memory_runtime_context,
+        checkpoint_config=reference_checkpoint_config_for_unexpected_column_names,
+        expectations_list=[expectation_config_expect_column_values_to_be_in_set],
+        dict_to_update_checkpoint=dict_to_update_checkpoint,
+    )
+
+    result: CheckpointResult = context.run_checkpoint(
+        checkpoint_name="my_checkpoint",
+        expectation_suite_name="animal_names_exp",
+        batch_request=batch_request,
+    )
+    evrs: List[ExpectationSuiteValidationResult] = result.list_validation_results()
+
+    index_column_names: List[str] = evrs[0]["results"][0]["result"].get(
+        "unexpected_index_column_names"
+    )
+    assert not index_column_names
+
+    first_result_full_list: List[Dict[str, Any]] = evrs[0]["results"][0]["result"].get(
+        "unexpected_index_list"
+    )
+    assert first_result_full_list == [
+        {"animals": "giraffe", "pk_1": 3, "pk_2": "three"},
+        {"animals": "lion", "pk_1": 4, "pk_2": "four"},
+        {"animals": "zebra", "pk_1": 5, "pk_2": "five"},
+    ]
+    first_result_partial_list: List[Dict[str, Any]] = evrs[0]["results"][0][
+        "result"
+    ].get("partial_unexpected_index_list")
+    assert first_result_partial_list == [
+        {"animals": "giraffe", "pk_1": 3, "pk_2": "three"},
+        {"animals": "lion", "pk_1": 4, "pk_2": "four"},
+        {"animals": "zebra", "pk_1": 5, "pk_2": "five"},
+    ]
+
+
+@pytest.mark.integration
+def test_pandas_result_format_in_checkpoint_named_index_different_column_specified_in_result_format(
+    in_memory_runtime_context,
+    pandas_animals_dataframe_for_unexpected_rows_and_index,
+    reference_checkpoint_config_for_unexpected_column_names,
+    expectation_config_expect_column_values_to_be_in_set,
+    expected_unexpected_indices_output,
+):
+    """
+    What does this test?
+        - DataFrame being passed into Checkpoint has a different named index than then column passed in
+        - we also pass in `pk_1`  as unexpected_index_column_names
+        - but pk_2 is the actual index
+    """
+    dict_to_update_checkpoint: dict = {
+        "result_format": {
+            "result_format": "COMPLETE",
             "unexpected_index_column_names": ["pk_1"],
         }
     }
-    context: DataContext = _add_expectations_and_checkpoint(
-        data_context=in_memory_runtime_context,
-        checkpoint_config=reference_checkpoint_config_for_unexpected_column_names,
-        expectations_list=[expectation_config_expect_column_values_to_be_in_set],
-        dict_to_update_checkpoint=dict_to_update_checkpoint,
-    )
-
-    result: CheckpointResult = context.run_checkpoint(
-        checkpoint_name="my_checkpoint",
-        expectation_suite_name="animal_names_exp",
-        batch_request=batch_request_for_pandas_unexpected_rows_and_index,
-    )
-    evrs: List[ExpectationSuiteValidationResult] = result.list_validation_results()
-    first_result_full_list = evrs[0]["results"][0]["result"].get(
-        "unexpected_index_list"
-    )
-    assert not first_result_full_list
-    first_result_partial_list = evrs[0]["results"][0]["result"][
-        "partial_unexpected_index_list"
-    ]
-    assert first_result_partial_list == expected_unexpected_indices_output
-
-
-@pytest.mark.integration
-def test_pandas_result_format_in_checkpoint_pk_defined_one_expectation_basic_output(
+    # build our own BatchRequest
+    dataframe: pd.DataFrame = pandas_animals_dataframe_for_unexpected_rows_and_index
+    # setting named index
+    updated_dataframe: pd.DataFrame = dataframe.set_index(["pk_2"])
+
+    batch_request: dict = {
+        "datasource_name": "pandas_datasource",
+        "data_connector_name": "runtime_data_connector",
+        "data_asset_name": "IN_MEMORY_DATA_ASSET",
+        "runtime_parameters": {
+            "batch_data": updated_dataframe,
+        },
+        "batch_identifiers": {
+            "id_key_0": 1234567890,
+        },
+    }
+    context: DataContext = _add_expectations_and_checkpoint(
+        data_context=in_memory_runtime_context,
+        checkpoint_config=reference_checkpoint_config_for_unexpected_column_names,
+        expectations_list=[expectation_config_expect_column_values_to_be_in_set],
+        dict_to_update_checkpoint=dict_to_update_checkpoint,
+    )
+
+    with pytest.raises(CheckpointError) as e:
+        result: CheckpointResult = context.run_checkpoint(
+            checkpoint_name="my_checkpoint",
+            expectation_suite_name="animal_names_exp",
+            batch_request=batch_request,
+            runtime_configuration={"catch_exceptions": False},
+        )
+    assert e.value.message == (
+        "Exception occurred while running validation[0] of Checkpoint "
+        "'my_checkpoint': Error: The column pk_1 does not exist in the named indices. "
+        "Please check your configuration."
+    )
+
+
+@pytest.mark.integration
+def test_pandas_result_format_in_checkpoint_named_index_two_index_column_set(
+    in_memory_runtime_context,
+    pandas_animals_dataframe_for_unexpected_rows_and_index,
+    reference_checkpoint_config_for_unexpected_column_names,
+    expectation_config_expect_column_values_to_be_in_set,
+    expected_unexpected_indices_output,
+):
+    """
+    What does this test?
+        - DataFrame being passed into Checkpoint has two named indices, which correspond to unexpected_index_column_names
+        - MapMetric calculation happens the same as if `pk_1` and `pk_2` were non-index columns
+        - we also pass in `pk_1` and `pk_2`  as unexpected_index_column_names
+
+    """
+    dict_to_update_checkpoint: dict = {
+        "result_format": {
+            "result_format": "COMPLETE",
+            "unexpected_index_column_names": ["pk_1", "pk_2"],
+        }
+    }
+    dataframe: pd.DataFrame = pandas_animals_dataframe_for_unexpected_rows_and_index
+    updated_dataframe: pd.DataFrame = dataframe.set_index(["pk_1", "pk_2"])
+
+    batch_request: dict = {
+        "datasource_name": "pandas_datasource",
+        "data_connector_name": "runtime_data_connector",
+        "data_asset_name": "IN_MEMORY_DATA_ASSET",
+        "runtime_parameters": {
+            "batch_data": updated_dataframe,
+        },
+        "batch_identifiers": {
+            "id_key_0": 1234567890,
+        },
+    }
+    context: DataContext = _add_expectations_and_checkpoint(
+        data_context=in_memory_runtime_context,
+        checkpoint_config=reference_checkpoint_config_for_unexpected_column_names,
+        expectations_list=[expectation_config_expect_column_values_to_be_in_set],
+        dict_to_update_checkpoint=dict_to_update_checkpoint,
+    )
+
+    result: CheckpointResult = context.run_checkpoint(
+        checkpoint_name="my_checkpoint",
+        expectation_suite_name="animal_names_exp",
+        batch_request=batch_request,
+    )
+    evrs: List[ExpectationSuiteValidationResult] = result.list_validation_results()
+
+    index_column_names: List[str] = evrs[0]["results"][0]["result"].get(
+        "unexpected_index_column_names"
+    )
+    assert index_column_names == ["pk_1", "pk_2"]
+
+    first_result_full_list: List[Dict[str, Any]] = evrs[0]["results"][0]["result"].get(
+        "unexpected_index_list"
+    )
+    assert first_result_full_list == [
+        {"animals": "giraffe", "pk_1": 3, "pk_2": "three"},
+        {"animals": "lion", "pk_1": 4, "pk_2": "four"},
+        {"animals": "zebra", "pk_1": 5, "pk_2": "five"},
+    ]
+    first_result_partial_list: List[Dict[str, Any]] = evrs[0]["results"][0][
+        "result"
+    ].get("partial_unexpected_index_list")
+    assert first_result_partial_list == [
+        {"animals": "giraffe", "pk_1": 3, "pk_2": "three"},
+        {"animals": "lion", "pk_1": 4, "pk_2": "four"},
+        {"animals": "zebra", "pk_1": 5, "pk_2": "five"},
+    ]
+
+
+@pytest.mark.integration
+def test_pandas_result_format_in_checkpoint_one_expectation_complete_output(
     in_memory_runtime_context,
     batch_request_for_pandas_unexpected_rows_and_index,
     reference_checkpoint_config_for_unexpected_column_names,
