import logging
<<<<<<< HEAD
from typing import Any, Dict, List, Union
=======
from typing import List, Union
>>>>>>> acae9efd

import pandas as pd
import pytest

from great_expectations.checkpoint.types.checkpoint_result import CheckpointResult
from great_expectations.core import (
    ExpectationConfiguration,
    ExpectationSuiteValidationResult,
)
from great_expectations.core.yaml_handler import YAMLHandler
from great_expectations.data_context.data_context.data_context import DataContext
from great_expectations.data_context.types.base import CheckpointConfig
from great_expectations.exceptions import CheckpointError
from great_expectations.util import filter_properties_dict

yaml = YAMLHandler()

logger = logging.getLogger(__name__)


@pytest.fixture()
def reference_checkpoint_config_for_unexpected_column_names() -> dict:
    """
    This is a reference checkpoint dict. It connects to Datasource defined in
    data_context_with_connection_to_animal_names_db fixture
    """
    checkpoint_dict: dict = {
        "name": "my_checkpoint",
        "config_version": 1.0,
        "class_name": "Checkpoint",
        "module_name": "great_expectations.checkpoint",
        "template_name": None,
        "run_name_template": "%Y-%M-foo-bar-template-test",
        "expectation_suite_name": None,
        "batch_request": None,
        "action_list": [],
        "profilers": [],
        "action_list": [
            {
                "name": "store_validation_result",
                "action": {"class_name": "StoreValidationResultAction"},
            },
            {
                "name": "store_evaluation_params",
                "action": {"class_name": "StoreEvaluationParametersAction"},
            },
            {
                "name": "update_data_docs",
                "action": {"class_name": "UpdateDataDocsAction"},
            },
        ],
        "validations": [],
        "runtime_configuration": {},
    }
    return checkpoint_dict


@pytest.fixture()
def reference_sql_checkpoint_config_for_unexpected_column_names(
    reference_checkpoint_config_for_unexpected_column_names,
) -> dict:
    """
    This is a reference checkpoint dict. It connects to Datasource defined in
    data_context_with_connection_to_animal_names_db fixture
    """
    reference_checkpoint_config_for_unexpected_column_names["validations"] = [
        {
            "batch_request": {
                "datasource_name": "my_datasource",
                "data_connector_name": "my_sql_data_connector",
                "data_asset_name": "my_asset",
            },
            "expectation_suite_name": "animal_names_exp",
        }
    ]
    return reference_checkpoint_config_for_unexpected_column_names


@pytest.fixture()
def expectation_config_expect_column_values_to_be_in_set() -> ExpectationConfiguration:
    return ExpectationConfiguration(
        expectation_type="expect_column_values_to_be_in_set",
        kwargs={
            "column": "animals",
            "value_set": ["cat", "fish", "dog"],
        },
    )


@pytest.fixture()
def expectation_config_expect_column_values_to_not_be_in_set() -> ExpectationConfiguration:
    return ExpectationConfiguration(
        expectation_type="expect_column_values_to_not_be_in_set",
        kwargs={
            "column": "animals",
            "value_set": ["giraffe", "lion", "zebra"],
        },
    )


@pytest.fixture()
def batch_request_for_pandas_unexpected_rows_and_index(
    pandas_animals_dataframe_for_unexpected_rows_and_index,
) -> dict:
    dataframe: pd.DataFrame = pandas_animals_dataframe_for_unexpected_rows_and_index
    return {
        "datasource_name": "pandas_datasource",
        "data_connector_name": "runtime_data_connector",
        "data_asset_name": "IN_MEMORY_DATA_ASSET",
        "runtime_parameters": {
            "batch_data": dataframe,
        },
        "batch_identifiers": {
            "id_key_0": 1234567890,
        },
    }


def _add_expectations_and_checkpoint(
    data_context: DataContext,
    checkpoint_config: dict,
    expectations_list: List[ExpectationConfiguration],
    dict_to_update_checkpoint: Union[dict, None] = None,
) -> DataContext:
    """
    Helper method for adding Checkpoint and Expectations to DataContext.

    Args:
        data_context (DataContext): data_context_with_connection_to_animal_names_db
        checkpoint_config : Checkpoint to add
        expectations_list : Expectations to add

    Returns:
        DataContext with updated config
    """
    if dict_to_update_checkpoint:
        checkpoint_config["runtime_configuration"] = dict_to_update_checkpoint

    context: DataContext = data_context
    context.create_expectation_suite(expectation_suite_name="animal_names_exp")
    animals_suite = context.get_expectation_suite(
        expectation_suite_name="animal_names_exp"
    )
    for expectation in expectations_list:
        animals_suite.add_expectation(expectation_configuration=expectation)
    context.save_expectation_suite(
        expectation_suite=animals_suite,
        expectation_suite_name="animal_names_exp",
        overwriting_existing=True,
    )
    checkpoint_config = CheckpointConfig(**checkpoint_config)
    context.add_checkpoint(
        **filter_properties_dict(
            properties=checkpoint_config.to_json_dict(),
            clean_falsy=True,
        ),
    )
    # noinspection PyProtectedMember
    context._save_project_config()
    return context


@pytest.mark.integration
def test_sql_result_format_in_checkpoint_pk_defined_one_expectation_complete_output(
    data_context_with_connection_to_animal_names_db,
    reference_sql_checkpoint_config_for_unexpected_column_names,
    expectation_config_expect_column_values_to_be_in_set,
):
    """
    What does this test?
        - unexpected_index_column defined in Checkpoint only.
        - COMPLETE output, which means we have `unexpected_index_list` and `partial_unexpected_index_list`
        - 1 Expectations added to suite
    """

    dict_to_update_checkpoint: dict = {
        "result_format": {
            "result_format": "COMPLETE",
            "unexpected_index_column_names": ["pk_1"],
        }
    }

    context: DataContext = _add_expectations_and_checkpoint(
        data_context=data_context_with_connection_to_animal_names_db,
        checkpoint_config=reference_sql_checkpoint_config_for_unexpected_column_names,
        expectations_list=[expectation_config_expect_column_values_to_be_in_set],
        dict_to_update_checkpoint=dict_to_update_checkpoint,
    )

    result: CheckpointResult = context.run_checkpoint(
        checkpoint_name="my_checkpoint",
    )
    evrs: List[ExpectationSuiteValidationResult] = result.list_validation_results()
    index_column_names: List[str] = evrs[0]["results"][0]["result"][
        "unexpected_index_column_names"
    ]
    assert index_column_names == ["pk_1"]

    first_result_full_list: List[Dict[str, Any]] = evrs[0]["results"][0]["result"][
        "unexpected_index_list"
    ]
    assert first_result_full_list == [
        {"pk_1": 3, "animals": "giraffe"},
        {"pk_1": 4, "animals": "lion"},
        {"pk_1": 5, "animals": "zebra"},
    ]
    first_result_partial_list: List[Dict[str, Any]] = evrs[0]["results"][0]["result"][
        "partial_unexpected_index_list"
    ]
    assert first_result_partial_list == [
        {"pk_1": 3, "animals": "giraffe"},
        {"pk_1": 4, "animals": "lion"},
        {"pk_1": 5, "animals": "zebra"},
    ]


@pytest.mark.integration
def test_sql_result_format_not_in_checkpoint_passed_into_run_checkpoint_one_expectation_complete_output(
    data_context_with_connection_to_animal_names_db,
    reference_sql_checkpoint_config_for_unexpected_column_names,
    expectation_config_expect_column_values_to_be_in_set,
):
    """
    What does this test?
        - unexpected_index_column not defined in Checkpoint config, but passed in at run_checkpoint.
        - COMPLETE output, which means we have `unexpected_index_list` and `partial_unexpected_index_list`
        - 1 Expectations added to suite
    """
    # intentionally empty, since we are updating at run_checkpoint()
    dict_to_update_checkpoint: dict = {}
    context: DataContext = _add_expectations_and_checkpoint(
        data_context=data_context_with_connection_to_animal_names_db,
        checkpoint_config=reference_sql_checkpoint_config_for_unexpected_column_names,
        expectations_list=[expectation_config_expect_column_values_to_be_in_set],
        dict_to_update_checkpoint=dict_to_update_checkpoint,
    )
    result_format: dict = {
        "result_format": "COMPLETE",
        "unexpected_index_column_names": ["pk_1"],
    }
    result: CheckpointResult = context.run_checkpoint(
        checkpoint_name="my_checkpoint", result_format=result_format
    )
    evrs: List[ExpectationSuiteValidationResult] = result.list_validation_results()
<<<<<<< HEAD

    index_column_names: List[str] = evrs[0]["results"][0]["result"][
        "unexpected_index_column_names"
=======
    first_result_full_list = evrs[0]["results"][0]["result"]["unexpected_index_list"]
    assert first_result_full_list == [{"pk_1": 3}, {"pk_1": 4}, {"pk_1": 5}]
    first_result_partial_list = evrs[0]["results"][0]["result"][
        "partial_unexpected_index_list"
>>>>>>> acae9efd
    ]
    assert index_column_names == ["pk_1"]

<<<<<<< HEAD
    first_result_full_list: List[Dict[str, Any]] = evrs[0]["results"][0]["result"][
        "unexpected_index_list"
    ]
    assert first_result_full_list == [
        {"animals": "giraffe", "pk_1": 3},
        {"animals": "lion", "pk_1": 4},
        {"animals": "zebra", "pk_1": 5},
    ]
    first_result_partial_list: List[Dict[str, Any]] = evrs[0]["results"][0]["result"][
        "partial_unexpected_index_list"
    ]
    assert first_result_partial_list == [
        {"animals": "giraffe", "pk_1": 3},
        {"animals": "lion", "pk_1": 4},
        {"animals": "zebra", "pk_1": 5},
    ]

=======
>>>>>>> acae9efd

@pytest.mark.integration
def test_sql_result_format_not_in_checkpoint_passed_into_run_checkpoint_one_expectation_complete_output_limit_1(
    data_context_with_connection_to_animal_names_db,
    reference_sql_checkpoint_config_for_unexpected_column_names,
    expectation_config_expect_column_values_to_be_in_set,
):
    """
    What does this test?
        - unexpected_index_column not defined in Checkpoint config, but passed in at run_checkpoint.
        - COMPLETE output, which means we have `unexpected_index_list` and `partial_unexpected_index_list`
        - 1 Expectations added to suite
    """
    context: DataContext = _add_expectations_and_checkpoint(
        data_context=data_context_with_connection_to_animal_names_db,
        checkpoint_config=reference_sql_checkpoint_config_for_unexpected_column_names,
        expectations_list=[expectation_config_expect_column_values_to_be_in_set],
    )
    result_format: dict = {
        "result_format": "SUMMARY",
        "partial_unexpected_count": 1,
        "unexpected_index_column_names": ["pk_1"],
    }
    result: CheckpointResult = context.run_checkpoint(
        checkpoint_name="my_checkpoint", result_format=result_format
    )
    evrs: List[ExpectationSuiteValidationResult] = result.list_validation_results()
<<<<<<< HEAD

    index_column_names: List[str] = evrs[0]["results"][0]["result"][
        "unexpected_index_column_names"
    ]
    assert index_column_names == ["pk_1"]

    first_result_partial_list: List[Dict[str, Any]] = evrs[0]["results"][0]["result"][
        "partial_unexpected_index_list"
    ]
    assert first_result_partial_list == [{"animals": "giraffe", "pk_1": 3}]
=======
    first_result_partial_list = evrs[0]["results"][0]["result"][
        "partial_unexpected_index_list"
    ]
    assert first_result_partial_list == [{"pk_1": 3}]
>>>>>>> acae9efd


@pytest.mark.integration
def test_sql_result_format_not_in_checkpoint_passed_into_run_checkpoint_one_expectation_complete_output_incorrect_column(
    data_context_with_connection_to_animal_names_db,
    reference_sql_checkpoint_config_for_unexpected_column_names,
    expectation_config_expect_column_values_to_be_in_set,
):
    """
    What does this test?
        - unexpected_index_column not defined in Checkpoint config, but passed in at run_checkpoint.
        - unexpected_index_column is passed in an incorrect column
    """
    context: DataContext = _add_expectations_and_checkpoint(
        data_context=data_context_with_connection_to_animal_names_db,
        checkpoint_config=reference_sql_checkpoint_config_for_unexpected_column_names,
        expectations_list=[expectation_config_expect_column_values_to_be_in_set],
    )

    result_format: dict = {
        "result_format": "COMPLETE",
        "unexpected_index_column_names": ["i_dont_exist"],
    }
    with pytest.raises(CheckpointError) as e:
        result: CheckpointResult = context.run_checkpoint(
            checkpoint_name="my_checkpoint",
            result_format=result_format,
            runtime_configuration={"catch_exceptions": False},
        )

    assert e.value.message == (
        "Exception occurred while running validation[0] of Checkpoint "
        "'my_checkpoint': Error: The unexpected_index_column: \"i_dont_exist\" in "
        "does not exist in SQL Table. Please check your configuration and try again.."
    )


@pytest.mark.integration
def test_sql_result_format_in_checkpoint_pk_defined_two_expectation_complete_output(
    data_context_with_connection_to_animal_names_db,
    reference_sql_checkpoint_config_for_unexpected_column_names,
    expectation_config_expect_column_values_to_be_in_set,
    expectation_config_expect_column_values_to_not_be_in_set,
):
    """
    What does this test?
        - unexpected_index_column not defined in Checkpoint config, but passed in at run_checkpoint.
        - COMPLETE output, which means we have `unexpected_index_list` and `partial_unexpected_index_list`
        - 2 Expectations added to suite
    """
    context: DataContext = _add_expectations_and_checkpoint(
        data_context=data_context_with_connection_to_animal_names_db,
        checkpoint_config=reference_sql_checkpoint_config_for_unexpected_column_names,
        expectations_list=[
            expectation_config_expect_column_values_to_be_in_set,
            expectation_config_expect_column_values_to_not_be_in_set,
        ],
    )
    result_format: dict = {
        "result_format": "COMPLETE",
        "unexpected_index_column_names": ["pk_1"],
    }

    result: CheckpointResult = context.run_checkpoint(
        checkpoint_name="my_checkpoint", result_format=result_format
    )
    evrs: List[ExpectationSuiteValidationResult] = result.list_validation_results()

    index_column_names: List[str] = evrs[0]["results"][0]["result"][
        "unexpected_index_column_names"
    ]
    assert index_column_names == ["pk_1"]

    # first and second expectations have same results. Although one is "expect_to_be"
    # and the other is "expect_to_not_be", they have opposite value_sets
    first_result_full_list: List[Dict[str, Any]] = evrs[0]["results"][0]["result"][
        "unexpected_index_list"
    ]
    assert first_result_full_list == [
        {"animals": "giraffe", "pk_1": 3},
        {"animals": "lion", "pk_1": 4},
        {"animals": "zebra", "pk_1": 5},
    ]
    first_result_partial_list: List[Dict[str, Any]] = evrs[0]["results"][0]["result"][
        "partial_unexpected_index_list"
    ]
    assert first_result_partial_list == [
        {"animals": "giraffe", "pk_1": 3},
        {"animals": "lion", "pk_1": 4},
        {"animals": "zebra", "pk_1": 5},
    ]

    second_result_full_list: List[Dict[str, Any]] = evrs[0]["results"][1]["result"][
        "unexpected_index_list"
    ]
    assert second_result_full_list == [
        {"animals": "giraffe", "pk_1": 3},
        {"animals": "lion", "pk_1": 4},
        {"animals": "zebra", "pk_1": 5},
    ]
    second_result_partial_list: List[Dict[str, Any]] = evrs[0]["results"][1]["result"][
        "partial_unexpected_index_list"
    ]
    assert second_result_partial_list == [
        {"animals": "giraffe", "pk_1": 3},
        {"animals": "lion", "pk_1": 4},
        {"animals": "zebra", "pk_1": 5},
    ]


@pytest.mark.integration
def test_sql_result_format_in_checkpoint_pk_defined_one_expectation_summary_output(
    data_context_with_connection_to_animal_names_db,
    reference_sql_checkpoint_config_for_unexpected_column_names,
    expectation_config_expect_column_values_to_be_in_set,
):
    """
    What does this test?
        - unexpected_index_column defined in Checkpoint only.
        - SUMMARY output, which means we have `partial_unexpected_index_list` only
        - 1 Expectations added to suite
    """
    dict_to_update_checkpoint: dict = {
        "result_format": {
            "result_format": "SUMMARY",
            "unexpected_index_column_names": ["pk_1"],
        }
    }
    context: DataContext = _add_expectations_and_checkpoint(
        data_context=data_context_with_connection_to_animal_names_db,
        checkpoint_config=reference_sql_checkpoint_config_for_unexpected_column_names,
        expectations_list=[expectation_config_expect_column_values_to_be_in_set],
        dict_to_update_checkpoint=dict_to_update_checkpoint,
    )

    result: CheckpointResult = context.run_checkpoint(
        checkpoint_name="my_checkpoint",
    )
    evrs: List[ExpectationSuiteValidationResult] = result.list_validation_results()

    index_column_names: List[str] = evrs[0]["results"][0]["result"][
        "unexpected_index_column_names"
    ]
    assert index_column_names == ["pk_1"]

    first_result_full_list: List[Dict[str, Any]] = evrs[0]["results"][0]["result"].get(
        "unexpected_index_list"
    )
    assert not first_result_full_list
    first_result_partial_list: List[Dict[str, Any]] = evrs[0]["results"][0]["result"][
        "partial_unexpected_index_list"
    ]
    assert first_result_partial_list == [
        {"animals": "giraffe", "pk_1": 3},
        {"animals": "lion", "pk_1": 4},
        {"animals": "zebra", "pk_1": 5},
    ]


@pytest.mark.integration
def test_sql_result_format_in_checkpoint_pk_defined_one_expectation_basic_output(
    data_context_with_connection_to_animal_names_db,
    reference_sql_checkpoint_config_for_unexpected_column_names,
    expectation_config_expect_column_values_to_be_in_set,
):
    """
    What does this test?
        - unexpected_index_column defined in Checkpoint only.
        - BASIC output, which means we have no unexpected_index_list output
        - 1 Expectations added to suite
    """
    dict_to_update_checkpoint: dict = {
        "result_format": {
            "result_format": "BASIC",
            "unexpected_index_column_names": ["pk_1"],
        }
    }
    context: DataContext = _add_expectations_and_checkpoint(
        data_context=data_context_with_connection_to_animal_names_db,
        checkpoint_config=reference_sql_checkpoint_config_for_unexpected_column_names,
        expectations_list=[expectation_config_expect_column_values_to_be_in_set],
        dict_to_update_checkpoint=dict_to_update_checkpoint,
    )

    result: CheckpointResult = context.run_checkpoint(
        checkpoint_name="my_checkpoint",
    )
    evrs: List[ExpectationSuiteValidationResult] = result.list_validation_results()
<<<<<<< HEAD

    index_column_names: List[str] = evrs[0]["results"][0]["result"][
        "unexpected_index_column_names"
    ]
    assert index_column_names == ["pk_1"]

    first_result_full_list: List[Dict[str, Any]] = evrs[0]["results"][0]["result"].get(
=======
    first_result_full_list = evrs[0]["results"][0]["result"].get(
>>>>>>> acae9efd
        "unexpected_index_list"
    )
    assert not first_result_full_list
    first_result_partial_list = evrs[0]["results"][0]["result"].get(
<<<<<<< HEAD
=======
        "partial_unexpected_index_list"
    )
    assert not first_result_partial_list


# pandas
@pytest.mark.integration
def test_pandas_result_format_in_checkpoint_pk_defined_one_expectation_complete_output(
    in_memory_runtime_context,
    batch_request_for_pandas_unexpected_rows_and_index,
    reference_checkpoint_config_for_unexpected_column_names,
    expectation_config_expect_column_values_to_be_in_set,
):
    """ """
    dict_to_update_checkpoint: dict = {
        "result_format": {
            "result_format": "COMPLETE",
            "unexpected_index_column_names": ["pk_1"],
        }
    }
    context: DataContext = _add_expectations_and_checkpoint(
        data_context=in_memory_runtime_context,
        checkpoint_config=reference_checkpoint_config_for_unexpected_column_names,
        expectations_list=[expectation_config_expect_column_values_to_be_in_set],
        dict_to_update_checkpoint=dict_to_update_checkpoint,
    )

    result: CheckpointResult = context.run_checkpoint(
        checkpoint_name="my_checkpoint",
        expectation_suite_name="animal_names_exp",
        batch_request=batch_request_for_pandas_unexpected_rows_and_index,
    )
    evrs: List[ExpectationSuiteValidationResult] = result.list_validation_results()
    first_result_full_list = evrs[0]["results"][0]["result"]["unexpected_index_list"]
    assert first_result_full_list == [{"pk_1": 3}, {"pk_1": 4}, {"pk_1": 5}]
    first_result_partial_list = evrs[0]["results"][0]["result"][
>>>>>>> acae9efd
        "partial_unexpected_index_list"
    )
    assert not first_result_partial_list


# pandas
@pytest.mark.integration
def test_pandas_result_format_in_checkpoint_pk_defined_one_expectation_complete_output(
    in_memory_runtime_context,
    batch_request_for_pandas_unexpected_rows_and_index,
    reference_checkpoint_config_for_unexpected_column_names,
    expectation_config_expect_column_values_to_be_in_set,
):
    """ """
    dict_to_update_checkpoint: dict = {
        "result_format": {
            "result_format": "COMPLETE",
            "unexpected_index_column_names": ["pk_1"],
        }
    }
    context: DataContext = _add_expectations_and_checkpoint(
        data_context=in_memory_runtime_context,
        checkpoint_config=reference_checkpoint_config_for_unexpected_column_names,
        expectations_list=[expectation_config_expect_column_values_to_be_in_set],
        dict_to_update_checkpoint=dict_to_update_checkpoint,
    )

    result: CheckpointResult = context.run_checkpoint(
        checkpoint_name="my_checkpoint",
        expectation_suite_name="animal_names_exp",
        batch_request=batch_request_for_pandas_unexpected_rows_and_index,
    )
    evrs: List[ExpectationSuiteValidationResult] = result.list_validation_results()

    index_column_names: List[str] = evrs[0]["results"][0]["result"][
        "unexpected_index_column_names"
    ]
    assert index_column_names == ["pk_1"]

<<<<<<< HEAD
    first_result_full_list: List[Dict[str, Any]] = evrs[0]["results"][0]["result"][
        "unexpected_index_list"
    ]
    assert first_result_full_list == [
        {"pk_1": 3, "animals": "giraffe"},
        {"pk_1": 4, "animals": "lion"},
        {"pk_1": 5, "animals": "zebra"},
    ]
    first_result_partial_list: List[Dict[str, Any]] = evrs[0]["results"][0]["result"][
        "partial_unexpected_index_list"
    ]
    assert first_result_partial_list == [
        {"pk_1": 3, "animals": "giraffe"},
        {"pk_1": 4, "animals": "lion"},
        {"pk_1": 5, "animals": "zebra"},
    ]


@pytest.mark.integration
def test_pandas_result_format_not_in_checkpoint_passed_into_run_checkpoint_one_expectation_complete_output(
=======

@pytest.mark.integration
def test_pandas_result_format_not_in_checkpoint_passed_into_run_checkpoint_one_expectation_complete_output(
    in_memory_runtime_context,
    batch_request_for_pandas_unexpected_rows_and_index,
    reference_checkpoint_config_for_unexpected_column_names,
    expectation_config_expect_column_values_to_be_in_set,
):
    context: DataContext = _add_expectations_and_checkpoint(
        data_context=in_memory_runtime_context,
        checkpoint_config=reference_checkpoint_config_for_unexpected_column_names,
        expectations_list=[expectation_config_expect_column_values_to_be_in_set],
    )
    result_format: dict = {
        "result_format": "COMPLETE",
        "unexpected_index_column_names": ["pk_1"],
    }
    result: CheckpointResult = context.run_checkpoint(
        checkpoint_name="my_checkpoint",
        expectation_suite_name="animal_names_exp",
        result_format=result_format,
        batch_request=batch_request_for_pandas_unexpected_rows_and_index,
    )
    evrs: List[ExpectationSuiteValidationResult] = result.list_validation_results()
    first_result_full_list = evrs[0]["results"][0]["result"]["unexpected_index_list"]
    assert first_result_full_list == [{"pk_1": 3}, {"pk_1": 4}, {"pk_1": 5}]
    first_result_partial_list = evrs[0]["results"][0]["result"][
        "partial_unexpected_index_list"
    ]
    assert first_result_partial_list == [{"pk_1": 3}, {"pk_1": 4}, {"pk_1": 5}]


@pytest.mark.integration
def test_pandas_result_format_not_in_checkpoint_passed_into_run_checkpoint_one_expectation_summary_output_limit_1(
>>>>>>> acae9efd
    in_memory_runtime_context,
    batch_request_for_pandas_unexpected_rows_and_index,
    reference_checkpoint_config_for_unexpected_column_names,
    expectation_config_expect_column_values_to_be_in_set,
):
    context: DataContext = _add_expectations_and_checkpoint(
        data_context=in_memory_runtime_context,
        checkpoint_config=reference_checkpoint_config_for_unexpected_column_names,
        expectations_list=[expectation_config_expect_column_values_to_be_in_set],
    )
    result_format: dict = {
<<<<<<< HEAD
        "result_format": "COMPLETE",
=======
        "result_format": "SUMMARY",
        "partial_unexpected_count": 1,
>>>>>>> acae9efd
        "unexpected_index_column_names": ["pk_1"],
    }
    result: CheckpointResult = context.run_checkpoint(
        checkpoint_name="my_checkpoint",
        expectation_suite_name="animal_names_exp",
        result_format=result_format,
        batch_request=batch_request_for_pandas_unexpected_rows_and_index,
    )
    evrs: List[ExpectationSuiteValidationResult] = result.list_validation_results()
<<<<<<< HEAD

    index_column_names: List[str] = evrs[0]["results"][0]["result"][
        "unexpected_index_column_names"
    ]
    assert index_column_names == ["pk_1"]

    first_result_full_list: List[Dict[str, Any]] = evrs[0]["results"][0]["result"][
        "unexpected_index_list"
    ]
    assert first_result_full_list == [
        {"animals": "giraffe", "pk_1": 3},
        {"animals": "lion", "pk_1": 4},
        {"animals": "zebra", "pk_1": 5},
    ]
    first_result_partial_list: List[Dict[str, Any]] = evrs[0]["results"][0]["result"][
        "partial_unexpected_index_list"
    ]
    assert first_result_partial_list == [
        {"animals": "giraffe", "pk_1": 3},
        {"animals": "lion", "pk_1": 4},
        {"animals": "zebra", "pk_1": 5},
    ]


@pytest.mark.integration
def test_pandas_result_format_not_in_checkpoint_passed_into_run_checkpoint_one_expectation_summary_output_limit_1(
    in_memory_runtime_context,
    batch_request_for_pandas_unexpected_rows_and_index,
    reference_checkpoint_config_for_unexpected_column_names,
    expectation_config_expect_column_values_to_be_in_set,
):
    context: DataContext = _add_expectations_and_checkpoint(
        data_context=in_memory_runtime_context,
        checkpoint_config=reference_checkpoint_config_for_unexpected_column_names,
        expectations_list=[expectation_config_expect_column_values_to_be_in_set],
    )
    result_format: dict = {
        "result_format": "SUMMARY",
        "partial_unexpected_count": 1,
        "unexpected_index_column_names": ["pk_1"],
    }
    result: CheckpointResult = context.run_checkpoint(
        checkpoint_name="my_checkpoint",
        expectation_suite_name="animal_names_exp",
        result_format=result_format,
        batch_request=batch_request_for_pandas_unexpected_rows_and_index,
    )
    evrs: List[ExpectationSuiteValidationResult] = result.list_validation_results()

    index_column_names: List[str] = evrs[0]["results"][0]["result"][
        "unexpected_index_column_names"
    ]
    assert index_column_names == ["pk_1"]

    first_result_partial_list: List[Dict[str, Any]] = evrs[0]["results"][0]["result"][
        "partial_unexpected_index_list"
    ]
    assert first_result_partial_list == [{"animals": "giraffe", "pk_1": 3}]
=======
    first_result_partial_list = evrs[0]["results"][0]["result"][
        "partial_unexpected_index_list"
    ]
    assert first_result_partial_list == [{"pk_1": 3}]
>>>>>>> acae9efd


@pytest.mark.integration
def test_pandas_result_format_not_in_checkpoint_passed_into_run_checkpoint_one_expectation_complete_output_incorrect_column(
    in_memory_runtime_context,
    batch_request_for_pandas_unexpected_rows_and_index,
    reference_checkpoint_config_for_unexpected_column_names,
    expectation_config_expect_column_values_to_be_in_set,
):
    dict_to_update_checkpoint: dict = {
        "result_format": {
            "result_format": "COMPLETE",
            "unexpected_index_column_names": ["i_dont_exist"],
        }
    }
    context: DataContext = _add_expectations_and_checkpoint(
        data_context=in_memory_runtime_context,
        checkpoint_config=reference_checkpoint_config_for_unexpected_column_names,
        expectations_list=[expectation_config_expect_column_values_to_be_in_set],
        dict_to_update_checkpoint=dict_to_update_checkpoint,
    )
    with pytest.raises(CheckpointError) as e:
        result: CheckpointResult = context.run_checkpoint(
            checkpoint_name="my_checkpoint",
            expectation_suite_name="animal_names_exp",
            batch_request=batch_request_for_pandas_unexpected_rows_and_index,
            runtime_configuration={"catch_exceptions": False},
        )
    assert e.value.message == (
        "Exception occurred while running validation[0] of Checkpoint "
        "'my_checkpoint': Error: The unexpected_index_column \"i_dont_exist\" does "
        "not exist in Dataframe. Please check your configuration and try again.."
    )


@pytest.mark.integration
def test_pandas_result_format_in_checkpoint_pk_defined_two_expectation_complete_output(
    in_memory_runtime_context,
    batch_request_for_pandas_unexpected_rows_and_index,
    reference_checkpoint_config_for_unexpected_column_names,
    expectation_config_expect_column_values_to_be_in_set,
    expectation_config_expect_column_values_to_not_be_in_set,
):
    dict_to_update_checkpoint: dict = {
        "result_format": {
            "result_format": "COMPLETE",
            "unexpected_index_column_names": ["pk_1"],
        }
    }
    context: DataContext = _add_expectations_and_checkpoint(
        data_context=in_memory_runtime_context,
        checkpoint_config=reference_checkpoint_config_for_unexpected_column_names,
        expectations_list=[
            expectation_config_expect_column_values_to_be_in_set,
            expectation_config_expect_column_values_to_not_be_in_set,
        ],
        dict_to_update_checkpoint=dict_to_update_checkpoint,
    )

    result: CheckpointResult = context.run_checkpoint(
        checkpoint_name="my_checkpoint",
        expectation_suite_name="animal_names_exp",
        batch_request=batch_request_for_pandas_unexpected_rows_and_index,
    )
    evrs: List[ExpectationSuiteValidationResult] = result.list_validation_results()
    # first and second expectations have same results. Although one is "expect_to_be"
    # and the other is "expect_to_not_be", they have opposite value_sets
    first_result_full_list = evrs[0]["results"][0]["result"]["unexpected_index_list"]
    assert first_result_full_list == [{"pk_1": 3}, {"pk_1": 4}, {"pk_1": 5}]
    first_result_partial_list = evrs[0]["results"][0]["result"][
        "partial_unexpected_index_list"
    ]
    assert first_result_partial_list == [{"pk_1": 3}, {"pk_1": 4}, {"pk_1": 5}]

    second_result_full_list = evrs[0]["results"][1]["result"]["unexpected_index_list"]
    assert second_result_full_list == [{"pk_1": 3}, {"pk_1": 4}, {"pk_1": 5}]
    second_result_partial_list = evrs[0]["results"][1]["result"][
        "partial_unexpected_index_list"
    ]
    assert second_result_partial_list == [{"pk_1": 3}, {"pk_1": 4}, {"pk_1": 5}]


<<<<<<< HEAD
    index_column_names: List[str] = evrs[0]["results"][0]["result"][
        "unexpected_index_column_names"
    ]
    assert index_column_names == ["pk_1"]

    # first and second expectations have same results. Although one is "expect_to_be"
    # and the other is "expect_to_not_be", they have opposite value_sets
    first_result_full_list: List[Dict[str, Any]] = evrs[0]["results"][0]["result"][
        "unexpected_index_list"
    ]
    assert first_result_full_list == [
        {"animals": "giraffe", "pk_1": 3},
        {"animals": "lion", "pk_1": 4},
        {"animals": "zebra", "pk_1": 5},
    ]
    first_result_partial_list: List[Dict[str, Any]] = evrs[0]["results"][0]["result"][
        "partial_unexpected_index_list"
    ]
    assert first_result_partial_list == [
        {"animals": "giraffe", "pk_1": 3},
        {"animals": "lion", "pk_1": 4},
        {"animals": "zebra", "pk_1": 5},
    ]

    second_result_full_list = evrs[0]["results"][1]["result"]["unexpected_index_list"]
    assert second_result_full_list == [
        {"animals": "giraffe", "pk_1": 3},
        {"animals": "lion", "pk_1": 4},
        {"animals": "zebra", "pk_1": 5},
    ]
    second_result_partial_list = evrs[0]["results"][1]["result"][
        "partial_unexpected_index_list"
    ]
    assert second_result_partial_list == [
        {"animals": "giraffe", "pk_1": 3},
        {"animals": "lion", "pk_1": 4},
        {"animals": "zebra", "pk_1": 5},
    ]


@pytest.mark.integration
def test_pandas_result_format_in_checkpoint_pk_defined_one_expectation_summary_output(
=======
@pytest.mark.integration
def test_pandas_result_format_in_checkpoint_pk_defined_one_expectation_summary_output(
    in_memory_runtime_context,
    batch_request_for_pandas_unexpected_rows_and_index,
    reference_checkpoint_config_for_unexpected_column_names,
    expectation_config_expect_column_values_to_be_in_set,
):
    dict_to_update_checkpoint: dict = {
        "result_format": {
            "result_format": "SUMMARY",
            "unexpected_index_column_names": ["pk_1"],
        }
    }
    context: DataContext = _add_expectations_and_checkpoint(
        data_context=in_memory_runtime_context,
        checkpoint_config=reference_checkpoint_config_for_unexpected_column_names,
        expectations_list=[expectation_config_expect_column_values_to_be_in_set],
        dict_to_update_checkpoint=dict_to_update_checkpoint,
    )

    result: CheckpointResult = context.run_checkpoint(
        checkpoint_name="my_checkpoint",
        expectation_suite_name="animal_names_exp",
        batch_request=batch_request_for_pandas_unexpected_rows_and_index,
    )
    evrs: List[ExpectationSuiteValidationResult] = result.list_validation_results()
    first_result_full_list = evrs[0]["results"][0]["result"].get(
        "unexpected_index_list"
    )
    assert not first_result_full_list
    first_result_partial_list = evrs[0]["results"][0]["result"][
        "partial_unexpected_index_list"
    ]
    assert first_result_partial_list == [{"pk_1": 3}, {"pk_1": 4}, {"pk_1": 5}]


@pytest.mark.integration
def test_pandas_result_format_in_checkpoint_pk_defined_one_expectation_basic_output(
>>>>>>> acae9efd
    in_memory_runtime_context,
    batch_request_for_pandas_unexpected_rows_and_index,
    reference_checkpoint_config_for_unexpected_column_names,
    expectation_config_expect_column_values_to_be_in_set,
):
    dict_to_update_checkpoint: dict = {
        "result_format": {
<<<<<<< HEAD
            "result_format": "SUMMARY",
=======
            "result_format": "BASIC",
>>>>>>> acae9efd
            "unexpected_index_column_names": ["pk_1"],
        }
    }
    context: DataContext = _add_expectations_and_checkpoint(
        data_context=in_memory_runtime_context,
        checkpoint_config=reference_checkpoint_config_for_unexpected_column_names,
        expectations_list=[expectation_config_expect_column_values_to_be_in_set],
        dict_to_update_checkpoint=dict_to_update_checkpoint,
    )

    result: CheckpointResult = context.run_checkpoint(
        checkpoint_name="my_checkpoint",
        expectation_suite_name="animal_names_exp",
        batch_request=batch_request_for_pandas_unexpected_rows_and_index,
    )
    evrs: List[ExpectationSuiteValidationResult] = result.list_validation_results()
<<<<<<< HEAD

    index_column_names: List[str] = evrs[0]["results"][0]["result"][
        "unexpected_index_column_names"
    ]
    assert index_column_names == ["pk_1"]

    first_result_full_list: List[Dict[str, Any]] = evrs[0]["results"][0]["result"].get(
        "unexpected_index_list"
    )
    assert not first_result_full_list
    first_result_partial_list: List[Dict[str, Any]] = evrs[0]["results"][0]["result"][
=======
    first_result_full_list = evrs[0]["results"][0]["result"].get(
        "unexpected_index_list"
    )
    assert not first_result_full_list
    first_result_partial_list = evrs[0]["results"][0]["result"].get(
>>>>>>> acae9efd
        "partial_unexpected_index_list"
    ]
    assert first_result_partial_list == [
        {"animals": "giraffe", "pk_1": 3},
        {"animals": "lion", "pk_1": 4},
        {"animals": "zebra", "pk_1": 5},
    ]


@pytest.mark.integration
def test_pandas_result_format_in_checkpoint_pk_defined_one_expectation_basic_output(
    in_memory_runtime_context,
    batch_request_for_pandas_unexpected_rows_and_index,
    reference_checkpoint_config_for_unexpected_column_names,
    expectation_config_expect_column_values_to_be_in_set,
):
    dict_to_update_checkpoint: dict = {
        "result_format": {
            "result_format": "BASIC",
            "unexpected_index_column_names": ["pk_1"],
        }
    }
    context: DataContext = _add_expectations_and_checkpoint(
        data_context=in_memory_runtime_context,
        checkpoint_config=reference_checkpoint_config_for_unexpected_column_names,
        expectations_list=[expectation_config_expect_column_values_to_be_in_set],
        dict_to_update_checkpoint=dict_to_update_checkpoint,
    )
<<<<<<< HEAD

    result: CheckpointResult = context.run_checkpoint(
        checkpoint_name="my_checkpoint",
        expectation_suite_name="animal_names_exp",
        batch_request=batch_request_for_pandas_unexpected_rows_and_index,
    )
    evrs: List[ExpectationSuiteValidationResult] = result.list_validation_results()

    index_column_names: List[str] = evrs[0]["results"][0]["result"][
        "unexpected_index_column_names"
    ]
    assert index_column_names == ["pk_1"]

    first_result_full_list: List[Dict[str, Any]] = evrs[0]["results"][0]["result"].get(
        "unexpected_index_list"
    )
    assert not first_result_full_list
    first_result_partial_list: List[Dict[str, Any]] = evrs[0]["results"][0][
        "result"
    ].get("partial_unexpected_index_list")
=======
>>>>>>> acae9efd
    assert not first_result_partial_list<|MERGE_RESOLUTION|>--- conflicted
+++ resolved
@@ -1,9 +1,5 @@
 import logging
-<<<<<<< HEAD
 from typing import Any, Dict, List, Union
-=======
-from typing import List, Union
->>>>>>> acae9efd
 
 import pandas as pd
 import pytest
@@ -248,20 +244,12 @@
         checkpoint_name="my_checkpoint", result_format=result_format
     )
     evrs: List[ExpectationSuiteValidationResult] = result.list_validation_results()
-<<<<<<< HEAD
-
-    index_column_names: List[str] = evrs[0]["results"][0]["result"][
-        "unexpected_index_column_names"
-=======
-    first_result_full_list = evrs[0]["results"][0]["result"]["unexpected_index_list"]
-    assert first_result_full_list == [{"pk_1": 3}, {"pk_1": 4}, {"pk_1": 5}]
-    first_result_partial_list = evrs[0]["results"][0]["result"][
-        "partial_unexpected_index_list"
->>>>>>> acae9efd
-    ]
-    assert index_column_names == ["pk_1"]
-
-<<<<<<< HEAD
+
+    index_column_names: List[str] = evrs[0]["results"][0]["result"][
+        "unexpected_index_column_names"
+    ]
+    assert index_column_names == ["pk_1"]
+
     first_result_full_list: List[Dict[str, Any]] = evrs[0]["results"][0]["result"][
         "unexpected_index_list"
     ]
@@ -279,8 +267,6 @@
         {"animals": "zebra", "pk_1": 5},
     ]
 
-=======
->>>>>>> acae9efd
 
 @pytest.mark.integration
 def test_sql_result_format_not_in_checkpoint_passed_into_run_checkpoint_one_expectation_complete_output_limit_1(
@@ -308,7 +294,6 @@
         checkpoint_name="my_checkpoint", result_format=result_format
     )
     evrs: List[ExpectationSuiteValidationResult] = result.list_validation_results()
-<<<<<<< HEAD
 
     index_column_names: List[str] = evrs[0]["results"][0]["result"][
         "unexpected_index_column_names"
@@ -319,12 +304,6 @@
         "partial_unexpected_index_list"
     ]
     assert first_result_partial_list == [{"animals": "giraffe", "pk_1": 3}]
-=======
-    first_result_partial_list = evrs[0]["results"][0]["result"][
-        "partial_unexpected_index_list"
-    ]
-    assert first_result_partial_list == [{"pk_1": 3}]
->>>>>>> acae9efd
 
 
 @pytest.mark.integration
@@ -513,7 +492,6 @@
         checkpoint_name="my_checkpoint",
     )
     evrs: List[ExpectationSuiteValidationResult] = result.list_validation_results()
-<<<<<<< HEAD
 
     index_column_names: List[str] = evrs[0]["results"][0]["result"][
         "unexpected_index_column_names"
@@ -521,15 +499,10 @@
     assert index_column_names == ["pk_1"]
 
     first_result_full_list: List[Dict[str, Any]] = evrs[0]["results"][0]["result"].get(
-=======
-    first_result_full_list = evrs[0]["results"][0]["result"].get(
->>>>>>> acae9efd
         "unexpected_index_list"
     )
     assert not first_result_full_list
     first_result_partial_list = evrs[0]["results"][0]["result"].get(
-<<<<<<< HEAD
-=======
         "partial_unexpected_index_list"
     )
     assert not first_result_partial_list
@@ -563,50 +536,12 @@
         batch_request=batch_request_for_pandas_unexpected_rows_and_index,
     )
     evrs: List[ExpectationSuiteValidationResult] = result.list_validation_results()
-    first_result_full_list = evrs[0]["results"][0]["result"]["unexpected_index_list"]
-    assert first_result_full_list == [{"pk_1": 3}, {"pk_1": 4}, {"pk_1": 5}]
-    first_result_partial_list = evrs[0]["results"][0]["result"][
->>>>>>> acae9efd
-        "partial_unexpected_index_list"
-    )
-    assert not first_result_partial_list
-
-
-# pandas
-@pytest.mark.integration
-def test_pandas_result_format_in_checkpoint_pk_defined_one_expectation_complete_output(
-    in_memory_runtime_context,
-    batch_request_for_pandas_unexpected_rows_and_index,
-    reference_checkpoint_config_for_unexpected_column_names,
-    expectation_config_expect_column_values_to_be_in_set,
-):
-    """ """
-    dict_to_update_checkpoint: dict = {
-        "result_format": {
-            "result_format": "COMPLETE",
-            "unexpected_index_column_names": ["pk_1"],
-        }
-    }
-    context: DataContext = _add_expectations_and_checkpoint(
-        data_context=in_memory_runtime_context,
-        checkpoint_config=reference_checkpoint_config_for_unexpected_column_names,
-        expectations_list=[expectation_config_expect_column_values_to_be_in_set],
-        dict_to_update_checkpoint=dict_to_update_checkpoint,
-    )
-
-    result: CheckpointResult = context.run_checkpoint(
-        checkpoint_name="my_checkpoint",
-        expectation_suite_name="animal_names_exp",
-        batch_request=batch_request_for_pandas_unexpected_rows_and_index,
-    )
-    evrs: List[ExpectationSuiteValidationResult] = result.list_validation_results()
-
-    index_column_names: List[str] = evrs[0]["results"][0]["result"][
-        "unexpected_index_column_names"
-    ]
-    assert index_column_names == ["pk_1"]
-
-<<<<<<< HEAD
+
+    index_column_names: List[str] = evrs[0]["results"][0]["result"][
+        "unexpected_index_column_names"
+    ]
+    assert index_column_names == ["pk_1"]
+
     first_result_full_list: List[Dict[str, Any]] = evrs[0]["results"][0]["result"][
         "unexpected_index_list"
     ]
@@ -627,10 +562,6 @@
 
 @pytest.mark.integration
 def test_pandas_result_format_not_in_checkpoint_passed_into_run_checkpoint_one_expectation_complete_output(
-=======
-
-@pytest.mark.integration
-def test_pandas_result_format_not_in_checkpoint_passed_into_run_checkpoint_one_expectation_complete_output(
     in_memory_runtime_context,
     batch_request_for_pandas_unexpected_rows_and_index,
     reference_checkpoint_config_for_unexpected_column_names,
@@ -652,17 +583,32 @@
         batch_request=batch_request_for_pandas_unexpected_rows_and_index,
     )
     evrs: List[ExpectationSuiteValidationResult] = result.list_validation_results()
-    first_result_full_list = evrs[0]["results"][0]["result"]["unexpected_index_list"]
-    assert first_result_full_list == [{"pk_1": 3}, {"pk_1": 4}, {"pk_1": 5}]
-    first_result_partial_list = evrs[0]["results"][0]["result"][
-        "partial_unexpected_index_list"
-    ]
-    assert first_result_partial_list == [{"pk_1": 3}, {"pk_1": 4}, {"pk_1": 5}]
+
+    index_column_names: List[str] = evrs[0]["results"][0]["result"][
+        "unexpected_index_column_names"
+    ]
+    assert index_column_names == ["pk_1"]
+
+    first_result_full_list: List[Dict[str, Any]] = evrs[0]["results"][0]["result"][
+        "unexpected_index_list"
+    ]
+    assert first_result_full_list == [
+        {"animals": "giraffe", "pk_1": 3},
+        {"animals": "lion", "pk_1": 4},
+        {"animals": "zebra", "pk_1": 5},
+    ]
+    first_result_partial_list: List[Dict[str, Any]] = evrs[0]["results"][0]["result"][
+        "partial_unexpected_index_list"
+    ]
+    assert first_result_partial_list == [
+        {"animals": "giraffe", "pk_1": 3},
+        {"animals": "lion", "pk_1": 4},
+        {"animals": "zebra", "pk_1": 5},
+    ]
 
 
 @pytest.mark.integration
 def test_pandas_result_format_not_in_checkpoint_passed_into_run_checkpoint_one_expectation_summary_output_limit_1(
->>>>>>> acae9efd
     in_memory_runtime_context,
     batch_request_for_pandas_unexpected_rows_and_index,
     reference_checkpoint_config_for_unexpected_column_names,
@@ -674,12 +620,8 @@
         expectations_list=[expectation_config_expect_column_values_to_be_in_set],
     )
     result_format: dict = {
-<<<<<<< HEAD
-        "result_format": "COMPLETE",
-=======
         "result_format": "SUMMARY",
         "partial_unexpected_count": 1,
->>>>>>> acae9efd
         "unexpected_index_column_names": ["pk_1"],
     }
     result: CheckpointResult = context.run_checkpoint(
@@ -689,55 +631,6 @@
         batch_request=batch_request_for_pandas_unexpected_rows_and_index,
     )
     evrs: List[ExpectationSuiteValidationResult] = result.list_validation_results()
-<<<<<<< HEAD
-
-    index_column_names: List[str] = evrs[0]["results"][0]["result"][
-        "unexpected_index_column_names"
-    ]
-    assert index_column_names == ["pk_1"]
-
-    first_result_full_list: List[Dict[str, Any]] = evrs[0]["results"][0]["result"][
-        "unexpected_index_list"
-    ]
-    assert first_result_full_list == [
-        {"animals": "giraffe", "pk_1": 3},
-        {"animals": "lion", "pk_1": 4},
-        {"animals": "zebra", "pk_1": 5},
-    ]
-    first_result_partial_list: List[Dict[str, Any]] = evrs[0]["results"][0]["result"][
-        "partial_unexpected_index_list"
-    ]
-    assert first_result_partial_list == [
-        {"animals": "giraffe", "pk_1": 3},
-        {"animals": "lion", "pk_1": 4},
-        {"animals": "zebra", "pk_1": 5},
-    ]
-
-
-@pytest.mark.integration
-def test_pandas_result_format_not_in_checkpoint_passed_into_run_checkpoint_one_expectation_summary_output_limit_1(
-    in_memory_runtime_context,
-    batch_request_for_pandas_unexpected_rows_and_index,
-    reference_checkpoint_config_for_unexpected_column_names,
-    expectation_config_expect_column_values_to_be_in_set,
-):
-    context: DataContext = _add_expectations_and_checkpoint(
-        data_context=in_memory_runtime_context,
-        checkpoint_config=reference_checkpoint_config_for_unexpected_column_names,
-        expectations_list=[expectation_config_expect_column_values_to_be_in_set],
-    )
-    result_format: dict = {
-        "result_format": "SUMMARY",
-        "partial_unexpected_count": 1,
-        "unexpected_index_column_names": ["pk_1"],
-    }
-    result: CheckpointResult = context.run_checkpoint(
-        checkpoint_name="my_checkpoint",
-        expectation_suite_name="animal_names_exp",
-        result_format=result_format,
-        batch_request=batch_request_for_pandas_unexpected_rows_and_index,
-    )
-    evrs: List[ExpectationSuiteValidationResult] = result.list_validation_results()
 
     index_column_names: List[str] = evrs[0]["results"][0]["result"][
         "unexpected_index_column_names"
@@ -748,12 +641,6 @@
         "partial_unexpected_index_list"
     ]
     assert first_result_partial_list == [{"animals": "giraffe", "pk_1": 3}]
-=======
-    first_result_partial_list = evrs[0]["results"][0]["result"][
-        "partial_unexpected_index_list"
-    ]
-    assert first_result_partial_list == [{"pk_1": 3}]
->>>>>>> acae9efd
 
 
 @pytest.mark.integration
@@ -819,24 +706,7 @@
         batch_request=batch_request_for_pandas_unexpected_rows_and_index,
     )
     evrs: List[ExpectationSuiteValidationResult] = result.list_validation_results()
-    # first and second expectations have same results. Although one is "expect_to_be"
-    # and the other is "expect_to_not_be", they have opposite value_sets
-    first_result_full_list = evrs[0]["results"][0]["result"]["unexpected_index_list"]
-    assert first_result_full_list == [{"pk_1": 3}, {"pk_1": 4}, {"pk_1": 5}]
-    first_result_partial_list = evrs[0]["results"][0]["result"][
-        "partial_unexpected_index_list"
-    ]
-    assert first_result_partial_list == [{"pk_1": 3}, {"pk_1": 4}, {"pk_1": 5}]
-
-    second_result_full_list = evrs[0]["results"][1]["result"]["unexpected_index_list"]
-    assert second_result_full_list == [{"pk_1": 3}, {"pk_1": 4}, {"pk_1": 5}]
-    second_result_partial_list = evrs[0]["results"][1]["result"][
-        "partial_unexpected_index_list"
-    ]
-    assert second_result_partial_list == [{"pk_1": 3}, {"pk_1": 4}, {"pk_1": 5}]
-
-
-<<<<<<< HEAD
+
     index_column_names: List[str] = evrs[0]["results"][0]["result"][
         "unexpected_index_column_names"
     ]
@@ -878,15 +748,17 @@
 
 
 @pytest.mark.integration
-def test_pandas_result_format_in_checkpoint_pk_defined_one_expectation_summary_output(
-=======
-@pytest.mark.integration
-def test_pandas_result_format_in_checkpoint_pk_defined_one_expectation_summary_output(
-    in_memory_runtime_context,
-    batch_request_for_pandas_unexpected_rows_and_index,
-    reference_checkpoint_config_for_unexpected_column_names,
-    expectation_config_expect_column_values_to_be_in_set,
-):
+def test_sql_result_format_in_checkpoint_pk_defined_one_expectation_summary_output(
+    data_context_with_connection_to_animal_names_db,
+    reference_sql_checkpoint_config_for_unexpected_column_names,
+    expectation_config_expect_column_values_to_be_in_set,
+):
+    """
+    What does this test?
+        - unexpected_index_column defined in Checkpoint only.
+        - SUMMARY output, which means we have `partial_unexpected_index_list` only
+        - 1 Expectations added to suite
+    """
     dict_to_update_checkpoint: dict = {
         "result_format": {
             "result_format": "SUMMARY",
@@ -894,8 +766,8 @@
         }
     }
     context: DataContext = _add_expectations_and_checkpoint(
-        data_context=in_memory_runtime_context,
-        checkpoint_config=reference_checkpoint_config_for_unexpected_column_names,
+        data_context=data_context_with_connection_to_animal_names_db,
+        checkpoint_config=reference_sql_checkpoint_config_for_unexpected_column_names,
         expectations_list=[expectation_config_expect_column_values_to_be_in_set],
         dict_to_update_checkpoint=dict_to_update_checkpoint,
     )
@@ -906,19 +778,28 @@
         batch_request=batch_request_for_pandas_unexpected_rows_and_index,
     )
     evrs: List[ExpectationSuiteValidationResult] = result.list_validation_results()
-    first_result_full_list = evrs[0]["results"][0]["result"].get(
+
+    index_column_names: List[str] = evrs[0]["results"][0]["result"][
+        "unexpected_index_column_names"
+    ]
+    assert index_column_names == ["pk_1"]
+
+    first_result_full_list: List[Dict[str, Any]] = evrs[0]["results"][0]["result"].get(
         "unexpected_index_list"
     )
     assert not first_result_full_list
-    first_result_partial_list = evrs[0]["results"][0]["result"][
-        "partial_unexpected_index_list"
-    ]
-    assert first_result_partial_list == [{"pk_1": 3}, {"pk_1": 4}, {"pk_1": 5}]
-
-
-@pytest.mark.integration
-def test_pandas_result_format_in_checkpoint_pk_defined_one_expectation_basic_output(
->>>>>>> acae9efd
+    first_result_partial_list: List[Dict[str, Any]] = evrs[0]["results"][0]["result"][
+        "partial_unexpected_index_list"
+    ]
+    assert first_result_partial_list == [
+        {"animals": "giraffe", "pk_1": 3},
+        {"animals": "lion", "pk_1": 4},
+        {"animals": "zebra", "pk_1": 5},
+    ]
+
+
+@pytest.mark.integration
+def test_pandas_result_format_in_checkpoint_pk_defined_one_expectation_summary_output(
     in_memory_runtime_context,
     batch_request_for_pandas_unexpected_rows_and_index,
     reference_checkpoint_config_for_unexpected_column_names,
@@ -926,11 +807,7 @@
 ):
     dict_to_update_checkpoint: dict = {
         "result_format": {
-<<<<<<< HEAD
             "result_format": "SUMMARY",
-=======
-            "result_format": "BASIC",
->>>>>>> acae9efd
             "unexpected_index_column_names": ["pk_1"],
         }
     }
@@ -940,61 +817,6 @@
         expectations_list=[expectation_config_expect_column_values_to_be_in_set],
         dict_to_update_checkpoint=dict_to_update_checkpoint,
     )
-
-    result: CheckpointResult = context.run_checkpoint(
-        checkpoint_name="my_checkpoint",
-        expectation_suite_name="animal_names_exp",
-        batch_request=batch_request_for_pandas_unexpected_rows_and_index,
-    )
-    evrs: List[ExpectationSuiteValidationResult] = result.list_validation_results()
-<<<<<<< HEAD
-
-    index_column_names: List[str] = evrs[0]["results"][0]["result"][
-        "unexpected_index_column_names"
-    ]
-    assert index_column_names == ["pk_1"]
-
-    first_result_full_list: List[Dict[str, Any]] = evrs[0]["results"][0]["result"].get(
-        "unexpected_index_list"
-    )
-    assert not first_result_full_list
-    first_result_partial_list: List[Dict[str, Any]] = evrs[0]["results"][0]["result"][
-=======
-    first_result_full_list = evrs[0]["results"][0]["result"].get(
-        "unexpected_index_list"
-    )
-    assert not first_result_full_list
-    first_result_partial_list = evrs[0]["results"][0]["result"].get(
->>>>>>> acae9efd
-        "partial_unexpected_index_list"
-    ]
-    assert first_result_partial_list == [
-        {"animals": "giraffe", "pk_1": 3},
-        {"animals": "lion", "pk_1": 4},
-        {"animals": "zebra", "pk_1": 5},
-    ]
-
-
-@pytest.mark.integration
-def test_pandas_result_format_in_checkpoint_pk_defined_one_expectation_basic_output(
-    in_memory_runtime_context,
-    batch_request_for_pandas_unexpected_rows_and_index,
-    reference_checkpoint_config_for_unexpected_column_names,
-    expectation_config_expect_column_values_to_be_in_set,
-):
-    dict_to_update_checkpoint: dict = {
-        "result_format": {
-            "result_format": "BASIC",
-            "unexpected_index_column_names": ["pk_1"],
-        }
-    }
-    context: DataContext = _add_expectations_and_checkpoint(
-        data_context=in_memory_runtime_context,
-        checkpoint_config=reference_checkpoint_config_for_unexpected_column_names,
-        expectations_list=[expectation_config_expect_column_values_to_be_in_set],
-        dict_to_update_checkpoint=dict_to_update_checkpoint,
-    )
-<<<<<<< HEAD
 
     result: CheckpointResult = context.run_checkpoint(
         checkpoint_name="my_checkpoint",
@@ -1015,6 +837,4 @@
     first_result_partial_list: List[Dict[str, Any]] = evrs[0]["results"][0][
         "result"
     ].get("partial_unexpected_index_list")
-=======
->>>>>>> acae9efd
     assert not first_result_partial_list