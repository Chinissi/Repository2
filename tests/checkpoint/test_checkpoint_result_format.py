--- conflicted
+++ resolved
@@ -3660,14 +3660,10 @@
     }
 
 
-<<<<<<< HEAD
 @pytest.mark.timeout(
     2.0  # this test can take longer than the default timeout, try to reduce it
 )
-@pytest.mark.unit
-=======
-@pytest.mark.filesystem
->>>>>>> 5d89a370
+@pytest.mark.filesystem
 @pytest.mark.parametrize(
     "result_format", ["BOOLEAN_ONLY", {"result_format": "BOOLEAN_ONLY"}]
 )
