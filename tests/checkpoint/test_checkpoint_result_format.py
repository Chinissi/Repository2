--- conflicted
+++ resolved
@@ -147,7 +147,6 @@
     ]
 
 
-<<<<<<< HEAD
 @pytest.fixture
 def expected_sql_query_output() -> str:
     return "SELECT animals, pk_1 \n\
@@ -158,15 +157,6 @@
 @pytest.fixture
 def expected_spark_query_output() -> str:
     return "df.filter(F.expr((animals IS NOT NULL) AND (NOT (animals IN (cat, fish, dog)))))"
-=======
-@pytest.fixture()
-def unexpected_index_query_output() -> str:
-    return (
-        "SELECT animals, pk_1 \n"
-        "FROM animal_names \n"
-        "WHERE animals IS NOT NULL AND (animals NOT IN ('cat', 'fish', 'dog'))"
-    )
->>>>>>> 9d292838
 
 
 def _add_expectations_and_checkpoint(
@@ -219,11 +209,7 @@
     reference_sql_checkpoint_config_for_unexpected_column_names,
     expectation_config_expect_column_values_to_be_in_set,
     expected_unexpected_indices_output,
-<<<<<<< HEAD
     expected_sql_query_output,
-=======
-    unexpected_index_query_output,
->>>>>>> 9d292838
 ):
     """
     What does this test?
@@ -268,11 +254,7 @@
     unexpected_index_query: str = evrs[0]["results"][0]["result"][
         "unexpected_index_query"
     ]
-<<<<<<< HEAD
     assert unexpected_index_query == expected_sql_query_output
-=======
-    assert unexpected_index_query == unexpected_index_query_output
-
 
 @pytest.mark.integration
 def test_sql_result_format_in_checkpoint_pk_defined_one_expectation_complete_output_with_query(
@@ -381,7 +363,6 @@
     assert first_result_partial_list == expected_unexpected_indices_output
 
     assert evrs[0]["results"][0]["result"].get("unexpected_index_query") is None
->>>>>>> 9d292838
 
 
 @pytest.mark.integration
@@ -390,11 +371,7 @@
     reference_sql_checkpoint_config_for_unexpected_column_names,
     expectation_config_expect_column_values_to_be_in_set,
     expected_unexpected_indices_output,
-<<<<<<< HEAD
     expected_sql_query_output,
-=======
-    unexpected_index_query_output,
->>>>>>> 9d292838
 ):
     """
     What does this test?
@@ -435,11 +412,8 @@
     unexpected_index_query: str = evrs[0]["results"][0]["result"][
         "unexpected_index_query"
     ]
-<<<<<<< HEAD
     assert unexpected_index_query == expected_sql_query_output
-=======
-    assert unexpected_index_query == unexpected_index_query_output
->>>>>>> 9d292838
+
 
 
 @pytest.mark.integration
@@ -447,11 +421,7 @@
     data_context_with_connection_to_animal_names_db,
     reference_sql_checkpoint_config_for_unexpected_column_names,
     expectation_config_expect_column_values_to_be_in_set,
-<<<<<<< HEAD
     expected_sql_query_output,
-=======
-    unexpected_index_query_output,
->>>>>>> 9d292838
 ):
     """
     What does this test?
@@ -489,11 +459,8 @@
     unexpected_index_query: str = evrs[0]["results"][0]["result"][
         "unexpected_index_query"
     ]
-<<<<<<< HEAD
     assert unexpected_index_query == expected_sql_query_output
-=======
-    assert unexpected_index_query == unexpected_index_query_output
->>>>>>> 9d292838
+
 
 
 @pytest.mark.integration
@@ -538,11 +505,8 @@
     expectation_config_expect_column_values_to_be_in_set,
     expectation_config_expect_column_values_to_not_be_in_set,
     expected_unexpected_indices_output,
-<<<<<<< HEAD
     expected_sql_query_output,
-=======
     unexpected_index_query_output,
->>>>>>> 9d292838
 ):
     """
     What does this test?
@@ -595,11 +559,7 @@
     unexpected_index_query: str = evrs[0]["results"][0]["result"][
         "unexpected_index_query"
     ]
-<<<<<<< HEAD
     assert unexpected_index_query == expected_sql_query_output
-=======
-    assert unexpected_index_query == unexpected_index_query_output
->>>>>>> 9d292838
 
 
 @pytest.mark.integration
@@ -654,11 +614,8 @@
     data_context_with_connection_to_animal_names_db,
     reference_sql_checkpoint_config_for_unexpected_column_names,
     expectation_config_expect_column_values_to_be_in_set,
-<<<<<<< HEAD
     expected_sql_query_output,
-=======
     unexpected_index_query_output,
->>>>>>> 9d292838
 ):
     """
     What does this test?
@@ -918,6 +875,7 @@
     reference_checkpoint_config_for_unexpected_column_names,
     expectation_config_expect_column_values_to_be_in_set,
     expected_unexpected_indices_output,
+    unexpected_index_query_output,
 ):
     dict_to_update_checkpoint: dict = {
         "result_format": {
@@ -988,6 +946,7 @@
         "partial_unexpected_index_list"
     ]
     assert first_result_partial_list == expected_unexpected_indices_output
+    assert evrs[0]["results"][0]["result"].get("unexpected_index_query") is None
 
 
 @pytest.mark.integration
@@ -1324,7 +1283,6 @@
     expectation_config_expect_column_values_to_be_in_set,
     expectation_config_expect_column_values_to_not_be_in_set,
     expected_unexpected_indices_output,
-<<<<<<< HEAD
     expected_spark_query_output,
 ):
     """
@@ -1393,9 +1351,6 @@
     expectation_config_expect_column_values_to_be_in_set,
     expected_unexpected_indices_output,
     expected_spark_query_output,
-=======
-    unexpected_index_query_output,
->>>>>>> 9d292838
 ):
     """
     What does this test?
@@ -1436,11 +1391,7 @@
         "partial_unexpected_index_list"
     ]
     assert first_result_partial_list == expected_unexpected_indices_output
-<<<<<<< HEAD
     # no query for summary
-=======
-    assert evrs[0]["results"][0]["result"].get("unexpected_index_query") is None
->>>>>>> 9d292838
 
 
 @pytest.mark.integration
