import logging

import pytest
from ruamel.yaml import YAML

<<<<<<< HEAD
from great_expectations.checkpoint.checkpoint import Checkpoint, LegacyCheckpoint
from great_expectations.data_context import DataContext
from great_expectations.data_context.util import instantiate_class_from_config
from great_expectations.exceptions import DataContextError
=======
import great_expectations.exceptions as ge_exceptions
from great_expectations.checkpoint.checkpoint import Checkpoint, LegacyCheckpoint
from great_expectations.data_context import DataContext
from great_expectations.data_context.util import instantiate_class_from_config

yaml = YAML()

logger = logging.getLogger(__name__)
>>>>>>> c9807342


def test_checkpoint_instantiates_and_produces_a_validation_result_when_run(
    filesystem_csv_data_context,
):

    base_directory = filesystem_csv_data_context.list_datasources()[0][
        "batch_kwargs_generators"
    ]["subdir_reader"]["base_directory"]
    batch_kwargs = {
        "path": base_directory + "/f1.csv",
        "datasource": "rad_datasource",
        "reader_method": "read_csv",
    }

    checkpoint = LegacyCheckpoint(
        data_context=filesystem_csv_data_context,
        name="my_checkpoint",
        validation_operator_name="action_list_operator",
        batches=[
            {"batch_kwargs": batch_kwargs, "expectation_suite_names": ["my_suite"]}
        ],
    )

<<<<<<< HEAD
    with pytest.raises(DataContextError, match=r"expectation_suite .* not found"):
=======
    with pytest.raises(
        ge_exceptions.DataContextError, match=r"expectation_suite .* not found"
    ):
>>>>>>> c9807342
        checkpoint.run()

    assert len(filesystem_csv_data_context.validations_store.list_keys()) == 0

    filesystem_csv_data_context.create_expectation_suite("my_suite")
    print(filesystem_csv_data_context.list_datasources())
    results = checkpoint.run()

    assert len(filesystem_csv_data_context.validations_store.list_keys()) == 1


<<<<<<< HEAD
=======
# TODO: <Alex>ALEX -- this does not look like new style -- the datasources in the data_context are still Legacy style.</Alex>
>>>>>>> c9807342
def test_newstyle_checkpoint(filesystem_csv_data_context):
    import yaml

    filesystem_csv_data_context.create_expectation_suite(
        expectation_suite_name="IDs_mapping.warning"
<<<<<<< HEAD
    )


#     my_new_style_checkpoint = instantiate_class_from_config(
#         runtime_environment={
#             "data_context": filesystem_csv_data_context_v3,
#             "name": "my_new_style_checkpoint",
#         },
#         config=yaml.load("""
# class_name: Checkpoint
# module_name: great_expectations.checkpoint.checkpoint
# validation_operator_name: testing
#
# validators:
#   - batch_definition:
#         datasource_name: rad_datasource
#         data_connector: subdir_reader
#         data_asset_name: f1
#     expectation_suite_name: IDs_mapping.warning
# """))
#
#     my_new_style_checkpoint.run()
=======
    )
>>>>>>> c9807342
<|MERGE_RESOLUTION|>--- conflicted
+++ resolved
@@ -3,12 +3,6 @@
 import pytest
 from ruamel.yaml import YAML
 
-<<<<<<< HEAD
-from great_expectations.checkpoint.checkpoint import Checkpoint, LegacyCheckpoint
-from great_expectations.data_context import DataContext
-from great_expectations.data_context.util import instantiate_class_from_config
-from great_expectations.exceptions import DataContextError
-=======
 import great_expectations.exceptions as ge_exceptions
 from great_expectations.checkpoint.checkpoint import Checkpoint, LegacyCheckpoint
 from great_expectations.data_context import DataContext
@@ -17,7 +11,6 @@
 yaml = YAML()
 
 logger = logging.getLogger(__name__)
->>>>>>> c9807342
 
 
 def test_checkpoint_instantiates_and_produces_a_validation_result_when_run(
@@ -42,13 +35,9 @@
         ],
     )
 
-<<<<<<< HEAD
-    with pytest.raises(DataContextError, match=r"expectation_suite .* not found"):
-=======
     with pytest.raises(
         ge_exceptions.DataContextError, match=r"expectation_suite .* not found"
     ):
->>>>>>> c9807342
         checkpoint.run()
 
     assert len(filesystem_csv_data_context.validations_store.list_keys()) == 0
@@ -60,38 +49,10 @@
     assert len(filesystem_csv_data_context.validations_store.list_keys()) == 1
 
 
-<<<<<<< HEAD
-=======
 # TODO: <Alex>ALEX -- this does not look like new style -- the datasources in the data_context are still Legacy style.</Alex>
->>>>>>> c9807342
 def test_newstyle_checkpoint(filesystem_csv_data_context):
     import yaml
 
     filesystem_csv_data_context.create_expectation_suite(
         expectation_suite_name="IDs_mapping.warning"
-<<<<<<< HEAD
-    )
-
-
-#     my_new_style_checkpoint = instantiate_class_from_config(
-#         runtime_environment={
-#             "data_context": filesystem_csv_data_context_v3,
-#             "name": "my_new_style_checkpoint",
-#         },
-#         config=yaml.load("""
-# class_name: Checkpoint
-# module_name: great_expectations.checkpoint.checkpoint
-# validation_operator_name: testing
-#
-# validators:
-#   - batch_definition:
-#         datasource_name: rad_datasource
-#         data_connector: subdir_reader
-#         data_asset_name: f1
-#     expectation_suite_name: IDs_mapping.warning
-# """))
-#
-#     my_new_style_checkpoint.run()
-=======
-    )
->>>>>>> c9807342
+    )