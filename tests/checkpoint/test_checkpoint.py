--- conflicted
+++ resolved
@@ -202,11 +202,7 @@
     )
     with pytest.raises(
         ge_exceptions.DataContextError,
-<<<<<<< HEAD
-        match=r"Checkpoint 'my_checkpoint' does not contain any validations.",
-=======
         match=r'Checkpoint "my_checkpoint" does not contain any validations.',
->>>>>>> e509a2b7
     ):
         # noinspection PyUnusedLocal
         result: CheckpointResult = empty_data_context.run_checkpoint(
@@ -783,11 +779,7 @@
 
     with pytest.raises(
         ge_exceptions.DataContextError,
-<<<<<<< HEAD
-        match=r"Checkpoint 'my_base_checkpoint' does not contain any validations.",
-=======
         match=r'Checkpoint "my_base_checkpoint" does not contain any validations.',
->>>>>>> e509a2b7
     ):
         # noinspection PyUnusedLocal
         result: CheckpointResult = data_context.run_checkpoint(
