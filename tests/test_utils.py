--- conflicted
+++ resolved
@@ -30,28 +30,7 @@
 )
 from great_expectations.data_context.util import instantiate_class_from_config
 from great_expectations.execution_engine import SqlAlchemyExecutionEngine
-<<<<<<< HEAD
 from great_expectations.optional_imports import sqlalchemy as sa, SQLAlchemyError
-=======
-
-logger = logging.getLogger(__name__)
-
-from great_expectations.optional_imports import sqlalchemy_Connection
-
-try:
-    import sqlalchemy as sa
-    from sqlalchemy.exc import SQLAlchemyError
-
-except ImportError:
-    logger.debug(
-        "Unable to load SqlAlchemy context; install optional sqlalchemy dependency for support"
-    )
-    sa = None
-    reflection = None
-    Table = None
-    Select = None
-    SQLAlchemyError = None
->>>>>>> 9507a83c
 
 
 logger = logging.getLogger(__name__)
