import logging
import os
import uuid
import warnings
from contextlib import contextmanager
from dataclasses import dataclass
from pathlib import Path
from typing import Any, Generator, List, Optional, Set, Union, cast

import numpy as np
import pandas as pd
import pytest

from great_expectations.data_context.store import (
    CheckpointStore,
    ProfilerStore,
    StoreBackend,
)
from great_expectations.data_context.store.util import (
    build_checkpoint_store_using_store_backend,
    build_configuration_store,
    delete_checkpoint_config_from_store_backend,
    delete_config_from_store_backend,
    load_checkpoint_config_from_store_backend,
    load_config_from_store_backend,
    save_checkpoint_config_to_store_backend,
    save_config_to_store_backend,
)
from great_expectations.data_context.types.base import BaseYamlConfig, CheckpointConfig
from great_expectations.data_context.util import (
    build_store_from_config,
    instantiate_class_from_config,
)
from great_expectations.execution_engine import SqlAlchemyExecutionEngine

logger = logging.getLogger(__name__)

try:
    import sqlalchemy as sa
    from sqlalchemy.exc import SQLAlchemyError

except ImportError:
    logger.debug(
        "Unable to load SqlAlchemy context; install optional sqlalchemy dependency for support"
    )
    sa = None
    reflection = None
    Table = None
    Select = None
    SQLAlchemyError = None

logger = logging.getLogger(__name__)


# Taken from the following stackoverflow:
# https://stackoverflow.com/questions/23549419/assert-that-two-dictionaries-are-almost-equal
# noinspection PyPep8Naming
def assertDeepAlmostEqual(expected, actual, *args, **kwargs):
    """
    Assert that two complex structures have almost equal contents.

    Compares lists, dicts and tuples recursively. Checks numeric values
    using pyteset.approx and checks all other values with an assertion equality statement
    Accepts additional positional and keyword arguments and pass those
    intact to pytest.approx() (that's how you specify comparison
    precision).

    """
    is_root = "__trace" not in kwargs
    trace = kwargs.pop("__trace", "ROOT")
    try:
        # if isinstance(expected, (int, float, long, complex)):
        if isinstance(expected, (int, float, complex)):
            assert expected == pytest.approx(actual, *args, **kwargs)
        elif isinstance(expected, (list, tuple, np.ndarray)):
            assert len(expected) == len(actual)
            for index in range(len(expected)):
                v1, v2 = expected[index], actual[index]
                assertDeepAlmostEqual(v1, v2, __trace=repr(index), *args, **kwargs)
        elif isinstance(expected, dict):
            assert set(expected) == set(actual)
            for key in expected:
                assertDeepAlmostEqual(
                    expected[key], actual[key], __trace=repr(key), *args, **kwargs
                )
        else:
            assert expected == actual
    except AssertionError as exc:
        exc.__dict__.setdefault("traces", []).append(trace)
        if is_root:
            trace = " -> ".join(reversed(exc.traces))
            exc = AssertionError(f"{str(exc)}\nTRACE: {trace}")
        raise exc


def safe_remove(path):
    if path is not None:
        try:
            os.remove(path)
        except OSError as e:
            print(e)


def create_files_for_regex_partitioner(
    root_directory_path: str, directory_paths: list = None, test_file_names: list = None
):
    if not directory_paths:
        return

    if not test_file_names:
        test_file_names: list = [
            "alex_20200809_1000.csv",
            "eugene_20200809_1500.csv",
            "james_20200811_1009.csv",
            "abe_20200809_1040.csv",
            "will_20200809_1002.csv",
            "james_20200713_1567.csv",
            "eugene_20201129_1900.csv",
            "will_20200810_1001.csv",
            "james_20200810_1003.csv",
            "alex_20200819_1300.csv",
        ]

    base_directories = []
    for dir_path in directory_paths:
        if dir_path is None:
            base_directories.append(dir_path)
        else:
            data_dir_path = os.path.join(root_directory_path, dir_path)
            os.makedirs(data_dir_path, exist_ok=True)
            base_dir = str(data_dir_path)
            # Put test files into the directories.
            for file_name in test_file_names:
                file_path = os.path.join(base_dir, file_name)
                with open(file_path, "w") as fp:
                    fp.writelines([f'The name of this file is: "{file_path}".\n'])
            base_directories.append(base_dir)


def create_files_in_directory(
    directory: str, file_name_list: List[str], file_content_fn=lambda: "x,y\n1,2\n2,3"
):
    subdirectories = []
    for file_name in file_name_list:
        splits = file_name.split("/")
        for i in range(1, len(splits)):
            subdirectories.append(os.path.join(*splits[:i]))
    subdirectories = set(subdirectories)

    for subdirectory in subdirectories:
        os.makedirs(os.path.join(directory, subdirectory), exist_ok=True)

    for file_name in file_name_list:
        file_path = os.path.join(directory, file_name)
        with open(file_path, "w") as f_:
            f_.write(file_content_fn())


def create_fake_data_frame():
    return pd.DataFrame(
        {
            "x": range(10),
            "y": list("ABCDEFGHIJ"),
        }
    )


def validate_uuid4(uuid_string: str) -> bool:
    """
    Validate that a UUID string is in fact a valid uuid4.
    Happily, the uuid module does the actual checking for us.
    It is vital that the 'version' kwarg be passed
    to the UUID() call, otherwise any 32-character
    hex string is considered valid.
    From https://gist.github.com/ShawnMilo/7777304

    Args:
        uuid_string: string to check whether it is a valid UUID or not

    Returns:
        True if uuid_string is a valid UUID or False if not
    """
    try:
        val = uuid.UUID(uuid_string, version=4)
    except ValueError:
        # If it's a value error, then the string
        # is not a valid hex code for a UUID.
        return False

    # If the uuid_string is a valid hex code,
    # but an invalid uuid4,
    # the UUID.__init__ will convert it to a
    # valid uuid4. This is bad for validation purposes.

    return val.hex == uuid_string.replace("-", "")


def get_sqlite_temp_table_names(engine):
    result = engine.execute(
        """
SELECT
    name
FROM
    sqlite_temp_master
"""
    )
    rows = result.fetchall()
    return {row[0] for row in rows}


def get_sqlite_table_names(engine):
    result = engine.execute(
        """
SELECT
    name
FROM
    sqlite_master
"""
    )
    rows = result.fetchall()
    return {row[0] for row in rows}


def build_in_memory_store_backend(
    module_name: str = "great_expectations.data_context.store",
    class_name: str = "InMemoryStoreBackend",
    **kwargs,
) -> StoreBackend:
    logger.debug("Starting data_context/store/util.py#build_in_memory_store_backend")
    store_backend_config: dict = {"module_name": module_name, "class_name": class_name}
    store_backend_config.update(**kwargs)
    return build_store_from_config(
        store_config=store_backend_config,
        module_name=module_name,
        runtime_environment=None,
    )


def build_tuple_filesystem_store_backend(
    base_directory: str,
    *,
    module_name: str = "great_expectations.data_context.store",
    class_name: str = "TupleFilesystemStoreBackend",
    **kwargs,
) -> StoreBackend:
    logger.debug(
        f"""Starting data_context/store/util.py#build_tuple_filesystem_store_backend using base_directory:
"{base_directory}"""
    )
    store_backend_config: dict = {
        "module_name": module_name,
        "class_name": class_name,
        "base_directory": base_directory,
    }
    store_backend_config.update(**kwargs)
    return build_store_from_config(
        store_config=store_backend_config,
        module_name=module_name,
        runtime_environment=None,
    )


def build_tuple_s3_store_backend(
    bucket: str,
    *,
    module_name: str = "great_expectations.data_context.store",
    class_name: str = "TupleS3StoreBackend",
    **kwargs,
) -> StoreBackend:
    logger.debug(
        f"""Starting data_context/store/util.py#build_tuple_s3_store_backend using bucket: {bucket}
        """
    )
    store_backend_config: dict = {
        "module_name": module_name,
        "class_name": class_name,
        "bucket": bucket,
    }
    store_backend_config.update(**kwargs)
    return build_store_from_config(
        store_config=store_backend_config,
        module_name=module_name,
        runtime_environment=None,
    )


def build_checkpoint_store_using_filesystem(
    store_name: str,
    base_directory: str,
    overwrite_existing: bool = False,
) -> CheckpointStore:
    store_config: dict = {"base_directory": base_directory}
    store_backend_obj: StoreBackend = build_tuple_filesystem_store_backend(
        **store_config
    )
    return build_checkpoint_store_using_store_backend(
        store_name=store_name,
        store_backend=store_backend_obj,
        overwrite_existing=overwrite_existing,
    )


def build_profiler_store_using_store_backend(
    store_name: str,
    store_backend: Union[StoreBackend, dict],
    overwrite_existing: bool = False,
) -> ProfilerStore:
    return cast(
        ProfilerStore,
        build_configuration_store(
            class_name="ProfilerStore",
            module_name="great_expectations.data_context.store",
            store_name=store_name,
            store_backend=store_backend,
            overwrite_existing=overwrite_existing,
        ),
    )


def build_profiler_store_using_filesystem(
    store_name: str,
    base_directory: str,
    overwrite_existing: bool = False,
) -> ProfilerStore:
    store_config: dict = {"base_directory": base_directory}
    store_backend_obj: StoreBackend = build_tuple_filesystem_store_backend(
        **store_config
    )
    store = build_profiler_store_using_store_backend(
        store_name=store_name,
        store_backend=store_backend_obj,
        overwrite_existing=overwrite_existing,
    )
    return store


def save_checkpoint_config_to_filesystem(
    store_name: str,
    base_directory: str,
    checkpoint_name: str,
    checkpoint_configuration: CheckpointConfig,
):
    store_config: dict = {"base_directory": base_directory}
    store_backend_obj: StoreBackend = build_tuple_filesystem_store_backend(
        **store_config
    )
    save_checkpoint_config_to_store_backend(
        store_name=store_name,
        store_backend=store_backend_obj,
        checkpoint_name=checkpoint_name,
        checkpoint_configuration=checkpoint_configuration,
    )


def load_checkpoint_config_from_filesystem(
    store_name: str,
    base_directory: str,
    checkpoint_name: str,
) -> CheckpointConfig:
    store_config: dict = {"base_directory": base_directory}
    store_backend_obj: StoreBackend = build_tuple_filesystem_store_backend(
        **store_config
    )
    return load_checkpoint_config_from_store_backend(
        store_name=store_name,
        store_backend=store_backend_obj,
        checkpoint_name=checkpoint_name,
    )


def delete_checkpoint_config_from_filesystem(
    store_name: str,
    base_directory: str,
    checkpoint_name: str,
):
    store_config: dict = {"base_directory": base_directory}
    store_backend_obj: StoreBackend = build_tuple_filesystem_store_backend(
        **store_config
    )
    delete_checkpoint_config_from_store_backend(
        store_name=store_name,
        store_backend=store_backend_obj,
        checkpoint_name=checkpoint_name,
    )


def save_config_to_filesystem(
    configuration_store_class_name: str,
    configuration_store_module_name: str,
    store_name: str,
    base_directory: str,
    configuration_key: str,
    configuration: BaseYamlConfig,
):
    store_config: dict = {"base_directory": base_directory}
    store_backend_obj: StoreBackend = build_tuple_filesystem_store_backend(
        **store_config
    )
    save_config_to_store_backend(
        class_name=configuration_store_class_name,
        module_name=configuration_store_module_name,
        store_name=store_name,
        store_backend=store_backend_obj,
        configuration_key=configuration_key,
        configuration=configuration,
    )


def load_config_from_filesystem(
    configuration_store_class_name: str,
    configuration_store_module_name: str,
    store_name: str,
    base_directory: str,
    configuration_key: str,
) -> BaseYamlConfig:
    store_config: dict = {"base_directory": base_directory}
    store_backend_obj: StoreBackend = build_tuple_filesystem_store_backend(
        **store_config
    )
    return load_config_from_store_backend(
        class_name=configuration_store_class_name,
        module_name=configuration_store_module_name,
        store_name=store_name,
        store_backend=store_backend_obj,
        configuration_key=configuration_key,
    )


def delete_config_from_filesystem(
    configuration_store_class_name: str,
    configuration_store_module_name: str,
    store_name: str,
    base_directory: str,
    configuration_key: str,
):
    store_config: dict = {"base_directory": base_directory}
    store_backend_obj: StoreBackend = build_tuple_filesystem_store_backend(
        **store_config
    )
    delete_config_from_store_backend(
        class_name=configuration_store_class_name,
        module_name=configuration_store_module_name,
        store_name=store_name,
        store_backend=store_backend_obj,
        configuration_key=configuration_key,
    )


def get_snowflake_connection_url() -> str:
    """Get snowflake connection url from environment variables.

    Returns:
        String of the snowflake connection url.
    """
    sfAccount = os.environ.get("SNOWFLAKE_ACCOUNT")
    sfUser = os.environ.get("SNOWFLAKE_USER")
    sfPswd = os.environ.get("SNOWFLAKE_PW")
    sfDatabase = os.environ.get("SNOWFLAKE_DATABASE")
    sfSchema = os.environ.get("SNOWFLAKE_SCHEMA")
    sfWarehouse = os.environ.get("SNOWFLAKE_WAREHOUSE")

    return f"snowflake://{sfUser}:{sfPswd}@{sfAccount}/{sfDatabase}/{sfSchema}?warehouse={sfWarehouse}"


def get_bigquery_table_prefix() -> str:
    """Get table_prefix that will be used by the BigQuery client in loading a BigQuery table from DataFrame.

    Reference link
        https://cloud.google.com/bigquery/docs/samples/bigquery-load-table-dataframe

    Returns:
        String of table prefix, which is the gcp_project and dataset concatenated by a "."
    """
    gcp_project = os.environ.get("GE_TEST_GCP_PROJECT")
    if not gcp_project:
        raise ValueError(
            "Environment Variable GE_TEST_GCP_PROJECT is required to run BigQuery integration tests"
        )
    bigquery_dataset = os.environ.get("GE_TEST_BIGQUERY_DATASET", "test_ci")
    return f"""{gcp_project}.{bigquery_dataset}"""


def get_bigquery_connection_url() -> str:
    """Get bigquery connection url from environment variables.

    Note: dataset defaults to "demo" if not set.

    Returns:
        String of the bigquery connection url.
    """
    gcp_project = os.environ.get("GE_TEST_GCP_PROJECT")
    if not gcp_project:
        raise ValueError(
            "Environment Variable GE_TEST_GCP_PROJECT is required to run BigQuery integration tests"
        )
    bigquery_dataset = os.environ.get("GE_TEST_BIGQUERY_DATASET", "demo")

    return f"bigquery://{gcp_project}/{bigquery_dataset}"


@dataclass
class LoadedTable:
    """Output of loading a table via load_data_into_test_database."""

    table_name: str
    inserted_dataframe: pd.DataFrame


def load_and_concatenate_csvs(
    csv_paths: List[str],
    load_full_dataset: bool = False,
    convert_column_names_to_datetime: Optional[List[str]] = None,
) -> pd.DataFrame:
    """Utility method that is used in loading test data into a pandas dataframe.

    It includes several parameters used to describe the output data.

    Args:
        csv_paths: list of paths of csvs to write, can be a single path. These should all be the same shape.
        load_full_dataset: if False, load only the first 10 rows.
        convert_column_names_to_datetime: List of column names to convert to datetime before writing to db.

    Returns:
        A pandas dataframe concatenating data loaded from all csvs.
    """

    if convert_column_names_to_datetime is None:
        convert_column_names_to_datetime = []

    import pandas as pd

    dfs: List[pd.DataFrame] = []
    for csv_path in csv_paths:
        df = pd.read_csv(csv_path)
        for column_name_to_convert in convert_column_names_to_datetime:
            df[column_name_to_convert] = pd.to_datetime(df[column_name_to_convert])
        if not load_full_dataset:
            # Improving test performance by only loading the first 10 rows of our test data into the db
            df = df.head(10)

        dfs.append(df)

    all_dfs_concatenated: pd.DataFrame = pd.concat(dfs)

    return all_dfs_concatenated


def load_data_into_test_database(
    table_name: str,
    connection_string: str,
    csv_path: Optional[str] = None,
    csv_paths: Optional[List[str]] = None,
    load_full_dataset: bool = False,
    convert_colnames_to_datetime: Optional[List[str]] = None,
    random_table_suffix: bool = False,
    to_sql_method: Optional[str] = None,
) -> LoadedTable:
    """Utility method that is used in loading test data into databases that can be accessed through SqlAlchemy.

    This includes local Dockerized DBs like postgres, but also cloud-dbs like BigQuery and Redshift.

    Args:
        table_name: name of the table to write to.
        connection_string: used to connect to the database.
        csv_path: path of a single csv to write.
        csv_paths: list of paths of csvs to write.
        load_full_dataset: if False, load only the first 10 rows.
        convert_colnames_to_datetime: List of column names to convert to datetime before writing to db.
        random_table_suffix: If true, add 8 random characters to the table suffix and remove other tables with the
            same prefix.
        to_sql_method: Method to pass to method param of pd.to_sql()

    Returns:
        LoadedTable which for convenience, contains the pandas dataframe that was used to load the data.
    """
    if csv_path and csv_paths:
        csv_paths.append(csv_path)
    elif csv_path and not csv_paths:
        csv_paths = [csv_path]

    all_dfs_concatenated: pd.DataFrame = load_and_concatenate_csvs(
        csv_paths, load_full_dataset, convert_colnames_to_datetime
    )

    if random_table_suffix:
        table_name: str = f"{table_name}_{str(uuid.uuid4())[:8]}"

    return_value: LoadedTable = LoadedTable(
        table_name=table_name, inserted_dataframe=all_dfs_concatenated
    )
    connection = None
    if sa:
        engine = sa.create_engine(connection_string)
    else:
        logger.debug(
            "Attempting to load data in to tests SqlAlchemy database, but unable to load SqlAlchemy context; "
            "install optional sqlalchemy dependency for support."
        )
        return return_value
    if engine.dialect.name.lower() == "bigquery":
        # bigquery is handled in a special way
        load_data_into_test_bigquery_database_with_bigquery_client(
            dataframe=all_dfs_concatenated, table_name=table_name
        )
        return return_value
    else:
        try:
            connection = engine.connect()
            print(f"Dropping table {table_name}")
            connection.execute(f"DROP TABLE IF EXISTS {table_name}")
            print(f"Creating table {table_name} and adding data from {csv_paths}")
            all_dfs_concatenated.to_sql(
<<<<<<< HEAD
                name=table_name, con=engine, index=False, if_exists="append"
=======
                name=table_name,
                con=engine,
                index=False,
                if_exists="append",
                method=to_sql_method,
>>>>>>> ca62bbc1
            )
            return return_value
        except SQLAlchemyError as e:
            logger.error(
                """Docs integration tests encountered an error while loading test-data into test-database."""
            )
            raise
        finally:
            connection.close()
            engine.dispose()


def load_data_into_test_bigquery_database_with_bigquery_client(
    dataframe: pd.DataFrame, table_name: str
) -> None:
    """
    Loads dataframe into bigquery table using BigQuery client. Follows pattern specified in the GCP documentation here:
        - https://cloud.google.com/bigquery/docs/samples/bigquery-load-table-dataframe
    Args:
        dataframe (pd.DataFrame): DataFrame to load
        table_name (str): table to load DataFrame to. Prefix containing project and dataset are loaded
                        by helper function.
    """
    prefix: str = get_bigquery_table_prefix()
    table_id: str = f"""{prefix}.{table_name}"""
    from google.cloud import bigquery

    gcp_project: Optional[str] = os.environ.get("GE_TEST_GCP_PROJECT")
    if not gcp_project:
        raise ValueError(
            "Environment Variable GE_TEST_GCP_PROJECT is required to run BigQuery integration tests"
        )
    client: bigquery.Client = bigquery.Client(project=gcp_project)
    job: bigquery.LoadJob = client.load_table_from_dataframe(
        dataframe, table_id
    )  # Make an API request.
    job.result()  # Wait for the job to complete


def clean_up_tables_with_prefix(connection_string: str, table_prefix: str) -> List[str]:
    """Drop all tables starting with the provided table_prefix.
    Note: Uses private method InferredAssetSqlDataConnector._introspect_db()
    to get the table names to not duplicate code, but should be refactored in the
    future to not use a private method.

    Args:
        connection_string: To connect to the database.
        table_prefix: First characters of the tables you want to remove.

    Returns:
        List of deleted tables.
    """
    execution_engine: SqlAlchemyExecutionEngine = SqlAlchemyExecutionEngine(
        connection_string=connection_string
    )
    data_connector = instantiate_class_from_config(
        config={
            "class_name": "InferredAssetSqlDataConnector",
            "name": "temp_data_connector",
        },
        runtime_environment={
            "execution_engine": execution_engine,
            "datasource_name": "temp_datasource",
        },
        config_defaults={"module_name": "great_expectations.datasource.data_connector"},
    )
    introspection_output = data_connector._introspect_db()

    tables_to_drop: List[str] = []
    tables_dropped: List[str] = []

    for table in introspection_output:
        if table["table_name"].startswith(table_prefix):
            tables_to_drop.append(table["table_name"])

    connection = execution_engine.engine.connect()
    for table_name in tables_to_drop:
        print(f"Dropping table {table_name}")
        connection.execute(f"DROP TABLE IF EXISTS {table_name}")
        tables_dropped.append(table_name)

    tables_skipped: List[str] = list(set(tables_to_drop) - set(tables_dropped))
    if len(tables_skipped) > 0:
        warnings.warn(f"Warning: Tables skipped: {tables_skipped}")

    return tables_dropped


@contextmanager
def set_directory(path: str) -> Generator:
    """Sets the cwd within the context

    Args:
        path: The string representation of the desired path to cd into

    Yields:
        None
    """
    origin = Path().absolute()
    try:
        os.chdir(path)
        yield
    finally:
        os.chdir(origin)


def check_athena_table_count(
    connection_string: str, db_name: str, expected_table_count: int
) -> bool:
    """
    Helper function used by awsathena integration test. Checks whether expected number of tables exist in database
    """
    if sa:
        engine = sa.create_engine(connection_string)
    else:
        logger.debug(
            "Attempting to perform test on AWSAthena database, but unable to load SqlAlchemy context; "
            "install optional sqlalchemy dependency for support."
        )
        return False

    connection = None
    try:
        connection = engine.connect()
        result = connection.execute(sa.text(f"SHOW TABLES in {db_name}")).fetchall()
        return len(result) == expected_table_count
    except SQLAlchemyError as e:
        logger.error(
            """Docs integration tests encountered an error while loading test-data into test-database."""
        )
        raise
    finally:
        connection.close()
        engine.dispose()


def clean_athena_db(connection_string: str, db_name: str, table_to_keep: str) -> None:
    """
    Helper function used by awsathena integration test. Cleans up "temp" tables that were created.
    """
    if sa:
        engine = sa.create_engine(connection_string)
    else:
        logger.debug(
            "Attempting to perform test on AWSAthena database, but unable to load SqlAlchemy context; "
            "install optional sqlalchemy dependency for support."
        )
        return

    connection = None
    try:
        connection = engine.connect()
        result = connection.execute(sa.text(f"SHOW TABLES in {db_name}")).fetchall()
        for table_tuple in result:
            table = table_tuple[0]
            if table != table_to_keep:
                connection.execute(sa.text(f"DROP TABLE `{table}`;"))
    finally:
        connection.close()
        engine.dispose()


def find_strings_in_nested_obj(obj: Any, target_strings: List[str]) -> bool:
    """Recursively traverse a nested structure to find all strings in an input string.

    Args:
        obj (Any): The object to traverse (generally a dict to start with)
        target_strings (List[str]): The collection of strings to find.

    Returns:
        True if ALL target strings are found. Otherwise, will return False.
    """

    strings: Set[str] = set(target_strings)

    def _find_string(data: Any) -> bool:
        if isinstance(data, list):
            for val in data:
                if _find_string(val):
                    return True
        elif isinstance(data, dict):
            for key, val in data.items():
                if _find_string(key) or _find_string(val):
                    return True
        elif isinstance(data, str):
            string_to_remove: Optional[str] = None
            for string in strings:
                if string in data:
                    string_to_remove = string
                    break
            if string_to_remove:
                strings.remove(string_to_remove)
                if not strings:
                    return True
        return False

    success: bool = _find_string(obj)
    if not success:
        logger.info(f"Could not find the following target strings: {strings}")
    return success<|MERGE_RESOLUTION|>--- conflicted
+++ resolved
@@ -610,15 +610,11 @@
             connection.execute(f"DROP TABLE IF EXISTS {table_name}")
             print(f"Creating table {table_name} and adding data from {csv_paths}")
             all_dfs_concatenated.to_sql(
-<<<<<<< HEAD
-                name=table_name, con=engine, index=False, if_exists="append"
-=======
                 name=table_name,
                 con=engine,
                 index=False,
                 if_exists="append",
                 method=to_sql_method,
->>>>>>> ca62bbc1
             )
             return return_value
         except SQLAlchemyError as e:
