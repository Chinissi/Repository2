--- conflicted
+++ resolved
@@ -22,14 +22,9 @@
     ExpectationValidationResultSchema,
 )
 from great_expectations.core.batch import Batch
-<<<<<<< HEAD
-from great_expectations.data_context.store import StoreBackend, CheckpointStore
+from great_expectations.data_context.store import CheckpointStore, StoreBackend
 from great_expectations.data_context.store.util import (
     build_checkpoint_store_using_store_backend,
-=======
-from great_expectations.data_context.store import StoreBackend
-from great_expectations.data_context.store.util import (
->>>>>>> 847379c6
     delete_checkpoint_config_from_store_backend,
     delete_config_from_store_backend,
     load_checkpoint_config_from_store_backend,
@@ -1510,11 +1505,8 @@
     )
 
 
-<<<<<<< HEAD
 def build_checkpoint_store_using_filesystem(
-    store_name: str,
-    base_directory: str,
-    overwrite_existing: bool = False,
+    store_name: str, base_directory: str, overwrite_existing: bool = False,
 ) -> CheckpointStore:
     store_config: dict = {"base_directory": base_directory}
     store_backend_obj: StoreBackend = build_tuple_filesystem_store_backend(
@@ -1527,8 +1519,6 @@
     )
 
 
-=======
->>>>>>> 847379c6
 def save_checkpoint_config_to_filesystem(
     store_name: str,
     base_directory: str,
