--- conflicted
+++ resolved
@@ -37,11 +37,7 @@
                     },
                 },
             }
-<<<<<<< HEAD
-        })
-=======
-        )
->>>>>>> fb1b1ce7
+        )
 
     @classmethod
     def _get_bullet_list_content_block(cls, header="", subheader="", col=12):
@@ -63,13 +59,8 @@
                     "classes": ["col-{}".format(col)],
                     "styles": {"margin-top": "20px"},
                 },
-<<<<<<< HEAD
-            },
-        })
-=======
-            }
-        )
->>>>>>> fb1b1ce7
+            }
+        )
 
     @classmethod
     def _get_table_content_block(cls, header="", subheader="", col=12):
@@ -94,16 +85,8 @@
                     "styles": {"margin-top": "20px"},
                     "body": {"classes": ["table", "table-sm"]},
                 },
-<<<<<<< HEAD
-                "body": {
-                    "classes": ["table", "table-sm"]
-                }
-            },
-        })
-=======
-            }
-        )
->>>>>>> fb1b1ce7
+            }
+        )
 
     @classmethod
     def _get_graph_content_block(cls, header="", subheader="", col=12):
@@ -118,20 +101,6 @@
         )
         chart = bars.to_json()
 
-<<<<<<< HEAD
-        return RenderedGraphContent(**{
-            "content_block_type": "graph",
-            "header": header,
-            "subheader": subheader,
-            "graph": chart,
-            "styling": {
-                "classes": ["col-{}".format(col)],
-                "styles": {
-                    "margin-top": "20px"
-                },
-            },
-        })
-=======
         return RenderedGraphContent(
             **{
                 "content_block_type": "graph",
@@ -144,7 +113,6 @@
                 },
             }
         )
->>>>>>> fb1b1ce7
 
     @classmethod
     def _get_tooltip_string_template_content_block(cls):
@@ -156,56 +124,6 @@
                     "tag": "code",
                     "tooltip": {"content": "This is the tooltip content."},
                 },
-<<<<<<< HEAD
-            },
-        })
-
-    @classmethod
-    def _get_string_template_content_block(cls):
-        return RenderedStringTemplateContent(**{
-            "content_block_type": "string_template",
-            "string_template": {
-                "template": "$icon This is a Font Awesome Icon, using a param-level custom tag\n$red_text\n$bold_serif",
-                "params": {
-                    "icon": "",
-                    "red_text": "And this is red text!",
-                    "bold_serif": "And this is big, bold serif text using style attribute..."
-                },
-                "styling": {
-                    "params": {
-                        "icon": {
-                            "classes": ["fas", "fa-check-circle", "text-success"],
-                            "tag": "i"
-                        },
-                        "red_text": {
-                            "classes": ["text-danger"]
-                        },
-                        "bold_serif": {
-                            "styles": {
-                                "font-size": "22px",
-                                "font-weight": "bold",
-                                "font-family": "serif"
-                            }
-                        }
-                    }
-                }
-            },
-            "styling": {
-                "classes": ["col-12"],
-                "styles": {
-                    "margin-top": "20px"
-                },
-            },
-        })
-
-    @classmethod
-    def _get_value_list_content_block(cls, header="", subheader="", col=12):
-        return ValueListContent(**{
-            "content_block_type": "value_list",
-            "header": header,
-            "subheader": subheader,
-            "value_list": [{
-=======
                 "styling": {"classes": ["col-12"], "styles": {"margin-top": "20px"},},
             }
         )
@@ -214,7 +132,6 @@
     def _get_string_template_content_block(cls):
         return RenderedStringTemplateContent(
             **{
->>>>>>> fb1b1ce7
                 "content_block_type": "string_template",
                 "string_template": {
                     "template": "$icon This is a Font Awesome Icon, using a param-level custom tag\n$red_text\n$bold_serif",
@@ -261,27 +178,11 @@
                                 "default": {"classes": ["badge", "badge-info"],},
                             },
                         },
-                    }
-<<<<<<< HEAD
-                }
-            } for value in [
-                "Andrew",
-                "Elijah",
-                "Matthew",
-                "Cindy",
-                "Pam"
-            ]],
-            "styling": {
-                "classes": ["col-{}".format(col)]
-            },
-        })
-=======
-                    for value in ["Andrew", "Elijah", "Matthew", "Cindy", "Pam"]
+                    } for value in ["Andrew", "Elijah", "Matthew", "Cindy", "Pam"]
                 ],
                 "styling": {"classes": ["col-{}".format(col)]},
             }
         )
->>>>>>> fb1b1ce7
 
     @classmethod
     def render(cls, ge_dict=None):
