--- conflicted
+++ resolved
@@ -13,12 +13,8 @@
 * [ENHANCEMENT] Bring in custom_views_directory in DefaultJinjaView to enable custom jinja templates stored in plugins dir
 * [BUGFIX] fixed glossary links in walkthrough modal, README, CTA button, scaffold notebook
 * [BUGFIX] Improved TupleGCSStoreBackend configurability (#1398 #1399)
-<<<<<<< HEAD
 * [BUGFIX] Data Docs: switch bootstrap-table-filter-control.min.js to CDN
-
-=======
 * [ENHANCEMENT] BasicSuiteBuilderProfiler now rounds mostly values for readability
->>>>>>> cf76955b
 
 0.11.2
 -----------------
