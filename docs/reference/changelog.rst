--- conflicted
+++ resolved
@@ -9,13 +9,10 @@
 * [FEATURE] Add support for expect_column_values_to_match_regex_list exception for Spark backend
 * [ENHANCEMENT] Added 3 new usage stats events: "cli.new_ds_choice", "data_context.add_datasource", and "datasource.sqlalchemy.connect"
 * [ENHANCEMENT] Support platform_specific_separator flag for TupleS3StoreBackend prefix
-<<<<<<< HEAD
+* [BUGFIX] fixed issue where calling head() on a SqlAlchemyDataset would fail if the underlying table is empty
+* [BUGFIX] fixed bug in rounding of mostly argument to nullity expectations produced by the BasicSuiteBuilderProfiler
 * [FEATURE] Auto-install Python DB packages.  If the required packages for a DB library are not installed, GE will offer the user to install them, without exiting CLI.
 * [ENHANCEMENT] Implement "column_quantiles" for MySQL (via a compound SQLAlchemy query, since MySQL does not support "percentile_disc").
-=======
-* [BUGFIX] fixed issue where calling head() on a SqlAlchemyDataset would fail if the underlying table is empty
-* [BUGFIX] fixed bug in rounding of mostly argument to nullity expectations produced by the BasicSuiteBuilderProfiler
->>>>>>> e406ec0a
 
 0.11.4
 -----------------
