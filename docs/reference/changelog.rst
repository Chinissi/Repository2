.. _changelog:

#########
Changelog
#########

Develop
-----------------
<<<<<<< HEAD
* [ENHANCEMENT] Use green checkmark in Slack msgs instead of tada
* [BUGFIX] Add spark_context to DatasourceConfigSchema (#1713) -- thanks @Dandandan
* [ENHANCEMENT] Make Data Docs rendering of profiling results more flexible by deprecating the reliance on validation results having the specific run_name of "profiling"
=======
* [FEATURE] Add --assume-yes/--yes/-y option to cli docs build command (thanks @feluelle)
* [FEATURE] Add SSO and SSH key pair authentication for Snowflake (thanks @dmateusp)
* [FEATURE] Add the Microsoft SQL Server database management system to the list of supported data sources
* [ENHANCEMENT] Use green checkmark in Slack msgs instead of tada
* [ENHANCEMENT] log class instantiation errors for better debugging
* [BUGFIX] Add spark_context to DatasourceConfigSchema (#1713) (thanks @Dandandan)
* [BUGFIX] Handle case when unexpected_count list element is str
* [DOCS] New how-to guide: How to instantiate a Data Context on an EMR Spark cluster
* [DOCS] Managed Spark DF Documentation #1729 (thanks @mgorsk1)
* [DOCS] Typos and clarifications (thanks @dechoma @sbrugman @rexboyce)

>>>>>>> 68acd361

0.11.8
-----------------
* [FEATURE] Customizable "Suite Edit" generated notebooks
* [ENHANCEMENT] Add support and docs for loading evaluation parameter from SQL database
* [ENHANCEMENT] Fixed some typos/grammar and a broken link in the suite_scaffold_notebook_renderer
* [ENHANCEMENT] allow updates to DatabaseStoreBackend keys by default, requiring `allow_update=False` to disallow
* [ENHANCEMENT] Improve support for prefixes declared in TupleS3StoreBackend that include reserved characters
* [BUGFIX] Fix issue where allow_updates was set for StoreBackend that did not support it
* [BUGFIX] Fix issue where GlobReaderBatchKwargsGenerator failed with relative base_directory
* [BUGFIX] Adding explicit requirement for "importlib-metadata" (needed for Python versions prior to Python 3.8).
* [MAINTENANCE] Install GitHub Dependabot
* [BUGFIX] Fix missing importlib for python 3.8 #1651

0.11.7
-----------------
* [ENHANCEMENT] Improve CLI error handling.
* [ENHANCEMENT] Do not register signal handlers if not running in main thread
* [ENHANCEMENT] store_backend (S3 and GCS) now throws InvalidKeyError if file does not exist at expected location
* [BUGFIX] ProfilerTypeMapping uses lists instead of sets to prevent serialization errors when saving suites created by JsonSchemaProfiler
* [DOCS] Update suite scaffold how-to
* [DOCS] Docs/how to define expectations that span multiple tables
* [DOCS] how to metadata stores validation on s3

0.11.6
-----------------
* [FEATURE] Auto-install Python DB packages.  If the required packages for a DB library are not installed, GE will offer the user to install them, without exiting CLI
* [FEATURE] Add new expectation expect_table_row_count_to_equal_other_table for SqlAlchemyDataset
* [FEATURE] A profiler that builds suites from JSONSchema files
* [ENHANCEMENT] Add ``.feather`` file support to PandasDatasource
* [ENHANCEMENT] Use ``colorama init`` to support terminal color on Windows
* [ENHANCEMENT] Update how_to_trigger_slack_notifications_as_a_validation_action.rst
* [ENHANCEMENT] Added note for config_version in great_expectations.yml
* [ENHANCEMENT] Implement "column_quantiles" for MySQL (via a compound SQLAlchemy query, since MySQL does not support "percentile_disc")
* [BUGFIX] "data_asset.validate" events with "data_asset_name" key in the batch kwargs were failing schema validation
* [BUGFIX] database_store_backend does not support storing Expectations in DB
* [BUGFIX] instantiation of ExpectationSuite always adds GE version metadata to prevent datadocs from crashing
* [BUGFIX] Fix all tests having to do with missing data source libraries
* [DOCS] will/docs/how_to/Store Expectations on Google Cloud Store

0.11.5
-----------------
* [FEATURE] Add support for expect_column_values_to_match_regex_list exception for Spark backend
* [ENHANCEMENT] Added 3 new usage stats events: "cli.new_ds_choice", "data_context.add_datasource", and "datasource.sqlalchemy.connect"
* [ENHANCEMENT] Support platform_specific_separator flag for TupleS3StoreBackend prefix
* [ENHANCEMENT] Allow environment substitution in config_variables.yml
* [BUGFIX] fixed issue where calling head() on a SqlAlchemyDataset would fail if the underlying table is empty
* [BUGFIX] fixed bug in rounding of mostly argument to nullity expectations produced by the BasicSuiteBuilderProfiler
* [DOCS] New How-to guide: How to add a Validation Operator (+ updated in Validation Operator doc strings)

0.11.4
-----------------
* [BUGIFX] Fixed an error that crashed the CLI when called in an environment with neither SQLAlchemy nor google.auth installed

0.11.3
-----------------
* [ENHANCEMENT] Removed the misleading scary "Site doesn't exist or is inaccessible" message that the CLI displayed before building Data Docs for the first time.
* [ENHANCEMENT] Catch sqlalchemy.exc.ArgumentError and google.auth.exceptions.GoogleAuthError in SqlAlchemyDatasource __init__ and re-raise them as DatasourceInitializationError - this allows the CLI to execute its retry logic when users provide a malformed SQLAlchemy URL or attempt to connect to a BigQuery project without having proper authentication.
* [BUGFIX] Fixed issue where the URL of the Glossary of Expectations article in the auto-generated suite edit notebook was wrong (out of date) (#1557).
* [BUGFIX] Use renderer_type to set paths in jinja templates instead of utm_medium since utm_medium is optional
* [ENHANCEMENT] Bring in custom_views_directory in DefaultJinjaView to enable custom jinja templates stored in plugins dir
* [BUGFIX] fixed glossary links in walkthrough modal, README, CTA button, scaffold notebook
* [BUGFIX] Improved TupleGCSStoreBackend configurability (#1398 #1399)
* [BUGFIX] Data Docs: switch bootstrap-table-filter-control.min.js to CDN
* [ENHANCEMENT] BasicSuiteBuilderProfiler now rounds mostly values for readability
* [DOCS] Add AutoAPI as the primary source for API Reference docs.

0.11.2
-----------------
* [FEATURE] Add support for expect_volumn_values_to_match_json_schema exception for Spark backend (thanks @chipmyersjr!)
* [ENHANCEMENT] Add formatted __repr__ for ValidationOperatorResult
* [ENHANCEMENT] add option to suppress logging when getting expectation suite
* [BUGFIX] Fix object name construction when calling SqlAlchemyDataset.head (thanks @mascah!)
* [BUGFIX] Fixed bug where evaluation parameters used in arithmetic expressions would not be identified as upstream dependencies.
* [BUGFIX] Fix issue where DatabaseStoreBackend threw IntegrityError when storing same metric twice
* [FEATURE] Added new cli upgrade helper to help facilitate upgrading projects to be compatible with GE 0.11.
  See :ref:`upgrading_to_0.11` for more info.
* [BUGFIX] Fixed bug preventing GCS Data Docs sites to cleaned
* [BUGFIX] Correct doc link in checkpoint yml
* [BUGFIX] Fixed issue where CLI checkpoint list truncated names (#1518)
* [BUGFIX] Fix S3 Batch Kwargs Generator incorrect migration to new build_batch_kwargs API
* [BUGFIX] Fix missing images in data docs walkthrough modal
* [BUGFIX] Fix bug in checkpoints that was causing incorrect run_time to be set
* [BUGFIX] Fix issue where data docs could remove trailing zeros from values when low precision was requested

0.11.1
-----------------
* [BUGFIX] Fixed bug that was caused by comparison between timezone aware and non-aware datetimes
* [DOCS] Updated docs with info on typed run ids and validation operator results
* [BUGFIX] Update call-to-action buttons on index page with correct URLs

0.11.0
-----------------
* [BREAKING] ``run_id`` is now typed using the new ``RunIdentifier`` class, which consists of a ``run_time`` and
  ``run_name``. Existing projects that have Expectation Suite Validation Results must be migrated.
  See :ref:`upgrading_to_0.11` for instructions.
* [BREAKING] ``ValidationMetric`` and ``ValidationMetricIdentifier`` objects now have a ``data_asset_name`` attribute.
  Existing projects with evaluation parameter stores that have database backends must be migrated.
  See :ref:`upgrading_to_0.11` for instructions.
* [BREAKING] ``ValidationOperator.run`` now returns an instance of new type, ``ValidationOperatorResult`` (instead of a
  dictionary). If your code uses output from Validation Operators, it must be updated.
* Major update to the styling and organization of documentation! Watch for more content and reorganization as we continue to improve the documentation experience with Great Expectations.
* [FEATURE] Data Docs: redesigned index page with paginated/sortable/searchable/filterable tables
* [FEATURE] Data Docs: searchable tables on Expectation Suite Validation Result pages
* ``data_asset_name`` is now added to batch_kwargs by batch_kwargs_generators (if available) and surfaced in Data Docs
* Renamed all ``generator_asset`` parameters to ``data_asset_name``
* Updated the dateutil dependency
* Added experimental QueryStore
* Removed deprecated cli tap command
* Added of 0.11 upgrade helper
* Corrected Scaffold maturity language in notebook to Experimental
* Updated the installation/configuration documentation for Snowflake users
* [ENHANCEMENT] Improved error messages for misconfigured checkpoints.
* [BUGFIX] Fixed bug that could cause some substituted variables in DataContext config to be saved to `great_expectations.yml`

0.10.12
-----------------
* [DOCS] Improved help for CLI `checkpoint` command
* [BUGFIX] BasicSuiteBuilderProfiler could include extra expectations when only some expectations were selected (#1422)
* [FEATURE] add support for `expect_multicolumn_values_to_be_unique` and `expect_column_pair_values_A_to_be_greater_than_B`
  to `Spark`. Thanks @WilliamWsyHK!
* [ENHANCEMENT] Allow a dictionary of variables can be passed to the DataContext constructor to allow override
  config variables at runtime. Thanks @balexander!
* [FEATURE] add support for `expect_column_pair_values_A_to_be_greater_than_B` to `Spark`.
* [BUGFIX] Remove SQLAlchemy typehints to avoid requiring library (thanks @mzjp2)!
* [BUGFIX] Fix issue where quantile boundaries could not be set to zero. Thanks @kokes!

0.10.11
-----------------
* Bugfix: build_data_docs list_keys for GCS returns keys and when empty a more user friendly message
* ENHANCEMENT: Enable Redshift Quantile Profiling


0.10.10
-----------------
* Removed out-of-date Airflow integration examples. This repo provides a comprehensive example of Airflow integration: `#GE Airflow Example <https://github.com/superconductive/ge_tutorials>`_
* Bugfix suite scaffold notebook now has correct suite name in first markdown cell.
* Bugfix: fixed an example in the custom expectations documentation article - "result" key was missing in the returned dictionary
* Data Docs Bugfix: template string substitution is now done using .safe_substitute(), to handle cases where string templates
  or substitution params have extraneous $ signs. Also added logic to handle templates where intended output has groupings of 2 or more $ signs
* Docs fix: fix in yml for example action_list_operator for metrics
* GE is now auto-linted using Black

-----------------

* DataContext.get_docs_sites_urls now raises error if non-existent site_name is specified
* Bugfix for the CLI command `docs build` ignoring the --site_name argument (#1378)
* Bugfix and refactor for `datasource delete` CLI command (#1386) @mzjp2
* Instantiate datasources and validate config only when datasource is used (#1374) @mzjp2
* suite delete changed from an optional argument to a required one
* bugfix for uploading objects to GCP #1393
* added a new usage stats event for the case when a data context is created through CLI
* tuplefilestore backend, expectationstore backend remove_key bugs fixed
* no url is returned on empty data_docs site
* return url for resource only if key exists
* Test added for the period special char case
* updated checkpoint module to not require sqlalchemy
* added BigQuery as an option in the list of databases in the CLI
* added special cases for handling BigQuery - table names are already qualified with schema name, so we must make sure that we do not prepend the schema name twice
* changed the prompt for the name of the temp table in BigQuery in the CLI to hint that a fully qualified name (project.dataset.table) should be provided
* Bugfix for: expect_column_quantile_values_to_be_between expectation throws an "unexpected keyword WITHIN" on BigQuery (#1391)

0.10.8
-----------------
* added support for overriding the default jupyter command via a GE_JUPYTER_COMMAND environment variable (#1347) @nehiljain
* Bugfix for checkpoint missing template (#1379)

0.10.7
-----------------
* crud delete suite bug fix

0.10.6
-----------------

* Checkpoints: a new feature to ease deployment of suites into your pipelines
  - DataContext.list_checkpoints() returns a list of checkpoint names found in the project
  - DataContext.get_checkpoint() returns a validated dictionary loaded from yml
  - new cli commands
    - `checkpoint new`
    - `checkpoint list`
    - `checkpoint run`
    - `checkpoint script`
* marked cli `tap` commands as deprecating on next release
* marked cli `validation-operator run` command as deprecating
* internal improvements in the cli code
* Improve UpdateDataDocsAction docs

0.10.5
-----------------

* improvements to ge.read_json tests
* tidy up the changelog

  - Fix bullet list spacing issues
  - Fix 0.10. formatting
  - Drop roadmap_and_changelog.rst and move changelog.rst to the top level of the table of contents
* DataContext.run_validation_operator() now raises a DataContextError if:
  - no batches are passed
  - batches are of the the wrong type
  - no matching validation operator is found in the project
* Clarified scaffolding language in scaffold notebook
* DataContext.create() adds an additional directory: `checkpoints`
* Marked tap command for deprecation in next major release

0.10.4
-----------------
* consolidated error handling in CLI DataContext loading
* new cli command `suite scaffold` to speed up creation of suites
* new cli command `suite demo` that creates an example suite
* Update bigquery.rst `#1330 <https://github.com/great-expectations/great_expectations/issues/1330>`_
* Fix datetime reference in create_expectations.rst `#1321 <https://github.com/great-expectations/great_expectations/issues/1321>`_ Thanks @jschendel !
* Update issue templates
* CLI command experimental decorator
* Update style_guide.rst
* Add pull request template
* Use pickle to generate hash for dataframes with unhashable objects. `#1315 <https://github.com/great-expectations/great_expectations/issues/1315>`_ Thanks @shahinism !
* Unpin pytest

0.10.3
-----------------
* Use pickle to generate hash for dataframes with unhashable objects.

0.10.2
-----------------
* renamed NotebookRenderer to SuiteEditNotebookRenderer
* SuiteEditNotebookRenderer now lints using black
* New SuiteScaffoldNotebookRenderer renderer to expedite suite creation
* removed autopep8 dependency
* bugfix: extra backslash in S3 urls if store was configured without a prefix `#1314 <https://github.com/great-expectations/great_expectations/issues/1314>`_

0.10.1
-----------------
* removing bootstrap scrollspy on table of contents `#1282 <https://github.com/great-expectations/great_expectations/issues/1282>`_
* Silently tolerate connection timeout during usage stats reporting

0.10.0
-----------------
* (BREAKING) Clarified API language: renamed all ``generator`` parameters and methods to the more correct ``batch_kwargs_generator`` language. Existing projects may require simple migration steps. See :ref:`Upgrading to 0.10.x` for instructions.
* Adds anonymized usage statistics to Great Expectations. See this article for details: :ref:`Usage Statistics`.
* CLI: improve look/consistency of ``docs list``, ``suite list``, and ``datasource list`` output; add ``store list`` and ``validation-operator list`` commands.
* New SuiteBuilderProfiler that facilitates faster suite generation by allowing columns to be profiled
* Added two convenience methods to ExpectationSuite: get_table_expectations & get_column_expectations
* Added optional profiler_configuration to DataContext.profile() and DataAsset.profile()
* Added list_available_expectation_types() to DataAsset

0.9.11
-----------------
* Add evaluation parameters support in WarningAndFailureExpectationSuitesValidationOperator `#1284 <https://github.com/great-expectations/great_expectations/issues/1284>`_ thanks `@balexander <https://github.com/balexander>`_
* Fix compatibility with MS SQL Server. `#1269 <https://github.com/great-expectations/great_expectations/issues/1269>`_ thanks `@kepiej <https://github.com/kepiej>`_
* Bug fixes for query_generator `#1292 <https://github.com/great-expectations/great_expectations/issues/1292>`_ thanks `@ian-whitestone <https://github.com/ian-whitestone>`_

0.9.10
-----------------
* Data Docs: improve configurability of site_section_builders
* TupleFilesystemStoreBackend now ignore `.ipynb_checkpoints` directories `#1203 <https://github.com/great-expectations/great_expectations/issues/1203>`_
* bugfix for Data Docs links encoding on S3 `#1235 <https://github.com/great-expectations/great_expectations/issues/1235>`_

0.9.9
-----------------
* Allow evaluation parameters support in run_validation_operator
* Add log_level parameter to jupyter_ux.setup_notebook_logging.
* Add experimental display_profiled_column_evrs_as_section and display_column_evrs_as_section methods, with a minor (nonbreaking) refactor to create a new _render_for_jupyter method.
* Allow selection of site in UpdateDataDocsAction with new arg target_site_names in great_expectations.yml
* Fix issue with regular expression support in BigQuery (#1244)

0.9.8
-----------------
* Allow basic operations in evaluation parameters, with or without evaluation parameters.
* When unexpected exceptions occur (e.g., during data docs rendering), the user will see detailed error messages, providing information about the specific issue as well as the stack trace.
* Remove the "project new" option from the command line (since it is not implemented; users can only run "init" to create a new project).
* Update type detection for bigquery based on driver changes in pybigquery driver 0.4.14. Added a warning for users who are running an older pybigquery driver
* added execution tests to the NotebookRenderer to mitigate codegen risks
* Add option "persist", true by default, for SparkDFDataset to persist the DataFrame it is passed. This addresses #1133 in a deeper way (thanks @tejsvirai for the robust debugging support and reproduction on spark).

  * Disabling this option should *only* be done if the user has *already* externally persisted the DataFrame, or if the dataset is too large to persist but *computations are guaranteed to be stable across jobs*.

* Enable passing dataset kwargs through datasource via dataset_options batch_kwarg.
* Fix AttributeError when validating expectations from a JSON file
* Data Docs: fix bug that was causing erratic scrolling behavior when table of contents contains many columns
* Data Docs: add ability to hide how-to buttons and related content in Data Docs

0.9.7
-----------------
* Update marshmallow dependency to >3. NOTE: as of this release, you MUST use marshamllow >3.0, which REQUIRES python 3. (`#1187 <https://github.com/great-expectations/great_expectations/issues/1187>`_) @jcampbell

  * Schema checking is now stricter for expectation suites, and data_asset_name must not be present as a top-level key in expectation suite json. It is safe to remove.
  * Similarly, datasource configuration must now adhere strictly to the required schema, including having any required credentials stored in the "credentials" dictionary.

* New beta CLI command: `tap new` that generates an executable python file to expedite deployments. (`#1193 <https://github.com/great-expectations/great_expectations/issues/1193>`_) @Aylr
* bugfix in TableBatchKwargsGenerator docs
* Added feature maturity in README (`#1203 <https://github.com/great-expectations/great_expectations/issues/1203>`_) @kyleaton
* Fix failing test that should skip if postgresql not running (`#1199 <https://github.com/great-expectations/great_expectations/issues/1199>`_) @cicdw


0.9.6
-----------------
* validate result dict when instantiating an ExpectationValidationResult (`#1133 <https://github.com/great-expectations/great_expectations/issues/1133>`_)
* DataDocs: Expectation Suite name on Validation Result pages now link to Expectation Suite page
* `great_expectations init`: cli now asks user if csv has header when adding a Spark Datasource with csv file
* Improve support for using GCP Storage Bucket as a Data Docs Site backend (thanks @hammadzz)
* fix notebook renderer handling for expectations with no column kwarg and table not in their name (`#1194 <https://github.com/great-expectations/great_expectations/issues/1194>`_)


0.9.5
-----------------
* Fixed unexpected behavior with suite edit, data docs and jupyter
* pytest pinned to 5.3.5


0.9.4
-----------------
* Update CLI `init` flow to support snowflake transient tables
* Use filename for default expectation suite name in CLI `init`
* Tables created by SqlAlchemyDataset use a shorter name with 8 hex characters of randomness instead of a full uuid
* Better error message when config substitution variable is missing
* removed an unused directory in the GE folder
* removed obsolete config error handling
* Docs typo fixes
* Jupyter notebook improvements
* `great_expectations init` improvements
* Simpler messaging in validation notebooks
* replaced hacky loop with suite list call in notebooks
* CLI suite new now supports `--empty` flag that generates an empty suite and opens a notebook
* add error handling to `init` flow for cases where user tries using a broken file


0.9.3
-----------------
* Add support for transient table creation in snowflake (#1012)
* Improve path support in TupleStoreBackend for better cross-platform compatibility
* New features on `ExpectationSuite`

  - ``add_citation()``
  - ``get_citations()``

* `SampleExpectationsDatasetProfiler` now leaves a citation containing the original batch kwargs
* `great_expectations suite edit` now uses batch_kwargs from citations if they exist
* Bugfix :: suite edit notebooks no longer blow away the existing suite while loading a batch of data
* More robust and tested logic in `suite edit`
* DataDocs: bugfixes and improvements for smaller viewports
* Bugfix :: fix for bug that crashes SampleExpectationsDatasetProfiler if unexpected_percent is of type decimal.Decimal (`#1109 <https://github.com/great-expectations/great_expectations/issues/1109>`_)


0.9.2
-----------------
* Fixes #1095
* Added a `list_expectation_suites` function to `data_context`, and a corresponding CLI function - `suite list`.
* CI no longer enforces legacy python tests.

0.9.1
------
* Bugfix for dynamic "How to Edit This Expectation Suite" command in DataDocs

0.9.0
-----------------

Version 0.9.0 is a major update to Great Expectations! The DataContext has continued to evolve into a powerful tool
for ensuring that Expectation Suites can properly represent the way users think about their data, and upgrading will
make it much easier to store and share expectation suites, and to build data docs that support your whole team.
You’ll get awesome new features including improvements to data docs look and the ability to choose and store metrics
for building flexible data quality dashboards.

The changes for version 0.9.0 fall into several broad areas:

1. Onboarding

Release 0.9.0 of Great Expectations makes it much easier to get started with the project. The `init` flow has grown
to support a much wider array of use cases and to use more natural language rather than introducing
GreatExpectations concepts earlier. You can more easily configure different backends and datasources, take advantage
of guided walkthroughs to find and profile data, and share project configurations with colleagues.

If you have already completed the `init` flow using a previous version of Great Expectations, you do not need to
rerun the command. However, **there are some small changes to your configuration that will be required**. See
:ref:`migrating_versions` for details.

2. CLI Command Improvements

With this release we have introduced a consistent naming pattern for accessing subcommands based on the noun (a
Great Expectations object like `suite` or `docs`) and verb (an action like `edit` or `new`). The new user experience
will allow us to more naturally organize access to CLI tools as new functionality is added.

3. Expectation Suite Naming and Namespace Changes

Defining shared expectation suites and validating data from different sources is much easier in this release. The
DataContext, which manages storage and configuration of expectations, validations, profiling, and data docs, no
longer requires that expectation suites live in a datasource-specific “namespace.” Instead, you should name suites
with the logical name corresponding to your data, making it easy to share them or validate against different data
sources. For example, the expectation suite "npi" for National Provider Identifier data can now be shared across
teams who access the same logical data in local systems using Pandas, on a distributed Spark cluster, or via a
relational database.

Batch Kwargs, or instructions for a datasource to build a batch of data, are similarly freed from a required
namespace, and you can more easily integrate Great Expectations into workflows where you do not need to use a
BatchKwargsGenerator (usually because you have a batch of data ready to validate, such as in a table or a known
directory).

The most noticeable impact of this API change is in the complete removal of the DataAssetIdentifier class. For
example, the `create_expectation_suite` and `get_batch` methods now no longer require a data_asset_name parameter,
relying only on the expectation_suite_name and batch_kwargs to do their job. Similarly, there is no more asset name
normalization required. See the upgrade guide for more information.

4. Metrics and Evaluation Parameter Stores

Metrics have received much more love in this release of Great Expectations! We've improved the system for declaring
evaluation parameters that support dependencies between different expectation suites, so you can easily identify a
particular field in the result of one expectation to use as the input into another. And the MetricsStore is now much
more flexible, supporting a new ValidationAction that makes it possible to select metrics from a validation result
to be saved in a database where they can power a dashboard.

5. Internal Type Changes and Improvements

Finally, in this release, we have done a lot of work under the hood to make things more robust, including updating
all of the internal objects to be more strongly typed. That change, while largely invisible to end users, paves the
way for some really exciting opportunities for extending Great Expectations as we build a bigger community around
the project.


We are really excited about this release, and encourage you to upgrade right away to take advantage of the more
flexible naming and simpler API for creating, accessing, and sharing your expectations. As always feel free to join
us on Slack for questions you don't see addressed!


0.8.9__develop
-----------------


0.8.8
-----------------
* Add support for allow_relative_error to expect_column_quantile_values_to_be_between, allowing Redshift users access
  to this expectation
* Add support for checking backend type information for datetime columns using expect_column_min_to_be_between and
  expect_column_max_to_be_between

0.8.7
-----------------
* Add support for expect_column_values_to_be_of_type for BigQuery backend (#940)
* Add image CDN for community usage stats
* Documentation improvements and fixes

0.8.6
-----------------
* Raise informative error if config variables are declared but unavailable
* Update ExpectationsStore defaults to be consistent across all FixedLengthTupleStoreBackend objects
* Add support for setting spark_options via SparkDFDatasource
* Include tail_weights by default when using build_continuous_partition_object
* Fix Redshift quantiles computation and type detection
* Allow boto3 options to be configured (#887)

0.8.5
-----------------
* BREAKING CHANGE: move all reader options from the top-level batch_kwargs object to a sub-dictionary called
  "reader_options" for SparkDFDatasource and PandasDatasource. This means it is no longer possible to specify
  supplemental reader-specific options at the top-level of `get_batch`,  `yield_batch_kwargs` or `build_batch_kwargs`
  calls, and instead, you must explicitly specify that they are reader_options, e.g. by a call such as:
  `context.yield_batch_kwargs(data_asset_name, reader_options={'encoding': 'utf-8'})`.
* BREAKING CHANGE: move all query_params from the top-level batch_kwargs object to a sub-dictionary called
  "query_params" for SqlAlchemyDatasource. This means it is no longer possible to specify supplemental query_params at
  the top-level of `get_batch`,  `yield_batch_kwargs` or `build_batch_kwargs`
  calls, and instead, you must explicitly specify that they are query_params, e.g. by a call such as:
  `context.yield_batch_kwargs(data_asset_name, query_params={'schema': 'foo'})`.
* Add support for filtering validation result suites and validation result pages to show only failed expectations in
  generated documentation
* Add support for limit parameter to batch_kwargs for all datasources: Pandas, SqlAlchemy, and SparkDF; add support
  to generators to support building batch_kwargs with limits specified.
* Include raw_query and query_params in query_generator batch_kwargs
* Rename generator keyword arguments from data_asset_name to generator_asset to avoid ambiguity with normalized names
* Consistently migrate timestamp from batch_kwargs to batch_id
* Include batch_id in validation results
* Fix issue where batch_id was not included in some generated datasets
* Fix rendering issue with expect_table_columns_to_match_ordered_list expectation
* Add support for GCP, including BigQuery and GCS
* Add support to S3 generator for retrieving directories by specifying the `directory_assets` configuration
* Fix warning regarding implicit class_name during init flow
* Expose build_generator API publicly on datasources
* Allow configuration of known extensions and return more informative message when SubdirReaderBatchKwargsGenerator cannot find
  relevant files.
* Add support for allow_relative_error on internal dataset quantile functions, and add support for
  build_continuous_partition_object in Redshift
* Fix truncated scroll bars in value_counts graphs


0.8.4.post0
----------------
* Correct a packaging issue resulting in missing notebooks in tarball release; update docs to reflect new notebook
  locations.


0.8.4
-----------------
* Improved the tutorials that walk new users through the process of creating expectations and validating data
* Changed the flow of the init command - now it creates the scaffolding of the project and adds a datasource. After
  that users can choose their path.
* Added a component with links to useful tutorials to the index page of the Data Docs website
* Improved the UX of adding a SQL datasource in the CLI - now the CLI asks for specific credentials for Postgres,
  MySQL, Redshift and Snowflake, allows continuing debugging in the config file and has better error messages
* Added batch_kwargs information to DataDocs validation results
* Fix an issue affecting file stores on Windows


0.8.3
-----------------
* Fix a bug in data-docs' rendering of mostly parameter
* Correct wording for expect_column_proportion_of_unique_values_to_be_between
* Set charset and meta tags to avoid unicode decode error in some browser/backend configurations
* Improve formatting of empirical histograms in validation result data docs
* Add support for using environment variables in `config_variables_file_path`
* Documentation improvements and corrections


0.8.2.post0
------------
* Correct a packaging issue resulting in missing css files in tarball release


0.8.2
-----------------
* Add easier support for customizing data-docs css
* Use higher precision for rendering 'mostly' parameter in data-docs; add more consistent locale-based
  formatting in data-docs
* Fix an issue causing visual overlap of large numbers of validation results in build-docs index
* Documentation fixes (thanks @DanielOliver!) and improvements
* Minor CLI wording fixes
* Improved handling of MySql temporary tables
* Improved detection of older config versions


0.8.1
-----------------
* Fix an issue where version was reported as '0+unknown'


0.8.0
-----------------

Version 0.8.0 is a significant update to Great Expectations, with many improvements focused on configurability
and usability.  See the :ref:`migrating_versions` guide for more details on specific changes, which include
several breaking changes to configs and APIs.

Highlights include:

1. Validation Operators and Actions. Validation operators make it easy to integrate GE into a variety of pipeline runners. They
   offer one-line integration that emphasizes configurability. See the :ref:`validation_operators_and_actions`
   feature guide for more information.

   - The DataContext `get_batch` method no longer treats `expectation_suite_name` or `batch_kwargs` as optional; they
     must be explicitly specified.
   - The top-level GE validate method allows more options for specifying the specific data_asset class to use.

2. First-class support for plugins in a DataContext, with several features that make it easier to configure and
   maintain DataContexts across common deployment patterns.

   - **Environments**: A DataContext can now manage :ref:`environment_and_secrets` more easily thanks to more dynamic and
     flexible variable substitution.
   - **Stores**: A new internal abstraction for DataContexts, :ref:`stores_reference`, make extending GE easier by
     consolidating logic for reading and writing resources from a database, local, or cloud storage.
   - **Types**: Utilities configured in a DataContext are now referenced using `class_name` and `module_name` throughout
     the DataContext configuration, making it easier to extend or supplement pre-built resources. For now, the "type"
     parameter is still supported but expect it to be removed in a future release.

3. Partitioners: Batch Kwargs are clarified and enhanced to help easily reference well-known chunks of data using a
   partition_id. Batch ID and Batch Fingerprint help round out support for enhanced metadata around data
   assets that GE validates. See :ref:`batch_identifiers` for more information. The `GlobReaderBatchKwargsGenerator`,
   `QueryBatchKwargsGenerator`, `S3GlobReaderBatchKwargsGenerator`, `SubdirReaderBatchKwargsGenerator`, and `TableBatchKwargsGenerator` all support partition_id for
   easily accessing data assets.

4. Other Improvements:

   - We're beginning a long process of some under-the-covers refactors designed to make GE more maintainable as we
     begin adding additional features.
   - Restructured documentation: our docs have a new structure and have been reorganized to provide space for more
     easily adding and accessing reference material. Stay tuned for additional detail.
   - The command build-documentation has been renamed build-docs and now by
     default opens the Data Docs in the users' browser.

v0.7.11
-----------------
* Fix an issue where head() lost the column name for SqlAlchemyDataset objects with a single column
* Fix logic for the 'auto' bin selection of `build_continuous_partition_object`
* Add missing jinja2 dependency
* Fix an issue with inconsistent availability of strict_min and strict_max options on expect_column_values_to_be_between
* Fix an issue where expectation suite evaluation_parameters could be overriden by values during validate operation


v0.7.10
-----------------
* Fix an issue in generated documentation where the Home button failed to return to the index
* Add S3 Generator to module docs and improve module docs formatting
* Add support for views to QueryBatchKwargsGenerator
* Add success/failure icons to index page
* Return to uniform histogram creation during profiling to avoid large partitions for internal performance reasons


v0.7.9
-----------------
* Add an S3 generator, which will introspect a configured bucket and generate batch_kwargs from identified objects
* Add support to PandasDatasource and SparkDFDatasource for reading directly from S3
* Enhance the Site Index page in documentation so that validation results are sorted and display the newest items first
  when using the default run-id scheme
* Add a new utility method, `build_continuous_partition_object` which will build partition objects using the dataset
  API and so supports any GE backend.
* Fix an issue where columns with spaces in their names caused failures in some SqlAlchemyDataset and SparkDFDataset
  expectations
* Fix an issue where generated queries including null checks failed on MSSQL (#695)
* Fix an issue where evaluation parameters passed in as a set instead of a list could cause JSON serialization problems
  for the result object (#699)


v0.7.8
-----------------
* BREAKING: slack webhook URL now must be in the profiles.yml file (treat as a secret)
* Profiler improvements:

  - Display candidate profiling data assets in alphabetical order
  - Add columns to the expectation_suite meta during profiling to support human-readable description information

* Improve handling of optional dependencies during CLI init
* Improve documentation for create_expectations notebook
* Fix several anachronistic documentation and docstring phrases (#659, #660, #668, #681; #thanks @StevenMMortimer)
* Fix data docs rendering issues:

  - documentation rendering failure from unrecognized profiled column type (#679; thanks @dinedal))
  - PY2 failure on encountering unicode (#676)


0.7.7
-----------------
* Standardize the way that plugin module loading works. DataContext will begin to use the new-style class and plugin
  identification moving forward; yml configs should specify class_name and module_name (with module_name optional for
  GE types). For now, it is possible to use the "type" parameter in configuration (as before).
* Add support for custom data_asset_type to all datasources
* Add support for strict_min and strict_max to inequality-based expectations to allow strict inequality checks
  (thanks @RoyalTS!)
* Add support for reader_method = "delta" to SparkDFDatasource
* Fix databricks generator (thanks @sspitz3!)
* Improve performance of DataContext loading by moving optional import
* Fix several memory and performance issues in SparkDFDataset.

  - Use only distinct value count instead of bringing values to driver
  - Migrate away from UDF for set membership, nullity, and regex expectations

* Fix several UI issues in the data_documentation

  - Move prescriptive dataset expectations to Overview section
  - Fix broken link on Home breadcrumb
  - Scroll follows navigation properly
  - Improved flow for long items in value_set
  - Improved testing for ValidationRenderer
  - Clarify dependencies introduced in documentation sites
  - Improve testing and documentation for site_builder, including run_id filter
  - Fix missing header in Index page and cut-off tooltip
  - Add run_id to path for validation files


0.7.6
-----------------
* New Validation Renderer! Supports turning validation results into HTML and displays differences between the expected
  and the observed attributes of a dataset.
* Data Documentation sites are now fully configurable; a data context can be configured to generate multiple
  sites built with different GE objects to support a variety of data documentation use cases. See data documentation
  guide for more detail.
* CLI now has a new top-level command, `build-documentation` that can support rendering documentation for specified
  sites and even named data assets in a specific site.
* Introduced DotDict and LooselyTypedDotDict classes that allow to enforce typing of dictionaries.
* Bug fixes: improved internal logic of rendering data documentation, slack notification, and CLI profile command when
  datasource argument was not provided.

0.7.5
-----------------
* Fix missing requirement for pypandoc brought in from markdown support for notes rendering.

0.7.4
-----------------
* Fix numerous rendering bugs and formatting issues for rendering documentation.
* Add support for pandas extension dtypes in pandas backend of expect_column_values_to_be_of_type and
  expect_column_values_to_be_in_type_list and fix bug affecting some dtype-based checks.
* Add datetime and boolean column-type detection in BasicDatasetProfiler.
* Improve BasicDatasetProfiler performance by disabling interactive evaluation when output of expectation is not
  immediately used for determining next expectations in profile.
* Add support for rendering expectation_suite and expectation_level notes from meta in docs.
* Fix minor formatting issue in readthedocs documentation.

0.7.3
-----------------
* BREAKING: Harmonize expect_column_values_to_be_of_type and expect_column_values_to_be_in_type_list semantics in
  Pandas with other backends, including support for None type and type_list parameters to support profiling.
  *These type expectations now rely exclusively on native python or numpy type names.*
* Add configurable support for Custom DataAsset modules to DataContext
* Improve support for setting and inheriting custom data_asset_type names
* Add tooltips with expectations backing data elements to rendered documentation
* Allow better selective disabling of tests (thanks @RoyalITS)
* Fix documentation build errors causing missing code blocks on readthedocs
* Update the parameter naming system in DataContext to reflect data_asset_name *and* expectation_suite_name
* Change scary warning about discarding expectations to be clearer, less scary, and only in log
* Improve profiler support for boolean types, value_counts, and type detection
* Allow user to specify data_assets to profile via CLI
* Support CLI rendering of expectation_suite and EVR-based documentation

0.7.2
-----------------
* Improved error detection and handling in CLI "add datasource" feature
* Fixes in rendering of profiling results (descriptive renderer of validation results)
* Query Generator of SQLAlchemy datasource adds tables in non-default schemas to the data asset namespace
* Added convenience methods to display HTML renderers of sections in Jupyter notebooks
* Implemented prescriptive rendering of expectations for most expectation types

0.7.1
------------

* Added documentation/tutorials/videos for onboarding and new profiling and documentation features
* Added prescriptive documentation built from expectation suites
* Improved index, layout, and navigation of data context HTML documentation site
* Bug fix: non-Python files were not included in the package
* Improved the rendering logic to gracefully deal with failed expectations
* Improved the basic dataset profiler to be more resilient
* Implement expect_column_values_to_be_of_type, expect_column_values_to_be_in_type_list for SparkDFDataset
* Updated CLI with a new documentation command and improved profile and render commands
* Expectation suites and validation results within a data context are saved in a more readable form (with indentation)
* Improved compatibility between SparkDatasource and InMemoryGenerator
* Optimization for Pandas column type checking
* Optimization for Spark duplicate value expectation (thanks @orenovadia!)
* Default run_id format no longer includes ":" and specifies UTC time
* Other internal improvements and bug fixes


0.7.0
------------

Version 0.7 of Great Expectations is HUGE. It introduces several major new features
and a large number of improvements, including breaking API changes.

The core vocabulary of expectations remains consistent. Upgrading to
the new version of GE will primarily require changes to code that
uses data contexts; existing expectation suites will require only changes
to top-level names.

 * Major update of Data Contexts. Data Contexts now offer significantly \
   more support for building and maintaining expectation suites and \
   interacting with existing pipeline systems, including providing a namespace for objects.\
   They can handle integrating, registering, and storing validation results, and
   provide a namespace for data assets, making **batches** first-class citizens in GE.
   Read more: :ref:`data_context` or :py:mod:`great_expectations.data_context`

 * Major refactor of autoinspect. Autoinspect is now built around a module
   called "profile" which provides a class-based structure for building
   expectation suites. There is no longer a default  "autoinspect_func" --
   calling autoinspect requires explicitly passing the desired profiler. See :ref:`profiling`

 * New "Compile to Docs" feature produces beautiful documentation from expectations and expectation
   validation reports, helping keep teams on the same page.

 * Name clarifications: we've stopped using the overloaded terms "expectations
   config" and "config" and instead use "expectation suite" to refer to a
   collection (or suite!) of expectations that can be used for validating a
   data asset.

   - Expectation Suites include several top level keys that are useful \
     for organizing content in a data context: data_asset_name, \
     expectation_suite_name, and data_asset_type. When a data_asset is \
     validated, those keys will be placed in the `meta` key of the \
     validation result.

 * Major enhancement to the CLI tool including `init`, `render` and more flexibility with `validate`

 * Added helper notebooks to make it easy to get started. Each notebook acts as a combination of \
   tutorial and code scaffolding, to help you quickly learn best practices by applying them to \
   your own data.

 * Relaxed constraints on expectation parameter values, making it possible to declare many column
   aggregate expectations in a way that is always "vacuously" true, such as
   ``expect_column_values_to_be_between`` ``None`` and ``None``. This makes it possible to progressively
   tighten expectations while using them as the basis for profiling results and documentation.

  * Enabled caching on dataset objects by default.

 * Bugfixes and improvements:

   * New expectations:

     * expect_column_quantile_values_to_be_between
     * expect_column_distinct_values_to_be_in_set

   * Added support for ``head`` method on all current backends, returning a PandasDataset
   * More implemented expectations for SparkDF Dataset with optimizations

     * expect_column_values_to_be_between
     * expect_column_median_to_be_between
     * expect_column_value_lengths_to_be_between

   * Optimized histogram fetching for SqlalchemyDataset and SparkDFDataset
   * Added cross-platform internal partition method, paving path for improved profiling
   * Fixed bug with outputstrftime not being honored in PandasDataset
   * Fixed series naming for column value counts
   * Standardized naming for expect_column_values_to_be_of_type
   * Standardized and made explicit use of sample normalization in stdev calculation
   * Added from_dataset helper
   * Internal testing improvements
   * Documentation reorganization and improvements
   * Introduce custom exceptions for more detailed error logs

0.6.1
------------
* Re-add testing (and support) for py2
* NOTE: Support for SqlAlchemyDataset and SparkDFDataset is enabled via optional install \
  (e.g. ``pip install great_expectations[sqlalchemy]`` or ``pip install great_expectations[spark]``)

0.6.0
------------
* Add support for SparkDFDataset and caching (HUGE work from @cselig)
* Migrate distributional expectations to new testing framework
* Add support for two new expectations: expect_column_distinct_values_to_contain_set
  and expect_column_distinct_values_to_equal_set (thanks @RoyalTS)
* FUTURE BREAKING CHANGE: The new cache mechanism for Datasets, \
  when enabled, causes GE to assume that dataset does not change between evaluation of individual expectations. \
  We anticipate this will become the future default behavior.
* BREAKING CHANGE: Drop official support pandas < 0.22

0.5.1
---------------
* **Fix** issue where no result_format available for expect_column_values_to_be_null caused error
* Use vectorized computation in pandas (#443, #445; thanks @RoyalTS)


0.5.0
----------------
* Restructured class hierarchy to have a more generic DataAsset parent that maintains expectation logic separate \
  from the tabular organization of Dataset expectations
* Added new FileDataAsset and associated expectations (#416 thanks @anhollis)
* Added support for date/datetime type columns in some SQLAlchemy expectations (#413)
* Added support for a multicolumn expectation, expect multicolumn values to be unique (#408)
* **Optimization**: You can now disable `partial_unexpected_counts` by setting the `partial_unexpected_count` value to \
  0 in the result_format argument, and we do not compute it when it would not be returned. (#431, thanks @eugmandel)
* **Fix**: Correct error in unexpected_percent computations for sqlalchemy when unexpected values exceed limit (#424)
* **Fix**: Pass meta object to expectation result (#415, thanks @jseeman)
* Add support for multicolumn expectations, with `expect_multicolumn_values_to_be_unique` as an example (#406)
* Add dataset class to from_pandas to simplify using custom datasets (#404, thanks @jtilly)
* Add schema support for sqlalchemy data context (#410, thanks @rahulj51)
* Minor documentation, warning, and testing improvements (thanks @zdog).


0.4.5
----------------
* Add a new autoinspect API and remove default expectations.
* Improve details for expect_table_columns_to_match_ordered_list (#379, thanks @rlshuhart)
* Linting fixes (thanks @elsander)
* Add support for dataset_class in from_pandas (thanks @jtilly)
* Improve redshift compatibility by correcting faulty isnull operator (thanks @avanderm)
* Adjust partitions to use tail_weight to improve JSON compatibility and
  support special cases of KL Divergence (thanks @anhollis)
* Enable custom_sql datasets for databases with multiple schemas, by
  adding a fallback for column reflection (#387, thanks @elsander)
* Remove `IF NOT EXISTS` check for custom sql temporary tables, for
  Redshift compatibility (#372, thanks @elsander)
* Allow users to pass args/kwargs for engine creation in
  SqlAlchemyDataContext (#369, thanks @elsander)
* Add support for custom schema in SqlAlchemyDataset (#370, thanks @elsander)
* Use getfullargspec to avoid deprecation warnings.
* Add expect_column_values_to_be_unique to SqlAlchemyDataset
* **Fix** map expectations for categorical columns (thanks @eugmandel)
* Improve internal testing suite (thanks @anhollis and @ccnobbli)
* Consistently use value_set instead of mixing value_set and values_set (thanks @njsmith8)

0.4.4
----------------
* Improve CLI help and set CLI return value to the number of unmet expectations
* Add error handling for empty columns to SqlAlchemyDataset, and associated tests
* **Fix** broken support for older pandas versions (#346)
* **Fix** pandas deepcopy issue (#342)

0.4.3
-------
* Improve type lists in expect_column_type_to_be[_in_list] (thanks @smontanaro and @ccnobbli)
* Update cli to use entry_points for conda compatibility, and add version option to cli
* Remove extraneous development dependency to airflow
* Address SQlAlchemy warnings in median computation
* Improve glossary in documentation
* Add 'statistics' section to validation report with overall validation results (thanks @sotte)
* Add support for parameterized expectations
* Improve support for custom expectations with better error messages (thanks @syk0saje)
* Implement expect_column_value_lenghts_to_[be_between|equal] for SQAlchemy (thanks @ccnobbli)
* **Fix** PandasDataset subclasses to inherit child class

0.4.2
-------
* **Fix** bugs in expect_column_values_to_[not]_be_null: computing unexpected value percentages and handling all-null (thanks @ccnobbli)
* Support mysql use of Decimal type (thanks @bouke-nederstigt)
* Add new expectation expect_column_values_to_not_match_regex_list.

  * Change behavior of expect_column_values_to_match_regex_list to use python re.findall in PandasDataset, relaxing \
    matching of individuals expressions to allow matches anywhere in the string.

* **Fix** documentation errors and other small errors (thanks @roblim, @ccnobbli)

0.4.1
-------
* Correct inclusion of new data_context module in source distribution

0.4.0
-------
* Initial implementation of data context API and SqlAlchemyDataset including implementations of the following \
  expectations:

  * expect_column_to_exist
  * expect_table_row_count_to_be
  * expect_table_row_count_to_be_between
  * expect_column_values_to_not_be_null
  * expect_column_values_to_be_null
  * expect_column_values_to_be_in_set
  * expect_column_values_to_be_between
  * expect_column_mean_to_be
  * expect_column_min_to_be
  * expect_column_max_to_be
  * expect_column_sum_to_be
  * expect_column_unique_value_count_to_be_between
  * expect_column_proportion_of_unique_values_to_be_between

* Major refactor of output_format to new result_format parameter. See docs for full details:

  * exception_list and related uses of the term exception have been renamed to unexpected
  * Output formats are explicitly hierarchical now, with BOOLEAN_ONLY < BASIC < SUMMARY < COMPLETE. \
    All *column_aggregate_expectation* expectations now return element count and related information included at the \
    BASIC level or higher.

* New expectation available for parameterized distributions--\
  expect_column_parameterized_distribution_ks_test_p_value_to_be_greater_than (what a name! :) -- (thanks @ccnobbli)
* ge.from_pandas() utility (thanks @schrockn)
* Pandas operations on a PandasDataset now return another PandasDataset (thanks @dlwhite5)
* expect_column_to_exist now takes a column_index parameter to specify column order (thanks @louispotok)
* Top-level validate option (ge.validate())
* ge.read_json() helper (thanks @rjurney)
* Behind-the-scenes improvements to testing framework to ensure parity across data contexts.
* Documentation improvements, bug-fixes, and internal api improvements

0.3.2
-------
* Include requirements file in source dist to support conda

0.3.1
--------
* **Fix** infinite recursion error when building custom expectations
* Catch dateutil parsing overflow errors

0.2
-----
* Distributional expectations and associated helpers are improved and renamed to be more clear regarding the tests they apply
* Expectation decorators have been refactored significantly to streamline implementing expectations and support custom expectations
* API and examples for custom expectations are available
* New output formats are available for all expectations
* Significant improvements to test suite and compatibility<|MERGE_RESOLUTION|>--- conflicted
+++ resolved
@@ -6,11 +6,9 @@
 
 Develop
 -----------------
-<<<<<<< HEAD
 * [ENHANCEMENT] Use green checkmark in Slack msgs instead of tada
 * [BUGFIX] Add spark_context to DatasourceConfigSchema (#1713) -- thanks @Dandandan
 * [ENHANCEMENT] Make Data Docs rendering of profiling results more flexible by deprecating the reliance on validation results having the specific run_name of "profiling"
-=======
 * [FEATURE] Add --assume-yes/--yes/-y option to cli docs build command (thanks @feluelle)
 * [FEATURE] Add SSO and SSH key pair authentication for Snowflake (thanks @dmateusp)
 * [FEATURE] Add the Microsoft SQL Server database management system to the list of supported data sources
@@ -21,8 +19,6 @@
 * [DOCS] New how-to guide: How to instantiate a Data Context on an EMR Spark cluster
 * [DOCS] Managed Spark DF Documentation #1729 (thanks @mgorsk1)
 * [DOCS] Typos and clarifications (thanks @dechoma @sbrugman @rexboyce)
-
->>>>>>> 68acd361
 
 0.11.8
 -----------------
