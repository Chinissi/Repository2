--- conflicted
+++ resolved
@@ -20,14 +20,10 @@
 * ``data_asset_name`` is now added to batch_kwargs by batch_kwargs_generators (if available) and surfaced in Data Docs
 * Renamed all ``generator_asset`` parameters to ``data_asset_name``
 * Updated the dateutil dependency
-<<<<<<< HEAD
 * Added experimental QueryStore
 * Removed deprecated cli tap command
-* Addition of 0.11 upgrade helper
-
-=======
+* Added of 0.11 upgrade helper
 * Corrected Scaffold maturity language in notebook to Experimental
->>>>>>> 261b3716
 
 develop
 -----------------
