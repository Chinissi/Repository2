.. _changelog:

#########
Changelog
#########


Develop
-----------------
<<<<<<< HEAD
* [ENHANCEMENT] Add ``.feather`` file support to PandasDatasource
=======
* [FEATURE] A profiler that builds suites from JSONSchema files.
>>>>>>> 5c98cdc0

0.11.5
-----------------
* [FEATURE] Add support for expect_column_values_to_match_regex_list exception for Spark backend
* [ENHANCEMENT] Added 3 new usage stats events: "cli.new_ds_choice", "data_context.add_datasource", and "datasource.sqlalchemy.connect"
* [ENHANCEMENT] Support platform_specific_separator flag for TupleS3StoreBackend prefix
* [ENHANCEMENT] Allow environment substitution in config_variables.yml
* [BUGFIX] fixed issue where calling head() on a SqlAlchemyDataset would fail if the underlying table is empty
* [BUGFIX] fixed bug in rounding of mostly argument to nullity expectations produced by the BasicSuiteBuilderProfiler
* [DOCS] New How-to guide: How to add a Validation Operator (+ updated in Validation Operator doc strings)
* [FEATURE] Auto-install Python DB packages.  If the required packages for a DB library are not installed, GE will offer the user to install them, without exiting CLI.
* [ENHANCEMENT] Implement "column_quantiles" for MySQL (via a compound SQLAlchemy query, since MySQL does not support "percentile_disc").

0.11.4
-----------------
* [BUGIFX] Fixed an error that crashed the CLI when called in an environment with neither SQLAlchemy nor google.auth installed

0.11.3
-----------------
* [ENHANCEMENT] Removed the misleading scary "Site doesn't exist or is inaccessible" message that the CLI displayed before building Data Docs for the first time.
* [ENHANCEMENT] Catch sqlalchemy.exc.ArgumentError and google.auth.exceptions.GoogleAuthError in SqlAlchemyDatasource __init__ and re-raise them as DatasourceInitializationError - this allows the CLI to execute its retry logic when users provide a malformed SQLAlchemy URL or attempt to connect to a BigQuery project without having proper authentication.
* [BUGFIX] Fixed issue where the URL of the Glossary of Expectations article in the auto-generated suite edit notebook was wrong (out of date) (#1557).
* [BUGFIX] Use renderer_type to set paths in jinja templates instead of utm_medium since utm_medium is optional
* [ENHANCEMENT] Bring in custom_views_directory in DefaultJinjaView to enable custom jinja templates stored in plugins dir
* [BUGFIX] fixed glossary links in walkthrough modal, README, CTA button, scaffold notebook
* [BUGFIX] Improved TupleGCSStoreBackend configurability (#1398 #1399)
* [BUGFIX] Data Docs: switch bootstrap-table-filter-control.min.js to CDN
* [ENHANCEMENT] BasicSuiteBuilderProfiler now rounds mostly values for readability
* [DOCS] Add AutoAPI as the primary source for API Reference docs.

0.11.2
-----------------
* [FEATURE] Add support for expect_volumn_values_to_match_json_schema exception for Spark backend (thanks @chipmyersjr!)
* [ENHANCEMENT] Add formatted __repr__ for ValidationOperatorResult
* [ENHANCEMENT] add option to suppress logging when getting expectation suite
* [BUGFIX] Fix object name construction when calling SqlAlchemyDataset.head (thanks @mascah!)
* [BUGFIX] Fixed bug where evaluation parameters used in arithmetic expressions would not be identified as upstream dependencies.
* [BUGFIX] Fix issue where DatabaseStoreBackend threw IntegrityError when storing same metric twice
* [FEATURE] Added new cli upgrade helper to help facilitate upgrading projects to be compatible with GE 0.11.
  See :ref:`upgrading_to_0.11` for more info.
* [BUGFIX] Fixed bug preventing GCS Data Docs sites to cleaned
* [BUGFIX] Correct doc link in checkpoint yml
* [BUGFIX] Fixed issue where CLI checkpoint list truncated names (#1518)
* [BUGFIX] Fix S3 Batch Kwargs Generator incorrect migration to new build_batch_kwargs API
* [BUGFIX] Fix missing images in data docs walkthrough modal
* [BUGFIX] Fix bug in checkpoints that was causing incorrect run_time to be set
* [BUGFIX] Fix issue where data docs could remove trailing zeros from values when low precision was requested

0.11.1
-----------------
* [BUGFIX] Fixed bug that was caused by comparison between timezone aware and non-aware datetimes
* [DOCS] Updated docs with info on typed run ids and validation operator results
* [BUGFIX] Update call-to-action buttons on index page with correct URLs

0.11.0
-----------------
* [BREAKING] ``run_id`` is now typed using the new ``RunIdentifier`` class, which consists of a ``run_time`` and
  ``run_name``. Existing projects that have Expectation Suite Validation Results must be migrated.
  See :ref:`upgrading_to_0.11` for instructions.
* [BREAKING] ``ValidationMetric`` and ``ValidationMetricIdentifier`` objects now have a ``data_asset_name`` attribute.
  Existing projects with evaluation parameter stores that have database backends must be migrated.
  See :ref:`upgrading_to_0.11` for instructions.
* [BREAKING] ``ValidationOperator.run`` now returns an instance of new type, ``ValidationOperatorResult`` (instead of a
  dictionary). If your code uses output from Validation Operators, it must be updated.
* Major update to the styling and organization of documentation! Watch for more content and reorganization as we continue to improve the documentation experience with Great Expectations.
* [FEATURE] Data Docs: redesigned index page with paginated/sortable/searchable/filterable tables
* [FEATURE] Data Docs: searchable tables on Expectation Suite Validation Result pages
* ``data_asset_name`` is now added to batch_kwargs by batch_kwargs_generators (if available) and surfaced in Data Docs
* Renamed all ``generator_asset`` parameters to ``data_asset_name``
* Updated the dateutil dependency
* Added experimental QueryStore
* Removed deprecated cli tap command
* Added of 0.11 upgrade helper
* Corrected Scaffold maturity language in notebook to Experimental
* Updated the installation/configuration documentation for Snowflake users
* [ENHANCEMENT] Improved error messages for misconfigured checkpoints.
* [BUGFIX] Fixed bug that could cause some substituted variables in DataContext config to be saved to `great_expectations.yml`

0.10.12
-----------------
* [DOCS] Improved help for CLI `checkpoint` command
* [BUGFIX] BasicSuiteBuilderProfiler could include extra expectations when only some expectations were selected (#1422)
* [FEATURE] add support for `expect_multicolumn_values_to_be_unique` and `expect_column_pair_values_A_to_be_greater_than_B`
  to `Spark`. Thanks @WilliamWsyHK!
* [ENHANCEMENT] Allow a dictionary of variables can be passed to the DataContext constructor to allow override
  config variables at runtime. Thanks @balexander!
* [FEATURE] add support for `expect_column_pair_values_A_to_be_greater_than_B` to `Spark`.
* [BUGFIX] Remove SQLAlchemy typehints to avoid requiring library (thanks @mzjp2)!
* [BUGFIX] Fix issue where quantile boundaries could not be set to zero. Thanks @kokes!

0.10.11
-----------------
* Bugfix: build_data_docs list_keys for GCS returns keys and when empty a more user friendly message
* ENHANCEMENT: Enable Redshift Quantile Profiling


0.10.10
-----------------
* Removed out-of-date Airflow integration examples. This repo provides a comprehensive example of Airflow integration: `#GE Airflow Example <https://github.com/superconductive/ge_tutorials>`_
* Bugfix suite scaffold notebook now has correct suite name in first markdown cell.
* Bugfix: fixed an example in the custom expectations documentation article - "result" key was missing in the returned dictionary
* Data Docs Bugfix: template string substitution is now done using .safe_substitute(), to handle cases where string templates
  or substitution params have extraneous $ signs. Also added logic to handle templates where intended output has groupings of 2 or more $ signs
* Docs fix: fix in yml for example action_list_operator for metrics
* GE is now auto-linted using Black

-----------------

* DataContext.get_docs_sites_urls now raises error if non-existent site_name is specified
* Bugfix for the CLI command `docs build` ignoring the --site_name argument (#1378)
* Bugfix and refactor for `datasource delete` CLI command (#1386) @mzjp2
* Instantiate datasources and validate config only when datasource is used (#1374) @mzjp2
* suite delete changed from an optional argument to a required one
* bugfix for uploading objects to GCP #1393
* added a new usage stats event for the case when a data context is created through CLI
* tuplefilestore backend, expectationstore backend remove_key bugs fixed
* no url is returned on empty data_docs site
* return url for resource only if key exists
* Test added for the period special char case
* updated checkpoint module to not require sqlalchemy
* added BigQuery as an option in the list of databases in the CLI
* added special cases for handling BigQuery - table names are already qualified with schema name, so we must make sure that we do not prepend the schema name twice
* changed the prompt for the name of the temp table in BigQuery in the CLI to hint that a fully qualified name (project.dataset.table) should be provided
* Bugfix for: expect_column_quantile_values_to_be_between expectation throws an "unexpected keyword WITHIN" on BigQuery (#1391)

0.10.8
-----------------
* added support for overriding the default jupyter command via a GE_JUPYTER_COMMAND environment variable (#1347) @nehiljain
* Bugfix for checkpoint missing template (#1379)

0.10.7
-----------------
* crud delete suite bug fix

0.10.6
-----------------

* Checkpoints: a new feature to ease deployment of suites into your pipelines
  - DataContext.list_checkpoints() returns a list of checkpoint names found in the project
  - DataContext.get_checkpoint() returns a validated dictionary loaded from yml
  - new cli commands
    - `checkpoint new`
    - `checkpoint list`
    - `checkpoint run`
    - `checkpoint script`
* marked cli `tap` commands as deprecating on next release
* marked cli `validation-operator run` command as deprecating
* internal improvements in the cli code
* Improve UpdateDataDocsAction docs

0.10.5
-----------------

* improvements to ge.read_json tests
* tidy up the changelog

  - Fix bullet list spacing issues
  - Fix 0.10. formatting
  - Drop roadmap_and_changelog.rst and move changelog.rst to the top level of the table of contents
* DataContext.run_validation_operator() now raises a DataContextError if:
  - no batches are passed
  - batches are of the the wrong type
  - no matching validation operator is found in the project
* Clarified scaffolding language in scaffold notebook
* DataContext.create() adds an additional directory: `checkpoints`
* Marked tap command for deprecation in next major release

0.10.4
-----------------
* consolidated error handling in CLI DataContext loading
* new cli command `suite scaffold` to speed up creation of suites
* new cli command `suite demo` that creates an example suite
* Update bigquery.rst `#1330 <https://github.com/great-expectations/great_expectations/issues/1330>`_
* Fix datetime reference in create_expectations.rst `#1321 <https://github.com/great-expectations/great_expectations/issues/1321>`_ Thanks @jschendel !
* Update issue templates
* CLI command experimental decorator
* Update style_guide.rst
* Add pull request template
* Use pickle to generate hash for dataframes with unhashable objects. `#1315 <https://github.com/great-expectations/great_expectations/issues/1315>`_ Thanks @shahinism !
* Unpin pytest

0.10.3
-----------------
* Use pickle to generate hash for dataframes with unhashable objects.

0.10.2
-----------------
* renamed NotebookRenderer to SuiteEditNotebookRenderer
* SuiteEditNotebookRenderer now lints using black
* New SuiteScaffoldNotebookRenderer renderer to expedite suite creation
* removed autopep8 dependency
* bugfix: extra backslash in S3 urls if store was configured without a prefix `#1314 <https://github.com/great-expectations/great_expectations/issues/1314>`_

0.10.1
-----------------
* removing bootstrap scrollspy on table of contents `#1282 <https://github.com/great-expectations/great_expectations/issues/1282>`_
* Silently tolerate connection timeout during usage stats reporting

0.10.0
-----------------
* (BREAKING) Clarified API language: renamed all ``generator`` parameters and methods to the more correct ``batch_kwargs_generator`` language. Existing projects may require simple migration steps. See :ref:`Upgrading to 0.10.x` for instructions.
* Adds anonymized usage statistics to Great Expectations. See this article for details: :ref:`Usage Statistics`.
* CLI: improve look/consistency of ``docs list``, ``suite list``, and ``datasource list`` output; add ``store list`` and ``validation-operator list`` commands.
* New SuiteBuilderProfiler that facilitates faster suite generation by allowing columns to be profiled
* Added two convenience methods to ExpectationSuite: get_table_expectations & get_column_expectations
* Added optional profiler_configuration to DataContext.profile() and DataAsset.profile()
* Added list_available_expectation_types() to DataAsset

0.9.11
-----------------
* Add evaluation parameters support in WarningAndFailureExpectationSuitesValidationOperator `#1284 <https://github.com/great-expectations/great_expectations/issues/1284>`_ thanks `@balexander <https://github.com/balexander>`_
* Fix compatibility with MS SQL Server. `#1269 <https://github.com/great-expectations/great_expectations/issues/1269>`_ thanks `@kepiej <https://github.com/kepiej>`_
* Bug fixes for query_generator `#1292 <https://github.com/great-expectations/great_expectations/issues/1292>`_ thanks `@ian-whitestone <https://github.com/ian-whitestone>`_

0.9.10
-----------------
* Data Docs: improve configurability of site_section_builders
* TupleFilesystemStoreBackend now ignore `.ipynb_checkpoints` directories `#1203 <https://github.com/great-expectations/great_expectations/issues/1203>`_
* bugfix for Data Docs links encoding on S3 `#1235 <https://github.com/great-expectations/great_expectations/issues/1235>`_

0.9.9
-----------------
* Allow evaluation parameters support in run_validation_operator
* Add log_level parameter to jupyter_ux.setup_notebook_logging.
* Add experimental display_profiled_column_evrs_as_section and display_column_evrs_as_section methods, with a minor (nonbreaking) refactor to create a new _render_for_jupyter method.
* Allow selection of site in UpdateDataDocsAction with new arg target_site_names in great_expectations.yml
* Fix issue with regular expression support in BigQuery (#1244)

0.9.8
-----------------
* Allow basic operations in evaluation parameters, with or without evaluation parameters.
* When unexpected exceptions occur (e.g., during data docs rendering), the user will see detailed error messages, providing information about the specific issue as well as the stack trace.
* Remove the "project new" option from the command line (since it is not implemented; users can only run "init" to create a new project).
* Update type detection for bigquery based on driver changes in pybigquery driver 0.4.14. Added a warning for users who are running an older pybigquery driver
* added execution tests to the NotebookRenderer to mitigate codegen risks
* Add option "persist", true by default, for SparkDFDataset to persist the DataFrame it is passed. This addresses #1133 in a deeper way (thanks @tejsvirai for the robust debugging support and reproduction on spark).

  * Disabling this option should *only* be done if the user has *already* externally persisted the DataFrame, or if the dataset is too large to persist but *computations are guaranteed to be stable across jobs*.

* Enable passing dataset kwargs through datasource via dataset_options batch_kwarg.
* Fix AttributeError when validating expectations from a JSON file
* Data Docs: fix bug that was causing erratic scrolling behavior when table of contents contains many columns
* Data Docs: add ability to hide how-to buttons and related content in Data Docs

0.9.7
-----------------
* Update marshmallow dependency to >3. NOTE: as of this release, you MUST use marshamllow >3.0, which REQUIRES python 3. (`#1187 <https://github.com/great-expectations/great_expectations/issues/1187>`_) @jcampbell

  * Schema checking is now stricter for expectation suites, and data_asset_name must not be present as a top-level key in expectation suite json. It is safe to remove.
  * Similarly, datasource configuration must now adhere strictly to the required schema, including having any required credentials stored in the "credentials" dictionary.

* New beta CLI command: `tap new` that generates an executable python file to expedite deployments. (`#1193 <https://github.com/great-expectations/great_expectations/issues/1193>`_) @Aylr
* bugfix in TableBatchKwargsGenerator docs
* Added feature maturity in README (`#1203 <https://github.com/great-expectations/great_expectations/issues/1203>`_) @kyleaton
* Fix failing test that should skip if postgresql not running (`#1199 <https://github.com/great-expectations/great_expectations/issues/1199>`_) @cicdw


0.9.6
-----------------
* validate result dict when instantiating an ExpectationValidationResult (`#1133 <https://github.com/great-expectations/great_expectations/issues/1133>`_)
* DataDocs: Expectation Suite name on Validation Result pages now link to Expectation Suite page
* `great_expectations init`: cli now asks user if csv has header when adding a Spark Datasource with csv file
* Improve support for using GCP Storage Bucket as a Data Docs Site backend (thanks @hammadzz)
* fix notebook renderer handling for expectations with no column kwarg and table not in their name (`#1194 <https://github.com/great-expectations/great_expectations/issues/1194>`_)


0.9.5
-----------------
* Fixed unexpected behavior with suite edit, data docs and jupyter
* pytest pinned to 5.3.5


0.9.4
-----------------
* Update CLI `init` flow to support snowflake transient tables
* Use filename for default expectation suite name in CLI `init`
* Tables created by SqlAlchemyDataset use a shorter name with 8 hex characters of randomness instead of a full uuid
* Better error message when config substitution variable is missing
* removed an unused directory in the GE folder
* removed obsolete config error handling
* Docs typo fixes
* Jupyter notebook improvements
* `great_expectations init` improvements
* Simpler messaging in validation notebooks
* replaced hacky loop with suite list call in notebooks
* CLI suite new now supports `--empty` flag that generates an empty suite and opens a notebook
* add error handling to `init` flow for cases where user tries using a broken file


0.9.3
-----------------
* Add support for transient table creation in snowflake (#1012)
* Improve path support in TupleStoreBackend for better cross-platform compatibility
* New features on `ExpectationSuite`

  - ``add_citation()``
  - ``get_citations()``

* `SampleExpectationsDatasetProfiler` now leaves a citation containing the original batch kwargs
* `great_expectations suite edit` now uses batch_kwargs from citations if they exist
* Bugfix :: suite edit notebooks no longer blow away the existing suite while loading a batch of data
* More robust and tested logic in `suite edit`
* DataDocs: bugfixes and improvements for smaller viewports
* Bugfix :: fix for bug that crashes SampleExpectationsDatasetProfiler if unexpected_percent is of type decimal.Decimal (`#1109 <https://github.com/great-expectations/great_expectations/issues/1109>`_)


0.9.2
-----------------
* Fixes #1095
* Added a `list_expectation_suites` function to `data_context`, and a corresponding CLI function - `suite list`.
* CI no longer enforces legacy python tests.

0.9.1
------
* Bugfix for dynamic "How to Edit This Expectation Suite" command in DataDocs

0.9.0
-----------------

Version 0.9.0 is a major update to Great Expectations! The DataContext has continued to evolve into a powerful tool
for ensuring that Expectation Suites can properly represent the way users think about their data, and upgrading will
make it much easier to store and share expectation suites, and to build data docs that support your whole team.
You’ll get awesome new features including improvements to data docs look and the ability to choose and store metrics
for building flexible data quality dashboards.

The changes for version 0.9.0 fall into several broad areas:

1. Onboarding

Release 0.9.0 of Great Expectations makes it much easier to get started with the project. The `init` flow has grown
to support a much wider array of use cases and to use more natural language rather than introducing
GreatExpectations concepts earlier. You can more easily configure different backends and datasources, take advantage
of guided walkthroughs to find and profile data, and share project configurations with colleagues.

If you have already completed the `init` flow using a previous version of Great Expectations, you do not need to
rerun the command. However, **there are some small changes to your configuration that will be required**. See
:ref:`migrating_versions` for details.

2. CLI Command Improvements

With this release we have introduced a consistent naming pattern for accessing subcommands based on the noun (a
Great Expectations object like `suite` or `docs`) and verb (an action like `edit` or `new`). The new user experience
will allow us to more naturally organize access to CLI tools as new functionality is added.

3. Expectation Suite Naming and Namespace Changes

Defining shared expectation suites and validating data from different sources is much easier in this release. The
DataContext, which manages storage and configuration of expectations, validations, profiling, and data docs, no
longer requires that expectation suites live in a datasource-specific “namespace.” Instead, you should name suites
with the logical name corresponding to your data, making it easy to share them or validate against different data
sources. For example, the expectation suite "npi" for National Provider Identifier data can now be shared across
teams who access the same logical data in local systems using Pandas, on a distributed Spark cluster, or via a
relational database.

Batch Kwargs, or instructions for a datasource to build a batch of data, are similarly freed from a required
namespace, and you can more easily integrate Great Expectations into workflows where you do not need to use a
BatchKwargsGenerator (usually because you have a batch of data ready to validate, such as in a table or a known
directory).

The most noticeable impact of this API change is in the complete removal of the DataAssetIdentifier class. For
example, the `create_expectation_suite` and `get_batch` methods now no longer require a data_asset_name parameter,
relying only on the expectation_suite_name and batch_kwargs to do their job. Similarly, there is no more asset name
normalization required. See the upgrade guide for more information.

4. Metrics and Evaluation Parameter Stores

Metrics have received much more love in this release of Great Expectations! We've improved the system for declaring
evaluation parameters that support dependencies between different expectation suites, so you can easily identify a
particular field in the result of one expectation to use as the input into another. And the MetricsStore is now much
more flexible, supporting a new ValidationAction that makes it possible to select metrics from a validation result
to be saved in a database where they can power a dashboard.

5. Internal Type Changes and Improvements

Finally, in this release, we have done a lot of work under the hood to make things more robust, including updating
all of the internal objects to be more strongly typed. That change, while largely invisible to end users, paves the
way for some really exciting opportunities for extending Great Expectations as we build a bigger community around
the project.


We are really excited about this release, and encourage you to upgrade right away to take advantage of the more
flexible naming and simpler API for creating, accessing, and sharing your expectations. As always feel free to join
us on Slack for questions you don't see addressed!


0.8.9__develop
-----------------


0.8.8
-----------------
* Add support for allow_relative_error to expect_column_quantile_values_to_be_between, allowing Redshift users access
  to this expectation
* Add support for checking backend type information for datetime columns using expect_column_min_to_be_between and
  expect_column_max_to_be_between

0.8.7
-----------------
* Add support for expect_column_values_to_be_of_type for BigQuery backend (#940)
* Add image CDN for community usage stats
* Documentation improvements and fixes

0.8.6
-----------------
* Raise informative error if config variables are declared but unavailable
* Update ExpectationsStore defaults to be consistent across all FixedLengthTupleStoreBackend objects
* Add support for setting spark_options via SparkDFDatasource
* Include tail_weights by default when using build_continuous_partition_object
* Fix Redshift quantiles computation and type detection
* Allow boto3 options to be configured (#887)

0.8.5
-----------------
* BREAKING CHANGE: move all reader options from the top-level batch_kwargs object to a sub-dictionary called
  "reader_options" for SparkDFDatasource and PandasDatasource. This means it is no longer possible to specify
  supplemental reader-specific options at the top-level of `get_batch`,  `yield_batch_kwargs` or `build_batch_kwargs`
  calls, and instead, you must explicitly specify that they are reader_options, e.g. by a call such as:
  `context.yield_batch_kwargs(data_asset_name, reader_options={'encoding': 'utf-8'})`.
* BREAKING CHANGE: move all query_params from the top-level batch_kwargs object to a sub-dictionary called
  "query_params" for SqlAlchemyDatasource. This means it is no longer possible to specify supplemental query_params at
  the top-level of `get_batch`,  `yield_batch_kwargs` or `build_batch_kwargs`
  calls, and instead, you must explicitly specify that they are query_params, e.g. by a call such as:
  `context.yield_batch_kwargs(data_asset_name, query_params={'schema': 'foo'})`.
* Add support for filtering validation result suites and validation result pages to show only failed expectations in
  generated documentation
* Add support for limit parameter to batch_kwargs for all datasources: Pandas, SqlAlchemy, and SparkDF; add support
  to generators to support building batch_kwargs with limits specified.
* Include raw_query and query_params in query_generator batch_kwargs
* Rename generator keyword arguments from data_asset_name to generator_asset to avoid ambiguity with normalized names
* Consistently migrate timestamp from batch_kwargs to batch_id
* Include batch_id in validation results
* Fix issue where batch_id was not included in some generated datasets
* Fix rendering issue with expect_table_columns_to_match_ordered_list expectation
* Add support for GCP, including BigQuery and GCS
* Add support to S3 generator for retrieving directories by specifying the `directory_assets` configuration
* Fix warning regarding implicit class_name during init flow
* Expose build_generator API publicly on datasources
* Allow configuration of known extensions and return more informative message when SubdirReaderBatchKwargsGenerator cannot find
  relevant files.
* Add support for allow_relative_error on internal dataset quantile functions, and add support for
  build_continuous_partition_object in Redshift
* Fix truncated scroll bars in value_counts graphs


0.8.4.post0
----------------
* Correct a packaging issue resulting in missing notebooks in tarball release; update docs to reflect new notebook
  locations.


0.8.4
-----------------
* Improved the tutorials that walk new users through the process of creating expectations and validating data
* Changed the flow of the init command - now it creates the scaffolding of the project and adds a datasource. After
  that users can choose their path.
* Added a component with links to useful tutorials to the index page of the Data Docs website
* Improved the UX of adding a SQL datasource in the CLI - now the CLI asks for specific credentials for Postgres,
  MySQL, Redshift and Snowflake, allows continuing debugging in the config file and has better error messages
* Added batch_kwargs information to DataDocs validation results
* Fix an issue affecting file stores on Windows


0.8.3
-----------------
* Fix a bug in data-docs' rendering of mostly parameter
* Correct wording for expect_column_proportion_of_unique_values_to_be_between
* Set charset and meta tags to avoid unicode decode error in some browser/backend configurations
* Improve formatting of empirical histograms in validation result data docs
* Add support for using environment variables in `config_variables_file_path`
* Documentation improvements and corrections


0.8.2.post0
------------
* Correct a packaging issue resulting in missing css files in tarball release


0.8.2
-----------------
* Add easier support for customizing data-docs css
* Use higher precision for rendering 'mostly' parameter in data-docs; add more consistent locale-based
  formatting in data-docs
* Fix an issue causing visual overlap of large numbers of validation results in build-docs index
* Documentation fixes (thanks @DanielOliver!) and improvements
* Minor CLI wording fixes
* Improved handling of MySql temporary tables
* Improved detection of older config versions


0.8.1
-----------------
* Fix an issue where version was reported as '0+unknown'


0.8.0
-----------------

Version 0.8.0 is a significant update to Great Expectations, with many improvements focused on configurability
and usability.  See the :ref:`migrating_versions` guide for more details on specific changes, which include
several breaking changes to configs and APIs.

Highlights include:

1. Validation Operators and Actions. Validation operators make it easy to integrate GE into a variety of pipeline runners. They
   offer one-line integration that emphasizes configurability. See the :ref:`validation_operators_and_actions`
   feature guide for more information.

   - The DataContext `get_batch` method no longer treats `expectation_suite_name` or `batch_kwargs` as optional; they
     must be explicitly specified.
   - The top-level GE validate method allows more options for specifying the specific data_asset class to use.

2. First-class support for plugins in a DataContext, with several features that make it easier to configure and
   maintain DataContexts across common deployment patterns.

   - **Environments**: A DataContext can now manage :ref:`environment_and_secrets` more easily thanks to more dynamic and
     flexible variable substitution.
   - **Stores**: A new internal abstraction for DataContexts, :ref:`stores_reference`, make extending GE easier by
     consolidating logic for reading and writing resources from a database, local, or cloud storage.
   - **Types**: Utilities configured in a DataContext are now referenced using `class_name` and `module_name` throughout
     the DataContext configuration, making it easier to extend or supplement pre-built resources. For now, the "type"
     parameter is still supported but expect it to be removed in a future release.

3. Partitioners: Batch Kwargs are clarified and enhanced to help easily reference well-known chunks of data using a
   partition_id. Batch ID and Batch Fingerprint help round out support for enhanced metadata around data
   assets that GE validates. See :ref:`batch_identifiers` for more information. The `GlobReaderBatchKwargsGenerator`,
   `QueryBatchKwargsGenerator`, `S3GlobReaderBatchKwargsGenerator`, `SubdirReaderBatchKwargsGenerator`, and `TableBatchKwargsGenerator` all support partition_id for
   easily accessing data assets.

4. Other Improvements:

   - We're beginning a long process of some under-the-covers refactors designed to make GE more maintainable as we
     begin adding additional features.
   - Restructured documentation: our docs have a new structure and have been reorganized to provide space for more
     easily adding and accessing reference material. Stay tuned for additional detail.
   - The command build-documentation has been renamed build-docs and now by
     default opens the Data Docs in the users' browser.

v0.7.11
-----------------
* Fix an issue where head() lost the column name for SqlAlchemyDataset objects with a single column
* Fix logic for the 'auto' bin selection of `build_continuous_partition_object`
* Add missing jinja2 dependency
* Fix an issue with inconsistent availability of strict_min and strict_max options on expect_column_values_to_be_between
* Fix an issue where expectation suite evaluation_parameters could be overriden by values during validate operation


v0.7.10
-----------------
* Fix an issue in generated documentation where the Home button failed to return to the index
* Add S3 Generator to module docs and improve module docs formatting
* Add support for views to QueryBatchKwargsGenerator
* Add success/failure icons to index page
* Return to uniform histogram creation during profiling to avoid large partitions for internal performance reasons


v0.7.9
-----------------
* Add an S3 generator, which will introspect a configured bucket and generate batch_kwargs from identified objects
* Add support to PandasDatasource and SparkDFDatasource for reading directly from S3
* Enhance the Site Index page in documentation so that validation results are sorted and display the newest items first
  when using the default run-id scheme
* Add a new utility method, `build_continuous_partition_object` which will build partition objects using the dataset
  API and so supports any GE backend.
* Fix an issue where columns with spaces in their names caused failures in some SqlAlchemyDataset and SparkDFDataset
  expectations
* Fix an issue where generated queries including null checks failed on MSSQL (#695)
* Fix an issue where evaluation parameters passed in as a set instead of a list could cause JSON serialization problems
  for the result object (#699)


v0.7.8
-----------------
* BREAKING: slack webhook URL now must be in the profiles.yml file (treat as a secret)
* Profiler improvements:

  - Display candidate profiling data assets in alphabetical order
  - Add columns to the expectation_suite meta during profiling to support human-readable description information

* Improve handling of optional dependencies during CLI init
* Improve documentation for create_expectations notebook
* Fix several anachronistic documentation and docstring phrases (#659, #660, #668, #681; #thanks @StevenMMortimer)
* Fix data docs rendering issues:

  - documentation rendering failure from unrecognized profiled column type (#679; thanks @dinedal))
  - PY2 failure on encountering unicode (#676)


0.7.7
-----------------
* Standardize the way that plugin module loading works. DataContext will begin to use the new-style class and plugin
  identification moving forward; yml configs should specify class_name and module_name (with module_name optional for
  GE types). For now, it is possible to use the "type" parameter in configuration (as before).
* Add support for custom data_asset_type to all datasources
* Add support for strict_min and strict_max to inequality-based expectations to allow strict inequality checks
  (thanks @RoyalTS!)
* Add support for reader_method = "delta" to SparkDFDatasource
* Fix databricks generator (thanks @sspitz3!)
* Improve performance of DataContext loading by moving optional import
* Fix several memory and performance issues in SparkDFDataset.

  - Use only distinct value count instead of bringing values to driver
  - Migrate away from UDF for set membership, nullity, and regex expectations

* Fix several UI issues in the data_documentation

  - Move prescriptive dataset expectations to Overview section
  - Fix broken link on Home breadcrumb
  - Scroll follows navigation properly
  - Improved flow for long items in value_set
  - Improved testing for ValidationRenderer
  - Clarify dependencies introduced in documentation sites
  - Improve testing and documentation for site_builder, including run_id filter
  - Fix missing header in Index page and cut-off tooltip
  - Add run_id to path for validation files


0.7.6
-----------------
* New Validation Renderer! Supports turning validation results into HTML and displays differences between the expected
  and the observed attributes of a dataset.
* Data Documentation sites are now fully configurable; a data context can be configured to generate multiple
  sites built with different GE objects to support a variety of data documentation use cases. See data documentation
  guide for more detail.
* CLI now has a new top-level command, `build-documentation` that can support rendering documentation for specified
  sites and even named data assets in a specific site.
* Introduced DotDict and LooselyTypedDotDict classes that allow to enforce typing of dictionaries.
* Bug fixes: improved internal logic of rendering data documentation, slack notification, and CLI profile command when
  datasource argument was not provided.

0.7.5
-----------------
* Fix missing requirement for pypandoc brought in from markdown support for notes rendering.

0.7.4
-----------------
* Fix numerous rendering bugs and formatting issues for rendering documentation.
* Add support for pandas extension dtypes in pandas backend of expect_column_values_to_be_of_type and
  expect_column_values_to_be_in_type_list and fix bug affecting some dtype-based checks.
* Add datetime and boolean column-type detection in BasicDatasetProfiler.
* Improve BasicDatasetProfiler performance by disabling interactive evaluation when output of expectation is not
  immediately used for determining next expectations in profile.
* Add support for rendering expectation_suite and expectation_level notes from meta in docs.
* Fix minor formatting issue in readthedocs documentation.

0.7.3
-----------------
* BREAKING: Harmonize expect_column_values_to_be_of_type and expect_column_values_to_be_in_type_list semantics in
  Pandas with other backends, including support for None type and type_list parameters to support profiling.
  *These type expectations now rely exclusively on native python or numpy type names.*
* Add configurable support for Custom DataAsset modules to DataContext
* Improve support for setting and inheriting custom data_asset_type names
* Add tooltips with expectations backing data elements to rendered documentation
* Allow better selective disabling of tests (thanks @RoyalITS)
* Fix documentation build errors causing missing code blocks on readthedocs
* Update the parameter naming system in DataContext to reflect data_asset_name *and* expectation_suite_name
* Change scary warning about discarding expectations to be clearer, less scary, and only in log
* Improve profiler support for boolean types, value_counts, and type detection
* Allow user to specify data_assets to profile via CLI
* Support CLI rendering of expectation_suite and EVR-based documentation

0.7.2
-----------------
* Improved error detection and handling in CLI "add datasource" feature
* Fixes in rendering of profiling results (descriptive renderer of validation results)
* Query Generator of SQLAlchemy datasource adds tables in non-default schemas to the data asset namespace
* Added convenience methods to display HTML renderers of sections in Jupyter notebooks
* Implemented prescriptive rendering of expectations for most expectation types

0.7.1
------------

* Added documentation/tutorials/videos for onboarding and new profiling and documentation features
* Added prescriptive documentation built from expectation suites
* Improved index, layout, and navigation of data context HTML documentation site
* Bug fix: non-Python files were not included in the package
* Improved the rendering logic to gracefully deal with failed expectations
* Improved the basic dataset profiler to be more resilient
* Implement expect_column_values_to_be_of_type, expect_column_values_to_be_in_type_list for SparkDFDataset
* Updated CLI with a new documentation command and improved profile and render commands
* Expectation suites and validation results within a data context are saved in a more readable form (with indentation)
* Improved compatibility between SparkDatasource and InMemoryGenerator
* Optimization for Pandas column type checking
* Optimization for Spark duplicate value expectation (thanks @orenovadia!)
* Default run_id format no longer includes ":" and specifies UTC time
* Other internal improvements and bug fixes


0.7.0
------------

Version 0.7 of Great Expectations is HUGE. It introduces several major new features
and a large number of improvements, including breaking API changes.

The core vocabulary of expectations remains consistent. Upgrading to
the new version of GE will primarily require changes to code that
uses data contexts; existing expectation suites will require only changes
to top-level names.

 * Major update of Data Contexts. Data Contexts now offer significantly \
   more support for building and maintaining expectation suites and \
   interacting with existing pipeline systems, including providing a namespace for objects.\
   They can handle integrating, registering, and storing validation results, and
   provide a namespace for data assets, making **batches** first-class citizens in GE.
   Read more: :ref:`data_context` or :py:mod:`great_expectations.data_context`

 * Major refactor of autoinspect. Autoinspect is now built around a module
   called "profile" which provides a class-based structure for building
   expectation suites. There is no longer a default  "autoinspect_func" --
   calling autoinspect requires explicitly passing the desired profiler. See :ref:`profiling`

 * New "Compile to Docs" feature produces beautiful documentation from expectations and expectation
   validation reports, helping keep teams on the same page.

 * Name clarifications: we've stopped using the overloaded terms "expectations
   config" and "config" and instead use "expectation suite" to refer to a
   collection (or suite!) of expectations that can be used for validating a
   data asset.

   - Expectation Suites include several top level keys that are useful \
     for organizing content in a data context: data_asset_name, \
     expectation_suite_name, and data_asset_type. When a data_asset is \
     validated, those keys will be placed in the `meta` key of the \
     validation result.

 * Major enhancement to the CLI tool including `init`, `render` and more flexibility with `validate`

 * Added helper notebooks to make it easy to get started. Each notebook acts as a combination of \
   tutorial and code scaffolding, to help you quickly learn best practices by applying them to \
   your own data.

 * Relaxed constraints on expectation parameter values, making it possible to declare many column
   aggregate expectations in a way that is always "vacuously" true, such as
   ``expect_column_values_to_be_between`` ``None`` and ``None``. This makes it possible to progressively
   tighten expectations while using them as the basis for profiling results and documentation.

  * Enabled caching on dataset objects by default.

 * Bugfixes and improvements:

   * New expectations:

     * expect_column_quantile_values_to_be_between
     * expect_column_distinct_values_to_be_in_set

   * Added support for ``head`` method on all current backends, returning a PandasDataset
   * More implemented expectations for SparkDF Dataset with optimizations

     * expect_column_values_to_be_between
     * expect_column_median_to_be_between
     * expect_column_value_lengths_to_be_between

   * Optimized histogram fetching for SqlalchemyDataset and SparkDFDataset
   * Added cross-platform internal partition method, paving path for improved profiling
   * Fixed bug with outputstrftime not being honored in PandasDataset
   * Fixed series naming for column value counts
   * Standardized naming for expect_column_values_to_be_of_type
   * Standardized and made explicit use of sample normalization in stdev calculation
   * Added from_dataset helper
   * Internal testing improvements
   * Documentation reorganization and improvements
   * Introduce custom exceptions for more detailed error logs

0.6.1
------------
* Re-add testing (and support) for py2
* NOTE: Support for SqlAlchemyDataset and SparkDFDataset is enabled via optional install \
  (e.g. ``pip install great_expectations[sqlalchemy]`` or ``pip install great_expectations[spark]``)

0.6.0
------------
* Add support for SparkDFDataset and caching (HUGE work from @cselig)
* Migrate distributional expectations to new testing framework
* Add support for two new expectations: expect_column_distinct_values_to_contain_set
  and expect_column_distinct_values_to_equal_set (thanks @RoyalTS)
* FUTURE BREAKING CHANGE: The new cache mechanism for Datasets, \
  when enabled, causes GE to assume that dataset does not change between evaluation of individual expectations. \
  We anticipate this will become the future default behavior.
* BREAKING CHANGE: Drop official support pandas < 0.22

0.5.1
---------------
* **Fix** issue where no result_format available for expect_column_values_to_be_null caused error
* Use vectorized computation in pandas (#443, #445; thanks @RoyalTS)


0.5.0
----------------
* Restructured class hierarchy to have a more generic DataAsset parent that maintains expectation logic separate \
  from the tabular organization of Dataset expectations
* Added new FileDataAsset and associated expectations (#416 thanks @anhollis)
* Added support for date/datetime type columns in some SQLAlchemy expectations (#413)
* Added support for a multicolumn expectation, expect multicolumn values to be unique (#408)
* **Optimization**: You can now disable `partial_unexpected_counts` by setting the `partial_unexpected_count` value to \
  0 in the result_format argument, and we do not compute it when it would not be returned. (#431, thanks @eugmandel)
* **Fix**: Correct error in unexpected_percent computations for sqlalchemy when unexpected values exceed limit (#424)
* **Fix**: Pass meta object to expectation result (#415, thanks @jseeman)
* Add support for multicolumn expectations, with `expect_multicolumn_values_to_be_unique` as an example (#406)
* Add dataset class to from_pandas to simplify using custom datasets (#404, thanks @jtilly)
* Add schema support for sqlalchemy data context (#410, thanks @rahulj51)
* Minor documentation, warning, and testing improvements (thanks @zdog).


0.4.5
----------------
* Add a new autoinspect API and remove default expectations.
* Improve details for expect_table_columns_to_match_ordered_list (#379, thanks @rlshuhart)
* Linting fixes (thanks @elsander)
* Add support for dataset_class in from_pandas (thanks @jtilly)
* Improve redshift compatibility by correcting faulty isnull operator (thanks @avanderm)
* Adjust partitions to use tail_weight to improve JSON compatibility and
  support special cases of KL Divergence (thanks @anhollis)
* Enable custom_sql datasets for databases with multiple schemas, by
  adding a fallback for column reflection (#387, thanks @elsander)
* Remove `IF NOT EXISTS` check for custom sql temporary tables, for
  Redshift compatibility (#372, thanks @elsander)
* Allow users to pass args/kwargs for engine creation in
  SqlAlchemyDataContext (#369, thanks @elsander)
* Add support for custom schema in SqlAlchemyDataset (#370, thanks @elsander)
* Use getfullargspec to avoid deprecation warnings.
* Add expect_column_values_to_be_unique to SqlAlchemyDataset
* **Fix** map expectations for categorical columns (thanks @eugmandel)
* Improve internal testing suite (thanks @anhollis and @ccnobbli)
* Consistently use value_set instead of mixing value_set and values_set (thanks @njsmith8)

0.4.4
----------------
* Improve CLI help and set CLI return value to the number of unmet expectations
* Add error handling for empty columns to SqlAlchemyDataset, and associated tests
* **Fix** broken support for older pandas versions (#346)
* **Fix** pandas deepcopy issue (#342)

0.4.3
-------
* Improve type lists in expect_column_type_to_be[_in_list] (thanks @smontanaro and @ccnobbli)
* Update cli to use entry_points for conda compatibility, and add version option to cli
* Remove extraneous development dependency to airflow
* Address SQlAlchemy warnings in median computation
* Improve glossary in documentation
* Add 'statistics' section to validation report with overall validation results (thanks @sotte)
* Add support for parameterized expectations
* Improve support for custom expectations with better error messages (thanks @syk0saje)
* Implement expect_column_value_lenghts_to_[be_between|equal] for SQAlchemy (thanks @ccnobbli)
* **Fix** PandasDataset subclasses to inherit child class

0.4.2
-------
* **Fix** bugs in expect_column_values_to_[not]_be_null: computing unexpected value percentages and handling all-null (thanks @ccnobbli)
* Support mysql use of Decimal type (thanks @bouke-nederstigt)
* Add new expectation expect_column_values_to_not_match_regex_list.

  * Change behavior of expect_column_values_to_match_regex_list to use python re.findall in PandasDataset, relaxing \
    matching of individuals expressions to allow matches anywhere in the string.

* **Fix** documentation errors and other small errors (thanks @roblim, @ccnobbli)

0.4.1
-------
* Correct inclusion of new data_context module in source distribution

0.4.0
-------
* Initial implementation of data context API and SqlAlchemyDataset including implementations of the following \
  expectations:

  * expect_column_to_exist
  * expect_table_row_count_to_be
  * expect_table_row_count_to_be_between
  * expect_column_values_to_not_be_null
  * expect_column_values_to_be_null
  * expect_column_values_to_be_in_set
  * expect_column_values_to_be_between
  * expect_column_mean_to_be
  * expect_column_min_to_be
  * expect_column_max_to_be
  * expect_column_sum_to_be
  * expect_column_unique_value_count_to_be_between
  * expect_column_proportion_of_unique_values_to_be_between

* Major refactor of output_format to new result_format parameter. See docs for full details:

  * exception_list and related uses of the term exception have been renamed to unexpected
  * Output formats are explicitly hierarchical now, with BOOLEAN_ONLY < BASIC < SUMMARY < COMPLETE. \
    All *column_aggregate_expectation* expectations now return element count and related information included at the \
    BASIC level or higher.

* New expectation available for parameterized distributions--\
  expect_column_parameterized_distribution_ks_test_p_value_to_be_greater_than (what a name! :) -- (thanks @ccnobbli)
* ge.from_pandas() utility (thanks @schrockn)
* Pandas operations on a PandasDataset now return another PandasDataset (thanks @dlwhite5)
* expect_column_to_exist now takes a column_index parameter to specify column order (thanks @louispotok)
* Top-level validate option (ge.validate())
* ge.read_json() helper (thanks @rjurney)
* Behind-the-scenes improvements to testing framework to ensure parity across data contexts.
* Documentation improvements, bug-fixes, and internal api improvements

0.3.2
-------
* Include requirements file in source dist to support conda

0.3.1
--------
* **Fix** infinite recursion error when building custom expectations
* Catch dateutil parsing overflow errors

0.2
-----
* Distributional expectations and associated helpers are improved and renamed to be more clear regarding the tests they apply
* Expectation decorators have been refactored significantly to streamline implementing expectations and support custom expectations
* API and examples for custom expectations are available
* New output formats are available for all expectations
* Significant improvements to test suite and compatibility<|MERGE_RESOLUTION|>--- conflicted
+++ resolved
@@ -7,11 +7,8 @@
 
 Develop
 -----------------
-<<<<<<< HEAD
 * [ENHANCEMENT] Add ``.feather`` file support to PandasDatasource
-=======
 * [FEATURE] A profiler that builds suites from JSONSchema files.
->>>>>>> 5c98cdc0
 
 0.11.5
 -----------------
