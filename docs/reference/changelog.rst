--- conflicted
+++ resolved
@@ -4,24 +4,19 @@
 Changelog
 #########
 
-<<<<<<< HEAD
-develop
------------------
-* [ENHANCEMENT] log class instantiation errors for better debugging
-
-=======
 Develop
 -----------------
 * [FEATURE] Add --assume-yes/--yes/-y option to cli docs build command (thanks @feluelle)
 * [FEATURE] Add SSO and SSH key pair authentication for Snowflake (thanks @dmateusp)
 * [FEATURE] Add the Microsoft SQL Server database management system to the list of supported data sources
 * [ENHANCEMENT] Use green checkmark in Slack msgs instead of tada
+* [ENHANCEMENT] log class instantiation errors for better debugging
 * [BUGFIX] Add spark_context to DatasourceConfigSchema (#1713) (thanks @Dandandan)
 * [BUGFIX] Handle case when unexpected_count list element is str
 * [DOCS] New how-to guide: How to instantiate a Data Context on an EMR Spark cluster
 * [DOCS] Managed Spark DF Documentation #1729 (thanks @mgorsk1)
 * [DOCS] Typos and clarifications (thanks @dechoma @sbrugman @rexboyce)
->>>>>>> 257d0a06
+
 
 0.11.8
 -----------------
