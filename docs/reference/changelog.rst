.. _changelog:

#########
Changelog
#########

0.11-develop
-----------------
* [BREAKING] ``run_id`` is now typed using the new ``RunIdentifier`` class, which consists of a ``run_time`` and
  ``run_name``. Existing projects that have Expectation Suite Validation Results must be migrated.
  See :ref:`Upgrading to 0.11` for instructions.
* [BREAKING] ``ValidationMetric`` and ``ValidationMetricIdentifier`` objects now have a ``data_asset_name`` attribute.
  Existing projects with evaluation parameter stores that have database backends must be migrated.
  See :ref:`Upgrading to 0.11` for instructions.
* [BREAKING] ``ValidationOperator.run`` now returns an instance of new type, ``ValidationOperatorResult`` (instead of a
  dictionary). If your code uses output from Validation Operators, it must be updated.
* Major update to the styling and organization of documentation! Watch for more content and reorganization as we continue to improve the documentation experience with Great Expectations.
* [FEATURE] Data Docs: redesigned index page with paginated/sortable/searchable/filterable tables
* [FEATURE] Data Docs: searchable tables on Expectation Suite Validation Result pages
* ``data_asset_name`` is now added to batch_kwargs by batch_kwargs_generators (if available) and surfaced in Data Docs
* Renamed all ``generator_asset`` parameters to ``data_asset_name``
* Updated the dateutil dependency
<<<<<<< HEAD
* Added QueryStore
* removed deprecated cli tap command
* corrected Scaffold maturity language in notebook to Experimental
=======
* Added experimental QueryStore
* Removed deprecated cli tap command

>>>>>>> c0483d57

develop
-----------------
* Updated the installation/configuration documentation for Snowflake users
* [ENHANCEMENT] Improved error messages for misconfigured checkpoints.
* [BUGFIX] Fixed bug that could cause some substituted variables in DataContext config to be saved to `great_expectations.yml`

0.10.12
-----------------
* [DOCS] Improved help for CLI `checkpoint` command
* [BUGFIX] BasicSuiteBuilderProfiler could include extra expectations when only some expectations were selected (#1422)
* [FEATURE] add support for `expect_multicolumn_values_to_be_unique` and `expect_column_pair_values_A_to_be_greater_than_B`
  to `Spark`. Thanks @WilliamWsyHK!
* [ENHANCEMENT] Allow a dictionary of variables can be passed to the DataContext constructor to allow override
  config variables at runtime. Thanks @balexander!
* [FEATURE] add support for `expect_column_pair_values_A_to_be_greater_than_B` to `Spark`.
* [BUGFIX] Remove SQLAlchemy typehints to avoid requiring library (thanks @mzjp2)!
* [BUGFIX] Fix issue where quantile boundaries could not be set to zero. Thanks @kokes!

0.10.11
-----------------
* Bugfix: build_data_docs list_keys for GCS returns keys and when empty a more user friendly message
* ENHANCEMENT: Enable Redshift Quantile Profiling


0.10.10
-----------------
* Removed out-of-date Airflow integration examples. This repo provides a comprehensive example of Airflow integration: `#GE Airflow Example <https://github.com/superconductive/ge_tutorials>`_
* Bugfix suite scaffold notebook now has correct suite name in first markdown cell.
* Bugfix: fixed an example in the custom expectations documentation article - "result" key was missing in the returned dictionary
* Data Docs Bugfix: template string substitution is now done using .safe_substitute(), to handle cases where string templates
  or substitution params have extraneous $ signs. Also added logic to handle templates where intended output has groupings of 2 or more $ signs
* Docs fix: fix in yml for example action_list_operator for metrics
* GE is now auto-linted using Black

-----------------

* DataContext.get_docs_sites_urls now raises error if non-existent site_name is specified
* Bugfix for the CLI command `docs build` ignoring the --site_name argument (#1378)
* Bugfix and refactor for `datasource delete` CLI command (#1386) @mzjp2
* Instantiate datasources and validate config only when datasource is used (#1374) @mzjp2
* suite delete changed from an optional argument to a required one
* bugfix for uploading objects to GCP #1393
* added a new usage stats event for the case when a data context is created through CLI
* tuplefilestore backend, expectationstore backend remove_key bugs fixed
* no url is returned on empty data_docs site
* return url for resource only if key exists
* Test added for the period special char case
* updated checkpoint module to not require sqlalchemy
* added BigQuery as an option in the list of databases in the CLI
* added special cases for handling BigQuery - table names are already qualified with schema name, so we must make sure that we do not prepend the schema name twice
* changed the prompt for the name of the temp table in BigQuery in the CLI to hint that a fully qualified name (project.dataset.table) should be provided
* Bugfix for: expect_column_quantile_values_to_be_between expectation throws an "unexpected keyword WITHIN" on BigQuery (#1391)

0.10.8
-----------------
* added support for overriding the default jupyter command via a GE_JUPYTER_COMMAND environment variable (#1347) @nehiljain
* Bugfix for checkpoint missing template (#1379)

0.10.7
-----------------
* crud delete suite bug fix

0.10.6
-----------------

* Checkpoints: a new feature to ease deployment of suites into your pipelines
  - DataContext.list_checkpoints() returns a list of checkpoint names found in the project
  - DataContext.get_checkpoint() returns a validated dictionary loaded from yml
  - new cli commands
    - `checkpoint new`
    - `checkpoint list`
    - `checkpoint run`
    - `checkpoint script`
* marked cli `tap` commands as deprecating on next release
* marked cli `validation-operator run` command as deprecating
* internal improvements in the cli code
* Improve UpdateDataDocsAction docs

0.10.5
-----------------

* improvements to ge.read_json tests
* tidy up the changelog

  - Fix bullet list spacing issues
  - Fix 0.10. formatting
  - Drop roadmap_and_changelog.rst and move changelog.rst to the top level of the table of contents
* DataContext.run_validation_operator() now raises a DataContextError if:
  - no batches are passed
  - batches are of the the wrong type
  - no matching validation operator is found in the project
* Clarified scaffolding language in scaffold notebook
* DataContext.create() adds an additional directory: `checkpoints`
* Marked tap command for deprecation in next major release

0.10.4
-----------------
* consolidated error handling in CLI DataContext loading
* new cli command `suite scaffold` to speed up creation of suites
* new cli command `suite demo` that creates an example suite
* Update bigquery.rst `#1330 <https://github.com/great-expectations/great_expectations/issues/1330>`_
* Fix datetime reference in create_expectations.rst `#1321 <https://github.com/great-expectations/great_expectations/issues/1321>`_ Thanks @jschendel !
* Update issue templates
* CLI command experimental decorator
* Update style_guide.rst
* Add pull request template
* Use pickle to generate hash for dataframes with unhashable objects. `#1315 <https://github.com/great-expectations/great_expectations/issues/1315>`_ Thanks @shahinism !
* Unpin pytest

0.10.3
-----------------
* Use pickle to generate hash for dataframes with unhashable objects.

0.10.2
-----------------
* renamed NotebookRenderer to SuiteEditNotebookRenderer
* SuiteEditNotebookRenderer now lints using black
* New SuiteScaffoldNotebookRenderer renderer to expedite suite creation
* removed autopep8 dependency
* bugfix: extra backslash in S3 urls if store was configured without a prefix `#1314 <https://github.com/great-expectations/great_expectations/issues/1314>`_

0.10.1
-----------------
* removing bootstrap scrollspy on table of contents `#1282 <https://github.com/great-expectations/great_expectations/issues/1282>`_
* Silently tolerate connection timeout during usage stats reporting

0.10.0
-----------------
* (BREAKING) Clarified API language: renamed all ``generator`` parameters and methods to the more correct ``batch_kwargs_generator`` language. Existing projects may require simple migration steps. See :ref:`Upgrading to 0.10.x` for instructions.
* Adds anonymized usage statistics to Great Expectations. See this article for details: :ref:`Usage Statistics`.
* CLI: improve look/consistency of ``docs list``, ``suite list``, and ``datasource list`` output; add ``store list`` and ``validation-operator list`` commands.
* New SuiteBuilderProfiler that facilitates faster suite generation by allowing columns to be profiled
* Added two convenience methods to ExpectationSuite: get_table_expectations & get_column_expectations
* Added optional profiler_configuration to DataContext.profile() and DataAsset.profile()
* Added list_available_expectation_types() to DataAsset

0.9.11
-----------------
* Add evaluation parameters support in WarningAndFailureExpectationSuitesValidationOperator `#1284 <https://github.com/great-expectations/great_expectations/issues/1284>`_ thanks `@balexander <https://github.com/balexander>`_
* Fix compatibility with MS SQL Server. `#1269 <https://github.com/great-expectations/great_expectations/issues/1269>`_ thanks `@kepiej <https://github.com/kepiej>`_
* Bug fixes for query_generator `#1292 <https://github.com/great-expectations/great_expectations/issues/1292>`_ thanks `@ian-whitestone <https://github.com/ian-whitestone>`_

0.9.10
-----------------
* Data Docs: improve configurability of site_section_builders
* TupleFilesystemStoreBackend now ignore `.ipynb_checkpoints` directories `#1203 <https://github.com/great-expectations/great_expectations/issues/1203>`_
* bugfix for Data Docs links encoding on S3 `#1235 <https://github.com/great-expectations/great_expectations/issues/1235>`_

0.9.9
-----------------
* Allow evaluation parameters support in run_validation_operator
* Add log_level parameter to jupyter_ux.setup_notebook_logging.
* Add experimental display_profiled_column_evrs_as_section and display_column_evrs_as_section methods, with a minor (nonbreaking) refactor to create a new _render_for_jupyter method.
* Allow selection of site in UpdateDataDocsAction with new arg target_site_names in great_expectations.yml
* Fix issue with regular expression support in BigQuery (#1244)

0.9.8
-----------------
* Allow basic operations in evaluation parameters, with or without evaluation parameters.
* When unexpected exceptions occur (e.g., during data docs rendering), the user will see detailed error messages, providing information about the specific issue as well as the stack trace.
* Remove the "project new" option from the command line (since it is not implemented; users can only run "init" to create a new project).
* Update type detection for bigquery based on driver changes in pybigquery driver 0.4.14. Added a warning for users who are running an older pybigquery driver
* added execution tests to the NotebookRenderer to mitigate codegen risks
* Add option "persist", true by default, for SparkDFDataset to persist the DataFrame it is passed. This addresses #1133 in a deeper way (thanks @tejsvirai for the robust debugging support and reproduction on spark).

  * Disabling this option should *only* be done if the user has *already* externally persisted the DataFrame, or if the dataset is too large to persist but *computations are guaranteed to be stable across jobs*.

* Enable passing dataset kwargs through datasource via dataset_options batch_kwarg.
* Fix AttributeError when validating expectations from a JSON file
* Data Docs: fix bug that was causing erratic scrolling behavior when table of contents contains many columns
* Data Docs: add ability to hide how-to buttons and related content in Data Docs

0.9.7
-----------------
* Update marshmallow dependency to >3. NOTE: as of this release, you MUST use marshamllow >3.0, which REQUIRES python 3. (`#1187 <https://github.com/great-expectations/great_expectations/issues/1187>`_) @jcampbell

  * Schema checking is now stricter for expectation suites, and data_asset_name must not be present as a top-level key in expectation suite json. It is safe to remove.
  * Similarly, datasource configuration must now adhere strictly to the required schema, including having any required credentials stored in the "credentials" dictionary.

* New beta CLI command: `tap new` that generates an executable python file to expedite deployments. (`#1193 <https://github.com/great-expectations/great_expectations/issues/1193>`_) @Aylr
* bugfix in TableBatchKwargsGenerator docs
* Added feature maturity in README (`#1203 <https://github.com/great-expectations/great_expectations/issues/1203>`_) @kyleaton
* Fix failing test that should skip if postgresql not running (`#1199 <https://github.com/great-expectations/great_expectations/issues/1199>`_) @cicdw


0.9.6
-----------------
* validate result dict when instantiating an ExpectationValidationResult (`#1133 <https://github.com/great-expectations/great_expectations/issues/1133>`_)
* DataDocs: Expectation Suite name on Validation Result pages now link to Expectation Suite page
* `great_expectations init`: cli now asks user if csv has header when adding a Spark Datasource with csv file
* Improve support for using GCP Storage Bucket as a Data Docs Site backend (thanks @hammadzz)
* fix notebook renderer handling for expectations with no column kwarg and table not in their name (`#1194 <https://github.com/great-expectations/great_expectations/issues/1194>`_)


0.9.5
-----------------
* Fixed unexpected behavior with suite edit, data docs and jupyter
* pytest pinned to 5.3.5


0.9.4
-----------------
* Update CLI `init` flow to support snowflake transient tables
* Use filename for default expectation suite name in CLI `init`
* Tables created by SqlAlchemyDataset use a shorter name with 8 hex characters of randomness instead of a full uuid
* Better error message when config substitution variable is missing
* removed an unused directory in the GE folder
* removed obsolete config error handling
* Docs typo fixes
* Jupyter notebook improvements
* `great_expectations init` improvements
* Simpler messaging in validation notebooks
* replaced hacky loop with suite list call in notebooks
* CLI suite new now supports `--empty` flag that generates an empty suite and opens a notebook
* add error handling to `init` flow for cases where user tries using a broken file


0.9.3
-----------------
* Add support for transient table creation in snowflake (#1012)
* Improve path support in TupleStoreBackend for better cross-platform compatibility
* New features on `ExpectationSuite`

  - ``add_citation()``
  - ``get_citations()``

* `SampleExpectationsDatasetProfiler` now leaves a citation containing the original batch kwargs
* `great_expectations suite edit` now uses batch_kwargs from citations if they exist
* Bugfix :: suite edit notebooks no longer blow away the existing suite while loading a batch of data
* More robust and tested logic in `suite edit`
* DataDocs: bugfixes and improvements for smaller viewports
* Bugfix :: fix for bug that crashes SampleExpectationsDatasetProfiler if unexpected_percent is of type decimal.Decimal (`#1109 <https://github.com/great-expectations/great_expectations/issues/1109>`_)


0.9.2
-----------------
* Fixes #1095
* Added a `list_expectation_suites` function to `data_context`, and a corresponding CLI function - `suite list`.
* CI no longer enforces legacy python tests.

0.9.1
------
* Bugfix for dynamic "How to Edit This Expectation Suite" command in DataDocs

0.9.0
-----------------

Version 0.9.0 is a major update to Great Expectations! The DataContext has continued to evolve into a powerful tool
for ensuring that Expectation Suites can properly represent the way users think about their data, and upgrading will
make it much easier to store and share expectation suites, and to build data docs that support your whole team.
You’ll get awesome new features including improvements to data docs look and the ability to choose and store metrics
for building flexible data quality dashboards.

The changes for version 0.9.0 fall into several broad areas:

1. Onboarding

Release 0.9.0 of Great Expectations makes it much easier to get started with the project. The `init` flow has grown
to support a much wider array of use cases and to use more natural language rather than introducing
GreatExpectations concepts earlier. You can more easily configure different backends and datasources, take advantage
of guided walkthroughs to find and profile data, and share project configurations with colleagues.

If you have already completed the `init` flow using a previous version of Great Expectations, you do not need to
rerun the command. However, **there are some small changes to your configuration that will be required**. See
:ref:`migrating_versions` for details.

2. CLI Command Improvements

With this release we have introduced a consistent naming pattern for accessing subcommands based on the noun (a
Great Expectations object like `suite` or `docs`) and verb (an action like `edit` or `new`). The new user experience
will allow us to more naturally organize access to CLI tools as new functionality is added.

3. Expectation Suite Naming and Namespace Changes

Defining shared expectation suites and validating data from different sources is much easier in this release. The
DataContext, which manages storage and configuration of expectations, validations, profiling, and data docs, no
longer requires that expectation suites live in a datasource-specific “namespace.” Instead, you should name suites
with the logical name corresponding to your data, making it easy to share them or validate against different data
sources. For example, the expectation suite "npi" for National Provider Identifier data can now be shared across
teams who access the same logical data in local systems using Pandas, on a distributed Spark cluster, or via a
relational database.

Batch Kwargs, or instructions for a datasource to build a batch of data, are similarly freed from a required
namespace, and you can more easily integrate Great Expectations into workflows where you do not need to use a
BatchKwargsGenerator (usually because you have a batch of data ready to validate, such as in a table or a known
directory).

The most noticeable impact of this API change is in the complete removal of the DataAssetIdentifier class. For
example, the `create_expectation_suite` and `get_batch` methods now no longer require a data_asset_name parameter,
relying only on the expectation_suite_name and batch_kwargs to do their job. Similarly, there is no more asset name
normalization required. See the upgrade guide for more information.

4. Metrics and Evaluation Parameter Stores

Metrics have received much more love in this release of Great Expectations! We've improved the system for declaring
evaluation parameters that support dependencies between different expectation suites, so you can easily identify a
particular field in the result of one expectation to use as the input into another. And the MetricsStore is now much
more flexible, supporting a new ValidationAction that makes it possible to select metrics from a validation result
to be saved in a database where they can power a dashboard.

5. Internal Type Changes and Improvements

Finally, in this release, we have done a lot of work under the hood to make things more robust, including updating
all of the internal objects to be more strongly typed. That change, while largely invisible to end users, paves the
way for some really exciting opportunities for extending Great Expectations as we build a bigger community around
the project.


We are really excited about this release, and encourage you to upgrade right away to take advantage of the more
flexible naming and simpler API for creating, accessing, and sharing your expectations. As always feel free to join
us on Slack for questions you don't see addressed!


0.8.9__develop
-----------------


0.8.8
-----------------
* Add support for allow_relative_error to expect_column_quantile_values_to_be_between, allowing Redshift users access
  to this expectation
* Add support for checking backend type information for datetime columns using expect_column_min_to_be_between and
  expect_column_max_to_be_between

0.8.7
-----------------
* Add support for expect_column_values_to_be_of_type for BigQuery backend (#940)
* Add image CDN for community usage stats
* Documentation improvements and fixes

0.8.6
-----------------
* Raise informative error if config variables are declared but unavailable
* Update ExpectationsStore defaults to be consistent across all FixedLengthTupleStoreBackend objects
* Add support for setting spark_options via SparkDFDatasource
* Include tail_weights by default when using build_continuous_partition_object
* Fix Redshift quantiles computation and type detection
* Allow boto3 options to be configured (#887)

0.8.5
-----------------
* BREAKING CHANGE: move all reader options from the top-level batch_kwargs object to a sub-dictionary called
  "reader_options" for SparkDFDatasource and PandasDatasource. This means it is no longer possible to specify
  supplemental reader-specific options at the top-level of `get_batch`,  `yield_batch_kwargs` or `build_batch_kwargs`
  calls, and instead, you must explicitly specify that they are reader_options, e.g. by a call such as:
  `context.yield_batch_kwargs(data_asset_name, reader_options={'encoding': 'utf-8'})`.
* BREAKING CHANGE: move all query_params from the top-level batch_kwargs object to a sub-dictionary called
  "query_params" for SqlAlchemyDatasource. This means it is no longer possible to specify supplemental query_params at
  the top-level of `get_batch`,  `yield_batch_kwargs` or `build_batch_kwargs`
  calls, and instead, you must explicitly specify that they are query_params, e.g. by a call such as:
  `context.yield_batch_kwargs(data_asset_name, query_params={'schema': 'foo'})`.
* Add support for filtering validation result suites and validation result pages to show only failed expectations in
  generated documentation
* Add support for limit parameter to batch_kwargs for all datasources: Pandas, SqlAlchemy, and SparkDF; add support
  to generators to support building batch_kwargs with limits specified.
* Include raw_query and query_params in query_generator batch_kwargs
* Rename generator keyword arguments from data_asset_name to generator_asset to avoid ambiguity with normalized names
* Consistently migrate timestamp from batch_kwargs to batch_id
* Include batch_id in validation results
* Fix issue where batch_id was not included in some generated datasets
* Fix rendering issue with expect_table_columns_to_match_ordered_list expectation
* Add support for GCP, including BigQuery and GCS
* Add support to S3 generator for retrieving directories by specifying the `directory_assets` configuration
* Fix warning regarding implicit class_name during init flow
* Expose build_generator API publicly on datasources
* Allow configuration of known extensions and return more informative message when SubdirReaderBatchKwargsGenerator cannot find
  relevant files.
* Add support for allow_relative_error on internal dataset quantile functions, and add support for
  build_continuous_partition_object in Redshift
* Fix truncated scroll bars in value_counts graphs


0.8.4.post0
----------------
* Correct a packaging issue resulting in missing notebooks in tarball release; update docs to reflect new notebook
  locations.


0.8.4
-----------------
* Improved the tutorials that walk new users through the process of creating expectations and validating data
* Changed the flow of the init command - now it creates the scaffolding of the project and adds a datasource. After
  that users can choose their path.
* Added a component with links to useful tutorials to the index page of the Data Docs website
* Improved the UX of adding a SQL datasource in the CLI - now the CLI asks for specific credentials for Postgres,
  MySQL, Redshift and Snowflake, allows continuing debugging in the config file and has better error messages
* Added batch_kwargs information to DataDocs validation results
* Fix an issue affecting file stores on Windows


0.8.3
-----------------
* Fix a bug in data-docs' rendering of mostly parameter
* Correct wording for expect_column_proportion_of_unique_values_to_be_between
* Set charset and meta tags to avoid unicode decode error in some browser/backend configurations
* Improve formatting of empirical histograms in validation result data docs
* Add support for using environment variables in `config_variables_file_path`
* Documentation improvements and corrections


0.8.2.post0
------------
* Correct a packaging issue resulting in missing css files in tarball release


0.8.2
-----------------
* Add easier support for customizing data-docs css
* Use higher precision for rendering 'mostly' parameter in data-docs; add more consistent locale-based
  formatting in data-docs
* Fix an issue causing visual overlap of large numbers of validation results in build-docs index
* Documentation fixes (thanks @DanielOliver!) and improvements
* Minor CLI wording fixes
* Improved handling of MySql temporary tables
* Improved detection of older config versions


0.8.1
-----------------
* Fix an issue where version was reported as '0+unknown'


0.8.0
-----------------

Version 0.8.0 is a significant update to Great Expectations, with many improvements focused on configurability
and usability.  See the :ref:`migrating_versions` guide for more details on specific changes, which include
several breaking changes to configs and APIs.

Highlights include:

1. Validation Operators and Actions. Validation operators make it easy to integrate GE into a variety of pipeline runners. They
   offer one-line integration that emphasizes configurability. See the :ref:`validation_operators_and_actions`
   feature guide for more information.

   - The DataContext `get_batch` method no longer treats `expectation_suite_name` or `batch_kwargs` as optional; they
     must be explicitly specified.
   - The top-level GE validate method allows more options for specifying the specific data_asset class to use.

2. First-class support for plugins in a DataContext, with several features that make it easier to configure and
   maintain DataContexts across common deployment patterns.

   - **Environments**: A DataContext can now manage :ref:`environment_and_secrets` more easily thanks to more dynamic and
     flexible variable substitution.
   - **Stores**: A new internal abstraction for DataContexts, :ref:`stores_reference`, make extending GE easier by
     consolidating logic for reading and writing resources from a database, local, or cloud storage.
   - **Types**: Utilities configured in a DataContext are now referenced using `class_name` and `module_name` throughout
     the DataContext configuration, making it easier to extend or supplement pre-built resources. For now, the "type"
     parameter is still supported but expect it to be removed in a future release.

3. Partitioners: Batch Kwargs are clarified and enhanced to help easily reference well-known chunks of data using a
   partition_id. Batch ID and Batch Fingerprint help round out support for enhanced metadata around data
   assets that GE validates. See :ref:`batch_identifiers` for more information. The `GlobReaderBatchKwargsGenerator`,
   `QueryBatchKwargsGenerator`, `S3GlobReaderBatchKwargsGenerator`, `SubdirReaderBatchKwargsGenerator`, and `TableBatchKwargsGenerator` all support partition_id for
   easily accessing data assets.

4. Other Improvements:

   - We're beginning a long process of some under-the-covers refactors designed to make GE more maintainable as we
     begin adding additional features.
   - Restructured documentation: our docs have a new structure and have been reorganized to provide space for more
     easily adding and accessing reference material. Stay tuned for additional detail.
   - The command build-documentation has been renamed build-docs and now by
     default opens the Data Docs in the users' browser.

v0.7.11
-----------------
* Fix an issue where head() lost the column name for SqlAlchemyDataset objects with a single column
* Fix logic for the 'auto' bin selection of `build_continuous_partition_object`
* Add missing jinja2 dependency
* Fix an issue with inconsistent availability of strict_min and strict_max options on expect_column_values_to_be_between
* Fix an issue where expectation suite evaluation_parameters could be overriden by values during validate operation


v0.7.10
-----------------
* Fix an issue in generated documentation where the Home button failed to return to the index
* Add S3 Generator to module docs and improve module docs formatting
* Add support for views to QueryBatchKwargsGenerator
* Add success/failure icons to index page
* Return to uniform histogram creation during profiling to avoid large partitions for internal performance reasons


v0.7.9
-----------------
* Add an S3 generator, which will introspect a configured bucket and generate batch_kwargs from identified objects
* Add support to PandasDatasource and SparkDFDatasource for reading directly from S3
* Enhance the Site Index page in documentation so that validation results are sorted and display the newest items first
  when using the default run-id scheme
* Add a new utility method, `build_continuous_partition_object` which will build partition objects using the dataset
  API and so supports any GE backend.
* Fix an issue where columns with spaces in their names caused failures in some SqlAlchemyDataset and SparkDFDataset
  expectations
* Fix an issue where generated queries including null checks failed on MSSQL (#695)
* Fix an issue where evaluation parameters passed in as a set instead of a list could cause JSON serialization problems
  for the result object (#699)


v0.7.8
-----------------
* BREAKING: slack webhook URL now must be in the profiles.yml file (treat as a secret)
* Profiler improvements:

  - Display candidate profiling data assets in alphabetical order
  - Add columns to the expectation_suite meta during profiling to support human-readable description information

* Improve handling of optional dependencies during CLI init
* Improve documentation for create_expectations notebook
* Fix several anachronistic documentation and docstring phrases (#659, #660, #668, #681; #thanks @StevenMMortimer)
* Fix data docs rendering issues:

  - documentation rendering failure from unrecognized profiled column type (#679; thanks @dinedal))
  - PY2 failure on encountering unicode (#676)


0.7.7
-----------------
* Standardize the way that plugin module loading works. DataContext will begin to use the new-style class and plugin
  identification moving forward; yml configs should specify class_name and module_name (with module_name optional for
  GE types). For now, it is possible to use the "type" parameter in configuration (as before).
* Add support for custom data_asset_type to all datasources
* Add support for strict_min and strict_max to inequality-based expectations to allow strict inequality checks
  (thanks @RoyalTS!)
* Add support for reader_method = "delta" to SparkDFDatasource
* Fix databricks generator (thanks @sspitz3!)
* Improve performance of DataContext loading by moving optional import
* Fix several memory and performance issues in SparkDFDataset.

  - Use only distinct value count instead of bringing values to driver
  - Migrate away from UDF for set membership, nullity, and regex expectations

* Fix several UI issues in the data_documentation

  - Move prescriptive dataset expectations to Overview section
  - Fix broken link on Home breadcrumb
  - Scroll follows navigation properly
  - Improved flow for long items in value_set
  - Improved testing for ValidationRenderer
  - Clarify dependencies introduced in documentation sites
  - Improve testing and documentation for site_builder, including run_id filter
  - Fix missing header in Index page and cut-off tooltip
  - Add run_id to path for validation files


0.7.6
-----------------
* New Validation Renderer! Supports turning validation results into HTML and displays differences between the expected
  and the observed attributes of a dataset.
* Data Documentation sites are now fully configurable; a data context can be configured to generate multiple
  sites built with different GE objects to support a variety of data documentation use cases. See data documentation
  guide for more detail.
* CLI now has a new top-level command, `build-documentation` that can support rendering documentation for specified
  sites and even named data assets in a specific site.
* Introduced DotDict and LooselyTypedDotDict classes that allow to enforce typing of dictionaries.
* Bug fixes: improved internal logic of rendering data documentation, slack notification, and CLI profile command when
  datasource argument was not provided.

0.7.5
-----------------
* Fix missing requirement for pypandoc brought in from markdown support for notes rendering.

0.7.4
-----------------
* Fix numerous rendering bugs and formatting issues for rendering documentation.
* Add support for pandas extension dtypes in pandas backend of expect_column_values_to_be_of_type and
  expect_column_values_to_be_in_type_list and fix bug affecting some dtype-based checks.
* Add datetime and boolean column-type detection in BasicDatasetProfiler.
* Improve BasicDatasetProfiler performance by disabling interactive evaluation when output of expectation is not
  immediately used for determining next expectations in profile.
* Add support for rendering expectation_suite and expectation_level notes from meta in docs.
* Fix minor formatting issue in readthedocs documentation.

0.7.3
-----------------
* BREAKING: Harmonize expect_column_values_to_be_of_type and expect_column_values_to_be_in_type_list semantics in
  Pandas with other backends, including support for None type and type_list parameters to support profiling.
  *These type expectations now rely exclusively on native python or numpy type names.*
* Add configurable support for Custom DataAsset modules to DataContext
* Improve support for setting and inheriting custom data_asset_type names
* Add tooltips with expectations backing data elements to rendered documentation
* Allow better selective disabling of tests (thanks @RoyalITS)
* Fix documentation build errors causing missing code blocks on readthedocs
* Update the parameter naming system in DataContext to reflect data_asset_name *and* expectation_suite_name
* Change scary warning about discarding expectations to be clearer, less scary, and only in log
* Improve profiler support for boolean types, value_counts, and type detection
* Allow user to specify data_assets to profile via CLI
* Support CLI rendering of expectation_suite and EVR-based documentation

0.7.2
-----------------
* Improved error detection and handling in CLI "add datasource" feature
* Fixes in rendering of profiling results (descriptive renderer of validation results)
* Query Generator of SQLAlchemy datasource adds tables in non-default schemas to the data asset namespace
* Added convenience methods to display HTML renderers of sections in Jupyter notebooks
* Implemented prescriptive rendering of expectations for most expectation types

0.7.1
------------

* Added documentation/tutorials/videos for onboarding and new profiling and documentation features
* Added prescriptive documentation built from expectation suites
* Improved index, layout, and navigation of data context HTML documentation site
* Bug fix: non-Python files were not included in the package
* Improved the rendering logic to gracefully deal with failed expectations
* Improved the basic dataset profiler to be more resilient
* Implement expect_column_values_to_be_of_type, expect_column_values_to_be_in_type_list for SparkDFDataset
* Updated CLI with a new documentation command and improved profile and render commands
* Expectation suites and validation results within a data context are saved in a more readable form (with indentation)
* Improved compatibility between SparkDatasource and InMemoryGenerator
* Optimization for Pandas column type checking
* Optimization for Spark duplicate value expectation (thanks @orenovadia!)
* Default run_id format no longer includes ":" and specifies UTC time
* Other internal improvements and bug fixes


0.7.0
------------

Version 0.7 of Great Expectations is HUGE. It introduces several major new features
and a large number of improvements, including breaking API changes.

The core vocabulary of expectations remains consistent. Upgrading to
the new version of GE will primarily require changes to code that
uses data contexts; existing expectation suites will require only changes
to top-level names.

 * Major update of Data Contexts. Data Contexts now offer significantly \
   more support for building and maintaining expectation suites and \
   interacting with existing pipeline systems, including providing a namespace for objects.\
   They can handle integrating, registering, and storing validation results, and
   provide a namespace for data assets, making **batches** first-class citizens in GE.
   Read more: :ref:`data_context` or :py:mod:`great_expectations.data_context`

 * Major refactor of autoinspect. Autoinspect is now built around a module
   called "profile" which provides a class-based structure for building
   expectation suites. There is no longer a default  "autoinspect_func" --
   calling autoinspect requires explicitly passing the desired profiler. See :ref:`profiling`

 * New "Compile to Docs" feature produces beautiful documentation from expectations and expectation
   validation reports, helping keep teams on the same page.

 * Name clarifications: we've stopped using the overloaded terms "expectations
   config" and "config" and instead use "expectation suite" to refer to a
   collection (or suite!) of expectations that can be used for validating a
   data asset.

   - Expectation Suites include several top level keys that are useful \
     for organizing content in a data context: data_asset_name, \
     expectation_suite_name, and data_asset_type. When a data_asset is \
     validated, those keys will be placed in the `meta` key of the \
     validation result.

 * Major enhancement to the CLI tool including `init`, `render` and more flexibility with `validate`

 * Added helper notebooks to make it easy to get started. Each notebook acts as a combination of \
   tutorial and code scaffolding, to help you quickly learn best practices by applying them to \
   your own data.

 * Relaxed constraints on expectation parameter values, making it possible to declare many column
   aggregate expectations in a way that is always "vacuously" true, such as
   ``expect_column_values_to_be_between`` ``None`` and ``None``. This makes it possible to progressively
   tighten expectations while using them as the basis for profiling results and documentation.

  * Enabled caching on dataset objects by default.

 * Bugfixes and improvements:

   * New expectations:

     * expect_column_quantile_values_to_be_between
     * expect_column_distinct_values_to_be_in_set

   * Added support for ``head`` method on all current backends, returning a PandasDataset
   * More implemented expectations for SparkDF Dataset with optimizations

     * expect_column_values_to_be_between
     * expect_column_median_to_be_between
     * expect_column_value_lengths_to_be_between

   * Optimized histogram fetching for SqlalchemyDataset and SparkDFDataset
   * Added cross-platform internal partition method, paving path for improved profiling
   * Fixed bug with outputstrftime not being honored in PandasDataset
   * Fixed series naming for column value counts
   * Standardized naming for expect_column_values_to_be_of_type
   * Standardized and made explicit use of sample normalization in stdev calculation
   * Added from_dataset helper
   * Internal testing improvements
   * Documentation reorganization and improvements
   * Introduce custom exceptions for more detailed error logs

0.6.1
------------
* Re-add testing (and support) for py2
* NOTE: Support for SqlAlchemyDataset and SparkDFDataset is enabled via optional install \
  (e.g. ``pip install great_expectations[sqlalchemy]`` or ``pip install great_expectations[spark]``)

0.6.0
------------
* Add support for SparkDFDataset and caching (HUGE work from @cselig)
* Migrate distributional expectations to new testing framework
* Add support for two new expectations: expect_column_distinct_values_to_contain_set
  and expect_column_distinct_values_to_equal_set (thanks @RoyalTS)
* FUTURE BREAKING CHANGE: The new cache mechanism for Datasets, \
  when enabled, causes GE to assume that dataset does not change between evaluation of individual expectations. \
  We anticipate this will become the future default behavior.
* BREAKING CHANGE: Drop official support pandas < 0.22

0.5.1
---------------
* **Fix** issue where no result_format available for expect_column_values_to_be_null caused error
* Use vectorized computation in pandas (#443, #445; thanks @RoyalTS)


0.5.0
----------------
* Restructured class hierarchy to have a more generic DataAsset parent that maintains expectation logic separate \
  from the tabular organization of Dataset expectations
* Added new FileDataAsset and associated expectations (#416 thanks @anhollis)
* Added support for date/datetime type columns in some SQLAlchemy expectations (#413)
* Added support for a multicolumn expectation, expect multicolumn values to be unique (#408)
* **Optimization**: You can now disable `partial_unexpected_counts` by setting the `partial_unexpected_count` value to \
  0 in the result_format argument, and we do not compute it when it would not be returned. (#431, thanks @eugmandel)
* **Fix**: Correct error in unexpected_percent computations for sqlalchemy when unexpected values exceed limit (#424)
* **Fix**: Pass meta object to expectation result (#415, thanks @jseeman)
* Add support for multicolumn expectations, with `expect_multicolumn_values_to_be_unique` as an example (#406)
* Add dataset class to from_pandas to simplify using custom datasets (#404, thanks @jtilly)
* Add schema support for sqlalchemy data context (#410, thanks @rahulj51)
* Minor documentation, warning, and testing improvements (thanks @zdog).


0.4.5
----------------
* Add a new autoinspect API and remove default expectations.
* Improve details for expect_table_columns_to_match_ordered_list (#379, thanks @rlshuhart)
* Linting fixes (thanks @elsander)
* Add support for dataset_class in from_pandas (thanks @jtilly)
* Improve redshift compatibility by correcting faulty isnull operator (thanks @avanderm)
* Adjust partitions to use tail_weight to improve JSON compatibility and
  support special cases of KL Divergence (thanks @anhollis)
* Enable custom_sql datasets for databases with multiple schemas, by
  adding a fallback for column reflection (#387, thanks @elsander)
* Remove `IF NOT EXISTS` check for custom sql temporary tables, for
  Redshift compatibility (#372, thanks @elsander)
* Allow users to pass args/kwargs for engine creation in
  SqlAlchemyDataContext (#369, thanks @elsander)
* Add support for custom schema in SqlAlchemyDataset (#370, thanks @elsander)
* Use getfullargspec to avoid deprecation warnings.
* Add expect_column_values_to_be_unique to SqlAlchemyDataset
* **Fix** map expectations for categorical columns (thanks @eugmandel)
* Improve internal testing suite (thanks @anhollis and @ccnobbli)
* Consistently use value_set instead of mixing value_set and values_set (thanks @njsmith8)

0.4.4
----------------
* Improve CLI help and set CLI return value to the number of unmet expectations
* Add error handling for empty columns to SqlAlchemyDataset, and associated tests
* **Fix** broken support for older pandas versions (#346)
* **Fix** pandas deepcopy issue (#342)

0.4.3
-------
* Improve type lists in expect_column_type_to_be[_in_list] (thanks @smontanaro and @ccnobbli)
* Update cli to use entry_points for conda compatibility, and add version option to cli
* Remove extraneous development dependency to airflow
* Address SQlAlchemy warnings in median computation
* Improve glossary in documentation
* Add 'statistics' section to validation report with overall validation results (thanks @sotte)
* Add support for parameterized expectations
* Improve support for custom expectations with better error messages (thanks @syk0saje)
* Implement expect_column_value_lenghts_to_[be_between|equal] for SQAlchemy (thanks @ccnobbli)
* **Fix** PandasDataset subclasses to inherit child class

0.4.2
-------
* **Fix** bugs in expect_column_values_to_[not]_be_null: computing unexpected value percentages and handling all-null (thanks @ccnobbli)
* Support mysql use of Decimal type (thanks @bouke-nederstigt)
* Add new expectation expect_column_values_to_not_match_regex_list.

  * Change behavior of expect_column_values_to_match_regex_list to use python re.findall in PandasDataset, relaxing \
    matching of individuals expressions to allow matches anywhere in the string.

* **Fix** documentation errors and other small errors (thanks @roblim, @ccnobbli)

0.4.1
-------
* Correct inclusion of new data_context module in source distribution

0.4.0
-------
* Initial implementation of data context API and SqlAlchemyDataset including implementations of the following \
  expectations:

  * expect_column_to_exist
  * expect_table_row_count_to_be
  * expect_table_row_count_to_be_between
  * expect_column_values_to_not_be_null
  * expect_column_values_to_be_null
  * expect_column_values_to_be_in_set
  * expect_column_values_to_be_between
  * expect_column_mean_to_be
  * expect_column_min_to_be
  * expect_column_max_to_be
  * expect_column_sum_to_be
  * expect_column_unique_value_count_to_be_between
  * expect_column_proportion_of_unique_values_to_be_between

* Major refactor of output_format to new result_format parameter. See docs for full details:

  * exception_list and related uses of the term exception have been renamed to unexpected
  * Output formats are explicitly hierarchical now, with BOOLEAN_ONLY < BASIC < SUMMARY < COMPLETE. \
    All *column_aggregate_expectation* expectations now return element count and related information included at the \
    BASIC level or higher.

* New expectation available for parameterized distributions--\
  expect_column_parameterized_distribution_ks_test_p_value_to_be_greater_than (what a name! :) -- (thanks @ccnobbli)
* ge.from_pandas() utility (thanks @schrockn)
* Pandas operations on a PandasDataset now return another PandasDataset (thanks @dlwhite5)
* expect_column_to_exist now takes a column_index parameter to specify column order (thanks @louispotok)
* Top-level validate option (ge.validate())
* ge.read_json() helper (thanks @rjurney)
* Behind-the-scenes improvements to testing framework to ensure parity across data contexts.
* Documentation improvements, bug-fixes, and internal api improvements

0.3.2
-------
* Include requirements file in source dist to support conda

0.3.1
--------
* **Fix** infinite recursion error when building custom expectations
* Catch dateutil parsing overflow errors

0.2
-----
* Distributional expectations and associated helpers are improved and renamed to be more clear regarding the tests they apply
* Expectation decorators have been refactored significantly to streamline implementing expectations and support custom expectations
* API and examples for custom expectations are available
* New output formats are available for all expectations
* Significant improvements to test suite and compatibility<|MERGE_RESOLUTION|>--- conflicted
+++ resolved
@@ -20,15 +20,7 @@
 * ``data_asset_name`` is now added to batch_kwargs by batch_kwargs_generators (if available) and surfaced in Data Docs
 * Renamed all ``generator_asset`` parameters to ``data_asset_name``
 * Updated the dateutil dependency
-<<<<<<< HEAD
-* Added QueryStore
-* removed deprecated cli tap command
-* corrected Scaffold maturity language in notebook to Experimental
-=======
-* Added experimental QueryStore
-* Removed deprecated cli tap command
-
->>>>>>> c0483d57
+* Corrected Scaffold maturity language in notebook to Experimental
 
 develop
 -----------------
