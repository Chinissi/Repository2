---
title: Contributing
---

Welcome to the Great Expectations project! We’re very glad you want to help out by contributing.

Our goal is to make your experience as great as possible. Please follow these steps to contribute:

#### 1. Join the community on Slack

* Go to [greatexpectations.io/slack](https://greatexpectations.io/slack) and introduce yourself in the `#contributors-contributing` channel.

#### 2. Contribute small changes directly through GitHub 

* For small changes that don’t need to be tested locally, such as documentation changes, you can [make changes directly through GitHub](https://docs.greatexpectations.io/docs/contributing/contributing_github).

#### 3. Set up your development environment to contribute large changes
* Follow these instructions to [set up your dev environment](/docs/contributing/contributing_setup).

Alternatively, for small changes that don’t need to be tested locally (e.g. documentation changes), you can [make changes directly through GitHub](https://docs.greatexpectations.io/docs/contributing/contributing_github).

#### 4. Identify the type of contribution that you want to make

* [Issues in GitHub](https://github.com/great-expectations/great_expectations/issues) are a great place to start. Check out the help wanted and good first issue labels. Comment to let everyone know you’re working on it.

* If there’s no issue for what you want to work on, please create one. Add a comment to let everyone know that you’re working on it. We prefer small, incremental commits, because it makes the thought process behind changes easier to review.

* Our [Levels of maturity grid](/docs/contributing/contributing_maturity) provides guidelines for how the maintainers of Great Expectations evaluate levels of maturity of a feature.

<<<<<<< HEAD
#### 5. Start developing
* Make sure to reference the [Style Guide](/docs/contributing/contributing_style) and instructions on [Testing](/docs/contributing/contributing_test) when developing your code. When your changes are ready, run through our [Contribution checklist](/docs/contributing/contributing_checklist) for pull requests.
=======
#### 4. Start developing
* Make sure to reference the style guides for [code](/docs/contributing/style_guides/code_style) and [docs](/docs/contributing/style_guides/docs_style) and instructions on [Testing](/docs/contributing/contributing_test) when developing your code. When your changes are ready, run through our [Contribution checklist](/docs/contributing/contributing_checklist) for pull requests.
>>>>>>> 8b7444fb

Note that if it’s your first contribution, there is a standard Contributor license agreement (CLA) you will need to sign :
* [Individual Contributor License Agreement v1.0](https://docs.google.com/forms/d/e/1FAIpQLSdA-aWKQ15yBzp8wKcFPpuxIyGwohGU1Hx-6Pa4hfaEbbb3fg/viewform?usp=sf_link)
* [Software Grant and Corporate Contributor License Agreement v1.0](https://docs.google.com/forms/d/e/1FAIpQLSf3RZ_ZRWOdymT8OnTxRh5FeIadfANLWUrhaSHadg_E20zBAQ/viewform?usp=sf_link)<|MERGE_RESOLUTION|>--- conflicted
+++ resolved
@@ -27,13 +27,8 @@
 
 * Our [Levels of maturity grid](/docs/contributing/contributing_maturity) provides guidelines for how the maintainers of Great Expectations evaluate levels of maturity of a feature.
 
-<<<<<<< HEAD
 #### 5. Start developing
 * Make sure to reference the [Style Guide](/docs/contributing/contributing_style) and instructions on [Testing](/docs/contributing/contributing_test) when developing your code. When your changes are ready, run through our [Contribution checklist](/docs/contributing/contributing_checklist) for pull requests.
-=======
-#### 4. Start developing
-* Make sure to reference the style guides for [code](/docs/contributing/style_guides/code_style) and [docs](/docs/contributing/style_guides/docs_style) and instructions on [Testing](/docs/contributing/contributing_test) when developing your code. When your changes are ready, run through our [Contribution checklist](/docs/contributing/contributing_checklist) for pull requests.
->>>>>>> 8b7444fb
 
 Note that if it’s your first contribution, there is a standard Contributor license agreement (CLA) you will need to sign :
 * [Individual Contributor License Agreement v1.0](https://docs.google.com/forms/d/e/1FAIpQLSdA-aWKQ15yBzp8wKcFPpuxIyGwohGU1Hx-6Pa4hfaEbbb3fg/viewform?usp=sf_link)
