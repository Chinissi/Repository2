--- conflicted
+++ resolved
@@ -5,9 +5,5 @@
 sphinx-gitstamp>=0.3.1
 git+https://github.com/pdavide/sphinxcontrib-discourse
 sphinx-autoapi>=1.4.0
-<<<<<<< HEAD
-pandas<1.1.0  # pandas 1.1 and autoapi apparently do not get along
-=======
 autoapi>=2.0.1
-pandas==1.0.5 # Pandas 1.1.0 doesn't work with autoapi, so we're (temporarily) pinning this to keep docs builds working.
->>>>>>> 11ed65b8
+pandas==1.0.5 # Pandas 1.1.0 doesn't work with autoapi, so we're (temporarily) pinning this to keep docs builds working.