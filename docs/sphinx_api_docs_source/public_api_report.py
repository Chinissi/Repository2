--- conflicted
+++ resolved
@@ -831,13 +831,8 @@
 
 def _default_doc_example_absolute_paths() -> Set[pathlib.Path]:
     """Get all paths of doc examples (docs examples)."""
-<<<<<<< HEAD
-    base_directory = _repo_root() / "tests" / "integration" / "docusaurus"
-    paths = base_directory.rglob("**/*.py")
-=======
     base_directory = _repo_root() / "docs" / "docusaurus" / "docs"
     paths = glob.glob(f"{base_directory}/**/*.py", recursive=True)
->>>>>>> eff37b83
     return {pathlib.Path(p) for p in paths}
 
 
