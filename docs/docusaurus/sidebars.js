--- conflicted
+++ resolved
@@ -449,6 +449,7 @@
           ]
         },
         { type: 'doc', id: 'guides/miscellaneous/migration_guide' },
+        { type: 'doc', id: 'troubleshooting' },
         'contributing/contributing',
         'get_support',
       ]
@@ -531,13 +532,5 @@
         'terms/validation_result'
       ]
     },
-    { type: 'doc', id: 'changelog' },
-<<<<<<< HEAD
-=======
-    { type: 'doc', id: 'troubleshooting' },
-    { type: 'doc', id: 'guides/miscellaneous/migration_guide' },
-    'get_support',
-    'contributing/contributing',
->>>>>>> caaa26f9
   ]
 }
