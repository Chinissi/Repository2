module.exports = {
  docs: [
    'intro',
    {
      type: 'category',
      label: 'Get started with GX',
      link: { type: 'doc', id: 'guides/setup/get_started_lp'},
      items: [
        'tutorials/quickstart/quickstart',
        {
          type: 'doc', id: 'tutorials/quickstart/quickstart', label: 'Quickstart'
        },
<<<<<<< HEAD
        {
          type: 'doc', id: 'conceptual_guides/gx_overview/gx-overview-lp', label: 'GX Overview'
        }
=======
        'tutorials/getting_started/how_to_use_great_expectations_in_databricks',
        'tutorials/getting_started/how_to_use_great_expectations_with_sql',
>>>>>>> 9f48906d
      ]
    },
    {
      type: 'category',
      label: 'Configure your GX environment',
      link: { type: 'doc', id: 'guides/setup/setup_overview_lp' },
      items: [
        'guides/setup/setup_overview',
        'guides/setup/installation/install_gx',
        {
          type: 'category',
          label: 'Configure Data Contexts',
          link: { type: 'doc', id: 'guides/setup/configure_data_contexts_lp' },
          items: [
            'guides/setup/configuring_data_contexts/instantiating_data_contexts/instantiate_data_context',
            'guides/setup/configuring_data_contexts/how_to_convert_an_ephemeral_data_context_to_a_filesystem_data_context',
            'guides/setup/configuring_data_contexts/how_to_configure_credentials',
          ]
        },
        'guides/setup/configuring_metadata_stores/configure_expectation_stores',
        'guides/setup/configuring_metadata_stores/configure_result_stores',
        'guides/setup/configuring_metadata_stores/how_to_configure_a_metricsstore',
        'guides/setup/configuring_data_docs/host_and_share_data_docs',
      ]
    },
    {
      type: 'category',
      label: 'Connect to Source Data',
      link: { type: 'doc', id: 'guides/connecting_to_your_data/connect_to_data_lp' },
      items: [
        'guides/connecting_to_your_data/fluent/filesystem/connect_filesystem_source_data',
        'guides/connecting_to_your_data/fluent/in_memory/how_to_connect_to_in_memory_data_using_pandas',
        'guides/connecting_to_your_data/fluent/database/connect_sql_source_data',
        {
          type: 'category',
          label: 'Manage Data Assets',
          link: { type: 'doc', id: 'guides/connecting_to_your_data/manage_data_assets_lp' },
          items: [
            'guides/connecting_to_your_data/fluent/batch_requests/how_to_request_data_from_a_data_asset',
            'guides/connecting_to_your_data/fluent/data_assets/how_to_organize_batches_in_a_file_based_data_asset',
            'guides/connecting_to_your_data/fluent/database/sql_data_assets',
          ]
        },
      ]
    },
    {
      type: 'category',
      label: 'Create Expectations',
      link: { type: 'doc', id: 'guides/expectations/expectations_lp' },
      items: [
        'guides/expectations/create_expectations_overview',
        {
          type: 'category',
          label: 'Manage Expectations and Expectation Suites',
          link: { type: 'doc', id: 'guides/expectations/create_manage_expectations_lp' },
          items: [
            'guides/expectations/how_to_create_and_edit_expectations_based_on_domain_knowledge_without_inspecting_data_directly',
            'guides/expectations/how_to_create_and_edit_expectations_with_instant_feedback_from_a_sample_batch_of_data',
            'guides/expectations/how_to_edit_an_existing_expectationsuite',
            'guides/expectations/how_to_use_auto_initializing_expectations',
            'guides/expectations/advanced/how_to_create_expectations_that_span_multiple_batches_using_evaluation_parameters',
            'guides/expectations/advanced/how_to_dynamically_load_evaluation_parameters_from_a_database',
            'guides/expectations/advanced/how_to_compare_two_tables_with_the_onboarding_data_assistant',
          ]
        },
        {
          type: 'category',
          label: 'Profilers and Data Assistants',
          link: { type: 'doc', id: 'guides/expectations/profilers_data_assistants_lp' },
          items: [
            'guides/expectations/data_assistants/how_to_create_an_expectation_suite_with_the_onboarding_data_assistant',
            'guides/expectations/advanced/how_to_create_a_new_expectation_suite_using_rule_based_profilers',
          ]
        },
        {
          type: 'category',
          label: 'Create Custom Expectations',
          link: { type: 'doc', id: 'guides/expectations/custom_expectations_lp' },
          items: [
            'guides/expectations/creating_custom_expectations/overview',
            'guides/expectations/creating_custom_expectations/how_to_create_custom_column_aggregate_expectations',
            'guides/expectations/creating_custom_expectations/how_to_create_custom_column_map_expectations',
            'guides/expectations/creating_custom_expectations/how_to_create_custom_batch_expectations',
            'guides/expectations/creating_custom_expectations/how_to_create_custom_column_pair_map_expectations',
            'guides/expectations/creating_custom_expectations/how_to_create_custom_multicolumn_map_expectations',
            'guides/expectations/creating_custom_expectations/how_to_create_custom_regex_based_column_map_expectations',
            'guides/expectations/creating_custom_expectations/how_to_create_custom_set_based_column_map_expectations',
            'guides/expectations/creating_custom_expectations/how_to_create_custom_query_expectations',
            'guides/expectations/creating_custom_expectations/how_to_create_custom_parameterized_expectations',
            'guides/expectations/creating_custom_expectations/how_to_add_support_for_the_auto_initializing_framework_to_a_custom_expectation',
          ]
        },
        'guides/expectations/creating_custom_expectations/how_to_use_custom_expectations',
        {
          type: 'category',
          label: 'Add Features to Custom Expectations',
          link: { type: 'doc', id: 'guides/expectations/add_features_custom_expectations_lp' },
          items: [
            'guides/expectations/advanced/how_to_add_comments_to_expectations_and_display_them_in_data_docs',
            'guides/expectations/features_custom_expectations/how_to_add_example_cases_for_an_expectation',
            'guides/expectations/features_custom_expectations/how_to_add_input_validation_for_an_expectation',
            'guides/expectations/features_custom_expectations/how_to_add_spark_support_for_an_expectation',
            'guides/expectations/features_custom_expectations/how_to_add_sqlalchemy_support_for_an_expectation'
          ]
        }
      ]
    },
    {
      type: 'category',
      label: 'Validate Data',
      link: { type: 'doc', id: 'guides/validation/validate_data_lp' },
      items: [
        'guides/validation/validate_data_overview',
        {
          type: 'category',
          label: 'Manage Checkpoints',
          link: { type: 'doc', id: 'guides/validation/checkpoints/checkpoint_lp' },
          items: [
            'guides/validation/checkpoints/how_to_create_a_new_checkpoint',
            'guides/validation/checkpoints/how_to_configure_a_new_checkpoint_using_test_yaml_config',
            'guides/validation/checkpoints/how_to_add_validations_data_or_suites_to_a_checkpoint',
            'guides/validation/checkpoints/how_to_pass_an_in_memory_dataframe_to_a_checkpoint',
            'guides/validation/advanced/how_to_deploy_a_scheduled_checkpoint_with_cron',
          ]
        },
        {
          type: 'category',
          label: 'Configure Actions',
          link: { type: 'doc', id: 'guides/validation/validation_actions/actions_lp' },
          items: [
            'guides/validation/validation_actions/how_to_trigger_email_as_a_validation_action',
            'guides/validation/validation_actions/how_to_collect_openlineage_metadata_using_a_validation_action',
            'guides/validation/validation_actions/how_to_trigger_opsgenie_notifications_as_a_validation_action',
            'guides/validation/validation_actions/how_to_trigger_slack_notifications_as_a_validation_action',
            'guides/validation/validation_actions/how_to_update_data_docs_as_a_validation_action',
            'guides/validation/advanced/how_to_get_data_docs_urls_for_custom_validation_actions',
          ]
        },
      ]
    },
    {
      type: 'category',
      label: 'Integrations',
      link: {
        type: 'generated-index',
        title: 'Integrations',
        description: 'Integrate Great Expectations (GX) with commonly used data engineering tools.',
      },
      items: [
        {
          type: 'category',
          label: 'Amazon Web Services (AWS)',
          link: {
            type: 'doc',
            id: 'deployment_patterns/aws_lp',
          },
          items: [
            'deployment_patterns/how_to_use_great_expectations_in_aws_glue',
            'deployment_patterns/how_to_instantiate_a_data_context_on_an_emr_spark_cluster',
            'deployment_patterns/how_to_use_great_expectations_in_emr_serverless',
            'deployment_patterns/how_to_use_gx_with_aws/how_to_use_gx_with_aws_using_cloud_storage_and_pandas',
            'deployment_patterns/how_to_use_gx_with_aws/how_to_use_gx_with_aws_using_s3_and_spark',
            'deployment_patterns/how_to_use_gx_with_aws/how_to_use_gx_with_aws_using_athena',
            'deployment_patterns/how_to_use_gx_with_aws/how_to_use_gx_with_aws_using_redshift',
          ],
        },
        'deployment_patterns/how_to_instantiate_a_data_context_hosted_environments',
        'deployment_patterns/how_to_use_great_expectations_with_airflow',
        'integrations/integration_datahub',
        'deployment_patterns/how_to_use_great_expectations_in_deepnote',
        'deployment_patterns/how_to_use_great_expectations_in_flyte',
        'deployment_patterns/how_to_use_great_expectations_with_google_cloud_platform_and_bigquery',
        'deployment_patterns/how_to_use_great_expectations_with_meltano',
        'deployment_patterns/how_to_use_great_expectations_with_prefect',
        'deployment_patterns/how_to_use_great_expectations_with_ydata_synthetic',
        'integrations/integration_zenml',
      ]
    },
    {
      type: 'category',
      label: 'Reference',
      link: { type: 'doc', id: 'reference/reference_overview' },
      items: [
        'contributing/contributing_maturity',
        'reference/customize_your_deployment',
        'reference/usage_statistics',
        'conceptual_guides/expectation_classes',
        {
          type: 'category',
          label: 'API documentation',
          link: { type: 'doc', id: 'reference/api_reference' },
          items: [
            {
              type: 'autogenerated',
              dirName: 'reference/api'
            }
          ]
        },
        {
          type: 'category',
          label: 'Glossary of Terms',
          link: { type: 'doc', id: 'glossary' },
          items: [
            'terms/action',
            'terms/batch',
            'terms/batch_request',
            'terms/custom_expectation',
            'terms/checkpoint',
            'terms/cli',
            'terms/datasource',
            'terms/data_context',
            'terms/data_asset',
            'terms/data_assistant',
            'terms/data_docs',
            'terms/evaluation_parameter',
            'terms/execution_engine',
            {
              type: 'category',
              label: 'Expectations',
              link: { type: 'doc', id: 'terms/expectation' },
              collapsed: true,
              items: [
                { type: 'doc', id: 'reference/expectations/conditional_expectations' },
                { type: 'doc', id: 'reference/expectations/distributional_expectations' },
                { type: 'doc', id: 'reference/expectations/implemented_expectations' },
                { type: 'doc', id: 'reference/expectation_suite_operations' },
                { type: 'doc', id: 'reference/expectations/result_format' },
                { type: 'doc', id: 'reference/expectations/standard_arguments' }
              ]
            },
            'terms/expectation_suite',
            'terms/metric',
            'terms/plugin',
            'terms/profiler',
            {
              type: 'category',
              label: 'Stores',
              link: { type: 'doc', id: 'terms/store' },
              items: [
                'terms/checkpoint_store',
                'terms/data_docs_store',
                'terms/evaluation_parameter_store',
                'terms/expectation_store',
                'terms/metric_store',
                'terms/validation_result_store'
              ]
            },
            'terms/renderer',
            'terms/supporting_resource',
            'terms/validator',
            'terms/validation_result'
          ]
        }
      ]
    },
    { type: 'doc', id: 'changelog' },
    { type: 'doc', id: 'guides/miscellaneous/migration_guide' },
    'contributing/contributing'
  ]
}<|MERGE_RESOLUTION|>--- conflicted
+++ resolved
@@ -8,16 +8,10 @@
       items: [
         'tutorials/quickstart/quickstart',
         {
-          type: 'doc', id: 'tutorials/quickstart/quickstart', label: 'Quickstart'
-        },
-<<<<<<< HEAD
-        {
-          type: 'doc', id: 'conceptual_guides/gx_overview/gx-overview-lp', label: 'GX Overview'
-        }
-=======
+          type: 'doc', id: 'conceptual_guides/gx_overview', label: 'GX Overview'
+        },
         'tutorials/getting_started/how_to_use_great_expectations_in_databricks',
         'tutorials/getting_started/how_to_use_great_expectations_with_sql',
->>>>>>> 9f48906d
       ]
     },
     {
