--- conflicted
+++ resolved
@@ -7,7 +7,6 @@
       items: [
         {
           type: 'category',
-<<<<<<< HEAD
           label: 'Set up GX Cloud',
           link: { type: 'doc', id: 'cloud/set_up_gx_cloud' },
           items: [
@@ -35,16 +34,10 @@
               type: 'link',
               label: 'Troubleshoot',
               href: '/docs/cloud/set_up_gx_cloud#troubleshoot',
-=======
-          label: 'Quickstarts',
-          items: [
-            {
-              type: 'doc', id: 'cloud/quickstarts/snowflake_quickstart', label: 'Quickstart for GX Cloud and Snowflake'
->>>>>>> 843dc9d2
-            },
-          ]
-        },
-      ],
+            },
+          ]
+        },
+      ]     
     },
     {
       type: 'category',
