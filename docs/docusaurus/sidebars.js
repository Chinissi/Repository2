--- conflicted
+++ resolved
@@ -6,7 +6,6 @@
     },
     {
       type: 'category',
-<<<<<<< HEAD
       label: 'Getting Started with Great Expectations',
       link: { type: 'doc', id: 'guides/setup/setup_overview'},
       items: [
@@ -20,12 +19,8 @@
     },
     {
       type: 'category',
-      label: 'Setting up a GX environment',
-      link: { type: 'doc', id: 'guides/setup/setup_overview' },
-=======
       label: 'Set up your GX environment',
       link: { type: 'doc', id: 'guides/setup/setup_overview_lp' },
->>>>>>> d70ca615
       items: [
         'guides/setup/installation/install_gx',
         'guides/setup/optional_dependencies/cloud/connect_gx_source_data_system',
@@ -181,12 +176,8 @@
         'deployment_patterns/how_to_instantiate_a_data_context_hosted_environments',
         'deployment_patterns/how_to_instantiate_a_data_context_on_an_emr_spark_cluster',
         'deployment_patterns/how_to_use_great_expectations_with_airflow',
-<<<<<<< HEAD
-        { type: 'doc', id: 'integrations/integration_datahub' },
-=======
         'deployment_patterns/how_to_use_great_expectations_in_databricks',
         'integrations/integration_datahub',
->>>>>>> d70ca615
         'deployment_patterns/how_to_use_great_expectations_in_deepnote',
         'deployment_patterns/how_to_use_great_expectations_in_flyte',
         'deployment_patterns/how_to_use_great_expectations_with_google_cloud_platform_and_bigquery',
