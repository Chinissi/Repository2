/*
This script enables name-based snippet retrieval in Docusaurus-enabled docs using
the following syntax:
```
    ```python name="getting_started_imports"
```

This pattern is directly inspired by remark-code-import, which references using line numbers.

As snippets are bound by identifier and not specific line numbers, they are far less susceptible
to breakage when docs and source code are being updated.

Named snippets are defined with the following syntax:
```
    # <snippet name="getting_started_imports">
    import great_expectations as gx
    ...
    # </snippet>
```
*/
const visit = require('unist-util-visit')
<<<<<<< HEAD
const constructSnippetMap = require('./snippet')
const { getDirs } = require('./common')
=======
const glob = require('glob')
const path = require('path')
const constructSnippetMap = require('./snippet')

function getDirs () {
  const currentDocs = 'docs'
  const versionedDocs = glob.sync('versioned_docs/*')
  return [currentDocs, ...versionedDocs]
}
>>>>>>> 265bc1ad

function codeImport () {
  // Instantiated within the import so it can be hot-reloaded
  const dirs = getDirs()
  const snippetMapsByNamespace = {}
  for (let dir of dirs) {
    snippetMapsByNamespace[dir] = constructSnippetMap(dir)
  }

  return function transformer (tree, file) {
    const codes = []
    const promises = []
    const namespace = getFileNamespace(file, dirs)
    const snippetMap = snippetMapsByNamespace[namespace]

    // Walk the AST of the markdown file and filter for code snippets
    visit(tree, 'code', (node, index, parent) => {
      codes.push([node, index, parent])
    })

    for (const [node] of codes) {
      const meta = node.meta || ''
      if (!meta) {
        continue
      }

      const nameMeta = /^name=(?<snippetName>.+?)$/.exec(
        meta
      )
      if (!nameMeta) {
        continue
      }

      let name = nameMeta.groups.snippetName
      if (!name) {
        throw new Error(`Unable to parse named reference ${nameMeta}`)
      }

      // Remove any surrounding quotes
      name = name.replaceAll("'", '').replaceAll('"', '')
      if (!(name in snippetMap)) {
        throw new Error(`Could not find any snippet named ${name}`)
      }

      node.value = snippetMap[name].contents
    }

    if (promises.length) {
      return Promise.all(promises)
    }
  }
}

/**
 * Gets what we'll call the "namespace" of the file, e.g. docs, versioned_docs/<VERSION>, etc
 * @param {VFile} file 
 * @param {string[]} namespaces
 * @returns 
 */
function getFileNamespace(file, namespaces) {
  const relativePath = path.relative(file.cwd, file.path);

  for (const namespace of namespaces) {
    if (relativePath.startsWith(namespace)) {
      return namespace
    }
  }
  throw Error(`No namespace found for file ${file.path} with namespaces ${namespaces}`)
}

module.exports = codeImport<|MERGE_RESOLUTION|>--- conflicted
+++ resolved
@@ -19,20 +19,8 @@
 ```
 */
 const visit = require('unist-util-visit')
-<<<<<<< HEAD
 const constructSnippetMap = require('./snippet')
 const { getDirs } = require('./common')
-=======
-const glob = require('glob')
-const path = require('path')
-const constructSnippetMap = require('./snippet')
-
-function getDirs () {
-  const currentDocs = 'docs'
-  const versionedDocs = glob.sync('versioned_docs/*')
-  return [currentDocs, ...versionedDocs]
-}
->>>>>>> 265bc1ad
 
 function codeImport () {
   // Instantiated within the import so it can be hot-reloaded
