/** @type {import('@docusaurus/types').DocusaurusConfig} */

const remarkNamedSnippets = require('./scripts/remark-named-snippets/index')
const remarkCodeImport = require('remark-code-import')

module.exports = {
  title: 'Great Expectations',
  tagline: 'Always know what to expect from your data.',
  url: 'https://docs.greatexpectations.io', // Url to your site with no trailing slash
  baseUrl: '/',
  onBrokenLinks: 'throw',
  onBrokenMarkdownLinks: 'warn',
  favicon: '/img/gx-mark.png',
  organizationName: 'great-expectations',
  projectName: 'great_expectations',
  plugins: [
    '@docusaurus-terminology/parser',
    'docusaurus-plugin-sass',
    [
      require.resolve('docusaurus-gtm-plugin'),
      {
        id: 'GTM-K63L45F' // GTM Container ID
      }
    ]
  ],

  themeConfig: {
    algolia: {
<<<<<<< HEAD
      appId: 'PFK639M3JK', 
      apiKey: 'fc3e3b1588b46d8d476aca9c1cadd53f',
      indexName: 'greatexpectations',
=======
      // If Algolia did not provide you any appId, use 'BH4D9OD16A'
      appId: 'B4HD9FJQCB',

      // Public API key: it is safe to commit it
      apiKey: '4f0951c44b2d9b26c88bcac0b14ebdfd',

      indexName: 'docs-greatexpectations',

>>>>>>> 0ce404f2
      searchPagePath: 'search',
      searchParameters: {
        facetFilters: [
        'version:current'
      ]
    }
    },
    prism: {
      theme: require('prism-react-renderer/themes/vsDark')
    },
    colorMode: {
      disableSwitch: true
    },
    zoomSelector: '.markdown :not(em) > img',
    // announcementBar: {
    //   id: 'RTD_docs', // Link to RTD Docs
    //   content:
    //             '🔄 Older Documentation for Great Expectations can be found at the <a href="https://legacy.docs.greatexpectations.io">legacy.docs.greatexpectations.io</a> 🔄',
    //   // backgroundColor: '#32a852', // Defaults to `#fff`.
    //   backgroundColor: '#143556', // Defaults to `#fff`.
    //   textColor: '#ffffff', // Defaults to `#000`.
    //   isCloseable: false // Defaults to `true`.
    // },
    image: 'img/gx-preview.png',
    navbar: {
      logo: {
        alt: 'Great Expectations',
        src: 'img/gx-logo.svg',
        href: 'https://greatexpectations.io'
      },
      items: [
        {
          type: 'search',
          position: 'right'
        },
        {
          type: 'docsVersionDropdown',
          position: 'left',
          dropdownItemsAfter: [
            {
              to: 'https://legacy.docs.greatexpectations.io/',
              label: '0.13.x and earlier'
            }
          ],
          dropdownActiveClassDisabled: true
        },
        {
          label: 'Product',
          position: 'right',
          items: [
            {
              label: 'GX CLOUD',
              to: 'https://greatexpectations.io/gx-cloud'
            },
            {
              label: 'GX OSS',
              to: 'https://greatexpectations.io/gx-oss'
            }
          ]
        },
        {
          label: 'Community',
          position: 'right',
          items: [
            {
              label: 'COMMUNITY HOME',
              to: 'https://greatexpectations.io/community'
            },
            {
              label: 'SLACK',
              to: 'https://greatexpectations.io/slack'
            },
            {
              label: 'GITHUB',
              to: 'https://github.com/great-expectations/great_expectations'
            },
            {
              label: 'JOIN THE EMAIL LIST',
              to: 'https://greatexpectations.io/newsletter'
            }
          ]
        },
        {
          label: 'RESOURCES',
          position: 'right',
          items: [
            {
              label: 'INTEGRATIONS',
              to: 'https://greatexpectations.io/integrations'
            },
            {
              label: 'DOCUMENTATION',
              to: 'https://docs.greatexpectations.io/docs/'
            },
            {
              label: 'EXPECTATION GALLERY',
              to: 'https://greatexpectations.io/expectations'
            },
            {
              label: 'GREAT EXPECTATIONS BLOG',
              to: 'https://greatexpectations.io/blog'
            },
            {
              label: 'GREAT EXPECTATIONS CASE STUDIES',
              to: 'https://greatexpectations.io/case-studies'
            }
          ]
        },
        {
          label: 'Company',
          position: 'right',
          items: [
            {
              label: 'ABOUT US',
              to: 'https://greatexpectations.io/company'
            },
            {
              label: 'CAREERS',
              to: 'https://jobs.greatexpectations.io/'
            }
          ]
        },
        {
          to: 'https://greatexpectations.io/gx-cloud',
          label: 'GX Cloud',
          position: 'right',
          className: 'header-cloud-link',
          'aria-label': 'Early cloud access'
        }
      ]
    },
    footer: {
      style: 'light',
      logo: {
        alt: 'Great Expectations',
        src: 'img/gx-logo-dark.svg',
        href: 'https://greatexpectations.io',
        width: '100%',
        height: 'auto'
      },
      links: [
        {
          title: 'Product',
          items: [
            {
              label: 'GX Cloud',
              to: 'https://greatexpectations.io/gx-cloud'
            },
            {
              label: 'GX OSS',
              to: 'https://greatexpectations.io/gx-oss'
            }
          ]
        },
        {
          title: 'Company',
          items: [
            {
              label: 'Careers',
              to: 'https://jobs.greatexpectations.io/'
            },
            {
              label: 'DPA',
              to: 'https://greatexpectations.io/pdf/dpa'
            },
            {
              label: 'Master Subscription Agreement',
              to: 'https://greatexpectations.io/pdf/msa'
            },
            {
              label: 'Privacy Policy',
              to: 'https://greatexpectations.io/privacy-policy'
            }
          ]
        },
        {
          title: 'Check Us Out',
          items: [
            {
              html: `
                <a class="footer__icon" href="https://greatexpectations.io/slack" target="_blank" rel="noreferrer noopener" aria-label="check out or Slack community">
                  <svg stroke="currentColor" fill="currentColor" stroke-width="0" viewBox="0 0 1024 1024" height="18px" width="18px" xmlns="http://www.w3.org/2000/svg"><path d="M409.4 128c-42.4 0-76.7 34.4-76.7 76.8 0 20.3 8.1 39.9 22.4 54.3 14.4 14.4 33.9 22.5 54.3 22.5h76.7v-76.8c0-42.3-34.3-76.7-76.7-76.8zm0 204.8H204.7c-42.4 0-76.7 34.4-76.7 76.8s34.4 76.8 76.7 76.8h204.6c42.4 0 76.7-34.4 76.7-76.8.1-42.4-34.3-76.8-76.6-76.8zM614 486.4c42.4 0 76.8-34.4 76.7-76.8V204.8c0-42.4-34.3-76.8-76.7-76.8-42.4 0-76.7 34.4-76.7 76.8v204.8c0 42.5 34.3 76.8 76.7 76.8zm281.4-76.8c0-42.4-34.4-76.8-76.7-76.8S742 367.2 742 409.6v76.8h76.7c42.3 0 76.7-34.4 76.7-76.8zm-76.8 128H614c-42.4 0-76.7 34.4-76.7 76.8 0 20.3 8.1 39.9 22.4 54.3 14.4 14.4 33.9 22.5 54.3 22.5h204.6c42.4 0 76.7-34.4 76.7-76.8.1-42.4-34.3-76.7-76.7-76.8zM614 742.4h-76.7v76.8c0 42.4 34.4 76.8 76.7 76.8 42.4 0 76.8-34.4 76.7-76.8.1-42.4-34.3-76.7-76.7-76.8zM409.4 537.6c-42.4 0-76.7 34.4-76.7 76.8v204.8c0 42.4 34.4 76.8 76.7 76.8 42.4 0 76.8-34.4 76.7-76.8V614.4c0-20.3-8.1-39.9-22.4-54.3-14.4-14.4-34-22.5-54.3-22.5zM128 614.4c0 20.3 8.1 39.9 22.4 54.3 14.4 14.4 33.9 22.5 54.3 22.5 42.4 0 76.8-34.4 76.7-76.8v-76.8h-76.7c-42.3 0-76.7 34.4-76.7 76.8z"></path></svg>
                </a>
                <a class="footer__icon" href="https://twitter.com/expectgreatdata" target="_blank" rel="noreferrer noopener" aria-label="check out or Slack community">
                  <svg stroke="currentColor" fill="currentColor" stroke-width="0" viewBox="0 0 1024 1024" height="18px" width="18px" xmlns="http://www.w3.org/2000/svg"><path d="M928 254.3c-30.6 13.2-63.9 22.7-98.2 26.4a170.1 170.1 0 0 0 75-94 336.64 336.64 0 0 1-108.2 41.2A170.1 170.1 0 0 0 672 174c-94.5 0-170.5 76.6-170.5 170.6 0 13.2 1.6 26.4 4.2 39.1-141.5-7.4-267.7-75-351.6-178.5a169.32 169.32 0 0 0-23.2 86.1c0 59.2 30.1 111.4 76 142.1a172 172 0 0 1-77.1-21.7v2.1c0 82.9 58.6 151.6 136.7 167.4a180.6 180.6 0 0 1-44.9 5.8c-11.1 0-21.6-1.1-32.2-2.6C211 652 273.9 701.1 348.8 702.7c-58.6 45.9-132 72.9-211.7 72.9-14.3 0-27.5-.5-41.2-2.1C171.5 822 261.2 850 357.8 850 671.4 850 843 590.2 843 364.7c0-7.4 0-14.8-.5-22.2 33.2-24.3 62.3-54.4 85.5-88.2z"></path></svg>
                </a>
                <a class="footer__icon" href="https://github.com/great-expectations/great_expectations" target="_blank" rel="noreferrer noopener" aria-label="check out or Slack community">
                  <svg stroke="currentColor" fill="currentColor" stroke-width="0" viewBox="0 0 1024 1024" height="18px" width="18px" xmlns="http://www.w3.org/2000/svg"><path d="M511.6 76.3C264.3 76.2 64 276.4 64 523.5 64 718.9 189.3 885 363.8 946c23.5 5.9 19.9-10.8 19.9-22.2v-77.5c-135.7 15.9-141.2-73.9-150.3-88.9C215 726 171.5 718 184.5 703c30.9-15.9 62.4 4 98.9 57.9 26.4 39.1 77.9 32.5 104 26 5.7-23.5 17.9-44.5 34.7-60.8-140.6-25.2-199.2-111-199.2-213 0-49.5 16.3-95 48.3-131.7-20.4-60.5 1.9-112.3 4.9-120 58.1-5.2 118.5 41.6 123.2 45.3 33-8.9 70.7-13.6 112.9-13.6 42.4 0 80.2 4.9 113.5 13.9 11.3-8.6 67.3-48.8 121.3-43.9 2.9 7.7 24.7 58.3 5.5 118 32.4 36.8 48.9 82.7 48.9 132.3 0 102.2-59 188.1-200 212.9a127.5 127.5 0 0 1 38.1 91v112.5c.8 9 0 17.9 15 17.9 177.1-59.7 304.6-227 304.6-424.1 0-247.2-200.4-447.3-447.5-447.3z"></path></svg>
                </a>
                <a class="footer__icon" href="https://www.linkedin.com/company/greatexpectations-data" target="_blank" rel="noreferrer noopener" aria-label="check out or Slack community">
                  <svg stroke="currentColor" fill="currentColor" stroke-width="0" viewBox="0 0 1024 1024" height="18px" width="18px" xmlns="http://www.w3.org/2000/svg"><path d="M847.7 112H176.3c-35.5 0-64.3 28.8-64.3 64.3v671.4c0 35.5 28.8 64.3 64.3 64.3h671.4c35.5 0 64.3-28.8 64.3-64.3V176.3c0-35.5-28.8-64.3-64.3-64.3zm0 736c-447.8-.1-671.7-.2-671.7-.3.1-447.8.2-671.7.3-671.7 447.8.1 671.7.2 671.7.3-.1 447.8-.2 671.7-.3 671.7zM230.6 411.9h118.7v381.8H230.6zm59.4-52.2c37.9 0 68.8-30.8 68.8-68.8a68.8 68.8 0 1 0-137.6 0c-.1 38 30.7 68.8 68.8 68.8zm252.3 245.1c0-49.8 9.5-98 71.2-98 60.8 0 61.7 56.9 61.7 101.2v185.7h118.6V584.3c0-102.8-22.2-181.9-142.3-181.9-57.7 0-96.4 31.7-112.3 61.7h-1.6v-52.2H423.7v381.8h118.6V604.8z"></path></svg>
                </a>
              `
            }
          ]
        }
      ],
      copyright: `Copyright © ${new Date().getFullYear()} Great Expectations. All Rights Reserved.`
    }
  },

  // themes:[ ],
  presets: [
    [
      '@docusaurus/preset-classic',
      {
        docs: {
          sidebarPath: require.resolve('./sidebars.js'),
          // Note: remarkCodeImport is included to handle earlier versions with line number references (e.g. v0.14.13)
          remarkPlugins: [remarkNamedSnippets, remarkCodeImport],
          lastVersion: 'current',
          versions: {
            current: {
              label: '0.17.4',
              path: ''
            }
          }
        },
        theme: {
          customCss: require.resolve('./src/css/custom.scss')
        },
        gtag: {
          // You can also use your "G-" Measurement ID here.
          trackingID: 'UA-138955219-1',
          // Optional fields.
          anonymizeIP: true // Should IPs be anonymized?
        }
      }
    ]
  ]
}<|MERGE_RESOLUTION|>--- conflicted
+++ resolved
@@ -26,26 +26,15 @@
 
   themeConfig: {
     algolia: {
-<<<<<<< HEAD
       appId: 'PFK639M3JK', 
       apiKey: 'fc3e3b1588b46d8d476aca9c1cadd53f',
       indexName: 'greatexpectations',
-=======
-      // If Algolia did not provide you any appId, use 'BH4D9OD16A'
-      appId: 'B4HD9FJQCB',
-
-      // Public API key: it is safe to commit it
-      apiKey: '4f0951c44b2d9b26c88bcac0b14ebdfd',
-
-      indexName: 'docs-greatexpectations',
-
->>>>>>> 0ce404f2
       searchPagePath: 'search',
       searchParameters: {
         facetFilters: [
-        'version:current'
-      ]
-    }
+          'version:current'
+        ]
+      }
     },
     prism: {
       theme: require('prism-react-renderer/themes/vsDark')
