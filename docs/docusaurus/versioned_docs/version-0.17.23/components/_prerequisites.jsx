import React from 'react'
<<<<<<< HEAD
import GxData from '/docs/components/_data.jsx'
import VersionedLink from '@site/src/components/VersionedLink'
=======
import GxData from './_data.jsx'
>>>>>>> 84d01d75

/**
 * A flexible Prerequisites admonition block.
 * Styling/structure was updated on 12/28/2022 to include theme
 * Default entries configurable by passing in props added on 12/29/2022
 *
 * Usage with only defaults
 *
 * <Prerequisites>
 *
 * Usage with additional list items
 *
 * <Prerequisites>
 *
 * - Have access to data on a filesystem
 *
 * </Prerequisites>
 *
 * Usage with default values from props:
 *
 * <Prerequisites requireInstallation={true}>
 *
 * </Prerequisites>
 *
 * Available default entries from props:
 *   requirePython: Valid values are {true} or {false}
 *   requireInstallation: Valid values are {true} or {false}
 *   requireDataContext: Valid values are {true} or {false}
 *   requireSourceData: Valid values are 'filesystem' or 'SQL'
 *   requireDatasource: Valid values are 'Pandas', 'Spark', 'SQL', {true}, or {false},
 *     requireSourceData should not be needed if requireDatasource has been provided.
 *     'Pandas', 'Spark', and 'SQL' will link to the corresponding guides on how to configure a
 *     Datasource with that type of Data Connector. {true} will link to the "Connect to data: Overview"
 *     page.  {false} will not display anything.
 *   requireExpectationSuite: Valid values are {true} or {false}
 */
export default class Prerequisites extends React.Component {
  extractMarkdownListItems () {
    try {
      const children = React.Children.toArray(this.props.children).map((item) => (item.props.children))
      const listItems = React.Children.toArray(children).map((item) => (item.props.children))
      return listItems
    } catch (error) {
      const message = '🚨 The Prerequisites component only accepts markdown list items 🚨'
      console.error(message, error)
      window.alert(message)
      return [message]
    }
  }

  defaultPrerequisiteItems () {
    const returnItems = []
    if (this.props.requirePython === true) {
      returnItems.push(<li>An installation of Python {GxData.min_python} to {GxData.max_python}. To download and install Python, see <a href='https://www.python.org/downloads/'>Python downloads.</a></li>)
    }
    if (this.props.requireInstallation === true) {
      returnItems.push(<li>A Great Expectations instance. See <VersionedLink to='/guides/setup/installation/install_gx'>Install Great Expectations with source data system dependencies</VersionedLink>.</li>)
    }
    if (this.props.requireDataContext === true) {
      returnItems.push(<li><VersionedLink to='/guides/setup/configuring_data_contexts/instantiating_data_contexts/instantiate_data_context'>A Data Context.</VersionedLink></li>)
    }
    if (this.props.requireSourceData === 'filesystem') {
      returnItems.push(<li>Access to data stored in a filesystem.</li>)
    } else if (this.props.requireSourceData === 'SQL') {
      returnItems.push(<li>Access to data stored in a SQL database.</li>)
    }
    if (this.props.requireDatasource === 'Pandas') {
      returnItems.push(<li><a href='/docs/guides/connecting_to_your_data/datasource_configuration/how_to_configure_a_pandas_datasource'>A Datasource configured to access your source data.</a></li>)
    } else if (this.props.requireDatasource === 'Spark') {
      returnItems.push(<li><a href='/docs/guides/connecting_to_your_data/datasource_configuration/how_to_configure_a_spark_datasource'>A Datasource configured to access your source data.</a></li>)
    } else if (this.props.requireDatasource === 'SQL') {
      returnItems.push(<li><a href='/docs/guides/connecting_to_your_data/datasource_configuration/how_to_configure_a_sql_datasource'>A Datasource configured to access your source data.</a></li>)
    } else if (this.props.requireDatasource === true) {
      returnItems.push(<li><VersionedLink to='/guides/connecting_to_your_data/connect_to_data_lp'>A Datasource configured to access your source data</VersionedLink></li>)
    }
    if (this.props.requireExpectationSuite === true) {
      returnItems.push(<li><VersionedLink to='/guides/expectations/create_expectations_overview'>A configured and saved Expectation Suite.</VersionedLink></li>)
    }

    return returnItems
  }

  render () {
    return (
      <div>
          <ul>
            {this.defaultPrerequisiteItems()}
            {this.extractMarkdownListItems().map((prereq, i) => (<li key={i}>{prereq}</li>))}
          </ul>
      </div>
    )
  }
}

Prerequisites.defaultProps = {
  requirePython: false,
  requireInstallation: false,
  requireDataContext: false,
  requireSourceData: null,
  requireDatasource: false,
  requireExpectationSuite: false
}<|MERGE_RESOLUTION|>--- conflicted
+++ resolved
@@ -1,10 +1,6 @@
 import React from 'react'
-<<<<<<< HEAD
-import GxData from '/docs/components/_data.jsx'
 import VersionedLink from '@site/src/components/VersionedLink'
-=======
 import GxData from './_data.jsx'
->>>>>>> 84d01d75
 
 /**
  * A flexible Prerequisites admonition block.
