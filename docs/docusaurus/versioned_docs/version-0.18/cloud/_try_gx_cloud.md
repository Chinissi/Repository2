---
sidebar_label: 'Try GX Cloud'
title: 'Try GX Cloud'
id: try_gx_cloud
description: Try GX Cloud features and functionality.
toc_min_heading_level: 2
toc_max_heading_level: 2
---

import TabItem from '@theme/TabItem';
import Tabs from '@theme/Tabs';

If you're new to GX Cloud, start here to learn how you can quickly connect to your Data Assets and validate data.

If you've tested GX Cloud features and functionality and discovered it's a great solution for your organization, see [Connect GX Cloud](./connect/connect_lp.md).

## Prerequisites

- You have a [GX Cloud account](https://greatexpectations.io/cloud).

- You have a [Docker instance](https://docs.docker.com/get-docker/).

- You've reviewed the prerequisites for the Data Asset you'll create. See [Create a Data Asset](#create-a-data-asset).

## Self-hosted deployment

To try GX Cloud, you use a [self-hosted deployment](./about_gx#self-hosted-deployment-pattern) to run the GX Agent with Docker, connect the GX Agent to your target Data Sources, and use the GX Cloud web UI to define your Data Assets, create Expectations, and run Validations. A self-hosted deployment is recommended when you want to test GX Cloud features and functionality and it differs from the recommended [org-hosted deployment](./about_gx.md#org-hosted-deployment-pattern), in which the GX Agent runs in your organization's deployment environment.

## Get your user access token and copy your organization ID

You'll need your user access token and organization ID to set your environment variables. Access tokens shouldn't be committed to version control software.

1. In GX Cloud, click **Settings** > **Tokens**.

2. In the **User access tokens** pane, click **Create user access token**.

3. In the **Token name** field, enter a name for the token that will help you quickly identify it.

4. Click **Create**.

5. Copy and then paste the user access token into a temporary file. The token can't be retrieved after you close the dialog.

6. Click **Close**.

7. Copy the value in the **Organization ID** field into the temporary file with your user access token and then save the file. 

    GX recommends deleting the temporary file after you set the environment variables.

## Set the environment variables and deploy the GX Agent

Environment variables securely store your GX Cloud access credentials. The GX Agent runs open source GX code in GX Cloud, and it allows you to securely access your data without connecting to it or interacting with it directly. To learn more about the GX Agent and deployment patterns, see [About GX Cloud](./about_gx.md).

1. Start the Docker Engine.

2. Run the following code to set the `GX_CLOUD_ACCESS_TOKEN` and `GX_CLOUD_ORGANIZATION_ID` environment variables, install GX Cloud and its dependencies, and start the GX Agent:

    ```bash title="Terminal input"
    docker run --rm --pull=always -e GX_CLOUD_ACCESS_TOKEN="<user_access_token>" -e GX_CLOUD_ORGANIZATION_ID="<organization_id>" greatexpectations/agent
    ```
   Replace `user_access_token` and `organization_id` with the values you copied previously. 

3. In GX Cloud, confirm the GX Agent status is **Active Agent** and the icon is green. This indicates the GX Agent is running. If it isn't, repeat step 2 and confirm the `user_access_token` and `organization_id` values are correct.

    ![GX Agent status](/img/gx_agent_status.png)

4. Optional. If you created a temporary file to record your user access token and Organization ID, delete it.

5. Optional. Run `docker ps` or open Docker Desktop to confirm the agent is running.

    If you stop the GX Agent, close the terminal, and open a new terminal you'll need to set the environment variables again.

    To edit an environment variable, stop the GX Agent, edit the environment variable, save the change, and then restart the GX Agent.

## Create a Data Asset

Create a Data Asset to define the data you want GX Cloud to access.

<Tabs
  groupId="try-gx-cloud"
  defaultValue='Snowflake'
  values={[
  {label: 'Snowflake', value:'Snowflake'},
  {label: 'PostgreSQL', value:'PostgreSQL'},
  ]}>
<TabItem value="Snowflake">

Define the data you want GX Cloud to access within Snowflake.

### Prerequisites

- You have a Snowflake database, schema, and table.

- You have a [Snowflake account](https://docs.snowflake.com/en/user-guide-admin) with USAGE privileges on the table, database, and schema you are validating, and you have SELECT privileges on the table you are validating. To improve data security, GX recommends using a separate Snowflake user service account to connect to GX Cloud.

- You know your Snowflake password.

### Create a Snowflake Data Asset

Create a Data Asset to define the data you want GX Cloud to access within Snowflake. 

1. In GX Cloud, click **Data Assets** > **New Data Asset**.

2. Click the **New Data Source** tab and then select **Snowflake**.

3. Enter a meaningful name for the Data Asset in the **Data Source name** field.

4. Optional. To use a connection string to connect to a Data Source, click the **Use connection string** selector, enter a connection string, and then move to step 6. The connection string format is: `snowflake://<user_login_name>:<password>@<accountname>`.

5. Complete the following fields:

    - **Username**: Enter the username you use to access Snowflake.

    - **Account identifier**: Enter your Snowflake organization and account name separated by a hyphen (`oraganizationname-accountname`) or your account name and a legacy account locator separated by a period (`accountname.region`). The legacy account locator value must include the geographical region. For example, `us-east-1`. 
    
        To locate your Snowflake organization name, account name, or legacy account locator values see [Finding the Organization and Account Name for an Account](https://docs.snowflake.com/en/user-guide/admin-account-identifier#finding-the-organization-and-account-name-for-an-account) or [Using an Account Locator as an Identifier](https://docs.snowflake.com/en/user-guide/admin-account-identifier#using-an-account-locator-as-an-identifier).

    - **Password**: Enter a Snowflake password. To improve data security, GX recommends using a Snowflake service account to connect to GX Cloud.

    - **Database**: Enter the name of the Snowflake database where the data you want to validate is stored. In Snowsight, click **Data** > **Databases**. In the Snowflake Classic Console, click **Databases**.
 
    - **Schema**: Enter the name of the Snowflake schema (table) where the data you want to validate is stored.

    - **Warehouse**: Enter the name of your Snowflake database warehouse. In Snowsight, click **Admin** > **Warehouses**. In the Snowflake Classic Console, click **Warehouses**.

    - **Role**: Enter your Snowflake role.

6. Click **Connect**.

<<<<<<< HEAD
7. Click **Continue**.

8. Complete the following fields:
=======
7. Select **Table Asset** or **Query Asset** and complete the following fields:
>>>>>>> ae544196

    - **Table name**: Enter a name for the table you're creating in the Data Asset.
    
    - **Data Asset name**: Enter a name for the Data Asset. Data Asset names must be unique. If you use the same name for multiple Data Assets, each Data Asset must be associated with a unique Data Source. 

8. Select the **Complete Asset** tab to provide all Data Asset records to your Expectations and validations, or select the **Batches** tab to use subsets of Data Asset records for your Expectations and validations. If you selected the **Batches** tab, complete the following fields:

    - **Split Data Asset by** - Select **Year** to partition Data Asset records by year, select **Year - Month** to partition Data Asset records by year and month, or select **Year - Month - Day** to partition Data Asset records by year, month, and day.

    - **Column of datetime type** - Enter the name of the column containing the date and time data.

9. Optional. Select **Add Data Asset** to add additional tables or queries and repeat steps 8 and 9.

10. Click **Finish**. The Data Asset(s), a default empty Expectation Suite, and a default Checkpoint are created.

</TabItem>
<TabItem value="PostgreSQL">

Define the data you want GX Cloud to access within PostgreSQL.

### Prerequisites

- You have a PostgreSQL database, schema, and table.

- You have a [PostgreSQL instance](https://www.postgresql.org/download/). To improve data security, GX recommends using a separate user service account to connect to GX Cloud.

### Create a PostgreSQL Data Asset 

1. In GX Cloud, click **Data Assets** > **New Data Asset**.

2. Click the **New Data Source** tab and then select **PostgreSQL**.

3. Enter a meaningful name for the Data Asset in the **Data Source name** field.

4. Enter a connection string in the **Connection string** field. The connection string format is `postgresql+psycopg2//YourUserName:YourPassword@YourHostname:5432/YourDatabaseName`. 

5. Click **Connect**.

<<<<<<< HEAD
6. Click **Continue**.

7. Complete the following fields:
=======
6. Select **Table Asset** or **Query Asset** and complete the following fields:
>>>>>>> ae544196

    - **Table name**: Enter a name for the table you're creating in the Data Asset.
    
    - **Data Asset name**: Enter a name for the Data Asset. Data Asset names must be unique. If you use the same name for multiple Data Assets, each Data Asset must be associated with a unique Data Source. 

7. Select the **Complete Asset** tab to provide all Data Asset records to your Expectations and validations, or select the **Batches** tab to use subsets of Data Asset records for your Expectations and validations. If you selected the **Batches** tab, complete the following fields:

    - **Split Data Asset by** - Select **Year** to partition Data Asset records by year, select **Year - Month** to partition Data Asset records by year and month, or select **Year - Month - Day** to partition Data Asset records by year, month, and day.

    - **Column of datetime type** - Enter the name of the column containing the date and time data.

8. Optional. Select **Add Data Asset** to add additional tables or queries and repeat steps 8 and 9.

9. Click **Finish**. The Data Asset(s), a default empty Expectation Suite, and a default Checkpoint are created. 

</TabItem>
</Tabs>


## Add an Expectation

An Expectation is a verifiable assertion about your data. They make implicit assumptions about your data explicit.

1. In the **Data Assets** list, click the Data Asset name.

2. Click the **Expectations** tab.

3. Click **New Expectation**.

4. Select an Expectation type, enter the column name, and then complete the optional fields. To view descriptions of the available Expectation types, see [Available Expectations](./expectations/manage_expectations.md#available-expectations).

    If you prefer to work in a code editor, click the **JSON Editor** tab and define your Expectation parameters in the code pane.

5. Click **Save**. The Expectation is added to the default Expectation Suite.

6. Optional. Repeat steps 3 to 5 to add additional Expectations.

## Validate Expectations

1. Click **Validate**.

2. When the confirmation message appears, click **See results**, or click the **Validations** tab.<|MERGE_RESOLUTION|>--- conflicted
+++ resolved
@@ -126,13 +126,7 @@
 
 6. Click **Connect**.
 
-<<<<<<< HEAD
-7. Click **Continue**.
-
-8. Complete the following fields:
-=======
-7. Select **Table Asset** or **Query Asset** and complete the following fields:
->>>>>>> ae544196
+7. Complete the following fields:
 
     - **Table name**: Enter a name for the table you're creating in the Data Asset.
     
@@ -171,13 +165,7 @@
 
 5. Click **Connect**.
 
-<<<<<<< HEAD
-6. Click **Continue**.
-
-7. Complete the following fields:
-=======
-6. Select **Table Asset** or **Query Asset** and complete the following fields:
->>>>>>> ae544196
+6. Complete the following fields:
 
     - **Table name**: Enter a name for the table you're creating in the Data Asset.
     
