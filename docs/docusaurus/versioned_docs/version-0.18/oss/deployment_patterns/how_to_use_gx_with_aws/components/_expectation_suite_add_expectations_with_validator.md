import TechnicalTag from '../../../../reference/learn/term_tags/_tag.mdx';

There are many Expectations available for you to use.  To demonstrate the creation of an Expectation through the use of the Validator you defined earlier, here are examples of the process for two of them:

<<<<<<< HEAD
```python title="Python" name="version-0.18 docs/docusaurus/docs/snippets/aws_cloud_storage_pandas.py add_expectations"
=======
```python name="docs/docusaurus/docs/snippets/aws_cloud_storage_pandas.py add_expectations"
>>>>>>> 7066a099
```

Each time you evaluate an Expectation with `validator.expect_*`, the Expectation is immediately Validated against your provided Batch of data. This instant feedback helps you identify unexpected data quickly. The Expectation configuration is stored in the Expectation Suite you provided when the Validator was initialized.

To find out more about the available Expectations, see the [Expectations Gallery](https://greatexpectations.io/expectations).<|MERGE_RESOLUTION|>--- conflicted
+++ resolved
@@ -2,11 +2,7 @@
 
 There are many Expectations available for you to use.  To demonstrate the creation of an Expectation through the use of the Validator you defined earlier, here are examples of the process for two of them:
 
-<<<<<<< HEAD
-```python title="Python" name="version-0.18 docs/docusaurus/docs/snippets/aws_cloud_storage_pandas.py add_expectations"
-=======
 ```python name="docs/docusaurus/docs/snippets/aws_cloud_storage_pandas.py add_expectations"
->>>>>>> 7066a099
 ```
 
 Each time you evaluate an Expectation with `validator.expect_*`, the Expectation is immediately Validated against your provided Batch of data. This instant feedback helps you identify unexpected data quickly. The Expectation configuration is stored in the Expectation Suite you provided when the Validator was initialized.
