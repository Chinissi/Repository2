--- conflicted
+++ resolved
@@ -30,7 +30,7 @@
 
 The following diagram illustrates the end-to-end GX data validation workflow that you'll implement with this quickstart. Click a workflow step to view the related content.
 
-```mermaid title="GX data validation workflow"
+```mermaid
 flowchart LR
 %%{init: {"themeVariables": {"fontSize" : "24px"}}}%%
 
@@ -77,31 +77,19 @@
 
 2. Run the following Python code to import the `great_expectations` module:
 
-<<<<<<< HEAD
-    ```python title="Python" name="version-0.18 tutorials/quickstart/quickstart.py import_gx"
-=======
     ```python name="tutorials/quickstart/quickstart.py import_gx"
->>>>>>> 7066a099
     ```
 ## Create a Data Context
 
 - Run the following command to create a <TechnicalTag tag="data_context" text="Data Context"/> object:
 
-<<<<<<< HEAD
-    ```python title="Python" name="version-0.18 tutorials/quickstart/quickstart.py get_context"
-=======
     ```python name="tutorials/quickstart/quickstart.py get_context"
->>>>>>> 7066a099
     ```
 ## Connect to data
 
 - Run the following command to connect to existing `.csv` data stored in the `great_expectations` GitHub repository and create a <TechnicalTag tag="validator" text="Validator"/> object:
 
-<<<<<<< HEAD
-    ```python title="Python" name="version-0.18 tutorials/quickstart/quickstart.py connect_to_data"
-=======
     ```python name="tutorials/quickstart/quickstart.py connect_to_data"
->>>>>>> 7066a099
     ```
 
     The code example uses the default <TechnicalTag tag="data_context" text="Data Context"/> <TechnicalTag tag="datasource" text="Data Source"/> for Pandas to access the `.csv` data from the file at the specified URL path.
@@ -110,11 +98,7 @@
 
 - Run the following commands to create two <TechnicalTag tag="expectation" text="Expectations"/> and save them to the <TechnicalTag tag="expectation_suite" text="Expectation Suite"/>:
 
-<<<<<<< HEAD
-    ```python title="Python" name="version-0.18 tutorials/quickstart/quickstart.py create_expectation"
-=======
     ```python name="tutorials/quickstart/quickstart.py create_expectation"
->>>>>>> 7066a099
     ```
 
   The first <TechnicalTag tag="expectation" text="Expectation"/> uses domain knowledge (the `pickup_datetime` shouldn't be null).
@@ -125,29 +109,17 @@
 
 1. Run the following command to define a <TechnicalTag tag="checkpoint" text="Checkpoint"/> and examine the data to determine if it matches the defined <TechnicalTag tag="expectation" text="Expectations"/>:
 
-<<<<<<< HEAD
-    ```python title="Python" name="version-0.18 tutorials/quickstart/quickstart.py create_checkpoint"
-=======
     ```python name="tutorials/quickstart/quickstart.py create_checkpoint"
->>>>>>> 7066a099
     ```
 
 2. Run the following command to return the <TechnicalTag tag="validation_result" text="Validation Results"/>:
 
-<<<<<<< HEAD
-    ```python title="Python" name="version-0.18 tutorials/quickstart/quickstart.py run_checkpoint"
-=======
     ```python name="tutorials/quickstart/quickstart.py run_checkpoint"
->>>>>>> 7066a099
     ```
 
 3. Run the following command to view an HTML representation of the <TechnicalTag tag="validation_result" text="Validation Results"/> in the generated <TechnicalTag tag="data_docs" text="Data Docs"/>:
 
-<<<<<<< HEAD
-    ```python title="Python" name="version-0.18 tutorials/quickstart/quickstart.py view_results"
-=======
     ```python name="tutorials/quickstart/quickstart.py view_results"
->>>>>>> 7066a099
     ```
 
 ## Related documentation
