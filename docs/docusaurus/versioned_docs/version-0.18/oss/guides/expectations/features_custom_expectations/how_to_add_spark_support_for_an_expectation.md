--- conflicted
+++ resolved
@@ -29,11 +29,7 @@
 
 Within the `examples` defined inside your Expectation class, the optional `only_for` and `suppress_test_for` keys specify which backends to use for testing. If a backend is not specified, Great Expectations attempts testing on all supported backends. Run the following command to add entries corresponding to the functionality you want to add: 
     
-<<<<<<< HEAD
-```python title="Python" name="version-0.18 docs/docusaurus/docs/snippets/expect_column_max_to_be_between_custom.py examples"
-=======
 ```python name="docs/docusaurus/docs/snippets/expect_column_max_to_be_between_custom.py examples"
->>>>>>> 7066a099
 ```
 
 :::note
@@ -74,11 +70,7 @@
 
 For our Custom Column Aggregate Expectation `ExpectColumnMaxToBeBetweenCustom`, we're going to leverage PySpark's `max` SQL Function and the `@column_aggregate_partial` decorator.
 
-<<<<<<< HEAD
-```python title="Python" name="version-0.18 docs/docusaurus/docs/snippets/expect_column_max_to_be_between_custom.py _spark"
-=======
 ```python name="docs/docusaurus/docs/snippets/expect_column_max_to_be_between_custom.py _spark"
->>>>>>> 7066a099
 ```
 
 If we need a builtin function from `pyspark.sql.functions`, usually aliased to `F`, the import logic in 
@@ -93,7 +85,7 @@
 <br/><br/>
 Here is an example of <code>F.udf</code> applied to <code>ExpectColumnValuesToEqualThree</code>:
 
-```python title="Python"
+```python
 @column_condition_partial(engine=SparkDFExecutionEngine)
 def _spark(cls, column, strftime_format, **kwargs):
     def is_equal_to_three(val):
@@ -123,11 +115,7 @@
 For our Custom Column Map Expectation `ExpectColumnValuesToEqualThree`, we're going to implement the `@metric_partial` decorator, 
 specifying the type of value we're computing (`MAP_CONDITION_FN`) and the domain over which we're computing (`COLUMN`):
 
-<<<<<<< HEAD
-```python title="Python" name="version-0.18 docs/docusaurus/docs/snippets/expect_column_values_to_equal_three.py spark_definition"
-=======
 ```python name="docs/docusaurus/docs/snippets/expect_column_values_to_equal_three.py spark_definition"
->>>>>>> 7066a099
 ```
 
 The decorated method takes in a valid Execution Engine and relevant `kwargs`,
@@ -140,20 +128,12 @@
 
 To do this, we need to access our Compute Domain directly:
 
-<<<<<<< HEAD
-```python title="Python" name="version-0.18 docs/docusaurus/docs/snippets/expect_column_values_to_equal_three.py spark_selectable"
-=======
 ```python name="docs/docusaurus/docs/snippets/expect_column_values_to_equal_three.py spark_selectable"
->>>>>>> 7066a099
 ```
 
 This allows us to build and return a query to be executed, providing the result of our metric:
 
-<<<<<<< HEAD
-```python title="Python" name="version-0.18 docs/docusaurus/docs/snippets/expect_column_values_to_equal_three.py spark_query"
-=======
 ```python name="docs/docusaurus/docs/snippets/expect_column_values_to_equal_three.py spark_query"
->>>>>>> 7066a099
 ```
 
 :::note
@@ -169,7 +149,7 @@
 
 If your implementation is correctly defined, and the rest of the core logic in your Custom Expectation is already complete, you will see the following in your Diagnostic Checklist:
 
-```console title="Output"
+```console
 ✔ Has at least one positive and negative example case, and all test cases pass
 ```
 
@@ -177,7 +157,7 @@
 and the SQLAlchemy backend covered in our guide on [how to add SQLAlchemy support for Custom Expectations](./how_to_add_sqlalchemy_support_for_an_expectation.md), 
 you should see the following in your Diagnostic Checklist:
 
-```console title="Output"
+```console
 ✔ Has core logic that passes tests for all applicable Execution Engines and SQL dialects
 ```
 
