--- conflicted
+++ resolved
@@ -9,11 +9,7 @@
 
 In this case you could define the `pattern` key as follows:
 
-<<<<<<< HEAD
-```python title="Python" name="version-0.18 datasource_configuration_inferred_single_batch_regex_pattern"
-=======
 ```python name="datasource_configuration_inferred_single_batch_regex_pattern"
->>>>>>> 7066a099
 ```
 
 This regex will match the full name of any file that has the `.csv` extension, and will put everything prior to `.csv` extension into a group.
@@ -22,11 +18,7 @@
 
 To correspond to the single group that was defined in your regex, you will define a single entry in the list for the `group_names` key.  Since the first group in an Inferred Asset Data Connector is used to generate names for the inferred Data Assets, you should name that group as follows:
 
-<<<<<<< HEAD
-```python title="Python" name="version-0.18 datasource_configuration_inferred_single_batch_group_names"
-=======
 ```python name="datasource_configuration_inferred_single_batch_group_names"
->>>>>>> 7066a099
 ```
 
 Looking back at our sample files, this regex will result in the `InferredAssetFilesystemDataConnector` providing three Data Assets, which can be accessed by the portion of the file that matches the first group in our regex.  In future workflows you will be able to refer to one of these Data Assets in a Batch Request py providing one of the following `data_asset_name`s:
@@ -42,9 +34,5 @@
 
 With all of these values put together into a single dictionary, your Data Connector configuration will look like this:
 
-<<<<<<< HEAD
-```python title="Python" name="version-0.18 data_connector_configuration_post_single_batch_regex"
-=======
 ```python name="data_connector_configuration_post_single_batch_regex"
->>>>>>> 7066a099
 ```