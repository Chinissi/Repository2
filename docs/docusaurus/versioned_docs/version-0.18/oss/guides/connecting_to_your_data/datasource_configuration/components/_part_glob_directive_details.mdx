The `glob_directive` parameter is provided to give the `DataConnector` information about the directory structure to expect when identifying data to check against each Data Asset's `default_regex`.  If you do not specify a value for `glob_directive` a default value of `"*"` will be used. This will cause your Data Asset to check all files in the folder specified by `base_directory` to determine which should be returned as Batches for the Data Asset, but will ignore any files in subdirectories.

Overriding the `glob_directive` by providing your own value will allow your Data Connector to traverse subdirectories or otherwise alter which Data Source files are compared against your Data Connector's `default_regex`.

For example, assume your data is in files contained by subdirectories of your `base_folder`:
- 2019/yellow_taxidata_2019_01.csv
- 2020/yellow_taxidata_2020_01.csv
- 2021/yellow_taxidata_2021_01.csv
- 2022/yellow_taxidata_2022_01.csv

To include all of these files, you would need to tell the Data connector to look for files that are nested one level deeper than the `base_directory` itself.

 You would do this by setting the `glob_directive` key in your Data Connector config to a value of `"*/*"`.  This value will cause the Data Connector to look for regex matches against the file names for all files found in any subfolder of your `base_directory`.  Such an entry would look like:

<<<<<<< HEAD
```python title="Python" name="version-0.18 datasource_configuration_glob_directive"
=======
```python name="datasource_configuration_glob_directive"
>>>>>>> 7066a099
```

The `glob_directive` parameter works off of regex.  You can also use it to limit the files that will be compared against the Data Connector's `default_regex` for a match.  For example, to only permit `.csv` files to be checked for a match, you could specify the `glob_directive` as `"*.csv"`.  To only check for matches against the `.csv` files in subdirectories, you would use the value `*/*.csv`, and so forth.
<|MERGE_RESOLUTION|>--- conflicted
+++ resolved
@@ -12,11 +12,7 @@
 
  You would do this by setting the `glob_directive` key in your Data Connector config to a value of `"*/*"`.  This value will cause the Data Connector to look for regex matches against the file names for all files found in any subfolder of your `base_directory`.  Such an entry would look like:
 
-<<<<<<< HEAD
-```python title="Python" name="version-0.18 datasource_configuration_glob_directive"
-=======
 ```python name="datasource_configuration_glob_directive"
->>>>>>> 7066a099
 ```
 
 The `glob_directive` parameter works off of regex.  You can also use it to limit the files that will be compared against the Data Connector's `default_regex` for a match.  For example, to only permit `.csv` files to be checked for a match, you could specify the `glob_directive` as `"*.csv"`.  To only check for matches against the `.csv` files in subdirectories, you would use the value `*/*.csv`, and so forth.
