import PartAddADictionaryAsTheValueOfTheDataConnectorsKey from '../components/_part_add_a_dictionary_as_the_value_of_the_data_connectors_key.mdx'

<PartAddADictionaryAsTheValueOfTheDataConnectorsKey />

Your current configuration should look like:

<<<<<<< HEAD
```python title="Python" name="version-0.18 spark datasource_config up to adding an empty data_connectors dictionary"
=======
```python name="spark datasource_config up to adding an empty data_connectors dictionary"
>>>>>>> 7066a099
```<|MERGE_RESOLUTION|>--- conflicted
+++ resolved
@@ -4,9 +4,5 @@
 
 Your current configuration should look like:
 
-<<<<<<< HEAD
-```python title="Python" name="version-0.18 spark datasource_config up to adding an empty data_connectors dictionary"
-=======
 ```python name="spark datasource_config up to adding an empty data_connectors dictionary"
->>>>>>> 7066a099
 ```