--- conflicted
+++ resolved
@@ -5,11 +5,7 @@
 
 The full configuration for your Data Source should now look like:
 
-<<<<<<< HEAD
-```python title="Python" name="version-0.18 full datasource_config for runtime spark datasource"
-=======
 ```python name="full datasource_config for runtime spark datasource"
->>>>>>> 7066a099
 ```
 
 <CautionRuntimeBatchIdentifierValues />