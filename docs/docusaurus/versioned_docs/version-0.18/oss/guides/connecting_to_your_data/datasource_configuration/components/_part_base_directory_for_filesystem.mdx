--- conflicted
+++ resolved
@@ -1,9 +1,5 @@
 For the base directory, you will want to put the relative path of your data from the folder that contains your Data Context.  Since we are manually entering this value rather than letting the CLI generate it, the key/value pair will look like:
 
-<<<<<<< HEAD
-```python title="Python" name="version-0.18 inferred data connector add base_directory"
-=======
 ```python name="inferred data connector add base_directory"
->>>>>>> 7066a099
         "base_directory": "../data",
 ```