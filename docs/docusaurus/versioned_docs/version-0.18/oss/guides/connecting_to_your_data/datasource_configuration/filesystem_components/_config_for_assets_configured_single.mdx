Because you are explicitly defining each Data Asset in a `ConfiguredAssetDataConnector`, it is very easy to define one that can will only have one Batch.

The simplest way to do this is to define a Data Asset with a `pattern` value that does not contain any regex special characters which would match on more than one value.

For this example, lets assume we have the following files in our `data` directory:
- `yellow_tripdata_sample_2020-01.csv`
- `yellow_tripdata_sample_2020-02.csv`
- `yellow_tripdata_sample_2020-03.csv`

In this case, we want to define a single Data Asset for each month.  To do so, we will need an entry in the `assets` dictionary for each month, as well: one for each Data Asset we want to create.

Let's walk through the creation of the Data Asset for January's data.

First, you need to add an empty dictionary entry into the `assets` dictionary.  Since the key you associate with this entry will be treated as the Data Asset's name, go ahead and name it `yellow_trip_data_jan`.

At this point, your entry in the `assets dictionary will look like:

<<<<<<< HEAD
```python title="Python" name="version-0.18 empty_data_asset_configuration_configured_single_batch"
=======
```python name="empty_data_asset_configuration_configured_single_batch"
>>>>>>> 7066a099
```

Next, you will need to define the `pattern` value and `group_names` value for this Data Asset.

Since you want this Data Asset to only match the file `yellow_tripdata_sample_2020-01.csv` value for the `pattern` key should be one that does not contain any regex special characters that can match on more than one value.  An example follows:

<<<<<<< HEAD
```python title="Python" name="version-0.18 pattern_for_single_batch_configured_data_asset_configuration"
=======
```python name="pattern_for_single_batch_configured_data_asset_configuration"
>>>>>>> 7066a099
```

:::note
The pattern we defined contains a regex group, even though we logically don't need a group to identify the desired Batch in a Data Asset that can only return one Batch.  This is because Great Expectations currently does not permit `pattern` to be defined without also having `group_names` defined.  Thus, in the example above you are creating a group that corresponds to `01` so that there is a valid group to associate a `group_names` entry with.
:::

Since none of the characters in this regex can possibly match more than one value, the only file that can possibly be matched is the one you want it to match: `yellow_tripdata_sample_2020-01.csv`.  This batch will also be associated with the Batch Identifier `01`, but you won't need to use that to specify the Batch in a Batch Request as it is the only Batch that this Data Asset is capable of returning.

To correspond to the single group that was defined in your regex, you will define a single entry in the list for the `group_names` key.  Since the `assets` dictionary key is used for this Data Asset's name, you can give this group a name relevant to what it is matching on:

<<<<<<< HEAD
```python title="Python" name="version-0.18 group_names for single batch configured assets configuration"
=======
```python name="group_names for single batch configured assets configuration"
>>>>>>> 7066a099
```

Put entirely together, your `assets` entry will look like:

<<<<<<< HEAD
```python title="Python" name="version-0.18 full_data_asset_for_single_batch_configured_data_connector"
=======
```python name="full_data_asset_for_single_batch_configured_data_connector"
>>>>>>> 7066a099
```

Looking back at our sample files, this entry will result in the `ConfiguredAssetFilesystemDataConnector` providing one Data Asset, which can be accessed by the name `yellow_tripdata_jan`.  In future workflows you will be able to refer to this Data Asset and its single corresponding Batch by providing that name.

With all of these values put together into a single dictionary, your Data Connector configuration will look like this:

<<<<<<< HEAD
```python title="Python" name="version-0.18 full_single_batch_configured_data_connector_configuration"
=======
```python name="full_single_batch_configured_data_connector_configuration"
>>>>>>> 7066a099
```<|MERGE_RESOLUTION|>--- conflicted
+++ resolved
@@ -15,22 +15,14 @@
 
 At this point, your entry in the `assets dictionary will look like:
 
-<<<<<<< HEAD
-```python title="Python" name="version-0.18 empty_data_asset_configuration_configured_single_batch"
-=======
 ```python name="empty_data_asset_configuration_configured_single_batch"
->>>>>>> 7066a099
 ```
 
 Next, you will need to define the `pattern` value and `group_names` value for this Data Asset.
 
 Since you want this Data Asset to only match the file `yellow_tripdata_sample_2020-01.csv` value for the `pattern` key should be one that does not contain any regex special characters that can match on more than one value.  An example follows:
 
-<<<<<<< HEAD
-```python title="Python" name="version-0.18 pattern_for_single_batch_configured_data_asset_configuration"
-=======
 ```python name="pattern_for_single_batch_configured_data_asset_configuration"
->>>>>>> 7066a099
 ```
 
 :::note
@@ -41,29 +33,17 @@
 
 To correspond to the single group that was defined in your regex, you will define a single entry in the list for the `group_names` key.  Since the `assets` dictionary key is used for this Data Asset's name, you can give this group a name relevant to what it is matching on:
 
-<<<<<<< HEAD
-```python title="Python" name="version-0.18 group_names for single batch configured assets configuration"
-=======
 ```python name="group_names for single batch configured assets configuration"
->>>>>>> 7066a099
 ```
 
 Put entirely together, your `assets` entry will look like:
 
-<<<<<<< HEAD
-```python title="Python" name="version-0.18 full_data_asset_for_single_batch_configured_data_connector"
-=======
 ```python name="full_data_asset_for_single_batch_configured_data_connector"
->>>>>>> 7066a099
 ```
 
 Looking back at our sample files, this entry will result in the `ConfiguredAssetFilesystemDataConnector` providing one Data Asset, which can be accessed by the name `yellow_tripdata_jan`.  In future workflows you will be able to refer to this Data Asset and its single corresponding Batch by providing that name.
 
 With all of these values put together into a single dictionary, your Data Connector configuration will look like this:
 
-<<<<<<< HEAD
-```python title="Python" name="version-0.18 full_single_batch_configured_data_connector_configuration"
-=======
 ```python name="full_single_batch_configured_data_connector_configuration"
->>>>>>> 7066a099
 ```