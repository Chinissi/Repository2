--- conflicted
+++ resolved
@@ -18,11 +18,7 @@
 
 And the full configuration for your Data Source should look like:
 
-<<<<<<< HEAD
-```python title="Python" name="version-0.18 full datasource_config for inferred spark single batch datasource"
-=======
 ```python name="full datasource_config for inferred spark single batch datasource"
->>>>>>> 7066a099
 ```
 
   </TabItem>
@@ -32,11 +28,7 @@
 
 And the full configuration for your Data Source should look like:
 
-<<<<<<< HEAD
-```python title="Python" name="version-0.18 full datasource_config for inferred spark multi batch datasource"
-=======
 ```python name="full datasource_config for inferred spark multi batch datasource"
->>>>>>> 7066a099
 ```
 
   </TabItem>
