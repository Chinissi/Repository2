A new Data Source can be configured in Python as a dictionary with a specific set of keys.  We will build our Data Source configuration from scratch in this guide, although you can just as easily modify an existing one.

To start, create an empty dictionary.  You will be populating it with keys as you go forward.

At this point, the configuration for your Data Source is merely:

<<<<<<< HEAD
```python title="Python" name="version-0.18 datasource_configuration_empty_dictionary"
=======
```python name="datasource_configuration_empty_dictionary"
>>>>>>> 7066a099
```

However, from this humble beginning you will be able to build a full Data Source configuration.

#### The keys needed for your Data Source configuration

At the top level, your Data Source's configuration will need the following keys:
- `name`: The name of the Data Source, which will be used to reference the datasource in Batch Requests.
- `class_name`: The name of the Python class instantiated by the Data Source.  Typically, this will be the `Datasource` class.
- `module_name`: the name of the module that contains the Class definition indicated by `class_name`.
- `execution_engine`: a dictionary containing the `class_name` and `module_name` of the Execution Engine instantiated by the Data Source.
- `data_connectors`: the configurations for any Data Connectors and their associated Data Assets that you want to have available when utilizing the Data Source.

In the following steps we will add those keys and their corresponding values to your currently empty Data Source configuration dictionary.<|MERGE_RESOLUTION|>--- conflicted
+++ resolved
@@ -4,11 +4,7 @@
 
 At this point, the configuration for your Data Source is merely:
 
-<<<<<<< HEAD
-```python title="Python" name="version-0.18 datasource_configuration_empty_dictionary"
-=======
 ```python name="datasource_configuration_empty_dictionary"
->>>>>>> 7066a099
 ```
 
 However, from this humble beginning you will be able to build a full Data Source configuration.
