--- conflicted
+++ resolved
@@ -4,9 +4,5 @@
 
 In this guide's examples, all of our data is assumed to be in the `base_directory` folder.  Therefore, you will not need to add an entry for `glob_directive` to your configuration.  However, if you were to include the example `glob_directive` from above, your full configuration would currently look like:
 
-<<<<<<< HEAD
-```python title="Python" name="version-0.18 spark inferred datasource_config post glob_directive definition"
-=======
 ```python name="spark inferred datasource_config post glob_directive definition"
->>>>>>> 7066a099
 ```