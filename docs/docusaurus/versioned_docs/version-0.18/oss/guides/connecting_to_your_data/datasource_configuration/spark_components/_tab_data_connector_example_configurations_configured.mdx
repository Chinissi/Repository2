--- conflicted
+++ resolved
@@ -10,22 +10,14 @@
 
 At this point, your configuration should look like:
 
-<<<<<<< HEAD
-```python title="Python" name="version-0.18 spark Data Source configuration up to adding an empty configured data connector"
-=======
 ```python name="spark Data Source configuration up to adding an empty configured data connector"
->>>>>>> 7066a099
 ```
 
 <PartDataConnectorKeysOverview data_connector_type="ConfiguredAssetFilesystemDataConnector" data_connector_name="name_of_my_configured_data_connector" runtime={false} batch_spec_passthrough={true} glob_directive={false} />
 
 For this example, you will be using the `ConfiguredAssetFilesystemDataConnector` as your `class_name`.  This is a subclass of the `ConfiguredAssetDataConnector` that is specialized to support filesystem Execution Engines, such as the `SparkDFExecutionEngine`.  This key/value entry will therefore look like:
 
-<<<<<<< HEAD
-```python title="Python" name="version-0.18 configured data connector define class_name as ConfiguredAssetFilesystemDataConnector"
-=======
 ```python name="configured data connector define class_name as ConfiguredAssetFilesystemDataConnector"
->>>>>>> 7066a099
 ```
 
 <TipCustomDataConnectorModuleName />
@@ -34,9 +26,5 @@
 
 With these values added, along with blank dictionaries for `assets` and `batch_spec_passthrough`, your full configuration should now look like:
 
-<<<<<<< HEAD
-```python title="Python" name="version-0.18 configured spark datasource_config up to adding empty assets and batch_spec_passthrough dictionaries"
-=======
 ```python name="configured spark datasource_config up to adding empty assets and batch_spec_passthrough dictionaries"
->>>>>>> 7066a099
 ```