--- conflicted
+++ resolved
@@ -2,11 +2,7 @@
 
 To manually add a Validation Results Store, add the following configuration to the `stores` section of your `great_expectations.yml` file:
 
-<<<<<<< HEAD
-```python title="Python" name="version-0.18 docs/docusaurus/docs/snippets/aws_cloud_storage_pandas.py new_validations_store"
-=======
 ```python name="docs/docusaurus/docs/snippets/aws_cloud_storage_pandas.py new_validations_store"
->>>>>>> 7066a099
 ```
 
 As shown in the previous example, you need to change the default ``store_backend`` settings to make the Store work with S3.  The ``class_name`` is set to ``TupleS3StoreBackend``, ``bucket`` is the address of your S3 bucket, and ``prefix`` is the folder in your S3 bucket where Validation Results are located.
@@ -25,11 +21,7 @@
 ```
 In the previous example, the Store name is ``validations_S3_store``. If you use a personalized Store name, you must also update the value of the `validations_store_name` key to match the Store name. For example:
 
-<<<<<<< HEAD
-```python title="Python" name="version-0.18 docs/docusaurus/docs/snippets/aws_cloud_storage_pandas.py set_new_validations_store"
-=======
 ```python name="docs/docusaurus/docs/snippets/aws_cloud_storage_pandas.py set_new_validations_store"
->>>>>>> 7066a099
 ```
 When you update the `validations_store_name` key value, Great Expectations uses the new Store for Validation Results.
 
