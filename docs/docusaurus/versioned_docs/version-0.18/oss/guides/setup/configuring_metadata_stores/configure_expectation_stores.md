---
sidebar_label: "Configure Expectation Stores"
title: "Configure Expectation Stores"
id: configure_expectation_stores
description: Configure storage locations for Expectations.
toc_min_heading_level: 2
toc_max_heading_level: 2
---

import Preface from './components_how_to_configure_an_expectation_store_in_amazon_s3/_preface.mdx'
import InstallBoto3 from './components/_install_boto3_with_pip.mdx'
import VerifyAwsCredentials from './components/_verify_aws_credentials_are_configured_properly.mdx'
import IdentifyYourDataContextExpectationsStore from './components_how_to_configure_an_expectation_store_in_amazon_s3/_identify_your_data_context_expectations_store.mdx'
import UpdateYourConfigurationFileToIncludeANewStoreForExpectationsOnS from './components_how_to_configure_an_expectation_store_in_amazon_s3/_update_your_configuration_file_to_include_a_new_store_for_expectations_on_s.mdx'
import CopyExistingExpectationJsonFilesToTheSBucketThisStepIsOptional from './components_how_to_configure_an_expectation_store_in_amazon_s3/_copy_existing_expectation_json_files_to_the_s_bucket_this_step_is_optional.mdx'
import ConfirmList from './components_how_to_configure_an_expectation_store_in_amazon_s3/_confirm_list.mdx'
import Prerequisites from '../../../../components/_prerequisites.jsx'
import TechnicalTag from '../../../../reference/learn/term_tags/_tag.mdx';
import TabItem from '@theme/TabItem';
import Tabs from '@theme/Tabs';

An Expectation Store is a connector to store and retrieve information about collections of verifiable assertions about data.

By default, new <TechnicalTag tag="expectation" text="Expectations" /> are stored as <TechnicalTag tag="expectation_suite" text="Expectation Suites" /> in JSON format in the `expectations/` subdirectory of your `gx/` folder. Use the information provided here to configure a store for your Expectations.

<Tabs
  groupId="configure-expectation-stores"
  defaultValue='amazon'
  values={[
  {label: 'Amazon S3', value:'amazon'},
  {label: 'Microsoft Azure Blob Storage', value:'azure'},
  {label: 'Google Cloud Service', value:'gcs'},
  {label: 'Filesystem', value:'filesystem'},
  {label: 'PostgreSQL', value:'postgresql'},
  ]}>
<TabItem value="amazon">

## Amazon S3

<Preface />

### Install boto3 with pip
<InstallBoto3 />

### Verify your AWS credentials
<VerifyAwsCredentials />

### Identify your Data Context Expectations Store
<IdentifyYourDataContextExpectationsStore />

### Update your configuration file to include a new Store for Expectations
<UpdateYourConfigurationFileToIncludeANewStoreForExpectationsOnS />

### Copy existing Expectation JSON files to the S3 bucket (Optional)
<CopyExistingExpectationJsonFilesToTheSBucketThisStepIsOptional />

### Confirm Expectation Suite availability
<ConfirmList />

</TabItem>
<TabItem value="azure">

## Microsoft Azure Blob Storage

Use the information provided here to configure a new storage location for Expectations in Microsoft Azure Blob Storage.

### Prerequisites

<Prerequisites>

- [A Data Context](/oss/guides/setup/configuring_data_contexts/instantiating_data_contexts/instantiate_data_context.md).
- [An Expectations Suite](/oss/guides/expectations/how_to_create_and_edit_expectations_with_instant_feedback_from_a_sample_batch_of_data.md).
- [An Azure Storage account](https://docs.microsoft.com/en-us/azure/storage/).
- An Azure Blob container. If you need to [host and share Data Docs on Azure Blob Storage](../configuring_data_docs/host_and_share_data_docs.md), then you can set this up first and then use the ``$web`` existing container to store your Expectations.
- A prefix (folder) where to store Expectations. You don't need to create the folder, the prefix is just part of the Azure Blob name.

</Prerequisites>

### Configure the ``config_variables.yml`` file with your Azure Storage credentials

GX recommends that you store Azure Storage credentials in the ``config_variables.yml`` file, which is located in the ``uncommitted/`` folder by default, and is not part of source control. The following code adds Azure Storage credentials below the ``AZURE_STORAGE_CONNECTION_STRING`` key:

```yaml title="YAML"
AZURE_STORAGE_CONNECTION_STRING: "DefaultEndpointsProtocol=https;EndpointSuffix=core.windows.net;AccountName=<YOUR-STORAGE-ACCOUNT-NAME>;AccountKey=<YOUR-STORAGE-ACCOUNT-KEY==>"
```
To learn more about the additional options for configuring the ``config_variables.yml`` file, or additional environment variables, see [How to configure credentials](../../setup/configuring_data_contexts/how_to_configure_credentials.md)

### Identify your Data Context Expectations Store

Your Expectations Store configuration is provided in your <TechnicalTag tag="data_context" text="Data Context" />. Open ``great_expectations.yml`` and find the following entry:

```yaml title="YAML"
expectations_store_name: expectations_store

stores:
  expectations_store:
      class_name: ExpectationsStore
      store_backend:
          class_name: TupleFilesystemStoreBackend
          base_directory: expectations/
```

This configuration tells Great Expectations to look for Expectations in a Store named ``expectations_store``. The default ``base_directory`` for ``expectations_store`` is ``expectations/``.

### Update your configuration file to include a new Store for Expectations

In the following example, ``expectations_store_name`` is set to ``expectations_AZ_store``, but it can be personalized.  You also need to change the ``store_backend`` settings.  The ``class_name`` is ``TupleAzureBlobStoreBackend``, ``container`` is the name of your blob container where Expectations are stored, ``prefix`` is the folder in the container where Expectations are located, and ``connection_string`` is ``${AZURE_STORAGE_CONNECTION_STRING}`` to reference the corresponding key in the ``config_variables.yml`` file.

```yaml title="YAML"
expectations_store_name: expectations_AZ_store

stores:
  expectations_AZ_store:
      class_name: ExpectationsStore
      store_backend:
        class_name: TupleAzureBlobStoreBackend
        container: <blob-container>
        prefix: expectations
        connection_string: ${AZURE_STORAGE_CONNECTION_STRING}
```

:::note
If the container for [hosting and sharing Data Docs on Azure Blob Storage](../../setup/configuring_data_docs/host_and_share_data_docs.md) is named ``$web``, use ``container: \$web`` to allow access to the ``$web``container.
:::

Additional authentication and configuration options are available. See [Hosting and sharing Data Docs on Azure Blob Storage](../../setup/configuring_data_docs/host_and_share_data_docs.md).

### Copy existing Expectation JSON files to the Azure blob (Optional)

You can use the ``az storage blob upload`` command to copy Expectations into Azure Blob Storage. The following command copies the Expectation ``exp1`` from a local folder to Azure Blob Storage: 

```bash title="Terminal"
export AZURE_STORAGE_CONNECTION_STRING="DefaultEndpointsProtocol=https;EndpointSuffix=core.windows.net;AccountName=<YOUR-STORAGE-ACCOUNT-NAME>;AccountKey=<YOUR-STORAGE-ACCOUNT-KEY==>"
az storage blob upload -f <local/path/to/expectation.json> -c <GREAT-EXPECTATION-DEDICATED-AZURE-BLOB-CONTAINER-NAME> -n <PREFIX>/<expectation.json>
example :
az storage blob upload -f gx/expectations/exp1.json -c <blob-container> -n expectations/exp1.json

Finished[#############################################################]  100.0000%
{
"etag": "\"0x8D8E08E5DA47F84\"",
"lastModified": "2021-03-06T10:55:33+00:00"
}
```
To learn more about other methods that are available to copy Expectation JSON files into Azure Blob Storage, see [Introduction to Azure Blob Storage](https://docs.microsoft.com/en-us/azure/storage/blobs/storage-blobs-introduction).

### Confirm that the new Expectation Suites have been added

If you copied your existing Expectation Suites to Azure Blob Storage, run the following Python command to confirm that Great Expectations can find them:

<!--A snippet is required for this code block.-->

```python title="Python"
import great_expectations as gx

context = gx.get_context()
context.list_expectation_suite_names()
```
A list of Expectations you copied to Azure Blob Storage is returned. Expectations that weren't copied to the new folder are not listed.

### Confirm that Expectations can be accessed from Azure Blob Storage

Run the following command to confirm your Expectations have been copied to Azure Blob Storage: 

```bash title="Terminal input"
great_expectations suite list
```
If your Expectations have not been copied to Azure Blob Storage, the message "No Expectations were found" is returned.

</TabItem>
<TabItem value="gcs">

## GCS

Use the information provided here to configure a new storage location for Expectations in GCS.

To view all the code used in this topic, see [how_to_configure_an_expectation_store_in_gcs.py](https://github.com/great-expectations/great_expectations/tree/develop/docs/docusaurus/docs/oss/guides/setup/configuring_metadata_stores/how_to_configure_an_expectation_store_in_gcs.py).

### Prerequisites

<Prerequisites>

- [A Data Context](/oss/guides/setup/configuring_data_contexts/instantiating_data_contexts/instantiate_data_context.md).
- [An Expectations Suite](/oss/guides/expectations/how_to_create_and_edit_expectations_with_instant_feedback_from_a_sample_batch_of_data.md).
- A GCP [service account](https://cloud.google.com/iam/docs/service-accounts) with credentials that allow access to GCP resources such as Storage Objects.
- A GCP project, GCS bucket, and prefix to store Expectations.

</Prerequisites>

### Configure your GCP credentials

Confirm that your environment is configured with the appropriate authentication credentials needed to connect to the GCS bucket where Expectations will be stored. This includes the following:

- A GCP service account.
- Setting the ``GOOGLE_APPLICATION_CREDENTIALS`` environment variable.
- Verifying authentication by running a [Google Cloud Storage client](https://cloud.google.com/storage/docs/reference/libraries) library script.

For more information about validating your GCP authentication credentials, see [Authenticate to Cloud services using client libraries](https://cloud.google.com/docs/authentication/getting-started).

### Identify your Data Context Expectations Store

The configuration for your Expectations <TechnicalTag tag="store" text="Store" /> is available in your <TechnicalTag tag="data_context" text="Data Context" />. Open ``great_expectations.yml`` and find the following entry: 

<<<<<<< HEAD
```yaml title="YAML" name="version-0.18 docs/docusaurus/docs/oss/guides/setup/configuring_metadata_stores/how_to_configure_an_expectation_store_in_gcs.py expected_existing_expectations_store_yaml"
=======
```yaml name="docs/docusaurus/docs/oss/guides/setup/configuring_metadata_stores/how_to_configure_an_expectation_store_in_gcs.py expected_existing_expectations_store_yaml"
>>>>>>> 7066a099
```

This configuration tells Great Expectations to look for Expectations in the ``expectations_store`` Store. The default ``base_directory`` for ``expectations_store`` is ``expectations/``.

### Update your configuration file to include a new store for Expectations

In the following example, `expectations_store_name` is set to ``expectations_GCS_store``, but it can be personalized.  You also need to change the ``store_backend`` settings. The ``class_name`` is ``TupleGCSStoreBackend``, ``project`` is your GCP project, ``bucket`` is the address of your GCS bucket, and ``prefix`` is the folder on GCS where Expectations are stored.

<<<<<<< HEAD
```yaml title="YAML" name="version-0.18 docs/docusaurus/docs/oss/guides/setup/configuring_metadata_stores/how_to_configure_an_expectation_store_in_gcs.py configured_expectations_store_yaml"
=======
```yaml name="docs/docusaurus/docs/oss/guides/setup/configuring_metadata_stores/how_to_configure_an_expectation_store_in_gcs.py configured_expectations_store_yaml"
>>>>>>> 7066a099
```

:::warning
If you are also storing [Validations in GCS](./configure_result_stores.md) or [DataDocs in GCS](../configuring_data_docs/host_and_share_data_docs.md), make sure that the ``prefix`` values are disjoint and one is not a substring of the other.
:::

### Copy existing Expectation JSON files to the GCS bucket (Optional)

Use the ``gsutil cp`` command to copy Expectations into GCS. For example, the following command copies the Expectation `my_expectation_suite` from a local folder into a GCS bucket:

<<<<<<< HEAD
```bash title="Terminal input" name="version-0.18 docs/docusaurus/docs/oss/guides/setup/configuring_metadata_stores/how_to_configure_an_expectation_store_in_gcs.py copy_expectation_command"
=======
```bash name="docs/docusaurus/docs/oss/guides/setup/configuring_metadata_stores/how_to_configure_an_expectation_store_in_gcs.py copy_expectation_command"
>>>>>>> 7066a099
```

The following confirmation message is returned:

<<<<<<< HEAD
```bash title="Terminal output" name="version-0.18 docs/docusaurus/docs/oss/guides/setup/configuring_metadata_stores/how_to_configure_an_expectation_store_in_gcs.py copy_expectation_output"
=======
```bash name="docs/docusaurus/docs/oss/guides/setup/configuring_metadata_stores/how_to_configure_an_expectation_store_in_gcs.py copy_expectation_output"
>>>>>>> 7066a099
```

Additional methods for copying Expectations into GCS are available. See [Upload objects from a filesystem](https://cloud.google.com/storage/docs/uploading-objects).

### Confirm that the new Expectation Suites have been added

If you copied your existing Expectation Suites to GCS, run the following Python command to confirm that Great Expectations can find them:

<!--A snippet is required for this code block.-->

```python title="Python"
import great_expectations as gx

context = gx.get_context()
context.list_expectation_suite_names()
```

A list of Expectation Suites you copied to GCS is returned. Expectation Suites that weren't copied to the new Store aren't listed.

### Confirm that Expectations can be accessed from GCS

Run the following command to confirm your Expectations were copied to GCS:

<<<<<<< HEAD
```bash title="Terminal input" name="version-0.18 docs/docusaurus/docs/oss/guides/setup/configuring_metadata_stores/how_to_configure_an_expectation_store_in_gcs.py list_expectation_suites_command"
=======
```bash name="docs/docusaurus/docs/oss/guides/setup/configuring_metadata_stores/how_to_configure_an_expectation_store_in_gcs.py list_expectation_suites_command"
>>>>>>> 7066a099
```

If your Expectations were not copied to Azure Blob Storage, a message indicating no Expectations were found is returned.

</TabItem>
<TabItem value="filesystem">

## Filesystem

Use the information provided here to configure a new storage location for Expectations on your Filesystem.

### Prerequisites

<Prerequisites>

- [A Data Context](/oss/guides/setup/configuring_data_contexts/instantiating_data_contexts/instantiate_data_context.md).
- [An Expectation Suite](/oss/guides/expectations/how_to_create_and_edit_expectations_with_instant_feedback_from_a_sample_batch_of_data.md).
- A storage location for Expectations. This can be a local path, or a path to a network filesystem.
    
</Prerequisites>

### Create a new folder for Expectations

Run the following command to create a new folder for your Expectations and move your existing Expectations to the new folder:

```bash title="Terminal input"
# in the gx/ folder
mkdir shared_expectations
mv expectations/npi_expectations.json shared_expectations/
```
In this example, the name of the Expectation is ``npi_expectations`` and the path to the new storage location is ``/shared_expectations``.

### Identify your Data Context Expectations Store

The configuration for your Expectations <TechnicalTag tag="store" text="Store" /> is available in your <TechnicalTag tag="data_context" text="Data Context" />.  Open ``great_expectations.yml``and find the following entry:

```yaml title="YAML"
expectations_store_name: expectations_store

stores:
  expectations_store:
      class_name: ExpectationsStore
      store_backend:
          class_name: TupleFilesystemStoreBackend
          base_directory: expectations/
```
This configuration tells Great Expectations to look for Expectations in the ``expectations_store`` Store. The default ``base_directory`` for ``expectations_store`` is ``expectations/``.

### Update your configuration file to include a new Store for Expectations results

In the following example, `expectations_store_name` is set to ``shared_expectations_filesystem_store``, but it can be personalized.  Also, ``base_directory`` is set to ``shared_expectations/``, but you can set it to another path that is accessible by Great Expectations.

```yaml title="YAML"
expectations_store_name: shared_expectations_filesystem_store

stores:
  shared_expectations_filesystem_store:
      class_name: ExpectationsStore
      store_backend:
          class_name: TupleFilesystemStoreBackend
          base_directory: shared_expectations/
```

### Confirm that the new Expectation Suites have been added

If you copied your existing Expectation Suites to your filesystem, run the following Python command to confirm that Great Expectations can find them:

<!--A snippet is required for this code block.-->

```python title="Python"
import great_expectations as gx

context = gx.get_context()
context.list_expectation_suite_names()
```

A list of Expectation Suites you copied your filesystem is returned. Expectation Suites that weren't copied to the new Store aren't listed.

### Version control systems

GX recommends that you store Expectations in a version control system such as Git. The JSON format of Expectations allows for informative diff-statements and modification tracking. In the following example, the `expect_table_column_count_to_equal` value changes from ``333`` to ``331``, and then to ``330``:

```bash title="Terminal"
git log -p npi_expectations.json

commit cbc127fb27095364c3c1fcbf6e7f078369b07455
  changed expect_table_column_count_to_equal to 331

diff --git a/gx/expectations/npi_expectations.json b/great_expectations/expectations/npi_expectations.json

--- a/gx/expectations/npi_expectations.json
+++ b/gx/expectations/npi_expectations.json
@@ -17,7 +17,7 @@
   {
     "expectation_type": "expect_table_column_count_to_equal",
     "kwargs": {
-        "value": 333
+        "value": 331
     }
commit 05b3c8c1ed35d183bac1717d4877fe13bc574963
changed expect_table_column_count_to_equal to 333

diff --git a/gx/expectations/npi_expectations.json b/great_expectations/expectations/npi_expectations.json
--- a/gx/expectations/npi_expectations.json
+++ b/gx/expectations/npi_expectations.json
   {
     "expectation_type": "expect_table_column_count_to_equal",
     "kwargs": {
-        "value": 330
+        "value": 333
     }
```

</TabItem>
<TabItem value="postgresql">

## PostgreSQL

Use the information provided here to configure an Expectations store in a PostgreSQL database.

### Prerequisites

<Prerequisites>

- [A Data Context](/oss/guides/setup/configuring_data_contexts/instantiating_data_contexts/instantiate_data_context.md).
- [An Expectations Suite](/oss/guides/expectations/how_to_create_and_edit_expectations_with_instant_feedback_from_a_sample_batch_of_data.md).
- A [PostgreSQL](https://www.postgresql.org/) database with appropriate credentials.

</Prerequisites>

### Configure the `config_variables.yml` file with your database credentials

GX recommends storing database credentials in the ``config_variables.yml`` file, which is located in the ``uncommitted/`` folder by default, and not part of source control. 

To add database credentials, open ``config_variables.yml`` and add the following entry below the ``db_creds`` key: 

```yaml title="YAML"
    db_creds:
      drivername: postgresql
      host: '<your_host_name>'
      port: '<your_port>'
      username: '<your_username>'
      password: '<your_password>'
      database: '<your_database_name>'
```
To configure the ``config_variables.yml`` file, or additional environment variables, see [How to configure credentials](../configuring_data_contexts/how_to_configure_credentials.md).

### Identify your Data Context Expectations Store

Open ``great_expectations.yml``and find the following entry:

```yaml title="YAML"
expectations_store_name: expectations_store

stores:
  expectations_store:
      class_name: ExpectationsStore
      store_backend:
          class_name: TupleFilesystemStoreBackend
          base_directory: expectations/
```

This configuration tells Great Expectations to look for Expectations in the ``expectations_store`` Store. The default ``base_directory`` for ``expectations_store`` is ``expectations/``.

### Update your configuration file to include a new Store for Expectations

In the following example, `expectations_store_name` is set to ``expectations_postgres_store``, but it can be personalized. You also need to make some changes to the ``store_backend`` settings.  The ``class_name`` is ``DatabaseStoreBackend``, and ``credentials`` is ``${db_creds}`` to reference the corresponding key in the ``config_variables.yml`` file.

```yaml title="YAML"
expectations_store_name: expectations_postgres_store

stores:
  expectations_postgres_store:
      class_name: ExpectationsStore
      store_backend:
          class_name: DatabaseStoreBackend
          credentials: ${db_creds}
```

</TabItem>
</Tabs><|MERGE_RESOLUTION|>--- conflicted
+++ resolved
@@ -80,7 +80,7 @@
 
 GX recommends that you store Azure Storage credentials in the ``config_variables.yml`` file, which is located in the ``uncommitted/`` folder by default, and is not part of source control. The following code adds Azure Storage credentials below the ``AZURE_STORAGE_CONNECTION_STRING`` key:
 
-```yaml title="YAML"
+```yaml
 AZURE_STORAGE_CONNECTION_STRING: "DefaultEndpointsProtocol=https;EndpointSuffix=core.windows.net;AccountName=<YOUR-STORAGE-ACCOUNT-NAME>;AccountKey=<YOUR-STORAGE-ACCOUNT-KEY==>"
 ```
 To learn more about the additional options for configuring the ``config_variables.yml`` file, or additional environment variables, see [How to configure credentials](../../setup/configuring_data_contexts/how_to_configure_credentials.md)
@@ -89,7 +89,7 @@
 
 Your Expectations Store configuration is provided in your <TechnicalTag tag="data_context" text="Data Context" />. Open ``great_expectations.yml`` and find the following entry:
 
-```yaml title="YAML"
+```yaml
 expectations_store_name: expectations_store
 
 stores:
@@ -106,7 +106,7 @@
 
 In the following example, ``expectations_store_name`` is set to ``expectations_AZ_store``, but it can be personalized.  You also need to change the ``store_backend`` settings.  The ``class_name`` is ``TupleAzureBlobStoreBackend``, ``container`` is the name of your blob container where Expectations are stored, ``prefix`` is the folder in the container where Expectations are located, and ``connection_string`` is ``${AZURE_STORAGE_CONNECTION_STRING}`` to reference the corresponding key in the ``config_variables.yml`` file.
 
-```yaml title="YAML"
+```yaml
 expectations_store_name: expectations_AZ_store
 
 stores:
@@ -129,7 +129,7 @@
 
 You can use the ``az storage blob upload`` command to copy Expectations into Azure Blob Storage. The following command copies the Expectation ``exp1`` from a local folder to Azure Blob Storage: 
 
-```bash title="Terminal"
+```bash
 export AZURE_STORAGE_CONNECTION_STRING="DefaultEndpointsProtocol=https;EndpointSuffix=core.windows.net;AccountName=<YOUR-STORAGE-ACCOUNT-NAME>;AccountKey=<YOUR-STORAGE-ACCOUNT-KEY==>"
 az storage blob upload -f <local/path/to/expectation.json> -c <GREAT-EXPECTATION-DEDICATED-AZURE-BLOB-CONTAINER-NAME> -n <PREFIX>/<expectation.json>
 example :
@@ -149,7 +149,7 @@
 
 <!--A snippet is required for this code block.-->
 
-```python title="Python"
+```python
 import great_expectations as gx
 
 context = gx.get_context()
@@ -161,7 +161,7 @@
 
 Run the following command to confirm your Expectations have been copied to Azure Blob Storage: 
 
-```bash title="Terminal input"
+```bash
 great_expectations suite list
 ```
 If your Expectations have not been copied to Azure Blob Storage, the message "No Expectations were found" is returned.
@@ -200,11 +200,7 @@
 
 The configuration for your Expectations <TechnicalTag tag="store" text="Store" /> is available in your <TechnicalTag tag="data_context" text="Data Context" />. Open ``great_expectations.yml`` and find the following entry: 
 
-<<<<<<< HEAD
-```yaml title="YAML" name="version-0.18 docs/docusaurus/docs/oss/guides/setup/configuring_metadata_stores/how_to_configure_an_expectation_store_in_gcs.py expected_existing_expectations_store_yaml"
-=======
 ```yaml name="docs/docusaurus/docs/oss/guides/setup/configuring_metadata_stores/how_to_configure_an_expectation_store_in_gcs.py expected_existing_expectations_store_yaml"
->>>>>>> 7066a099
 ```
 
 This configuration tells Great Expectations to look for Expectations in the ``expectations_store`` Store. The default ``base_directory`` for ``expectations_store`` is ``expectations/``.
@@ -213,11 +209,7 @@
 
 In the following example, `expectations_store_name` is set to ``expectations_GCS_store``, but it can be personalized.  You also need to change the ``store_backend`` settings. The ``class_name`` is ``TupleGCSStoreBackend``, ``project`` is your GCP project, ``bucket`` is the address of your GCS bucket, and ``prefix`` is the folder on GCS where Expectations are stored.
 
-<<<<<<< HEAD
-```yaml title="YAML" name="version-0.18 docs/docusaurus/docs/oss/guides/setup/configuring_metadata_stores/how_to_configure_an_expectation_store_in_gcs.py configured_expectations_store_yaml"
-=======
 ```yaml name="docs/docusaurus/docs/oss/guides/setup/configuring_metadata_stores/how_to_configure_an_expectation_store_in_gcs.py configured_expectations_store_yaml"
->>>>>>> 7066a099
 ```
 
 :::warning
@@ -226,22 +218,14 @@
 
 ### Copy existing Expectation JSON files to the GCS bucket (Optional)
 
-Use the ``gsutil cp`` command to copy Expectations into GCS. For example, the following command copies the Expectation `my_expectation_suite` from a local folder into a GCS bucket:
-
-<<<<<<< HEAD
-```bash title="Terminal input" name="version-0.18 docs/docusaurus/docs/oss/guides/setup/configuring_metadata_stores/how_to_configure_an_expectation_store_in_gcs.py copy_expectation_command"
-=======
+Use the ``gsutil cp`` command to copy Expectations into GCS. For example, the following command copies the Expectation ```my_expectation_suite`` from a local folder into a GCS bucket:
+
 ```bash name="docs/docusaurus/docs/oss/guides/setup/configuring_metadata_stores/how_to_configure_an_expectation_store_in_gcs.py copy_expectation_command"
->>>>>>> 7066a099
 ```
 
 The following confirmation message is returned:
 
-<<<<<<< HEAD
-```bash title="Terminal output" name="version-0.18 docs/docusaurus/docs/oss/guides/setup/configuring_metadata_stores/how_to_configure_an_expectation_store_in_gcs.py copy_expectation_output"
-=======
 ```bash name="docs/docusaurus/docs/oss/guides/setup/configuring_metadata_stores/how_to_configure_an_expectation_store_in_gcs.py copy_expectation_output"
->>>>>>> 7066a099
 ```
 
 Additional methods for copying Expectations into GCS are available. See [Upload objects from a filesystem](https://cloud.google.com/storage/docs/uploading-objects).
@@ -252,7 +236,7 @@
 
 <!--A snippet is required for this code block.-->
 
-```python title="Python"
+```python
 import great_expectations as gx
 
 context = gx.get_context()
@@ -265,11 +249,7 @@
 
 Run the following command to confirm your Expectations were copied to GCS:
 
-<<<<<<< HEAD
-```bash title="Terminal input" name="version-0.18 docs/docusaurus/docs/oss/guides/setup/configuring_metadata_stores/how_to_configure_an_expectation_store_in_gcs.py list_expectation_suites_command"
-=======
 ```bash name="docs/docusaurus/docs/oss/guides/setup/configuring_metadata_stores/how_to_configure_an_expectation_store_in_gcs.py list_expectation_suites_command"
->>>>>>> 7066a099
 ```
 
 If your Expectations were not copied to Azure Blob Storage, a message indicating no Expectations were found is returned.
@@ -295,7 +275,7 @@
 
 Run the following command to create a new folder for your Expectations and move your existing Expectations to the new folder:
 
-```bash title="Terminal input"
+```bash
 # in the gx/ folder
 mkdir shared_expectations
 mv expectations/npi_expectations.json shared_expectations/
@@ -306,7 +286,7 @@
 
 The configuration for your Expectations <TechnicalTag tag="store" text="Store" /> is available in your <TechnicalTag tag="data_context" text="Data Context" />.  Open ``great_expectations.yml``and find the following entry:
 
-```yaml title="YAML"
+```yaml
 expectations_store_name: expectations_store
 
 stores:
@@ -322,7 +302,7 @@
 
 In the following example, `expectations_store_name` is set to ``shared_expectations_filesystem_store``, but it can be personalized.  Also, ``base_directory`` is set to ``shared_expectations/``, but you can set it to another path that is accessible by Great Expectations.
 
-```yaml title="YAML"
+```yaml
 expectations_store_name: shared_expectations_filesystem_store
 
 stores:
@@ -339,7 +319,7 @@
 
 <!--A snippet is required for this code block.-->
 
-```python title="Python"
+```python
 import great_expectations as gx
 
 context = gx.get_context()
@@ -350,9 +330,9 @@
 
 ### Version control systems
 
-GX recommends that you store Expectations in a version control system such as Git. The JSON format of Expectations allows for informative diff-statements and modification tracking. In the following example, the `expect_table_column_count_to_equal` value changes from ``333`` to ``331``, and then to ``330``:
-
-```bash title="Terminal"
+GX recommends that you store Expectations in a version control system such as Git. The JSON format of Expectations allows for informative diff-statements and modification tracking. In the following example, the ```expect_table_column_count_to_equal`` value changes from ``333`` to ``331``, and then to ``330``:
+
+```bash
 git log -p npi_expectations.json
 
 commit cbc127fb27095364c3c1fcbf6e7f078369b07455
@@ -406,7 +386,7 @@
 
 To add database credentials, open ``config_variables.yml`` and add the following entry below the ``db_creds`` key: 
 
-```yaml title="YAML"
+```yaml
     db_creds:
       drivername: postgresql
       host: '<your_host_name>'
@@ -421,7 +401,7 @@
 
 Open ``great_expectations.yml``and find the following entry:
 
-```yaml title="YAML"
+```yaml
 expectations_store_name: expectations_store
 
 stores:
@@ -438,7 +418,7 @@
 
 In the following example, `expectations_store_name` is set to ``expectations_postgres_store``, but it can be personalized. You also need to make some changes to the ``store_backend`` settings.  The ``class_name`` is ``DatabaseStoreBackend``, and ``credentials`` is ``${db_creds}`` to reference the corresponding key in the ``config_variables.yml`` file.
 
-```yaml title="YAML"
+```yaml
 expectations_store_name: expectations_postgres_store
 
 stores:
