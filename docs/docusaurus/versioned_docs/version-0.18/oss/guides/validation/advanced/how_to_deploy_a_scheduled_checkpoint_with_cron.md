---
title: Deploy a scheduled Checkpoint with cron
---
import Prerequisites from '../../../../components/_prerequisites.jsx'
import TechnicalTag from '../../../../reference/learn/term_tags/_tag.mdx';

This guide will help you deploy a scheduled <TechnicalTag tag="checkpoint" text="Checkpoint" /> with cron.

## Prerequisites

<Prerequisites>

- [A Great Expectations instance](/oss/guides/setup/setup_overview.md).
- A Checkpoint.

</Prerequisites>

## Verify Checkpoint suitability

Run the following command to verify that your Checkpoint runs:

<<<<<<< HEAD
```python title="Python" name="version-0.18 docs/docusaurus/docs/snippets/checkpoints.py retrieve_and_run"
=======
```python name="docs/docusaurus/docs/snippets/checkpoints.py retrieve_and_run"
>>>>>>> 7066a099
```

## Get `great_expectations` full path

To prepare for editing the cron file, you'll need the full path of the project's ``great_expectations`` directory.  You can get full path to the ``great_expectations`` executable by running:

```bash title="Terminal"
which great_expectations
/full/path/to/your/environment/bin/great_expectations
```

## Open your cron schedule

A text editor can be used to open the cron schedule. On most operating systems, ``crontab -e`` will open your cron file in an editor.

## Add your Checkpoint to the cron schedule

To run the Checkpoint ``my_checkpoint`` every morning at 0300, add the following line in the text editor that opens:

```bash title="cron file"
0  3  *  *  *    /full/path/to/your/environment/bin/great_expectations checkpoint run ratings --directory /full/path/to/my_project/gx/
```

:::note
- The five fields at the start of your cron schedule correspond to the minute, hour, day of the month, month, and day of the week.
- It is critical that you use full paths to both the ``great_expectations`` executable in your project's environment and the full path to the project's ``gx/`` directory.
:::

## Save your changes to the cron schedule

Once you have added the line that runs your Checkpoint at the desired time, save the text file of the cron schedule and exit the text editor.
<|MERGE_RESOLUTION|>--- conflicted
+++ resolved
@@ -19,18 +19,14 @@
 
 Run the following command to verify that your Checkpoint runs:
 
-<<<<<<< HEAD
-```python title="Python" name="version-0.18 docs/docusaurus/docs/snippets/checkpoints.py retrieve_and_run"
-=======
 ```python name="docs/docusaurus/docs/snippets/checkpoints.py retrieve_and_run"
->>>>>>> 7066a099
 ```
 
 ## Get `great_expectations` full path
 
 To prepare for editing the cron file, you'll need the full path of the project's ``great_expectations`` directory.  You can get full path to the ``great_expectations`` executable by running:
 
-```bash title="Terminal"
+```bash
 which great_expectations
 /full/path/to/your/environment/bin/great_expectations
 ```
@@ -43,7 +39,7 @@
 
 To run the Checkpoint ``my_checkpoint`` every morning at 0300, add the following line in the text editor that opens:
 
-```bash title="cron file"
+```bash
 0  3  *  *  *    /full/path/to/your/environment/bin/great_expectations checkpoint run ratings --directory /full/path/to/my_project/gx/
 ```
 
