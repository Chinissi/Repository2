---
title: Add Validation data or Expectation Suites to a Checkpoint
---

import Prerequisites from '../../connecting_to_your_data/components/prerequisites.jsx';
import TechnicalTag from '../../../../reference/learn/term_tags/_tag.mdx';

Add validation data or <TechnicalTag tag="expectation_suite" text="Expectation Suites" /> to an existing <TechnicalTag tag="checkpoint" text="Checkpoint" /> to aggregate individual validations across Expectation Suites or <TechnicalTag tag="datasource" text="Data Sources" /> into a single Checkpoint. You can also use this process to <TechnicalTag tag="validation" text="Validate" /> multiple source files before and after their ingestion into your data lake.

## Prerequisites

<Prerequisites>

- [A Data Context](/oss/guides/setup/configuring_data_contexts/instantiating_data_contexts/instantiate_data_context.md).
- [An Expectations Suite](/oss/guides/expectations/how_to_create_and_edit_expectations_with_instant_feedback_from_a_sample_batch_of_data.md).
- [A Checkpoint](./how_to_create_a_new_checkpoint.md).

</Prerequisites>

## Add an Expectation Suite to the Checkpoint

To add a second Expectation Suite (in the following example, `users.error`) to your Checkpoint configuration, you update the Validations in your Checkpoint.  The configuration appears similar to this example:

<<<<<<< HEAD
```python title="Python" name="version-0.18 docs/docusaurus/docs/oss/guides/validation/checkpoints/how_to_add_validations_data_or_suites_to_a_checkpoint.py add_expectation_suite"
=======
```python name="docs/docusaurus/docs/oss/guides/validation/checkpoints/how_to_add_validations_data_or_suites_to_a_checkpoint.py add_expectation_suite"
>>>>>>> 7066a099
```

## Add Validation data to the Checkpoint

In the previous example, you added a Validation and it was paired with the same Batch as the original Expectation Suite.  However, you can also specify different <TechnicalTag tag="batch_request" text="Batch Requests" /> when you add an Expectation Suite.  Adding multiple Validations with different Expectation Suites and specific <TechnicalTag tag="action" text="Actions" /> is shown in the following example:

<<<<<<< HEAD
```python title="Python" name="version-0.18 docs/docusaurus/docs/oss/guides/validation/checkpoints/how_to_add_validations_data_or_suites_to_a_checkpoint.py add_validation"
=======
```python name="docs/docusaurus/docs/oss/guides/validation/checkpoints/how_to_add_validations_data_or_suites_to_a_checkpoint.py add_validation"
>>>>>>> 7066a099
```

In this Checkpoint configuration, the Expectation Suite `users.warning` runs against the `batch_request` and the results are processed by the Actions specified in the `action_list`. Similarly, the Expectation Suite `users.error` runs against the `batch_request` and the results processed by the actions specified in the `action_list`. In addition, the Expectation Suite `users.delivery` runs against the `batch_request` and the results are processed by the actions in the Validation `action_list` and its `action_list`.

For additional Checkpoint configuration information, see [Manage Checkpoints](./checkpoint_lp.md).<|MERGE_RESOLUTION|>--- conflicted
+++ resolved
@@ -21,22 +21,14 @@
 
 To add a second Expectation Suite (in the following example, `users.error`) to your Checkpoint configuration, you update the Validations in your Checkpoint.  The configuration appears similar to this example:
 
-<<<<<<< HEAD
-```python title="Python" name="version-0.18 docs/docusaurus/docs/oss/guides/validation/checkpoints/how_to_add_validations_data_or_suites_to_a_checkpoint.py add_expectation_suite"
-=======
 ```python name="docs/docusaurus/docs/oss/guides/validation/checkpoints/how_to_add_validations_data_or_suites_to_a_checkpoint.py add_expectation_suite"
->>>>>>> 7066a099
 ```
 
 ## Add Validation data to the Checkpoint
 
 In the previous example, you added a Validation and it was paired with the same Batch as the original Expectation Suite.  However, you can also specify different <TechnicalTag tag="batch_request" text="Batch Requests" /> when you add an Expectation Suite.  Adding multiple Validations with different Expectation Suites and specific <TechnicalTag tag="action" text="Actions" /> is shown in the following example:
 
-<<<<<<< HEAD
-```python title="Python" name="version-0.18 docs/docusaurus/docs/oss/guides/validation/checkpoints/how_to_add_validations_data_or_suites_to_a_checkpoint.py add_validation"
-=======
 ```python name="docs/docusaurus/docs/oss/guides/validation/checkpoints/how_to_add_validations_data_or_suites_to_a_checkpoint.py add_validation"
->>>>>>> 7066a099
 ```
 
 In this Checkpoint configuration, the Expectation Suite `users.warning` runs against the `batch_request` and the results are processed by the Actions specified in the `action_list`. Similarly, the Expectation Suite `users.error` runs against the `batch_request` and the results processed by the actions specified in the `action_list`. In addition, the Expectation Suite `users.delivery` runs against the `batch_request` and the results are processed by the actions in the Validation `action_list` and its `action_list`.
