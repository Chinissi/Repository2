--- conflicted
+++ resolved
@@ -42,18 +42,10 @@
 
 You can create a Batch Request from a Data Asset by calling `build_batch_request`.  Here is an example of configuring a Pandas Filesystem Asset and creating a Batch Request:
 
-<<<<<<< HEAD
- ```python title="Python" name="version-0.18 docs/docusaurus/docs/snippets/batch_request batch_request"
-=======
  ```python name="docs/docusaurus/docs/snippets/batch_request batch_request"
->>>>>>> 7066a099
 ```
 
 The `options` one passes in to specify a batch will vary depending on how the specific Data Asset was configured.  To look at the keys for the options dictionary, you can do the following:
 
-<<<<<<< HEAD
-```python title="Python" name="version-0.18 docs/docusaurus/docs/snippets/batch_request options"
-=======
 ```python name="docs/docusaurus/docs/snippets/batch_request options"
->>>>>>> 7066a099
 ```