---
title: Store
id: store
hoverText: A connector to store and retrieve information about metadata in Great Expectations.
---

import TechnicalTag from '../term_tags/_tag.mdx';

<<<<<<< HEAD
import CLIRemoval from '/docs/components/warnings/_cli_removal.md'

<CLIRemoval />

A Store is a connector to store and retrieve information about metadata in Great Expectations. Stores are available from your Data Context.
=======
### Definition

A Store is a connector to store and retrieve information about metadata in Great Expectations.

### Features and promises
>>>>>>> 82a3b106

Great Expectations supports a variety of Stores for different purposes, but the most common Stores are Expectation Stores, Validations Stores, Checkpoint Stores, Metric Stores, and Evaluation Parameter Stores.  Data Docs Stores can also be configured for Data Doc Sites.  Each of these Stores is tailored to a specific type of information.

- [**Expectation Store:**](./expectation_store.md) a connector to store and retrieve information about collections of verifiable assertions about data.  These are Stores for Expectation Suites.
- [**Validation Result Store:**](./validation_result_store.md) a connector to store and retrieve information about objects generated when data is Validated against an Expectation Suite.
- [**Checkpoint Store:**](./checkpoint_store.md) a connector to store and retrieve information about means for validating data in a production deployment of Great Expectations.
- [**Evaluation Parameter Store:**](./evaluation_parameter_store.md) a connector to store and retrieve information about parameters used during Validation of an Expectation which reference simple expressions or previously generated Metrics.
- [**Data Docs Store:**](./data_docs_store.md) a connector to store and retrieve information pertaining to Human readable documentation generated from Great Expectations metadata detailing Expectations, Validation Results, etc.
- [**Metric Stores:**](./metric_store.md) a connector to store and retrieve information about computed attributes of data, such as the mean of a column.  These differ from the Evaluation Parameter Store in how they are formatted.  The data in a Metrics Store is intended to be used for generating reports and analyzing trends, rather than as Evaluation Parameter values.


## Relationship to other objects

Each type of Store is designed to interact with a specific subset of information, and thus interacts with a specific subset of objects in Great Expectations.  However, all Stores can be listed and modified through your Data Context.  For further information on how a given type of Store relates to other objects, please see the corresponding Store type's technical term page:

- [Expectation Store technical term page: Relationship to other objects](./expectation_store.md#relationship-to-other-objects)
- [Checkpoint Store technical term page: Relationship to other objects](./checkpoint_store.md#relationship-to-other-objects)
- [Validation Result Store technical term page: Relationship to other objects](./validation_result_store.md#relationship-to-other-objects)
- [Evaluation Parameter Store (or Metric Store) technical term page: Relationship to other objects](./evaluation_parameter_store.md#relationship-to-other-objects)
- [Data Docs Store technical term page: Relationship to other objects](./data_docs_store.md#relationship-to-other-objects)
- [Metric Store technical term page: Relationship to other objects](./metric_store.md#relationship-to-other-objects)

## Use cases

**All Stores** are configured during the Setup step of working with Great Expectations.  For the most part, the default configurations will permit you to work with Great Expectations in a local environment.  You can, however, configure your Stores to be hosted elsewhere.

When creating Expectations, you will use **Expectation Stores** to store your <TechnicalTag relative="../" tag="expectation_suite" text="Expectation Suites" />.  You may also use **Validation Result Stores** or **Evaluation Parameter Stores** to configure some <TechnicalTag relative="../" tag="expectation" text="Expectations" /> that require <TechnicalTag relative="../" tag="evaluation_parameter" text="Evaluation Parameters" /> as part of their definition, provided you have previously stored relevant <TechnicalTag relative="../" tag="metric" text="Metrics" /> in those Stores and then come back to create a new Expectation Suite that references them.

When Validating data, you may store new <TechnicalTag relative="../" tag="checkpoint" text="Checkpoints" /> (or retrieve existing ones) from your **Checkpoint Store**.  Checkpoints may also use Expectation Suites retrieved by an **Expectation Store**, and Expectations that are run by a Checkpoint may retrieve Metrics as input (Evaluation Parameters) from <TechnicalTag relative="../" tag="validation_result" text="Validation Results" /> in a **Validation Results Store**, or from values stored in an **Evaluation Parameter Store**.  Checkpoints may also write information about Validation Results into a **Validation Results Store**, or information about Metrics into an **Evaluation Parameter Store** (which is why they are also known as **Metric Stores**).

## Access

The `stores` key in your `great_expectations.yml` file lists your available Stores.

The `data_docs_sites` key in your `great_expectations.yml` file defines your Data Docs Store configurations. `store_backend` keys below `data_docs_sites` identify the Data Doc Store used by the Data Docs site.

Run the following Python command to view your Stores:

```python
import great_expectations as gx

context = gx.get_context()
context.stores
```

## Configure

Configuration of your Stores is located in your `great_expectations.yml` file under the `stores` key.  Three stores are required: an Expectation Store, a Validation Result Store, and an Evaluation Parameter Store must always have a valid entry in the `great_expectations.yml` file.  Additional Stores can be configured for uses such as Data Docs and Checkpoints (and a Checkpoint Store configuration entry will automatically be added if one does not exist when you attempt to save a Checkpoint for the first time.)

Note that unlike other Stores, your Data Docs Stores are configured under each individual site under the `data_docs_sites` key in the `great_expectations.yml` file.

## Related documentation

For more information about a specific type of Store, see the Store type's technical term definition page:

- [Expectation Store technical term page](./expectation_store.md)
- [Checkpoint Store technical term page](./checkpoint_store.md)
- [Validation Result Store technical term page](./validation_result_store.md)
- [Evaluation Parameter Store technical term page](./evaluation_parameter_store.md)
- [Data Docs Store technical term page](./data_docs_store.md)
- [Metric Store technical term page](./metric_store.md)<|MERGE_RESOLUTION|>--- conflicted
+++ resolved
@@ -6,19 +6,11 @@
 
 import TechnicalTag from '../term_tags/_tag.mdx';
 
-<<<<<<< HEAD
 import CLIRemoval from '/docs/components/warnings/_cli_removal.md'
 
 <CLIRemoval />
 
 A Store is a connector to store and retrieve information about metadata in Great Expectations. Stores are available from your Data Context.
-=======
-### Definition
-
-A Store is a connector to store and retrieve information about metadata in Great Expectations.
-
-### Features and promises
->>>>>>> 82a3b106
 
 Great Expectations supports a variety of Stores for different purposes, but the most common Stores are Expectation Stores, Validations Stores, Checkpoint Stores, Metric Stores, and Evaluation Parameter Stores.  Data Docs Stores can also be configured for Data Doc Sites.  Each of these Stores is tailored to a specific type of information.
 
@@ -64,6 +56,8 @@
 context.stores
 ```
 
+Data Docs Stores are the one exception to the above.  They are instead configured under the `data_docs_sites` key in the `great_expectations.yml` file.  Each entry under `data_docs_sites` will have a `store_backend` key.  The information under `store_backend` will correspond to the Data Doc Store used by that site. Data Doc Stores are not listed by the `great_expectations store list` command.
+
 ## Configure
 
 Configuration of your Stores is located in your `great_expectations.yml` file under the `stores` key.  Three stores are required: an Expectation Store, a Validation Result Store, and an Evaluation Parameter Store must always have a valid entry in the `great_expectations.yml` file.  Additional Stores can be configured for uses such as Data Docs and Checkpoints (and a Checkpoint Store configuration entry will automatically be added if one does not exist when you attempt to save a Checkpoint for the first time.)
