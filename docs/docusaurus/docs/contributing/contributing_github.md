---
title: Contributing with GitHub
---

To avoid forking the repository, Great Expectations recommends using the GitHub Markdown editor to edit documentation.

1. Open a browser and go to the [GitHub Great Expectations docs repository](https://github.com/great-expectations/great_expectations/tree/develop/docs).

2. Go to the topic file you want to edit. The topic URL contains the path to each topic file. For example, the path for this topic is <https://docs.greatexpectations.io/docs/contributing/contributing_github>. The URL indicates the topic is located in the `contributing` folder, and it's named `contributing_github`.

3. Click the file and then click **Edit this file**.

4. Add your edits. See the Great Expectations [Style Guide](./style_guides/docs_style.md) for formatting recommendations.

5. Optional. Click the **Preview** tab to preview your changes.

6. When you’ve completed your edits, scroll down to the **Propose changes** section and add a meaningful commit message and an explanation of what you changed and why.

7. Select **Create a new branch for this commit and start a pull request**. Accept the default name for the branch, or enter a new one.

8. Click **Propose changes**.

    If this is your first Great Expectations documentation contribution, you'll be prompted to complete the Contributor License Agreement (CLA). Complete the CLA and add `@cla-bot check` as a comment to the pull request (PR) to indicate that you’ve completed it.

<<<<<<< HEAD
* Make your edits and use the Preview tab to preview changes.

* Please pay close attention to the [Style Guide](./style_guides/docs_style.md).

### Submit a pull request

#### 3. Submit your edits as a PR

* When you’re done, add a meaningful commit message at the bottom. Use a short title and a meaningful explanation of what you changed and why.

* Click the `Propose File Change` button at the bottom of the page.

* Click the `Create Pull Request` button.

* Optionally: Add comment to explain your change, if it’s not already in the commit message.

* Click the next `Create Pull Request` button to create the actual PR.

#### 4. Sign the CLA

* If this is your first contribution to Great Expectations, you will see a comment from the “CLA Bot” that asks you to complete the Contributor Licence Agreement form.

* Please complete the form and comment on the PR to say that you’ve signed the form.

#### 5. Verify continuous integration checks

* Wait for the other Continuous Integration (CI) checks to go green and watch out for a comment from the automated linter that checks for syntax and formatting issues.

* Fix any issues that are flagged. (For documentation changes, it’s unlikely that you’ll have any issues.)

#### 6. Wait for a core team member to approve and merge your PR

* Once all checks pass, a Great Expectations team member will approve your PR and merge it.

* GitHub will notify you of comments or a successful merge according to your notification settings.

* If there are any issues, please address them promptly.

Congratulations! You’ve just contributed to Great Expectations!
=======
9. Wait for the Continuous Integration (CI) checks to complete and then correct any syntax or formatting issues.
>>>>>>> 6cdf61e9

    A Great Expectations team member reviews, approves, and merges your PR. Depending on your GitHub notification settings, you'll be notified when there are comments or when your changes are successfully merged.<|MERGE_RESOLUTION|>--- conflicted
+++ resolved
@@ -22,8 +22,7 @@
 
     If this is your first Great Expectations documentation contribution, you'll be prompted to complete the Contributor License Agreement (CLA). Complete the CLA and add `@cla-bot check` as a comment to the pull request (PR) to indicate that you’ve completed it.
 
-<<<<<<< HEAD
-* Make your edits and use the Preview tab to preview changes.
+9. Wait for the Continuous Integration (CI) checks to complete and then correct any syntax or formatting issues.
 
 * Please pay close attention to the [Style Guide](./style_guides/docs_style.md).
 
@@ -43,7 +42,7 @@
 
 #### 4. Sign the CLA
 
-* If this is your first contribution to Great Expectations, you will see a comment from the “CLA Bot” that asks you to complete the Contributor Licence Agreement form.
+* If this is your first contribution to Great Expectations, You will see a comment from the “CLA Bot” that asks you to complete the Contributor Licence Agreement form.
 
 * Please complete the form and comment on the PR to say that you’ve signed the form.
 
@@ -62,8 +61,4 @@
 * If there are any issues, please address them promptly.
 
 Congratulations! You’ve just contributed to Great Expectations!
-=======
-9. Wait for the Continuous Integration (CI) checks to complete and then correct any syntax or formatting issues.
->>>>>>> 6cdf61e9
 
-    A Great Expectations team member reviews, approves, and merges your PR. Depending on your GitHub notification settings, you'll be notified when there are comments or when your changes are successfully merged.