--- conflicted
+++ resolved
@@ -1,11 +1,5 @@
 ---
-<<<<<<< HEAD
-id: gx_welcome
-description: 'Learn everything you need to know about GX'
-=======
-title: GX Docs
 description: Learn everything you need to know about GX
->>>>>>> 096d0ec5
 hide_table_of_contents: true
 ---
 
