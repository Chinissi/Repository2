--- conflicted
+++ resolved
@@ -7,18 +7,22 @@
 import TabItem from '@theme/TabItem';
 import TechnicalTag from '@site/docs/term_tags/_tag.mdx';
 
+import InProgress from '/docs/components/warnings/_in_progress.md'
+
+import CLIRemoval from '/docs/components/warnings/_cli_removal.md'
+
+<CLIRemoval />
+
+<InProgress />
+
 This guide will help you <TechnicalTag tag="validation" text="Validate" /> your data by running a <TechnicalTag tag="checkpoint" text="Checkpoint" />.
 
-<<<<<<< HEAD
-The best way to Validate data with Great Expectations is using a Checkpoint. Checkpoints identify what <TechnicalTag tag="expectation_suite" text="Expectation Suites" /> to run against which <TechnicalTag tag="data_asset" text="Data Asset" /> and <TechnicalTag tag="batch" text="Batch" /> (described by a <TechnicalTag tag="batch_request" text="Batch Requests" />), and what <TechnicalTag tag="action" text="Actions" /> to take based on the results of those tests.
-=======
 The best way to Validate data in production with Great Expectations is using a <TechnicalTag tag="checkpoint" text="Checkpoint" />. The advantage of using a Checkpoint is ease of use, due to its principal capability of combining the existing configuration in order to set up and perform the Validation:
 - <TechnicalTag tag="expectation_suite" text="Expectation Suites" />
 - <TechnicalTag tag="batch_request" text="Batch Requests" />
 - <TechnicalTag tag="action" text="Actions" />
->>>>>>> 06bae398
 
-Succinctly: Checkpoints are used to test your data and take action based on the results.
+Otherwise, configuring these validation parameters would have to be done via the API.  A Checkpoint encapsulates this "boilerplate" and ensures that all components work in harmony together.  Finally, running a configured Checkpoint is a one-liner, as described below.
 
 ## Prerequisites
 
@@ -34,32 +38,28 @@
 
 <Tabs
   groupId="terminal-or-python"
-  defaultValue='python'
+  defaultValue='terminal'
   values={[
+  {label: 'Terminal', value:'terminal'},
   {label: 'Python', value:'python'},
-  {label: 'Terminal', value:'terminal'},
   ]}>
 
-<TabItem value="python">
-
-If you already have created and saved a Checkpoint, then the following code snippet will retrieve it from your context and run it:
-
-```python name="tests/integration/docusaurus/validation/checkpoints/how_to_validate_data_by_running_a_checkpoint.py checkpoint script"
-```
-
-If you do not have a Checkpoint, the pre-requisite guides mentioned above will take you through the necessary steps. Alternatively, this concise example below shows how to connect to data, create an expectation suite using a validator, and create a checkpoint (saving everything to the <TechnicalTag tag="data_context" text="Data Context" /> along the way).
-
-```python name="tests/integration/docusaurus/validation/checkpoints/how_to_validate_data_by_running_a_checkpoint.py setup"
-```
-
-</TabItem>
 <TabItem value="terminal">
 
-If you have already created and saved a Checkpoint, then you can run the Checkpoint using the CLI.
+## Steps
+
+### 1. Run your Checkpoint
+
+Checkpoints can be run like applications from the command line by running:
 
 ```bash
 great_expectations checkpoint run my_checkpoint
+Validation failed!
 ```
+
+### 2. Observe the output
+
+The output of your validation will tell you if all validations passed or if any failed.
 
 ## Additional notes
 
@@ -73,5 +73,89 @@
     | one or more validation failed | 1               | Validation failed!    |
     +-------------------------------+-----------------+-----------------------+
 
+
+</TabItem>
+<TabItem value="python">
+
+## Steps
+
+
+### 1. Generate the Python script
+
+From your console, run the CLI command:
+
+```bash
+great_expectations checkpoint script my_checkpoint
+```
+
+After the command runs, you will see a message about where the Python script was created similar to the one below:
+
+```bash
+A Python script was created that runs the checkpoint named: `my_checkpoint`
+  - The script is located in `great_expectations/uncommitted/run_my_checkpoint.py`
+  - The script can be run with `python great_expectations/uncommitted/run_my_checkpoint.py`
+```
+
+### 2. Open the script
+
+The script that was produced should look like this:
+
+```python
+"""
+This is a basic generated Great Expectations script that runs a Checkpoint.
+
+Checkpoints are the primary method for validating batches of data in production and triggering any followup actions.
+
+A Checkpoint facilitates running a validation as well as configurable Actions such as updating Data Docs, sending a
+notification to team members about Validation Results, or storing a result in a shared cloud storage.
+
+Checkpoints can be run directly without this script using the `great_expectations checkpoint run` command.  This script
+is provided for those who wish to run Checkpoints in Python.
+
+Usage:
+- Run this file: `python great_expectations/uncommitted/run_my_checkpoint.py`.
+- This can be run manually or via a scheduler such, as cron.
+- If your pipeline runner supports Python snippets, then you can paste this into your pipeline.
+"""
+import sys
+
+import great_expectations as gx
+
+from great_expectations.checkpoint.types.checkpoint_result import CheckpointResult
+
+data_context = gx.get_context(
+    context_root_dir="/path/to/great_expectations"
+)
+
+result: CheckpointResult = data_context.run_checkpoint(
+    checkpoint_name="my_checkpoint",
+    batch_request=None,
+    run_name=None,
+)
+
+if not result["success"]:
+    print("Validation failed!")
+    sys.exit(1)
+
+print("Validation succeeded!")
+sys.exit(0)
+```
+
+### 3. Run the script
+
+This Python script can then be invoked directly using Python:
+
+```python
+python great_expectations/uncommitted/run_my_checkpoint.py
+```
+
+Alternatively, the above Python code can be embedded in your pipeline.
+
+## Additional Notes
+
+- Other arguments to the `DataContext.run_checkpoint()` method may be required, depending on the amount and specifics of the Checkpoint configuration previously saved in the configuration file of the Checkpoint with the corresponding `name`.
+- The dynamically specified Checkpoint configuration, provided to the runtime as arguments to `DataContext.run_checkpoint()` must complement the settings in the Checkpoint configuration file so as to comprise a properly and sufficiently configured Checkpoint with the given `name`.
+- Please see [How to configure a new Checkpoint using test_yaml_config](./checkpoints/how_to_configure_a_new_checkpoint_using_test_yaml_config.md) for more Checkpoint configuration examples (including the convenient templating mechanism) and `DataContext.run_checkpoint()` invocation options.
+
 </TabItem>
 </Tabs>
