---
title: How to validate data by running a Checkpoint
---

import Prerequisites from '../../guides/connecting_to_your_data/components/prerequisites.jsx';
import Tabs from '@theme/Tabs';
import TabItem from '@theme/TabItem';
import TechnicalTag from '@site/docs/term_tags/_tag.mdx';

<<<<<<< HEAD
=======
import InProgress from '/docs/components/warnings/_in_progress.md'

import CLIRemoval from '/docs/components/warnings/_cli_removal.md'

<CLIRemoval />

<InProgress />

>>>>>>> da06a6b7
This guide will help you <TechnicalTag tag="validation" text="Validate" /> your data by running a <TechnicalTag tag="checkpoint" text="Checkpoint" />.

The best way to Validate data with Great Expectations is using a Checkpoint. Checkpoints identify what <TechnicalTag tag="expectation_suite" text="Expectation Suites" /> to run against which <TechnicalTag tag="data_asset" text="Data Asset" /> and <TechnicalTag tag="batch" text="Batch" /> (described by a <TechnicalTag tag="batch_request" text="Batch Requests" />), and what <TechnicalTag tag="action" text="Actions" /> to take based on the results of those tests.

Succintly: Checkpoints are used to test your data and take action based on the results.

## Prerequisites

<Prerequisites>

- [Configured a Data Context](/docs/guides/setup/configuring_data_contexts/instantiating_data_contexts/how_to_quickly_instantiate_a_data_context)
- [Configured an Expectations Suite](/docs/guides/expectations/how_to_create_and_edit_expectations_with_instant_feedback_from_a_sample_batch_of_data)
- [Configured a Checkpoint](./checkpoints/how_to_create_a_new_checkpoint.md)

</Prerequisites>

You can run the Checkpoint from the <TechnicalTag tag="cli" text="CLI" /> in a Terminal shell or using Python.

<Tabs
  groupId="terminal-or-python"
  defaultValue='python'
  values={[
  {label: 'Python', value:'python'},
  {label: 'Terminal', value:'terminal'},
  ]}>

<TabItem value="python">

## Steps


### 1. Write the Python script

From your console, run the CLI command:

```bash
great_expectations checkpoint script my_checkpoint
```

After the command runs, you will see a message about where the Python script was created similar to the one below:

```bash
A Python script was created that runs the checkpoint named: `my_checkpoint`
  - The script is located in `great_expectations/uncommitted/run_my_checkpoint.py`
  - The script can be run with `python great_expectations/uncommitted/run_my_checkpoint.py`
```

### 2. Open the script

The script that was produced should look like this:

```python
"""
This is a basic generated Great Expectations script that runs a Checkpoint.

Checkpoints are the primary method for validating batches of data in production and triggering any followup actions.

A Checkpoint facilitates running a validation as well as configurable Actions such as updating Data Docs, sending a
notification to team members about Validation Results, or storing a result in a shared cloud storage.

Checkpoints can be run directly without this script using the `great_expectations checkpoint run` command.  This script
is provided for those who wish to run Checkpoints in Python.

Usage:
- Run this file: `python great_expectations/uncommitted/run_my_checkpoint.py`.
- This can be run manually or via a scheduler such, as cron.
- If your pipeline runner supports Python snippets, then you can paste this into your pipeline.
"""
import sys

import great_expectations as gx

from great_expectations.checkpoint.types.checkpoint_result import CheckpointResult

data_context = gx.get_context(
    context_root_dir="/path/to/great_expectations"
)

result: CheckpointResult = data_context.run_checkpoint(
    checkpoint_name="my_checkpoint",
    batch_request=None,
    run_name=None,
)

if not result["success"]:
    print("Validation failed!")
    sys.exit(1)

print("Validation succeeded!")
sys.exit(0)
```

### 3. Run the script

This Python script can then be invoked directly using Python:

```python
python great_expectations/uncommitted/run_my_checkpoint.py
```

Alternatively, the above Python code can be embedded in your pipeline.

## Additional Notes

- Other arguments to the `DataContext.run_checkpoint()` method may be required, depending on the amount and specifics of the Checkpoint configuration previously saved in the configuration file of the Checkpoint with the corresponding `name`.
- The dynamically specified Checkpoint configuration, provided to the runtime as arguments to `DataContext.run_checkpoint()` must complement the settings in the Checkpoint configuration file so as to comprise a properly and sufficiently configured Checkpoint with the given `name`.
- Please see [How to configure a new Checkpoint using test_yaml_config](./checkpoints/how_to_configure_a_new_checkpoint_using_test_yaml_config.md) for more Checkpoint configuration examples (including the convenient templating mechanism) and `DataContext.run_checkpoint()` invocation options.

</TabItem>
<TabItem value="terminal">

## Steps

### 1. Run your Checkpoint

Checkpoints can be run like applications from the command line by running:

```bash
great_expectations checkpoint run my_checkpoint
Validation failed!
```

### 2. Observe the output

The output of your validation will tell you if all validations passed or if any failed.

## Additional notes

This command will return posix status codes and print messages as follows:

    +-------------------------------+-----------------+-----------------------+
    | **Situation**                 | **Return code** | **Message**           |
    +-------------------------------+-----------------+-----------------------+
    | all validations passed        | 0               | Validation succeeded! |
    +-------------------------------+-----------------+-----------------------+
    | one or more validation failed | 1               | Validation failed!    |
    +-------------------------------+-----------------+-----------------------+


</TabItem>
</Tabs>
<|MERGE_RESOLUTION|>--- conflicted
+++ resolved
@@ -7,17 +7,6 @@
 import TabItem from '@theme/TabItem';
 import TechnicalTag from '@site/docs/term_tags/_tag.mdx';
 
-<<<<<<< HEAD
-=======
-import InProgress from '/docs/components/warnings/_in_progress.md'
-
-import CLIRemoval from '/docs/components/warnings/_cli_removal.md'
-
-<CLIRemoval />
-
-<InProgress />
-
->>>>>>> da06a6b7
 This guide will help you <TechnicalTag tag="validation" text="Validate" /> your data by running a <TechnicalTag tag="checkpoint" text="Checkpoint" />.
 
 The best way to Validate data with Great Expectations is using a Checkpoint. Checkpoints identify what <TechnicalTag tag="expectation_suite" text="Expectation Suites" /> to run against which <TechnicalTag tag="data_asset" text="Data Asset" /> and <TechnicalTag tag="batch" text="Batch" /> (described by a <TechnicalTag tag="batch_request" text="Batch Requests" />), and what <TechnicalTag tag="action" text="Actions" /> to take based on the results of those tests.
