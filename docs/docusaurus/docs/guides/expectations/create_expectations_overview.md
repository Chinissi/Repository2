--- conflicted
+++ resolved
@@ -44,11 +44,7 @@
 
 ### Test your Expectation Suite
 
-<<<<<<< HEAD
-Once you have created your Expectation Suite and saved it, you may wish to test it.  The simplest way to do this is to Validate some data against it.  You can do this using a `SimpleCheckpoint`.  Or you can just move on to [Step 4: Validate Data.](../validation/validate_data_overview.md)
-=======
 After you've created and saved your Expectation Suite, GX recommends that you test it by Validating it. You can Validate an Expectation with `SimpleCheckpoint` as demonstrated [here](./how_to_create_and_edit_expectations_with_a_profiler.md#6-optional-running-validation-saving-your-suite-and-building-data-docs). An overview of the Validation process is provided [here](../validation/validate_data_overview.md).
->>>>>>> 3959dbde
 
 ### Edit a saved Expectation Suite
 
