---
title: Create an Expectation Suite with the Missingness Data Assistant
---

import Prerequisites from '/docs/components/_prerequisites.jsx'
import TechnicalTag from '@site/docs/term_tags/_tag.mdx';

:::caution

Missingness Data Assistant functionality is [Experimental](/docs/contributing/contributing_maturity).

:::

Use the information provided here to learn how you can use the Missingness Data Assistant to profile your data and automate the creation of an Expectation Suite.

All the code used in the examples is available in GitHub at this location: [how_to_create_an_expectation_suite_with_the_missingness_data_assistant.py](https://github.com/great-expectations/great_expectations/blob/develop/tests/integration/docusaurus/expectations/data_assistants/how_to_create_an_expectation_suite_with_the_missingness_data_assistant.py).

## Prerequisites

<Prerequisites>

- A [configured Data Context](/docs/guides/setup/configuring_data_contexts/instantiating_data_contexts/instantiate_data_context).
- An understanding of how to [configure a Datasource](../../connecting_to_your_data/connect_to_data_lp.md).

</Prerequisites>

## Prepare your Datasource and Validator

In the following examples, you'll be using existing New York taxi trip data to create a Validator.

This is the `Datasource` configuration:
 
```python name="tests/integration/docusaurus/expectations/data_assistants/how_to_create_an_expectation_suite_with_the_missingness_data_assistant.py datasource_config"
```

This is the `Validator` configuration:

```python name="tests/integration/docusaurus/expectations/data_assistants/how_to_create_an_expectation_suite_with_the_missingness_data_assistant.py validator"
```

:::caution
The Missingness Data Assistant runs multiple queries against your `Datasource`. Data Assistant performance can vary significantly depending on the number of Batches, the number of records per Batch, and network latency. If Data Assistant runtimes are too long, use a subset of your data when defining your `Datasource` and `Validator`.
:::

## Run the Missingness Data Assistant

To run a Data Assistant, you can call the `run(...)` method for the assistant. There are numerous parameters available for the `run(...)` method of the Missingness Data Assistant. For instance, the `exclude_column_names` parameter allows you to define the columns that should not be Profiled.

1. Run the following code to define the columns to exclude:

  ```python name="tests/integration/docusaurus/expectations/data_assistants/how_to_create_an_expectation_suite_with_the_missingness_data_assistant.py exclude_column_names"
  ```

2. Run the following code to run the Missingness Data Assistant:

  ```python name="tests/integration/docusaurus/expectations/data_assistants/how_to_create_an_expectation_suite_with_the_missingness_data_assistant.py data_assistant_result"
  ```

  In this example, `context` is your Data Context instance.

  :::note
  The example code uses the default `estimation` parameter (`"exact"`).

  If you consider your data to be valid, and want to produce Expectations with ranges that are identical to the data in the `Validator`, you don't need to alter the example code. 
  
  To identify potential outliers in your `BatchRequest` data, pass `estimation="flag_outliers"` to the `run(...)` method.
  :::

  :::note
  The Missingness Data Assistant `run(...)` method can accept other parameters in addition to `exclude_column_names` such as `include_column_names`, `include_column_name_suffixes`, and `cardinality_limit_mode`. To view the available parameters, see [this information](https://github.com/great-expectations/great_expectations/blob/develop/great_expectations/rule_based_profiler/data_assistant/column_value_missing_data_assistant.py#L44).
  :::

## Save your Expectation Suite

<<<<<<< HEAD
After executing the Missingness Data Assistant's `run(...)` method and generating Expectations for your data, run the following code to generate an Expectation Suite and save it to your Validator:
=======
1. After executing the Missingness Data Assistant `run(...)` method and generating Expectations for your data, run the following code to load and save them into your Expectation Suite:
>>>>>>> 091fc1dd

  ```python name="tests/integration/docusaurus/expectations/data_assistants/how_to_create_an_expectation_suite_with_the_missingness_data_assistant.py save_validator"
  ```
## Test your Expectation Suite

<<<<<<< HEAD
Run the following code to use a Checkpoint to operate with the Expectation Suite and Validator that you defined:
=======
Run the following code to use a Checkpoint to operate with the Expectation Suite and Batch Request that you defined:
>>>>>>> 091fc1dd

  ```python name="tests/integration/docusaurus/expectations/data_assistants/how_to_create_an_expectation_suite_with_the_missingness_data_assistant.py checkpoint"
  ```

You can check the `"success"` key of the Checkpoint's results to verify that your Expectation Suite worked.

## Plot and inspect Metrics and Expectations

1. Run the following code to view Batch-level visualizations of the Metrics computed by the Missingness Data Assistant:

  ```python name="tests/integration/docusaurus/expectations/data_assistants/how_to_create_an_expectation_suite_with_the_missingness_data_assistant.py plot_metrics"
  ```

  ![Plot Metrics](../../../images/data_assistant_plot_metrics.png)

  :::note
  Hover over a data point to view more information about the Batch and its calculated Metric value.
  :::

<<<<<<< HEAD
2. Run the following command to view the Expectations produced and grouped by Expectation type:
=======
2. Run the following code to view all Metrics computed by the Missingness Data Assistant:

  ```python name="tests/integration/docusaurus/expectations/data_assistants/how_to_create_an_expectation_suite_with_the_missingness_data_assistant.py metrics_by_domain"
  ```

3. Run the following code to plot the Expectations and the associated Metrics calculated by the Missingness Data Assistant:

  ```python name="tests/integration/docusaurus/expectations/data_assistants/how_to_create_an_expectation_suite_with_the_missingness_data_assistant.py plot_expectations_and_metrics"
  ```

  ![Plot Expectations and Metrics](../../../images/data_assistant_plot_expectations_and_metrics.png)

  :::note
  The Expectation and the Metric are not visualized by the `plot_expectations_and_metrics()` method when an Expectation is not produced by the Missingness Data Assistant for a given Metric.
  :::

4. Run the following code to view the Expectations produced and grouped by Domain:

  ```python name="tests/integration/docusaurus/expectations/data_assistants/how_to_create_an_expectation_suite_with_the_missingness_data_assistant.py show_expectations_by_domain_type"
  ```

5. Run the following code to view the Expectations produced and grouped by Expectation type:
>>>>>>> 091fc1dd

  ```python name="tests/integration/docusaurus/expectations/data_assistants/how_to_create_an_expectation_suite_with_the_missingness_data_assistant.py show_expectations_by_expectation_type"
  ```

## Edit your Expectation Suite (Optional)

The Missingness Data Assistant creates as many Expectations as it can for the permitted columns. Although this can help with data analysis, it might be unnecessary.  You might have some domain knowledge that is not reflected in the data that was sampled for the Profiling process. In these types of scenarios, you can edit your Expectation Suite to better align with your business requirements.

<<<<<<< HEAD
Run the following code to edit an existing Expectation Suite:

```markdown title="Terminal command"
great_expectations suite edit <expectation_suite_name>
```

A Jupyter Notebook will open. You can review, edit, and save changes to the Expectation Suite.
=======
To edit an existing Expectation Suite, see [Edit an Expectation Suite](/docs/guides/expectations/how_to_edit_an_existing_expectationsuite).
>>>>>>> 091fc1dd
<|MERGE_RESOLUTION|>--- conflicted
+++ resolved
@@ -21,6 +21,7 @@
 
 - A [configured Data Context](/docs/guides/setup/configuring_data_contexts/instantiating_data_contexts/instantiate_data_context).
 - An understanding of how to [configure a Datasource](../../connecting_to_your_data/connect_to_data_lp.md).
+- An understanding of how to [configure a Batch Request](/docs/0.15.50/guides/connecting_to_your_data/how_to_get_one_or_more_batches_of_data_from_a_configured_datasource).
 
 </Prerequisites>
 
@@ -72,21 +73,13 @@
 
 ## Save your Expectation Suite
 
-<<<<<<< HEAD
 After executing the Missingness Data Assistant's `run(...)` method and generating Expectations for your data, run the following code to generate an Expectation Suite and save it to your Validator:
-=======
-1. After executing the Missingness Data Assistant `run(...)` method and generating Expectations for your data, run the following code to load and save them into your Expectation Suite:
->>>>>>> 091fc1dd
 
   ```python name="tests/integration/docusaurus/expectations/data_assistants/how_to_create_an_expectation_suite_with_the_missingness_data_assistant.py save_validator"
   ```
 ## Test your Expectation Suite
 
-<<<<<<< HEAD
 Run the following code to use a Checkpoint to operate with the Expectation Suite and Validator that you defined:
-=======
-Run the following code to use a Checkpoint to operate with the Expectation Suite and Batch Request that you defined:
->>>>>>> 091fc1dd
 
   ```python name="tests/integration/docusaurus/expectations/data_assistants/how_to_create_an_expectation_suite_with_the_missingness_data_assistant.py checkpoint"
   ```
@@ -106,32 +99,7 @@
   Hover over a data point to view more information about the Batch and its calculated Metric value.
   :::
 
-<<<<<<< HEAD
 2. Run the following command to view the Expectations produced and grouped by Expectation type:
-=======
-2. Run the following code to view all Metrics computed by the Missingness Data Assistant:
-
-  ```python name="tests/integration/docusaurus/expectations/data_assistants/how_to_create_an_expectation_suite_with_the_missingness_data_assistant.py metrics_by_domain"
-  ```
-
-3. Run the following code to plot the Expectations and the associated Metrics calculated by the Missingness Data Assistant:
-
-  ```python name="tests/integration/docusaurus/expectations/data_assistants/how_to_create_an_expectation_suite_with_the_missingness_data_assistant.py plot_expectations_and_metrics"
-  ```
-
-  ![Plot Expectations and Metrics](../../../images/data_assistant_plot_expectations_and_metrics.png)
-
-  :::note
-  The Expectation and the Metric are not visualized by the `plot_expectations_and_metrics()` method when an Expectation is not produced by the Missingness Data Assistant for a given Metric.
-  :::
-
-4. Run the following code to view the Expectations produced and grouped by Domain:
-
-  ```python name="tests/integration/docusaurus/expectations/data_assistants/how_to_create_an_expectation_suite_with_the_missingness_data_assistant.py show_expectations_by_domain_type"
-  ```
-
-5. Run the following code to view the Expectations produced and grouped by Expectation type:
->>>>>>> 091fc1dd
 
   ```python name="tests/integration/docusaurus/expectations/data_assistants/how_to_create_an_expectation_suite_with_the_missingness_data_assistant.py show_expectations_by_expectation_type"
   ```
@@ -140,14 +108,10 @@
 
 The Missingness Data Assistant creates as many Expectations as it can for the permitted columns. Although this can help with data analysis, it might be unnecessary.  You might have some domain knowledge that is not reflected in the data that was sampled for the Profiling process. In these types of scenarios, you can edit your Expectation Suite to better align with your business requirements.
 
-<<<<<<< HEAD
 Run the following code to edit an existing Expectation Suite:
 
 ```markdown title="Terminal command"
 great_expectations suite edit <expectation_suite_name>
 ```
 
-A Jupyter Notebook will open. You can review, edit, and save changes to the Expectation Suite.
-=======
-To edit an existing Expectation Suite, see [Edit an Expectation Suite](/docs/guides/expectations/how_to_edit_an_existing_expectationsuite).
->>>>>>> 091fc1dd
+A Jupyter Notebook will open. You can review, edit, and save changes to the Expectation Suite.