--- conflicted
+++ resolved
@@ -91,11 +91,7 @@
 
 ### 4. (Optional) Add Batch Sorters to the Data Asset
 
-<<<<<<< HEAD
-We will now add a Batch Sorter to our Data Asset.  This will allow us to explicitly state the order in which our Batches are returned when we request data from the Data Asset.  To do this, we will pass a list of sorters to the `add_sorters(...)` method of our Data Asset.
-=======
 We will now add Batch Sorters to our Data Asset.  This will allow us to explicitly state the order in which our Batches are returned when we request data from the Data Asset.  To do this, we will pass a list of sorters to the `add_sorters(...)` method of our Data Asset.
->>>>>>> 57cea5ec
 
 In this example we split `"pickup_datetime"` column on `"year"` and `"month"`, so our list of sorters can have up to two elements.  We will add an ascending sorter based on the contents of the splitter group `"year"` and a descending sorter based on the contents of the splitter group `"month"`:
 
