--- conflicted
+++ resolved
@@ -8,11 +8,7 @@
 import LinkCardGrid from '/docs/components/LinkCardGrid';
 import LinkCard from '/docs/components/LinkCard';
 
-<<<<<<< HEAD
-<p class="DocItem__header-description">This is where you'll find information for connecting to source data stored on databases and local filesystems, how to request data from a Data Source, how to organize Batches in a file-based Data Asset, and how to connect GX OSS to SQL tables and data returned by SQL database queries.</p>
-=======
 <p class="DocItem__header-description">This is where you'll find information for connecting to data stored on databases and local filesystems, how to request data from a Data Source, how to organize Batches in a file-based Data Asset, and how to connect Great Expectations (GX) to SQL tables and data returned by SQL database queries.</p>
->>>>>>> a311a3cc
 
 <LinkCardGrid>
   <LinkCard topIcon label="Connect to filesystem Data Assets" description="Connect to filesystem Data Assets" href="/docs/guides/connecting_to_your_data/fluent/filesystem/connect_filesystem_source_data" icon="/img/connect_icon.svg" />
