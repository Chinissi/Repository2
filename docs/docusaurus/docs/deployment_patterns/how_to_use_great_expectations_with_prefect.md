---
title: How to Use Great Expectations with Prefect
---

import Prerequisites from './components/deployment_pattern_prerequisites.jsx'

import InProgress from '/docs/components/warnings/_in_progress.md'

<InProgress />

This guide will help you run Great Expectations with [Prefect](https://prefect.io/)

## Prerequisites

<Prerequisites>

- None

</Prerequisites>

[Prefect](https://prefect.io/) is a workflow orchestration and observation platform that enables data engineers, ML engineers, and data scientists to stop wondering about their workflows. [The Prefect open source library](https://docs.prefect.io) allows users to create workflows using Python and add retries, logging, caching, scheduling, failure notifications, and much more. [Prefect Cloud](https://www.prefect.io/cloud/) offers all that goodness plus a hosted platform, automations, and enterprise features for users who need them. Prefect Cloud provides free and paid tiers.

Prefect can be used with Great Expectations validations so that you can be confident about the state of your data. With a Prefect [deployment](https://docs.prefect.io/latest/concepts/deployments/), you can productionize your workflow and run data quality checks in reaction to the arrival of new data or on a schedule. 

## Doing it

### Install 

Install the Great Expectations, Prefect, and [prefect-great-expectations](https://prefecthq.github.io/prefect-great-expectations/) libraries into the same Python virtual environment. 

```bash
pip install great_expectations prefect prefect_great_expectations
```

If you have any issues installing Prefect, check out the [Prefect installation docs](https://docs.prefect.io/latest/getting-started/installation/).

### Create an Expectation Suite and Checkpoint

Here's an example of a script to create an Expectation Suite and Checkpoint. This script is based on the [Great Expectations Quickstart](https://docs.greatexpectations.io/docs/tutorials/quickstart/). 

```python
import great_expectations as gx

def create_expectation_suite_and_checkpoint():
    """Create a DataContext, connect to data, create Expectations, create and return a checkpoint."""

    context = gx.get_context()

    validator = context.sources.pandas_default.read_csv(
        "https://raw.githubusercontent.com/great-expectations/gx_tutorials/main/data/yellow_tripdata_sample_2019-01.csv"
    )
    validator.expect_column_values_to_not_be_null("pickup_datetime")

    # this expectation will fail
    validator.expect_column_values_to_be_between(
        "passenger_count", min_value=1, max_value=5
    )

    # checkpoints are reusble and only need to be created once
    checkpoint = gx.checkpoint.SimpleCheckpoint(
        name="taxi_check",
        data_context=context,
        validator=validator,
    )

    return checkpoint
```

### Create a Prefect flow

Like Great Expectations, Prefect is a Pythonic framework. In Prefect, you bring your Python code and sprinkle in [task](https://docs.prefect.io/latest/concepts/flows/l) and [flow](https://docs.prefect.io/latest/concepts/flows/) decorators to gain observation and orchestration capabilities. 

Let's add a second function that we'll decorate with a Prefect `flow` decorator. Our flow function uses the `run_checkpoint_validation` task from the `prefect_great_expectations` library. This prebuilt function is a Prefect task that runs a Great Expectations validation. The `run_checkpoint_validation` can take a Great Expectations checkpoint as an argument. 

```python
from prefect import flow
from prefect_great_expectations import run_checkpoint_validation

@flow
def validation_flow(checkpoint):
    """Creates a task that validates a run of a Great Expectations checkpoint"""
    res = run_checkpoint_validation(checkpoint=checkpoint)
    return 
```

Finally in our script, let's call our functions.

```python
if __name__ == "__main__":
    checkpoint = create_expectation_suite_and_checkpoint()
    validation_flow(checkpoint=checkpoint)
```

Note that the second expectation will fail because the `passenger_count` column has some `6` values in the data. That's intentional so that we can see a failure example. Here's the output in our terminal window. 

```bash
<<<<<<< HEAD
=======
Calculating Metrics: 100%|███████████████████████████████████████████████████████| 8/8 [00:00<00:00, 696.31it/s]
>>>>>>> 27e41768
18:00:41.816 | INFO    | prefect.engine - Created flow run 'unyielding-husky' for flow 'validation-flow'
18:00:43.847 | INFO    | Flow run 'unyielding-husky' - Created task run 'run_checkpoint_validation-0' for task 'run_checkpoint_validation'
18:00:43.849 | INFO    | Flow run 'unyielding-husky' - Executing 'run_checkpoint_validation-0' immediately...
18:00:44.786 | INFO    | Task run 'run_checkpoint_validation-0' - Running Great Expectations validation...
...
18:00:45.057 | ERROR   | Task run 'run_checkpoint_validation-0' - Encountered exception during execution:
...
    raise GreatExpectationValidationError(result)
prefect_great_expectations.validation.GreatExpectationValidationError: Great Expectations Validation failed. Check result on this exception for more details.
18:00:46.423 | ERROR   | Task run 'run_checkpoint_validation-0' - Finished in state Failed('Task run encountered an exception: prefect_great_expectations.validation.GreatExpectationValidationError: Great Expectations Validation failed. Check result on this exception for more details.\n')
18:00:46.424 | ERROR   | Flow run 'unyielding-husky' - Encountered exception during execution:
18:00:46.916 | ERROR   | Flow run 'unyielding-husky' - Finished in state Failed('Flow run encountered an exception. prefect_great_expectations.validation.GreatExpectationValidationError: Great Expectations Validation failed...
```

### Avoid raising an exception on validation failure

If we want to avoid raising an exception when the validation fails, we can set the `raise_on_result` argument to `False` in the `run_checkpoint_validation` task. 

```python
@flow
def validation_flow(checkpoint):
    """Creates a task that validates a run of a Great Expectations checkpoint"""
    res = run_checkpoint_validation(
        checkpoint=checkpoint, raise_on_validation_failure=False
    )
    return
```

Now when we run our script we don't get an exception. 

```bash
<<<<<<< HEAD
=======
Calculating Metrics: 100%|████████████████████████████████████████████████████████████████████████████████████████████| 6/6 [00:00<00:00, 667.26it/s]
>>>>>>> 27e41768
18:06:03.007 | INFO    | prefect.engine - Created flow run 'affable-malamute' for flow 'validation-flow'
18:06:03.624 | INFO    | Flow run 'affable-malamute' - Created task run 'run_checkpoint_validation-0' for task 'run_checkpoint_validation'
18:06:03.626 | INFO    | Flow run 'affable-malamute' - Executing 'run_checkpoint_validation-0' immediately...
18:06:03.880 | INFO    | Task run 'run_checkpoint_validation-0' - Running Great Expectations validation...
...
18:06:04.138 | WARNING | Task run 'run_checkpoint_validation-0' - Great Expectations validation run  failed
18:06:04.298 | INFO    | Task run 'run_checkpoint_validation-0' - Finished in state Completed()
18:06:04.401 | INFO    | Flow run 'affable-malamute' - Finished in state Completed('All states completed.')
```

For more information about the `run_checkpoint_validation` task, refer to the [prefect-great-expectations documentation](https://prefecthq.github.io/prefect-great-expectations/validation/).

### Log prints for more information

In the example above, we don't see all the relevant info for our validation failure. Let's print information about our validation results and log that information by passing `log_prints=True` to the `flow` decorator. 

```python
@flow(log_prints=True)
def validation_flow(checkpoint):
    """Creates a task that validates a run of a Great Expectations checkpoint"""
    res = run_checkpoint_validation(
        checkpoint=checkpoint, raise_on_validation_failure=False
    )
    print(res)
    return
```

Now we can see lots of relevant information in our terminal window, including the following. 

```bash
...
 "partial_unexpected_counts": [
    {
        "value": 6,
        "count": 20
    } 
...
```

Looks like we have 20 rows with a `6` in the `passenger_count` column.

### Add artifacts  

If we fire up a locally hosted Prefect server or log in to our Prefect Cloud account, we can see the same information in the Prefect UI. In addtion, if we log in to Prefect Cloud we can create an artifact to share with our Prefect workspace collaborators. Let's do that now.

1. Head over to https://app.prefect.cloud/ and sign up for a free account or log in to your existing account.
1. Authenticate your command line client with `prefect cloud login`. 
1. Create an artifact to share your Great Expectations validation results with your collaborators. 

Prefect [artifacts](https://docs.prefect.io/latest/concepts/artifacts/) will persist the validation results from a flow run and display them in the UI. Let's create a Markdown artifact with the validation results.

```python
from prefect.artifacts import create_markdown_artifact

@flow(log_prints=True)
def validation_flow(checkpoint):
    """Creates a task that validates a run of a Great Expectations checkpoint"""
    res = run_checkpoint_validation(
        checkpoint=checkpoint, raise_on_validation_failure=False
    )

    create_markdown_artifact(
        f"""# Result of Great Expectations validation run
         
        {res}
        """,
        description="GX validation for Taxi Data",
        key="green-taxi-data",
    )

    return
```

The UI gives you lots of visibilty into the state of your flow runs. 

![Screenshot of flow run with logs in Prefect UI](../../docs/images/flow_run.png)

Your artifact displays validation results for human consumption.

![Screenshot of artifact in Prefect UI](../../docs/images/artifact.png)

Alternatively, you could share a link to your [Great Expectations Data Docs](https://docs.greatexpectations.io/docs/guides/setup/configuring_data_docs/how_to_host_and_share_data_docs_on_amazon_s3) in an artifact. 

## Wrap

You've seen how to use Prefect with Great Expectations. 

### Where to go from here

Prefect [deployments](https://docs.prefect.io/latest/concepts/deployments/) allow you to run your flow in response to events such as the arrival of new data. You can also run on many types of schedules and on the infrastructure of your choice.

There's lots more to explore for additional observability and orchestration with [Prefect](https://docs.prefect.io/latest/).

Happy engineering!<|MERGE_RESOLUTION|>--- conflicted
+++ resolved
@@ -29,6 +29,7 @@
 Install the Great Expectations, Prefect, and [prefect-great-expectations](https://prefecthq.github.io/prefect-great-expectations/) libraries into the same Python virtual environment. 
 
 ```bash
+pip install great_expectations prefect prefect_great_expectations
 pip install great_expectations prefect prefect_great_expectations
 ```
 
@@ -94,10 +95,6 @@
 Note that the second expectation will fail because the `passenger_count` column has some `6` values in the data. That's intentional so that we can see a failure example. Here's the output in our terminal window. 
 
 ```bash
-<<<<<<< HEAD
-=======
-Calculating Metrics: 100%|███████████████████████████████████████████████████████| 8/8 [00:00<00:00, 696.31it/s]
->>>>>>> 27e41768
 18:00:41.816 | INFO    | prefect.engine - Created flow run 'unyielding-husky' for flow 'validation-flow'
 18:00:43.847 | INFO    | Flow run 'unyielding-husky' - Created task run 'run_checkpoint_validation-0' for task 'run_checkpoint_validation'
 18:00:43.849 | INFO    | Flow run 'unyielding-husky' - Executing 'run_checkpoint_validation-0' immediately...
@@ -129,10 +126,6 @@
 Now when we run our script we don't get an exception. 
 
 ```bash
-<<<<<<< HEAD
-=======
-Calculating Metrics: 100%|████████████████████████████████████████████████████████████████████████████████████████████| 6/6 [00:00<00:00, 667.26it/s]
->>>>>>> 27e41768
 18:06:03.007 | INFO    | prefect.engine - Created flow run 'affable-malamute' for flow 'validation-flow'
 18:06:03.624 | INFO    | Flow run 'affable-malamute' - Created task run 'run_checkpoint_validation-0' for task 'run_checkpoint_validation'
 18:06:03.626 | INFO    | Flow run 'affable-malamute' - Executing 'run_checkpoint_validation-0' immediately...
