"""
This file contains the integration test fixtures for documentation example scripts that are
under CI test.
"""

from tests.integration.backend_dependencies import BackendDependencies
from tests.integration.integration_test_fixture import IntegrationTestFixture

docs_tests = []

# TODO: As we get these example tests working, uncomment/update to add them to CI.
connecting_to_a_datasource = [
    # # Create a Data Source
    # IntegrationTestFixture(
    #     name="create_a_datasource_postgres",
    #     user_flow_script="docs/docusaurus/docs/core/connect_to_data/sql_data/_create_a_data_source/postgres.py",
    #     data_context_dir="docs/docusaurus/docs/components/_testing/create_datasource/great_expectations/",
    #     data_dir="tests/test_sets/taxi_yellow_tripdata_samples/",
    #     util_script="tests/test_utils.py",
    #     other_files=(
    #         (
    #             "tests/integration/fixtures/partition_and_sample_data/postgres_connection_string.yml",
    #             "connection_string.yml",
    #         ),
    #     ),
    #     backend_dependencies=[BackendDependencies.POSTGRESQL],
    # ),
    # # Create a Data Asset
    # IntegrationTestFixture(
    #     name="create_a_data_asset_postgres",
    #     user_flow_script="docs/docusaurus/docs/core/connect_to_data/sql_data/_create_a_data_asset/create_a_data_asset.py",
    #     data_context_dir="docs/docusaurus/docs/components/_testing/create_datasource/great_expectations/",
    #     data_dir="tests/test_sets/taxi_yellow_tripdata_samples/",
    #     util_script="tests/test_utils.py",
    #     other_files=(
    #         (
    #             "tests/integration/fixtures/partition_and_sample_data/postgres_connection_string.yml",
    #             "connection_string.yml",
    #         ),
    #     ),
    #     backend_dependencies=[BackendDependencies.POSTGRESQL],
    # ),
    # # Create a Batch Definition
    # IntegrationTestFixture(
    #     name="create_a_batch_definition_postgres",
    #     user_flow_script="docs/docusaurus/docs/core/connect_to_data/sql_data/_create_a_batch_definition/create_a_batch_definition.py",
    #     data_context_dir="docs/docusaurus/docs/components/_testing/create_datasource/great_expectations/",
    #     data_dir="tests/test_sets/taxi_yellow_tripdata_samples/samples_2020",
    #     util_script="tests/test_utils.py",
    #     other_files=(
    #         (
    #             "tests/integration/fixtures/partition_and_sample_data/postgres_connection_string.yml",
    #             "connection_string.yml",
    #         ),
    #     ),
    #     backend_dependencies=[BackendDependencies.POSTGRESQL],
    # ),
]

# TODO: As we get these example tests working, uncomment/update to add them to CI.
expectation_tests = [
    # # Expectation example scripts
    # IntegrationTestFixture(
    #     name="create_an_expectation.py",
    #     user_flow_script="docs/docusaurus/docs/core/_create_expectations/expectations/_examples/create_an_expectation.py",
    #     backend_dependencies=[],
    # ),
    # IntegrationTestFixture(
    #     name="edit_an_expectation.py",
    #     user_flow_script="docs/docusaurus/docs/core/_create_expectations/expectations/_examples/edit_an_expectation.py",
    #     backend_dependencies=[],
    # ),
    # # Expectation Suite example scripts
    # IntegrationTestFixture(
    #     name="add_expectations_to_an_expectation_suite.py",
    #     user_flow_script="docs/docusaurus/docs/core/_create_expectations/expectation_suites/_examples/add_expectations_to_an_expectation_suite.py",
    #     backend_dependencies=[],
    # ),
    # IntegrationTestFixture(
    #     name="create_an_expectation_suite.py",
    #     user_flow_script="docs/docusaurus/docs/core/_create_expectations/expectation_suites/_examples/create_an_expectation_suite.py",
    #     backend_dependencies=[],
    # ),
    # IntegrationTestFixture(
    #     name="delete_an_expectation_in_an_expectation_suite.py",
    #     user_flow_script="docs/docusaurus/docs/core/_create_expectations/expectation_suites/_examples/delete_an_expectation_in_an_expectation_suite.py",
    #     backend_dependencies=[],
    # ),
    # IntegrationTestFixture(
    #     name="delete_an_expectation_suite",
    #     user_flow_script="docs/docusaurus/docs/core/_create_expectations/expectation_suites/_examples/delete_an_expectation_suite.py",
    #     backend_dependencies=[],
    # ),
    # IntegrationTestFixture(
    #     name="edit_a_single_expectation.py",
    #     user_flow_script="docs/docusaurus/docs/core/_create_expectations/expectation_suites/_examples/edit_a_single_expectation.py",
    #     backend_dependencies=[],
    # ),
    # IntegrationTestFixture(
    #     name="edit_all_expectations_in_an_expectation_suite.py",
    #     user_flow_script="docs/docusaurus/docs/core/_create_expectations/expectation_suites/_examples/edit_all_expectations_in_an_expectation_suite.py",
    #     backend_dependencies=[],
    # ),
    # IntegrationTestFixture(
    #     name="get_a_specific_expectation_from_an_expectation_suite.py",
    #     user_flow_script="docs/docusaurus/docs/core/_create_expectations/expectation_suites/_examples/get_a_specific_expectation_from_an_expectation_suite.py",
    #     backend_dependencies=[],
    # ),
    # IntegrationTestFixture(
    #     name="get_an_existing_expectation_suite.py",
    #     user_flow_script="docs/docusaurus/docs/core/_create_expectations/expectation_suites/_examples/get_an_existing_expectation_suite.py",
    #     backend_dependencies=[],
    # ),
]


learn_data_quality_use_cases = [
    # Schema.
    IntegrationTestFixture(
        name="data_quality_use_case_schema_expectations",
        user_flow_script="docs/docusaurus/docs/reference/learn/data_quality_use_cases/schema_resources/schema_expectations.py",
        data_dir="tests/test_sets/learn_data_quality_use_cases/",
        util_script="tests/test_utils.py",
        backend_dependencies=[BackendDependencies.POSTGRESQL],
    ),
    IntegrationTestFixture(
        name="data_quality_use_case_schema_validation_over_time",
        user_flow_script="docs/docusaurus/docs/reference/learn/data_quality_use_cases/schema_resources/schema_validation_over_time.py",
        data_dir="tests/test_sets/learn_data_quality_use_cases/",
        util_script="tests/test_utils.py",
        backend_dependencies=[BackendDependencies.POSTGRESQL],
    ),
    IntegrationTestFixture(
        name="data_quality_use_case_schema_strict_and_relaxed_validation",
        user_flow_script="docs/docusaurus/docs/reference/learn/data_quality_use_cases/schema_resources/schema_strict_and_relaxed.py",
        data_dir="tests/test_sets/learn_data_quality_use_cases/",
        util_script="tests/test_utils.py",
        backend_dependencies=[BackendDependencies.POSTGRESQL],
    ),
]

<<<<<<< HEAD
airflow_tests = [
    IntegrationTestFixture(
        name="connect_airflow",
        user_flow_script="docs/docusaurus/docs/cloud/connect/airflow_example_dag.py",
    )
]

# Extend the docs_tests list with the above sublists (only the docs_tests list is imported
# into `test_script_runner.py` and actually used in CI checks).
docs_tests.extend(connecting_to_a_datasource)
docs_tests.extend(expectation_tests)
docs_tests.extend(airflow_tests)
=======
# Extend the docs_tests list with the above sublists (only the docs_tests list is imported
# into `test_script_runner.py` and actually used in CI checks).
docs_tests.extend(connecting_to_a_datasource)
docs_tests.extend(learn_data_quality_use_cases)
docs_tests.extend(expectation_tests)
>>>>>>> 41717cd0
<|MERGE_RESOLUTION|>--- conflicted
+++ resolved
@@ -139,7 +139,6 @@
     ),
 ]
 
-<<<<<<< HEAD
 airflow_tests = [
     IntegrationTestFixture(
         name="connect_airflow",
@@ -150,12 +149,6 @@
 # Extend the docs_tests list with the above sublists (only the docs_tests list is imported
 # into `test_script_runner.py` and actually used in CI checks).
 docs_tests.extend(connecting_to_a_datasource)
-docs_tests.extend(expectation_tests)
-docs_tests.extend(airflow_tests)
-=======
-# Extend the docs_tests list with the above sublists (only the docs_tests list is imported
-# into `test_script_runner.py` and actually used in CI checks).
-docs_tests.extend(connecting_to_a_datasource)
 docs_tests.extend(learn_data_quality_use_cases)
 docs_tests.extend(expectation_tests)
->>>>>>> 41717cd0
+docs_tests.extend(airflow_tests)