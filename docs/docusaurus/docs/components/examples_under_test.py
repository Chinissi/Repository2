--- conflicted
+++ resolved
@@ -8,36 +8,6 @@
 
 docs_tests = []
 
-<<<<<<< HEAD
-docs_examples_trigger_actions_based_on_validation_results = [
-    # Create a Checkpoint
-    IntegrationTestFixture(
-        # To test, run:
-        # pytest --docs-tests -k "docs_example_create_a_checkpoint" tests/integration/test_script_runner.py
-        name="docs_example_create_a_checkpoint",
-        user_flow_script="docs/docusaurus/docs/core/trigger_actions_based_on_results/_examples/create_a_checkpoint_with_actions.py",
-        data_dir="docs/docusaurus/docs/components/_testing/test_data_sets/single_test_file",
-        # data_context_dir="",
-        backend_dependencies=[],
-    ),
-    # Run a Checkpoint
-    IntegrationTestFixture(
-        # To test, run:
-        # pytest --docs-tests -k "docs_example_run_a_checkpoint" tests/integration/test_script_runner.py
-        name="docs_example_run_a_checkpoint",
-        user_flow_script="docs/docusaurus/docs/core/trigger_actions_based_on_results/_examples/run_a_checkpoint.py",
-        data_dir="docs/docusaurus/docs/components/_testing/test_data_sets/single_test_file",
-        # data_context_dir="",
-        backend_dependencies=[],
-    ),
-    # Choose a Result Format
-    IntegrationTestFixture(
-        # To test, run:
-        # pytest --docs-tests -k "docs_example_choose_result_format" tests/integration/test_script_runner.py
-        name="docs_example_choose_result_format",
-        user_flow_script="docs/docusaurus/docs/core/trigger_actions_based_on_results/_examples/choose_result_format.py",
-        data_dir="docs/docusaurus/docs/components/_testing/test_data_sets/single_test_file",
-=======
 create_a_data_context = [
     IntegrationTestFixture(
         # To test, run:
@@ -73,14 +43,11 @@
         name="create_a_quick_data_context",
         user_flow_script="docs/docusaurus/docs/core/set_up_a_gx_environment/_create_a_data_context/quick_start.py",
         # data_dir="",
->>>>>>> 29656eb8
-        # data_context_dir="",
-        backend_dependencies=[],
-    ),
-]
-
-<<<<<<< HEAD
-=======
+        # data_context_dir="",
+        backend_dependencies=[],
+    ),
+]
+
 connect_to_filesystem_data_create_a_data_source = [
     # Local, pandas/spark
     IntegrationTestFixture(
@@ -432,7 +399,40 @@
     ),
 ]
 
->>>>>>> 29656eb8
+docs_examples_trigger_actions_based_on_validation_results = [
+    # Create a Checkpoint
+    IntegrationTestFixture(
+        # To test, run:
+        # pytest --docs-tests -k "docs_example_create_a_checkpoint" tests/integration/test_script_runner.py
+        name="docs_example_create_a_checkpoint",
+        user_flow_script="docs/docusaurus/docs/core/trigger_actions_based_on_results/_examples/create_a_checkpoint_with_actions.py",
+        data_dir="docs/docusaurus/docs/components/_testing/test_data_sets/single_test_file",
+        # data_context_dir="",
+        backend_dependencies=[],
+    ),
+    # Run a Checkpoint
+    IntegrationTestFixture(
+        # To test, run:
+        # pytest --docs-tests -k "docs_example_run_a_checkpoint" tests/integration/test_script_runner.py
+        name="docs_example_run_a_checkpoint",
+        user_flow_script="docs/docusaurus/docs/core/trigger_actions_based_on_results/_examples/run_a_checkpoint.py",
+        data_dir="docs/docusaurus/docs/components/_testing/test_data_sets/single_test_file",
+        # data_context_dir="",
+        backend_dependencies=[],
+    ),
+    # Choose a Result Format
+    IntegrationTestFixture(
+        # To test, run:
+        # pytest --docs-tests -k "docs_example_choose_result_format" tests/integration/test_script_runner.py
+        name="docs_example_choose_result_format",
+        user_flow_script="docs/docusaurus/docs/core/trigger_actions_based_on_results/_examples/choose_result_format.py",
+        data_dir="docs/docusaurus/docs/components/_testing/test_data_sets/single_test_file",
+        # data_context_dir="",
+        backend_dependencies=[],
+    ),
+]
+
+
 learn_data_quality_use_cases = [
     # Schema.
     IntegrationTestFixture(
@@ -460,9 +460,6 @@
 
 # Extend the docs_tests list with the above sublists (only the docs_tests list is imported
 # into `test_script_runner.py` and actually used in CI checks).
-<<<<<<< HEAD
-docs_tests.extend(docs_examples_trigger_actions_based_on_validation_results)
-=======
 
 docs_tests.extend(create_a_data_context)
 
@@ -476,5 +473,6 @@
 
 docs_tests.extend(example_scripts_for_define_expectations)
 
->>>>>>> 29656eb8
+docs_tests.extend(docs_examples_trigger_actions_based_on_validation_results)
+
 docs_tests.extend(learn_data_quality_use_cases)