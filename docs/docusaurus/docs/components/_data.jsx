export default {
<<<<<<< HEAD
  release_version: 'great_expectations, version 0.17.6',
  min_python: '3.8',
  max_python: '3.11'
=======
  release_version: 'great_expectations, version 0.17.7',
  min_python: '3.7',
  max_python: '3.10'
>>>>>>> 88d2f5d0
}<|MERGE_RESOLUTION|>--- conflicted
+++ resolved
@@ -1,11 +1,5 @@
 export default {
-<<<<<<< HEAD
-  release_version: 'great_expectations, version 0.17.6',
+  release_version: 'great_expectations, version 0.17.7',
   min_python: '3.8',
   max_python: '3.11'
-=======
-  release_version: 'great_expectations, version 0.17.7',
-  min_python: '3.7',
-  max_python: '3.10'
->>>>>>> 88d2f5d0
 }