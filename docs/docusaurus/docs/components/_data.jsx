--- conflicted
+++ resolved
@@ -1,10 +1,5 @@
 export default {
-<<<<<<< HEAD
-  release_version: 'great_expectations, version 0.17.5',
-  min_python: '3.7',
-=======
   release_version: 'great_expectations, version 0.17.8',
   min_python: '3.8',
->>>>>>> a3ef519c
   max_python: '3.11'
 }