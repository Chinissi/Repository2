--- conflicted
+++ resolved
@@ -20,22 +20,6 @@
 
 The following table defines the GX Cloud, GX Core, and Community Supported integrations.
 
-<<<<<<< HEAD
-| Integration Type      | GX Cloud                   | GX Core                                                                       | Community                         |
-| --------------------- | -------------------------- | ----------------------------------------------------------------------------- | --------------------------------- |
-| Data Sources¹         | Snowflake<br/> PostgreSQL² | Snowflake<br/>PostgreSQL<br/>Sqlite<br/>Databricks (SQL)<br/>Spark<br/>Pandas | MSSQL<br/>MySQL<br/> |
-| Configuration Stores³ | In-app                     | File system                                                                   | None                              |
-| Actions               | Slack                      | Slack <br/>Email                                                              | None                              |
-| Credential Store      | Environment variables      | Environment variables <br/> YAML⁴                                             | None                              |
-| Orchestrator          | Airflow ⁵⁶                 | Airflow ⁵⁶                                                                    | None                              |
-
-¹ We've also seen GX work with the following data sources in the past but we can't guarantee ongoing compatibility. These data sources include Clickhouse, Vertica, Dremio, Teradata, Athena, EMR Spark, AWS Glue, Microsoft Fabric, Trino, Pandas on (S3, GCS, Azure), Databricks (Spark), and Spark on (S3, GCS, Azure).<br/>
-² Support for BigQuery in GX Cloud will be available in a future release.<br/>
-³ This includes configuration storage for Expectations, Checkpoints, Validation Definitions, and Validation Result<br/>
-⁴ config_variables.yml<br/>
-⁵ Although only Airflow is supported, GX Cloud and GX Core should work with any orchestrator that executes Python code.<br/>
-⁶ Airflow version 2.9.0+ required<br/>
-=======
 | Integration Type                 | GX Cloud                              | GX Core                                                                       | Community                         |
 |----------------------------------|---------------------------------------|-------------------------------------------------------------------------------| --------------------------------- |
 | Data Sources<sup>1</sup>         | Snowflake<br/> PostgreSQL<sup>2</sup> | Snowflake<br/>PostgreSQL<br/>Sqlite<br/>Databricks (SQL)<br/>Spark<br/>Pandas | MSSQL<br/>MySQL<br/> |
@@ -44,13 +28,12 @@
 | Credential Store                 | Environment variables                 | Environment variables <br/> YAML<sup>4</sup>                                  | None                              |
 | Orchestrator                     | Airflow <sup>5</sup> <sup>6</sup>     | Airflow <sup>5</sup> <sup>6</sup>                                             | None                              |
 
-<sup>1</sup> We've also seen GX work with the following data sources in the past but we can't guarentee ongoing compatibility. These data sources include Clickhouse, Vertica, Dremio, Teradata, Athena, EMR Spark, AWS Glue, Microsoft Fabric, Trino, Pandas on (S3, GCS, Azure), Databricks (Spark), and Spark on (S3, GCS, Azure).<br/>
+<sup>1</sup> We've also seen GX work with the following data sources in the past but we can't guarantee ongoing compatibility. These data sources include Clickhouse, Vertica, Dremio, Teradata, Athena, EMR Spark, AWS Glue, Microsoft Fabric, Trino, Pandas on (S3, GCS, Azure), Databricks (Spark), and Spark on (S3, GCS, Azure).<br/>
 <sup>2</sup> Support for BigQuery in GX Cloud will be available in a future release.<br/>
 <sup>3</sup> This includes configuration storage for Expectations, Checkpoints, Validation Definitions, and Validation Result<br/>
 <sup>4</sup> config_variables.yml<br/>
 <sup>5</sup> Although only Airflow is supported, GX Cloud and GX Core should work with any orchestrator that executes Python code.<br/>
 <sup>6</sup> Airflow version 2.9.0+ required<br/>
->>>>>>> d67adbf6
 
 ### GX components
 
@@ -69,11 +52,7 @@
 | ---------- | --------- | --------- |
 | Mac/Linux <sup>1</sup> | Mac/Linux | Mac/Linux |
 
-<<<<<<< HEAD
-¹ GX does not currently support Windows. However, we've seen users successfully run GX on Windows.
-=======
-<sup>1</sup> GX does not currently support Windows. However, we've seen users successfuly deploying GX on Windows.
->>>>>>> d67adbf6
+<sup>1</sup> GX does not currently support Windows. However, we've seen users successfully deploying GX on Windows.
 
 ### Python versions
 
