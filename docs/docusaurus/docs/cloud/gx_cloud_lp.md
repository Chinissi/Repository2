--- conflicted
+++ resolved
@@ -19,15 +19,9 @@
 ### Get started
 
 <LinkCardGrid>
-<<<<<<< HEAD
-  <LinkCard topIcon label="About GX Cloud" description="Learn more about GX Cloud features and functionality and why it's the best choice for data validation." href="about_gx" icon="/img/small_gx_logo.png" />
-  <LinkCard topIcon label="Try GX Cloud" description="New to GX Cloud? Start here to learn how you can quickly connect to your Data Assets and validate your data." href="try_gx_cloud" icon="/img/small_gx_logo.png" />
-  <LinkCard topIcon label="Connect GX Cloud" description="Ready to integrate GX Cloud with your deployment enviornment? Connect GX Cloud to popular data platforms and orchestration tools." href="connect/connect_lp" icon="/img/small_gx_logo.png" />
-=======
   <LinkCard topIcon label="About GX Cloud" description="Learn more about GX Cloud features and functionality and why it's the best choice for data validation." href="/docs/cloud/about_gx" icon="/img/small_gx_logo.png" />
   <LinkCard topIcon label="Try GX Cloud" description="New to GX Cloud? Start here to learn how you can quickly connect to your Data Assets and validate your data." href="/docs/cloud/try_gx_cloud" icon="/img/small_gx_logo.png" />
   <LinkCard topIcon label="Connect GX Cloud" description="Ready to integrate GX Cloud with your production enviornment? Connect GX Cloud to popular data platforms and orchestration tools." href="/docs/cloud/connect/connect_lp" icon="/img/small_gx_logo.png" />
->>>>>>> 1065ac1b
 </LinkCardGrid>
 
 ### Manage
