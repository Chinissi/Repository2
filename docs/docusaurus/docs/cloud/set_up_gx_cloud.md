---
sidebar_label: 'Set up GX Cloud'
title: 'Set up GX Cloud'
description: Set up GX Cloud.
---

<<<<<<< HEAD
import TabItem from '@theme/TabItem';
import Tabs from '@theme/Tabs';

If you're the first person in your org to access GX Cloud, you're assigned Admin permissions. You're responsible for generating and recording access tokens, setting environment variables, installing and starting the GX Cloud agent, and inviting users to your org. 
=======
To get the most out of GX Cloud, you'll need to request a GX Cloud Beta account, generate and record access tokens, set environment variables, and then install and start the GX Agent.

Currently, the GX Cloud user interface is configured for Snowflake. If you don't have a Snowflake Data Source, you won't be able to connect to Data Assets, create Expectation Suites and Expectations, run Validations, or create Checkpoints. 
>>>>>>> 9b0ac791

If you're using Snowflake and are ready to create Expectations and run Validations, see [Quickstart for GX Cloud and Snowflake](/docs/cloud/quickstarts/snowflake_quickstart).


<Tabs
  groupId="set-up-gx-cloud"
  defaultValue='Admin'
  values={[
  {label: 'Admin', value:'Admin'},
  {label: 'Viewer/Editor', value:'Viewer/Editor'},
  ]}>
<TabItem value="Admin">

If you're the Admin for your org, you'll need to request a GX Cloud Beta account, generate and record access tokens, set environment variables, install and start the GX Cloud agent, and then invite users to your org. 

## Request a GX Cloud Beta account

1. Go to the GX Cloud Beta [sign-up page](https://greatexpectations.io/cloud).

2. Complete the sign-up form and then click **Submit**.

3. If you're invited to view a GX Cloud demonstration, click **Schedule a time to connect here** in the confirmation email to schedule a time to meet with a Great Expectations (GX) representative. After your meeting you'll be sent an email invitation to join your GX Cloud organization.

4. In your GX Cloud email invitation, click **click here** to set your password and sign in.

5. Enter your email address and password, and then click **Continue to GX Cloud**. Alternatively, click **Log in with Google** and use your Google credentials to access GX Cloud.


## Prepare your environment

1. Download and install Python. See [Active Python Releases](https://www.python.org/downloads/).

2. Download and install pip. See the [pip documentation](https://pip.pypa.io/en/stable/cli/pip/).

3. Download and install Docker. See [Get Docker](https://docs.docker.com/get-docker/).


## Get your user access token and organization ID

You'll need your user access token and organization ID to set your environment variables. Don't commit your access tokens to your version control software.

1. In GX Cloud, click **Settings** > **Tokens**.

2. In the **User access tokens** pane, click **Create user access token**.

3. Complete the following fields:

    - **Token name** - Enter a name for the token that will help you quickly identify it.

    - **Role** - Select **Admin**. For more information about the available roles, click **Information** (?) .

4. Click **Create**.

5. Copy and then paste the user access token into a temporary file. The token can't be retrieved after you close the dialog.

6. Click **Close**.

7. Copy the value in the **Organization ID** field into the temporary file with your user access token and then save the file. 

    GX recommends deleting the temporary file after you set the environment variables.

## Set the environment variables and start the GX Agent

Environment variables securely store your GX Cloud access credentials. The GX Agent runs open source GX code in GX Cloud, and it allows you to securely access your data without connecting to it or interacting with it directly. 

Currently, the GX Cloud user interface is configured for Snowflake and this procedure assumes you have a Snowflake Data Source. If you don't have a Snowflake Data Source, you won't be able to connect to Data Assets, create Expectation Suites and Expectations, run Validations, or create Checkpoints. 

1. Start the Docker Engine.

2. Run the following code to set the `GX_CLOUD_ACCESS_TOKEN` and `GX_CLOUD_ORGANIZATION_ID` environment variables, install GX Cloud and its dependencies, and start the GX Agent:

    ```bash title="Terminal input"
    docker run --rm --pull=always -e GX_CLOUD_ACCESS_TOKEN="<user_access_token>" -e GX_CLOUD_ORGANIZATION_ID="<organization_id>" greatexpectations/agent
    ```      
    Replace `user_access_token` and `organization_id` with the values you copied previously.

3. Optional. To use GX Cloud in Python scripts, save your `GX_CLOUD_ACCESS_TOKEN` and `GX_CLOUD_ORGANIZATION_ID` as environment variables outside the Docker Engine by entering `export ENV_VAR_NAME=env_var_value` in the terminal or adding the commands to your `~/.bashrc` or `~/.zshrc` file. For example:

    ```bash title="Terminal input"
    export GX_CLOUD_ACCESS_TOKEN=<user_access_token>
    export GX_CLOUD_ORGANIZATION_ID=<organization_id>
    ```
4. Optional. If you created a temporary file to record your user access token and Organization ID, delete it.

5. Optional. Run `docker ps` or open Docker Desktop to confirm the agent is running.

<<<<<<< HEAD
    If you stop the GX Cloud agent, close the terminal, and open a new terminal you'll need to set the environment variables again.

    To edit an environment variable, stop the GX Cloud agent, edit the environment variable, save the change, and then restart the GX Cloud agent.

## Invite a user

1. In GX Cloud, click **Settings** > **Users**.

2. Click **Invite User** and complete the following fields:

    - **Email** - Enter the user's email address.

    - **Organization Role** - Select **Viewer**, **Editor**, or **Admin**. Viewers can view Checkpoints and Validation Results, Editors can create and edit Expectations and can create access tokens, and Admins can perform all GX Cloud administrative functions.

3. Click **Invite**.

    An email invitation is sent to the user.

</TabItem>
<TabItem value="Viewer/Editor">

When your Admin invites you to an org, you'll need to generate and record your access tokens, set the environment variables to access Data Assets on your Data Source, and then sign in to GX Cloud.

## Prepare your environment

1. Download and install Python. See [Active Python Releases](https://www.python.org/downloads/).

2. Download and install pip. See the [pip documentation](https://pip.pypa.io/en/stable/cli/pip/).

## Sign in to GX Cloud

To join a GX Cloud org, you must be invited by your org Admin. After you're invited, you're sent an email invitation to join the org. If you didn't receive an email invitation, contact your org Admin.

1. In your GX Cloud email invitation, click **click here** to set your password and sign in.

2. Enter and then confirm your new password, and then click **Reset password**.

3. Click **Back to ORG_NAME**. 

## Get your user access token and organization ID (Optional)

If you're connecting GX Cloud to Data Assets stored on a Data Source, you'll need your user access token and organization ID to set your environment variables. Don't commit your access tokens to your version control software.

1. In GX Cloud, click **Settings** > **Tokens**.

2. In the **User access tokens** pane, click **Create user access token**.

3. Complete the following fields:

    - **Token name** - Enter a name for the token that will help you quickly identify it.

    - **Role** - Select **Admin**. For more information about the available roles, click **Information** (?) .

4. Click **Create**.

5. Copy and then paste the user access token into a temporary file. The token can't be retrieved after you close the dialog.

6. Click **Close**.

7. Copy the value in the **Organization ID** field into the temporary file with your user access token and then save the file. 

    GX recommends deleting the temporary file after you set the environment variables.

## Set the environment variables (Optional)

To connect to Data Assets stored on a Data Source, you'll need to set your access credentials as environment variables. Environment variables securely store your GX Cloud access credentials. The GX Cloud agent runs open source GX code in GX Cloud, and it allows you to securely access your data without connecting to it or interacting with it directly. 

Currently, the GX Cloud user interface is configured for Snowflake and this procedure assumes you have a Snowflake Data Source. If you don't have a Snowflake Data Source, you won't be able to connect to Data Assets, create Expectation Suites and Expectations, run Validations, or create Checkpoints.

1. Run the following code to set the `GX_CLOUD_ACCESS_TOKEN`, `GX_CLOUD_ORGANIZATION_ID`, and `GX_CLOUD_SNOWFLAKE_PASSWORD` environment variables:

    ```bash title="Terminal input"
    export GX_CLOUD_ACCESS_TOKEN=<user_access_token>
    export GX_CLOUD_ORGANIZATION_ID=<organization_id>
    export GX_CLOUD_SNOWFLAKE_PASSWORD=<snowflake_password>
    ```      
    Replace `user_access_token` and `organization_id` with the values you copied previously, and `snowflake_password` with your own value.

2. Optional. To use GX Cloud in Python scripts, add the commands to your `~/.bashrc` or `~/.zshrc` files. 

3. Optional. If you created a temporary file to record your user access token and Organization ID, delete it.

</TabItem>
</Tabs>
=======
    If you stop the GX Agent, close the terminal, and open a new terminal you'll need to set the environment variables again.

    To edit an environment variable, stop the GX Agent, edit the environment variable, save the change, and then restart the GX Agent.
>>>>>>> 9b0ac791

## Next steps

 - [Create a Data Asset](/docs/cloud/data_assets/manage_data_assets#create-a-data-asset)<|MERGE_RESOLUTION|>--- conflicted
+++ resolved
@@ -4,16 +4,10 @@
 description: Set up GX Cloud.
 ---
 
-<<<<<<< HEAD
 import TabItem from '@theme/TabItem';
 import Tabs from '@theme/Tabs';
 
 If you're the first person in your org to access GX Cloud, you're assigned Admin permissions. You're responsible for generating and recording access tokens, setting environment variables, installing and starting the GX Cloud agent, and inviting users to your org. 
-=======
-To get the most out of GX Cloud, you'll need to request a GX Cloud Beta account, generate and record access tokens, set environment variables, and then install and start the GX Agent.
-
-Currently, the GX Cloud user interface is configured for Snowflake. If you don't have a Snowflake Data Source, you won't be able to connect to Data Assets, create Expectation Suites and Expectations, run Validations, or create Checkpoints. 
->>>>>>> 9b0ac791
 
 If you're using Snowflake and are ready to create Expectations and run Validations, see [Quickstart for GX Cloud and Snowflake](/docs/cloud/quickstarts/snowflake_quickstart).
 
@@ -100,8 +94,7 @@
 
 5. Optional. Run `docker ps` or open Docker Desktop to confirm the agent is running.
 
-<<<<<<< HEAD
-    If you stop the GX Cloud agent, close the terminal, and open a new terminal you'll need to set the environment variables again.
+    If you stop the GX Agent, close the terminal, and open a new terminal you'll need to set the environment variables again.
 
     To edit an environment variable, stop the GX Cloud agent, edit the environment variable, save the change, and then restart the GX Cloud agent.
 
@@ -185,11 +178,6 @@
 
 </TabItem>
 </Tabs>
-=======
-    If you stop the GX Agent, close the terminal, and open a new terminal you'll need to set the environment variables again.
-
-    To edit an environment variable, stop the GX Agent, edit the environment variable, save the change, and then restart the GX Agent.
->>>>>>> 9b0ac791
 
 ## Next steps
 
