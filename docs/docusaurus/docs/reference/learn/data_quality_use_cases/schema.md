--- conflicted
+++ resolved
@@ -191,17 +191,11 @@
 
 ## Examples and scenarios
 
-<<<<<<< HEAD
-=======
 Successful schema validation can be accomplished using either GX Cloud or the GX Python library. The examples and scenarios in this section are presented using the GX Python library, but can be implemented as Cloud workflows to achieve the same result.
 
 ![Validate schema Expectations in GX Cloud](./images/gx_cloud_schema_expectations_validate.gif)
 
--- TODO: these are mostly pseudo code ----
-
->>>>>>> 147873a4
 ### Comparative analysis: Ensuring schema consistency in financial transfers
-
 
 **Context**: In financial transfers, adhering to a fixed schema is paramount for regulatory compliance and operational accuracy. Ensuring that all necessary columns are present and correctly typed can prevent significant operational disruptions.
 
