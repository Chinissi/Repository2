---
title: "Setup: Overview"
---
# [![Setup Icon](../../images/universal_map/Gear-active.png)](setup_overview.md) Setup: Overview 

import UniversalMap from '/docs/images/universal_map/_universal_map.mdx';

<!--Use 'inactive' or 'active' to indicate which Universal Map steps this term has a use case within.-->

<UniversalMap setup='active' connect='inactive' create='inactive' validate='inactive'/>

<!-- Only keep one of the 'To best understand this document' lines.  For processes like the Universal Map steps, use the first one.  For processes like the Architecture Reviews, use the second one. -->

:::note Prerequisites
- Completing [Step 1: Setup](/docs/tutorials/getting_started/initialize_a_data_context) of the Getting Started tutorial is recommended.
:::
	
Getting started with Great Expectations is quick and easy.  Once you have completed setup for your production deployment, you will have access to all of the features of Great Expectations from a single entry point: Your Data Context.  You will also have your Metadata Stores and Data Docs configured in the manner most suitable for your project's purposes.

## The Setup process

<!-- Brief outline of what the process entails.  -->

<<<<<<< HEAD
Setup entails ensuring your system is prepared to run Great Expectations, installing Great Expectations itself, and initializing your deployment, and doing some optional configuration of things like Data Docs and Datastores.  We'll look at each of these things in sequence.
=======
Setup entails ensuring your system is prepared to run Great Expectations, installing Great Expectations itself, and initializing your deployment. Optionally, you can also tweak the configuration of some components, such as Metadata Stores and Data Docs. We'll look at each of these things in sequence.

Note: configuration of Datasources, Expectation Suites, and Checkpoints will be handled separately. We consider those to be configuration of components after your main Great Expectations deployment is set up.
>>>>>>> 2d3382f9

<!-- The following subsections should be repeated as necessary.  They should give a high level map of the things that need to be done or optionally can be done in this process, preferably in the order that they should be addressed (assuming there is one). If the process crosses multiple steps of the Universal Map, use the <SetupHeader> <ConnectHeader> <CreateHeader> and <ValidateHeader> tags to indicate which Universal Map step the subsections fall under. -->

### 1. System Dependencies

The first thing to take care of is making sure your work environment has the utilities you need to install and run Great Expectations.  These include a working Python install (version 3.8 or greater), the ability to pip install Python packages, an internet connection, and a browser so that you can use Jupyter notebooks.  Best practices are to use a virtual environment for your project's workspace.

If you are having trouble with any of these, our documentation on [Supporting Resources](/docs/reference/supporting_resources) will direct you to more information and helpful tutorials.

## 2. Installation

Installing Great Expectations is a simple pip command.  From the terminal, execute:

```markup title="Terminal command:"
pip install great_expectations
```

Running this command in an environment configured to accept Python pip install commands will handle the entire installation process for Great Expectations and its dependencies.  

See our [guides for the installation process](/docs/guides/setup/installation/index) for more information.

## 3. Initialize a Data Context

Your Data Context contains the entirety of your Great Expectations project and provides the entry point for all of the primary methods you will use to configure and interact with Great Expectations.  That's why the first thing you'll do once you've installed Great Expectations will be to initialize your Data Context.  This is another one-line command.  Simply go to the root folder for your project and execute:

```markdown title="Terminal command:"
great_expectations init
```

Running this command will initialize your Data Context in the directory that the command is run from.  It will create the folder structure a Data Context requires to organize your project.

See our [guides for configuring your Data Context](/docs/guides/setup/configuring_data_contexts/index) for more information.

## 4. Optional Configurations

Once your Data Context is initialized, you'll be all set to start using Great Expectations.  However, there are a few things that are configured by default to operate locally which you may want to configure to be hosted elsewhere.  We include these optional configurations in our Setup instructions.  Using the Data Context, you can easily create and test your configurations.

### Metadata Stores

Metadata Stores are the locations where your Data Context stores information about your Expectations, your Validation Results, and your Metrics.  By default, these are stored locally.  But you can reconfigure them to work with a variety of backends.  

See our [guides for configuring Metadata Stores](/docs/guides/setup/configuring_metadata_stores/index) for more information.

### Data Docs

Data Docs provide human readable renderings of your Expectation Suites and Validation Results.  As with Metadata Stores, these are built locally by default.  However, you can configure them to be hosted and shared in a variety of different ways.  

See our [guides on configuring Data Docs](/docs/guides/setup/configuring_data_docs/index) for more information.

## Wrapping up

<!-- This section is essentially a victory lap.  It should reiterate what they have accomplished/are now capable of doing.  If there is a next process (such as the universal map steps) this should state that the reader is now ready to move on to it. -->

And that's all there is to the Setup step.  Once you have your Data Context initialized you will almost always start from your Data Context (as illustrated below) for everything else you do through Great Expectations.

```markdown title="Python code:"
import great_expectations as ge
context = ge.get_context()
```

And from here you arel all set to move on to the next step of working with Great Expectations: Connecting to Data.<|MERGE_RESOLUTION|>--- conflicted
+++ resolved
@@ -21,13 +21,9 @@
 
 <!-- Brief outline of what the process entails.  -->
 
-<<<<<<< HEAD
-Setup entails ensuring your system is prepared to run Great Expectations, installing Great Expectations itself, and initializing your deployment, and doing some optional configuration of things like Data Docs and Datastores.  We'll look at each of these things in sequence.
-=======
 Setup entails ensuring your system is prepared to run Great Expectations, installing Great Expectations itself, and initializing your deployment. Optionally, you can also tweak the configuration of some components, such as Metadata Stores and Data Docs. We'll look at each of these things in sequence.
 
 Note: configuration of Datasources, Expectation Suites, and Checkpoints will be handled separately. We consider those to be configuration of components after your main Great Expectations deployment is set up.
->>>>>>> 2d3382f9
 
 <!-- The following subsections should be repeated as necessary.  They should give a high level map of the things that need to be done or optionally can be done in this process, preferably in the order that they should be addressed (assuming there is one). If the process crosses multiple steps of the Universal Map, use the <SetupHeader> <ConnectHeader> <CreateHeader> and <ValidateHeader> tags to indicate which Universal Map step the subsections fall under. -->
 
