--- conflicted
+++ resolved
@@ -145,11 +145,7 @@
 
                 **Note**: The ``ConfiguredAssetFilesystemDataConnector`` used in this example is closely related to the ``InferredAssetFilesystemDataConnector`` with some key differences.  More information can be found in :ref:`How to choose which DataConnector to use. <which_data_connector_to_use>`
 
-<<<<<<< HEAD
-                **Note**: The ``base_directory`` path needs to be specified *relative* to the ``great_expectations/`` directory.
-=======
                 **Note**: The ``base_directory`` path needs to be specified either as an absolute path or relative to the ``great_expectations/`` directory.
->>>>>>> a156c812
 
                 .. code-block:: python
 
