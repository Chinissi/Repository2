---
title: How to add Input Validation and Type Checking for a Custom Expectation 
---

import Prerequisites from '../creating_custom_expectations/components/prerequisites.jsx'

<Prerequisites>

 - Created a [Custom Expectation](../creating_custom_expectations/overview.md)

</Prerequisites>

[Expectations](../../../reference/expectations/expectations.md) will typically be configured using input parameters which the Expectation's code will require to fulfill some criteria in order to be used or provide relevant results. Ensuring that these requirements are fulfilled is the purpose of Type Checking and validating your input parameters.

<<<<<<< HEAD
For example, we might expect the fraction of null values to be `mostly=.05`, in which case any value above 1 would indicate an impossible fraction of a single whole (since a value above one indicates more than a single whole), and should throw an error. Another example would be if we want to indicate that the the mean of a row adheres to a minimum value bound, such as `min_value=5`. In this case, attempting to pass in a non numerical value should clearly throw an error!
=======
This guide will walk you through the process of adding validation and Type Checking to the input parameters of the Custom Expectation built in the guide for [how to create a Custom Column Aggregate Expectation](../creating_custom_expectations/how_to_create_custom_column_aggregate_expectations.md).  When you have completed this guide, you will have implemented a method to validate that the input parameters provided to this Custom Expectation satisfy the requirements necessary for them to be used as intended by the Custom Expectation's code.
>>>>>>> 32f35c34

## Steps

### 1. Deciding what to validate

As a general rule, we want to validate any of our input parameters and success keys that are explicitly used by our Expectation class.
In the case of our example Expectation `expect_column_max_to_be_between_custom`, we've defined four parameters to validate:

- `min_value`: An integer or float defining the lowest acceptable bound for our column max
- `max_value`: An integer or float defining the highest acceptable bound for our column max
- `strict_min`: A boolean value defining whether our column max *is* (`strict_min=False`) or *is not* (`strict_min=True`) allowed to equal the `min_value`
- `strict_max`: A boolean value defining whether our column max *is* (`strict_max=False`) or *is not* (`strict_max=True`) allowed to equal the `max_value`

<details>
    <summary>What don't we need to validate?</summary>
You may have noticed we're not validating whether the <inlineCode>column</inlineCode> parameter has been set.
Great Expectations implicitly handles the validation of certain parameters universal to each class of Expectation, so you don't have to!
</details>

### 2. Defining the validation method

We define the `validate_configuration` method of our Custom Expectation class to ensure that the input parameters constitute a valid configuration, 
and doesn't contain illogical or incorrect values. For example, if `min_value` is greater than `max_value`, `max_value=True`, or `strict_min=Joe`, we want to throw an exception.
To do this, we're going to write a series of `assert` statements to catch invalid values for our parameters.

To begin with, we want to create our `validate_configuration` method and ensure that a configuration is set:

```python file=../../../../tests/integration/docusaurus/expectations/creating_custom_expectations/expect_column_max_to_be_between_custom.py#L95-L109
```

Next, we're going to implement the logic for validating the four parameters we identified above.

### 3. Accessing parameters and writing assertions

First we need to access the parameters to be evaluated:

```python file=../../../../tests/integration/docusaurus/expectations/creating_custom_expectations/expect_column_max_to_be_between_custom.py#L111-L114
```

Now we can begin writing the assertions to validate these parameters. 

We're going to ensure that at least one of `min_value` or `max_value` is set:

```python file=../../../../tests/integration/docusaurus/expectations/creating_custom_expectations/expect_column_max_to_be_between_custom.py#L118-L119
```

Check that `min_value` and `max_value` are of the correct type:

```python file=../../../../tests/integration/docusaurus/expectations/creating_custom_expectations/expect_column_max_to_be_between_custom.py#L120-L123
```

Verify that, if both `min_value` and `max_value` are set, `min_value` does not exceed `max_value`:

```python file=../../../../tests/integration/docusaurus/expectations/creating_custom_expectations/expect_column_max_to_be_between_custom.py#L124-L126
```

And assert that `strict_min` and `strict_max`, if provided, are of the correct type:

```python file=../../../../tests/integration/docusaurus/expectations/creating_custom_expectations/expect_column_max_to_be_between_custom.py#L127-L130
```

If any of these fail, we raise an exception:

```python file=../../../../tests/integration/docusaurus/expectations/creating_custom_expectations/expect_column_max_to_be_between_custom.py#L131-L132
```

Finally, if no exception is raised, we return `True`, indicating a valid Expectation Configuration. Putting this all together, our `validate_configuration` method looks like:

```python file=../../../../tests/integration/docusaurus/expectations/creating_custom_expectations/expect_column_max_to_be_between_custom.py#L95-L134
```

### 4. Verifying our method

If you now run your file, `print_diagnostic_checklist` will attempt to execute the `validate_configuration` using the input provided in your [Example Cases](how_to_add_example_cases_for_an_expectation.md).

If your input is successfully validated, and the rest the logic in your Custom Expectation is already complete, you will see the following in your Diagnostic Checklist:

```console
✔ Has basic input validation and type checking
```

<div style={{"text-align":"center"}}>
<p style={{"color":"#8784FF","font-size":"1.4em"}}><b>
Congratulations!<br/>&#127881; You've successfully added input validation & type checking to a Custom Expectation! &#127881;
</b></p>
</div>

### 5. Contribution (Optional)

The method implemented in this guide is an optional feature for Experimental Expectations, and a requirement for [contribution](../contributing/how_to_contribute_a_new_expectation_to_great_expectations.md) back to Great Expectations at Beta and Production levels.  

If you would like to contribute your Custom Expectation to the Great Expectations codebase, please submit a [Pull Request](https://github.com/great-expectations/great_expectations/pull-requests).

:::note
For more information on our code standards and contribution, see our guide on [Levels of Maturity](../../../contributing/contributing_maturity.md#contributing-expectations) for Expectations.

To view the full script used in this page, see it on GitHub:
- [expect_column_max_to_be_between_custom.py](https://github.com/great-expectations/great_expectations/blob/hackathon-docs/tests/integration/docusaurus/expectations/creating_custom_expectations/expect_column_max_to_be_between_custom.py)
:::<|MERGE_RESOLUTION|>--- conflicted
+++ resolved
@@ -12,11 +12,9 @@
 
 [Expectations](../../../reference/expectations/expectations.md) will typically be configured using input parameters which the Expectation's code will require to fulfill some criteria in order to be used or provide relevant results. Ensuring that these requirements are fulfilled is the purpose of Type Checking and validating your input parameters.
 
-<<<<<<< HEAD
 For example, we might expect the fraction of null values to be `mostly=.05`, in which case any value above 1 would indicate an impossible fraction of a single whole (since a value above one indicates more than a single whole), and should throw an error. Another example would be if we want to indicate that the the mean of a row adheres to a minimum value bound, such as `min_value=5`. In this case, attempting to pass in a non numerical value should clearly throw an error!
-=======
+
 This guide will walk you through the process of adding validation and Type Checking to the input parameters of the Custom Expectation built in the guide for [how to create a Custom Column Aggregate Expectation](../creating_custom_expectations/how_to_create_custom_column_aggregate_expectations.md).  When you have completed this guide, you will have implemented a method to validate that the input parameters provided to this Custom Expectation satisfy the requirements necessary for them to be used as intended by the Custom Expectation's code.
->>>>>>> 32f35c34
 
 ## Steps
 
