---
title: How to collect OpenLineage metadata using an Action
---

import Prerequisites from '../../../guides/connecting_to_your_data/components/prerequisites.jsx';
import TechnicalTag from '@site/docs/term_tags/_tag.mdx';

[OpenLineage](https://openlineage.io) is an open framework for collection and analysis of data lineage. It tracks the movement of data over time, tracing relationships between datasets. Data engineers can use data lineage metadata to determine the root cause of failures, identify performance bottlenecks, and simulate the effects of planned changes.

Enhancing the metadata in OpenLineage with results from an <TechnicalTag tag="expectation_suite" text="Expectation Suite" /> makes it possible to answer questions like:
* have there been failed assertions in any upstream datasets?
* what jobs are currently consuming data that is known to be of poor quality?
* is there something in common among failed assertions that seem otherwise unrelated?

This guide will explain how to use an <TechnicalTag tag="action" text="Action" /> to emit results to an OpenLineage backend, where their effect on related datasets can be studied.

<Prerequisites>

 - Created at least one Expectation Suite.
<<<<<<< HEAD
 - [Created at least one Checkpoint](../checkpoints/how_to_create_a_new_checkpoint.md) - you will need it in order to test that the OpenLineage <TechnicalTag tag="validation" text="Validation" /> is working.
=======
 - Created at least one [Checkpoint](../../validation/checkpoints/how_to_create_a_new_checkpoint.md) - you will need it in order to test that the OpenLineage Validation Operator is working.
>>>>>>> 37329c90

</Prerequisites>

## Steps


### 1. Ensure that the `openlineage-common` package has been installed in your Python environment.

 ```bash
 % pip3 install openlineage-common
 ```

### 2. Update the `action_list` key in your Validation Operator config.

 Add the ``OpenLineageValidationAction`` action to the ``action_list`` key of the ``ActionListValidationOperator`` config in your ``great_expectations.yml``.

 ```yaml
 validation_operators:
   action_list_operator:
     class_name: ActionListValidationOperator
     action_list:
     - name: openlineage
       action:
         class_name: OpenLineageValidationAction
         module_name: openlineage.common.provider.great_expectations
         openlineage_host: ${OPENLINEAGE_URL}
         openlineage_apiKey: ${OPENLINEAGE_API_KEY}
         job_name: ge_validation # This is user-definable
         openlineage_namespace: ge_namespace # This is user-definable
 ```

 The `openlineage_host` and `openlineage_apiKey` values can be set via the environment, as shown above, or can be implemented as variables in `uncommitted/config_variables.yml`. The `openlineage_apiKey` value is optional, and is not required by all OpenLineage backends.

 A Great Expecations <TechnicalTag tag="checkpoint" text="Checkpoint" /> is recorded as a Job in OpenLineage, and will be named according to the `job_name` value. Similarly, the `openlineage_namespace` value can be optionally set. For more information on job naming, consult the [Naming section](https://github.com/OpenLineage/OpenLineage/blob/main/spec/Naming.md#job-namespace-and-constructing-job-names) of the OpenLineage spec.

### 3.  Test your Action by Validating a Batch of data.

Trigger your `action_list_operator` to Validate a <TechnicalTag tag="batch" text="Batch" /> of data and emit lineage events to the OpenLineage backend. This can be done in code:

 ```python
 context.run_validation_operator('action_list_operator', assets_to_validate=batch, run_name="openlineage_test")
 ```

 Alteratively, this can be done with a Checkpoint. First, make sure that the `validation_operator_name` is set in your checkpoint's XML file:

 ```diff
 module_name: great_expectations.checkpoint
 class_name: LegacyCheckpoint
 +validation_operator_name: action_list_operator
 batches:
   - batch_kwargs:
 ```

 Then, run the Checkpoint:

<<<<<<< HEAD
 ```bash
 % great_expectations checkpoint run <checkpoint_name>
 ```

## Additional resources

- [Checkpoints overview page](../../../terms/checkpoint.md)
- [Actions overview page](../../../terms/action.md)
=======
- [Checkpoints and Actions](../../../reference/checkpoints_and_actions.md)
>>>>>>> 37329c90
- The [OpenLineage Spec](https://github.com/OpenLineage/OpenLineage/blob/main/spec/OpenLineage.md)
- Blog: [Expecting Great Quality with OpenLineage Facets](https://openlineage.io/blog/dataquality_expectations_facet/)<|MERGE_RESOLUTION|>--- conflicted
+++ resolved
@@ -16,12 +16,8 @@
 
 <Prerequisites>
 
- - Created at least one Expectation Suite.
-<<<<<<< HEAD
+ - Created at least one Expectation Suite
  - [Created at least one Checkpoint](../checkpoints/how_to_create_a_new_checkpoint.md) - you will need it in order to test that the OpenLineage <TechnicalTag tag="validation" text="Validation" /> is working.
-=======
- - Created at least one [Checkpoint](../../validation/checkpoints/how_to_create_a_new_checkpoint.md) - you will need it in order to test that the OpenLineage Validation Operator is working.
->>>>>>> 37329c90
 
 </Prerequisites>
 
@@ -77,7 +73,6 @@
 
  Then, run the Checkpoint:
 
-<<<<<<< HEAD
  ```bash
  % great_expectations checkpoint run <checkpoint_name>
  ```
@@ -86,8 +81,5 @@
 
 - [Checkpoints overview page](../../../terms/checkpoint.md)
 - [Actions overview page](../../../terms/action.md)
-=======
-- [Checkpoints and Actions](../../../reference/checkpoints_and_actions.md)
->>>>>>> 37329c90
 - The [OpenLineage Spec](https://github.com/OpenLineage/OpenLineage/blob/main/spec/OpenLineage.md)
 - Blog: [Expecting Great Quality with OpenLineage Facets](https://openlineage.io/blog/dataquality_expectations_facet/)