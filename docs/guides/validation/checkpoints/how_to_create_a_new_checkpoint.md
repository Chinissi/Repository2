--- conflicted
+++ resolved
@@ -53,11 +53,8 @@
 """
 ````
 
-<<<<<<< HEAD
-This is the minimum required to configure a Checkpoint that will run the Expectation Suite `my_suite` against the data asset `MyDataAsset`. See [How to configure a new Checkpoint using test_yaml_config](../../../guides/validation/checkpoints/how_to_configure_a_new_checkpoint_using_test_yaml_config.md) for advanced configuration options.
-=======
-This is the minimum required to configure a Checkpoint that will run the Expectation Suite `my_suite` against the Data Asset `MyDataAsset`. See [How to configure a new Checkpoint using test_yaml_config](/docs/guides/validation/checkpoints/how_to_configure_a_new_checkpoint_using_test_yaml_config) for advanced configuration options.
->>>>>>> a79112b5
+
+This is the minimum required to configure a Checkpoint that will run the Expectation Suite `my_suite` against the Data Asset `MyDataAsset`. See [How to configure a new Checkpoint using test_yaml_config](./how_to_configure_a_new_checkpoint_using_test_yaml_config.md) for advanced configuration options.
 
 #### 3b. Test your config using `context.test_yaml_config`
 
