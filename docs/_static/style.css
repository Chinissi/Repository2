<<<<<<< HEAD
h1,h2,h3,h4,h5,h6,p,body,a{
    font-family: HKGroteskPro, serif !important;
}

body {
    background-color: #efefef;
    color: #2b354f;
}

a {
    cursor: pointer;
=======
h1,
h2,
h3,
h4,
h5,
h6,
p,
body,
a {
  font-family: HKGroteskPro, serif !important;
}

body {
  background-color: #efefef;
  color: #2b354f;
}

a {
  cursor: pointer;
>>>>>>> dde3feef
}

@font-face {
  font-family: HKGroteskPro;
  font-weight: 400;
<<<<<<< HEAD
    src: url(hk-grotesk-pro/HKGroteskPro-Regular.woff2) format("woff2"), url(hk-grotesk-pro/HKGroteskPro-Regular.woff) format("woff")
 }

@font-face {
    font-family: HKGroteskPro;
    font-weight: 600;
    src: url(hk-grotesk-pro/HKGroteskPro-Medium.woff2) format("woff2"), url(hk-grotesk-pro/HKGroteskPro-Medium.woff) format("woff")
=======
  src: url(hk-grotesk-pro/HKGroteskPro-Regular.woff2) format("woff2"),
    url(hk-grotesk-pro/HKGroteskPro-Regular.woff) format("woff");
}

@font-face {
  font-family: HKGroteskPro;
  font-weight: 600;
  src: url(hk-grotesk-pro/HKGroteskPro-Medium.woff2) format("woff2"),
    url(hk-grotesk-pro/HKGroteskPro-Medium.woff) format("woff");
>>>>>>> dde3feef
}

@font-face {
  font-family: HKGroteskPro;
  font-weight: 700;
<<<<<<< HEAD
  src: url(hk-grotesk-pro/HKGroteskPro-SemiBold.woff2) format("woff2"), url(hk-grotesk-pro/HKGroteskPro-SemiBold.woff) format("woff")
=======
  src: url(hk-grotesk-pro/HKGroteskPro-SemiBold.woff2) format("woff2"),
    url(hk-grotesk-pro/HKGroteskPro-SemiBold.woff) format("woff");
>>>>>>> dde3feef
}

@font-face {
  font-family: HKGroteskPro;
  font-weight: 800;
<<<<<<< HEAD
  src: url(hk-grotesk-pro/HKGroteskPro-Bold.woff2) format("woff2"), url(hk-grotesk-pro/HKGroteskPro-Bold.woff) format("woff")
=======
  src: url(hk-grotesk-pro/HKGroteskPro-Bold.woff2) format("woff2"),
    url(hk-grotesk-pro/HKGroteskPro-Bold.woff) format("woff");
>>>>>>> dde3feef
}

.wy-nav-content {
  width: auto !important;
  max-width: max-content !important;
}

.wy-body-for-nav {
  background-color: #efefef;
  padding-top: 72px;
}

.wy-body-for-nav {
    background-color: #efefef;
}

.section {
<<<<<<< HEAD
    max-width: 800px;
}

.widetable {
    min-width: 1000px !important;
}

.wy-side-scroll {
    background: #efefef;
}
.wy-nav-top {
    background: #efefef;
    color: rgba(0,0,0,.65) !important;
    position: fixed;
    top: 63px;
    font-size: 13px;
}

.wy-nav-top a {
    display: none;
}

.wy-nav-top i {
    font-size: 24px; 
}

.wy-nav-content {
    color: #222222;
    background: #efefef;
}

.wy-nav-content-wrap {
    background: #efefef;
}

.wy-side-nav-search {
    background: #efefef;
}

.wy-menu-vertical a{
    color: #222222;
}

.wy-menu-vertical a:hover{
    color: #333333;
    background: #00BFA5;
}

.wy-nav-side {
    background: #efefef;
    top: 50px;
=======
  max-width: 800px;
}

.widetable {
  min-width: 1000px !important;
}

.wy-side-scroll {
  background: #efefef;
}
.wy-nav-top {
  background: #efefef;
  color: rgba(0, 0, 0, 0.65) !important;
  position: fixed;
  top: 63px;
  font-size: 13px;
}

.wy-nav-top a {
  display: none;
}

.wy-nav-top i {
  font-size: 24px;
}

.wy-nav-content {
  color: #222222;
  background: #efefef;
}

.wy-nav-content-wrap {
  background: #efefef;
}

.wy-side-nav-search {
  background: #efefef;
}

.wy-menu-vertical a {
  color: #222222;
}

.wy-menu-vertical a:hover {
  color: #333333;
  background: #00bfa5;
}

.wy-nav-side {
  background: #efefef;
  top: 50px;
>>>>>>> dde3feef
}

/*GE HEADER STYLES*/

.ge_header {
<<<<<<< HEAD
    background-color: #fff;
    position: relative;
    z-index: 10000;
    height: 64px;
    width: 100%;
    margin-bottom: 24px;
}

#header-logo {
    overflow: hidden;
    padding-left: 24px;
    float: left;
    line-height: 64px;
    text-decoration: none;
    height: auto;
}

#header-logo img {
    display: inline;
    vertical-align: middle;
    margin-right: 16px;
    max-width: 224px;
    width: 100%;
    margin-bottom: 0;
}

#header-actions {
    float: right;
    flex: 0 0 auto;
    padding: 8px;
    white-space: nowrap;
    line-height: 46px;
    font-size: 16px;
}

.header-item {
    display: inline-block;
    vertical-align: bottom;
    padding: 0 20px;
    display: block;
    color: rgba(0,0,0,.65) !important;
    float: left;
    border-bottom: 2px solid transparent;
    transition: border-bottom .3s cubic-bezier(.645,.045,.355,1),background .3s cubic-bezier(.645,.045,.355,1),padding .15s cubic-bezier(.645,.045,.355,1);
}

#header-actions a:hover {
    color: #00bfa5 !important;
    border-bottom: 2px solid #00bfa5;
    transition: border-bottom .3s cubic-bezier(.645,.045,.355,1),background .3s cubic-bezier(.645,.045,.355,1),padding .15s cubic-bezier(.645,.045,.355,1);
}

#community-modal {
    background: #fff;
    min-width: 172px;
    border-radius: 4px;
    height: 0px;
    transition: all .3s ease-in-out;
    overflow: hidden;
    position: relative;
    margin-right: -24px;
}

#community-modal ul {
    margin:0;
    padding: 0;
    list-style: none;
}

#community-modal li {
    margin-bottom: 8px;
    padding: 0 16px 0 28px;
    height: 40px;
    border: none !important;
    margin-top: 4px;
    overflow: hidden;
    font-size: 14px;
    line-height: 40px;
    text-overflow: ellipsis;
}

#community-modal a {
    border-bottom: none !important;
} 

#mobile-modal {
    background: #fff;
    border-radius: 4px;
    height: 0px;
    transition: all .3s ease-in-out;
    overflow: hidden;
    position: relative;
    top: 37px;

}

#mobile-modal ul {
    margin:0;
    padding: 0;
    list-style: none;
}

#mobile-modal li {
    margin-bottom: 8px;
    padding: 0 0px 0 16px;
    height: 40px;
    border: none !important;
    margin-top: 4px;
    overflow: hidden;
    font-size: 14px;
    line-height: 40px;
    text-overflow: ellipsis;
    float: left;
}

#mobile-modal a {
    border-bottom: none !important;
} 

#header-mobile {
    display: none;
}

@media only screen and (max-width: 768px){
    #header-actions {
        display: none;
    }

    #header-mobile {
        display: block;
    }
}
=======
  background-color: #fff;
  position: fixed;
  z-index: 10000;
  height: 64px;
  width: 100%;
  top: 0;
}

#header-logo {
  overflow: hidden;
  padding-left: 24px;
  float: left;
  line-height: 64px;
  text-decoration: none;
  height: auto;
}

#header-logo img {
  display: inline;
  vertical-align: middle;
  margin-right: 16px;
  max-width: 224px;
  width: 100%;
  margin-bottom: 0;
}

#header-actions {
  float: right;
  flex: 0 0 auto;
  padding: 8px;
  white-space: nowrap;
  line-height: 46px;
  font-size: 16px;
}

.header-item {
  display: inline-block;
  vertical-align: bottom;
  padding: 0 20px;
  display: block;
  color: rgba(0, 0, 0, 0.65) !important;
  float: left;
  border-bottom: 2px solid transparent;
  transition: border-bottom 0.3s cubic-bezier(0.645, 0.045, 0.355, 1),
    background 0.3s cubic-bezier(0.645, 0.045, 0.355, 1),
    padding 0.15s cubic-bezier(0.645, 0.045, 0.355, 1);
}

#header-actions a:hover {
  color: #00bfa5 !important;
  border-bottom: 2px solid #00bfa5;
  transition: border-bottom 0.3s cubic-bezier(0.645, 0.045, 0.355, 1),
    background 0.3s cubic-bezier(0.645, 0.045, 0.355, 1),
    padding 0.15s cubic-bezier(0.645, 0.045, 0.355, 1);
}

#community-modal {
  background: #fff;
  min-width: 172px;
  border-radius: 4px;
  height: 0px;
  transition: all 0.3s ease-in-out;
  overflow: hidden;
  position: relative;
  margin-right: -24px;
}

#community-modal ul {
  margin: 0;
  padding: 0;
  list-style: none;
}

#community-modal li {
  margin-bottom: 8px;
  padding: 0 16px 0 28px;
  height: 40px;
  border: none !important;
  margin-top: 4px;
  overflow: hidden;
  font-size: 14px;
  line-height: 40px;
  text-overflow: ellipsis;
}

#community-modal a {
  border-bottom: none !important;
}

#mobile-modal {
  background: #fff;
  border-radius: 4px;
  height: 0px;
  transition: all 0.3s ease-in-out;
  overflow: hidden;
  position: relative;
  top: 37px;
}

#mobile-modal ul {
  margin: 0;
  padding: 0;
  list-style: none;
}

#mobile-modal li {
  margin-bottom: 8px;
  padding: 0 0px 0 16px;
  height: 40px;
  border: none !important;
  margin-top: 4px;
  overflow: hidden;
  font-size: 14px;
  line-height: 40px;
  text-overflow: ellipsis;
  float: left;
}

#mobile-modal a {
  border-bottom: none !important;
}

#header-mobile {
  display: none;
}

@media only screen and (max-width: 768px) {
  #header-actions {
    display: none;
  }

  #header-mobile {
    display: block;
  }
}
>>>>>>> dde3feef
<|MERGE_RESOLUTION|>--- conflicted
+++ resolved
@@ -1,16 +1,3 @@
-<<<<<<< HEAD
-h1,h2,h3,h4,h5,h6,p,body,a{
-    font-family: HKGroteskPro, serif !important;
-}
-
-body {
-    background-color: #efefef;
-    color: #2b354f;
-}
-
-a {
-    cursor: pointer;
-=======
 h1,
 h2,
 h3,
@@ -30,21 +17,11 @@
 
 a {
   cursor: pointer;
->>>>>>> dde3feef
 }
 
 @font-face {
   font-family: HKGroteskPro;
   font-weight: 400;
-<<<<<<< HEAD
-    src: url(hk-grotesk-pro/HKGroteskPro-Regular.woff2) format("woff2"), url(hk-grotesk-pro/HKGroteskPro-Regular.woff) format("woff")
- }
-
-@font-face {
-    font-family: HKGroteskPro;
-    font-weight: 600;
-    src: url(hk-grotesk-pro/HKGroteskPro-Medium.woff2) format("woff2"), url(hk-grotesk-pro/HKGroteskPro-Medium.woff) format("woff")
-=======
   src: url(hk-grotesk-pro/HKGroteskPro-Regular.woff2) format("woff2"),
     url(hk-grotesk-pro/HKGroteskPro-Regular.woff) format("woff");
 }
@@ -54,29 +31,20 @@
   font-weight: 600;
   src: url(hk-grotesk-pro/HKGroteskPro-Medium.woff2) format("woff2"),
     url(hk-grotesk-pro/HKGroteskPro-Medium.woff) format("woff");
->>>>>>> dde3feef
 }
 
 @font-face {
   font-family: HKGroteskPro;
   font-weight: 700;
-<<<<<<< HEAD
-  src: url(hk-grotesk-pro/HKGroteskPro-SemiBold.woff2) format("woff2"), url(hk-grotesk-pro/HKGroteskPro-SemiBold.woff) format("woff")
-=======
   src: url(hk-grotesk-pro/HKGroteskPro-SemiBold.woff2) format("woff2"),
     url(hk-grotesk-pro/HKGroteskPro-SemiBold.woff) format("woff");
->>>>>>> dde3feef
 }
 
 @font-face {
   font-family: HKGroteskPro;
   font-weight: 800;
-<<<<<<< HEAD
-  src: url(hk-grotesk-pro/HKGroteskPro-Bold.woff2) format("woff2"), url(hk-grotesk-pro/HKGroteskPro-Bold.woff) format("woff")
-=======
   src: url(hk-grotesk-pro/HKGroteskPro-Bold.woff2) format("woff2"),
     url(hk-grotesk-pro/HKGroteskPro-Bold.woff) format("woff");
->>>>>>> dde3feef
 }
 
 .wy-nav-content {
@@ -89,64 +57,7 @@
   padding-top: 72px;
 }
 
-.wy-body-for-nav {
-    background-color: #efefef;
-}
-
 .section {
-<<<<<<< HEAD
-    max-width: 800px;
-}
-
-.widetable {
-    min-width: 1000px !important;
-}
-
-.wy-side-scroll {
-    background: #efefef;
-}
-.wy-nav-top {
-    background: #efefef;
-    color: rgba(0,0,0,.65) !important;
-    position: fixed;
-    top: 63px;
-    font-size: 13px;
-}
-
-.wy-nav-top a {
-    display: none;
-}
-
-.wy-nav-top i {
-    font-size: 24px; 
-}
-
-.wy-nav-content {
-    color: #222222;
-    background: #efefef;
-}
-
-.wy-nav-content-wrap {
-    background: #efefef;
-}
-
-.wy-side-nav-search {
-    background: #efefef;
-}
-
-.wy-menu-vertical a{
-    color: #222222;
-}
-
-.wy-menu-vertical a:hover{
-    color: #333333;
-    background: #00BFA5;
-}
-
-.wy-nav-side {
-    background: #efefef;
-    top: 50px;
-=======
   max-width: 800px;
 }
 
@@ -198,146 +109,11 @@
 .wy-nav-side {
   background: #efefef;
   top: 50px;
->>>>>>> dde3feef
 }
 
 /*GE HEADER STYLES*/
 
 .ge_header {
-<<<<<<< HEAD
-    background-color: #fff;
-    position: relative;
-    z-index: 10000;
-    height: 64px;
-    width: 100%;
-    margin-bottom: 24px;
-}
-
-#header-logo {
-    overflow: hidden;
-    padding-left: 24px;
-    float: left;
-    line-height: 64px;
-    text-decoration: none;
-    height: auto;
-}
-
-#header-logo img {
-    display: inline;
-    vertical-align: middle;
-    margin-right: 16px;
-    max-width: 224px;
-    width: 100%;
-    margin-bottom: 0;
-}
-
-#header-actions {
-    float: right;
-    flex: 0 0 auto;
-    padding: 8px;
-    white-space: nowrap;
-    line-height: 46px;
-    font-size: 16px;
-}
-
-.header-item {
-    display: inline-block;
-    vertical-align: bottom;
-    padding: 0 20px;
-    display: block;
-    color: rgba(0,0,0,.65) !important;
-    float: left;
-    border-bottom: 2px solid transparent;
-    transition: border-bottom .3s cubic-bezier(.645,.045,.355,1),background .3s cubic-bezier(.645,.045,.355,1),padding .15s cubic-bezier(.645,.045,.355,1);
-}
-
-#header-actions a:hover {
-    color: #00bfa5 !important;
-    border-bottom: 2px solid #00bfa5;
-    transition: border-bottom .3s cubic-bezier(.645,.045,.355,1),background .3s cubic-bezier(.645,.045,.355,1),padding .15s cubic-bezier(.645,.045,.355,1);
-}
-
-#community-modal {
-    background: #fff;
-    min-width: 172px;
-    border-radius: 4px;
-    height: 0px;
-    transition: all .3s ease-in-out;
-    overflow: hidden;
-    position: relative;
-    margin-right: -24px;
-}
-
-#community-modal ul {
-    margin:0;
-    padding: 0;
-    list-style: none;
-}
-
-#community-modal li {
-    margin-bottom: 8px;
-    padding: 0 16px 0 28px;
-    height: 40px;
-    border: none !important;
-    margin-top: 4px;
-    overflow: hidden;
-    font-size: 14px;
-    line-height: 40px;
-    text-overflow: ellipsis;
-}
-
-#community-modal a {
-    border-bottom: none !important;
-} 
-
-#mobile-modal {
-    background: #fff;
-    border-radius: 4px;
-    height: 0px;
-    transition: all .3s ease-in-out;
-    overflow: hidden;
-    position: relative;
-    top: 37px;
-
-}
-
-#mobile-modal ul {
-    margin:0;
-    padding: 0;
-    list-style: none;
-}
-
-#mobile-modal li {
-    margin-bottom: 8px;
-    padding: 0 0px 0 16px;
-    height: 40px;
-    border: none !important;
-    margin-top: 4px;
-    overflow: hidden;
-    font-size: 14px;
-    line-height: 40px;
-    text-overflow: ellipsis;
-    float: left;
-}
-
-#mobile-modal a {
-    border-bottom: none !important;
-} 
-
-#header-mobile {
-    display: none;
-}
-
-@media only screen and (max-width: 768px){
-    #header-actions {
-        display: none;
-    }
-
-    #header-mobile {
-        display: block;
-    }
-}
-=======
   background-color: #fff;
   position: fixed;
   z-index: 10000;
@@ -472,5 +248,4 @@
   #header-mobile {
     display: block;
   }
-}
->>>>>>> dde3feef
+}