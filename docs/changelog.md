---
title: Changelog
---

### Develop

<<<<<<< HEAD
* [BUGFIX] SlackNotificationAction must send slack_token and slack_channel to send_slack_notification function
=======
### 0.13.49
* [FEATURE] PandasExecutionEngine is able to instantiate Google Storage client in Google Cloud Composer (#3896)
* [BUGFIX] Revert change to ExpectationSuite constructor (#3902)
* [MAINTENANCE] SQL statements that are of TextClause type expressed as subqueries (#3899)

### 0.13.48
* [DOCS] Updates to configuring credentials (#3856)
* [DOCS] Add docs on creating suites with the UserConfigurableProfiler (#3877)
* [DOCS] Update how to configure an expectation store in GCS (#3874)
* [DOCS] Update how to configure a validation result store in GCS (#3887)
* [DOCS] Update how to host and share data docs on GCS (#3889)
* [DOCS] Organize metadata store sidebar category by type of store (#3890)
* [MAINTENANCE] `add_expectation()` in `ExpectationSuite` supports usage statistics for GE.  (#3824)
* [MAINTENANCE] Clean up Metrics type usage, SQLAlchemyExecutionEngine and SQLAlchemyBatchData implementation, and SQLAlchemy API usage (#3884)
>>>>>>> a1f42ade

### 0.13.47
* [FEATURE] Add support for named groups in data asset regex (#3855)
* [BUGFIX] Fix issue where dependency graph tester picks up non *.py files and add test file (#3830)
* [BUGFIX] Ensure proper exit code for dependency graph script (#3839)
* [BUGFIX] Allows GE to work when installed in a zip file (PEP 273). Fixes issue #3772 (#3798) (thanks @joseignaciorc)
* [BUGFIX] Update conditional for TextClause isinstance check in SQLAlchemyExecutionEngine (#3844)
* [BUGFIX] Fix usage stats events (#3857)
* [BUGFIX] Make ExpectationContext optional and remove when null to ensure backwards compatability (#3859)
* [BUGFIX] Fix sqlalchemy expect_compound_columns_to_be_unique (#3827) (thanks @harperweaver-dox)
* [BUGFIX] Ensure proper serialization of SQLAlchemy Legacy Row (#3865)
* [DOCS] Update migration_guide.md (#3832)
* [MAINTENANCE] Remove the need for DataContext registry in the instrumentation of the Legacy Profiler profiling method. (#3836)
* [MAINTENANCE] Remove DataContext registry (#3838)
* [MAINTENANCE] Refactor cli suite conditionals (#3841)
* [MAINTENANCE] adding hints to stores in data context (#3849)
* [MAINTENANCE] Improve usage stats testing (#3858, #3861)
* [MAINTENANCE] Make checkpoint methods in DataContext pass-through (#3860)
* [MAINTENANCE] Datasource and ExecutionEngine Anonymizers handle missing module_name (#3867)
* [MAINTENANCE] Add logging around DatasourceInitializationError in DataContext (#3846)
* [MAINTENANCE] Use f-string to prevent string concat issue in Evaluation Parameters (#3864)
* [MAINTENANCE] Test for errors / invalid messages in logs & fix various existing issues (#3875)

### 0.13.46
* [FEATURE] Instrument Runtime DataConnector for Usage Statistics: Add "checkpoint.run" Event Schema (#3797)
* [FEATURE] Add suite creation type field to CLI SUITE "new" and "edit" Usage Statistics events (#3810)
* [FEATURE] [EXPERIMENTAL] Dependency graph based testing strategy and related pipeline (#3738, #3815, #3818)
* [FEATURE] BaseDataContext registry (#3812, #3819)
* [FEATURE] Add usage statistics instrumentation to Legacy UserConfigurableProfiler execution (#3828)
* [BUGFIX] CheckpointConfig.__deepcopy__() must copy all fields, including the null-valued fields (#3793)
* [BUGFIX] Fix issue where configuration store didn't allow nesting (#3811)
* [BUGFIX] Fix Minor Bugs in and Clean Up UserConfigurableProfiler (#3822)
* [BUGFIX] Ensure proper replacement of nulls in Jupyter Notebooks (#3782)
* [BUGFIX] Fix issue where configuration store didn't allow nesting (#3811)
* [DOCS] Clean up TOC (#3783)
* [DOCS] Update Checkpoint and Actions Reference with testing (#3787)
* [DOCS] Update How to install Great Expectations locally (#3805)
* [DOCS] How to install Great Expectations in a hosted environment (#3808)
* [MAINTENANCE] Make BatchData Serialization More Robust (#3791)
* [MAINTENANCE] Refactor SiteIndexBuilder.build() (#3789)
* [MAINTENANCE] Update ref to ge-cla-bot in PR template (#3799)
* [MAINTENANCE] Anonymizer clean up and refactor (#3801)
* [MAINTENANCE] Certify the expectation "expect_table_row_count_to_equal_other_table" for V3 API (#3803)
* [MAINTENANCE] Refactor to enable broader use of event emitting method for usage statistics (#3825)
* [MAINTENANCE] Clean up temp file after CI/CD run (#3823)
* [MAINTENANCE] Raising exceptions for misconfigured datasources in cloud mode (#3866)

### 0.13.45
* [FEATURE] Feature/render validation metadata (#3397) (thanks @vshind1)
* [FEATURE] Added expectation expect_column_values_to_not_contain_special_characters() (#2849, #3771) (thanks @jaibirsingh)
* [FEATURE] Like and regex-based expectations in Athena dialect (#3762) (thanks @josges)
* [FEATURE] Rename `deep_filter_properties_dict()` to `deep_filter_properties_iterable()`
* [FEATURE] Extract validation result failures (#3552) (thanks @BenGale93)
* [BUGFIX] Allow now() eval parameter to be used by itself (#3719)
* [BUGFIX] Fixing broken logo for legacy RTD docs (#3769)
* [BUGFIX] Adds version-handling to sqlalchemy make_url imports (#3768)
* [BUGFIX] Integration test to avoid regression of simple PandasExecutionEngine workflow (#3770)
* [BUGFIX] Fix copying of CheckpointConfig for substitution and printing purposes (#3759)
* [BUGFIX] Fix evaluation parameter usage with Query Store (#3763)
* [BUGFIX] Feature/fix row condition quotes (#3676) (thanks @benoitLebreton-perso)
* [BUGFIX] Fix incorrect filling out of anonymized event payload (#3780)
* [BUGFIX] Don't reset_index for conditional expectations (#3667) (thanks @abekfenn)
* [DOCS] Update expectations gallery link in V3 notebook documentation (#3747)
* [DOCS] Correct V3 documentation link in V2 notebooks to point to V2 documentation (#3750)
* [DOCS] How to pass an in-memory DataFrame to a Checkpoint (#3756)
* [MAINTENANCE] Fix typo in Getting Started Guide (#3749)
* [MAINTENANCE] Add proper docstring and type hints to Validator (#3767)
* [MAINTENANCE] Clean up duplicate logging statements about optional `black` dep (#3778)

### 0.13.44
* [FEATURE] Add new result_format to include unexpected_row_list (#3346)
* [FEATURE] Implement "deep_filter_properties_dict()" method (#3703)
* [FEATURE] Create Constants for GETTING_STARTED Entities (e.g., datasource_name, expectation_suite_name, etc.) (#3712)
* [FEATURE] Add usage statistics event for DataContext.get_batch_list() method (#3708)
* [FEATURE] Add data_context.run_checkpoint event to usage statistics (#3721)
* [FEATURE] Add event_duration to usage statistics events (#3729)
* [FEATURE] InferredAssetSqlDataConnector's introspection can list external tables in Redshift Spectrum (#3646)
* [BUGFIX] Using a RuntimeBatchRequest in a Checkpoint with a top-level batch_request instead of validations (#3680)
* [BUGFIX] Using a RuntimeBatchRequest in a Checkpoint at runtime with Checkpoint.run() (#3713)
* [BUGFIX] Using a RuntimeBatchRequest in a Checkpoint at runtime with context.run_checkpoint() (#3718)
* [BUGFIX] Use SQLAlchemy make_url helper where applicable when parsing URLs (#3722)
* [BUGFIX] Adds check for quantile_ranges to be ordered or unbounded pairs (#3724)
* [BUGFIX] Updates MST renderer to return JSON-parseable boolean (#3728)
* [BUGFIX] Removes sqlite suppression for expect_column_quantile_values_to_be_between test definitions (#3735)
* [BUGFIX] Handle contradictory configurations in checkpoint.yml, checkpoint.run(), and context.run_checkpoint() (#3723)
* [BUGFIX] fixed a bug where expectation metadata doesn't appear in edit template for table-level expectations (#3129) (thanks @olechiw)
* [BUGFIX] Added temp_table creation for Teradata in SqlAlchemyBatchData (#3731) (thanks @imamolp)
* [DOCS] Add Databricks video walkthrough link (#3702, #3704)
* [DOCS] Update the link to configure a MetricStore (#3711, #3714) (thanks @txblackbird)
* [DOCS] Updated code example to remove deprecated "File" function (#3632) (thanks @daccorti)
* [DOCS] Delete how_to_add_a_validation_operator.md as OBE. (#3734)
* [DOCS] Update broken link in FOOTER.md to point to V3 documentation (#3745)
* [MAINTENANCE] Improve type hinting (using Optional type) (#3709)
* [MAINTENANCE] Standardize names for assets that are used in Getting Started Guide (#3706)
* [MAINTENANCE] Clean up remaining improper usage of Optional type annotation (#3710)
* [MAINTENANCE] Refinement of Getting Started Guide script (#3715)
* [MAINTENANCE] cloud-410 - Support for Column Descriptions (#3707)
* [MAINTENANCE] Types Clean Up in Checkpoint, Batch, and DataContext Classes (#3737)
* [MAINTENANCE] Remove DeprecationWarning for validator.remove_expectation (#3744)

### 0.13.43
* [FEATURE] Enable support for Teradata SQLAlchemy dialect (#3496) (thanks @imamolp)
* [FEATURE] Dremio connector added (SQLalchemy) (#3624) (thanks @chufe-dremio)
* [FEATURE] Adds expect_column_values_to_be_string_integers_increasing (#3642)
* [FEATURE] Enable "column.quantile_values" and "expect_column_quantile_values_to_be_between" for SQLite; add/enable new tests (#3695)
* [BUGFIX] Allow glob_directive for DBFS Data Connectors (#3673)
* [BUGFIX] Update black version in pre-commit config (#3674)
* [BUGFIX] Make sure to add "mostly_pct" value if "mostly" kwarg present (#3661)
* [BUGFIX] Fix BatchRequest.to_json_dict() to not overwrite original fields; also type usage cleanup in CLI tests (#3683)
* [BUGFIX] Fix pyfakefs boto / GCS incompatibility (#3694)
* [BUGFIX] Update prefix attr assignment in cloud-based DataConnector constructors (#3668)
* [BUGFIX] Update 'list_keys' signature for all cloud-based tuple store child classes (#3669)
* [BUGFIX] evaluation parameters from different expectation suites dependencies (#3684) (thanks @OmriBromberg)
* [DOCS] Databricks deployment pattern documentation (#3682)
* [DOCS] Remove how_to_instantiate_a_data_context_on_databricks_spark_cluster (#3687)
* [DOCS] Updates to Databricks doc based on friction logging (#3696)
* [MAINTENANCE] Fix checkpoint anonymization and make BatchRequest.to_json_dict() more robust (#3675)
* [MAINTENANCE] Update kl_divergence domain_type (#3681)
* [MAINTENANCE] update filter_properties_dict to use set for inclusions and exclusions (instead of list) (#3698)
* [MAINTENANCE] Adds CITATION.cff (#3697)

### 0.13.42
* [FEATURE] DBFS Data connectors (#3659)
* [BUGFIX] Fix "null" appearing in notebooks due to incorrect ExpectationConfigurationSchema serialization (#3638)
* [BUGFIX] Ensure that result_format from saved expectation suite json file takes effect (#3634)
* [BUGFIX] Allowing user specified run_id to appear in WarningAndFailureExpectationSuitesValidationOperator validation result (#3386) (thanks @wniroshan)
* [BUGFIX] Update black dependency to ensure passing Azure builds on Python 3.9 (#3664)
* [BUGFIX] fix Issue #3405 - gcs client init in pandas engine (#3408) (thanks @dz-1)
* [BUGFIX] Recursion error when passing RuntimeBatchRequest with query into Checkpoint using validations (#3654)
* [MAINTENANCE] Cloud 388/supported expectations query (#3635)
* [MAINTENANCE] Proper separation of concerns between specific File Path Data Connectors and corresponding ExecutionEngine objects (#3643)
* [MAINTENANCE] Enable Docusaurus tests for S3 (#3645)
* [MAINTENANCE] Formalize Exception Handling Between DataConnector and ExecutionEngine Implementations, and Update DataConnector Configuration Usage in Tests (#3644)
* [MAINTENANCE] Adds util for handling SADeprecation warning (#3651)

### 0.13.41
* [FEATURE] Support median calculation in AWS Athena (#3596) (thanks @persiyanov)
* [BUGFIX] Be able to use spark execution engine with spark reuse flag (#3541) (thanks @fep2)
* [DOCS] punctuation how_to_contribute_a_new_expectation_to_great_expectations.md (#3484) (thanks @plain-jane-gray)
* [DOCS] Update next_steps.md (#3483) (thanks @plain-jane-gray)
* [DOCS] Update how_to_configure_a_validation_result_store_in_gcs.md (#3482) (thanks @plain-jane-gray)
* [DOCS] Choosing and configuring DataConnectors (#3533)
* [DOCS] Remove --no-spark flag from docs tests (#3625)
* [DOCS] DevRel - docs fixes (#3498)
* [DOCS] Adding a period (#3627) (thanks @plain-jane-gray)
* [DOCS] Remove comments that describe Snowflake parameters as optional (#3639)
* [MAINTENANCE] Update CODEOWNERS (#3604)
* [MAINTENANCE] Fix logo (#3598)
* [MAINTENANCE] Add Expectations to docs navbar (#3597)
* [MAINTENANCE] Remove unused fixtures (#3218)
* [MAINTENANCE] Remove unnecessary comment (#3608)
* [MAINTENANCE] Superconductive Warnings hackathon (#3612)
* [MAINTENANCE] Bring Core Skills Doc for Creating Batch Under Test (#3629)
* [MAINTENANCE] Refactor and Clean Up Expectations and Metrics Parts of the Codebase (better encapsulation, improved type hints) (#3633)

### 0.13.40
* [FEATURE] Retrieve data context config through Cloud API endpoint #3586
* [FEATURE] Update Batch IDs to match name change in paths included in batch_request #3587
* [FEATURE] V2-to-V3 Upgrade/Migration #3592
* [FEATURE] table and graph atomic renderers #3595
* [FEATURE] V2-to-V3 Upgrade/Migration (Sidebar.js update) #3603
* [DOCS] Fixing broken links and linking to Expectation Gallery #3591
* [MAINTENANCE] Get TZLocal back to its original version control. #3585
* [MAINTENANCE] Add tests for datetime evaluation parameters #3601
* [MAINTENANCE] Removed warning for pandas option display.max_colwidth #3606

### 0.13.39
* [FEATURE] Migration of Expectations to Atomic Prescriptive Renderers (#3530, #3537)
* [FEATURE] Cloud: Editing Expectation Suites programmatically (#3564)
* [BUGFIX] Fix deprecation warning for importing from collections (#3546) (thanks @shpolina)
* [BUGFIX] SQLAlchemy version 1.3.24 compatibility in map metric provider (#3507) (thanks @shpolina)
* [DOCS] Clarify how to configure optional Snowflake parameters in CLI datasource new notebook (#3543)
* [DOCS] Added breaks to code snippets, reordered guidance (#3514)
* [DOCS] typo in documentation (#3542) (thanks @DanielEdu)
* [DOCS] Update how_to_configure_a_new_data_context_with_the_cli.md (#3556) (thanks @plain-jane-gray)
* [DOCS] Improved installation instructions, included in-line installation instructions to getting started (#3509)
* [DOCS] Update contributing_style.md (#3521) (thanks @plain-jane-gray)
* [DOCS] Update contributing_test.md (#3519) (thanks @plain-jane-gray)
* [DOCS] Revamp style guides (#3554)
* [DOCS] Update contributing.md (#3523, #3524) (thanks @plain-jane-gray)
* [DOCS] Simplify getting started (#3555)
* [DOCS] How to introspect and partition an SQL database (#3465)
* [DOCS] Update contributing_checklist.md (#3518) (thanks @plain-jane-gray)
* [DOCS] Removed duplicate prereq, how_to_instantiate_a_data_context_without_a_yml_file.md (#3481) (thanks @plain-jane-gray)
* [DOCS] fix link to expectation glossary (#3558) (thanks @sephiartlist)
* [DOCS] Minor Friction (#3574)
* [MAINTENANCE] Make CLI Check-Config and CLI More Robust (#3562)
* [MAINTENANCE] tzlocal version fix (#3565)

### 0.13.38
* [FEATURE] Atomic Renderer: Initial framework and Prescriptive renderers (#3529)
* [FEATURE] Atomic Renderer: Diagnostic renderers (#3534)
* [BUGFIX] runtime_parameters: {batch_data: Spark DF} serialization (#3502)
* [BUGFIX] Custom query in RuntimeBatchRequest for expectations using table.row_count metric (#3508)
* [BUGFIX] Transpose \n and , in notebook (#3463) (thanks @mccalluc)
* [BUGFIX] Fix contributor link (#3462) (thanks @mccalluc)
* [DOCS] How to introspect and partition a files based data store (#3464)
* [DOCS] fixed duplication of text in code example (#3503)
* [DOCS] Make content better reflect the document organization. (#3510)
* [DOCS] Correcting typos and improving the language. (#3513)
* [DOCS] Better Sections Numbering in Documentation (#3515)
* [DOCS] Improved wording (#3516)
* [DOCS] Improved title wording for section heading (#3517)
* [DOCS] Improve Readability of Documentation Content (#3536)
* [MAINTENANCE] Content and test script update (#3532)
* [MAINTENANCE] Provide Deprecation Notice for the "parse_strings_as_datetimes" Expectation Parameter in V3 (#3539)

### 0.13.37
* [FEATURE] Implement CompoundColumnsUnique metric for SqlAlchemyExecutionEngine (#3477)
* [FEATURE] add get_available_data_asset_names_and_types (#3476)
* [FEATURE] add s3_put_options to TupleS3StoreBackend (#3470) (Thanks @kj-9)
* [BUGFIX] Fix TupleS3StoreBackend remove_key bug (#3489)
* [DOCS] Adding Flyte Deployment pattern to docs (#3383)
* [DOCS] g_e docs branding updates (#3471)
* [MAINTENANCE] Add type-hints; add utility method for creating temporary DB tables; clean up imports; improve code readability; and add a directory to pre-commit (#3475)
* [MAINTENANCE] Clean up for a better code readability. (#3493)
* [MAINTENANCE] Enable SQL for the "expect_compound_columns_to_be_unique" expectation. (#3488)
* [MAINTENANCE] Fix some typos (#3474) (Thanks @mohamadmansourX)
* [MAINTENANCE] Support SQLAlchemy version 1.3.24 for compatibility with Airflow (Airflow does not currently support later versions of SQLAlchemy). (#3499)
* [MAINTENANCE] Update contributing_checklist.md (#3478) (Thanks @plain-jane-gray)
* [MAINTENANCE] Update how_to_configure_a_validation_result_store_in_gcs.md (#3480) (Thanks @plain-jane-gray)
* [MAINTENANCE] update implemented_expectations (#3492)

### 0.13.36
* [FEATURE] GREAT-3439 extended SlackNotificationsAction for slack app tokens (#3440) (Thanks @psheets)
* [FEATURE] Implement Integration Test for "Simple SQL Datasource" with Partitioning, Splitting, and Sampling (#3454)
* [FEATURE] Implement Integration Test for File Path Data Connectors with Partitioning, Splitting, and Sampling (#3452)
* [BUGFIX] Fix Incorrect Implementation of the "_sample_using_random" Sampling Method in SQLAlchemyExecutionEngine (#3449)
* [BUGFIX] Handle RuntimeBatchRequest passed to Checkpoint programatically (without yml) (#3448)
* [DOCS] Fix typo in command to create new checkpoint (#3434) (Thanks @joeltone)
* [DOCS] How to validate data by running a Checkpoint (#3436)
* [ENHANCEMENT] cloud-199 - Update Expectation and ExpectationSuite classes for GE Cloud (#3453)
* [MAINTENANCE] Does not test numpy.float128 when it doesn't exist (#3460)
* [MAINTENANCE] Remove Unnecessary SQL OR Condition (#3469)
* [MAINTENANCE] Remove validation playground notebooks (#3467)
* [MAINTENANCE] clean up type hints, API usage, imports, and coding style (#3444)
* [MAINTENANCE] comments (#3457)

### 0.13.35
* [FEATURE] Create ExpectationValidationGraph class to Maintain Relationship Between Expectation and Metrics and Use it to Associate Exceptions to Expectations (#3433)
* [BUGFIX] Addresses issue #2993 (#3054) by using configuration when it is available instead of discovering keys (listing keys) in existing sources. (#3377)
* [BUGFIX] Fix Data asset name rendering (#3431) (Thanks @shpolina)
* [DOCS] minor fix to syntax highlighting in how_to_contribute_a_new_expectation… (#3413) (Thanks @edjoesu)
* [DOCS] Fix broken links in how_to_create_a_new_expectation_suite_using_rule_based_profile… (#3410) (Thanks @edjoesu)
* [ENHANCEMENT] update list_expectation_suite_names and ExpectationSuiteValidationResult payload (#3419)
* [MAINTENANCE] Clean up Type Hints, JSON-Serialization, ID Generation and Logging in Objects in batch.py Module and its Usage (#3422)
* [MAINTENANCE] Fix Granularity of Exception Handling in ExecutionEngine.resolve_metrics() and Clean Up Type Hints (#3423)
* [MAINTENANCE] Fix broken links in how_to_create_a_new_expectation_suite_using_rule_based_profiler (#3441)
* [MAINTENANCE] Fix issue where BatchRequest object in configuration could cause Checkpoint to fail (#3438)
* [MAINTENANCE] Insure consistency between implementation of overriding Python __hash__() and internal ID property value (#3432)
* [MAINTENANCE] Performance improvement refactor for Spark unexpected values (#3368)
* [MAINTENANCE] Refactor MetricConfiguration out of validation_graph.py to Avoid Future Circular Dependencies in Python (#3425)
* [MAINTENANCE] Use ExceptionInfo to encapsulate common expectation validation result error information. (#3427)

### 0.13.34
* [FEATURE] Configurable multi-threaded checkpoint speedup (#3362) (Thanks @jdimatteo)
* [BUGFIX] Insure that the "result_format" Expectation Argument is Processed Properly (#3364)
* [BUGFIX] fix error getting validation result from DataContext (#3359) (Thanks @zachzIAM)
* [BUGFIX] fixed typo and added CLA links (#3347)
* [DOCS] Azure Data Connector Documentation for Pandas and Spark. (#3378)
* [DOCS] Connecting to GCS using Spark (#3375)
* [DOCS] Docusaurus - Deploying Great Expectations in a hosted environment without file system or CLI (#3361)
* [DOCS] How to get a batch from configured datasource (#3382)
* [MAINTENANCE] Add Flyte to README (#3387) (Thanks @samhita-alla)
* [MAINTENANCE] Adds expect_table_columns_to_match_set (#3329) (Thanks @viniciusdsmello)
* [MAINTENANCE] Bugfix/skip substitute config variables in ge cloud mode (#3393)
* [MAINTENANCE] Clean Up ValidationGraph API Usage, Improve Exception Handling for Metrics, Clean Up Type Hints (#3399)
* [MAINTENANCE] Clean up ValidationGraph API and add Type Hints (#3392)
* [MAINTENANCE] Enhancement/update _set methods with kwargs (#3391) (Thanks @roblim)
* [MAINTENANCE] Fix incorrect ToC section name (#3395)
* [MAINTENANCE] Insure Correct Processing of the catch_exception Flag in Metrics Resolution (#3360)
* [MAINTENANCE] exempt batch_data from a deep_copy operation on RuntimeBatchRequest (#3388)
* [MAINTENANCE] [WIP] Enhancement/cloud 169/update checkpoint.run for ge cloud (#3381)

### 0.13.33
* [FEATURE] Add optional ge_cloud_mode flag to DataContext to enable use with Great Expectations Cloud.
* [FEATURE] Rendered Data Doc JSONs can be uploaded and retrieved from GE Cloud
* [FEATURE] Implement InferredAssetAzureDataConnector with Support for Pandas and Spark Execution Engines (#3372)
* [FEATURE] Spark connecting to Google Cloud Storage (#3365)
* [FEATURE] SparkDFExecutionEngine can load data accessed by ConfiguredAssetAzureDataConnector (integration tests are included). (#3345)
* [FEATURE] [MER-293] GE Cloud Mode for DataContext (#3262) (Thanks @roblim)
* [BUGFIX] Allow for RuntimeDataConnector to accept custom query while suppressing temp table creation (#3335) (Thanks @NathanFarmer)
* [BUGFIX] Fix issue where multiple validators reused the same execution engine, causing a conflict in active batch (GE-3168) (#3222) (Thanks @jcampbell)
* [BUGFIX] Run batch_request dictionary through util function convert_to_json_serializable (#3349) (Thanks @NathanFarmer)
* [BUGFIX] added casting of numeric value to fix redshift issue #3293 (#3338) (Thanks @sariabod)
* [DOCS] Docusaurus - How to connect to an MSSQL database (#3353) (Thanks @NathanFarmer)
* [DOCS] GREAT-195 Docs remove all stubs and links to them (#3363)
* [MAINTENANCE] Update azure-pipelines-docs-integration.yml for Azure Pipelines
* [MAINTENANCE] Update implemented_expectations.md (#3351) (Thanks @spencerhardwick)
* [MAINTENANCE] Updating to reflect current Expectation dev state (#3348) (Thanks @spencerhardwick)
* [MAINTENANCE] docs: Clean up Docusaurus refs (#3371)

### 0.13.32
* [FEATURE] Add Performance Benchmarks Using BigQuery. (Thanks @jdimatteo)
* [WIP] [FEATURE] add backend args to run_diagnostics (#3257) (Thanks @edjoesu)
* [BUGFIX] Addresses Issue 2937. (#3236) (Thanks @BenGale93)
* [BUGFIX] SQL dialect doesn't register for BigQuery for V2 (#3324)
* [DOCS] "How to connect to data on GCS using Pandas" (#3311)
* [MAINTENANCE] Add CODEOWNERS with a single check for sidebars.js (#3332)
* [MAINTENANCE] Fix incorrect DataConnector usage of _get_full_file_path() API method. (#3336)
* [MAINTENANCE] Make Pandas against S3 and GCS integration tests more robust by asserting on number of batches returned and row counts (#3341)
* [MAINTENANCE] Make integration tests of Pandas against Azure more robust. (#3339)
* [MAINTENANCE] Prepare AzureUrl to handle WASBS format (for Spark) (#3340)
* [MAINTENANCE] Renaming default_batch_identifier in examples #3334
* [MAINTENANCE] Tests for RuntimeDataConnector at DataContext-level (#3304)
* [MAINTENANCE] Tests for RuntimeDataConnector at DataContext-level (Spark and Pandas) (#3325)
* [MAINTENANCE] Tests for RuntimeDataConnector at Datasource-level (Spark and Pandas) (#3318)
* [MAINTENANCE] Various doc patches (#3326)
* [MAINTENANCE] clean up imports and method signatures (#3337)

### 0.13.31
* [FEATURE] Enable `GCS DataConnector` integration with `PandasExecutionEngine` (#3264)
* [FEATURE] Enable column_pair expectations and tests for Spark (#3294)
* [FEATURE] Implement `InferredAssetGCSDataConnector` (#3284)
* [FEATURE]/CHANGE run time format (#3272) (Thanks @serialbandicoot)
* [DOCS] Fix misc errors in "How to create renderers for Custom Expectations" (#3315)
* [DOCS] GDOC-217 remove stub links (#3314)
* [DOCS] Remove misc TODOs to tidy up docs (#3313)
* [DOCS] Standardize capitalization of various technologies in `docs` (#3312)
* [DOCS] Fix broken link to Contributor docs (#3295) (Thanks @discdiver)
* [MAINTENANCE] Additional tests for RuntimeDataConnector at Datasource-level (query) (#3288)
* [MAINTENANCE] Update GCSStoreBackend + tests (#2630) (Thanks @hmandsager)
* [MAINTENANCE] Write integration/E2E tests for `ConfiguredAssetAzureDataConnector` (#3204)
* [MAINTENANCE] Write integration/E2E tests for both `GCSDataConnectors` (#3301)

### 0.13.30
* [FEATURE] Implement Spark Decorators and Helpers; Demonstrate on MulticolumnSumEqual Metric (#3289)
* [FEATURE] V3 implement expect_column_pair_values_to_be_in_set for SQL Alchemy execution engine (#3281)
* [FEATURE] Implement `ConfiguredAssetGCSDataConnector` (#3247)
* [BUGFIX] Fix import issues around cloud providers (GCS/Azure/S3) (#3292)
* [MAINTENANCE] Add force_reuse_spark_context to DatasourceConfigSchema (#3126) (thanks @gipaetusb and @mbakunze)

### 0.13.29
* [FEATURE] Implementation of the Metric "select_column_values.unique.within_record" for SQLAlchemyExecutionEngine (#3279)
* [FEATURE] V3 implement ColumnPairValuesInSet for SQL Alchemy execution engine (#3278)
* [FEATURE] Edtf with support levels (#2594) (thanks @mielvds)
* [FEATURE] V3 implement expect_column_pair_values_to_be_equal for SqlAlchemyExecutionEngine (#3267)
* [FEATURE] add expectation for discrete column entropy  (#3049) (thanks @edjoesu)
* [FEATURE] Add SQLAlchemy Provider for the the column_pair_values.a_greater_than_b Metric (#3268)
* [FEATURE] Expectations tests for BigQuery backend (#3219) (Thanks @jdimatteo)
* [FEATURE] Add schema validation for different GCS auth methods (#3258)
* [FEATURE] V3 - Implement column_pair helpers/providers for SqlAlchemyExecutionEngine (#3256)
* [FEATURE] V3 implement expect_column_pair_values_to_be_equal expectation for PandasExecutionEngine (#3252)
* [FEATURE] GCS DataConnector schema validation (#3253)
* [FEATURE] Implementation of the "expect_select_column_values_to_be_unique_within_record" Expectation (#3251)
* [FEATURE] Implement the SelectColumnValuesUniqueWithinRecord metric (for PandasExecutionEngine) (#3250)
* [FEATURE] V3 - Implement ColumnPairValuesEqual for PandasExecutionEngine (#3243)
* [FEATURE] Set foundation for GCS DataConnectors (#3220)
* [FEATURE] Implement "expect_column_pair_values_to_be_in_set" expectation (support for PandasExecutionEngine) (#3242)
* [BUGFIX] Fix deprecation warning for importing from collections (#3228) (thanks @ismaildawoodjee)
* [DOCS] Document BigQuery test dataset configuration (#3273) (Thanks @jdimatteo)
* [DOCS] Syntax and Link (#3266)
* [DOCS] API Links and Supporting Docs (#3265)
* [DOCS] redir and search (#3249)
* [MAINTENANCE] Update azure-pipelines-docs-integration.yml to include env vars for Azure docs integration tests
* [MAINTENANCE] Allow Wrong ignore_row_if Directive from V2 with Deprecation Warning (#3274)
* [MAINTENANCE] Refactor test structure for "Connecting to your data" cloud provider integration tests (#3277)
* [MAINTENANCE] Make test method names consistent for Metrics tests (#3254)
* [MAINTENANCE] Allow `PandasExecutionEngine` to accept `Azure DataConnectors` (#3214)
* [MAINTENANCE] Standardize Arguments to MetricConfiguration Constructor; Use {} instead of dict(). (#3246)

### 0.13.28
* [FEATURE] Implement ColumnPairValuesInSet metric for PandasExecutionEngine
* [BUGFIX] Wrap optional azure imports in data_connector setup

### 0.13.27
* [FEATURE] Accept row_condition (with condition_parser) and ignore_row_if parameters for expect_multicolumn_sum_to_equal (#3193)
* [FEATURE] ConfiguredAssetDataConnector for Azure Blob Storage (#3141)
* [FEATURE] Replace MetricFunctionTypes.IDENTITY domain type with convenience method get_domain_records() for SparkDFExecutionEngine (#3226)
* [FEATURE] Replace MetricFunctionTypes.IDENTITY domain type with convenience method get_domain_records() for SqlAlchemyExecutionEngine (#3215)
* [FEATURE] Replace MetricFunctionTypes.IDENTITY domain type with convenience method get_full_access_compute_domain() for PandasExecutionEngine (#3210)
* [FEATURE] Set foundation for Azure-related DataConnectors (#3188)
* [FEATURE] Update ExpectCompoundColumnsToBeUnique for V3 API (#3161)
* [BUGFIX] Fix incorrect schema validation for Azure data connectors (#3200)
* [BUGFIX] Fix incorrect usage of "all()" in the comparison of validation results when executing an Expectation (#3178)
* [BUGFIX] Fixes an error with expect_column_values_to_be_dateutil_parseable (#3190)
* [BUGFIX] Improve parsing of .ge_store_backend_id (#2952)
* [BUGFIX] Remove fixture parameterization for Cloud DBs (Snowflake and BigQuery) (#3182)
* [BUGFIX] Restore support for V2 API style custom expectation rendering (#3179) (Thanks @jdimatteo)
* [DOCS] Add `conda` as installation option in README (#3196) (Thanks @rpanai)
* [DOCS] Standardize capitalization of "Python" in "Connecting to your data" section of new docs (#3209)
* [DOCS] Standardize capitalization of Spark in docs (#3198)
* [DOCS] Update BigQuery docs to clarify the use of temp tables (#3184)
* [DOCS] Create _redirects (#3192)
* [ENHANCEMENT] RuntimeDataConnector messaging is made more clear for `test_yaml_config()` (#3206)
* [MAINTENANCE] Add `credentials` YAML key support for `DataConnectors` (#3173)
* [MAINTENANCE] Fix minor typo in S3 DataConnectors (#3194)
* [MAINTENANCE] Fix typos in argument names and types (#3207)
* [MAINTENANCE] Update changelog. (#3189)
* [MAINTENANCE] Update documentation. (#3203)
* [MAINTENANCE] Update validate_your_data.md (#3185)
* [MAINTENANCE] update tests across execution engines and clean up coding patterns (#3223)

### 0.13.26
* [FEATURE] Enable BigQuery tests for Azure CI/CD (#3155)
* [FEATURE] Implement MulticolumnMapExpectation class (#3134)
* [FEATURE] Implement the MulticolumnSumEqual Metric for PandasExecutionEngine (#3130)
* [FEATURE] Support row_condition and ignore_row_if Directives Combined for PandasExecutionEngine (#3150)
* [FEATURE] Update ExpectMulticolumnSumToEqual for V3 API (#3136)
* [FEATURE] add python3.9 to python versions (#3143) (Thanks @dswalter)
* [FEATURE]/MER-16/MER-75/ADD_ROUTE_FOR_VALIDATION_RESULT (#3090) (Thanks @rreinoldsc)
* [BUGFIX] Enable `--v3-api suite edit` to proceed without selecting DataConnectors (#3165)
* [BUGFIX] Fix error when `RuntimeBatchRequest` is passed to `SimpleCheckpoint` with `RuntimeDataConnector` (#3152)
* [BUGFIX] allow reader_options in the CLI so can read `.csv.gz` files (#2695) (Thanks @luke321321)
* [DOCS] Apply Docusaurus tabs to relevant pages in new docs
* [DOCS] Capitalize python to Python in docs (#3176)
* [DOCS] Improve Core Concepts - Expectation Concepts (#2831)
* [MAINTENANCE] Error messages must be friendly. (#3171)
* [MAINTENANCE] Implement the "compound_columns_unique" metric for PandasExecutionEngine (with a unit test). (#3159)
* [MAINTENANCE] Improve Coding Practices in "great_expectations/expectations/expectation.py" (#3151)
* [MAINTENANCE] Update test_script_runner.py (#3177)

### 0.13.25
* [FEATURE] Pass on meta-data from expectation json to validation result json (#2881) (Thanks @sushrut9898)
* [FEATURE] Add sqlalchemy engine support for `column.most_common_value` metric (#3020) (Thanks @shpolina)
* [BUGFIX] Added newline to CLI message for consistent formatting (#3127) (Thanks @ismaildawoodjee)
* [BUGFIX] fix pip install snowflake build error with Python 3.9 (#3119) (Thanks @jdimatteo)
* [BUGFIX] Populate (data) asset name in data docs for RuntimeDataConnector (#3105) (Thanks @ceshine)
* [DOCS] Correct path to docs_rtd/changelog.rst (#3120) (Thanks @jdimatteo)
* [DOCS] Fix broken links in "How to write a 'How to Guide'" (#3112)
* [DOCS] Port over "How to add comments to Expectations and display them in DataDocs" from RTD to Docusaurus (#3078)
* [DOCS] Port over "How to create a Batch of data from an in memory Spark or Pandas DF" from RTD to Docusaurus (#3099)
* [DOCS] Update CLI codeblocks in create_your_first_expectations.md (#3106) (Thanks @ories)
* [MAINTENANCE] correct typo in docstring (#3117)
* [MAINTENANCE] DOCS/GDOC-130/Add Changelog (#3121)
* [MAINTENANCE] fix docstring for expectation "expect_multicolumn_sum_to_equal" (previous version was not precise) (#3110)
* [MAINTENANCE] Fix typos in docstrings in map_metric_provider partials (#3111)
* [MAINTENANCE] Make sure that all imports use column_aggregate_metric_provider (not column_aggregate_metric). (#3128)
* [MAINTENANCE] Rename column_aggregate_metric.py into column_aggregate_metric_provider.py for better code readability. (#3123)
* [MAINTENANCE] rename ColumnMetricProvider to ColumnAggregateMetricProvider (with DeprecationWarning) (#3100)
* [MAINTENANCE] rename map_metric.py to map_metric_provider.py (with DeprecationWarning) for a better code readability/interpretability (#3103)
* [MAINTENANCE] rename table_metric.py to table_metric_provider.py with a deprecation notice (#3118)
* [MAINTENANCE] Update CODE_OF_CONDUCT.md (#3066)
* [MAINTENANCE] Upgrade to modern Python syntax (#3068) (Thanks @cclauss)

### 0.13.24
* [FEATURE] Script to automate proper triggering of Docs Azure pipeline (#3003)
* [BUGFIX] Fix an undefined name that could lead to a NameError (#3063) (Thanks @cclauss)
* [BUGFIX] fix incorrect pandas top rows usage (#3091)
* [BUGFIX] Fix parens in Expectation metric validation method that always returned True assertation (#3086) (Thanks @morland96)
* [BUGFIX] Fix run_diagnostics for contrib expectations (#3096)
* [BUGFIX] Fix typos discovered by codespell (#3064) (Thanks cclauss)
* [BUGFIX] Wrap get_view_names in try clause for passing the NotImplemented error (#2976) (Thanks @kj-9)
* [DOCS] Ensuring consistent style of directories, files, and related references in docs (#3053)
* [DOCS] Fix broken link to example DAG (#3061) (Thanks fritz-astronomer)
* [DOCS] GDOC-198 cleanup TOC (#3088)
* [DOCS] Migrating pages under guides/miscellaneous (#3094) (Thanks @spbail)
* [DOCS] Port over “How to configure a new Checkpoint using test_yaml_config” from RTD to Docusaurus
* [DOCS] Port over “How to configure an Expectation store in GCS” from RTD to Docusaurus (#3071)
* [DOCS] Port over “How to create renderers for custom Expectations” from RTD to Docusaurus
* [DOCS] Port over “How to run a Checkpoint in Airflow” from RTD to Docusaurus (#3074)
* [DOCS] Update how-to-create-and-edit-expectations-in-bulk.md (#3073)
* [MAINTENANCE] Adding a comment explaining the IDENTITY metric domain type. (#3057)
* [MAINTENANCE] Change domain key value from “column” to “column_list” in ExecutionEngine implementations (#3059)
* [MAINTENANCE] clean up metric errors (#3085)
* [MAINTENANCE] Correct the typo in the naming of the IDENTIFICATION semantic domain type name. (#3058)
* [MAINTENANCE] disable snowflake tests temporarily (#3093)
* [MAINTENANCE] [DOCS] Port over “How to host and share Data Docs on GCS” from RTD to Docusaurus (#3070)
* [MAINTENANCE] Enable repr for MetricConfiguration to assist with troubleshooting. (#3075)
* [MAINTENANCE] Expand test of a column map metric to underscore functionality. (#3072)
* [MAINTENANCE] Expectation anonymizer supports v3 expectation registry (#3092)
* [MAINTENANCE] Fix -- check for column key existence in accessor_domain_kwargsn for condition map partials. (#3082)
* [MAINTENANCE] Missing import of SparkDFExecutionEngine was added. (#3062)


### Older Changelist
Older changelist can be found at [https://github.com/great-expectations/great_expectations/blob/develop/docs_rtd/changelog.rst](https://github.com/great-expectations/great_expectations/blob/develop/docs_rtd/changelog.rst)<|MERGE_RESOLUTION|>--- conflicted
+++ resolved
@@ -4,9 +4,8 @@
 
 ### Develop
 
-<<<<<<< HEAD
 * [BUGFIX] SlackNotificationAction must send slack_token and slack_channel to send_slack_notification function
-=======
+
 ### 0.13.49
 * [FEATURE] PandasExecutionEngine is able to instantiate Google Storage client in Google Cloud Composer (#3896)
 * [BUGFIX] Revert change to ExpectationSuite constructor (#3902)
@@ -21,7 +20,6 @@
 * [DOCS] Organize metadata store sidebar category by type of store (#3890)
 * [MAINTENANCE] `add_expectation()` in `ExpectationSuite` supports usage statistics for GE.  (#3824)
 * [MAINTENANCE] Clean up Metrics type usage, SQLAlchemyExecutionEngine and SQLAlchemyBatchData implementation, and SQLAlchemy API usage (#3884)
->>>>>>> a1f42ade
 
 ### 0.13.47
 * [FEATURE] Add support for named groups in data asset regex (#3855)
