--- conflicted
+++ resolved
@@ -2,11 +2,7 @@
 
 develop
 -----------------
-<<<<<<< HEAD
-* Remove the "project new" option from the command line (since it is not implemented; users can only run "init" to create a new project).
 * Add experimental support for conditional expectations (works only for pandas dataset so far `#1217 <https://github.com/great-expectations/great_expectations/pull/1217>`_)
-=======
->>>>>>> e86aec61
 
 
 0.10.1
