--- conflicted
+++ resolved
@@ -2,10 +2,7 @@
 
 develop
 -----------------
-<<<<<<< HEAD
-=======
 * Data Docs: improve configurability of site_section_builders
->>>>>>> 79a015fa
 
 0.9.9
 -----------------
