.. _changelog:

develop
-----------------
* Better error message when config substitution variable is missing
* removed an unused directory in the GE folder
* removed obsolete config error handling
<<<<<<< HEAD
* add error handling to `init` flow for cases where user tries using a broken file
=======
* Simpler messaging in valiation notebooks
* replaced hacky loop with suite list call in notebooks
* CLI suite new now supports `--empty` flag that generates an empty suite and opens a notebook
>>>>>>> 626c581e


0.9.3
-----------------
* Add support for transient table creation in snowflake (#1012)
* Improve path support in TupleStoreBackend for better cross-platform compatibility
* New features on `ExpecatationSuite`
    - `.add_citation()`
    - `get_citations()`
* `SampleExpectationsDatasetProfiler` now leaves a citation containing the original batch kwargs
* `great_expectations suite edit` now uses batch_kwargs from citations if they exist
* Bugfix :: suite edit notebooks no longer blow away the existing suite while loading a batch of data
* More robust and tested logic in `suite edit`
* DataDocs: bugfixes and improvements for smaller viewports
* Bugfix :: fix for bug that crashes SampleExpectationsDatasetProfiler if unexpected_percent is of type decimal.Decimal (`#1109 <https://github.com/great-expectations/great_expectations/issues/1109>`_)


0.9.2
-----------------
* Fixes #1095
* Added a `list_expectation_suites` function to `data_context`, and a corresponding CLI function - `suite list`.
* CI no longer enforces legacy python tests.

0.9.1
------
* Bugfix for dynamic "How to Edit This Expectation Suite" command in DataDocs

0.9.0
-----------------

Version 0.9.0 is a major update to Great Expectations! The DataContext has continued to evolve into a powerful tool
for ensuring that Expectation Suites can properly represent the way users think about their data, and upgrading will
make it much easier to store and share expectation suites, and to build data docs that support your whole team.
You’ll get awesome new features including improvements to data docs look and the ability to choose and store metrics
for building flexible data quality dashboards.

The changes for version 0.9.0 fall into several broad areas:

1. Onboarding

Release 0.9.0 of Great Expectations makes it much easier to get started with the project. The `init` flow has grown
to support a much wider array of use cases and to use more natural language rather than introducing
GreatExpectations concepts earlier. You can more easily configure different backends and datasources, take advantage
of guided walkthroughs to find and profile data, and share project configurations with colleagues.

If you have already completed the `init` flow using a previous version of Great Expectations, you do not need to
rerun the command. However, **there are some small changes to your configuration that will be required**. See
:ref:`migrating_versions` for details.

2. CLI Command Improvements

With this release we have introduced a consistent naming pattern for accessing subcommands based on the noun (a
Great Expectations object like `suite` or `docs`) and verb (an action like `edit` or `new`). The new user experience
will allow us to more naturally organize access to CLI tools as new functionality is added.

3. Expectation Suite Naming and Namespace Changes

Defining shared expectation suites and validating data from different sources is much easier in this release. The
DataContext, which manages storage and configuration of expectations, validations, profiling, and data docs, no
longer requires that expectation suites live in a datasource-specific “namespace.” Instead, you should name suites
with the logical name corresponding to your data, making it easy to share them or validate against different data
sources. For example, the expectation suite "npi" for National Provider Identifier data can now be shared across
teams who access the same logical data in local systems using Pandas, on a distributed Spark cluster, or via a
relational database.

Batch Kwargs, or instructions for a datasource to build a batch of data, are similarly freed from a required
namespace, and you can more easily integrate Great Expectations into workflows where you do not need to use a
BatchKwargsGenerator (usually because you have a batch of data ready to validate, such as in a table or a known
directory).

The most noticeable impact of this API change is in the complete removal of the DataAssetIdentifier class. For
example, the `create_expectation_suite` and `get_batch` methods now no longer require a data_asset_name parameter,
relying only on the expectation_suite_name and batch_kwargs to do their job. Similarly, there is no more asset name
normalization required. See the upgrade guide for more information.

4. Metrics and Evaluation Parameter Stores

Metrics have received much more love in this release of Great Expectations! We've improved the system for declaring
evaluation parameters that support dependencies between different expectation suites, so you can easily identify a
particular field in the result of one expectation to use as the input into another. And the MetricsStore is now much
more flexible, supporting a new ValidationAction that makes it possible to select metrics from a validation result
to be saved in a database where they can power a dashboard.

5. Internal Type Changes and Improvements

Finally, in this release, we have done a lot of work under the hood to make things more robust, including updating
all of the internal objects to be more strongly typed. That change, while largely invisible to end users, paves the
way for some really exciting opportunities for extending Great Expectations as we build a bigger community around
the project.


We are really excited about this release, and encourage you to upgrade right away to take advantage of the more
flexible naming and simpler API for creating, accessing, and sharing your expectations. As always feel free to join
us on Slack for questions you don't see addressed!


0.8.9__develop
-----------------


0.8.8
-----------------
* Add support for allow_relative_error to expect_column_quantile_values_to_be_between, allowing Redshift users access
  to this expectation
* Add support for checking backend type information for datetime columns using expect_column_min_to_be_between and
  expect_column_max_to_be_between

0.8.7
-----------------
* Add support for expect_column_values_to_be_of_type for BigQuery backend (#940)
* Add image CDN for community usage stats
* Documentation improvements and fixes

0.8.6
-----------------
* Raise informative error if config variables are declared but unavailable
* Update ExpectationsStore defaults to be consistent across all FixedLengthTupleStoreBackend objects
* Add support for setting spark_options via SparkDFDatasource
* Include tail_weights by default when using build_continuous_partition_object
* Fix Redshift quantiles computation and type detection
* Allow boto3 options to be configured (#887)

0.8.5
-----------------
* BREAKING CHANGE: move all reader options from the top-level batch_kwargs object to a sub-dictionary called
  "reader_options" for SparkDFDatasource and PandasDatasource. This means it is no longer possible to specify
  supplemental reader-specific options at the top-level of `get_batch`,  `yield_batch_kwargs` or `build_batch_kwargs`
  calls, and instead, you must explicitly specify that they are reader_options, e.g. by a call such as:
  `context.yield_batch_kwargs(data_asset_name, reader_options={'encoding': 'utf-8'})`.
* BREAKING CHANGE: move all query_params from the top-level batch_kwargs object to a sub-dictionary called
  "query_params" for SqlAlchemyDatasource. This means it is no longer possible to specify supplemental query_params at
  the top-level of `get_batch`,  `yield_batch_kwargs` or `build_batch_kwargs`
  calls, and instead, you must explicitly specify that they are query_params, e.g. by a call such as:
  `context.yield_batch_kwargs(data_asset_name, query_params={'schema': 'foo'})`.
* Add support for filtering validation result suites and validation result pages to show only failed expectations in
  generated documentation
* Add support for limit parameter to batch_kwargs for all datasources: Pandas, SqlAlchemy, and SparkDF; add support
  to generators to support building batch_kwargs with limits specified.
* Include raw_query and query_params in query_generator batch_kwargs
* Rename generator keyword arguments from data_asset_name to generator_asset to avoid ambiguity with normalized names
* Consistently migrate timestamp from batch_kwargs to batch_id
* Include batch_id in validation results
* Fix issue where batch_id was not included in some generated datasets
* Fix rendering issue with expect_table_columns_to_match_ordered_list expectation
* Add support for GCP, including BigQuery and GCS
* Add support to S3 generator for retrieving directories by specifying the `directory_assets` configuration
* Fix warning regarding implicit class_name during init flow
* Expose build_generator API publicly on datasources
* Allow configuration of known extensions and return more informative message when SubdirReaderBatchKwargsGenerator cannot find
  relevant files.
* Add support for allow_relative_error on internal dataset quantile functions, and add support for
  build_continuous_partition_object in Redshift
* Fix truncated scroll bars in value_counts graphs


0.8.4.post0
----------------
* Correct a packaging issue resulting in missing notebooks in tarball release; update docs to reflect new notebook
locations.


0.8.4
-----------------
* Improved the tutorials that walk new users through the process of creating expectations and validating data
* Changed the flow of the init command - now it creates the scaffolding of the project and adds a datasource. After
  that users can choose their path.
* Added a component with links to useful tutorials to the index page of the Data Docs website
* Improved the UX of adding a SQL datasource in the CLI - now the CLI asks for specific credentials for Postgres,
  MySQL, Redshift and Snowflake, allows continuing debugging in the config file and has better error messages
* Added batch_kwargs information to DataDocs validation results
* Fix an issue affecting file stores on Windows


0.8.3
-----------------
* Fix a bug in data-docs' rendering of mostly parameter
* Correct wording for expect_column_proportion_of_unique_values_to_be_between
* Set charset and meta tags to avoid unicode decode error in some browser/backend configurations
* Improve formatting of empirical histograms in validation result data docs
* Add support for using environment variables in `config_variables_file_path`
* Documentation improvements and corrections


0.8.2.post0
------------
* Correct a packaging issue resulting in missing css files in tarball release


0.8.2
-----------------
* Add easier support for customizing data-docs css
* Use higher precision for rendering 'mostly' parameter in data-docs; add more consistent locale-based
  formatting in data-docs
* Fix an issue causing visual overlap of large numbers of validation results in build-docs index
* Documentation fixes (thanks @DanielOliver!) and improvements
* Minor CLI wording fixes
* Improved handling of MySql temporary tables
* Improved detection of older config versions


0.8.1
-----------------
* Fix an issue where version was reported as '0+unknown'


0.8.0
-----------------

Version 0.8.0 is a significant update to Great Expectations, with many improvements focused on configurability
and usability.  See the :ref:`migrating_versions` guide for more details on specific changes, which include
several breaking changes to configs and APIs.

Highlights include:

1. Validation Operators and Actions. Validation operators make it easy to integrate GE into a variety of pipeline runners. They
   offer one-line integration that emphasizes configurability. See the :ref:`validation_operators_and_actions`
   feature guide for more information.

   - The DataContext `get_batch` method no longer treats `expectation_suite_name` or `batch_kwargs` as optional; they
     must be explicitly specified.
   - The top-level GE validate method allows more options for specifying the specific data_asset class to use.

2. First-class support for plugins in a DataContext, with several features that make it easier to configure and
   maintain DataContexts across common deployment patterns.

   - **Environments**: A DataContext can now manage :ref:`environment_and_secrets` more easily thanks to more dynamic and
     flexible variable substitution.
   - **Stores**: A new internal abstraction for DataContexts, :ref:`stores_reference`, make extending GE easier by
     consolidating logic for reading and writing resources from a database, local, or cloud storage.
   - **Types**: Utilities configured in a DataContext are now referenced using `class_name` and `module_name` throughout
     the DataContext configuration, making it easier to extend or supplement pre-built resources. For now, the "type"
     parameter is still supported but expect it to be removed in a future release.

3. Partitioners: Batch Kwargs are clarified and enhanced to help easily reference well-known chunks of data using a
   partition_id. Batch ID and Batch Fingerprint help round out support for enhanced metadata around data
   assets that GE validates. See :ref:`batch_identifiers` for more information. The `GlobReaderBatchKwargsGenerator`,
   `QueryBatchKwargsGenerator`, `S3GlobReaderBatchKwargsGenerator`, `SubdirReaderBatchKwargsGenerator`, and `TableBatchKwargsGenerator` all support partition_id for
   easily accessing data assets.

4. Other Improvements:

   - We're beginning a long process of some under-the-covers refactors designed to make GE more maintainable as we
     begin adding additional features.
   - Restructured documentation: our docs have a new structure and have been reorganized to provide space for more
     easily adding and accessing reference material. Stay tuned for additional detail.
   - The command build-documentation has been renamed build-docs and now by
     default opens the Data Docs in the users' browser.

v0.7.11
-----------------
* Fix an issue where head() lost the column name for SqlAlchemyDataset objects with a single column
* Fix logic for the 'auto' bin selection of `build_continuous_partition_object`
* Add missing jinja2 dependency
* Fix an issue with inconsistent availability of strict_min and strict_max options on expect_column_values_to_be_between
* Fix an issue where expectation suite evaluation_parameters could be overriden by values during validate operation


v0.7.10
-----------------
* Fix an issue in generated documentation where the Home button failed to return to the index
* Add S3 Generator to module docs and improve module docs formatting
* Add support for views to QueryBatchKwargsGenerator
* Add success/failure icons to index page
* Return to uniform histogram creation during profiling to avoid large partitions for internal performance reasons


v0.7.9
-----------------
* Add an S3 generator, which will introspect a configured bucket and generate batch_kwargs from identified objects
* Add support to PandasDatasource and SparkDFDatasource for reading directly from S3
* Enhance the Site Index page in documentation so that validation results are sorted and display the newest items first
  when using the default run-id scheme
* Add a new utility method, `build_continuous_partition_object` which will build partition objects using the dataset
  API and so supports any GE backend.
* Fix an issue where columns with spaces in their names caused failures in some SqlAlchemyDataset and SparkDFDataset
  expectations
* Fix an issue where generated queries including null checks failed on MSSQL (#695)
* Fix an issue where evaluation parameters passed in as a set instead of a list could cause JSON serialization problems
  for the result object (#699)


v0.7.8
-----------------
* BREAKING: slack webhook URL now must be in the profiles.yml file (treat as a secret)
* Profiler improvements:
  - Display candidate profiling data assets in alphabetical order
  - Add columns to the expectation_suite meta during profiling to support human-readable description information
* Improve handling of optional dependencies during CLI init
* Improve documentation for create_expectations notebook
* Fix several anachronistic documentation and docstring phrases (#659, #660, #668, #681; #thanks @StevenMMortimer)
* Fix data docs rendering issues:
  - documentation rendering failure from unrecognized profiled column type (#679; thanks @dinedal))
  - PY2 failure on encountering unicode (#676)


0.7.7
-----------------
* Standardize the way that plugin module loading works. DataContext will begin to use the new-style class and plugin
  identification moving forward; yml configs should specify class_name and module_name (with module_name optional for
  GE types). For now, it is possible to use the "type" parameter in configuration (as before).
* Add support for custom data_asset_type to all datasources
* Add support for strict_min and strict_max to inequality-based expectations to allow strict inequality checks
  (thanks @RoyalTS!)
* Add support for reader_method = "delta" to SparkDFDatasource
* Fix databricks generator (thanks @sspitz3!)
* Improve performance of DataContext loading by moving optional import
* Fix several memory and performance issues in SparkDFDataset.
  - Use only distinct value count instead of bringing values to driver
  - Migrate away from UDF for set membership, nullity, and regex expectations
* Fix several UI issues in the data_documentation
  - Move prescriptive dataset expectations to Overview section
  - Fix broken link on Home breadcrumb
  - Scroll follows navigation properly
  - Improved flow for long items in value_set
  - Improved testing for ValidationRenderer
  - Clarify dependencies introduced in documentation sites
  - Improve testing and documentation for site_builder, including run_id filter
  - Fix missing header in Index page and cut-off tooltip
  - Add run_id to path for validation files


0.7.6
-----------------
* New Validation Renderer! Supports turning validation results into HTML and displays differences between the expected
  and the observed attributes of a dataset.
* Data Documentation sites are now fully configurable; a data context can be configured to generate multiple
  sites built with different GE objects to support a variety of data documentation use cases. See data documentation
  guide for more detail.
* CLI now has a new top-level command, `build-documentation` that can support rendering documentation for specified
  sites and even named data assets in a specific site.
* Introduced DotDict and LooselyTypedDotDict classes that allow to enforce typing of dictionaries.
* Bug fixes: improved internal logic of rendering data documentation, slack notification, and CLI profile command when
  datasource argument was not provided.

0.7.5
-----------------
* Fix missing requirement for pypandoc brought in from markdown support for notes rendering.

0.7.4
-----------------
* Fix numerous rendering bugs and formatting issues for rendering documentation.
* Add support for pandas extension dtypes in pandas backend of expect_column_values_to_be_of_type and
  expect_column_values_to_be_in_type_list and fix bug affecting some dtype-based checks.
* Add datetime and boolean column-type detection in BasicDatasetProfiler.
* Improve BasicDatasetProfiler performance by disabling interactive evaluation when output of expectation is not
  immediately used for determining next expectations in profile.
* Add support for rendering expectation_suite and expectation_level notes from meta in docs.
* Fix minor formatting issue in readthedocs documentation.

0.7.3
-----------------
* BREAKING: Harmonize expect_column_values_to_be_of_type and expect_column_values_to_be_in_type_list semantics in
  Pandas with other backends, including support for None type and type_list parameters to support profiling.
  *These type expectations now rely exclusively on native python or numpy type names.*
* Add configurable support for Custom DataAsset modules to DataContext
* Improve support for setting and inheriting custom data_asset_type names
* Add tooltips with expectations backing data elements to rendered documentation
* Allow better selective disabling of tests (thanks @RoyalITS)
* Fix documentation build errors causing missing code blocks on readthedocs
* Update the parameter naming system in DataContext to reflect data_asset_name *and* expectation_suite_name
* Change scary warning about discarding expectations to be clearer, less scary, and only in log
* Improve profiler support for boolean types, value_counts, and type detection
* Allow user to specify data_assets to profile via CLI
* Support CLI rendering of expectation_suite and EVR-based documentation

0.7.2
-----------------
* Improved error detection and handling in CLI "add datasource" feature
* Fixes in rendering of profiling results (descriptive renderer of validation results)
* Query Generator of SQLAlchemy datasource adds tables in non-default schemas to the data asset namespace
* Added convenience methods to display HTML renderers of sections in Jupyter notebooks
* Implemented prescriptive rendering of expectations for most expectation types

0.7.1
------------

* Added documentation/tutorials/videos for onboarding and new profiling and documentation features
* Added prescriptive documentation built from expectation suites
* Improved index, layout, and navigation of data context HTML documentation site
* Bug fix: non-Python files were not included in the package
* Improved the rendering logic to gracefully deal with failed expectations
* Improved the basic dataset profiler to be more resilient
* Implement expect_column_values_to_be_of_type, expect_column_values_to_be_in_type_list for SparkDFDataset
* Updated CLI with a new documentation command and improved profile and render commands
* Expectation suites and validation results within a data context are saved in a more readable form (with indentation)
* Improved compatibility between SparkDatasource and InMemoryGenerator
* Optimization for Pandas column type checking
* Optimization for Spark duplicate value expectation (thanks @orenovadia!)
* Default run_id format no longer includes ":" and specifies UTC time
* Other internal improvements and bug fixes


0.7.0
------------

Version 0.7 of Great Expectations is HUGE. It introduces several major new features
and a large number of improvements, including breaking API changes.

The core vocabulary of expectations remains consistent. Upgrading to
the new version of GE will primarily require changes to code that
uses data contexts; existing expectation suites will require only changes
to top-level names.

 * Major update of Data Contexts. Data Contexts now offer significantly \
   more support for building and maintaining expectation suites and \
   interacting with existing pipeline systems, including providing a namespace for objects.\
   They can handle integrating, registering, and storing validation results, and
   provide a namespace for data assets, making **batches** first-class citizens in GE.
   Read more: :ref:`data_context` or :py:mod:`great_expectations.data_context`

 * Major refactor of autoinspect. Autoinspect is now built around a module
   called "profile" which provides a class-based structure for building
   expectation suites. There is no longer a default  "autoinspect_func" --
   calling autoinspect requires explicitly passing the desired profiler. See :ref:`profiling`

 * New "Compile to Docs" feature produces beautiful documentation from expectations and expectation
   validation reports, helping keep teams on the same page.

 * Name clarifications: we've stopped using the overloaded terms "expectations
   config" and "config" and instead use "expectation suite" to refer to a
   collection (or suite!) of expectations that can be used for validating a
   data asset.

   - Expectation Suites include several top level keys that are useful \
     for organizing content in a data context: data_asset_name, \
     expectation_suite_name, and data_asset_type. When a data_asset is \
     validated, those keys will be placed in the `meta` key of the \
     validation result.

 * Major enhancement to the CLI tool including `init`, `render` and more flexibility with `validate`

 * Added helper notebooks to make it easy to get started. Each notebook acts as a combination of \
   tutorial and code scaffolding, to help you quickly learn best practices by applying them to \
   your own data.

 * Relaxed constraints on expectation parameter values, making it possible to declare many column
   aggregate expectations in a way that is always "vacuously" true, such as
   ``expect_column_values_to_be_between`` ``None`` and ``None``. This makes it possible to progressively
   tighten expectations while using them as the basis for profiling results and documentation.

  * Enabled caching on dataset objects by default.

 * Bugfixes and improvements:

   * New expectations:

     * expect_column_quantile_values_to_be_between
     * expect_column_distinct_values_to_be_in_set

   * Added support for ``head`` method on all current backends, returning a PandasDataset
   * More implemented expectations for SparkDF Dataset with optimizations

     * expect_column_values_to_be_between
     * expect_column_median_to_be_between
     * expect_column_value_lengths_to_be_between

   * Optimized histogram fetching for SqlalchemyDataset and SparkDFDataset
   * Added cross-platform internal partition method, paving path for improved profiling
   * Fixed bug with outputstrftime not being honored in PandasDataset
   * Fixed series naming for column value counts
   * Standardized naming for expect_column_values_to_be_of_type
   * Standardized and made explicit use of sample normalization in stdev calculation
   * Added from_dataset helper
   * Internal testing improvements
   * Documentation reorganization and improvements
   * Introduce custom exceptions for more detailed error logs

0.6.1
------------
* Re-add testing (and support) for py2
* NOTE: Support for SqlAlchemyDataset and SparkDFDataset is enabled via optional install \
  (e.g. ``pip install great_expectations[sqlalchemy]`` or ``pip install great_expectations[spark]``)

0.6.0
------------
* Add support for SparkDFDataset and caching (HUGE work from @cselig)
* Migrate distributional expectations to new testing framework
* Add support for two new expectations: expect_column_distinct_values_to_contain_set
  and expect_column_distinct_values_to_equal_set (thanks @RoyalTS)
* FUTURE BREAKING CHANGE: The new cache mechanism for Datasets, \
  when enabled, causes GE to assume that dataset does not change between evaluation of individual expectations. \
  We anticipate this will become the future default behavior.
* BREAKING CHANGE: Drop official support pandas < 0.22

0.5.1
---------------
* **Fix** issue where no result_format available for expect_column_values_to_be_null caused error
* Use vectorized computation in pandas (#443, #445; thanks @RoyalTS)


0.5.0
----------------
* Restructured class hierarchy to have a more generic DataAsset parent that maintains expectation logic separate \
  from the tabular organization of Dataset expectations
* Added new FileDataAsset and associated expectations (#416 thanks @anhollis)
* Added support for date/datetime type columns in some SQLAlchemy expectations (#413)
* Added support for a multicolumn expectation, expect multicolumn values to be unique (#408)
* **Optimization**: You can now disable `partial_unexpected_counts` by setting the `partial_unexpected_count` value to \
  0 in the result_format argument, and we do not compute it when it would not be returned. (#431, thanks @eugmandel)
* **Fix**: Correct error in unexpected_percent computations for sqlalchemy when unexpected values exceed limit (#424)
* **Fix**: Pass meta object to expectation result (#415, thanks @jseeman)
* Add support for multicolumn expectations, with `expect_multicolumn_values_to_be_unique` as an example (#406)
* Add dataset class to from_pandas to simplify using custom datasets (#404, thanks @jtilly)
* Add schema support for sqlalchemy data context (#410, thanks @rahulj51)
* Minor documentation, warning, and testing improvements (thanks @zdog).


0.4.5
----------------
* Add a new autoinspect API and remove default expectations.
* Improve details for expect_table_columns_to_match_ordered_list (#379, thanks @rlshuhart)
* Linting fixes (thanks @elsander)
* Add support for dataset_class in from_pandas (thanks @jtilly)
* Improve redshift compatibility by correcting faulty isnull operator (thanks @avanderm)
* Adjust partitions to use tail_weight to improve JSON compatibility and
  support special cases of KL Divergence (thanks @anhollis)
* Enable custom_sql datasets for databases with multiple schemas, by
  adding a fallback for column reflection (#387, thanks @elsander)
* Remove `IF NOT EXISTS` check for custom sql temporary tables, for
  Redshift compatibility (#372, thanks @elsander)
* Allow users to pass args/kwargs for engine creation in
  SqlAlchemyDataContext (#369, thanks @elsander)
* Add support for custom schema in SqlAlchemyDataset (#370, thanks @elsander)
* Use getfullargspec to avoid deprecation warnings.
* Add expect_column_values_to_be_unique to SqlAlchemyDataset
* **Fix** map expectations for categorical columns (thanks @eugmandel)
* Improve internal testing suite (thanks @anhollis and @ccnobbli)
* Consistently use value_set instead of mixing value_set and values_set (thanks @njsmith8)

0.4.4
----------------
* Improve CLI help and set CLI return value to the number of unmet expectations
* Add error handling for empty columns to SqlAlchemyDataset, and associated tests
* **Fix** broken support for older pandas versions (#346)
* **Fix** pandas deepcopy issue (#342)

0.4.3
-------
* Improve type lists in expect_column_type_to_be[_in_list] (thanks @smontanaro and @ccnobbli)
* Update cli to use entry_points for conda compatibility, and add version option to cli
* Remove extraneous development dependency to airflow
* Address SQlAlchemy warnings in median computation
* Improve glossary in documentation
* Add 'statistics' section to validation report with overall validation results (thanks @sotte)
* Add support for parameterized expectations
* Improve support for custom expectations with better error messages (thanks @syk0saje)
* Implement expect_column_value_lenghts_to_[be_between|equal] for SQAlchemy (thanks @ccnobbli)
* **Fix** PandasDataset subclasses to inherit child class

0.4.2
-------
* **Fix** bugs in expect_column_values_to_[not]_be_null: computing unexpected value percentages and handling all-null (thanks @ccnobbli)
* Support mysql use of Decimal type (thanks @bouke-nederstigt)
* Add new expectation expect_column_values_to_not_match_regex_list.

  * Change behavior of expect_column_values_to_match_regex_list to use python re.findall in PandasDataset, relaxing \
    matching of individuals expressions to allow matches anywhere in the string.

* **Fix** documentation errors and other small errors (thanks @roblim, @ccnobbli)

0.4.1
-------
* Correct inclusion of new data_context module in source distribution

0.4.0
-------
* Initial implementation of data context API and SqlAlchemyDataset including implementations of the following \
  expectations:

  * expect_column_to_exist
  * expect_table_row_count_to_be
  * expect_table_row_count_to_be_between
  * expect_column_values_to_not_be_null
  * expect_column_values_to_be_null
  * expect_column_values_to_be_in_set
  * expect_column_values_to_be_between
  * expect_column_mean_to_be
  * expect_column_min_to_be
  * expect_column_max_to_be
  * expect_column_sum_to_be
  * expect_column_unique_value_count_to_be_between
  * expect_column_proportion_of_unique_values_to_be_between

* Major refactor of output_format to new result_format parameter. See docs for full details:

  * exception_list and related uses of the term exception have been renamed to unexpected
  * Output formats are explicitly hierarchical now, with BOOLEAN_ONLY < BASIC < SUMMARY < COMPLETE. \
    All *column_aggregate_expectation* expectations now return element count and related information included at the \
    BASIC level or higher.

* New expectation available for parameterized distributions--\
  expect_column_parameterized_distribution_ks_test_p_value_to_be_greater_than (what a name! :) -- (thanks @ccnobbli)
* ge.from_pandas() utility (thanks @schrockn)
* Pandas operations on a PandasDataset now return another PandasDataset (thanks @dlwhite5)
* expect_column_to_exist now takes a column_index parameter to specify column order (thanks @louispotok)
* Top-level validate option (ge.validate())
* ge.read_json() helper (thanks @rjurney)
* Behind-the-scenes improvements to testing framework to ensure parity across data contexts.
* Documentation improvements, bug-fixes, and internal api improvements

0.3.2
-------
* Include requirements file in source dist to support conda

0.3.1
--------
* **Fix** infinite recursion error when building custom expectations
* Catch dateutil parsing overflow errors

0.2
-----
* Distributional expectations and associated helpers are improved and renamed to be more clear regarding the tests they apply
* Expectation decorators have been refactored significantly to streamline implementing expectations and support custom expectations
* API and examples for custom expectations are available
* New output formats are available for all expectations
* Significant improvements to test suite and compatibility

*Last updated*: |lastupdate|<|MERGE_RESOLUTION|>--- conflicted
+++ resolved
@@ -5,13 +5,10 @@
 * Better error message when config substitution variable is missing
 * removed an unused directory in the GE folder
 * removed obsolete config error handling
-<<<<<<< HEAD
-* add error handling to `init` flow for cases where user tries using a broken file
-=======
 * Simpler messaging in valiation notebooks
 * replaced hacky loop with suite list call in notebooks
 * CLI suite new now supports `--empty` flag that generates an empty suite and opens a notebook
->>>>>>> 626c581e
+* add error handling to `init` flow for cases where user tries using a broken file
 
 
 0.9.3
