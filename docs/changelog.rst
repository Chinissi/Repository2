.. _changelog:

#########
Changelog
#########

Develop
-----------------
* [ENHANCEMENT] Add a store_backend_id property to StoreBackend #2030
<<<<<<< HEAD
=======
* [ENHANCEMENT] Use an existing expectation_store.store_backend_id to initialize an in-memory DataContext #2046
>>>>>>> 6d0b7cf2

0.12.9
-----------------
* [BUGFIX] Fixed the import of s3fs to use the optional import pattern - issue #2053
* [DOCS] Updated the title styling and added a Discuss comment article for the OpsgenieAlertAction how-to guide

0.12.8
-----------------
* [FEATURE] Add OpsgenieAlertAction #2012 (thanks @miike!)
* [FEATURE] Add S3SubdirReaderBatchKwargsGenerator #2001 (thanks @noklam)
* [ENHANCEMENT] Snowflake uses temp tables by default while still allowing transient tables
* [ENHANCEMENT] Enabled use of lowercase table and column names in GE with the `use_quoted_name` key in batch_kwargs #2023
* [BUGFIX] Basic suite builder profiler (suite scaffold) now skips excluded expectations #2037
* [BUGFIX] Off-by-one error in linking to static images #2036 (thanks @NimaVaziri!)
* [BUGFIX] Improve handling of pandas NA type issue #2029 PR #2039 (thanks @isichei!)
* [DOCS] Update Virtual Environment Example #2027 (thanks @shapiroj18!)
* [DOCS] Update implemented_expectations.rst (thanks @jdimatteo!)
* [DOCS] Update how_to_configure_a_pandas_s3_datasource.rst #2042 (thanks @CarstenFrommhold!)

0.12.7
-----------------
* [ENHANCEMENT] CLI supports s3a:// or gs:// paths for Pandas Datasources (issue #2006)
* [ENHANCEMENT] Escape $ characters in configuration, support multiple substitutions (#2005 & #2015)
* [ENHANCEMENT] Implement Skip prompt flag on datasource profile cli (#1881 Thanks @thcidale0808!)
* [BUGFIX] Fixed bug where slack messages cause stacktrace when data docs pages have issue
* [DOCS] How to use docker images (#1797)
* [DOCS] Remove incorrect doc line from PagerdutyAlertAction (Thanks @niallrees!)
* [MAINTENANCE] Update broken link (Thanks @noklam!)
* [MAINTENANCE] Fix path for how-to guide (Thanks @gauthamzz!)

0.12.6
-----------------
* [BUGFIX] replace black in requirements.txt

0.12.5
-----------------
* [ENHANCEMENT] Implement expect_column_values_to_be_json_parseable in spark (Thanks @mikaylaedwards!)
* [ENHANCEMENT] Fix boto3 options passing into datasource correctly (Thanks @noklam!)
* [ENHANCEMENT] Add .pkl to list of recognized extensions (Thanks @KPLauritzen!)
* [BUGFIX] Query batch kwargs support for Athena backend (issue 1964)
* [BUGFIX] Skip config substitution if key is "password" (issue 1927)
* [BUGFIX] fix site_names functionality and add site_names param to get_docs_sites_urls (issue 1991)
* [BUGFIX] Always render expectation suites in data docs unless passing a specific ExpectationSuiteIdentifier in resource_identifiers (issue 1944)
* [BUGFIX] remove black from requirements.txt
* [BUGFIX] docs build cli: fix --yes argument (Thanks @varunbpatil!)
* [DOCS] Update docstring for SubdirReaderBatchKwargsGenerator (Thanks @KPLauritzen!)
* [DOCS] Fix broken link in README.md (Thanks @eyaltrabelsi!)
* [DOCS] Clarifications on several docs (Thanks all!!)

0.12.4
-----------------
* [FEATURE] Add PagerdutyAlertAction (Thanks @NiallRees!)
* [FEATURE] enable using Minio for S3 backend (Thanks @noklam!)
* [ENHANCEMENT] Add SqlAlchemy support for expect_compound_columns_to_be_unique (Thanks @jhweaver!)
* [ENHANCEMENT] Add Spark support for expect_compound_columns_to_be_unique (Thanks @tscottcoombes1!)
* [ENHANCEMENT] Save expectation suites with datetimes in evaluation parameters (Thanks @mbakunze!)
* [ENHANCEMENT] Show data asset name in Slack message (Thanks @haydarai!)
* [ENHANCEMENT] Enhance data doc to show data asset name in overview block (Thanks @noklam!)
* [ENHANCEMENT] Clean up checkpoint output
* [BUGFIX] Change default prefix for TupleStoreBackend (issue 1907)
* [BUGFIX] Duplicate s3 approach for GCS for building object keys
* [BUGFIX] import NotebookConfig (Thanks @cclauss!)
* [BUGFIX] Improve links (Thanks @sbrugman!)
* [MAINTENANCE] Unpin black in requirements (Thanks @jtilly!)
* [MAINTENANCE] remove test case name special characters

0.12.3
-----------------
* [ENHANCEMENT] Add expect_compound_columns_to_be_unique and clarify multicolumn uniqueness
* [ENHANCEMENT] Add expectation expect_table_columns_to_match_set
* [ENHANCEMENT] Checkpoint run command now prints out details on each validation #1437
* [ENHANCEMENT] Slack notifications can now display links to GCS-hosted DataDocs sites
* [ENHANCEMENT] Public base URL can be configured for Data Docs sites
* [ENHANCEMENT] SuiteEditNotebookRenderer.add_header class now allows usage of env variables in jinja templates (thanks @mbakunze)!
* [ENHANCEMENT] Display table for Cramer's Phi expectation in Data Docs (thanks @mlondschien)!
* [BUGFIX] Explicitly convert keys to tuples when removing from TupleS3StoreBackend (thanks @balexander)!
* [BUGFIX] Use more-specific s3.meta.client.exceptions with dealing with boto resource api (thanks @lcorneliussen)!
* [BUGFIX] Links to Amazon S3 are compatible with virtual host-style access and path-style access
* [DOCS] How to Instantiate a Data Context on a Databricks Spark Cluster
* [DOCS] Update to Deploying Great Expectations with Google Cloud Composer
* [MAINTENANCE] Update moto dependency to include cryptography (see #spulec/moto/3290)

0.12.2
-----------------
* [ENHANCEMENT] Update schema for anonymized expectation types to avoid large key domain
* [ENHANCEMENT] BaseProfiler type mapping expanded to include more pandas and numpy dtypes
* [BUGFIX] Allow for pandas reader option inference with parquet and Excel (thanks @dlachasse)!
* [BUGFIX] Fix bug where running checkpoint fails if GCS data docs site has a prefix (thanks @sergii-tsymbal-exa)!
* [BUGFIX] Fix bug in deleting datasource config from config file (thanks @rxmeez)!
* [BUGFIX] clarify inclusiveness of min/max values in string rendering
* [BUGFIX] Building data docs no longer crashes when a data asset name is an integer #1913
* [DOCS] Add notes on transient table creation to Snowflake guide (thanks @verhey)!
* [DOCS] Fixed several broken links and glossary organization (thanks @JavierMonton and @sbrugman)!
* [DOCS] Deploying Great Expectations with Google Cloud Composer (Hosted Airflow)

0.12.1
-----------------
* [FEATURE] Add ``expect_column_pair_cramers_phi_value_to_be_less_than`` expectation to ``PandasDatasource`` to check for the independence of two columns by computing their Cramers Phi (thanks @mlondschien)!
* [FEATURE] add support for ``expect_column_pair_values_to_be_in_set`` to ``Spark`` (thanks @mikaylaedwards)!
* [FEATURE] Add new expectation:`` expect_multicolumn_sum_to_equal`` for ``pandas` and ``Spark`` (thanks @chipmyersjr)!
* [ENHANCEMENT] Update isort, pre-commit & pre-commit hooks, start more linting (thanks @dandandan)!
* [ENHANCEMENT] Bundle shaded marshmallow==3.7.1 to avoid dependency conflicts on GCP Composer
* [ENHANCEMENT] Improve row_condition support in aggregate expectations
* [BUGFIX] SuiteEditNotebookRenderer no longer break GCS and S3 data paths
* [BUGFIX] Fix bug preventing the use of get_available_partition_ids in s3 generator
* [BUGFIX] SuiteEditNotebookRenderer no longer break GCS and S3 data paths
* [BUGFIX] TupleGCSStoreBackend: remove duplicate prefix for urls (thanks @azban)!
* [BUGFIX] Fix `TypeError: unhashable type` error in Data Docs rendering

0.12.0
-----------------
* [BREAKING] This release includes a breaking change that *only* affects users who directly call `add_expectation`, `remove_expectation`, or `find_expectations`. (Most users do not use these APIs but add Expectations by stating them directly on Datasets). Those methods have been updated to take an ExpectationConfiguration object and `match_type` object. The change provides more flexibility in determining which expectations should be modified and allows us provide substantially improved support for two major features that we have frequently heard requested: conditional Expectations and more flexible multi-column custom expectations. See :ref:`expectation_suite_operations` and :ref:`migrating_versions` for more information.
* [FEATURE] Add support for conditional expectations using pandas execution engine (#1217 HUGE thanks @arsenii!)
* [FEATURE] ValidationActions can now consume and return "payload", which can be used to share information across ValidationActions
* [FEATURE] Add support for nested columns in the PySpark expectations (thanks @bramelfrink)!
* [FEATURE] add support for `expect_column_values_to_be_increasing` to `Spark` (thanks @mikaylaedwards)!
* [FEATURE] add support for `expect_column_values_to_be_decreasing` to `Spark` (thanks @mikaylaedwards)!
* [FEATURE] Slack Messages sent as ValidationActions now have link to DataDocs, if available.
* [FEATURE] Expectations now define “domain,” “success,” and “runtime” kwargs to allow them to determine expectation equivalence for updating expectations. Fixes column pair expectation update logic.
* [ENHANCEMENT] Add a `skip_and_clean_missing` flag to `DefaultSiteIndexBuilder.build` (default True). If True, when an index page is being built and an existing HTML page does not have corresponding source data (i.e. an expectation suite or validation result was removed from source store), the HTML page is automatically deleted and will not appear in the index. This ensures that the expectations store and validations store are the source of truth for Data Docs.
* [ENHANCEMENT] Include datetime and bool column types in descriptive documentation results
* [ENHANCEMENT] Improve data docs page breadcrumbs to have clearer run information
* [ENHANCEMENT] Data Docs Validation Results only shows unexpected value counts if all unexpected values are available
* [ENHANCEMENT] Convert GE version key from great_expectations.__version__ to great_expectations_version (thanks, @cwerner!) (#1606)
* [ENHANCEMENT] Add support in JSON Schema profiler for combining schema with anyOf key and creating nullability expectations
* [BUGFIX] Add guard for checking Redshift Dialect in match_like_pattern expectation
* [BUGFIX] Fix content_block build failure for dictionary content - (thanks @jliew!) #1722
* [BUGFIX] Fix bug that was preventing env var substitution in `config_variables.yml` when not at the top level
* [BUGFIX] Fix issue where expect_column_values_to_be_in_type_list did not work with positional type_list argument in SqlAlchemyDataset or SparkDFDataset
* [BUGFIX] Fixes a bug that was causing exceptions to occur if user had a Data Docs config excluding a particular site section
* [DOCS] Add how-to guides for configuring MySQL and MSSQL Datasources
* [DOCS] Add information about issue tags to contributing docs
* [DEPRECATION] Deprecate demo suite behavior in `suite new`

0.11.9
-----------------
* [FEATURE] New Dataset Support: Microsoft SQL Server
* [FEATURE] Render expectation validation results to markdown
* [FEATURE] Add --assume-yes/--yes/-y option to cli docs build command (thanks @feluelle)
* [FEATURE] Add SSO and SSH key pair authentication for Snowflake (thanks @dmateusp)
* [FEATURE] Add pattern-matching expectations that use the Standard SQL "LIKE" operator: "expect_column_values_to_match_like_pattern", "expect_column_values_to_not_match_like_pattern", "expect_column_values_to_match_like_pattern_list", and "expect_column_values_to_not_match_like_pattern_list"
* [ENHANCEMENT] Make Data Docs rendering of profiling results more flexible by deprecating the reliance on validation results having the specific run_name of "profiling"
* [ENHANCEMENT] Use green checkmark in Slack msgs instead of tada
* [ENHANCEMENT] log class instantiation errors for better debugging
* [BUGFIX] usage_statistics decorator now handles 'dry_run' flag
* [BUGFIX] Add spark_context to DatasourceConfigSchema (#1713) (thanks @Dandandan)
* [BUGFIX] Handle case when unexpected_count list element is str
* [DOCS] Deploying Data Docs
* [DOCS] New how-to guide: How to instantiate a Data Context on an EMR Spark cluster
* [DOCS] Managed Spark DF Documentation #1729 (thanks @mgorsk1)
* [DOCS] Typos and clarifications (thanks @dechoma @sbrugman @rexboyce)

0.11.8
-----------------
* [FEATURE] Customizable "Suite Edit" generated notebooks
* [ENHANCEMENT] Add support and docs for loading evaluation parameter from SQL database
* [ENHANCEMENT] Fixed some typos/grammar and a broken link in the suite_scaffold_notebook_renderer
* [ENHANCEMENT] allow updates to DatabaseStoreBackend keys by default, requiring `allow_update=False` to disallow
* [ENHANCEMENT] Improve support for prefixes declared in TupleS3StoreBackend that include reserved characters
* [BUGFIX] Fix issue where allow_updates was set for StoreBackend that did not support it
* [BUGFIX] Fix issue where GlobReaderBatchKwargsGenerator failed with relative base_directory
* [BUGFIX] Adding explicit requirement for "importlib-metadata" (needed for Python versions prior to Python 3.8).
* [MAINTENANCE] Install GitHub Dependabot
* [BUGFIX] Fix missing importlib for python 3.8 #1651

0.11.7
-----------------
* [ENHANCEMENT] Improve CLI error handling.
* [ENHANCEMENT] Do not register signal handlers if not running in main thread
* [ENHANCEMENT] store_backend (S3 and GCS) now throws InvalidKeyError if file does not exist at expected location
* [BUGFIX] ProfilerTypeMapping uses lists instead of sets to prevent serialization errors when saving suites created by JsonSchemaProfiler
* [DOCS] Update suite scaffold how-to
* [DOCS] Docs/how to define expectations that span multiple tables
* [DOCS] how to metadata stores validation on s3

0.11.6
-----------------
* [FEATURE] Auto-install Python DB packages.  If the required packages for a DB library are not installed, GE will offer the user to install them, without exiting CLI
* [FEATURE] Add new expectation expect_table_row_count_to_equal_other_table for SqlAlchemyDataset
* [FEATURE] A profiler that builds suites from JSONSchema files
* [ENHANCEMENT] Add ``.feather`` file support to PandasDatasource
* [ENHANCEMENT] Use ``colorama init`` to support terminal color on Windows
* [ENHANCEMENT] Update how_to_trigger_slack_notifications_as_a_validation_action.rst
* [ENHANCEMENT] Added note for config_version in great_expectations.yml
* [ENHANCEMENT] Implement "column_quantiles" for MySQL (via a compound SQLAlchemy query, since MySQL does not support "percentile_disc")
* [BUGFIX] "data_asset.validate" events with "data_asset_name" key in the batch kwargs were failing schema validation
* [BUGFIX] database_store_backend does not support storing Expectations in DB
* [BUGFIX] instantiation of ExpectationSuite always adds GE version metadata to prevent datadocs from crashing
* [BUGFIX] Fix all tests having to do with missing data source libraries
* [DOCS] will/docs/how_to/Store Expectations on Google Cloud Store

0.11.5
-----------------
* [FEATURE] Add support for expect_column_values_to_match_regex_list exception for Spark backend
* [ENHANCEMENT] Added 3 new usage stats events: "cli.new_ds_choice", "data_context.add_datasource", and "datasource.sqlalchemy.connect"
* [ENHANCEMENT] Support platform_specific_separator flag for TupleS3StoreBackend prefix
* [ENHANCEMENT] Allow environment substitution in config_variables.yml
* [BUGFIX] fixed issue where calling head() on a SqlAlchemyDataset would fail if the underlying table is empty
* [BUGFIX] fixed bug in rounding of mostly argument to nullity expectations produced by the BasicSuiteBuilderProfiler
* [DOCS] New How-to guide: How to add a Validation Operator (+ updated in Validation Operator doc strings)

0.11.4
-----------------
* [BUGIFX] Fixed an error that crashed the CLI when called in an environment with neither SQLAlchemy nor google.auth installed

0.11.3
-----------------
* [ENHANCEMENT] Removed the misleading scary "Site doesn't exist or is inaccessible" message that the CLI displayed before building Data Docs for the first time.
* [ENHANCEMENT] Catch sqlalchemy.exc.ArgumentError and google.auth.exceptions.GoogleAuthError in SqlAlchemyDatasource __init__ and re-raise them as DatasourceInitializationError - this allows the CLI to execute its retry logic when users provide a malformed SQLAlchemy URL or attempt to connect to a BigQuery project without having proper authentication.
* [BUGFIX] Fixed issue where the URL of the Glossary of Expectations article in the auto-generated suite edit notebook was wrong (out of date) (#1557).
* [BUGFIX] Use renderer_type to set paths in jinja templates instead of utm_medium since utm_medium is optional
* [ENHANCEMENT] Bring in custom_views_directory in DefaultJinjaView to enable custom jinja templates stored in plugins dir
* [BUGFIX] fixed glossary links in walkthrough modal, README, CTA button, scaffold notebook
* [BUGFIX] Improved TupleGCSStoreBackend configurability (#1398 #1399)
* [BUGFIX] Data Docs: switch bootstrap-table-filter-control.min.js to CDN
* [ENHANCEMENT] BasicSuiteBuilderProfiler now rounds mostly values for readability
* [DOCS] Add AutoAPI as the primary source for API Reference docs.

0.11.2
-----------------
* [FEATURE] Add support for expect_volumn_values_to_match_json_schema exception for Spark backend (thanks @chipmyersjr!)
* [ENHANCEMENT] Add formatted __repr__ for ValidationOperatorResult
* [ENHANCEMENT] add option to suppress logging when getting expectation suite
* [BUGFIX] Fix object name construction when calling SqlAlchemyDataset.head (thanks @mascah!)
* [BUGFIX] Fixed bug where evaluation parameters used in arithmetic expressions would not be identified as upstream dependencies.
* [BUGFIX] Fix issue where DatabaseStoreBackend threw IntegrityError when storing same metric twice
* [FEATURE] Added new cli upgrade helper to help facilitate upgrading projects to be compatible with GE 0.11.
  See :ref:`upgrading_to_0.11` for more info.
* [BUGFIX] Fixed bug preventing GCS Data Docs sites to cleaned
* [BUGFIX] Correct doc link in checkpoint yml
* [BUGFIX] Fixed issue where CLI checkpoint list truncated names (#1518)
* [BUGFIX] Fix S3 Batch Kwargs Generator incorrect migration to new build_batch_kwargs API
* [BUGFIX] Fix missing images in data docs walkthrough modal
* [BUGFIX] Fix bug in checkpoints that was causing incorrect run_time to be set
* [BUGFIX] Fix issue where data docs could remove trailing zeros from values when low precision was requested

0.11.1
-----------------
* [BUGFIX] Fixed bug that was caused by comparison between timezone aware and non-aware datetimes
* [DOCS] Updated docs with info on typed run ids and validation operator results
* [BUGFIX] Update call-to-action buttons on index page with correct URLs

0.11.0
-----------------
* [BREAKING] ``run_id`` is now typed using the new ``RunIdentifier`` class, which consists of a ``run_time`` and
  ``run_name``. Existing projects that have Expectation Suite Validation Results must be migrated.
  See :ref:`upgrading_to_0.11` for instructions.
* [BREAKING] ``ValidationMetric`` and ``ValidationMetricIdentifier`` objects now have a ``data_asset_name`` attribute.
  Existing projects with evaluation parameter stores that have database backends must be migrated.
  See :ref:`upgrading_to_0.11` for instructions.
* [BREAKING] ``ValidationOperator.run`` now returns an instance of new type, ``ValidationOperatorResult`` (instead of a
  dictionary). If your code uses output from Validation Operators, it must be updated.
* Major update to the styling and organization of documentation! Watch for more content and reorganization as we continue to improve the documentation experience with Great Expectations.
* [FEATURE] Data Docs: redesigned index page with paginated/sortable/searchable/filterable tables
* [FEATURE] Data Docs: searchable tables on Expectation Suite Validation Result pages
* ``data_asset_name`` is now added to batch_kwargs by batch_kwargs_generators (if available) and surfaced in Data Docs
* Renamed all ``generator_asset`` parameters to ``data_asset_name``
* Updated the dateutil dependency
* Added experimental QueryStore
* Removed deprecated cli tap command
* Added of 0.11 upgrade helper
* Corrected Scaffold maturity language in notebook to Experimental
* Updated the installation/configuration documentation for Snowflake users
* [ENHANCEMENT] Improved error messages for misconfigured checkpoints.
* [BUGFIX] Fixed bug that could cause some substituted variables in DataContext config to be saved to `great_expectations.yml`

0.10.12
-----------------
* [DOCS] Improved help for CLI `checkpoint` command
* [BUGFIX] BasicSuiteBuilderProfiler could include extra expectations when only some expectations were selected (#1422)
* [FEATURE] add support for `expect_multicolumn_values_to_be_unique` and `expect_column_pair_values_A_to_be_greater_than_B`
  to `Spark`. Thanks @WilliamWsyHK!
* [ENHANCEMENT] Allow a dictionary of variables can be passed to the DataContext constructor to allow override
  config variables at runtime. Thanks @balexander!
* [FEATURE] add support for `expect_column_pair_values_A_to_be_greater_than_B` to `Spark`.
* [BUGFIX] Remove SQLAlchemy typehints to avoid requiring library (thanks @mzjp2)!
* [BUGFIX] Fix issue where quantile boundaries could not be set to zero. Thanks @kokes!

0.10.11
-----------------
* Bugfix: build_data_docs list_keys for GCS returns keys and when empty a more user friendly message
* ENHANCEMENT: Enable Redshift Quantile Profiling


0.10.10
-----------------
* Removed out-of-date Airflow integration examples. This repo provides a comprehensive example of Airflow integration: `#GE Airflow Example <https://github.com/superconductive/ge_tutorials>`_
* Bugfix suite scaffold notebook now has correct suite name in first markdown cell.
* Bugfix: fixed an example in the custom expectations documentation article - "result" key was missing in the returned dictionary
* Data Docs Bugfix: template string substitution is now done using .safe_substitute(), to handle cases where string templates
  or substitution params have extraneous $ signs. Also added logic to handle templates where intended output has groupings of 2 or more $ signs
* Docs fix: fix in yml for example action_list_operator for metrics
* GE is now auto-linted using Black

-----------------

* DataContext.get_docs_sites_urls now raises error if non-existent site_name is specified
* Bugfix for the CLI command `docs build` ignoring the --site_name argument (#1378)
* Bugfix and refactor for `datasource delete` CLI command (#1386) @mzjp2
* Instantiate datasources and validate config only when datasource is used (#1374) @mzjp2
* suite delete changed from an optional argument to a required one
* bugfix for uploading objects to GCP #1393
* added a new usage stats event for the case when a data context is created through CLI
* tuplefilestore backend, expectationstore backend remove_key bugs fixed
* no url is returned on empty data_docs site
* return url for resource only if key exists
* Test added for the period special char case
* updated checkpoint module to not require sqlalchemy
* added BigQuery as an option in the list of databases in the CLI
* added special cases for handling BigQuery - table names are already qualified with schema name, so we must make sure that we do not prepend the schema name twice
* changed the prompt for the name of the temp table in BigQuery in the CLI to hint that a fully qualified name (project.dataset.table) should be provided
* Bugfix for: expect_column_quantile_values_to_be_between expectation throws an "unexpected keyword WITHIN" on BigQuery (#1391)

0.10.8
-----------------
* added support for overriding the default jupyter command via a GE_JUPYTER_COMMAND environment variable (#1347) @nehiljain
* Bugfix for checkpoint missing template (#1379)

0.10.7
-----------------
* crud delete suite bug fix

0.10.6
-----------------

* Checkpoints: a new feature to ease deployment of suites into your pipelines
  - DataContext.list_checkpoints() returns a list of checkpoint names found in the project
  - DataContext.get_checkpoint() returns a validated dictionary loaded from yml
  - new cli commands

    - `checkpoint new`
    - `checkpoint list`
    - `checkpoint run`
    - `checkpoint script`

* marked cli `tap` commands as deprecating on next release
* marked cli `validation-operator run` command as deprecating
* internal improvements in the cli code
* Improve UpdateDataDocsAction docs

0.10.5
-----------------

* improvements to ge.read_json tests
* tidy up the changelog

  - Fix bullet list spacing issues
  - Fix 0.10. formatting
  - Drop roadmap_and_changelog.rst and move changelog.rst to the top level of the table of contents
* DataContext.run_validation_operator() now raises a DataContextError if:
  - no batches are passed
  - batches are of the the wrong type
  - no matching validation operator is found in the project
* Clarified scaffolding language in scaffold notebook
* DataContext.create() adds an additional directory: `checkpoints`
* Marked tap command for deprecation in next major release

0.10.4
-----------------
* consolidated error handling in CLI DataContext loading
* new cli command `suite scaffold` to speed up creation of suites
* new cli command `suite demo` that creates an example suite
* Update bigquery.rst `#1330 <https://github.com/great-expectations/great_expectations/issues/1330>`_
* Fix datetime reference in create_expectations.rst `#1321 <https://github.com/great-expectations/great_expectations/issues/1321>`_ Thanks @jschendel !
* Update issue templates
* CLI command experimental decorator
* Update style_guide.rst
* Add pull request template
* Use pickle to generate hash for dataframes with unhashable objects. `#1315 <https://github.com/great-expectations/great_expectations/issues/1315>`_ Thanks @shahinism !
* Unpin pytest

0.10.3
-----------------
* Use pickle to generate hash for dataframes with unhashable objects.

0.10.2
-----------------
* renamed NotebookRenderer to SuiteEditNotebookRenderer
* SuiteEditNotebookRenderer now lints using black
* New SuiteScaffoldNotebookRenderer renderer to expedite suite creation
* removed autopep8 dependency
* bugfix: extra backslash in S3 urls if store was configured without a prefix `#1314 <https://github.com/great-expectations/great_expectations/issues/1314>`_

0.10.1
-----------------
* removing bootstrap scrollspy on table of contents `#1282 <https://github.com/great-expectations/great_expectations/issues/1282>`_
* Silently tolerate connection timeout during usage stats reporting

0.10.0
-----------------
* (BREAKING) Clarified API language: renamed all ``generator`` parameters and methods to the more correct ``batch_kwargs_generator`` language. Existing projects may require simple migration steps. See :ref:`Upgrading to 0.10.x <upgrading_to_0.10.x>` for instructions.
* Adds anonymized usage statistics to Great Expectations. See this article for details: :ref:`Usage Statistics`.
* CLI: improve look/consistency of ``docs list``, ``suite list``, and ``datasource list`` output; add ``store list`` and ``validation-operator list`` commands.
* New SuiteBuilderProfiler that facilitates faster suite generation by allowing columns to be profiled
* Added two convenience methods to ExpectationSuite: get_table_expectations & get_column_expectations
* Added optional profiler_configuration to DataContext.profile() and DataAsset.profile()
* Added list_available_expectation_types() to DataAsset

0.9.11
-----------------
* Add evaluation parameters support in WarningAndFailureExpectationSuitesValidationOperator `#1284 <https://github.com/great-expectations/great_expectations/issues/1284>`_ thanks `@balexander <https://github.com/balexander>`_
* Fix compatibility with MS SQL Server. `#1269 <https://github.com/great-expectations/great_expectations/issues/1269>`_ thanks `@kepiej <https://github.com/kepiej>`_
* Bug fixes for query_generator `#1292 <https://github.com/great-expectations/great_expectations/issues/1292>`_ thanks `@ian-whitestone <https://github.com/ian-whitestone>`_

0.9.10
-----------------
* Data Docs: improve configurability of site_section_builders
* TupleFilesystemStoreBackend now ignore `.ipynb_checkpoints` directories `#1203 <https://github.com/great-expectations/great_expectations/issues/1203>`_
* bugfix for Data Docs links encoding on S3 `#1235 <https://github.com/great-expectations/great_expectations/issues/1235>`_

0.9.9
-----------------
* Allow evaluation parameters support in run_validation_operator
* Add log_level parameter to jupyter_ux.setup_notebook_logging.
* Add experimental display_profiled_column_evrs_as_section and display_column_evrs_as_section methods, with a minor (nonbreaking) refactor to create a new _render_for_jupyter method.
* Allow selection of site in UpdateDataDocsAction with new arg target_site_names in great_expectations.yml
* Fix issue with regular expression support in BigQuery (#1244)

0.9.8
-----------------
* Allow basic operations in evaluation parameters, with or without evaluation parameters.
* When unexpected exceptions occur (e.g., during data docs rendering), the user will see detailed error messages, providing information about the specific issue as well as the stack trace.
* Remove the "project new" option from the command line (since it is not implemented; users can only run "init" to create a new project).
* Update type detection for bigquery based on driver changes in pybigquery driver 0.4.14. Added a warning for users who are running an older pybigquery driver
* added execution tests to the NotebookRenderer to mitigate codegen risks
* Add option "persist", true by default, for SparkDFDataset to persist the DataFrame it is passed. This addresses #1133 in a deeper way (thanks @tejsvirai for the robust debugging support and reproduction on spark).

  * Disabling this option should *only* be done if the user has *already* externally persisted the DataFrame, or if the dataset is too large to persist but *computations are guaranteed to be stable across jobs*.

* Enable passing dataset kwargs through datasource via dataset_options batch_kwarg.
* Fix AttributeError when validating expectations from a JSON file
* Data Docs: fix bug that was causing erratic scrolling behavior when table of contents contains many columns
* Data Docs: add ability to hide how-to buttons and related content in Data Docs

0.9.7
-----------------
* Update marshmallow dependency to >3. NOTE: as of this release, you MUST use marshamllow >3.0, which REQUIRES python 3. (`#1187 <https://github.com/great-expectations/great_expectations/issues/1187>`_) @jcampbell

  * Schema checking is now stricter for expectation suites, and data_asset_name must not be present as a top-level key in expectation suite json. It is safe to remove.
  * Similarly, datasource configuration must now adhere strictly to the required schema, including having any required credentials stored in the "credentials" dictionary.

* New beta CLI command: `tap new` that generates an executable python file to expedite deployments. (`#1193 <https://github.com/great-expectations/great_expectations/issues/1193>`_) @Aylr
* bugfix in TableBatchKwargsGenerator docs
* Added feature maturity in README (`#1203 <https://github.com/great-expectations/great_expectations/issues/1203>`_) @kyleaton
* Fix failing test that should skip if postgresql not running (`#1199 <https://github.com/great-expectations/great_expectations/issues/1199>`_) @cicdw


0.9.6
-----------------
* validate result dict when instantiating an ExpectationValidationResult (`#1133 <https://github.com/great-expectations/great_expectations/issues/1133>`_)
* DataDocs: Expectation Suite name on Validation Result pages now link to Expectation Suite page
* `great_expectations init`: cli now asks user if csv has header when adding a Spark Datasource with csv file
* Improve support for using GCP Storage Bucket as a Data Docs Site backend (thanks @hammadzz)
* fix notebook renderer handling for expectations with no column kwarg and table not in their name (`#1194 <https://github.com/great-expectations/great_expectations/issues/1194>`_)


0.9.5
-----------------
* Fixed unexpected behavior with suite edit, data docs and jupyter
* pytest pinned to 5.3.5


0.9.4
-----------------
* Update CLI `init` flow to support snowflake transient tables
* Use filename for default expectation suite name in CLI `init`
* Tables created by SqlAlchemyDataset use a shorter name with 8 hex characters of randomness instead of a full uuid
* Better error message when config substitution variable is missing
* removed an unused directory in the GE folder
* removed obsolete config error handling
* Docs typo fixes
* Jupyter notebook improvements
* `great_expectations init` improvements
* Simpler messaging in validation notebooks
* replaced hacky loop with suite list call in notebooks
* CLI suite new now supports `--empty` flag that generates an empty suite and opens a notebook
* add error handling to `init` flow for cases where user tries using a broken file


0.9.3
-----------------
* Add support for transient table creation in snowflake (#1012)
* Improve path support in TupleStoreBackend for better cross-platform compatibility
* New features on `ExpectationSuite`

  - ``add_citation()``
  - ``get_citations()``

* `SampleExpectationsDatasetProfiler` now leaves a citation containing the original batch kwargs
* `great_expectations suite edit` now uses batch_kwargs from citations if they exist
* Bugfix :: suite edit notebooks no longer blow away the existing suite while loading a batch of data
* More robust and tested logic in `suite edit`
* DataDocs: bugfixes and improvements for smaller viewports
* Bugfix :: fix for bug that crashes SampleExpectationsDatasetProfiler if unexpected_percent is of type decimal.Decimal (`#1109 <https://github.com/great-expectations/great_expectations/issues/1109>`_)


0.9.2
-----------------
* Fixes #1095
* Added a `list_expectation_suites` function to `data_context`, and a corresponding CLI function - `suite list`.
* CI no longer enforces legacy python tests.

0.9.1
------
* Bugfix for dynamic "How to Edit This Expectation Suite" command in DataDocs

0.9.0
-----------------

Version 0.9.0 is a major update to Great Expectations! The DataContext has continued to evolve into a powerful tool
for ensuring that Expectation Suites can properly represent the way users think about their data, and upgrading will
make it much easier to store and share expectation suites, and to build data docs that support your whole team.
You’ll get awesome new features including improvements to data docs look and the ability to choose and store metrics
for building flexible data quality dashboards.

The changes for version 0.9.0 fall into several broad areas:

1. Onboarding

Release 0.9.0 of Great Expectations makes it much easier to get started with the project. The `init` flow has grown
to support a much wider array of use cases and to use more natural language rather than introducing
GreatExpectations concepts earlier. You can more easily configure different backends and datasources, take advantage
of guided walkthroughs to find and profile data, and share project configurations with colleagues.

If you have already completed the `init` flow using a previous version of Great Expectations, you do not need to
rerun the command. However, **there are some small changes to your configuration that will be required**. See
:ref:`migrating_versions` for details.

2. CLI Command Improvements

With this release we have introduced a consistent naming pattern for accessing subcommands based on the noun (a
Great Expectations object like `suite` or `docs`) and verb (an action like `edit` or `new`). The new user experience
will allow us to more naturally organize access to CLI tools as new functionality is added.

3. Expectation Suite Naming and Namespace Changes

Defining shared expectation suites and validating data from different sources is much easier in this release. The
DataContext, which manages storage and configuration of expectations, validations, profiling, and data docs, no
longer requires that expectation suites live in a datasource-specific “namespace.” Instead, you should name suites
with the logical name corresponding to your data, making it easy to share them or validate against different data
sources. For example, the expectation suite "npi" for National Provider Identifier data can now be shared across
teams who access the same logical data in local systems using Pandas, on a distributed Spark cluster, or via a
relational database.

Batch Kwargs, or instructions for a datasource to build a batch of data, are similarly freed from a required
namespace, and you can more easily integrate Great Expectations into workflows where you do not need to use a
BatchKwargsGenerator (usually because you have a batch of data ready to validate, such as in a table or a known
directory).

The most noticeable impact of this API change is in the complete removal of the DataAssetIdentifier class. For
example, the `create_expectation_suite` and `get_batch` methods now no longer require a data_asset_name parameter,
relying only on the expectation_suite_name and batch_kwargs to do their job. Similarly, there is no more asset name
normalization required. See the upgrade guide for more information.

4. Metrics and Evaluation Parameter Stores

Metrics have received much more love in this release of Great Expectations! We've improved the system for declaring
evaluation parameters that support dependencies between different expectation suites, so you can easily identify a
particular field in the result of one expectation to use as the input into another. And the MetricsStore is now much
more flexible, supporting a new ValidationAction that makes it possible to select metrics from a validation result
to be saved in a database where they can power a dashboard.

5. Internal Type Changes and Improvements

Finally, in this release, we have done a lot of work under the hood to make things more robust, including updating
all of the internal objects to be more strongly typed. That change, while largely invisible to end users, paves the
way for some really exciting opportunities for extending Great Expectations as we build a bigger community around
the project.


We are really excited about this release, and encourage you to upgrade right away to take advantage of the more
flexible naming and simpler API for creating, accessing, and sharing your expectations. As always feel free to join
us on Slack for questions you don't see addressed!


0.8.9__develop
-----------------


0.8.8
-----------------
* Add support for allow_relative_error to expect_column_quantile_values_to_be_between, allowing Redshift users access
  to this expectation
* Add support for checking backend type information for datetime columns using expect_column_min_to_be_between and
  expect_column_max_to_be_between

0.8.7
-----------------
* Add support for expect_column_values_to_be_of_type for BigQuery backend (#940)
* Add image CDN for community usage stats
* Documentation improvements and fixes

0.8.6
-----------------
* Raise informative error if config variables are declared but unavailable
* Update ExpectationsStore defaults to be consistent across all FixedLengthTupleStoreBackend objects
* Add support for setting spark_options via SparkDFDatasource
* Include tail_weights by default when using build_continuous_partition_object
* Fix Redshift quantiles computation and type detection
* Allow boto3 options to be configured (#887)

0.8.5
-----------------
* BREAKING CHANGE: move all reader options from the top-level batch_kwargs object to a sub-dictionary called
  "reader_options" for SparkDFDatasource and PandasDatasource. This means it is no longer possible to specify
  supplemental reader-specific options at the top-level of `get_batch`,  `yield_batch_kwargs` or `build_batch_kwargs`
  calls, and instead, you must explicitly specify that they are reader_options, e.g. by a call such as:
  `context.yield_batch_kwargs(data_asset_name, reader_options={'encoding': 'utf-8'})`.
* BREAKING CHANGE: move all query_params from the top-level batch_kwargs object to a sub-dictionary called
  "query_params" for SqlAlchemyDatasource. This means it is no longer possible to specify supplemental query_params at
  the top-level of `get_batch`,  `yield_batch_kwargs` or `build_batch_kwargs`
  calls, and instead, you must explicitly specify that they are query_params, e.g. by a call such as:
  `context.yield_batch_kwargs(data_asset_name, query_params={'schema': 'foo'})`.
* Add support for filtering validation result suites and validation result pages to show only failed expectations in
  generated documentation
* Add support for limit parameter to batch_kwargs for all datasources: Pandas, SqlAlchemy, and SparkDF; add support
  to generators to support building batch_kwargs with limits specified.
* Include raw_query and query_params in query_generator batch_kwargs
* Rename generator keyword arguments from data_asset_name to generator_asset to avoid ambiguity with normalized names
* Consistently migrate timestamp from batch_kwargs to batch_id
* Include batch_id in validation results
* Fix issue where batch_id was not included in some generated datasets
* Fix rendering issue with expect_table_columns_to_match_ordered_list expectation
* Add support for GCP, including BigQuery and GCS
* Add support to S3 generator for retrieving directories by specifying the `directory_assets` configuration
* Fix warning regarding implicit class_name during init flow
* Expose build_generator API publicly on datasources
* Allow configuration of known extensions and return more informative message when SubdirReaderBatchKwargsGenerator cannot find
  relevant files.
* Add support for allow_relative_error on internal dataset quantile functions, and add support for
  build_continuous_partition_object in Redshift
* Fix truncated scroll bars in value_counts graphs


0.8.4.post0
----------------
* Correct a packaging issue resulting in missing notebooks in tarball release; update docs to reflect new notebook
  locations.


0.8.4
-----------------
* Improved the tutorials that walk new users through the process of creating expectations and validating data
* Changed the flow of the init command - now it creates the scaffolding of the project and adds a datasource. After
  that users can choose their path.
* Added a component with links to useful tutorials to the index page of the Data Docs website
* Improved the UX of adding a SQL datasource in the CLI - now the CLI asks for specific credentials for Postgres,
  MySQL, Redshift and Snowflake, allows continuing debugging in the config file and has better error messages
* Added batch_kwargs information to DataDocs validation results
* Fix an issue affecting file stores on Windows


0.8.3
-----------------
* Fix a bug in data-docs' rendering of mostly parameter
* Correct wording for expect_column_proportion_of_unique_values_to_be_between
* Set charset and meta tags to avoid unicode decode error in some browser/backend configurations
* Improve formatting of empirical histograms in validation result data docs
* Add support for using environment variables in `config_variables_file_path`
* Documentation improvements and corrections


0.8.2.post0
------------
* Correct a packaging issue resulting in missing css files in tarball release


0.8.2
-----------------
* Add easier support for customizing data-docs css
* Use higher precision for rendering 'mostly' parameter in data-docs; add more consistent locale-based
  formatting in data-docs
* Fix an issue causing visual overlap of large numbers of validation results in build-docs index
* Documentation fixes (thanks @DanielOliver!) and improvements
* Minor CLI wording fixes
* Improved handling of MySql temporary tables
* Improved detection of older config versions


0.8.1
-----------------
* Fix an issue where version was reported as '0+unknown'


0.8.0
-----------------

Version 0.8.0 is a significant update to Great Expectations, with many improvements focused on configurability
and usability.  See the :ref:`migrating_versions` guide for more details on specific changes, which include
several breaking changes to configs and APIs.

Highlights include:

1. Validation Operators and Actions. Validation operators make it easy to integrate GE into a variety of pipeline runners. They
   offer one-line integration that emphasizes configurability. See the :ref:`validation_operators_and_actions`
   feature guide for more information.

   - The DataContext `get_batch` method no longer treats `expectation_suite_name` or `batch_kwargs` as optional; they
     must be explicitly specified.
   - The top-level GE validate method allows more options for specifying the specific data_asset class to use.

2. First-class support for plugins in a DataContext, with several features that make it easier to configure and
   maintain DataContexts across common deployment patterns.

   - **Environments**: A DataContext can now manage :ref:`environment_and_secrets` more easily thanks to more dynamic and
     flexible variable substitution.
   - **Stores**: A new internal abstraction for DataContexts, :ref:`Stores <reference__core_concepts__data_context__stores>`, make extending GE easier by
     consolidating logic for reading and writing resources from a database, local, or cloud storage.
   - **Types**: Utilities configured in a DataContext are now referenced using `class_name` and `module_name` throughout
     the DataContext configuration, making it easier to extend or supplement pre-built resources. For now, the "type"
     parameter is still supported but expect it to be removed in a future release.

3. Partitioners: Batch Kwargs are clarified and enhanced to help easily reference well-known chunks of data using a
   partition_id. Batch ID and Batch Fingerprint help round out support for enhanced metadata around data
   assets that GE validates. See :ref:`Batch Identifiers <reference__core_concepts__batch_parameters>` for more information. The `GlobReaderBatchKwargsGenerator`,
   `QueryBatchKwargsGenerator`, `S3GlobReaderBatchKwargsGenerator`, `SubdirReaderBatchKwargsGenerator`, and `TableBatchKwargsGenerator` all support partition_id for
   easily accessing data assets.

4. Other Improvements:

   - We're beginning a long process of some under-the-covers refactors designed to make GE more maintainable as we
     begin adding additional features.
   - Restructured documentation: our docs have a new structure and have been reorganized to provide space for more
     easily adding and accessing reference material. Stay tuned for additional detail.
   - The command build-documentation has been renamed build-docs and now by
     default opens the Data Docs in the users' browser.

v0.7.11
-----------------
* Fix an issue where head() lost the column name for SqlAlchemyDataset objects with a single column
* Fix logic for the 'auto' bin selection of `build_continuous_partition_object`
* Add missing jinja2 dependency
* Fix an issue with inconsistent availability of strict_min and strict_max options on expect_column_values_to_be_between
* Fix an issue where expectation suite evaluation_parameters could be overriden by values during validate operation


v0.7.10
-----------------
* Fix an issue in generated documentation where the Home button failed to return to the index
* Add S3 Generator to module docs and improve module docs formatting
* Add support for views to QueryBatchKwargsGenerator
* Add success/failure icons to index page
* Return to uniform histogram creation during profiling to avoid large partitions for internal performance reasons


v0.7.9
-----------------
* Add an S3 generator, which will introspect a configured bucket and generate batch_kwargs from identified objects
* Add support to PandasDatasource and SparkDFDatasource for reading directly from S3
* Enhance the Site Index page in documentation so that validation results are sorted and display the newest items first
  when using the default run-id scheme
* Add a new utility method, `build_continuous_partition_object` which will build partition objects using the dataset
  API and so supports any GE backend.
* Fix an issue where columns with spaces in their names caused failures in some SqlAlchemyDataset and SparkDFDataset
  expectations
* Fix an issue where generated queries including null checks failed on MSSQL (#695)
* Fix an issue where evaluation parameters passed in as a set instead of a list could cause JSON serialization problems
  for the result object (#699)


v0.7.8
-----------------
* BREAKING: slack webhook URL now must be in the profiles.yml file (treat as a secret)
* Profiler improvements:

  - Display candidate profiling data assets in alphabetical order
  - Add columns to the expectation_suite meta during profiling to support human-readable description information

* Improve handling of optional dependencies during CLI init
* Improve documentation for create_expectations notebook
* Fix several anachronistic documentation and docstring phrases (#659, #660, #668, #681; #thanks @StevenMMortimer)
* Fix data docs rendering issues:

  - documentation rendering failure from unrecognized profiled column type (#679; thanks @dinedal))
  - PY2 failure on encountering unicode (#676)


0.7.7
-----------------
* Standardize the way that plugin module loading works. DataContext will begin to use the new-style class and plugin
  identification moving forward; yml configs should specify class_name and module_name (with module_name optional for
  GE types). For now, it is possible to use the "type" parameter in configuration (as before).
* Add support for custom data_asset_type to all datasources
* Add support for strict_min and strict_max to inequality-based expectations to allow strict inequality checks
  (thanks @RoyalTS!)
* Add support for reader_method = "delta" to SparkDFDatasource
* Fix databricks generator (thanks @sspitz3!)
* Improve performance of DataContext loading by moving optional import
* Fix several memory and performance issues in SparkDFDataset.

  - Use only distinct value count instead of bringing values to driver
  - Migrate away from UDF for set membership, nullity, and regex expectations

* Fix several UI issues in the data_documentation

  - Move prescriptive dataset expectations to Overview section
  - Fix broken link on Home breadcrumb
  - Scroll follows navigation properly
  - Improved flow for long items in value_set
  - Improved testing for ValidationRenderer
  - Clarify dependencies introduced in documentation sites
  - Improve testing and documentation for site_builder, including run_id filter
  - Fix missing header in Index page and cut-off tooltip
  - Add run_id to path for validation files


0.7.6
-----------------
* New Validation Renderer! Supports turning validation results into HTML and displays differences between the expected
  and the observed attributes of a dataset.
* Data Documentation sites are now fully configurable; a data context can be configured to generate multiple
  sites built with different GE objects to support a variety of data documentation use cases. See data documentation
  guide for more detail.
* CLI now has a new top-level command, `build-documentation` that can support rendering documentation for specified
  sites and even named data assets in a specific site.
* Introduced DotDict and LooselyTypedDotDict classes that allow to enforce typing of dictionaries.
* Bug fixes: improved internal logic of rendering data documentation, slack notification, and CLI profile command when
  datasource argument was not provided.

0.7.5
-----------------
* Fix missing requirement for pypandoc brought in from markdown support for notes rendering.

0.7.4
-----------------
* Fix numerous rendering bugs and formatting issues for rendering documentation.
* Add support for pandas extension dtypes in pandas backend of expect_column_values_to_be_of_type and
  expect_column_values_to_be_in_type_list and fix bug affecting some dtype-based checks.
* Add datetime and boolean column-type detection in BasicDatasetProfiler.
* Improve BasicDatasetProfiler performance by disabling interactive evaluation when output of expectation is not
  immediately used for determining next expectations in profile.
* Add support for rendering expectation_suite and expectation_level notes from meta in docs.
* Fix minor formatting issue in readthedocs documentation.

0.7.3
-----------------
* BREAKING: Harmonize expect_column_values_to_be_of_type and expect_column_values_to_be_in_type_list semantics in
  Pandas with other backends, including support for None type and type_list parameters to support profiling.
  *These type expectations now rely exclusively on native python or numpy type names.*
* Add configurable support for Custom DataAsset modules to DataContext
* Improve support for setting and inheriting custom data_asset_type names
* Add tooltips with expectations backing data elements to rendered documentation
* Allow better selective disabling of tests (thanks @RoyalITS)
* Fix documentation build errors causing missing code blocks on readthedocs
* Update the parameter naming system in DataContext to reflect data_asset_name *and* expectation_suite_name
* Change scary warning about discarding expectations to be clearer, less scary, and only in log
* Improve profiler support for boolean types, value_counts, and type detection
* Allow user to specify data_assets to profile via CLI
* Support CLI rendering of expectation_suite and EVR-based documentation

0.7.2
-----------------
* Improved error detection and handling in CLI "add datasource" feature
* Fixes in rendering of profiling results (descriptive renderer of validation results)
* Query Generator of SQLAlchemy datasource adds tables in non-default schemas to the data asset namespace
* Added convenience methods to display HTML renderers of sections in Jupyter notebooks
* Implemented prescriptive rendering of expectations for most expectation types

0.7.1
------------

* Added documentation/tutorials/videos for onboarding and new profiling and documentation features
* Added prescriptive documentation built from expectation suites
* Improved index, layout, and navigation of data context HTML documentation site
* Bug fix: non-Python files were not included in the package
* Improved the rendering logic to gracefully deal with failed expectations
* Improved the basic dataset profiler to be more resilient
* Implement expect_column_values_to_be_of_type, expect_column_values_to_be_in_type_list for SparkDFDataset
* Updated CLI with a new documentation command and improved profile and render commands
* Expectation suites and validation results within a data context are saved in a more readable form (with indentation)
* Improved compatibility between SparkDatasource and InMemoryGenerator
* Optimization for Pandas column type checking
* Optimization for Spark duplicate value expectation (thanks @orenovadia!)
* Default run_id format no longer includes ":" and specifies UTC time
* Other internal improvements and bug fixes


0.7.0
------------

Version 0.7 of Great Expectations is HUGE. It introduces several major new features
and a large number of improvements, including breaking API changes.

The core vocabulary of expectations remains consistent. Upgrading to
the new version of GE will primarily require changes to code that
uses data contexts; existing expectation suites will require only changes
to top-level names.

 * Major update of Data Contexts. Data Contexts now offer significantly \
   more support for building and maintaining expectation suites and \
   interacting with existing pipeline systems, including providing a namespace for objects.\
   They can handle integrating, registering, and storing validation results, and
   provide a namespace for data assets, making **batches** first-class citizens in GE.
   Read more: :ref:`data_context` or :py:mod:`great_expectations.data_context`

 * Major refactor of autoinspect. Autoinspect is now built around a module
   called "profile" which provides a class-based structure for building
   expectation suites. There is no longer a default  "autoinspect_func" --
   calling autoinspect requires explicitly passing the desired profiler. See :ref:`profiling`

 * New "Compile to Docs" feature produces beautiful documentation from expectations and expectation
   validation reports, helping keep teams on the same page.

 * Name clarifications: we've stopped using the overloaded terms "expectations
   config" and "config" and instead use "expectation suite" to refer to a
   collection (or suite!) of expectations that can be used for validating a
   data asset.

   - Expectation Suites include several top level keys that are useful \
     for organizing content in a data context: data_asset_name, \
     expectation_suite_name, and data_asset_type. When a data_asset is \
     validated, those keys will be placed in the `meta` key of the \
     validation result.

 * Major enhancement to the CLI tool including `init`, `render` and more flexibility with `validate`

 * Added helper notebooks to make it easy to get started. Each notebook acts as a combination of \
   tutorial and code scaffolding, to help you quickly learn best practices by applying them to \
   your own data.

 * Relaxed constraints on expectation parameter values, making it possible to declare many column
   aggregate expectations in a way that is always "vacuously" true, such as
   ``expect_column_values_to_be_between`` ``None`` and ``None``. This makes it possible to progressively
   tighten expectations while using them as the basis for profiling results and documentation.

  * Enabled caching on dataset objects by default.

 * Bugfixes and improvements:

   * New expectations:

     * expect_column_quantile_values_to_be_between
     * expect_column_distinct_values_to_be_in_set

   * Added support for ``head`` method on all current backends, returning a PandasDataset
   * More implemented expectations for SparkDF Dataset with optimizations

     * expect_column_values_to_be_between
     * expect_column_median_to_be_between
     * expect_column_value_lengths_to_be_between

   * Optimized histogram fetching for SqlalchemyDataset and SparkDFDataset
   * Added cross-platform internal partition method, paving path for improved profiling
   * Fixed bug with outputstrftime not being honored in PandasDataset
   * Fixed series naming for column value counts
   * Standardized naming for expect_column_values_to_be_of_type
   * Standardized and made explicit use of sample normalization in stdev calculation
   * Added from_dataset helper
   * Internal testing improvements
   * Documentation reorganization and improvements
   * Introduce custom exceptions for more detailed error logs

0.6.1
------------
* Re-add testing (and support) for py2
* NOTE: Support for SqlAlchemyDataset and SparkDFDataset is enabled via optional install \
  (e.g. ``pip install great_expectations[sqlalchemy]`` or ``pip install great_expectations[spark]``)

0.6.0
------------
* Add support for SparkDFDataset and caching (HUGE work from @cselig)
* Migrate distributional expectations to new testing framework
* Add support for two new expectations: expect_column_distinct_values_to_contain_set
  and expect_column_distinct_values_to_equal_set (thanks @RoyalTS)
* FUTURE BREAKING CHANGE: The new cache mechanism for Datasets, \
  when enabled, causes GE to assume that dataset does not change between evaluation of individual expectations. \
  We anticipate this will become the future default behavior.
* BREAKING CHANGE: Drop official support pandas < 0.22

0.5.1
---------------
* **Fix** issue where no result_format available for expect_column_values_to_be_null caused error
* Use vectorized computation in pandas (#443, #445; thanks @RoyalTS)


0.5.0
----------------
* Restructured class hierarchy to have a more generic DataAsset parent that maintains expectation logic separate \
  from the tabular organization of Dataset expectations
* Added new FileDataAsset and associated expectations (#416 thanks @anhollis)
* Added support for date/datetime type columns in some SQLAlchemy expectations (#413)
* Added support for a multicolumn expectation, expect multicolumn values to be unique (#408)
* **Optimization**: You can now disable `partial_unexpected_counts` by setting the `partial_unexpected_count` value to \
  0 in the result_format argument, and we do not compute it when it would not be returned. (#431, thanks @eugmandel)
* **Fix**: Correct error in unexpected_percent computations for sqlalchemy when unexpected values exceed limit (#424)
* **Fix**: Pass meta object to expectation result (#415, thanks @jseeman)
* Add support for multicolumn expectations, with `expect_multicolumn_values_to_be_unique` as an example (#406)
* Add dataset class to from_pandas to simplify using custom datasets (#404, thanks @jtilly)
* Add schema support for sqlalchemy data context (#410, thanks @rahulj51)
* Minor documentation, warning, and testing improvements (thanks @zdog).


0.4.5
----------------
* Add a new autoinspect API and remove default expectations.
* Improve details for expect_table_columns_to_match_ordered_list (#379, thanks @rlshuhart)
* Linting fixes (thanks @elsander)
* Add support for dataset_class in from_pandas (thanks @jtilly)
* Improve redshift compatibility by correcting faulty isnull operator (thanks @avanderm)
* Adjust partitions to use tail_weight to improve JSON compatibility and
  support special cases of KL Divergence (thanks @anhollis)
* Enable custom_sql datasets for databases with multiple schemas, by
  adding a fallback for column reflection (#387, thanks @elsander)
* Remove `IF NOT EXISTS` check for custom sql temporary tables, for
  Redshift compatibility (#372, thanks @elsander)
* Allow users to pass args/kwargs for engine creation in
  SqlAlchemyDataContext (#369, thanks @elsander)
* Add support for custom schema in SqlAlchemyDataset (#370, thanks @elsander)
* Use getfullargspec to avoid deprecation warnings.
* Add expect_column_values_to_be_unique to SqlAlchemyDataset
* **Fix** map expectations for categorical columns (thanks @eugmandel)
* Improve internal testing suite (thanks @anhollis and @ccnobbli)
* Consistently use value_set instead of mixing value_set and values_set (thanks @njsmith8)

0.4.4
----------------
* Improve CLI help and set CLI return value to the number of unmet expectations
* Add error handling for empty columns to SqlAlchemyDataset, and associated tests
* **Fix** broken support for older pandas versions (#346)
* **Fix** pandas deepcopy issue (#342)

0.4.3
-------
* Improve type lists in expect_column_type_to_be[_in_list] (thanks @smontanaro and @ccnobbli)
* Update cli to use entry_points for conda compatibility, and add version option to cli
* Remove extraneous development dependency to airflow
* Address SQlAlchemy warnings in median computation
* Improve glossary in documentation
* Add 'statistics' section to validation report with overall validation results (thanks @sotte)
* Add support for parameterized expectations
* Improve support for custom expectations with better error messages (thanks @syk0saje)
* Implement expect_column_value_lenghts_to_[be_between|equal] for SQAlchemy (thanks @ccnobbli)
* **Fix** PandasDataset subclasses to inherit child class

0.4.2
-------
* **Fix** bugs in expect_column_values_to_[not]_be_null: computing unexpected value percentages and handling all-null (thanks @ccnobbli)
* Support mysql use of Decimal type (thanks @bouke-nederstigt)
* Add new expectation expect_column_values_to_not_match_regex_list.

  * Change behavior of expect_column_values_to_match_regex_list to use python re.findall in PandasDataset, relaxing \
    matching of individuals expressions to allow matches anywhere in the string.

* **Fix** documentation errors and other small errors (thanks @roblim, @ccnobbli)

0.4.1
-------
* Correct inclusion of new data_context module in source distribution

0.4.0
-------
* Initial implementation of data context API and SqlAlchemyDataset including implementations of the following \
  expectations:

  * expect_column_to_exist
  * expect_table_row_count_to_be
  * expect_table_row_count_to_be_between
  * expect_column_values_to_not_be_null
  * expect_column_values_to_be_null
  * expect_column_values_to_be_in_set
  * expect_column_values_to_be_between
  * expect_column_mean_to_be
  * expect_column_min_to_be
  * expect_column_max_to_be
  * expect_column_sum_to_be
  * expect_column_unique_value_count_to_be_between
  * expect_column_proportion_of_unique_values_to_be_between

* Major refactor of output_format to new result_format parameter. See docs for full details:

  * exception_list and related uses of the term exception have been renamed to unexpected
  * Output formats are explicitly hierarchical now, with BOOLEAN_ONLY < BASIC < SUMMARY < COMPLETE. \
    All *column_aggregate_expectation* expectations now return element count and related information included at the \
    BASIC level or higher.

* New expectation available for parameterized distributions--\
  expect_column_parameterized_distribution_ks_test_p_value_to_be_greater_than (what a name! :) -- (thanks @ccnobbli)
* ge.from_pandas() utility (thanks @schrockn)
* Pandas operations on a PandasDataset now return another PandasDataset (thanks @dlwhite5)
* expect_column_to_exist now takes a column_index parameter to specify column order (thanks @louispotok)
* Top-level validate option (ge.validate())
* ge.read_json() helper (thanks @rjurney)
* Behind-the-scenes improvements to testing framework to ensure parity across data contexts.
* Documentation improvements, bug-fixes, and internal api improvements

0.3.2
-------
* Include requirements file in source dist to support conda

0.3.1
--------
* **Fix** infinite recursion error when building custom expectations
* Catch dateutil parsing overflow errors

0.2
-----
* Distributional expectations and associated helpers are improved and renamed to be more clear regarding the tests they apply
* Expectation decorators have been refactored significantly to streamline implementing expectations and support custom expectations
* API and examples for custom expectations are available
* New output formats are available for all expectations
* Significant improvements to test suite and compatibility<|MERGE_RESOLUTION|>--- conflicted
+++ resolved
@@ -7,10 +7,7 @@
 Develop
 -----------------
 * [ENHANCEMENT] Add a store_backend_id property to StoreBackend #2030
-<<<<<<< HEAD
-=======
 * [ENHANCEMENT] Use an existing expectation_store.store_backend_id to initialize an in-memory DataContext #2046
->>>>>>> 6d0b7cf2
 
 0.12.9
 -----------------
