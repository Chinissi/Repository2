.. _changelog:

#########
Changelog
#########


Develop
-----------------
<<<<<<< HEAD
* INTRODUCING THE NEW MODULAR EXPECTATIONS API (Experimental): this release introduces a new way to create expectation logic in its own class, making it much easier to author and share expectations. ``Expectation`` and ``MetricProvider`` classes now work together to validate data and consolidate logic for all backends by function. See the how-to guides in our documentation for more information on how to use the new API.
* INTRODUCING THE NEW DATASOURCE API (Experimental): this release introduces a new way to connect to datasources providing much richer guarantees for discovering ("inferring") data assets and partitions. The new API replaces "BatchKwargs" and "BatchKwargsGenerators" with BatchDefinition and BatchSpec objects built from DataConnector classes. You can read about the new API in our docs.
* The Core Concepts section of our documentation has been updated with descriptions of the classes and concepts used in the new API; we will continue to update that section and welcome questions and improvements.
* BREAKING: Data Docs rendering is now handled in the new Modular Expectations, which means that any custom expectation rendering needs to be migrated to the new API to function in version 0.13.0.
* BREAKING: **Renamed** Datasource to LegacyDatasource and introduced the new Datasource class. Because most installations rely on one PandasDatasource, SqlAlchemyDatasource, or SparkDFDatasource, most users will not be affected. However, if you have implemented highly customized Datasource class inheriting from the base class, you may need to update your inheritance.
* BREAKING: The new Modular Expectations API will begin removing the ``parse_strings_as_datetimes`` and ``allow_cross_type_comparisons`` flags in expectations. Expectation Suites that use the flags will need to be updated to use the new Modular Expectations. In general, simply removing the flag will produce correct behavior; if you still want the exact same semantics, you should ensure your raw data already has typed datetime objects.
* **NOTE:** Both the new Datasource API and the new Modular Expectations API are *experimental* and will change somewhat during the next several point releases. We are extremely excited for your feedback while we iterate rapidly, and continue to welcome new community contributions.

=======
* [ENHANCEMENT] Allow  database store backend to support specification of schema in credentials file
>>>>>>> 64af792b


0.13.0
-----------------
* INTRODUCING THE NEW MODULAR EXPECTATIONS API (Experimental): this release introduces a new way to create expectation logic in its own class, making it much easier to author and share expectations. ``Expectation`` and ``MetricProvider`` classes now work together to validate data and consolidate logic for all backends by function. See the how-to guides in our documentation for more information on how to use the new API.
* INTRODUCING THE NEW DATASOURCE API (Experimental): this release introduces a new way to connect to datasources providing much richer guarantees for discovering ("inferring") data assets and partitions. The new API replaces "BatchKwargs" and "BatchKwargsGenerators" with BatchDefinition and BatchSpec objects built from DataConnector classes. You can read about the new API in our docs.
* The Core Concepts section of our documentation has been updated with descriptions of the classes and concepts used in the new API; we will continue to update that section and welcome questions and improvements.
* BREAKING: Data Docs rendering is now handled in the new Modular Expectations, which means that any custom expectation rendering needs to be migrated to the new API to function in version 0.13.0.
* BREAKING: **Renamed** Datasource to LegacyDatasource and introduced the new Datasource class. Because most installations rely on one PandasDatasource, SqlAlchemyDatasource, or SparkDFDatasource, most users will not be affected. However, if you have implemented highly customized Datasource class inheriting from the base class, you may need to update your inheritance.
* BREAKING: The new Modular Expectations API will begin removing the ``parse_strings_as_datetimes`` and ``allow_cross_type_comparisons`` flags in expectations. Expectation Suites that use the flags will need to be updated to use the new Modular Expectations. In general, simply removing the flag will produce correct behavior; if you still want the exact same semantics, you should ensure your raw data already has typed datetime objects.
* **NOTE:** Both the new Datasource API and the new Modular Expectations API are *experimental* and will change somewhat during the next several point releases. We are extremely excited for your feedback while we iterate rapidly, and continue to welcome new community contributions.


0.12.10
-----------------
* [BUGFIX] Update requirements.txt for ruamel.yaml to >=0.16 - #2048 (thanks @mmetzger!)
* [BUGFIX] Added option to return scalar instead of list from query store #2060
* [BUGFIX] Add missing markdown_content_block_container #2063
* [BUGFIX] Fixed a divided by zero error for checkpoints on empty expectation suites #2064
* [BUGFIX] Updated sort to correctly return partial unexpected results when expect_column_values_to_be_of_type has more than one unexpected type #2074
* [BUGFIX] Resolve Data Docs resource identifier issues to speed up UpdateDataDocs action #2078
* [DOCS] Updated contribution changelog location #2051 (thanks @shapiroj18!)
* [DOCS] Adding Airflow operator and Astrononomer deploy guides #2070
* [DOCS] Missing image link to bigquery logo #2071 (thanks @nelsonauner!)

0.12.9
-----------------
* [BUGFIX] Fixed the import of s3fs to use the optional import pattern - issue #2053
* [DOCS] Updated the title styling and added a Discuss comment article for the OpsgenieAlertAction how-to guide

0.12.8
-----------------
* [FEATURE] Add OpsgenieAlertAction #2012 (thanks @miike!)
* [FEATURE] Add S3SubdirReaderBatchKwargsGenerator #2001 (thanks @noklam)
* [ENHANCEMENT] Snowflake uses temp tables by default while still allowing transient tables
* [ENHANCEMENT] Enabled use of lowercase table and column names in GE with the `use_quoted_name` key in batch_kwargs #2023
* [BUGFIX] Basic suite builder profiler (suite scaffold) now skips excluded expectations #2037
* [BUGFIX] Off-by-one error in linking to static images #2036 (thanks @NimaVaziri!)
* [BUGFIX] Improve handling of pandas NA type issue #2029 PR #2039 (thanks @isichei!)
* [DOCS] Update Virtual Environment Example #2027 (thanks @shapiroj18!)
* [DOCS] Update implemented_expectations.rst (thanks @jdimatteo!)
* [DOCS] Update how_to_configure_a_pandas_s3_datasource.rst #2042 (thanks @CarstenFrommhold!)

0.12.7
-----------------
* [ENHANCEMENT] CLI supports s3a:// or gs:// paths for Pandas Datasources (issue #2006)
* [ENHANCEMENT] Escape $ characters in configuration, support multiple substitutions (#2005 & #2015)
* [ENHANCEMENT] Implement Skip prompt flag on datasource profile cli (#1881 Thanks @thcidale0808!)
* [BUGFIX] Fixed bug where slack messages cause stacktrace when data docs pages have issue
* [DOCS] How to use docker images (#1797)
* [DOCS] Remove incorrect doc line from PagerdutyAlertAction (Thanks @niallrees!)
* [MAINTENANCE] Update broken link (Thanks @noklam!)
* [MAINTENANCE] Fix path for how-to guide (Thanks @gauthamzz!)

0.12.6
-----------------
* [BUGFIX] replace black in requirements.txt

0.12.5
-----------------
* [ENHANCEMENT] Implement expect_column_values_to_be_json_parseable in spark (Thanks @mikaylaedwards!)
* [ENHANCEMENT] Fix boto3 options passing into datasource correctly (Thanks @noklam!)
* [ENHANCEMENT] Add .pkl to list of recognized extensions (Thanks @KPLauritzen!)
* [BUGFIX] Query batch kwargs support for Athena backend (issue 1964)
* [BUGFIX] Skip config substitution if key is "password" (issue 1927)
* [BUGFIX] fix site_names functionality and add site_names param to get_docs_sites_urls (issue 1991)
* [BUGFIX] Always render expectation suites in data docs unless passing a specific ExpectationSuiteIdentifier in resource_identifiers (issue 1944)
* [BUGFIX] remove black from requirements.txt
* [BUGFIX] docs build cli: fix --yes argument (Thanks @varunbpatil!)
* [DOCS] Update docstring for SubdirReaderBatchKwargsGenerator (Thanks @KPLauritzen!)
* [DOCS] Fix broken link in README.md (Thanks @eyaltrabelsi!)
* [DOCS] Clarifications on several docs (Thanks all!!)

0.12.4
-----------------
* [FEATURE] Add PagerdutyAlertAction (Thanks @NiallRees!)
* [FEATURE] enable using Minio for S3 backend (Thanks @noklam!)
* [ENHANCEMENT] Add SqlAlchemy support for expect_compound_columns_to_be_unique (Thanks @jhweaver!)
* [ENHANCEMENT] Add Spark support for expect_compound_columns_to_be_unique (Thanks @tscottcoombes1!)
* [ENHANCEMENT] Save expectation suites with datetimes in evaluation parameters (Thanks @mbakunze!)
* [ENHANCEMENT] Show data asset name in Slack message (Thanks @haydarai!)
* [ENHANCEMENT] Enhance data doc to show data asset name in overview block (Thanks @noklam!)
* [ENHANCEMENT] Clean up checkpoint output
* [BUGFIX] Change default prefix for TupleStoreBackend (issue 1907)
* [BUGFIX] Duplicate s3 approach for GCS for building object keys
* [BUGFIX] import NotebookConfig (Thanks @cclauss!)
* [BUGFIX] Improve links (Thanks @sbrugman!)
* [MAINTENANCE] Unpin black in requirements (Thanks @jtilly!)
* [MAINTENANCE] remove test case name special characters

0.12.3
-----------------
* [ENHANCEMENT] Add expect_compound_columns_to_be_unique and clarify multicolumn uniqueness
* [ENHANCEMENT] Add expectation expect_table_columns_to_match_set
* [ENHANCEMENT] Checkpoint run command now prints out details on each validation #1437
* [ENHANCEMENT] Slack notifications can now display links to GCS-hosted DataDocs sites
* [ENHANCEMENT] Public base URL can be configured for Data Docs sites
* [ENHANCEMENT] SuiteEditNotebookRenderer.add_header class now allows usage of env variables in jinja templates (thanks @mbakunze)!
* [ENHANCEMENT] Display table for Cramer's Phi expectation in Data Docs (thanks @mlondschien)!
* [BUGFIX] Explicitly convert keys to tuples when removing from TupleS3StoreBackend (thanks @balexander)!
* [BUGFIX] Use more-specific s3.meta.client.exceptions with dealing with boto resource api (thanks @lcorneliussen)!
* [BUGFIX] Links to Amazon S3 are compatible with virtual host-style access and path-style access
* [DOCS] How to Instantiate a Data Context on a Databricks Spark Cluster
* [DOCS] Update to Deploying Great Expectations with Google Cloud Composer
* [MAINTENANCE] Update moto dependency to include cryptography (see #spulec/moto/3290)

0.12.2
-----------------
* [ENHANCEMENT] Update schema for anonymized expectation types to avoid large key domain
* [ENHANCEMENT] BaseProfiler type mapping expanded to include more pandas and numpy dtypes
* [BUGFIX] Allow for pandas reader option inference with parquet and Excel (thanks @dlachasse)!
* [BUGFIX] Fix bug where running checkpoint fails if GCS data docs site has a prefix (thanks @sergii-tsymbal-exa)!
* [BUGFIX] Fix bug in deleting datasource config from config file (thanks @rxmeez)!
* [BUGFIX] clarify inclusiveness of min/max values in string rendering
* [BUGFIX] Building data docs no longer crashes when a data asset name is an integer #1913
* [DOCS] Add notes on transient table creation to Snowflake guide (thanks @verhey)!
* [DOCS] Fixed several broken links and glossary organization (thanks @JavierMonton and @sbrugman)!
* [DOCS] Deploying Great Expectations with Google Cloud Composer (Hosted Airflow)

0.12.1
-----------------
* [FEATURE] Add ``expect_column_pair_cramers_phi_value_to_be_less_than`` expectation to ``PandasDatasource`` to check for the independence of two columns by computing their Cramers Phi (thanks @mlondschien)!
* [FEATURE] add support for ``expect_column_pair_values_to_be_in_set`` to ``Spark`` (thanks @mikaylaedwards)!
* [FEATURE] Add new expectation:`` expect_multicolumn_sum_to_equal`` for ``pandas` and ``Spark`` (thanks @chipmyersjr)!
* [ENHANCEMENT] Update isort, pre-commit & pre-commit hooks, start more linting (thanks @dandandan)!
* [ENHANCEMENT] Bundle shaded marshmallow==3.7.1 to avoid dependency conflicts on GCP Composer
* [ENHANCEMENT] Improve row_condition support in aggregate expectations
* [BUGFIX] SuiteEditNotebookRenderer no longer break GCS and S3 data paths
* [BUGFIX] Fix bug preventing the use of get_available_partition_ids in s3 generator
* [BUGFIX] SuiteEditNotebookRenderer no longer break GCS and S3 data paths
* [BUGFIX] TupleGCSStoreBackend: remove duplicate prefix for urls (thanks @azban)!
* [BUGFIX] Fix `TypeError: unhashable type` error in Data Docs rendering

0.12.0
-----------------
* [BREAKING] This release includes a breaking change that *only* affects users who directly call `add_expectation`, `remove_expectation`, or `find_expectations`. (Most users do not use these APIs but add Expectations by stating them directly on Datasets). Those methods have been updated to take an ExpectationConfiguration object and `match_type` object. The change provides more flexibility in determining which expectations should be modified and allows us provide substantially improved support for two major features that we have frequently heard requested: conditional Expectations and more flexible multi-column custom expectations. See :ref:`expectation_suite_operations` and :ref:`migrating_versions` for more information.
* [FEATURE] Add support for conditional expectations using pandas execution engine (#1217 HUGE thanks @arsenii!)
* [FEATURE] ValidationActions can now consume and return "payload", which can be used to share information across ValidationActions
* [FEATURE] Add support for nested columns in the PySpark expectations (thanks @bramelfrink)!
* [FEATURE] add support for `expect_column_values_to_be_increasing` to `Spark` (thanks @mikaylaedwards)!
* [FEATURE] add support for `expect_column_values_to_be_decreasing` to `Spark` (thanks @mikaylaedwards)!
* [FEATURE] Slack Messages sent as ValidationActions now have link to DataDocs, if available.
* [FEATURE] Expectations now define “domain,” “success,” and “runtime” kwargs to allow them to determine expectation equivalence for updating expectations. Fixes column pair expectation update logic.
* [ENHANCEMENT] Add a `skip_and_clean_missing` flag to `DefaultSiteIndexBuilder.build` (default True). If True, when an index page is being built and an existing HTML page does not have corresponding source data (i.e. an expectation suite or validation result was removed from source store), the HTML page is automatically deleted and will not appear in the index. This ensures that the expectations store and validations store are the source of truth for Data Docs.
* [ENHANCEMENT] Include datetime and bool column types in descriptive documentation results
* [ENHANCEMENT] Improve data docs page breadcrumbs to have clearer run information
* [ENHANCEMENT] Data Docs Validation Results only shows unexpected value counts if all unexpected values are available
* [ENHANCEMENT] Convert GE version key from great_expectations.__version__ to great_expectations_version (thanks, @cwerner!) (#1606)
* [ENHANCEMENT] Add support in JSON Schema profiler for combining schema with anyOf key and creating nullability expectations
* [BUGFIX] Add guard for checking Redshift Dialect in match_like_pattern expectation
* [BUGFIX] Fix content_block build failure for dictionary content - (thanks @jliew!) #1722
* [BUGFIX] Fix bug that was preventing env var substitution in `config_variables.yml` when not at the top level
* [BUGFIX] Fix issue where expect_column_values_to_be_in_type_list did not work with positional type_list argument in SqlAlchemyDataset or SparkDFDataset
* [BUGFIX] Fixes a bug that was causing exceptions to occur if user had a Data Docs config excluding a particular site section
* [DOCS] Add how-to guides for configuring MySQL and MSSQL Datasources
* [DOCS] Add information about issue tags to contributing docs
* [DEPRECATION] Deprecate demo suite behavior in `suite new`

0.11.9
-----------------
* [FEATURE] New Dataset Support: Microsoft SQL Server
* [FEATURE] Render expectation validation results to markdown
* [FEATURE] Add --assume-yes/--yes/-y option to cli docs build command (thanks @feluelle)
* [FEATURE] Add SSO and SSH key pair authentication for Snowflake (thanks @dmateusp)
* [FEATURE] Add pattern-matching expectations that use the Standard SQL "LIKE" operator: "expect_column_values_to_match_like_pattern", "expect_column_values_to_not_match_like_pattern", "expect_column_values_to_match_like_pattern_list", and "expect_column_values_to_not_match_like_pattern_list"
* [ENHANCEMENT] Make Data Docs rendering of profiling results more flexible by deprecating the reliance on validation results having the specific run_name of "profiling"
* [ENHANCEMENT] Use green checkmark in Slack msgs instead of tada
* [ENHANCEMENT] log class instantiation errors for better debugging
* [BUGFIX] usage_statistics decorator now handles 'dry_run' flag
* [BUGFIX] Add spark_context to DatasourceConfigSchema (#1713) (thanks @Dandandan)
* [BUGFIX] Handle case when unexpected_count list element is str
* [DOCS] Deploying Data Docs
* [DOCS] New how-to guide: How to instantiate a Data Context on an EMR Spark cluster
* [DOCS] Managed Spark DF Documentation #1729 (thanks @mgorsk1)
* [DOCS] Typos and clarifications (thanks @dechoma @sbrugman @rexboyce)

0.11.8
-----------------
* [FEATURE] Customizable "Suite Edit" generated notebooks
* [ENHANCEMENT] Add support and docs for loading evaluation parameter from SQL database
* [ENHANCEMENT] Fixed some typos/grammar and a broken link in the suite_scaffold_notebook_renderer
* [ENHANCEMENT] allow updates to DatabaseStoreBackend keys by default, requiring `allow_update=False` to disallow
* [ENHANCEMENT] Improve support for prefixes declared in TupleS3StoreBackend that include reserved characters
* [BUGFIX] Fix issue where allow_updates was set for StoreBackend that did not support it
* [BUGFIX] Fix issue where GlobReaderBatchKwargsGenerator failed with relative base_directory
* [BUGFIX] Adding explicit requirement for "importlib-metadata" (needed for Python versions prior to Python 3.8).
* [MAINTENANCE] Install GitHub Dependabot
* [BUGFIX] Fix missing importlib for python 3.8 #1651

0.11.7
-----------------
* [ENHANCEMENT] Improve CLI error handling.
* [ENHANCEMENT] Do not register signal handlers if not running in main thread
* [ENHANCEMENT] store_backend (S3 and GCS) now throws InvalidKeyError if file does not exist at expected location
* [BUGFIX] ProfilerTypeMapping uses lists instead of sets to prevent serialization errors when saving suites created by JsonSchemaProfiler
* [DOCS] Update suite scaffold how-to
* [DOCS] Docs/how to define expectations that span multiple tables
* [DOCS] how to metadata stores validation on s3

0.11.6
-----------------
* [FEATURE] Auto-install Python DB packages.  If the required packages for a DB library are not installed, GE will offer the user to install them, without exiting CLI
* [FEATURE] Add new expectation expect_table_row_count_to_equal_other_table for SqlAlchemyDataset
* [FEATURE] A profiler that builds suites from JSONSchema files
* [ENHANCEMENT] Add ``.feather`` file support to PandasDatasource
* [ENHANCEMENT] Use ``colorama init`` to support terminal color on Windows
* [ENHANCEMENT] Update how_to_trigger_slack_notifications_as_a_validation_action.rst
* [ENHANCEMENT] Added note for config_version in great_expectations.yml
* [ENHANCEMENT] Implement "column_quantiles" for MySQL (via a compound SQLAlchemy query, since MySQL does not support "percentile_disc")
* [BUGFIX] "data_asset.validate" events with "data_asset_name" key in the batch kwargs were failing schema validation
* [BUGFIX] database_store_backend does not support storing Expectations in DB
* [BUGFIX] instantiation of ExpectationSuite always adds GE version metadata to prevent datadocs from crashing
* [BUGFIX] Fix all tests having to do with missing data source libraries
* [DOCS] will/docs/how_to/Store Expectations on Google Cloud Store

0.11.5
-----------------
* [FEATURE] Add support for expect_column_values_to_match_regex_list exception for Spark backend
* [ENHANCEMENT] Added 3 new usage stats events: "cli.new_ds_choice", "data_context.add_datasource", and "datasource.sqlalchemy.connect"
* [ENHANCEMENT] Support platform_specific_separator flag for TupleS3StoreBackend prefix
* [ENHANCEMENT] Allow environment substitution in config_variables.yml
* [BUGFIX] fixed issue where calling head() on a SqlAlchemyDataset would fail if the underlying table is empty
* [BUGFIX] fixed bug in rounding of mostly argument to nullity expectations produced by the BasicSuiteBuilderProfiler
* [DOCS] New How-to guide: How to add a Validation Operator (+ updated in Validation Operator doc strings)

0.11.4
-----------------
* [BUGIFX] Fixed an error that crashed the CLI when called in an environment with neither SQLAlchemy nor google.auth installed

0.11.3
-----------------
* [ENHANCEMENT] Removed the misleading scary "Site doesn't exist or is inaccessible" message that the CLI displayed before building Data Docs for the first time.
* [ENHANCEMENT] Catch sqlalchemy.exc.ArgumentError and google.auth.exceptions.GoogleAuthError in SqlAlchemyDatasource __init__ and re-raise them as DatasourceInitializationError - this allows the CLI to execute its retry logic when users provide a malformed SQLAlchemy URL or attempt to connect to a BigQuery project without having proper authentication.
* [BUGFIX] Fixed issue where the URL of the Glossary of Expectations article in the auto-generated suite edit notebook was wrong (out of date) (#1557).
* [BUGFIX] Use renderer_type to set paths in jinja templates instead of utm_medium since utm_medium is optional
* [ENHANCEMENT] Bring in custom_views_directory in DefaultJinjaView to enable custom jinja templates stored in plugins dir
* [BUGFIX] fixed glossary links in walkthrough modal, README, CTA button, scaffold notebook
* [BUGFIX] Improved TupleGCSStoreBackend configurability (#1398 #1399)
* [BUGFIX] Data Docs: switch bootstrap-table-filter-control.min.js to CDN
* [ENHANCEMENT] BasicSuiteBuilderProfiler now rounds mostly values for readability
* [DOCS] Add AutoAPI as the primary source for API Reference docs.

0.11.2
-----------------
* [FEATURE] Add support for expect_volumn_values_to_match_json_schema exception for Spark backend (thanks @chipmyersjr!)
* [ENHANCEMENT] Add formatted __repr__ for ValidationOperatorResult
* [ENHANCEMENT] add option to suppress logging when getting expectation suite
* [BUGFIX] Fix object name construction when calling SqlAlchemyDataset.head (thanks @mascah!)
* [BUGFIX] Fixed bug where evaluation parameters used in arithmetic expressions would not be identified as upstream dependencies.
* [BUGFIX] Fix issue where DatabaseStoreBackend threw IntegrityError when storing same metric twice
* [FEATURE] Added new cli upgrade helper to help facilitate upgrading projects to be compatible with GE 0.11.
  See :ref:`upgrading_to_0.11` for more info.
* [BUGFIX] Fixed bug preventing GCS Data Docs sites to cleaned
* [BUGFIX] Correct doc link in checkpoint yml
* [BUGFIX] Fixed issue where CLI checkpoint list truncated names (#1518)
* [BUGFIX] Fix S3 Batch Kwargs Generator incorrect migration to new build_batch_kwargs API
* [BUGFIX] Fix missing images in data docs walkthrough modal
* [BUGFIX] Fix bug in checkpoints that was causing incorrect run_time to be set
* [BUGFIX] Fix issue where data docs could remove trailing zeros from values when low precision was requested

0.11.1
-----------------
* [BUGFIX] Fixed bug that was caused by comparison between timezone aware and non-aware datetimes
* [DOCS] Updated docs with info on typed run ids and validation operator results
* [BUGFIX] Update call-to-action buttons on index page with correct URLs

0.11.0
-----------------
* [BREAKING] ``run_id`` is now typed using the new ``RunIdentifier`` class, which consists of a ``run_time`` and
  ``run_name``. Existing projects that have Expectation Suite Validation Results must be migrated.
  See :ref:`upgrading_to_0.11` for instructions.
* [BREAKING] ``ValidationMetric`` and ``ValidationMetricIdentifier`` objects now have a ``data_asset_name`` attribute.
  Existing projects with evaluation parameter stores that have database backends must be migrated.
  See :ref:`upgrading_to_0.11` for instructions.
* [BREAKING] ``ValidationOperator.run`` now returns an instance of new type, ``ValidationOperatorResult`` (instead of a
  dictionary). If your code uses output from Validation Operators, it must be updated.
* Major update to the styling and organization of documentation! Watch for more content and reorganization as we continue to improve the documentation experience with Great Expectations.
* [FEATURE] Data Docs: redesigned index page with paginated/sortable/searchable/filterable tables
* [FEATURE] Data Docs: searchable tables on Expectation Suite Validation Result pages
* ``data_asset_name`` is now added to batch_kwargs by batch_kwargs_generators (if available) and surfaced in Data Docs
* Renamed all ``generator_asset`` parameters to ``data_asset_name``
* Updated the dateutil dependency
* Added experimental QueryStore
* Removed deprecated cli tap command
* Added of 0.11 upgrade helper
* Corrected Scaffold maturity language in notebook to Experimental
* Updated the installation/configuration documentation for Snowflake users
* [ENHANCEMENT] Improved error messages for misconfigured checkpoints.
* [BUGFIX] Fixed bug that could cause some substituted variables in DataContext config to be saved to `great_expectations.yml`

0.10.12
-----------------
* [DOCS] Improved help for CLI `checkpoint` command
* [BUGFIX] BasicSuiteBuilderProfiler could include extra expectations when only some expectations were selected (#1422)
* [FEATURE] add support for `expect_multicolumn_values_to_be_unique` and `expect_column_pair_values_A_to_be_greater_than_B`
  to `Spark`. Thanks @WilliamWsyHK!
* [ENHANCEMENT] Allow a dictionary of variables can be passed to the DataContext constructor to allow override
  config variables at runtime. Thanks @balexander!
* [FEATURE] add support for `expect_column_pair_values_A_to_be_greater_than_B` to `Spark`.
* [BUGFIX] Remove SQLAlchemy typehints to avoid requiring library (thanks @mzjp2)!
* [BUGFIX] Fix issue where quantile boundaries could not be set to zero. Thanks @kokes!

0.10.11
-----------------
* Bugfix: build_data_docs list_keys for GCS returns keys and when empty a more user friendly message
* ENHANCEMENT: Enable Redshift Quantile Profiling


0.10.10
-----------------
* Removed out-of-date Airflow integration examples. This repo provides a comprehensive example of Airflow integration: `#GE Airflow Example <https://github.com/superconductive/ge_tutorials>`_
* Bugfix suite scaffold notebook now has correct suite name in first markdown cell.
* Bugfix: fixed an example in the custom expectations documentation article - "result" key was missing in the returned dictionary
* Data Docs Bugfix: template string substitution is now done using .safe_substitute(), to handle cases where string templates
  or substitution params have extraneous $ signs. Also added logic to handle templates where intended output has groupings of 2 or more $ signs
* Docs fix: fix in yml for example action_list_operator for metrics
* GE is now auto-linted using Black

-----------------

* DataContext.get_docs_sites_urls now raises error if non-existent site_name is specified
* Bugfix for the CLI command `docs build` ignoring the --site_name argument (#1378)
* Bugfix and refactor for `datasource delete` CLI command (#1386) @mzjp2
* Instantiate datasources and validate config only when datasource is used (#1374) @mzjp2
* suite delete changed from an optional argument to a required one
* bugfix for uploading objects to GCP #1393
* added a new usage stats event for the case when a data context is created through CLI
* tuplefilestore backend, expectationstore backend remove_key bugs fixed
* no url is returned on empty data_docs site
* return url for resource only if key exists
* Test added for the period special char case
* updated checkpoint module to not require sqlalchemy
* added BigQuery as an option in the list of databases in the CLI
* added special cases for handling BigQuery - table names are already qualified with schema name, so we must make sure that we do not prepend the schema name twice
* changed the prompt for the name of the temp table in BigQuery in the CLI to hint that a fully qualified name (project.dataset.table) should be provided
* Bugfix for: expect_column_quantile_values_to_be_between expectation throws an "unexpected keyword WITHIN" on BigQuery (#1391)

0.10.8
-----------------
* added support for overriding the default jupyter command via a GE_JUPYTER_COMMAND environment variable (#1347) @nehiljain
* Bugfix for checkpoint missing template (#1379)

0.10.7
-----------------
* crud delete suite bug fix

0.10.6
-----------------

* Checkpoints: a new feature to ease deployment of suites into your pipelines
  - DataContext.list_checkpoints() returns a list of checkpoint names found in the project
  - DataContext.get_checkpoint() returns a validated dictionary loaded from yml
  - new cli commands

    - `checkpoint new`
    - `checkpoint list`
    - `checkpoint run`
    - `checkpoint script`

* marked cli `tap` commands as deprecating on next release
* marked cli `validation-operator run` command as deprecating
* internal improvements in the cli code
* Improve UpdateDataDocsAction docs

0.10.5
-----------------

* improvements to ge.read_json tests
* tidy up the changelog

  - Fix bullet list spacing issues
  - Fix 0.10. formatting
  - Drop roadmap_and_changelog.rst and move changelog.rst to the top level of the table of contents
* DataContext.run_validation_operator() now raises a DataContextError if:
  - no batches are passed
  - batches are of the the wrong type
  - no matching validation operator is found in the project
* Clarified scaffolding language in scaffold notebook
* DataContext.create() adds an additional directory: `checkpoints`
* Marked tap command for deprecation in next major release

0.10.4
-----------------
* consolidated error handling in CLI DataContext loading
* new cli command `suite scaffold` to speed up creation of suites
* new cli command `suite demo` that creates an example suite
* Update bigquery.rst `#1330 <https://github.com/great-expectations/great_expectations/issues/1330>`_
* Fix datetime reference in create_expectations.rst `#1321 <https://github.com/great-expectations/great_expectations/issues/1321>`_ Thanks @jschendel !
* Update issue templates
* CLI command experimental decorator
* Update style_guide.rst
* Add pull request template
* Use pickle to generate hash for dataframes with unhashable objects. `#1315 <https://github.com/great-expectations/great_expectations/issues/1315>`_ Thanks @shahinism !
* Unpin pytest

0.10.3
-----------------
* Use pickle to generate hash for dataframes with unhashable objects.

0.10.2
-----------------
* renamed NotebookRenderer to SuiteEditNotebookRenderer
* SuiteEditNotebookRenderer now lints using black
* New SuiteScaffoldNotebookRenderer renderer to expedite suite creation
* removed autopep8 dependency
* bugfix: extra backslash in S3 urls if store was configured without a prefix `#1314 <https://github.com/great-expectations/great_expectations/issues/1314>`_

0.10.1
-----------------
* removing bootstrap scrollspy on table of contents `#1282 <https://github.com/great-expectations/great_expectations/issues/1282>`_
* Silently tolerate connection timeout during usage stats reporting

0.10.0
-----------------
* (BREAKING) Clarified API language: renamed all ``generator`` parameters and methods to the more correct ``batch_kwargs_generator`` language. Existing projects may require simple migration steps. See :ref:`Upgrading to 0.10.x <upgrading_to_0.10.x>` for instructions.
* Adds anonymized usage statistics to Great Expectations. See this article for details: :ref:`Usage Statistics`.
* CLI: improve look/consistency of ``docs list``, ``suite list``, and ``datasource list`` output; add ``store list`` and ``validation-operator list`` commands.
* New SuiteBuilderProfiler that facilitates faster suite generation by allowing columns to be profiled
* Added two convenience methods to ExpectationSuite: get_table_expectations & get_column_expectations
* Added optional profiler_configuration to DataContext.profile() and DataAsset.profile()
* Added list_available_expectation_types() to DataAsset

0.9.11
-----------------
* Add evaluation parameters support in WarningAndFailureExpectationSuitesValidationOperator `#1284 <https://github.com/great-expectations/great_expectations/issues/1284>`_ thanks `@balexander <https://github.com/balexander>`_
* Fix compatibility with MS SQL Server. `#1269 <https://github.com/great-expectations/great_expectations/issues/1269>`_ thanks `@kepiej <https://github.com/kepiej>`_
* Bug fixes for query_generator `#1292 <https://github.com/great-expectations/great_expectations/issues/1292>`_ thanks `@ian-whitestone <https://github.com/ian-whitestone>`_

0.9.10
-----------------
* Data Docs: improve configurability of site_section_builders
* TupleFilesystemStoreBackend now ignore `.ipynb_checkpoints` directories `#1203 <https://github.com/great-expectations/great_expectations/issues/1203>`_
* bugfix for Data Docs links encoding on S3 `#1235 <https://github.com/great-expectations/great_expectations/issues/1235>`_

0.9.9
-----------------
* Allow evaluation parameters support in run_validation_operator
* Add log_level parameter to jupyter_ux.setup_notebook_logging.
* Add experimental display_profiled_column_evrs_as_section and display_column_evrs_as_section methods, with a minor (nonbreaking) refactor to create a new _render_for_jupyter method.
* Allow selection of site in UpdateDataDocsAction with new arg target_site_names in great_expectations.yml
* Fix issue with regular expression support in BigQuery (#1244)

0.9.8
-----------------
* Allow basic operations in evaluation parameters, with or without evaluation parameters.
* When unexpected exceptions occur (e.g., during data docs rendering), the user will see detailed error messages, providing information about the specific issue as well as the stack trace.
* Remove the "project new" option from the command line (since it is not implemented; users can only run "init" to create a new project).
* Update type detection for bigquery based on driver changes in pybigquery driver 0.4.14. Added a warning for users who are running an older pybigquery driver
* added execution tests to the NotebookRenderer to mitigate codegen risks
* Add option "persist", true by default, for SparkDFDataset to persist the DataFrame it is passed. This addresses #1133 in a deeper way (thanks @tejsvirai for the robust debugging support and reproduction on spark).

  * Disabling this option should *only* be done if the user has *already* externally persisted the DataFrame, or if the dataset is too large to persist but *computations are guaranteed to be stable across jobs*.

* Enable passing dataset kwargs through datasource via dataset_options batch_kwarg.
* Fix AttributeError when validating expectations from a JSON file
* Data Docs: fix bug that was causing erratic scrolling behavior when table of contents contains many columns
* Data Docs: add ability to hide how-to buttons and related content in Data Docs

0.9.7
-----------------
* Update marshmallow dependency to >3. NOTE: as of this release, you MUST use marshamllow >3.0, which REQUIRES python 3. (`#1187 <https://github.com/great-expectations/great_expectations/issues/1187>`_) @jcampbell

  * Schema checking is now stricter for expectation suites, and data_asset_name must not be present as a top-level key in expectation suite json. It is safe to remove.
  * Similarly, datasource configuration must now adhere strictly to the required schema, including having any required credentials stored in the "credentials" dictionary.

* New beta CLI command: `tap new` that generates an executable python file to expedite deployments. (`#1193 <https://github.com/great-expectations/great_expectations/issues/1193>`_) @Aylr
* bugfix in TableBatchKwargsGenerator docs
* Added feature maturity in README (`#1203 <https://github.com/great-expectations/great_expectations/issues/1203>`_) @kyleaton
* Fix failing test that should skip if postgresql not running (`#1199 <https://github.com/great-expectations/great_expectations/issues/1199>`_) @cicdw


0.9.6
-----------------
* validate result dict when instantiating an ExpectationValidationResult (`#1133 <https://github.com/great-expectations/great_expectations/issues/1133>`_)
* DataDocs: Expectation Suite name on Validation Result pages now link to Expectation Suite page
* `great_expectations init`: cli now asks user if csv has header when adding a Spark Datasource with csv file
* Improve support for using GCP Storage Bucket as a Data Docs Site backend (thanks @hammadzz)
* fix notebook renderer handling for expectations with no column kwarg and table not in their name (`#1194 <https://github.com/great-expectations/great_expectations/issues/1194>`_)


0.9.5
-----------------
* Fixed unexpected behavior with suite edit, data docs and jupyter
* pytest pinned to 5.3.5


0.9.4
-----------------
* Update CLI `init` flow to support snowflake transient tables
* Use filename for default expectation suite name in CLI `init`
* Tables created by SqlAlchemyDataset use a shorter name with 8 hex characters of randomness instead of a full uuid
* Better error message when config substitution variable is missing
* removed an unused directory in the GE folder
* removed obsolete config error handling
* Docs typo fixes
* Jupyter notebook improvements
* `great_expectations init` improvements
* Simpler messaging in validation notebooks
* replaced hacky loop with suite list call in notebooks
* CLI suite new now supports `--empty` flag that generates an empty suite and opens a notebook
* add error handling to `init` flow for cases where user tries using a broken file


0.9.3
-----------------
* Add support for transient table creation in snowflake (#1012)
* Improve path support in TupleStoreBackend for better cross-platform compatibility
* New features on `ExpectationSuite`

  - ``add_citation()``
  - ``get_citations()``

* `SampleExpectationsDatasetProfiler` now leaves a citation containing the original batch kwargs
* `great_expectations suite edit` now uses batch_kwargs from citations if they exist
* Bugfix :: suite edit notebooks no longer blow away the existing suite while loading a batch of data
* More robust and tested logic in `suite edit`
* DataDocs: bugfixes and improvements for smaller viewports
* Bugfix :: fix for bug that crashes SampleExpectationsDatasetProfiler if unexpected_percent is of type decimal.Decimal (`#1109 <https://github.com/great-expectations/great_expectations/issues/1109>`_)


0.9.2
-----------------
* Fixes #1095
* Added a `list_expectation_suites` function to `data_context`, and a corresponding CLI function - `suite list`.
* CI no longer enforces legacy python tests.

0.9.1
------
* Bugfix for dynamic "How to Edit This Expectation Suite" command in DataDocs

0.9.0
-----------------

Version 0.9.0 is a major update to Great Expectations! The DataContext has continued to evolve into a powerful tool
for ensuring that Expectation Suites can properly represent the way users think about their data, and upgrading will
make it much easier to store and share expectation suites, and to build data docs that support your whole team.
You’ll get awesome new features including improvements to data docs look and the ability to choose and store metrics
for building flexible data quality dashboards.

The changes for version 0.9.0 fall into several broad areas:

1. Onboarding

Release 0.9.0 of Great Expectations makes it much easier to get started with the project. The `init` flow has grown
to support a much wider array of use cases and to use more natural language rather than introducing
GreatExpectations concepts earlier. You can more easily configure different backends and datasources, take advantage
of guided walkthroughs to find and profile data, and share project configurations with colleagues.

If you have already completed the `init` flow using a previous version of Great Expectations, you do not need to
rerun the command. However, **there are some small changes to your configuration that will be required**. See
:ref:`migrating_versions` for details.

2. CLI Command Improvements

With this release we have introduced a consistent naming pattern for accessing subcommands based on the noun (a
Great Expectations object like `suite` or `docs`) and verb (an action like `edit` or `new`). The new user experience
will allow us to more naturally organize access to CLI tools as new functionality is added.

3. Expectation Suite Naming and Namespace Changes

Defining shared expectation suites and validating data from different sources is much easier in this release. The
DataContext, which manages storage and configuration of expectations, validations, profiling, and data docs, no
longer requires that expectation suites live in a datasource-specific “namespace.” Instead, you should name suites
with the logical name corresponding to your data, making it easy to share them or validate against different data
sources. For example, the expectation suite "npi" for National Provider Identifier data can now be shared across
teams who access the same logical data in local systems using Pandas, on a distributed Spark cluster, or via a
relational database.

Batch Kwargs, or instructions for a datasource to build a batch of data, are similarly freed from a required
namespace, and you can more easily integrate Great Expectations into workflows where you do not need to use a
BatchKwargsGenerator (usually because you have a batch of data ready to validate, such as in a table or a known
directory).

The most noticeable impact of this API change is in the complete removal of the DataAssetIdentifier class. For
example, the `create_expectation_suite` and `get_batch` methods now no longer require a data_asset_name parameter,
relying only on the expectation_suite_name and batch_kwargs to do their job. Similarly, there is no more asset name
normalization required. See the upgrade guide for more information.

4. Metrics and Evaluation Parameter Stores

Metrics have received much more love in this release of Great Expectations! We've improved the system for declaring
evaluation parameters that support dependencies between different expectation suites, so you can easily identify a
particular field in the result of one expectation to use as the input into another. And the MetricsStore is now much
more flexible, supporting a new ValidationAction that makes it possible to select metrics from a validation result
to be saved in a database where they can power a dashboard.

5. Internal Type Changes and Improvements

Finally, in this release, we have done a lot of work under the hood to make things more robust, including updating
all of the internal objects to be more strongly typed. That change, while largely invisible to end users, paves the
way for some really exciting opportunities for extending Great Expectations as we build a bigger community around
the project.


We are really excited about this release, and encourage you to upgrade right away to take advantage of the more
flexible naming and simpler API for creating, accessing, and sharing your expectations. As always feel free to join
us on Slack for questions you don't see addressed!


0.8.9__develop
-----------------


0.8.8
-----------------
* Add support for allow_relative_error to expect_column_quantile_values_to_be_between, allowing Redshift users access
  to this expectation
* Add support for checking backend type information for datetime columns using expect_column_min_to_be_between and
  expect_column_max_to_be_between

0.8.7
-----------------
* Add support for expect_column_values_to_be_of_type for BigQuery backend (#940)
* Add image CDN for community usage stats
* Documentation improvements and fixes

0.8.6
-----------------
* Raise informative error if config variables are declared but unavailable
* Update ExpectationsStore defaults to be consistent across all FixedLengthTupleStoreBackend objects
* Add support for setting spark_options via SparkDFDatasource
* Include tail_weights by default when using build_continuous_partition_object
* Fix Redshift quantiles computation and type detection
* Allow boto3 options to be configured (#887)

0.8.5
-----------------
* BREAKING CHANGE: move all reader options from the top-level batch_kwargs object to a sub-dictionary called
  "reader_options" for SparkDFDatasource and PandasDatasource. This means it is no longer possible to specify
  supplemental reader-specific options at the top-level of `get_batch`,  `yield_batch_kwargs` or `build_batch_kwargs`
  calls, and instead, you must explicitly specify that they are reader_options, e.g. by a call such as:
  `context.yield_batch_kwargs(data_asset_name, reader_options={'encoding': 'utf-8'})`.
* BREAKING CHANGE: move all query_params from the top-level batch_kwargs object to a sub-dictionary called
  "query_params" for SqlAlchemyDatasource. This means it is no longer possible to specify supplemental query_params at
  the top-level of `get_batch`,  `yield_batch_kwargs` or `build_batch_kwargs`
  calls, and instead, you must explicitly specify that they are query_params, e.g. by a call such as:
  `context.yield_batch_kwargs(data_asset_name, query_params={'schema': 'foo'})`.
* Add support for filtering validation result suites and validation result pages to show only failed expectations in
  generated documentation
* Add support for limit parameter to batch_kwargs for all datasources: Pandas, SqlAlchemy, and SparkDF; add support
  to generators to support building batch_kwargs with limits specified.
* Include raw_query and query_params in query_generator batch_kwargs
* Rename generator keyword arguments from data_asset_name to generator_asset to avoid ambiguity with normalized names
* Consistently migrate timestamp from batch_kwargs to batch_id
* Include batch_id in validation results
* Fix issue where batch_id was not included in some generated datasets
* Fix rendering issue with expect_table_columns_to_match_ordered_list expectation
* Add support for GCP, including BigQuery and GCS
* Add support to S3 generator for retrieving directories by specifying the `directory_assets` configuration
* Fix warning regarding implicit class_name during init flow
* Expose build_generator API publicly on datasources
* Allow configuration of known extensions and return more informative message when SubdirReaderBatchKwargsGenerator cannot find
  relevant files.
* Add support for allow_relative_error on internal dataset quantile functions, and add support for
  build_continuous_partition_object in Redshift
* Fix truncated scroll bars in value_counts graphs


0.8.4.post0
----------------
* Correct a packaging issue resulting in missing notebooks in tarball release; update docs to reflect new notebook
  locations.


0.8.4
-----------------
* Improved the tutorials that walk new users through the process of creating expectations and validating data
* Changed the flow of the init command - now it creates the scaffolding of the project and adds a datasource. After
  that users can choose their path.
* Added a component with links to useful tutorials to the index page of the Data Docs website
* Improved the UX of adding a SQL datasource in the CLI - now the CLI asks for specific credentials for Postgres,
  MySQL, Redshift and Snowflake, allows continuing debugging in the config file and has better error messages
* Added batch_kwargs information to DataDocs validation results
* Fix an issue affecting file stores on Windows


0.8.3
-----------------
* Fix a bug in data-docs' rendering of mostly parameter
* Correct wording for expect_column_proportion_of_unique_values_to_be_between
* Set charset and meta tags to avoid unicode decode error in some browser/backend configurations
* Improve formatting of empirical histograms in validation result data docs
* Add support for using environment variables in `config_variables_file_path`
* Documentation improvements and corrections


0.8.2.post0
------------
* Correct a packaging issue resulting in missing css files in tarball release


0.8.2
-----------------
* Add easier support for customizing data-docs css
* Use higher precision for rendering 'mostly' parameter in data-docs; add more consistent locale-based
  formatting in data-docs
* Fix an issue causing visual overlap of large numbers of validation results in build-docs index
* Documentation fixes (thanks @DanielOliver!) and improvements
* Minor CLI wording fixes
* Improved handling of MySql temporary tables
* Improved detection of older config versions


0.8.1
-----------------
* Fix an issue where version was reported as '0+unknown'


0.8.0
-----------------

Version 0.8.0 is a significant update to Great Expectations, with many improvements focused on configurability
and usability.  See the :ref:`migrating_versions` guide for more details on specific changes, which include
several breaking changes to configs and APIs.

Highlights include:

1. Validation Operators and Actions. Validation operators make it easy to integrate GE into a variety of pipeline runners. They
   offer one-line integration that emphasizes configurability. See the :ref:`validation_operators_and_actions`
   feature guide for more information.

   - The DataContext `get_batch` method no longer treats `expectation_suite_name` or `batch_kwargs` as optional; they
     must be explicitly specified.
   - The top-level GE validate method allows more options for specifying the specific data_asset class to use.

2. First-class support for plugins in a DataContext, with several features that make it easier to configure and
   maintain DataContexts across common deployment patterns.

   - **Environments**: A DataContext can now manage :ref:`environment_and_secrets` more easily thanks to more dynamic and
     flexible variable substitution.
   - **Stores**: A new internal abstraction for DataContexts, :ref:`Stores <reference__core_concepts__data_context__stores>`, make extending GE easier by
     consolidating logic for reading and writing resources from a database, local, or cloud storage.
   - **Types**: Utilities configured in a DataContext are now referenced using `class_name` and `module_name` throughout
     the DataContext configuration, making it easier to extend or supplement pre-built resources. For now, the "type"
     parameter is still supported but expect it to be removed in a future release.

3. Partitioners: Batch Kwargs are clarified and enhanced to help easily reference well-known chunks of data using a
   partition_id. Batch ID and Batch Fingerprint help round out support for enhanced metadata around data
   assets that GE validates. See :ref:`Batch Identifiers <reference__core_concepts__batch_parameters>` for more information. The `GlobReaderBatchKwargsGenerator`,
   `QueryBatchKwargsGenerator`, `S3GlobReaderBatchKwargsGenerator`, `SubdirReaderBatchKwargsGenerator`, and `TableBatchKwargsGenerator` all support partition_id for
   easily accessing data assets.

4. Other Improvements:

   - We're beginning a long process of some under-the-covers refactors designed to make GE more maintainable as we
     begin adding additional features.
   - Restructured documentation: our docs have a new structure and have been reorganized to provide space for more
     easily adding and accessing reference material. Stay tuned for additional detail.
   - The command build-documentation has been renamed build-docs and now by
     default opens the Data Docs in the users' browser.

v0.7.11
-----------------
* Fix an issue where head() lost the column name for SqlAlchemyDataset objects with a single column
* Fix logic for the 'auto' bin selection of `build_continuous_partition_object`
* Add missing jinja2 dependency
* Fix an issue with inconsistent availability of strict_min and strict_max options on expect_column_values_to_be_between
* Fix an issue where expectation suite evaluation_parameters could be overriden by values during validate operation


v0.7.10
-----------------
* Fix an issue in generated documentation where the Home button failed to return to the index
* Add S3 Generator to module docs and improve module docs formatting
* Add support for views to QueryBatchKwargsGenerator
* Add success/failure icons to index page
* Return to uniform histogram creation during profiling to avoid large partitions for internal performance reasons


v0.7.9
-----------------
* Add an S3 generator, which will introspect a configured bucket and generate batch_kwargs from identified objects
* Add support to PandasDatasource and SparkDFDatasource for reading directly from S3
* Enhance the Site Index page in documentation so that validation results are sorted and display the newest items first
  when using the default run-id scheme
* Add a new utility method, `build_continuous_partition_object` which will build partition objects using the dataset
  API and so supports any GE backend.
* Fix an issue where columns with spaces in their names caused failures in some SqlAlchemyDataset and SparkDFDataset
  expectations
* Fix an issue where generated queries including null checks failed on MSSQL (#695)
* Fix an issue where evaluation parameters passed in as a set instead of a list could cause JSON serialization problems
  for the result object (#699)


v0.7.8
-----------------
* BREAKING: slack webhook URL now must be in the profiles.yml file (treat as a secret)
* Profiler improvements:

  - Display candidate profiling data assets in alphabetical order
  - Add columns to the expectation_suite meta during profiling to support human-readable description information

* Improve handling of optional dependencies during CLI init
* Improve documentation for create_expectations notebook
* Fix several anachronistic documentation and docstring phrases (#659, #660, #668, #681; #thanks @StevenMMortimer)
* Fix data docs rendering issues:

  - documentation rendering failure from unrecognized profiled column type (#679; thanks @dinedal))
  - PY2 failure on encountering unicode (#676)


0.7.7
-----------------
* Standardize the way that plugin module loading works. DataContext will begin to use the new-style class and plugin
  identification moving forward; yml configs should specify class_name and module_name (with module_name optional for
  GE types). For now, it is possible to use the "type" parameter in configuration (as before).
* Add support for custom data_asset_type to all datasources
* Add support for strict_min and strict_max to inequality-based expectations to allow strict inequality checks
  (thanks @RoyalTS!)
* Add support for reader_method = "delta" to SparkDFDatasource
* Fix databricks generator (thanks @sspitz3!)
* Improve performance of DataContext loading by moving optional import
* Fix several memory and performance issues in SparkDFDataset.

  - Use only distinct value count instead of bringing values to driver
  - Migrate away from UDF for set membership, nullity, and regex expectations

* Fix several UI issues in the data_documentation

  - Move prescriptive dataset expectations to Overview section
  - Fix broken link on Home breadcrumb
  - Scroll follows navigation properly
  - Improved flow for long items in value_set
  - Improved testing for ValidationRenderer
  - Clarify dependencies introduced in documentation sites
  - Improve testing and documentation for site_builder, including run_id filter
  - Fix missing header in Index page and cut-off tooltip
  - Add run_id to path for validation files


0.7.6
-----------------
* New Validation Renderer! Supports turning validation results into HTML and displays differences between the expected
  and the observed attributes of a dataset.
* Data Documentation sites are now fully configurable; a data context can be configured to generate multiple
  sites built with different GE objects to support a variety of data documentation use cases. See data documentation
  guide for more detail.
* CLI now has a new top-level command, `build-documentation` that can support rendering documentation for specified
  sites and even named data assets in a specific site.
* Introduced DotDict and LooselyTypedDotDict classes that allow to enforce typing of dictionaries.
* Bug fixes: improved internal logic of rendering data documentation, slack notification, and CLI profile command when
  datasource argument was not provided.

0.7.5
-----------------
* Fix missing requirement for pypandoc brought in from markdown support for notes rendering.

0.7.4
-----------------
* Fix numerous rendering bugs and formatting issues for rendering documentation.
* Add support for pandas extension dtypes in pandas backend of expect_column_values_to_be_of_type and
  expect_column_values_to_be_in_type_list and fix bug affecting some dtype-based checks.
* Add datetime and boolean column-type detection in BasicDatasetProfiler.
* Improve BasicDatasetProfiler performance by disabling interactive evaluation when output of expectation is not
  immediately used for determining next expectations in profile.
* Add support for rendering expectation_suite and expectation_level notes from meta in docs.
* Fix minor formatting issue in readthedocs documentation.

0.7.3
-----------------
* BREAKING: Harmonize expect_column_values_to_be_of_type and expect_column_values_to_be_in_type_list semantics in
  Pandas with other backends, including support for None type and type_list parameters to support profiling.
  *These type expectations now rely exclusively on native python or numpy type names.*
* Add configurable support for Custom DataAsset modules to DataContext
* Improve support for setting and inheriting custom data_asset_type names
* Add tooltips with expectations backing data elements to rendered documentation
* Allow better selective disabling of tests (thanks @RoyalITS)
* Fix documentation build errors causing missing code blocks on readthedocs
* Update the parameter naming system in DataContext to reflect data_asset_name *and* expectation_suite_name
* Change scary warning about discarding expectations to be clearer, less scary, and only in log
* Improve profiler support for boolean types, value_counts, and type detection
* Allow user to specify data_assets to profile via CLI
* Support CLI rendering of expectation_suite and EVR-based documentation

0.7.2
-----------------
* Improved error detection and handling in CLI "add datasource" feature
* Fixes in rendering of profiling results (descriptive renderer of validation results)
* Query Generator of SQLAlchemy datasource adds tables in non-default schemas to the data asset namespace
* Added convenience methods to display HTML renderers of sections in Jupyter notebooks
* Implemented prescriptive rendering of expectations for most expectation types

0.7.1
------------

* Added documentation/tutorials/videos for onboarding and new profiling and documentation features
* Added prescriptive documentation built from expectation suites
* Improved index, layout, and navigation of data context HTML documentation site
* Bug fix: non-Python files were not included in the package
* Improved the rendering logic to gracefully deal with failed expectations
* Improved the basic dataset profiler to be more resilient
* Implement expect_column_values_to_be_of_type, expect_column_values_to_be_in_type_list for SparkDFDataset
* Updated CLI with a new documentation command and improved profile and render commands
* Expectation suites and validation results within a data context are saved in a more readable form (with indentation)
* Improved compatibility between SparkDatasource and InMemoryGenerator
* Optimization for Pandas column type checking
* Optimization for Spark duplicate value expectation (thanks @orenovadia!)
* Default run_id format no longer includes ":" and specifies UTC time
* Other internal improvements and bug fixes


0.7.0
------------

Version 0.7 of Great Expectations is HUGE. It introduces several major new features
and a large number of improvements, including breaking API changes.

The core vocabulary of expectations remains consistent. Upgrading to
the new version of GE will primarily require changes to code that
uses data contexts; existing expectation suites will require only changes
to top-level names.

 * Major update of Data Contexts. Data Contexts now offer significantly \
   more support for building and maintaining expectation suites and \
   interacting with existing pipeline systems, including providing a namespace for objects.\
   They can handle integrating, registering, and storing validation results, and
   provide a namespace for data assets, making **batches** first-class citizens in GE.
   Read more: :ref:`data_context` or :py:mod:`great_expectations.data_context`

 * Major refactor of autoinspect. Autoinspect is now built around a module
   called "profile" which provides a class-based structure for building
   expectation suites. There is no longer a default  "autoinspect_func" --
   calling autoinspect requires explicitly passing the desired profiler. See :ref:`profiling`

 * New "Compile to Docs" feature produces beautiful documentation from expectations and expectation
   validation reports, helping keep teams on the same page.

 * Name clarifications: we've stopped using the overloaded terms "expectations
   config" and "config" and instead use "expectation suite" to refer to a
   collection (or suite!) of expectations that can be used for validating a
   data asset.

   - Expectation Suites include several top level keys that are useful \
     for organizing content in a data context: data_asset_name, \
     expectation_suite_name, and data_asset_type. When a data_asset is \
     validated, those keys will be placed in the `meta` key of the \
     validation result.

 * Major enhancement to the CLI tool including `init`, `render` and more flexibility with `validate`

 * Added helper notebooks to make it easy to get started. Each notebook acts as a combination of \
   tutorial and code scaffolding, to help you quickly learn best practices by applying them to \
   your own data.

 * Relaxed constraints on expectation parameter values, making it possible to declare many column
   aggregate expectations in a way that is always "vacuously" true, such as
   ``expect_column_values_to_be_between`` ``None`` and ``None``. This makes it possible to progressively
   tighten expectations while using them as the basis for profiling results and documentation.

  * Enabled caching on dataset objects by default.

 * Bugfixes and improvements:

   * New expectations:

     * expect_column_quantile_values_to_be_between
     * expect_column_distinct_values_to_be_in_set

   * Added support for ``head`` method on all current backends, returning a PandasDataset
   * More implemented expectations for SparkDF Dataset with optimizations

     * expect_column_values_to_be_between
     * expect_column_median_to_be_between
     * expect_column_value_lengths_to_be_between

   * Optimized histogram fetching for SqlalchemyDataset and SparkDFDataset
   * Added cross-platform internal partition method, paving path for improved profiling
   * Fixed bug with outputstrftime not being honored in PandasDataset
   * Fixed series naming for column value counts
   * Standardized naming for expect_column_values_to_be_of_type
   * Standardized and made explicit use of sample normalization in stdev calculation
   * Added from_dataset helper
   * Internal testing improvements
   * Documentation reorganization and improvements
   * Introduce custom exceptions for more detailed error logs

0.6.1
------------
* Re-add testing (and support) for py2
* NOTE: Support for SqlAlchemyDataset and SparkDFDataset is enabled via optional install \
  (e.g. ``pip install great_expectations[sqlalchemy]`` or ``pip install great_expectations[spark]``)

0.6.0
------------
* Add support for SparkDFDataset and caching (HUGE work from @cselig)
* Migrate distributional expectations to new testing framework
* Add support for two new expectations: expect_column_distinct_values_to_contain_set
  and expect_column_distinct_values_to_equal_set (thanks @RoyalTS)
* FUTURE BREAKING CHANGE: The new cache mechanism for Datasets, \
  when enabled, causes GE to assume that dataset does not change between evaluation of individual expectations. \
  We anticipate this will become the future default behavior.
* BREAKING CHANGE: Drop official support pandas < 0.22

0.5.1
---------------
* **Fix** issue where no result_format available for expect_column_values_to_be_null caused error
* Use vectorized computation in pandas (#443, #445; thanks @RoyalTS)


0.5.0
----------------
* Restructured class hierarchy to have a more generic DataAsset parent that maintains expectation logic separate \
  from the tabular organization of Dataset expectations
* Added new FileDataAsset and associated expectations (#416 thanks @anhollis)
* Added support for date/datetime type columns in some SQLAlchemy expectations (#413)
* Added support for a multicolumn expectation, expect multicolumn values to be unique (#408)
* **Optimization**: You can now disable `partial_unexpected_counts` by setting the `partial_unexpected_count` value to \
  0 in the result_format argument, and we do not compute it when it would not be returned. (#431, thanks @eugmandel)
* **Fix**: Correct error in unexpected_percent computations for sqlalchemy when unexpected values exceed limit (#424)
* **Fix**: Pass meta object to expectation result (#415, thanks @jseeman)
* Add support for multicolumn expectations, with `expect_multicolumn_values_to_be_unique` as an example (#406)
* Add dataset class to from_pandas to simplify using custom datasets (#404, thanks @jtilly)
* Add schema support for sqlalchemy data context (#410, thanks @rahulj51)
* Minor documentation, warning, and testing improvements (thanks @zdog).


0.4.5
----------------
* Add a new autoinspect API and remove default expectations.
* Improve details for expect_table_columns_to_match_ordered_list (#379, thanks @rlshuhart)
* Linting fixes (thanks @elsander)
* Add support for dataset_class in from_pandas (thanks @jtilly)
* Improve redshift compatibility by correcting faulty isnull operator (thanks @avanderm)
* Adjust partitions to use tail_weight to improve JSON compatibility and
  support special cases of KL Divergence (thanks @anhollis)
* Enable custom_sql datasets for databases with multiple schemas, by
  adding a fallback for column reflection (#387, thanks @elsander)
* Remove `IF NOT EXISTS` check for custom sql temporary tables, for
  Redshift compatibility (#372, thanks @elsander)
* Allow users to pass args/kwargs for engine creation in
  SqlAlchemyDataContext (#369, thanks @elsander)
* Add support for custom schema in SqlAlchemyDataset (#370, thanks @elsander)
* Use getfullargspec to avoid deprecation warnings.
* Add expect_column_values_to_be_unique to SqlAlchemyDataset
* **Fix** map expectations for categorical columns (thanks @eugmandel)
* Improve internal testing suite (thanks @anhollis and @ccnobbli)
* Consistently use value_set instead of mixing value_set and values_set (thanks @njsmith8)

0.4.4
----------------
* Improve CLI help and set CLI return value to the number of unmet expectations
* Add error handling for empty columns to SqlAlchemyDataset, and associated tests
* **Fix** broken support for older pandas versions (#346)
* **Fix** pandas deepcopy issue (#342)

0.4.3
-------
* Improve type lists in expect_column_type_to_be[_in_list] (thanks @smontanaro and @ccnobbli)
* Update cli to use entry_points for conda compatibility, and add version option to cli
* Remove extraneous development dependency to airflow
* Address SQlAlchemy warnings in median computation
* Improve glossary in documentation
* Add 'statistics' section to validation report with overall validation results (thanks @sotte)
* Add support for parameterized expectations
* Improve support for custom expectations with better error messages (thanks @syk0saje)
* Implement expect_column_value_lenghts_to_[be_between|equal] for SQAlchemy (thanks @ccnobbli)
* **Fix** PandasDataset subclasses to inherit child class

0.4.2
-------
* **Fix** bugs in expect_column_values_to_[not]_be_null: computing unexpected value percentages and handling all-null (thanks @ccnobbli)
* Support mysql use of Decimal type (thanks @bouke-nederstigt)
* Add new expectation expect_column_values_to_not_match_regex_list.

  * Change behavior of expect_column_values_to_match_regex_list to use python re.findall in PandasDataset, relaxing \
    matching of individuals expressions to allow matches anywhere in the string.

* **Fix** documentation errors and other small errors (thanks @roblim, @ccnobbli)

0.4.1
-------
* Correct inclusion of new data_context module in source distribution

0.4.0
-------
* Initial implementation of data context API and SqlAlchemyDataset including implementations of the following \
  expectations:

  * expect_column_to_exist
  * expect_table_row_count_to_be
  * expect_table_row_count_to_be_between
  * expect_column_values_to_not_be_null
  * expect_column_values_to_be_null
  * expect_column_values_to_be_in_set
  * expect_column_values_to_be_between
  * expect_column_mean_to_be
  * expect_column_min_to_be
  * expect_column_max_to_be
  * expect_column_sum_to_be
  * expect_column_unique_value_count_to_be_between
  * expect_column_proportion_of_unique_values_to_be_between

* Major refactor of output_format to new result_format parameter. See docs for full details:

  * exception_list and related uses of the term exception have been renamed to unexpected
  * Output formats are explicitly hierarchical now, with BOOLEAN_ONLY < BASIC < SUMMARY < COMPLETE. \
    All *column_aggregate_expectation* expectations now return element count and related information included at the \
    BASIC level or higher.

* New expectation available for parameterized distributions--\
  expect_column_parameterized_distribution_ks_test_p_value_to_be_greater_than (what a name! :) -- (thanks @ccnobbli)
* ge.from_pandas() utility (thanks @schrockn)
* Pandas operations on a PandasDataset now return another PandasDataset (thanks @dlwhite5)
* expect_column_to_exist now takes a column_index parameter to specify column order (thanks @louispotok)
* Top-level validate option (ge.validate())
* ge.read_json() helper (thanks @rjurney)
* Behind-the-scenes improvements to testing framework to ensure parity across data contexts.
* Documentation improvements, bug-fixes, and internal api improvements

0.3.2
-------
* Include requirements file in source dist to support conda

0.3.1
--------
* **Fix** infinite recursion error when building custom expectations
* Catch dateutil parsing overflow errors

0.2
-----
* Distributional expectations and associated helpers are improved and renamed to be more clear regarding the tests they apply
* Expectation decorators have been refactored significantly to streamline implementing expectations and support custom expectations
* API and examples for custom expectations are available
* New output formats are available for all expectations
* Significant improvements to test suite and compatibility<|MERGE_RESOLUTION|>--- conflicted
+++ resolved
@@ -7,18 +7,10 @@
 
 Develop
 -----------------
-<<<<<<< HEAD
-* INTRODUCING THE NEW MODULAR EXPECTATIONS API (Experimental): this release introduces a new way to create expectation logic in its own class, making it much easier to author and share expectations. ``Expectation`` and ``MetricProvider`` classes now work together to validate data and consolidate logic for all backends by function. See the how-to guides in our documentation for more information on how to use the new API.
-* INTRODUCING THE NEW DATASOURCE API (Experimental): this release introduces a new way to connect to datasources providing much richer guarantees for discovering ("inferring") data assets and partitions. The new API replaces "BatchKwargs" and "BatchKwargsGenerators" with BatchDefinition and BatchSpec objects built from DataConnector classes. You can read about the new API in our docs.
-* The Core Concepts section of our documentation has been updated with descriptions of the classes and concepts used in the new API; we will continue to update that section and welcome questions and improvements.
-* BREAKING: Data Docs rendering is now handled in the new Modular Expectations, which means that any custom expectation rendering needs to be migrated to the new API to function in version 0.13.0.
-* BREAKING: **Renamed** Datasource to LegacyDatasource and introduced the new Datasource class. Because most installations rely on one PandasDatasource, SqlAlchemyDatasource, or SparkDFDatasource, most users will not be affected. However, if you have implemented highly customized Datasource class inheriting from the base class, you may need to update your inheritance.
-* BREAKING: The new Modular Expectations API will begin removing the ``parse_strings_as_datetimes`` and ``allow_cross_type_comparisons`` flags in expectations. Expectation Suites that use the flags will need to be updated to use the new Modular Expectations. In general, simply removing the flag will produce correct behavior; if you still want the exact same semantics, you should ensure your raw data already has typed datetime objects.
-* **NOTE:** Both the new Datasource API and the new Modular Expectations API are *experimental* and will change somewhat during the next several point releases. We are extremely excited for your feedback while we iterate rapidly, and continue to welcome new community contributions.
-
-=======
 * [ENHANCEMENT] Allow  database store backend to support specification of schema in credentials file
->>>>>>> 64af792b
+* [ENHANCEMENT] More detailed information in Datasource.self_check() diagnostic (concerning ExecutionEngine objects)
+* [BUGFIX] Corrected handling of boto3_options by PandasExecutionEngine
+* [DOCS] Fixed a typo in the HOWTO guide for adding a self-managed Spark datasource
 
 
 0.13.0
