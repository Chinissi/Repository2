--- conflicted
+++ resolved
@@ -6,15 +6,10 @@
 
 Develop
 -----------------
-<<<<<<< HEAD
 * [FEATURE] Add ``expect_column_pair_cramers_phi_value_to_be_less_than`` expectation to ``PandasDatasource`` to check for the independence of two columns by computing their Cramers Phi (thanks @mlondschien)!
 * [FEATURE] add support for ``expect_column_pair_values_to_be_in_set`` to ``Spark`` (thanks @mikaylaedwards)!
 * [FEATURE] Add new expectation:`` expect_multicolumn_sum_to_equal`` for ``pandas` and ``Spark`` (thanks @chipmyersjr)!
-=======
-* [FEATURE] add support for `expect_column_pair_values_to_be_in_set` to `Spark` (thanks @mikaylaedwards)!
-* [FEATURE] Add new exception: expect_multicolumn_sum_to_equal for `pandas` and `Spark` (thanks @chipmyersjr)!
 * [ENHANCEMENT] Update isort, pre-commit & pre-commit hooks, start more linting (thanks @dandandan)!
->>>>>>> 161d1db3
 * [BUGFIX] SuiteEditNotebookRenderer no longer break GCS and S3 data paths
 * [BUGFIX] Fix bug preventing the use of get_available_partition_ids in s3 generator
 * [BUGFIX] SuiteEditNotebookRenderer no longer break GCS and S3 data paths
