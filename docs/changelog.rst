--- conflicted
+++ resolved
@@ -7,11 +7,8 @@
 
 Develop
 -----------------
-<<<<<<< HEAD
 * [FEATURE] Add conditional expectations for SQLAlchemy backend
-=======
 * [FEATURE] Add TupleAzureBlobStoreBackend
->>>>>>> 58bed726
 * [DOCS] How to load a Pandas DataFrame as a Batch #2327
 * [ENHANCEMENT] Add possibility to pass boto3 configuration to TupleS3StoreBackend (Thanks for #1691 to @mgorsk1!) #2371
 
