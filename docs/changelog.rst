--- conflicted
+++ resolved
@@ -21,13 +21,10 @@
 * [DOCS] Add how-to guides for configuring MySQL and MSSQL Datasources
 * [DOCS] Add information about issue tags to contributing docs
 * [DEPRECATION] Deprecate demo suite behavior in `suite new`
-<<<<<<< HEAD
 * [BUGFIX] Fixes a bug that was causing exceptions to occur if user had a Data Docs config excluding a particular site section
 * [ENHANCEMENT] Add a `skip_and_clean_missing` flag to `DefaultSiteIndexBuilder.build` (default True). If True, when an index page is being built and an existing HTML page does not have corresponding source data (i.e. an expectation suite or validation result was removed from source store), the HTML page is automatically deleted and will not appear in the index. This ensures that the expectations store and validations store are the source of truth for Data Docs.
-=======
 * [FEATURE] Slack Messages sent as ValidationActions now have link to DataDocs, if available.
 * [FEATURE] ValidationActions can now consume and return "payload", which can be used to share information across ValidationActions
->>>>>>> a601ba34
 
 0.11.9
 -----------------
