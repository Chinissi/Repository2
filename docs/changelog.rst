--- conflicted
+++ resolved
@@ -4,14 +4,12 @@
 Changelog
 #########
 
+
 Develop
 -----------------
 * [ENHANCEMENT] Allow  database store backend to support specification of schema in credentials file
 * [ENHANCEMENT] More detailed information in Datasource.self_check() diagnostic (concerning ExecutionEngine objects)
-<<<<<<< HEAD
 * [ENHANCEMENT] Improve UI for in-code data contexts #2068
-=======
->>>>>>> 49e0b8c6
 * [ENHANCEMENT] Add a store_backend_id property to StoreBackend #2030, #2075
 * [ENHANCEMENT] Use an existing expectation_store.store_backend_id to initialize an in-code DataContext #2046, #2075
 * [BUGFIX] Corrected handling of boto3_options by PandasExecutionEngine
