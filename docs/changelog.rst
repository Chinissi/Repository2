.. _changelog:

#########
Changelog
#########

Develop
-----------------

<<<<<<< HEAD
* [BUGFIX] Skip config substitution if key is "password"
=======
* [BUGFIX] Change default prefix for TupleStoreBackend (issue 1907)
* [ENHANCEMENT] Add spark support for expect_compound_columns_to_be_unique(Thanks @tscottcoombes1)!
>>>>>>> 9f8670fa

0.12.3
-----------------
* [ENHANCEMENT] Add expect_compound_columns_to_be_unique and clarify multicolumn uniqueness
* [ENHANCEMENT] Add expectation expect_table_columns_to_match_set
* [ENHANCEMENT] Checkpoint run command now prints out details on each validation #1437
* [ENHANCEMENT] Slack notifications can now display links to GCS-hosted DataDocs sites
* [ENHANCEMENT] Public base URL can be configured for Data Docs sites
* [ENHANCEMENT] SuiteEditNotebookRenderer.add_header class now allows usage of env variables in jinja templates (thanks @mbakunze)!
* [ENHANCEMENT] Display table for Cramer's Phi expectation in Data Docs (thanks @mlondschien)!
* [BUGFIX] Explicitly convert keys to tuples when removing from TupleS3StoreBackend (thanks @balexander)!
* [BUGFIX] Use more-specific s3.meta.client.exceptions with dealing with boto resource api (thanks @lcorneliussen)!
* [BUGFIX] Links to Amazon S3 are compatible with virtual host-style access and path-style access
* [DOCS] How to Instantiate a Data Context on a Databricks Spark Cluster
* [DOCS] Update to Deploying Great Expectations with Google Cloud Composer
* [MAINTENANCE] Update moto dependency to include cryptography (see #spulec/moto/3290)


0.12.2
-----------------

* [ENHANCEMENT] Update schema for anonymized expectation types to avoid large key domain
* [ENHANCEMENT] BaseProfiler type mapping expanded to include more pandas and numpy dtypes
* [BUGFIX] Allow for pandas reader option inference with parquet and Excel (thanks @dlachasse)!
* [BUGFIX] Fix bug where running checkpoint fails if GCS data docs site has a prefix (thanks @sergii-tsymbal-exa)!
* [BUGFIX] Fix bug in deleting datasource config from config file (thanks @rxmeez)!
* [BUGFIX] clarify inclusiveness of min/max values in string rendering
* [BUGFIX] Building data docs no longer crashes when a data asset name is an integer #1913
* [DOCS] Add notes on transient table creation to Snowflake guide (thanks @verhey)!
* [DOCS] Fixed several broken links and glossary organization (thanks @JavierMonton and @sbrugman)!
* [DOCS] Deploying Great Expectations with Google Cloud Composer (Hosted Airflow)

0.12.1
-----------------
* [FEATURE] Add ``expect_column_pair_cramers_phi_value_to_be_less_than`` expectation to ``PandasDatasource`` to check for the independence of two columns by computing their Cramers Phi (thanks @mlondschien)!
* [FEATURE] add support for ``expect_column_pair_values_to_be_in_set`` to ``Spark`` (thanks @mikaylaedwards)!
* [FEATURE] Add new expectation:`` expect_multicolumn_sum_to_equal`` for ``pandas` and ``Spark`` (thanks @chipmyersjr)!
* [ENHANCEMENT] Update isort, pre-commit & pre-commit hooks, start more linting (thanks @dandandan)!
* [ENHANCEMENT] Bundle shaded marshmallow==3.7.1 to avoid dependency conflicts on GCP Composer
* [ENHANCEMENT] Improve row_condition support in aggregate expectations
* [BUGFIX] SuiteEditNotebookRenderer no longer break GCS and S3 data paths
* [BUGFIX] Fix bug preventing the use of get_available_partition_ids in s3 generator
* [BUGFIX] SuiteEditNotebookRenderer no longer break GCS and S3 data paths
* [BUGFIX] TupleGCSStoreBackend: remove duplicate prefix for urls (thanks @azban)!
* [BUGFIX] Fix `TypeError: unhashable type` error in Data Docs rendering

0.12.0
-----------------
* [BREAKING] This release includes a breaking change that *only* affects users who directly call `add_expectation`, `remove_expectation`, or `find_expectations`. (Most users do not use these APIs but add Expectations by stating them directly on Datasets). Those methods have been updated to take an ExpectationConfiguration object and `match_type` object. The change provides more flexibility in determining which expectations should be modified and allows us provide substantially improved support for two major features that we have frequently heard requested: conditional Expectations and more flexible multi-column custom expectations. See :ref:`expectation_suite_operations` and :ref:`migrating_versions` for more information.
* [FEATURE] Add support for conditional expectations using pandas execution engine (#1217 HUGE thanks @arsenii!)
* [FEATURE] ValidationActions can now consume and return "payload", which can be used to share information across ValidationActions
* [FEATURE] Add support for nested columns in the PySpark expectations (thanks @bramelfrink)!
* [FEATURE] add support for `expect_column_values_to_be_increasing` to `Spark` (thanks @mikaylaedwards)!
* [FEATURE] add support for `expect_column_values_to_be_decreasing` to `Spark` (thanks @mikaylaedwards)!
* [FEATURE] Slack Messages sent as ValidationActions now have link to DataDocs, if available.
* [FEATURE] Expectations now define “domain,” “success,” and “runtime” kwargs to allow them to determine expectation equivalence for updating expectations. Fixes column pair expectation update logic.
* [ENHANCEMENT] Add a `skip_and_clean_missing` flag to `DefaultSiteIndexBuilder.build` (default True). If True, when an index page is being built and an existing HTML page does not have corresponding source data (i.e. an expectation suite or validation result was removed from source store), the HTML page is automatically deleted and will not appear in the index. This ensures that the expectations store and validations store are the source of truth for Data Docs.
* [ENHANCEMENT] Include datetime and bool column types in descriptive documentation results
* [ENHANCEMENT] Improve data docs page breadcrumbs to have clearer run information
* [ENHANCEMENT] Data Docs Validation Results only shows unexpected value counts if all unexpected values are available
* [ENHANCEMENT] Convert GE version key from great_expectations.__version__ to great_expectations_version (thanks, @cwerner!) (#1606)
* [ENHANCEMENT] Add support in JSON Schema profiler for combining schema with anyOf key and creating nullability expectations
* [BUGFIX] Add guard for checking Redshift Dialect in match_like_pattern expectation
* [BUGFIX] Fix content_block build failure for dictionary content - (thanks @jliew!) #1722
* [BUGFIX] Fix bug that was preventing env var substitution in `config_variables.yml` when not at the top level
* [BUGFIX] Fix issue where expect_column_values_to_be_in_type_list did not work with positional type_list argument in SqlAlchemyDataset or SparkDFDataset
* [BUGFIX] Fixes a bug that was causing exceptions to occur if user had a Data Docs config excluding a particular site section
* [DOCS] Add how-to guides for configuring MySQL and MSSQL Datasources
* [DOCS] Add information about issue tags to contributing docs
* [DEPRECATION] Deprecate demo suite behavior in `suite new`

0.11.9
-----------------
* [FEATURE] New Dataset Support: Microsoft SQL Server
* [FEATURE] Render expectation validation results to markdown
* [FEATURE] Add --assume-yes/--yes/-y option to cli docs build command (thanks @feluelle)
* [FEATURE] Add SSO and SSH key pair authentication for Snowflake (thanks @dmateusp)
* [FEATURE] Add pattern-matching expectations that use the Standard SQL "LIKE" operator: "expect_column_values_to_match_like_pattern", "expect_column_values_to_not_match_like_pattern", "expect_column_values_to_match_like_pattern_list", and "expect_column_values_to_not_match_like_pattern_list"
* [ENHANCEMENT] Make Data Docs rendering of profiling results more flexible by deprecating the reliance on validation results having the specific run_name of "profiling"
* [ENHANCEMENT] Use green checkmark in Slack msgs instead of tada
* [ENHANCEMENT] log class instantiation errors for better debugging
* [BUGFIX] usage_statistics decorator now handles 'dry_run' flag
* [BUGFIX] Add spark_context to DatasourceConfigSchema (#1713) (thanks @Dandandan)
* [BUGFIX] Handle case when unexpected_count list element is str
* [DOCS] Deploying Data Docs
* [DOCS] New how-to guide: How to instantiate a Data Context on an EMR Spark cluster
* [DOCS] Managed Spark DF Documentation #1729 (thanks @mgorsk1)
* [DOCS] Typos and clarifications (thanks @dechoma @sbrugman @rexboyce)

0.11.8
-----------------
* [FEATURE] Customizable "Suite Edit" generated notebooks
* [ENHANCEMENT] Add support and docs for loading evaluation parameter from SQL database
* [ENHANCEMENT] Fixed some typos/grammar and a broken link in the suite_scaffold_notebook_renderer
* [ENHANCEMENT] allow updates to DatabaseStoreBackend keys by default, requiring `allow_update=False` to disallow
* [ENHANCEMENT] Improve support for prefixes declared in TupleS3StoreBackend that include reserved characters
* [BUGFIX] Fix issue where allow_updates was set for StoreBackend that did not support it
* [BUGFIX] Fix issue where GlobReaderBatchKwargsGenerator failed with relative base_directory
* [BUGFIX] Adding explicit requirement for "importlib-metadata" (needed for Python versions prior to Python 3.8).
* [MAINTENANCE] Install GitHub Dependabot
* [BUGFIX] Fix missing importlib for python 3.8 #1651

0.11.7
-----------------
* [ENHANCEMENT] Improve CLI error handling.
* [ENHANCEMENT] Do not register signal handlers if not running in main thread
* [ENHANCEMENT] store_backend (S3 and GCS) now throws InvalidKeyError if file does not exist at expected location
* [BUGFIX] ProfilerTypeMapping uses lists instead of sets to prevent serialization errors when saving suites created by JsonSchemaProfiler
* [DOCS] Update suite scaffold how-to
* [DOCS] Docs/how to define expectations that span multiple tables
* [DOCS] how to metadata stores validation on s3

0.11.6
-----------------
* [FEATURE] Auto-install Python DB packages.  If the required packages for a DB library are not installed, GE will offer the user to install them, without exiting CLI
* [FEATURE] Add new expectation expect_table_row_count_to_equal_other_table for SqlAlchemyDataset
* [FEATURE] A profiler that builds suites from JSONSchema files
* [ENHANCEMENT] Add ``.feather`` file support to PandasDatasource
* [ENHANCEMENT] Use ``colorama init`` to support terminal color on Windows
* [ENHANCEMENT] Update how_to_trigger_slack_notifications_as_a_validation_action.rst
* [ENHANCEMENT] Added note for config_version in great_expectations.yml
* [ENHANCEMENT] Implement "column_quantiles" for MySQL (via a compound SQLAlchemy query, since MySQL does not support "percentile_disc")
* [BUGFIX] "data_asset.validate" events with "data_asset_name" key in the batch kwargs were failing schema validation
* [BUGFIX] database_store_backend does not support storing Expectations in DB
* [BUGFIX] instantiation of ExpectationSuite always adds GE version metadata to prevent datadocs from crashing
* [BUGFIX] Fix all tests having to do with missing data source libraries
* [DOCS] will/docs/how_to/Store Expectations on Google Cloud Store

0.11.5
-----------------
* [FEATURE] Add support for expect_column_values_to_match_regex_list exception for Spark backend
* [ENHANCEMENT] Added 3 new usage stats events: "cli.new_ds_choice", "data_context.add_datasource", and "datasource.sqlalchemy.connect"
* [ENHANCEMENT] Support platform_specific_separator flag for TupleS3StoreBackend prefix
* [ENHANCEMENT] Allow environment substitution in config_variables.yml
* [BUGFIX] fixed issue where calling head() on a SqlAlchemyDataset would fail if the underlying table is empty
* [BUGFIX] fixed bug in rounding of mostly argument to nullity expectations produced by the BasicSuiteBuilderProfiler
* [DOCS] New How-to guide: How to add a Validation Operator (+ updated in Validation Operator doc strings)

0.11.4
-----------------
* [BUGIFX] Fixed an error that crashed the CLI when called in an environment with neither SQLAlchemy nor google.auth installed

0.11.3
-----------------
* [ENHANCEMENT] Removed the misleading scary "Site doesn't exist or is inaccessible" message that the CLI displayed before building Data Docs for the first time.
* [ENHANCEMENT] Catch sqlalchemy.exc.ArgumentError and google.auth.exceptions.GoogleAuthError in SqlAlchemyDatasource __init__ and re-raise them as DatasourceInitializationError - this allows the CLI to execute its retry logic when users provide a malformed SQLAlchemy URL or attempt to connect to a BigQuery project without having proper authentication.
* [BUGFIX] Fixed issue where the URL of the Glossary of Expectations article in the auto-generated suite edit notebook was wrong (out of date) (#1557).
* [BUGFIX] Use renderer_type to set paths in jinja templates instead of utm_medium since utm_medium is optional
* [ENHANCEMENT] Bring in custom_views_directory in DefaultJinjaView to enable custom jinja templates stored in plugins dir
* [BUGFIX] fixed glossary links in walkthrough modal, README, CTA button, scaffold notebook
* [BUGFIX] Improved TupleGCSStoreBackend configurability (#1398 #1399)
* [BUGFIX] Data Docs: switch bootstrap-table-filter-control.min.js to CDN
* [ENHANCEMENT] BasicSuiteBuilderProfiler now rounds mostly values for readability
* [DOCS] Add AutoAPI as the primary source for API Reference docs.

0.11.2
-----------------
* [FEATURE] Add support for expect_volumn_values_to_match_json_schema exception for Spark backend (thanks @chipmyersjr!)
* [ENHANCEMENT] Add formatted __repr__ for ValidationOperatorResult
* [ENHANCEMENT] add option to suppress logging when getting expectation suite
* [BUGFIX] Fix object name construction when calling SqlAlchemyDataset.head (thanks @mascah!)
* [BUGFIX] Fixed bug where evaluation parameters used in arithmetic expressions would not be identified as upstream dependencies.
* [BUGFIX] Fix issue where DatabaseStoreBackend threw IntegrityError when storing same metric twice
* [FEATURE] Added new cli upgrade helper to help facilitate upgrading projects to be compatible with GE 0.11.
  See :ref:`upgrading_to_0.11` for more info.
* [BUGFIX] Fixed bug preventing GCS Data Docs sites to cleaned
* [BUGFIX] Correct doc link in checkpoint yml
* [BUGFIX] Fixed issue where CLI checkpoint list truncated names (#1518)
* [BUGFIX] Fix S3 Batch Kwargs Generator incorrect migration to new build_batch_kwargs API
* [BUGFIX] Fix missing images in data docs walkthrough modal
* [BUGFIX] Fix bug in checkpoints that was causing incorrect run_time to be set
* [BUGFIX] Fix issue where data docs could remove trailing zeros from values when low precision was requested

0.11.1
-----------------
* [BUGFIX] Fixed bug that was caused by comparison between timezone aware and non-aware datetimes
* [DOCS] Updated docs with info on typed run ids and validation operator results
* [BUGFIX] Update call-to-action buttons on index page with correct URLs

0.11.0
-----------------
* [BREAKING] ``run_id`` is now typed using the new ``RunIdentifier`` class, which consists of a ``run_time`` and
  ``run_name``. Existing projects that have Expectation Suite Validation Results must be migrated.
  See :ref:`upgrading_to_0.11` for instructions.
* [BREAKING] ``ValidationMetric`` and ``ValidationMetricIdentifier`` objects now have a ``data_asset_name`` attribute.
  Existing projects with evaluation parameter stores that have database backends must be migrated.
  See :ref:`upgrading_to_0.11` for instructions.
* [BREAKING] ``ValidationOperator.run`` now returns an instance of new type, ``ValidationOperatorResult`` (instead of a
  dictionary). If your code uses output from Validation Operators, it must be updated.
* Major update to the styling and organization of documentation! Watch for more content and reorganization as we continue to improve the documentation experience with Great Expectations.
* [FEATURE] Data Docs: redesigned index page with paginated/sortable/searchable/filterable tables
* [FEATURE] Data Docs: searchable tables on Expectation Suite Validation Result pages
* ``data_asset_name`` is now added to batch_kwargs by batch_kwargs_generators (if available) and surfaced in Data Docs
* Renamed all ``generator_asset`` parameters to ``data_asset_name``
* Updated the dateutil dependency
* Added experimental QueryStore
* Removed deprecated cli tap command
* Added of 0.11 upgrade helper
* Corrected Scaffold maturity language in notebook to Experimental
* Updated the installation/configuration documentation for Snowflake users
* [ENHANCEMENT] Improved error messages for misconfigured checkpoints.
* [BUGFIX] Fixed bug that could cause some substituted variables in DataContext config to be saved to `great_expectations.yml`

0.10.12
-----------------
* [DOCS] Improved help for CLI `checkpoint` command
* [BUGFIX] BasicSuiteBuilderProfiler could include extra expectations when only some expectations were selected (#1422)
* [FEATURE] add support for `expect_multicolumn_values_to_be_unique` and `expect_column_pair_values_A_to_be_greater_than_B`
  to `Spark`. Thanks @WilliamWsyHK!
* [ENHANCEMENT] Allow a dictionary of variables can be passed to the DataContext constructor to allow override
  config variables at runtime. Thanks @balexander!
* [FEATURE] add support for `expect_column_pair_values_A_to_be_greater_than_B` to `Spark`.
* [BUGFIX] Remove SQLAlchemy typehints to avoid requiring library (thanks @mzjp2)!
* [BUGFIX] Fix issue where quantile boundaries could not be set to zero. Thanks @kokes!

0.10.11
-----------------
* Bugfix: build_data_docs list_keys for GCS returns keys and when empty a more user friendly message
* ENHANCEMENT: Enable Redshift Quantile Profiling


0.10.10
-----------------
* Removed out-of-date Airflow integration examples. This repo provides a comprehensive example of Airflow integration: `#GE Airflow Example <https://github.com/superconductive/ge_tutorials>`_
* Bugfix suite scaffold notebook now has correct suite name in first markdown cell.
* Bugfix: fixed an example in the custom expectations documentation article - "result" key was missing in the returned dictionary
* Data Docs Bugfix: template string substitution is now done using .safe_substitute(), to handle cases where string templates
  or substitution params have extraneous $ signs. Also added logic to handle templates where intended output has groupings of 2 or more $ signs
* Docs fix: fix in yml for example action_list_operator for metrics
* GE is now auto-linted using Black

-----------------

* DataContext.get_docs_sites_urls now raises error if non-existent site_name is specified
* Bugfix for the CLI command `docs build` ignoring the --site_name argument (#1378)
* Bugfix and refactor for `datasource delete` CLI command (#1386) @mzjp2
* Instantiate datasources and validate config only when datasource is used (#1374) @mzjp2
* suite delete changed from an optional argument to a required one
* bugfix for uploading objects to GCP #1393
* added a new usage stats event for the case when a data context is created through CLI
* tuplefilestore backend, expectationstore backend remove_key bugs fixed
* no url is returned on empty data_docs site
* return url for resource only if key exists
* Test added for the period special char case
* updated checkpoint module to not require sqlalchemy
* added BigQuery as an option in the list of databases in the CLI
* added special cases for handling BigQuery - table names are already qualified with schema name, so we must make sure that we do not prepend the schema name twice
* changed the prompt for the name of the temp table in BigQuery in the CLI to hint that a fully qualified name (project.dataset.table) should be provided
* Bugfix for: expect_column_quantile_values_to_be_between expectation throws an "unexpected keyword WITHIN" on BigQuery (#1391)

0.10.8
-----------------
* added support for overriding the default jupyter command via a GE_JUPYTER_COMMAND environment variable (#1347) @nehiljain
* Bugfix for checkpoint missing template (#1379)

0.10.7
-----------------
* crud delete suite bug fix

0.10.6
-----------------

* Checkpoints: a new feature to ease deployment of suites into your pipelines
  - DataContext.list_checkpoints() returns a list of checkpoint names found in the project
  - DataContext.get_checkpoint() returns a validated dictionary loaded from yml
  - new cli commands

    - `checkpoint new`
    - `checkpoint list`
    - `checkpoint run`
    - `checkpoint script`

* marked cli `tap` commands as deprecating on next release
* marked cli `validation-operator run` command as deprecating
* internal improvements in the cli code
* Improve UpdateDataDocsAction docs

0.10.5
-----------------

* improvements to ge.read_json tests
* tidy up the changelog

  - Fix bullet list spacing issues
  - Fix 0.10. formatting
  - Drop roadmap_and_changelog.rst and move changelog.rst to the top level of the table of contents
* DataContext.run_validation_operator() now raises a DataContextError if:
  - no batches are passed
  - batches are of the the wrong type
  - no matching validation operator is found in the project
* Clarified scaffolding language in scaffold notebook
* DataContext.create() adds an additional directory: `checkpoints`
* Marked tap command for deprecation in next major release

0.10.4
-----------------
* consolidated error handling in CLI DataContext loading
* new cli command `suite scaffold` to speed up creation of suites
* new cli command `suite demo` that creates an example suite
* Update bigquery.rst `#1330 <https://github.com/great-expectations/great_expectations/issues/1330>`_
* Fix datetime reference in create_expectations.rst `#1321 <https://github.com/great-expectations/great_expectations/issues/1321>`_ Thanks @jschendel !
* Update issue templates
* CLI command experimental decorator
* Update style_guide.rst
* Add pull request template
* Use pickle to generate hash for dataframes with unhashable objects. `#1315 <https://github.com/great-expectations/great_expectations/issues/1315>`_ Thanks @shahinism !
* Unpin pytest

0.10.3
-----------------
* Use pickle to generate hash for dataframes with unhashable objects.

0.10.2
-----------------
* renamed NotebookRenderer to SuiteEditNotebookRenderer
* SuiteEditNotebookRenderer now lints using black
* New SuiteScaffoldNotebookRenderer renderer to expedite suite creation
* removed autopep8 dependency
* bugfix: extra backslash in S3 urls if store was configured without a prefix `#1314 <https://github.com/great-expectations/great_expectations/issues/1314>`_

0.10.1
-----------------
* removing bootstrap scrollspy on table of contents `#1282 <https://github.com/great-expectations/great_expectations/issues/1282>`_
* Silently tolerate connection timeout during usage stats reporting

0.10.0
-----------------
* (BREAKING) Clarified API language: renamed all ``generator`` parameters and methods to the more correct ``batch_kwargs_generator`` language. Existing projects may require simple migration steps. See :ref:`Upgrading to 0.10.x <upgrading_to_0.10.x>` for instructions.
* Adds anonymized usage statistics to Great Expectations. See this article for details: :ref:`Usage Statistics`.
* CLI: improve look/consistency of ``docs list``, ``suite list``, and ``datasource list`` output; add ``store list`` and ``validation-operator list`` commands.
* New SuiteBuilderProfiler that facilitates faster suite generation by allowing columns to be profiled
* Added two convenience methods to ExpectationSuite: get_table_expectations & get_column_expectations
* Added optional profiler_configuration to DataContext.profile() and DataAsset.profile()
* Added list_available_expectation_types() to DataAsset

0.9.11
-----------------
* Add evaluation parameters support in WarningAndFailureExpectationSuitesValidationOperator `#1284 <https://github.com/great-expectations/great_expectations/issues/1284>`_ thanks `@balexander <https://github.com/balexander>`_
* Fix compatibility with MS SQL Server. `#1269 <https://github.com/great-expectations/great_expectations/issues/1269>`_ thanks `@kepiej <https://github.com/kepiej>`_
* Bug fixes for query_generator `#1292 <https://github.com/great-expectations/great_expectations/issues/1292>`_ thanks `@ian-whitestone <https://github.com/ian-whitestone>`_

0.9.10
-----------------
* Data Docs: improve configurability of site_section_builders
* TupleFilesystemStoreBackend now ignore `.ipynb_checkpoints` directories `#1203 <https://github.com/great-expectations/great_expectations/issues/1203>`_
* bugfix for Data Docs links encoding on S3 `#1235 <https://github.com/great-expectations/great_expectations/issues/1235>`_

0.9.9
-----------------
* Allow evaluation parameters support in run_validation_operator
* Add log_level parameter to jupyter_ux.setup_notebook_logging.
* Add experimental display_profiled_column_evrs_as_section and display_column_evrs_as_section methods, with a minor (nonbreaking) refactor to create a new _render_for_jupyter method.
* Allow selection of site in UpdateDataDocsAction with new arg target_site_names in great_expectations.yml
* Fix issue with regular expression support in BigQuery (#1244)

0.9.8
-----------------
* Allow basic operations in evaluation parameters, with or without evaluation parameters.
* When unexpected exceptions occur (e.g., during data docs rendering), the user will see detailed error messages, providing information about the specific issue as well as the stack trace.
* Remove the "project new" option from the command line (since it is not implemented; users can only run "init" to create a new project).
* Update type detection for bigquery based on driver changes in pybigquery driver 0.4.14. Added a warning for users who are running an older pybigquery driver
* added execution tests to the NotebookRenderer to mitigate codegen risks
* Add option "persist", true by default, for SparkDFDataset to persist the DataFrame it is passed. This addresses #1133 in a deeper way (thanks @tejsvirai for the robust debugging support and reproduction on spark).

  * Disabling this option should *only* be done if the user has *already* externally persisted the DataFrame, or if the dataset is too large to persist but *computations are guaranteed to be stable across jobs*.

* Enable passing dataset kwargs through datasource via dataset_options batch_kwarg.
* Fix AttributeError when validating expectations from a JSON file
* Data Docs: fix bug that was causing erratic scrolling behavior when table of contents contains many columns
* Data Docs: add ability to hide how-to buttons and related content in Data Docs

0.9.7
-----------------
* Update marshmallow dependency to >3. NOTE: as of this release, you MUST use marshamllow >3.0, which REQUIRES python 3. (`#1187 <https://github.com/great-expectations/great_expectations/issues/1187>`_) @jcampbell

  * Schema checking is now stricter for expectation suites, and data_asset_name must not be present as a top-level key in expectation suite json. It is safe to remove.
  * Similarly, datasource configuration must now adhere strictly to the required schema, including having any required credentials stored in the "credentials" dictionary.

* New beta CLI command: `tap new` that generates an executable python file to expedite deployments. (`#1193 <https://github.com/great-expectations/great_expectations/issues/1193>`_) @Aylr
* bugfix in TableBatchKwargsGenerator docs
* Added feature maturity in README (`#1203 <https://github.com/great-expectations/great_expectations/issues/1203>`_) @kyleaton
* Fix failing test that should skip if postgresql not running (`#1199 <https://github.com/great-expectations/great_expectations/issues/1199>`_) @cicdw


0.9.6
-----------------
* validate result dict when instantiating an ExpectationValidationResult (`#1133 <https://github.com/great-expectations/great_expectations/issues/1133>`_)
* DataDocs: Expectation Suite name on Validation Result pages now link to Expectation Suite page
* `great_expectations init`: cli now asks user if csv has header when adding a Spark Datasource with csv file
* Improve support for using GCP Storage Bucket as a Data Docs Site backend (thanks @hammadzz)
* fix notebook renderer handling for expectations with no column kwarg and table not in their name (`#1194 <https://github.com/great-expectations/great_expectations/issues/1194>`_)


0.9.5
-----------------
* Fixed unexpected behavior with suite edit, data docs and jupyter
* pytest pinned to 5.3.5


0.9.4
-----------------
* Update CLI `init` flow to support snowflake transient tables
* Use filename for default expectation suite name in CLI `init`
* Tables created by SqlAlchemyDataset use a shorter name with 8 hex characters of randomness instead of a full uuid
* Better error message when config substitution variable is missing
* removed an unused directory in the GE folder
* removed obsolete config error handling
* Docs typo fixes
* Jupyter notebook improvements
* `great_expectations init` improvements
* Simpler messaging in validation notebooks
* replaced hacky loop with suite list call in notebooks
* CLI suite new now supports `--empty` flag that generates an empty suite and opens a notebook
* add error handling to `init` flow for cases where user tries using a broken file


0.9.3
-----------------
* Add support for transient table creation in snowflake (#1012)
* Improve path support in TupleStoreBackend for better cross-platform compatibility
* New features on `ExpectationSuite`

  - ``add_citation()``
  - ``get_citations()``

* `SampleExpectationsDatasetProfiler` now leaves a citation containing the original batch kwargs
* `great_expectations suite edit` now uses batch_kwargs from citations if they exist
* Bugfix :: suite edit notebooks no longer blow away the existing suite while loading a batch of data
* More robust and tested logic in `suite edit`
* DataDocs: bugfixes and improvements for smaller viewports
* Bugfix :: fix for bug that crashes SampleExpectationsDatasetProfiler if unexpected_percent is of type decimal.Decimal (`#1109 <https://github.com/great-expectations/great_expectations/issues/1109>`_)


0.9.2
-----------------
* Fixes #1095
* Added a `list_expectation_suites` function to `data_context`, and a corresponding CLI function - `suite list`.
* CI no longer enforces legacy python tests.

0.9.1
------
* Bugfix for dynamic "How to Edit This Expectation Suite" command in DataDocs

0.9.0
-----------------

Version 0.9.0 is a major update to Great Expectations! The DataContext has continued to evolve into a powerful tool
for ensuring that Expectation Suites can properly represent the way users think about their data, and upgrading will
make it much easier to store and share expectation suites, and to build data docs that support your whole team.
You’ll get awesome new features including improvements to data docs look and the ability to choose and store metrics
for building flexible data quality dashboards.

The changes for version 0.9.0 fall into several broad areas:

1. Onboarding

Release 0.9.0 of Great Expectations makes it much easier to get started with the project. The `init` flow has grown
to support a much wider array of use cases and to use more natural language rather than introducing
GreatExpectations concepts earlier. You can more easily configure different backends and datasources, take advantage
of guided walkthroughs to find and profile data, and share project configurations with colleagues.

If you have already completed the `init` flow using a previous version of Great Expectations, you do not need to
rerun the command. However, **there are some small changes to your configuration that will be required**. See
:ref:`migrating_versions` for details.

2. CLI Command Improvements

With this release we have introduced a consistent naming pattern for accessing subcommands based on the noun (a
Great Expectations object like `suite` or `docs`) and verb (an action like `edit` or `new`). The new user experience
will allow us to more naturally organize access to CLI tools as new functionality is added.

3. Expectation Suite Naming and Namespace Changes

Defining shared expectation suites and validating data from different sources is much easier in this release. The
DataContext, which manages storage and configuration of expectations, validations, profiling, and data docs, no
longer requires that expectation suites live in a datasource-specific “namespace.” Instead, you should name suites
with the logical name corresponding to your data, making it easy to share them or validate against different data
sources. For example, the expectation suite "npi" for National Provider Identifier data can now be shared across
teams who access the same logical data in local systems using Pandas, on a distributed Spark cluster, or via a
relational database.

Batch Kwargs, or instructions for a datasource to build a batch of data, are similarly freed from a required
namespace, and you can more easily integrate Great Expectations into workflows where you do not need to use a
BatchKwargsGenerator (usually because you have a batch of data ready to validate, such as in a table or a known
directory).

The most noticeable impact of this API change is in the complete removal of the DataAssetIdentifier class. For
example, the `create_expectation_suite` and `get_batch` methods now no longer require a data_asset_name parameter,
relying only on the expectation_suite_name and batch_kwargs to do their job. Similarly, there is no more asset name
normalization required. See the upgrade guide for more information.

4. Metrics and Evaluation Parameter Stores

Metrics have received much more love in this release of Great Expectations! We've improved the system for declaring
evaluation parameters that support dependencies between different expectation suites, so you can easily identify a
particular field in the result of one expectation to use as the input into another. And the MetricsStore is now much
more flexible, supporting a new ValidationAction that makes it possible to select metrics from a validation result
to be saved in a database where they can power a dashboard.

5. Internal Type Changes and Improvements

Finally, in this release, we have done a lot of work under the hood to make things more robust, including updating
all of the internal objects to be more strongly typed. That change, while largely invisible to end users, paves the
way for some really exciting opportunities for extending Great Expectations as we build a bigger community around
the project.


We are really excited about this release, and encourage you to upgrade right away to take advantage of the more
flexible naming and simpler API for creating, accessing, and sharing your expectations. As always feel free to join
us on Slack for questions you don't see addressed!


0.8.9__develop
-----------------


0.8.8
-----------------
* Add support for allow_relative_error to expect_column_quantile_values_to_be_between, allowing Redshift users access
  to this expectation
* Add support for checking backend type information for datetime columns using expect_column_min_to_be_between and
  expect_column_max_to_be_between

0.8.7
-----------------
* Add support for expect_column_values_to_be_of_type for BigQuery backend (#940)
* Add image CDN for community usage stats
* Documentation improvements and fixes

0.8.6
-----------------
* Raise informative error if config variables are declared but unavailable
* Update ExpectationsStore defaults to be consistent across all FixedLengthTupleStoreBackend objects
* Add support for setting spark_options via SparkDFDatasource
* Include tail_weights by default when using build_continuous_partition_object
* Fix Redshift quantiles computation and type detection
* Allow boto3 options to be configured (#887)

0.8.5
-----------------
* BREAKING CHANGE: move all reader options from the top-level batch_kwargs object to a sub-dictionary called
  "reader_options" for SparkDFDatasource and PandasDatasource. This means it is no longer possible to specify
  supplemental reader-specific options at the top-level of `get_batch`,  `yield_batch_kwargs` or `build_batch_kwargs`
  calls, and instead, you must explicitly specify that they are reader_options, e.g. by a call such as:
  `context.yield_batch_kwargs(data_asset_name, reader_options={'encoding': 'utf-8'})`.
* BREAKING CHANGE: move all query_params from the top-level batch_kwargs object to a sub-dictionary called
  "query_params" for SqlAlchemyDatasource. This means it is no longer possible to specify supplemental query_params at
  the top-level of `get_batch`,  `yield_batch_kwargs` or `build_batch_kwargs`
  calls, and instead, you must explicitly specify that they are query_params, e.g. by a call such as:
  `context.yield_batch_kwargs(data_asset_name, query_params={'schema': 'foo'})`.
* Add support for filtering validation result suites and validation result pages to show only failed expectations in
  generated documentation
* Add support for limit parameter to batch_kwargs for all datasources: Pandas, SqlAlchemy, and SparkDF; add support
  to generators to support building batch_kwargs with limits specified.
* Include raw_query and query_params in query_generator batch_kwargs
* Rename generator keyword arguments from data_asset_name to generator_asset to avoid ambiguity with normalized names
* Consistently migrate timestamp from batch_kwargs to batch_id
* Include batch_id in validation results
* Fix issue where batch_id was not included in some generated datasets
* Fix rendering issue with expect_table_columns_to_match_ordered_list expectation
* Add support for GCP, including BigQuery and GCS
* Add support to S3 generator for retrieving directories by specifying the `directory_assets` configuration
* Fix warning regarding implicit class_name during init flow
* Expose build_generator API publicly on datasources
* Allow configuration of known extensions and return more informative message when SubdirReaderBatchKwargsGenerator cannot find
  relevant files.
* Add support for allow_relative_error on internal dataset quantile functions, and add support for
  build_continuous_partition_object in Redshift
* Fix truncated scroll bars in value_counts graphs


0.8.4.post0
----------------
* Correct a packaging issue resulting in missing notebooks in tarball release; update docs to reflect new notebook
  locations.


0.8.4
-----------------
* Improved the tutorials that walk new users through the process of creating expectations and validating data
* Changed the flow of the init command - now it creates the scaffolding of the project and adds a datasource. After
  that users can choose their path.
* Added a component with links to useful tutorials to the index page of the Data Docs website
* Improved the UX of adding a SQL datasource in the CLI - now the CLI asks for specific credentials for Postgres,
  MySQL, Redshift and Snowflake, allows continuing debugging in the config file and has better error messages
* Added batch_kwargs information to DataDocs validation results
* Fix an issue affecting file stores on Windows


0.8.3
-----------------
* Fix a bug in data-docs' rendering of mostly parameter
* Correct wording for expect_column_proportion_of_unique_values_to_be_between
* Set charset and meta tags to avoid unicode decode error in some browser/backend configurations
* Improve formatting of empirical histograms in validation result data docs
* Add support for using environment variables in `config_variables_file_path`
* Documentation improvements and corrections


0.8.2.post0
------------
* Correct a packaging issue resulting in missing css files in tarball release


0.8.2
-----------------
* Add easier support for customizing data-docs css
* Use higher precision for rendering 'mostly' parameter in data-docs; add more consistent locale-based
  formatting in data-docs
* Fix an issue causing visual overlap of large numbers of validation results in build-docs index
* Documentation fixes (thanks @DanielOliver!) and improvements
* Minor CLI wording fixes
* Improved handling of MySql temporary tables
* Improved detection of older config versions


0.8.1
-----------------
* Fix an issue where version was reported as '0+unknown'


0.8.0
-----------------

Version 0.8.0 is a significant update to Great Expectations, with many improvements focused on configurability
and usability.  See the :ref:`migrating_versions` guide for more details on specific changes, which include
several breaking changes to configs and APIs.

Highlights include:

1. Validation Operators and Actions. Validation operators make it easy to integrate GE into a variety of pipeline runners. They
   offer one-line integration that emphasizes configurability. See the :ref:`validation_operators_and_actions`
   feature guide for more information.

   - The DataContext `get_batch` method no longer treats `expectation_suite_name` or `batch_kwargs` as optional; they
     must be explicitly specified.
   - The top-level GE validate method allows more options for specifying the specific data_asset class to use.

2. First-class support for plugins in a DataContext, with several features that make it easier to configure and
   maintain DataContexts across common deployment patterns.

   - **Environments**: A DataContext can now manage :ref:`environment_and_secrets` more easily thanks to more dynamic and
     flexible variable substitution.
   - **Stores**: A new internal abstraction for DataContexts, :ref:`Stores <reference__core_concepts__data_context__stores>`, make extending GE easier by
     consolidating logic for reading and writing resources from a database, local, or cloud storage.
   - **Types**: Utilities configured in a DataContext are now referenced using `class_name` and `module_name` throughout
     the DataContext configuration, making it easier to extend or supplement pre-built resources. For now, the "type"
     parameter is still supported but expect it to be removed in a future release.

3. Partitioners: Batch Kwargs are clarified and enhanced to help easily reference well-known chunks of data using a
   partition_id. Batch ID and Batch Fingerprint help round out support for enhanced metadata around data
   assets that GE validates. See :ref:`Batch Identifiers <reference__core_concepts__batch_parameters>` for more information. The `GlobReaderBatchKwargsGenerator`,
   `QueryBatchKwargsGenerator`, `S3GlobReaderBatchKwargsGenerator`, `SubdirReaderBatchKwargsGenerator`, and `TableBatchKwargsGenerator` all support partition_id for
   easily accessing data assets.

4. Other Improvements:

   - We're beginning a long process of some under-the-covers refactors designed to make GE more maintainable as we
     begin adding additional features.
   - Restructured documentation: our docs have a new structure and have been reorganized to provide space for more
     easily adding and accessing reference material. Stay tuned for additional detail.
   - The command build-documentation has been renamed build-docs and now by
     default opens the Data Docs in the users' browser.

v0.7.11
-----------------
* Fix an issue where head() lost the column name for SqlAlchemyDataset objects with a single column
* Fix logic for the 'auto' bin selection of `build_continuous_partition_object`
* Add missing jinja2 dependency
* Fix an issue with inconsistent availability of strict_min and strict_max options on expect_column_values_to_be_between
* Fix an issue where expectation suite evaluation_parameters could be overriden by values during validate operation


v0.7.10
-----------------
* Fix an issue in generated documentation where the Home button failed to return to the index
* Add S3 Generator to module docs and improve module docs formatting
* Add support for views to QueryBatchKwargsGenerator
* Add success/failure icons to index page
* Return to uniform histogram creation during profiling to avoid large partitions for internal performance reasons


v0.7.9
-----------------
* Add an S3 generator, which will introspect a configured bucket and generate batch_kwargs from identified objects
* Add support to PandasDatasource and SparkDFDatasource for reading directly from S3
* Enhance the Site Index page in documentation so that validation results are sorted and display the newest items first
  when using the default run-id scheme
* Add a new utility method, `build_continuous_partition_object` which will build partition objects using the dataset
  API and so supports any GE backend.
* Fix an issue where columns with spaces in their names caused failures in some SqlAlchemyDataset and SparkDFDataset
  expectations
* Fix an issue where generated queries including null checks failed on MSSQL (#695)
* Fix an issue where evaluation parameters passed in as a set instead of a list could cause JSON serialization problems
  for the result object (#699)


v0.7.8
-----------------
* BREAKING: slack webhook URL now must be in the profiles.yml file (treat as a secret)
* Profiler improvements:

  - Display candidate profiling data assets in alphabetical order
  - Add columns to the expectation_suite meta during profiling to support human-readable description information

* Improve handling of optional dependencies during CLI init
* Improve documentation for create_expectations notebook
* Fix several anachronistic documentation and docstring phrases (#659, #660, #668, #681; #thanks @StevenMMortimer)
* Fix data docs rendering issues:

  - documentation rendering failure from unrecognized profiled column type (#679; thanks @dinedal))
  - PY2 failure on encountering unicode (#676)


0.7.7
-----------------
* Standardize the way that plugin module loading works. DataContext will begin to use the new-style class and plugin
  identification moving forward; yml configs should specify class_name and module_name (with module_name optional for
  GE types). For now, it is possible to use the "type" parameter in configuration (as before).
* Add support for custom data_asset_type to all datasources
* Add support for strict_min and strict_max to inequality-based expectations to allow strict inequality checks
  (thanks @RoyalTS!)
* Add support for reader_method = "delta" to SparkDFDatasource
* Fix databricks generator (thanks @sspitz3!)
* Improve performance of DataContext loading by moving optional import
* Fix several memory and performance issues in SparkDFDataset.

  - Use only distinct value count instead of bringing values to driver
  - Migrate away from UDF for set membership, nullity, and regex expectations

* Fix several UI issues in the data_documentation

  - Move prescriptive dataset expectations to Overview section
  - Fix broken link on Home breadcrumb
  - Scroll follows navigation properly
  - Improved flow for long items in value_set
  - Improved testing for ValidationRenderer
  - Clarify dependencies introduced in documentation sites
  - Improve testing and documentation for site_builder, including run_id filter
  - Fix missing header in Index page and cut-off tooltip
  - Add run_id to path for validation files


0.7.6
-----------------
* New Validation Renderer! Supports turning validation results into HTML and displays differences between the expected
  and the observed attributes of a dataset.
* Data Documentation sites are now fully configurable; a data context can be configured to generate multiple
  sites built with different GE objects to support a variety of data documentation use cases. See data documentation
  guide for more detail.
* CLI now has a new top-level command, `build-documentation` that can support rendering documentation for specified
  sites and even named data assets in a specific site.
* Introduced DotDict and LooselyTypedDotDict classes that allow to enforce typing of dictionaries.
* Bug fixes: improved internal logic of rendering data documentation, slack notification, and CLI profile command when
  datasource argument was not provided.

0.7.5
-----------------
* Fix missing requirement for pypandoc brought in from markdown support for notes rendering.

0.7.4
-----------------
* Fix numerous rendering bugs and formatting issues for rendering documentation.
* Add support for pandas extension dtypes in pandas backend of expect_column_values_to_be_of_type and
  expect_column_values_to_be_in_type_list and fix bug affecting some dtype-based checks.
* Add datetime and boolean column-type detection in BasicDatasetProfiler.
* Improve BasicDatasetProfiler performance by disabling interactive evaluation when output of expectation is not
  immediately used for determining next expectations in profile.
* Add support for rendering expectation_suite and expectation_level notes from meta in docs.
* Fix minor formatting issue in readthedocs documentation.

0.7.3
-----------------
* BREAKING: Harmonize expect_column_values_to_be_of_type and expect_column_values_to_be_in_type_list semantics in
  Pandas with other backends, including support for None type and type_list parameters to support profiling.
  *These type expectations now rely exclusively on native python or numpy type names.*
* Add configurable support for Custom DataAsset modules to DataContext
* Improve support for setting and inheriting custom data_asset_type names
* Add tooltips with expectations backing data elements to rendered documentation
* Allow better selective disabling of tests (thanks @RoyalITS)
* Fix documentation build errors causing missing code blocks on readthedocs
* Update the parameter naming system in DataContext to reflect data_asset_name *and* expectation_suite_name
* Change scary warning about discarding expectations to be clearer, less scary, and only in log
* Improve profiler support for boolean types, value_counts, and type detection
* Allow user to specify data_assets to profile via CLI
* Support CLI rendering of expectation_suite and EVR-based documentation

0.7.2
-----------------
* Improved error detection and handling in CLI "add datasource" feature
* Fixes in rendering of profiling results (descriptive renderer of validation results)
* Query Generator of SQLAlchemy datasource adds tables in non-default schemas to the data asset namespace
* Added convenience methods to display HTML renderers of sections in Jupyter notebooks
* Implemented prescriptive rendering of expectations for most expectation types

0.7.1
------------

* Added documentation/tutorials/videos for onboarding and new profiling and documentation features
* Added prescriptive documentation built from expectation suites
* Improved index, layout, and navigation of data context HTML documentation site
* Bug fix: non-Python files were not included in the package
* Improved the rendering logic to gracefully deal with failed expectations
* Improved the basic dataset profiler to be more resilient
* Implement expect_column_values_to_be_of_type, expect_column_values_to_be_in_type_list for SparkDFDataset
* Updated CLI with a new documentation command and improved profile and render commands
* Expectation suites and validation results within a data context are saved in a more readable form (with indentation)
* Improved compatibility between SparkDatasource and InMemoryGenerator
* Optimization for Pandas column type checking
* Optimization for Spark duplicate value expectation (thanks @orenovadia!)
* Default run_id format no longer includes ":" and specifies UTC time
* Other internal improvements and bug fixes


0.7.0
------------

Version 0.7 of Great Expectations is HUGE. It introduces several major new features
and a large number of improvements, including breaking API changes.

The core vocabulary of expectations remains consistent. Upgrading to
the new version of GE will primarily require changes to code that
uses data contexts; existing expectation suites will require only changes
to top-level names.

 * Major update of Data Contexts. Data Contexts now offer significantly \
   more support for building and maintaining expectation suites and \
   interacting with existing pipeline systems, including providing a namespace for objects.\
   They can handle integrating, registering, and storing validation results, and
   provide a namespace for data assets, making **batches** first-class citizens in GE.
   Read more: :ref:`data_context` or :py:mod:`great_expectations.data_context`

 * Major refactor of autoinspect. Autoinspect is now built around a module
   called "profile" which provides a class-based structure for building
   expectation suites. There is no longer a default  "autoinspect_func" --
   calling autoinspect requires explicitly passing the desired profiler. See :ref:`profiling`

 * New "Compile to Docs" feature produces beautiful documentation from expectations and expectation
   validation reports, helping keep teams on the same page.

 * Name clarifications: we've stopped using the overloaded terms "expectations
   config" and "config" and instead use "expectation suite" to refer to a
   collection (or suite!) of expectations that can be used for validating a
   data asset.

   - Expectation Suites include several top level keys that are useful \
     for organizing content in a data context: data_asset_name, \
     expectation_suite_name, and data_asset_type. When a data_asset is \
     validated, those keys will be placed in the `meta` key of the \
     validation result.

 * Major enhancement to the CLI tool including `init`, `render` and more flexibility with `validate`

 * Added helper notebooks to make it easy to get started. Each notebook acts as a combination of \
   tutorial and code scaffolding, to help you quickly learn best practices by applying them to \
   your own data.

 * Relaxed constraints on expectation parameter values, making it possible to declare many column
   aggregate expectations in a way that is always "vacuously" true, such as
   ``expect_column_values_to_be_between`` ``None`` and ``None``. This makes it possible to progressively
   tighten expectations while using them as the basis for profiling results and documentation.

  * Enabled caching on dataset objects by default.

 * Bugfixes and improvements:

   * New expectations:

     * expect_column_quantile_values_to_be_between
     * expect_column_distinct_values_to_be_in_set

   * Added support for ``head`` method on all current backends, returning a PandasDataset
   * More implemented expectations for SparkDF Dataset with optimizations

     * expect_column_values_to_be_between
     * expect_column_median_to_be_between
     * expect_column_value_lengths_to_be_between

   * Optimized histogram fetching for SqlalchemyDataset and SparkDFDataset
   * Added cross-platform internal partition method, paving path for improved profiling
   * Fixed bug with outputstrftime not being honored in PandasDataset
   * Fixed series naming for column value counts
   * Standardized naming for expect_column_values_to_be_of_type
   * Standardized and made explicit use of sample normalization in stdev calculation
   * Added from_dataset helper
   * Internal testing improvements
   * Documentation reorganization and improvements
   * Introduce custom exceptions for more detailed error logs

0.6.1
------------
* Re-add testing (and support) for py2
* NOTE: Support for SqlAlchemyDataset and SparkDFDataset is enabled via optional install \
  (e.g. ``pip install great_expectations[sqlalchemy]`` or ``pip install great_expectations[spark]``)

0.6.0
------------
* Add support for SparkDFDataset and caching (HUGE work from @cselig)
* Migrate distributional expectations to new testing framework
* Add support for two new expectations: expect_column_distinct_values_to_contain_set
  and expect_column_distinct_values_to_equal_set (thanks @RoyalTS)
* FUTURE BREAKING CHANGE: The new cache mechanism for Datasets, \
  when enabled, causes GE to assume that dataset does not change between evaluation of individual expectations. \
  We anticipate this will become the future default behavior.
* BREAKING CHANGE: Drop official support pandas < 0.22

0.5.1
---------------
* **Fix** issue where no result_format available for expect_column_values_to_be_null caused error
* Use vectorized computation in pandas (#443, #445; thanks @RoyalTS)


0.5.0
----------------
* Restructured class hierarchy to have a more generic DataAsset parent that maintains expectation logic separate \
  from the tabular organization of Dataset expectations
* Added new FileDataAsset and associated expectations (#416 thanks @anhollis)
* Added support for date/datetime type columns in some SQLAlchemy expectations (#413)
* Added support for a multicolumn expectation, expect multicolumn values to be unique (#408)
* **Optimization**: You can now disable `partial_unexpected_counts` by setting the `partial_unexpected_count` value to \
  0 in the result_format argument, and we do not compute it when it would not be returned. (#431, thanks @eugmandel)
* **Fix**: Correct error in unexpected_percent computations for sqlalchemy when unexpected values exceed limit (#424)
* **Fix**: Pass meta object to expectation result (#415, thanks @jseeman)
* Add support for multicolumn expectations, with `expect_multicolumn_values_to_be_unique` as an example (#406)
* Add dataset class to from_pandas to simplify using custom datasets (#404, thanks @jtilly)
* Add schema support for sqlalchemy data context (#410, thanks @rahulj51)
* Minor documentation, warning, and testing improvements (thanks @zdog).


0.4.5
----------------
* Add a new autoinspect API and remove default expectations.
* Improve details for expect_table_columns_to_match_ordered_list (#379, thanks @rlshuhart)
* Linting fixes (thanks @elsander)
* Add support for dataset_class in from_pandas (thanks @jtilly)
* Improve redshift compatibility by correcting faulty isnull operator (thanks @avanderm)
* Adjust partitions to use tail_weight to improve JSON compatibility and
  support special cases of KL Divergence (thanks @anhollis)
* Enable custom_sql datasets for databases with multiple schemas, by
  adding a fallback for column reflection (#387, thanks @elsander)
* Remove `IF NOT EXISTS` check for custom sql temporary tables, for
  Redshift compatibility (#372, thanks @elsander)
* Allow users to pass args/kwargs for engine creation in
  SqlAlchemyDataContext (#369, thanks @elsander)
* Add support for custom schema in SqlAlchemyDataset (#370, thanks @elsander)
* Use getfullargspec to avoid deprecation warnings.
* Add expect_column_values_to_be_unique to SqlAlchemyDataset
* **Fix** map expectations for categorical columns (thanks @eugmandel)
* Improve internal testing suite (thanks @anhollis and @ccnobbli)
* Consistently use value_set instead of mixing value_set and values_set (thanks @njsmith8)

0.4.4
----------------
* Improve CLI help and set CLI return value to the number of unmet expectations
* Add error handling for empty columns to SqlAlchemyDataset, and associated tests
* **Fix** broken support for older pandas versions (#346)
* **Fix** pandas deepcopy issue (#342)

0.4.3
-------
* Improve type lists in expect_column_type_to_be[_in_list] (thanks @smontanaro and @ccnobbli)
* Update cli to use entry_points for conda compatibility, and add version option to cli
* Remove extraneous development dependency to airflow
* Address SQlAlchemy warnings in median computation
* Improve glossary in documentation
* Add 'statistics' section to validation report with overall validation results (thanks @sotte)
* Add support for parameterized expectations
* Improve support for custom expectations with better error messages (thanks @syk0saje)
* Implement expect_column_value_lenghts_to_[be_between|equal] for SQAlchemy (thanks @ccnobbli)
* **Fix** PandasDataset subclasses to inherit child class

0.4.2
-------
* **Fix** bugs in expect_column_values_to_[not]_be_null: computing unexpected value percentages and handling all-null (thanks @ccnobbli)
* Support mysql use of Decimal type (thanks @bouke-nederstigt)
* Add new expectation expect_column_values_to_not_match_regex_list.

  * Change behavior of expect_column_values_to_match_regex_list to use python re.findall in PandasDataset, relaxing \
    matching of individuals expressions to allow matches anywhere in the string.

* **Fix** documentation errors and other small errors (thanks @roblim, @ccnobbli)

0.4.1
-------
* Correct inclusion of new data_context module in source distribution

0.4.0
-------
* Initial implementation of data context API and SqlAlchemyDataset including implementations of the following \
  expectations:

  * expect_column_to_exist
  * expect_table_row_count_to_be
  * expect_table_row_count_to_be_between
  * expect_column_values_to_not_be_null
  * expect_column_values_to_be_null
  * expect_column_values_to_be_in_set
  * expect_column_values_to_be_between
  * expect_column_mean_to_be
  * expect_column_min_to_be
  * expect_column_max_to_be
  * expect_column_sum_to_be
  * expect_column_unique_value_count_to_be_between
  * expect_column_proportion_of_unique_values_to_be_between

* Major refactor of output_format to new result_format parameter. See docs for full details:

  * exception_list and related uses of the term exception have been renamed to unexpected
  * Output formats are explicitly hierarchical now, with BOOLEAN_ONLY < BASIC < SUMMARY < COMPLETE. \
    All *column_aggregate_expectation* expectations now return element count and related information included at the \
    BASIC level or higher.

* New expectation available for parameterized distributions--\
  expect_column_parameterized_distribution_ks_test_p_value_to_be_greater_than (what a name! :) -- (thanks @ccnobbli)
* ge.from_pandas() utility (thanks @schrockn)
* Pandas operations on a PandasDataset now return another PandasDataset (thanks @dlwhite5)
* expect_column_to_exist now takes a column_index parameter to specify column order (thanks @louispotok)
* Top-level validate option (ge.validate())
* ge.read_json() helper (thanks @rjurney)
* Behind-the-scenes improvements to testing framework to ensure parity across data contexts.
* Documentation improvements, bug-fixes, and internal api improvements

0.3.2
-------
* Include requirements file in source dist to support conda

0.3.1
--------
* **Fix** infinite recursion error when building custom expectations
* Catch dateutil parsing overflow errors

0.2
-----
* Distributional expectations and associated helpers are improved and renamed to be more clear regarding the tests they apply
* Expectation decorators have been refactored significantly to streamline implementing expectations and support custom expectations
* API and examples for custom expectations are available
* New output formats are available for all expectations
* Significant improvements to test suite and compatibility<|MERGE_RESOLUTION|>--- conflicted
+++ resolved
@@ -7,12 +7,9 @@
 Develop
 -----------------
 
-<<<<<<< HEAD
 * [BUGFIX] Skip config substitution if key is "password"
-=======
 * [BUGFIX] Change default prefix for TupleStoreBackend (issue 1907)
 * [ENHANCEMENT] Add spark support for expect_compound_columns_to_be_unique(Thanks @tscottcoombes1)!
->>>>>>> 9f8670fa
 
 0.12.3
 -----------------
