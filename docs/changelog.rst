--- conflicted
+++ resolved
@@ -8,11 +8,8 @@
 -----------------
 * [ENHANCEMENT] Snowflake uses temp tables by default while still allowing transient tables.
 * [ENHANCEMENT] Enabled use of lowercase table and column names in GE with the `use_quoted_name` key in batch_kwargs
-<<<<<<< HEAD
+* [BUGFIX] Basic suite builder profiler (suite scaffold) skips excluded expectations
 * [ENHANCEMENT] Add a store_backend_id property to StoreBackend #2030
-=======
-* [BUGFIX] Basic suite builder profiler (suite scaffold) skips excluded expectations
->>>>>>> 445f62d8
 
 0.12.7
 -----------------
