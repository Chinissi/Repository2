.. _changelog:

#########
Changelog
#########

develop
-----------------
<<<<<<< HEAD
* [BUGFIX] Remove autosave of Checkpoints in test_yaml_config #2549
=======
* [FEATURE] Added support for references to secrets stores for AWS Secrets Manager, GCP Secret Manager and Azure Key Vault in `great_expectations.yml` project config file (Thanks @Cedric-Magnan!)
* [BUGFIX] Sorter Configuration Added to DataConnectorConfig and DataConnectorConfigSchema #2572
>>>>>>> e620e2fa

0.13.14
-----------------
* [FEATURE] Allow custom data_asset_name for in-memory dataframes #2494
* [ENHANCEMENT] Restore cli functionality for legacy checkpoints #2511
* [BUGFIX] Can not create Azure Backend with TupleAzureBlobStoreBackend #2513 (thanks @benoitLebreton-perso)
* [BUGFIX] force azure to set content_type='text/html' if the file is HTML #2539 (thanks @benoitLebreton-perso)
* [BUGFIX] Temporarily pin SqlAlchemy to < 1.4.0 in requirements-dev-sqlalchemy.txt #2547
* [DOCS] Fix documentation links generated within template #2542 (thanks @thejasraju)
* [MAINTENANCE] Remove deprecated automerge config #2492

0.13.13
-----------------
* [ENHANCEMENT] Improve support for median calculation in Athena (Thanks @kuhnen!) #2521
* [ENHANCEMENT] Update `suite scaffold` to work with the UserConfigurableProfiler #2519
* [MAINTENANCE] Add support for spark 3 based spark_config #2481

0.13.12
-----------------

* [FEATURE] Added EmailAction as a new Validation Action (Thanks @Cedric-Magnan!) #2479
* [ENHANCEMENT] CLI global options and checkpoint functionality for v3 api #2497
* [DOCS] Renamed the "old" and the "new" APIs to "V2 (Batch Kwargs) API" and "V3 (Batch Request) API" and added an article with recommendations for choosing between them

0.13.11
-----------------
* [FEATURE] Add "table.head" metric
* [FEATURE] Add support for BatchData as a core GE concept for all Execution Engines. #2395
 * NOTE: As part of our improvements to the underlying Batch API, we have refactored BatchSpec to be part of the "core" package in Great Expectations, consistent with its role coordinating communication about Batches between the Datasource and Execution Engine abstractions.
* [ENHANCEMENT] Explicit support for schema_name in the SqlAlchemyBatchData #2465. Issue #2340
* [ENHANCEMENT] Data docs can now be built skipping the index page using the python API #2224
* [ENHANCEMENT] Evaluation parameter runtime values rendering in data docs if arithmetic is present #2447. Issue #2215
* [ENHANCEMENT] When connecting to new Datasource, CLI prompt is consistent with rest of GE #2434
* [ENHANCEMENT] Adds basic test for bad s3 paths generated from regex #2427 (Thanks @lukedyer-peak!)
* [ENHANCEMENT] Updated UserConfigurableProfiler date parsing error handling #2459
* [ENHANCEMENT] Clarification of self_check error messages #2304
* [ENHANCEMENT] Allows gzipped files and other encodings to be read from S3 #2440 (Thanks @luke321321!)
* [BUGFIX] `expect_column_unique_value_count_to_be_between` renderer bug (duplicate "Distinct (%)") #2455. Issue #2423
* [BUGFIX] Fix S3 Test issue by pinning `moto` version < 2.0.0 #2470
* [BUGFIX] Check for datetime-parseable strings in validate_metric_value_between_configuration #2419. Issue #2340 (Thanks @victorwyee!)
* [BUGFIX] `expect_compound_columns_to_be_unique` ExpectationConfig added #2471 Issue #2464
* [BUGFIX] In basic profiler, handle date parsing and overflow exceptions separately #2431 (Thanks @peterdhansen!)
* [BUGFIX] Fix sqlalchemy column comparisons when comparison was done between different datatypes #2443 (Thanks @peterdhansen!)
* [BUGFIX] Fix divide by zero error in expect_compound_columns_to_be_unique #2454 (Thanks @jdimatteo!)
* [DOCS] added how-to guide for user configurable profiler #2452
* [DOCS] Linked videos and minor documentation addition #2388
* [DOCS] Modifying getting started tutorial content to work with 0.13.8+ #2418
* [DOCS] add case studies to header in docs #2430
* [MAINTENANCE] Updates to Azure pipeline configurations #2462
* [MAINTENANCE] Allowing the tests to run with Docker-in-Windows #2402 (Thanks @Patechoc!)
* [MAINTENANCE] Add support for automatically building expectations gallery metadata #2386


0.13.10
-----------------
* [ENHANCEMENT] Optimize tests #2421
* [ENHANCEMENT] Add docstring for _invert_regex_to_data_reference_template #2428
* [ENHANCEMENT] Added expectation to check if data is in alphabetical ordering #2407 (Thanks @sethdmay!)
* [BUGFIX] Fixed a broken docs link #2433
* [BUGFIX] Missing `markown_text.j2` jinja template #2422
* [BUGFIX] parse_strings_as_datetimes error with user_configurable_profiler #2429
* [BUGFIX] Update `suite edit` and `suite scaffold` notebook renderers to output functional validation cells #2432
* [DOCS] Update how_to_create_custom_expectations_for_pandas.rst #2426 (Thanks @henriquejsfj!)
* [DOCS] Correct regex escape for data connectors #2425 (Thanks @lukedyer-peak!)
* [CONTRIB] Expectation: Matches benfords law with 80 percent confidence interval test #2406 (Thanks @vinodkri1!)


0.13.9
-----------------
* [FEATURE] Add TupleAzureBlobStoreBackend (thanks @syahdeini) #1975
* [FEATURE] Add get_metrics interface to Modular Expectations Validator API
* [ENHANCEMENT] Add possibility to pass boto3 configuration to TupleS3StoreBackend (Thanks for #1691 to @mgorsk1!) #2371
* [ENHANCEMENT] Removed the logic that prints the "This configuration object was built using version..." warning when current version of Great Expectations is not the same as the one used to build the suite, since it was not actionable #2366
* [ENHANCEMENT] Update Validator with more informative error message
* [BUGFIX] Ensure that batch_spec_passthrough is handled correctly by properly refactoring build_batch_spec and _generate_batch_spec_parameters_from_batch_definition for all DataConnector classes
* [BUGFIX] Display correct unexpected_percent in DataDocs - corrects the result object from map expectations to return the same "unexpected_percent" as is used to evaluate success (excluding null values from the denominator). The old value is now returned in a key called "unexpected_percent_total" (thanks @mlondschien) #1875
* [BUGFIX] Add python=3.7 argument to conda env creation (thanks @scouvreur!) #2391
* [BUGFIX] Fix issue with temporary table creation in MySQL #2389
* [BUGFIX] Remove duplicate code in data_context.store.tuple_store_backend (Thanks @vanderGoes)
* [BUGFIX] Fix issue where WarningAndFailureExpectationSuitesValidationOperator failing when warning suite fails
* [DOCS] Update How to instantiate a Data Context on Databricks Spark cluster for 0.13+ #2379
* [DOCS] How to load a Pandas DataFrame as a Batch #2327
* [DOCS] Added annotations for Expectations not yet ported to the new Modular Expectations API.
* [DOCS] How to load a Spark DataFrame as a Batch #2385
* [MAINTENANCE] Add checkpoint store to store backend defaults #2378


0.13.8
-----------------
* [FEATURE] New implementation of Checkpoints that uses dedicated CheckpointStore (based on the new ConfigurationStore mechanism) #2311, #2338
* [BUGFIX] Fix issue causing incorrect identification of partially-implemented expectations as not abstract #2334
* [BUGFIX] DataContext with multiple DataSources no longer scans all configurations #2250


0.13.7
-----------------
* [BUGFIX] Fix Local variable 'temp_table_schema_name' might be referenced before assignment bug in sqlalchemy_dataset.py #2302
* [MAINTENANCE] Ensure compatibility with new pip resolver v20.3+ #2256
* [ENHANCEMENT] Improvements in the how-to guide, run_diagnostics method in Expectation base class and Expectation templates to support the new rapid "dev loop" of community-contributed Expectations. #2296
* [ENHANCEMENT] Improvements in the output of Expectations tests to make it more legible. #2296
* [DOCS] Clarification of the instructions for using conda in the "Setting Up Your Dev Environment" doc. #2306


0.13.6
-----------------
* [ENHANCEMENT] Skip checks when great_expectations package did not change #2287
* [ENHANCEMENT] A how-to guide, run_diagnostics method in Expectation base class and Expectation templates to support the new rapid "dev loop" of community-contributed Expectations. #2222
* [BUGFIX] Fix Local variable 'query_schema' might be referenced before assignment bug in sqlalchemy_dataset.py #2286 (Thanks @alessandrolacorte!)
* [BUGFIX] Use correct schema to fetch table and column metadata #2284 (Thanks @armaandhull!)
* [BUGFIX] Updated sqlalchemy_dataset to convert numeric metrics to json_serializable up front, avoiding an issue where expectations on data immediately fail due to the conversion to/from json. #2207


0.13.5
-----------------
* [FEATURE] Add MicrosoftTeamsNotificationAction (Thanks @Antoninj!)
* [FEATURE] New ``contrib`` package #2264
* [ENHANCEMENT] Data docs can now be built skipping the index page using the python API #2224
* [ENHANCEMENT] Speed up new suite creation flow when connecting to Databases. Issue #1670 (Thanks @armaandhull!)
* [ENHANCEMENT] Serialize PySpark DataFrame by converting to dictionary #2237
* [BUGFIX] Mask passwords in DataContext.list_datasources(). Issue #2184
* [BUGFIX] Skip escaping substitution variables in escape_all_config_variables #2243. Issue #2196 (Thanks @
varundunga!)
* [BUGFIX] Pandas extension guessing #2239 (Thanks @sbrugman!)
* [BUGFIX] Replace runtime batch_data DataFrame with string #2240
* [BUGFIX] Update Notebook Render Tests to Reflect Updated Python Packages #2262
* [DOCS] Updated the code of conduct to mention events #2278
* [DOCS] Update the diagram for batch metadata #2161
* [DOCS] Update metrics.rst #2257
* [MAINTENANCE] Different versions of Pandas react differently to corrupt XLS files. #2230
* [MAINTENANCE] remove the obsolete TODO comments #2229 (Thanks @beyondacm!)
* [MAINTENANCE] Update run_id to airflow_run_id for clarity. #2233


0.13.4
-----------------
* [FEATURE] Implement expect_column_values_to_not_match_regex_list in Spark (Thanks @mikaylaedwards!)
* [ENHANCEMENT] Improve support for quantile calculations in Snowflake
* [ENHANCEMENT] DataDocs show values of Evaluation Parameters #2165. Issue #2010
* [ENHANCEMENT] Work on requirements.txt #2052 (Thanks @shapiroj18!)
* [ENHANCEMENT] expect_table_row_count_to_equal_other_table #2133
* [ENHANCEMENT] Improved support for quantile calculations in Snowflake #2176
* [ENHANCEMENT] DataDocs show values of Evaluation Parameters #2165
* [BUGFIX] Add pagination to TupleS3StoreBackend.list_keys() #2169. Issue #2164
* [BUGFIX] Fixed black conflict, upgraded black, made import optional #2183
* [BUGFIX] Made improvements for the treatment of decimals for database backends for lossy conversion #2207
* [BUGFIX] Pass manually_initialize_store_backend_id to database store backends to mirror functionality of other backends. Issue #2181
* [BUGFIX] Make glob_directive more permissive in ConfiguredAssetFilesystemDataConnector #2197. Issue #2193
* [DOCS] Added link to Youtube video on in-code contexts #2177
* [DOCS] Docstrings for DataConnector and associated classes #2172
* [DOCS] Custom expectations improvement #2179
* [DOCS] Add a conda example to creating virtualenvs #2189
* [DOCS] Fix Airflow logo URL #2198 (Thanks @floscha!)
* [DOCS] Update explore_expectations_in_a_notebook.rst #2174
* [DOCS] Change to DOCS that describe Evaluation Parameters #2209
* [MAINTENANCE] Removed mentions of show_cta_footer and added deprecation notes in usage stats #2190. Issue #2120

0.13.3
-----------------
* [ENHANCEMENT] Updated the BigQuery Integration to create a view instead of a table (thanks @alessandrolacorte!) #2082.
* [ENHANCEMENT] Allow  database store backend to support specification of schema in credentials file
* [ENHANCEMENT] Add support for connection_string and url in configuring DatabaseStoreBackend, bringing parity to other SQL-based objects. In the rare case of user code that instantiates a DatabaseStoreBackend without using the Great Expectations config architecture, users should ensure they are providing kwargs to init, because the init signature order has changed.
* [ENHANCEMENT] Improved exception handling in the Slack notifications rendering logic
* [ENHANCEMENT] Uniform configuration support for both 0.13 and 0.12 versions of the Datasource class
* [ENHANCEMENT] A single `DataContext.get_batch()` method supports both 0.13 and 0.12 style call arguments
* [ENHANCEMENT] Initializing DataContext in-code is now available in both 0.13 and 0.12 versions
* [BUGFIX] Fixed a bug in the error printing logic in several exception handling blocks in the Data Docs rendering. This will make it easier for users to submit error messages in case of an error in rendering.
* [DOCS] Miscellaneous doc improvements
* [DOCS] Update cloud composer workflow to use GCSStoreBackendDefaults

0.13.2
-----------------
* [ENHANCEMENT] Support avro format in Spark datasource (thanks @ryanaustincarlson!) #2122
* [ENHANCEMENT] Made improvements to the backend for expect_column_quantile_values_to_be_between #2127
* [ENHANCEMENT] Robust Representation in Configuration of Both Legacy and New Datasource
* [ENHANCEMENT] Continuing 0.13 clean-up and improvements
* [BUGFIX] Fix spark configuration not getting passed to the SparkSession builder (thanks @EricSteg!) #2124
* [BUGFIX] Misc bugfixes and improvements to code & documentation for new in-code data context API #2118
* [BUGFIX] When Introspecting a database, sql_data_connector will ignore view_names that are also system_tables
* [BUGFIX] Made improvements for code & documentation for in-code data context
* [BUGFIX] Fixed bug where TSQL mean on `int` columns returned incorrect result
* [DOCS] Updated explanation for ConfiguredAssetDataConnector and InferredAssetDataConnector
* [DOCS] General 0.13 docs improvements

0.13.1
-----------------
* [ENHANCEMENT] Improved data docs performance by ~30x for large projects and ~4x for smaller projects by changing instantiation of Jinja environment #2100
* [ENHANCEMENT] Allow  database store backend to support specification of schema in credentials file #2058 (thanks @GTLangseth!)
* [ENHANCEMENT] More detailed information in Datasource.self_check() diagnostic (concerning ExecutionEngine objects)
* [ENHANCEMENT] Improve UI for in-code data contexts #2068
* [ENHANCEMENT] Add a store_backend_id property to StoreBackend #2030, #2075
* [ENHANCEMENT] Use an existing expectation_store.store_backend_id to initialize an in-code DataContext #2046, #2075
* [BUGFIX] Corrected handling of boto3_options by PandasExecutionEngine
* [BUGFIX] New Expectation via CLI / SQL Query no longer throws TypeError
* [BUGFIX] Implement validator.default_expectations_arguments
* [DOCS] Fix doc create and editing expectations #2105 (thanks @Lee-W!)
* [DOCS] Updated documentation on 0.13 classes
* [DOCS] Fixed a typo in the HOWTO guide for adding a self-managed Spark datasource
* [DOCS] Updated documentation for new UI for in-code data contexts

0.13.0
-----------------
* INTRODUCING THE NEW MODULAR EXPECTATIONS API (Experimental): this release introduces a new way to create expectation logic in its own class, making it much easier to author and share expectations. ``Expectation`` and ``MetricProvider`` classes now work together to validate data and consolidate logic for all backends by function. See the how-to guides in our documentation for more information on how to use the new API.
* INTRODUCING THE NEW DATASOURCE API (Experimental): this release introduces a new way to connect to datasources providing much richer guarantees for discovering ("inferring") data assets and partitions. The new API replaces "BatchKwargs" and "BatchKwargsGenerators" with BatchDefinition and BatchSpec objects built from DataConnector classes. You can read about the new API in our docs.
* The Core Concepts section of our documentation has been updated with descriptions of the classes and concepts used in the new API; we will continue to update that section and welcome questions and improvements.
* BREAKING: Data Docs rendering is now handled in the new Modular Expectations, which means that any custom expectation rendering needs to be migrated to the new API to function in version 0.13.0.
* BREAKING: **Renamed** Datasource to LegacyDatasource and introduced the new Datasource class. Because most installations rely on one PandasDatasource, SqlAlchemyDatasource, or SparkDFDatasource, most users will not be affected. However, if you have implemented highly customized Datasource class inheriting from the base class, you may need to update your inheritance.
* BREAKING: The new Modular Expectations API will begin removing the ``parse_strings_as_datetimes`` and ``allow_cross_type_comparisons`` flags in expectations. Expectation Suites that use the flags will need to be updated to use the new Modular Expectations. In general, simply removing the flag will produce correct behavior; if you still want the exact same semantics, you should ensure your raw data already has typed datetime objects.
* **NOTE:** Both the new Datasource API and the new Modular Expectations API are *experimental* and will change somewhat during the next several point releases. We are extremely excited for your feedback while we iterate rapidly, and continue to welcome new community contributions.

0.12.10
-----------------
* [BUGFIX] Update requirements.txt for ruamel.yaml to >=0.16 - #2048 (thanks @mmetzger!)
* [BUGFIX] Added option to return scalar instead of list from query store #2060
* [BUGFIX] Add missing markdown_content_block_container #2063
* [BUGFIX] Fixed a divided by zero error for checkpoints on empty expectation suites #2064
* [BUGFIX] Updated sort to correctly return partial unexpected results when expect_column_values_to_be_of_type has more than one unexpected type #2074
* [BUGFIX] Resolve Data Docs resource identifier issues to speed up UpdateDataDocs action #2078
* [DOCS] Updated contribution changelog location #2051 (thanks @shapiroj18!)
* [DOCS] Adding Airflow operator and Astrononomer deploy guides #2070
* [DOCS] Missing image link to bigquery logo #2071 (thanks @nelsonauner!)

0.12.9
-----------------
* [BUGFIX] Fixed the import of s3fs to use the optional import pattern - issue #2053
* [DOCS] Updated the title styling and added a Discuss comment article for the OpsgenieAlertAction how-to guide

0.12.8
-----------------
* [FEATURE] Add OpsgenieAlertAction #2012 (thanks @miike!)
* [FEATURE] Add S3SubdirReaderBatchKwargsGenerator #2001 (thanks @noklam)
* [ENHANCEMENT] Snowflake uses temp tables by default while still allowing transient tables
* [ENHANCEMENT] Enabled use of lowercase table and column names in GE with the `use_quoted_name` key in batch_kwargs #2023
* [BUGFIX] Basic suite builder profiler (suite scaffold) now skips excluded expectations #2037
* [BUGFIX] Off-by-one error in linking to static images #2036 (thanks @NimaVaziri!)
* [BUGFIX] Improve handling of pandas NA type issue #2029 PR #2039 (thanks @isichei!)
* [DOCS] Update Virtual Environment Example #2027 (thanks @shapiroj18!)
* [DOCS] Update implemented_expectations.rst (thanks @jdimatteo!)
* [DOCS] Update how_to_configure_a_pandas_s3_datasource.rst #2042 (thanks @CarstenFrommhold!)

0.12.7
-----------------
* [ENHANCEMENT] CLI supports s3a:// or gs:// paths for Pandas Datasources (issue #2006)
* [ENHANCEMENT] Escape $ characters in configuration, support multiple substitutions (#2005 & #2015)
* [ENHANCEMENT] Implement Skip prompt flag on datasource profile cli (#1881 Thanks @thcidale0808!)
* [BUGFIX] Fixed bug where slack messages cause stacktrace when data docs pages have issue
* [DOCS] How to use docker images (#1797)
* [DOCS] Remove incorrect doc line from PagerdutyAlertAction (Thanks @niallrees!)
* [MAINTENANCE] Update broken link (Thanks @noklam!)
* [MAINTENANCE] Fix path for how-to guide (Thanks @gauthamzz!)

0.12.6
-----------------
* [BUGFIX] replace black in requirements.txt

0.12.5
-----------------
* [ENHANCEMENT] Implement expect_column_values_to_be_json_parseable in spark (Thanks @mikaylaedwards!)
* [ENHANCEMENT] Fix boto3 options passing into datasource correctly (Thanks @noklam!)
* [ENHANCEMENT] Add .pkl to list of recognized extensions (Thanks @KPLauritzen!)
* [BUGFIX] Query batch kwargs support for Athena backend (issue 1964)
* [BUGFIX] Skip config substitution if key is "password" (issue 1927)
* [BUGFIX] fix site_names functionality and add site_names param to get_docs_sites_urls (issue 1991)
* [BUGFIX] Always render expectation suites in data docs unless passing a specific ExpectationSuiteIdentifier in resource_identifiers (issue 1944)
* [BUGFIX] remove black from requirements.txt
* [BUGFIX] docs build cli: fix --yes argument (Thanks @varunbpatil!)
* [DOCS] Update docstring for SubdirReaderBatchKwargsGenerator (Thanks @KPLauritzen!)
* [DOCS] Fix broken link in README.md (Thanks @eyaltrabelsi!)
* [DOCS] Clarifications on several docs (Thanks all!!)

0.12.4
-----------------
* [FEATURE] Add PagerdutyAlertAction (Thanks @NiallRees!)
* [FEATURE] enable using Minio for S3 backend (Thanks @noklam!)
* [ENHANCEMENT] Add SqlAlchemy support for expect_compound_columns_to_be_unique (Thanks @jhweaver!)
* [ENHANCEMENT] Add Spark support for expect_compound_columns_to_be_unique (Thanks @tscottcoombes1!)
* [ENHANCEMENT] Save expectation suites with datetimes in evaluation parameters (Thanks @mbakunze!)
* [ENHANCEMENT] Show data asset name in Slack message (Thanks @haydarai!)
* [ENHANCEMENT] Enhance data doc to show data asset name in overview block (Thanks @noklam!)
* [ENHANCEMENT] Clean up checkpoint output
* [BUGFIX] Change default prefix for TupleStoreBackend (issue 1907)
* [BUGFIX] Duplicate s3 approach for GCS for building object keys
* [BUGFIX] import NotebookConfig (Thanks @cclauss!)
* [BUGFIX] Improve links (Thanks @sbrugman!)
* [MAINTENANCE] Unpin black in requirements (Thanks @jtilly!)
* [MAINTENANCE] remove test case name special characters

0.12.3
-----------------
* [ENHANCEMENT] Add expect_compound_columns_to_be_unique and clarify multicolumn uniqueness
* [ENHANCEMENT] Add expectation expect_table_columns_to_match_set
* [ENHANCEMENT] Checkpoint run command now prints out details on each validation #1437
* [ENHANCEMENT] Slack notifications can now display links to GCS-hosted DataDocs sites
* [ENHANCEMENT] Public base URL can be configured for Data Docs sites
* [ENHANCEMENT] SuiteEditNotebookRenderer.add_header class now allows usage of env variables in jinja templates (thanks @mbakunze)!
* [ENHANCEMENT] Display table for Cramer's Phi expectation in Data Docs (thanks @mlondschien)!
* [BUGFIX] Explicitly convert keys to tuples when removing from TupleS3StoreBackend (thanks @balexander)!
* [BUGFIX] Use more-specific s3.meta.client.exceptions with dealing with boto resource api (thanks @lcorneliussen)!
* [BUGFIX] Links to Amazon S3 are compatible with virtual host-style access and path-style access
* [DOCS] How to Instantiate a Data Context on a Databricks Spark Cluster
* [DOCS] Update to Deploying Great Expectations with Google Cloud Composer
* [MAINTENANCE] Update moto dependency to include cryptography (see #spulec/moto/3290)

0.12.2
-----------------
* [ENHANCEMENT] Update schema for anonymized expectation types to avoid large key domain
* [ENHANCEMENT] BaseProfiler type mapping expanded to include more pandas and numpy dtypes
* [BUGFIX] Allow for pandas reader option inference with parquet and Excel (thanks @dlachasse)!
* [BUGFIX] Fix bug where running checkpoint fails if GCS data docs site has a prefix (thanks @sergii-tsymbal-exa)!
* [BUGFIX] Fix bug in deleting datasource config from config file (thanks @rxmeez)!
* [BUGFIX] clarify inclusiveness of min/max values in string rendering
* [BUGFIX] Building data docs no longer crashes when a data asset name is an integer #1913
* [DOCS] Add notes on transient table creation to Snowflake guide (thanks @verhey)!
* [DOCS] Fixed several broken links and glossary organization (thanks @JavierMonton and @sbrugman)!
* [DOCS] Deploying Great Expectations with Google Cloud Composer (Hosted Airflow)

0.12.1
-----------------
* [FEATURE] Add ``expect_column_pair_cramers_phi_value_to_be_less_than`` expectation to ``PandasDatasource`` to check for the independence of two columns by computing their Cramers Phi (thanks @mlondschien)!
* [FEATURE] add support for ``expect_column_pair_values_to_be_in_set`` to ``Spark`` (thanks @mikaylaedwards)!
* [FEATURE] Add new expectation:`` expect_multicolumn_sum_to_equal`` for ``pandas` and ``Spark`` (thanks @chipmyersjr)!
* [ENHANCEMENT] Update isort, pre-commit & pre-commit hooks, start more linting (thanks @dandandan)!
* [ENHANCEMENT] Bundle shaded marshmallow==3.7.1 to avoid dependency conflicts on GCP Composer
* [ENHANCEMENT] Improve row_condition support in aggregate expectations
* [BUGFIX] SuiteEditNotebookRenderer no longer break GCS and S3 data paths
* [BUGFIX] Fix bug preventing the use of get_available_partition_ids in s3 generator
* [BUGFIX] SuiteEditNotebookRenderer no longer break GCS and S3 data paths
* [BUGFIX] TupleGCSStoreBackend: remove duplicate prefix for urls (thanks @azban)!
* [BUGFIX] Fix `TypeError: unhashable type` error in Data Docs rendering

0.12.0
-----------------
* [BREAKING] This release includes a breaking change that *only* affects users who directly call `add_expectation`, `remove_expectation`, or `find_expectations`. (Most users do not use these APIs but add Expectations by stating them directly on Datasets). Those methods have been updated to take an ExpectationConfiguration object and `match_type` object. The change provides more flexibility in determining which expectations should be modified and allows us provide substantially improved support for two major features that we have frequently heard requested: conditional Expectations and more flexible multi-column custom expectations. See :ref:`expectation_suite_operations` and :ref:`migrating_versions` for more information.
* [FEATURE] Add support for conditional expectations using pandas execution engine (#1217 HUGE thanks @arsenii!)
* [FEATURE] ValidationActions can now consume and return "payload", which can be used to share information across ValidationActions
* [FEATURE] Add support for nested columns in the PySpark expectations (thanks @bramelfrink)!
* [FEATURE] add support for `expect_column_values_to_be_increasing` to `Spark` (thanks @mikaylaedwards)!
* [FEATURE] add support for `expect_column_values_to_be_decreasing` to `Spark` (thanks @mikaylaedwards)!
* [FEATURE] Slack Messages sent as ValidationActions now have link to DataDocs, if available.
* [FEATURE] Expectations now define “domain,” “success,” and “runtime” kwargs to allow them to determine expectation equivalence for updating expectations. Fixes column pair expectation update logic.
* [ENHANCEMENT] Add a `skip_and_clean_missing` flag to `DefaultSiteIndexBuilder.build` (default True). If True, when an index page is being built and an existing HTML page does not have corresponding source data (i.e. an expectation suite or validation result was removed from source store), the HTML page is automatically deleted and will not appear in the index. This ensures that the expectations store and validations store are the source of truth for Data Docs.
* [ENHANCEMENT] Include datetime and bool column types in descriptive documentation results
* [ENHANCEMENT] Improve data docs page breadcrumbs to have clearer run information
* [ENHANCEMENT] Data Docs Validation Results only shows unexpected value counts if all unexpected values are available
* [ENHANCEMENT] Convert GE version key from great_expectations.__version__ to great_expectations_version (thanks, @cwerner!) (#1606)
* [ENHANCEMENT] Add support in JSON Schema profiler for combining schema with anyOf key and creating nullability expectations
* [BUGFIX] Add guard for checking Redshift Dialect in match_like_pattern expectation
* [BUGFIX] Fix content_block build failure for dictionary content - (thanks @jliew!) #1722
* [BUGFIX] Fix bug that was preventing env var substitution in `config_variables.yml` when not at the top level
* [BUGFIX] Fix issue where expect_column_values_to_be_in_type_list did not work with positional type_list argument in SqlAlchemyDataset or SparkDFDataset
* [BUGFIX] Fixes a bug that was causing exceptions to occur if user had a Data Docs config excluding a particular site section
* [DOCS] Add how-to guides for configuring MySQL and MSSQL Datasources
* [DOCS] Add information about issue tags to contributing docs
* [DEPRECATION] Deprecate demo suite behavior in `suite new`

0.11.9
-----------------
* [FEATURE] New Dataset Support: Microsoft SQL Server
* [FEATURE] Render expectation validation results to markdown
* [FEATURE] Add --assume-yes/--yes/-y option to cli docs build command (thanks @feluelle)
* [FEATURE] Add SSO and SSH key pair authentication for Snowflake (thanks @dmateusp)
* [FEATURE] Add pattern-matching expectations that use the Standard SQL "LIKE" operator: "expect_column_values_to_match_like_pattern", "expect_column_values_to_not_match_like_pattern", "expect_column_values_to_match_like_pattern_list", and "expect_column_values_to_not_match_like_pattern_list"
* [ENHANCEMENT] Make Data Docs rendering of profiling results more flexible by deprecating the reliance on validation results having the specific run_name of "profiling"
* [ENHANCEMENT] Use green checkmark in Slack msgs instead of tada
* [ENHANCEMENT] log class instantiation errors for better debugging
* [BUGFIX] usage_statistics decorator now handles 'dry_run' flag
* [BUGFIX] Add spark_context to DatasourceConfigSchema (#1713) (thanks @Dandandan)
* [BUGFIX] Handle case when unexpected_count list element is str
* [DOCS] Deploying Data Docs
* [DOCS] New how-to guide: How to instantiate a Data Context on an EMR Spark cluster
* [DOCS] Managed Spark DF Documentation #1729 (thanks @mgorsk1)
* [DOCS] Typos and clarifications (thanks @dechoma @sbrugman @rexboyce)

0.11.8
-----------------
* [FEATURE] Customizable "Suite Edit" generated notebooks
* [ENHANCEMENT] Add support and docs for loading evaluation parameter from SQL database
* [ENHANCEMENT] Fixed some typos/grammar and a broken link in the suite_scaffold_notebook_renderer
* [ENHANCEMENT] allow updates to DatabaseStoreBackend keys by default, requiring `allow_update=False` to disallow
* [ENHANCEMENT] Improve support for prefixes declared in TupleS3StoreBackend that include reserved characters
* [BUGFIX] Fix issue where allow_updates was set for StoreBackend that did not support it
* [BUGFIX] Fix issue where GlobReaderBatchKwargsGenerator failed with relative base_directory
* [BUGFIX] Adding explicit requirement for "importlib-metadata" (needed for Python versions prior to Python 3.8).
* [MAINTENANCE] Install GitHub Dependabot
* [BUGFIX] Fix missing importlib for python 3.8 #1651

0.11.7
-----------------
* [ENHANCEMENT] Improve CLI error handling.
* [ENHANCEMENT] Do not register signal handlers if not running in main thread
* [ENHANCEMENT] store_backend (S3 and GCS) now throws InvalidKeyError if file does not exist at expected location
* [BUGFIX] ProfilerTypeMapping uses lists instead of sets to prevent serialization errors when saving suites created by JsonSchemaProfiler
* [DOCS] Update suite scaffold how-to
* [DOCS] Docs/how to define expectations that span multiple tables
* [DOCS] how to metadata stores validation on s3

0.11.6
-----------------
* [FEATURE] Auto-install Python DB packages.  If the required packages for a DB library are not installed, GE will offer the user to install them, without exiting CLI
* [FEATURE] Add new expectation expect_table_row_count_to_equal_other_table for SqlAlchemyDataset
* [FEATURE] A profiler that builds suites from JSONSchema files
* [ENHANCEMENT] Add ``.feather`` file support to PandasDatasource
* [ENHANCEMENT] Use ``colorama init`` to support terminal color on Windows
* [ENHANCEMENT] Update how_to_trigger_slack_notifications_as_a_validation_action.rst
* [ENHANCEMENT] Added note for config_version in great_expectations.yml
* [ENHANCEMENT] Implement "column_quantiles" for MySQL (via a compound SQLAlchemy query, since MySQL does not support "percentile_disc")
* [BUGFIX] "data_asset.validate" events with "data_asset_name" key in the batch kwargs were failing schema validation
* [BUGFIX] database_store_backend does not support storing Expectations in DB
* [BUGFIX] instantiation of ExpectationSuite always adds GE version metadata to prevent datadocs from crashing
* [BUGFIX] Fix all tests having to do with missing data source libraries
* [DOCS] will/docs/how_to/Store Expectations on Google Cloud Store

0.11.5
-----------------
* [FEATURE] Add support for expect_column_values_to_match_regex_list exception for Spark backend
* [ENHANCEMENT] Added 3 new usage stats events: "cli.new_ds_choice", "data_context.add_datasource", and "datasource.sqlalchemy.connect"
* [ENHANCEMENT] Support platform_specific_separator flag for TupleS3StoreBackend prefix
* [ENHANCEMENT] Allow environment substitution in config_variables.yml
* [BUGFIX] fixed issue where calling head() on a SqlAlchemyDataset would fail if the underlying table is empty
* [BUGFIX] fixed bug in rounding of mostly argument to nullity expectations produced by the BasicSuiteBuilderProfiler
* [DOCS] New How-to guide: How to add a Validation Operator (+ updated in Validation Operator doc strings)

0.11.4
-----------------
* [BUGIFX] Fixed an error that crashed the CLI when called in an environment with neither SQLAlchemy nor google.auth installed

0.11.3
-----------------
* [ENHANCEMENT] Removed the misleading scary "Site doesn't exist or is inaccessible" message that the CLI displayed before building Data Docs for the first time.
* [ENHANCEMENT] Catch sqlalchemy.exc.ArgumentError and google.auth.exceptions.GoogleAuthError in SqlAlchemyDatasource __init__ and re-raise them as DatasourceInitializationError - this allows the CLI to execute its retry logic when users provide a malformed SQLAlchemy URL or attempt to connect to a BigQuery project without having proper authentication.
* [BUGFIX] Fixed issue where the URL of the Glossary of Expectations article in the auto-generated suite edit notebook was wrong (out of date) (#1557).
* [BUGFIX] Use renderer_type to set paths in jinja templates instead of utm_medium since utm_medium is optional
* [ENHANCEMENT] Bring in custom_views_directory in DefaultJinjaView to enable custom jinja templates stored in plugins dir
* [BUGFIX] fixed glossary links in walkthrough modal, README, CTA button, scaffold notebook
* [BUGFIX] Improved TupleGCSStoreBackend configurability (#1398 #1399)
* [BUGFIX] Data Docs: switch bootstrap-table-filter-control.min.js to CDN
* [ENHANCEMENT] BasicSuiteBuilderProfiler now rounds mostly values for readability
* [DOCS] Add AutoAPI as the primary source for API Reference docs.

0.11.2
-----------------
* [FEATURE] Add support for expect_volumn_values_to_match_json_schema exception for Spark backend (thanks @chipmyersjr!)
* [ENHANCEMENT] Add formatted __repr__ for ValidationOperatorResult
* [ENHANCEMENT] add option to suppress logging when getting expectation suite
* [BUGFIX] Fix object name construction when calling SqlAlchemyDataset.head (thanks @mascah!)
* [BUGFIX] Fixed bug where evaluation parameters used in arithmetic expressions would not be identified as upstream dependencies.
* [BUGFIX] Fix issue where DatabaseStoreBackend threw IntegrityError when storing same metric twice
* [FEATURE] Added new cli upgrade helper to help facilitate upgrading projects to be compatible with GE 0.11.
  See :ref:`upgrading_to_0.11` for more info.
* [BUGFIX] Fixed bug preventing GCS Data Docs sites to cleaned
* [BUGFIX] Correct doc link in checkpoint yml
* [BUGFIX] Fixed issue where CLI checkpoint list truncated names (#1518)
* [BUGFIX] Fix S3 Batch Kwargs Generator incorrect migration to new build_batch_kwargs API
* [BUGFIX] Fix missing images in data docs walkthrough modal
* [BUGFIX] Fix bug in checkpoints that was causing incorrect run_time to be set
* [BUGFIX] Fix issue where data docs could remove trailing zeros from values when low precision was requested

0.11.1
-----------------
* [BUGFIX] Fixed bug that was caused by comparison between timezone aware and non-aware datetimes
* [DOCS] Updated docs with info on typed run ids and validation operator results
* [BUGFIX] Update call-to-action buttons on index page with correct URLs

0.11.0
-----------------
* [BREAKING] ``run_id`` is now typed using the new ``RunIdentifier`` class, which consists of a ``run_time`` and
  ``run_name``. Existing projects that have Expectation Suite Validation Results must be migrated.
  See :ref:`upgrading_to_0.11` for instructions.
* [BREAKING] ``ValidationMetric`` and ``ValidationMetricIdentifier`` objects now have a ``data_asset_name`` attribute.
  Existing projects with evaluation parameter stores that have database backends must be migrated.
  See :ref:`upgrading_to_0.11` for instructions.
* [BREAKING] ``ValidationOperator.run`` now returns an instance of new type, ``ValidationOperatorResult`` (instead of a
  dictionary). If your code uses output from Validation Operators, it must be updated.
* Major update to the styling and organization of documentation! Watch for more content and reorganization as we continue to improve the documentation experience with Great Expectations.
* [FEATURE] Data Docs: redesigned index page with paginated/sortable/searchable/filterable tables
* [FEATURE] Data Docs: searchable tables on Expectation Suite Validation Result pages
* ``data_asset_name`` is now added to batch_kwargs by batch_kwargs_generators (if available) and surfaced in Data Docs
* Renamed all ``generator_asset`` parameters to ``data_asset_name``
* Updated the dateutil dependency
* Added experimental QueryStore
* Removed deprecated cli tap command
* Added of 0.11 upgrade helper
* Corrected Scaffold maturity language in notebook to Experimental
* Updated the installation/configuration documentation for Snowflake users
* [ENHANCEMENT] Improved error messages for misconfigured checkpoints.
* [BUGFIX] Fixed bug that could cause some substituted variables in DataContext config to be saved to `great_expectations.yml`

0.10.12
-----------------
* [DOCS] Improved help for CLI `checkpoint` command
* [BUGFIX] BasicSuiteBuilderProfiler could include extra expectations when only some expectations were selected (#1422)
* [FEATURE] add support for `expect_multicolumn_values_to_be_unique` and `expect_column_pair_values_A_to_be_greater_than_B`
  to `Spark`. Thanks @WilliamWsyHK!
* [ENHANCEMENT] Allow a dictionary of variables can be passed to the DataContext constructor to allow override
  config variables at runtime. Thanks @balexander!
* [FEATURE] add support for `expect_column_pair_values_A_to_be_greater_than_B` to `Spark`.
* [BUGFIX] Remove SQLAlchemy typehints to avoid requiring library (thanks @mzjp2)!
* [BUGFIX] Fix issue where quantile boundaries could not be set to zero. Thanks @kokes!

0.10.11
-----------------
* Bugfix: build_data_docs list_keys for GCS returns keys and when empty a more user friendly message
* ENHANCEMENT: Enable Redshift Quantile Profiling


0.10.10
-----------------
* Removed out-of-date Airflow integration examples. This repo provides a comprehensive example of Airflow integration: `#GE Airflow Example <https://github.com/superconductive/ge_tutorials>`_
* Bugfix suite scaffold notebook now has correct suite name in first markdown cell.
* Bugfix: fixed an example in the custom expectations documentation article - "result" key was missing in the returned dictionary
* Data Docs Bugfix: template string substitution is now done using .safe_substitute(), to handle cases where string templates
  or substitution params have extraneous $ signs. Also added logic to handle templates where intended output has groupings of 2 or more $ signs
* Docs fix: fix in yml for example action_list_operator for metrics
* GE is now auto-linted using Black

-----------------

* DataContext.get_docs_sites_urls now raises error if non-existent site_name is specified
* Bugfix for the CLI command `docs build` ignoring the --site_name argument (#1378)
* Bugfix and refactor for `datasource delete` CLI command (#1386) @mzjp2
* Instantiate datasources and validate config only when datasource is used (#1374) @mzjp2
* suite delete changed from an optional argument to a required one
* bugfix for uploading objects to GCP #1393
* added a new usage stats event for the case when a data context is created through CLI
* tuplefilestore backend, expectationstore backend remove_key bugs fixed
* no url is returned on empty data_docs site
* return url for resource only if key exists
* Test added for the period special char case
* updated checkpoint module to not require sqlalchemy
* added BigQuery as an option in the list of databases in the CLI
* added special cases for handling BigQuery - table names are already qualified with schema name, so we must make sure that we do not prepend the schema name twice
* changed the prompt for the name of the temp table in BigQuery in the CLI to hint that a fully qualified name (project.dataset.table) should be provided
* Bugfix for: expect_column_quantile_values_to_be_between expectation throws an "unexpected keyword WITHIN" on BigQuery (#1391)

0.10.8
-----------------
* added support for overriding the default jupyter command via a GE_JUPYTER_COMMAND environment variable (#1347) @nehiljain
* Bugfix for checkpoint missing template (#1379)

0.10.7
-----------------
* crud delete suite bug fix

0.10.6
-----------------

* Checkpoints: a new feature to ease deployment of suites into your pipelines
  - DataContext.list_checkpoints() returns a list of checkpoint names found in the project
  - DataContext.get_checkpoint() returns a validated dictionary loaded from yml
  - new cli commands

    - `checkpoint new`
    - `checkpoint list`
    - `checkpoint run`
    - `checkpoint script`

* marked cli `tap` commands as deprecating on next release
* marked cli `validation-operator run` command as deprecating
* internal improvements in the cli code
* Improve UpdateDataDocsAction docs

0.10.5
-----------------

* improvements to ge.read_json tests
* tidy up the changelog

  - Fix bullet list spacing issues
  - Fix 0.10. formatting
  - Drop roadmap_and_changelog.rst and move changelog.rst to the top level of the table of contents
* DataContext.run_validation_operator() now raises a DataContextError if:
  - no batches are passed
  - batches are of the the wrong type
  - no matching validation operator is found in the project
* Clarified scaffolding language in scaffold notebook
* DataContext.create() adds an additional directory: `checkpoints`
* Marked tap command for deprecation in next major release

0.10.4
-----------------
* consolidated error handling in CLI DataContext loading
* new cli command `suite scaffold` to speed up creation of suites
* new cli command `suite demo` that creates an example suite
* Update bigquery.rst `#1330 <https://github.com/great-expectations/great_expectations/issues/1330>`_
* Fix datetime reference in create_expectations.rst `#1321 <https://github.com/great-expectations/great_expectations/issues/1321>`_ Thanks @jschendel !
* Update issue templates
* CLI command experimental decorator
* Update style_guide.rst
* Add pull request template
* Use pickle to generate hash for dataframes with unhashable objects. `#1315 <https://github.com/great-expectations/great_expectations/issues/1315>`_ Thanks @shahinism !
* Unpin pytest

0.10.3
-----------------
* Use pickle to generate hash for dataframes with unhashable objects.

0.10.2
-----------------
* renamed NotebookRenderer to SuiteEditNotebookRenderer
* SuiteEditNotebookRenderer now lints using black
* New SuiteScaffoldNotebookRenderer renderer to expedite suite creation
* removed autopep8 dependency
* bugfix: extra backslash in S3 urls if store was configured without a prefix `#1314 <https://github.com/great-expectations/great_expectations/issues/1314>`_

0.10.1
-----------------
* removing bootstrap scrollspy on table of contents `#1282 <https://github.com/great-expectations/great_expectations/issues/1282>`_
* Silently tolerate connection timeout during usage stats reporting

0.10.0
-----------------
* (BREAKING) Clarified API language: renamed all ``generator`` parameters and methods to the more correct ``batch_kwargs_generator`` language. Existing projects may require simple migration steps. See :ref:`Upgrading to 0.10.x <upgrading_to_0.10.x>` for instructions.
* Adds anonymized usage statistics to Great Expectations. See this article for details: :ref:`Usage Statistics`.
* CLI: improve look/consistency of ``docs list``, ``suite list``, and ``datasource list`` output; add ``store list`` and ``validation-operator list`` commands.
* New SuiteBuilderProfiler that facilitates faster suite generation by allowing columns to be profiled
* Added two convenience methods to ExpectationSuite: get_table_expectations & get_column_expectations
* Added optional profiler_configuration to DataContext.profile() and DataAsset.profile()
* Added list_available_expectation_types() to DataAsset

0.9.11
-----------------
* Add evaluation parameters support in WarningAndFailureExpectationSuitesValidationOperator `#1284 <https://github.com/great-expectations/great_expectations/issues/1284>`_ thanks `@balexander <https://github.com/balexander>`_
* Fix compatibility with MS SQL Server. `#1269 <https://github.com/great-expectations/great_expectations/issues/1269>`_ thanks `@kepiej <https://github.com/kepiej>`_
* Bug fixes for query_generator `#1292 <https://github.com/great-expectations/great_expectations/issues/1292>`_ thanks `@ian-whitestone <https://github.com/ian-whitestone>`_

0.9.10
-----------------
* Data Docs: improve configurability of site_section_builders
* TupleFilesystemStoreBackend now ignore `.ipynb_checkpoints` directories `#1203 <https://github.com/great-expectations/great_expectations/issues/1203>`_
* bugfix for Data Docs links encoding on S3 `#1235 <https://github.com/great-expectations/great_expectations/issues/1235>`_

0.9.9
-----------------
* Allow evaluation parameters support in run_validation_operator
* Add log_level parameter to jupyter_ux.setup_notebook_logging.
* Add experimental display_profiled_column_evrs_as_section and display_column_evrs_as_section methods, with a minor (nonbreaking) refactor to create a new _render_for_jupyter method.
* Allow selection of site in UpdateDataDocsAction with new arg target_site_names in great_expectations.yml
* Fix issue with regular expression support in BigQuery (#1244)

0.9.8
-----------------
* Allow basic operations in evaluation parameters, with or without evaluation parameters.
* When unexpected exceptions occur (e.g., during data docs rendering), the user will see detailed error messages, providing information about the specific issue as well as the stack trace.
* Remove the "project new" option from the command line (since it is not implemented; users can only run "init" to create a new project).
* Update type detection for bigquery based on driver changes in pybigquery driver 0.4.14. Added a warning for users who are running an older pybigquery driver
* added execution tests to the NotebookRenderer to mitigate codegen risks
* Add option "persist", true by default, for SparkDFDataset to persist the DataFrame it is passed. This addresses #1133 in a deeper way (thanks @tejsvirai for the robust debugging support and reproduction on spark).

  * Disabling this option should *only* be done if the user has *already* externally persisted the DataFrame, or if the dataset is too large to persist but *computations are guaranteed to be stable across jobs*.

* Enable passing dataset kwargs through datasource via dataset_options batch_kwarg.
* Fix AttributeError when validating expectations from a JSON file
* Data Docs: fix bug that was causing erratic scrolling behavior when table of contents contains many columns
* Data Docs: add ability to hide how-to buttons and related content in Data Docs

0.9.7
-----------------
* Update marshmallow dependency to >3. NOTE: as of this release, you MUST use marshamllow >3.0, which REQUIRES python 3. (`#1187 <https://github.com/great-expectations/great_expectations/issues/1187>`_) @jcampbell

  * Schema checking is now stricter for expectation suites, and data_asset_name must not be present as a top-level key in expectation suite json. It is safe to remove.
  * Similarly, datasource configuration must now adhere strictly to the required schema, including having any required credentials stored in the "credentials" dictionary.

* New beta CLI command: `tap new` that generates an executable python file to expedite deployments. (`#1193 <https://github.com/great-expectations/great_expectations/issues/1193>`_) @Aylr
* bugfix in TableBatchKwargsGenerator docs
* Added feature maturity in README (`#1203 <https://github.com/great-expectations/great_expectations/issues/1203>`_) @kyleaton
* Fix failing test that should skip if postgresql not running (`#1199 <https://github.com/great-expectations/great_expectations/issues/1199>`_) @cicdw


0.9.6
-----------------
* validate result dict when instantiating an ExpectationValidationResult (`#1133 <https://github.com/great-expectations/great_expectations/issues/1133>`_)
* DataDocs: Expectation Suite name on Validation Result pages now link to Expectation Suite page
* `great_expectations init`: cli now asks user if csv has header when adding a Spark Datasource with csv file
* Improve support for using GCP Storage Bucket as a Data Docs Site backend (thanks @hammadzz)
* fix notebook renderer handling for expectations with no column kwarg and table not in their name (`#1194 <https://github.com/great-expectations/great_expectations/issues/1194>`_)


0.9.5
-----------------
* Fixed unexpected behavior with suite edit, data docs and jupyter
* pytest pinned to 5.3.5


0.9.4
-----------------
* Update CLI `init` flow to support snowflake transient tables
* Use filename for default expectation suite name in CLI `init`
* Tables created by SqlAlchemyDataset use a shorter name with 8 hex characters of randomness instead of a full uuid
* Better error message when config substitution variable is missing
* removed an unused directory in the GE folder
* removed obsolete config error handling
* Docs typo fixes
* Jupyter notebook improvements
* `great_expectations init` improvements
* Simpler messaging in validation notebooks
* replaced hacky loop with suite list call in notebooks
* CLI suite new now supports `--empty` flag that generates an empty suite and opens a notebook
* add error handling to `init` flow for cases where user tries using a broken file


0.9.3
-----------------
* Add support for transient table creation in snowflake (#1012)
* Improve path support in TupleStoreBackend for better cross-platform compatibility
* New features on `ExpectationSuite`

  - ``add_citation()``
  - ``get_citations()``

* `SampleExpectationsDatasetProfiler` now leaves a citation containing the original batch kwargs
* `great_expectations suite edit` now uses batch_kwargs from citations if they exist
* Bugfix :: suite edit notebooks no longer blow away the existing suite while loading a batch of data
* More robust and tested logic in `suite edit`
* DataDocs: bugfixes and improvements for smaller viewports
* Bugfix :: fix for bug that crashes SampleExpectationsDatasetProfiler if unexpected_percent is of type decimal.Decimal (`#1109 <https://github.com/great-expectations/great_expectations/issues/1109>`_)


0.9.2
-----------------
* Fixes #1095
* Added a `list_expectation_suites` function to `data_context`, and a corresponding CLI function - `suite list`.
* CI no longer enforces legacy python tests.

0.9.1
------
* Bugfix for dynamic "How to Edit This Expectation Suite" command in DataDocs

0.9.0
-----------------

Version 0.9.0 is a major update to Great Expectations! The DataContext has continued to evolve into a powerful tool
for ensuring that Expectation Suites can properly represent the way users think about their data, and upgrading will
make it much easier to store and share expectation suites, and to build data docs that support your whole team.
You’ll get awesome new features including improvements to data docs look and the ability to choose and store metrics
for building flexible data quality dashboards.

The changes for version 0.9.0 fall into several broad areas:

1. Onboarding

Release 0.9.0 of Great Expectations makes it much easier to get started with the project. The `init` flow has grown
to support a much wider array of use cases and to use more natural language rather than introducing
GreatExpectations concepts earlier. You can more easily configure different backends and datasources, take advantage
of guided walkthroughs to find and profile data, and share project configurations with colleagues.

If you have already completed the `init` flow using a previous version of Great Expectations, you do not need to
rerun the command. However, **there are some small changes to your configuration that will be required**. See
:ref:`migrating_versions` for details.

2. CLI Command Improvements

With this release we have introduced a consistent naming pattern for accessing subcommands based on the noun (a
Great Expectations object like `suite` or `docs`) and verb (an action like `edit` or `new`). The new user experience
will allow us to more naturally organize access to CLI tools as new functionality is added.

3. Expectation Suite Naming and Namespace Changes

Defining shared expectation suites and validating data from different sources is much easier in this release. The
DataContext, which manages storage and configuration of expectations, validations, profiling, and data docs, no
longer requires that expectation suites live in a datasource-specific “namespace.” Instead, you should name suites
with the logical name corresponding to your data, making it easy to share them or validate against different data
sources. For example, the expectation suite "npi" for National Provider Identifier data can now be shared across
teams who access the same logical data in local systems using Pandas, on a distributed Spark cluster, or via a
relational database.

Batch Kwargs, or instructions for a datasource to build a batch of data, are similarly freed from a required
namespace, and you can more easily integrate Great Expectations into workflows where you do not need to use a
BatchKwargsGenerator (usually because you have a batch of data ready to validate, such as in a table or a known
directory).

The most noticeable impact of this API change is in the complete removal of the DataAssetIdentifier class. For
example, the `create_expectation_suite` and `get_batch` methods now no longer require a data_asset_name parameter,
relying only on the expectation_suite_name and batch_kwargs to do their job. Similarly, there is no more asset name
normalization required. See the upgrade guide for more information.

4. Metrics and Evaluation Parameter Stores

Metrics have received much more love in this release of Great Expectations! We've improved the system for declaring
evaluation parameters that support dependencies between different expectation suites, so you can easily identify a
particular field in the result of one expectation to use as the input into another. And the MetricsStore is now much
more flexible, supporting a new ValidationAction that makes it possible to select metrics from a validation result
to be saved in a database where they can power a dashboard.

5. Internal Type Changes and Improvements

Finally, in this release, we have done a lot of work under the hood to make things more robust, including updating
all of the internal objects to be more strongly typed. That change, while largely invisible to end users, paves the
way for some really exciting opportunities for extending Great Expectations as we build a bigger community around
the project.


We are really excited about this release, and encourage you to upgrade right away to take advantage of the more
flexible naming and simpler API for creating, accessing, and sharing your expectations. As always feel free to join
us on Slack for questions you don't see addressed!


0.8.9__develop
-----------------


0.8.8
-----------------
* Add support for allow_relative_error to expect_column_quantile_values_to_be_between, allowing Redshift users access
  to this expectation
* Add support for checking backend type information for datetime columns using expect_column_min_to_be_between and
  expect_column_max_to_be_between

0.8.7
-----------------
* Add support for expect_column_values_to_be_of_type for BigQuery backend (#940)
* Add image CDN for community usage stats
* Documentation improvements and fixes

0.8.6
-----------------
* Raise informative error if config variables are declared but unavailable
* Update ExpectationsStore defaults to be consistent across all FixedLengthTupleStoreBackend objects
* Add support for setting spark_options via SparkDFDatasource
* Include tail_weights by default when using build_continuous_partition_object
* Fix Redshift quantiles computation and type detection
* Allow boto3 options to be configured (#887)

0.8.5
-----------------
* BREAKING CHANGE: move all reader options from the top-level batch_kwargs object to a sub-dictionary called
  "reader_options" for SparkDFDatasource and PandasDatasource. This means it is no longer possible to specify
  supplemental reader-specific options at the top-level of `get_batch`,  `yield_batch_kwargs` or `build_batch_kwargs`
  calls, and instead, you must explicitly specify that they are reader_options, e.g. by a call such as:
  `context.yield_batch_kwargs(data_asset_name, reader_options={'encoding': 'utf-8'})`.
* BREAKING CHANGE: move all query_params from the top-level batch_kwargs object to a sub-dictionary called
  "query_params" for SqlAlchemyDatasource. This means it is no longer possible to specify supplemental query_params at
  the top-level of `get_batch`,  `yield_batch_kwargs` or `build_batch_kwargs`
  calls, and instead, you must explicitly specify that they are query_params, e.g. by a call such as:
  `context.yield_batch_kwargs(data_asset_name, query_params={'schema': 'foo'})`.
* Add support for filtering validation result suites and validation result pages to show only failed expectations in
  generated documentation
* Add support for limit parameter to batch_kwargs for all datasources: Pandas, SqlAlchemy, and SparkDF; add support
  to generators to support building batch_kwargs with limits specified.
* Include raw_query and query_params in query_generator batch_kwargs
* Rename generator keyword arguments from data_asset_name to generator_asset to avoid ambiguity with normalized names
* Consistently migrate timestamp from batch_kwargs to batch_id
* Include batch_id in validation results
* Fix issue where batch_id was not included in some generated datasets
* Fix rendering issue with expect_table_columns_to_match_ordered_list expectation
* Add support for GCP, including BigQuery and GCS
* Add support to S3 generator for retrieving directories by specifying the `directory_assets` configuration
* Fix warning regarding implicit class_name during init flow
* Expose build_generator API publicly on datasources
* Allow configuration of known extensions and return more informative message when SubdirReaderBatchKwargsGenerator cannot find
  relevant files.
* Add support for allow_relative_error on internal dataset quantile functions, and add support for
  build_continuous_partition_object in Redshift
* Fix truncated scroll bars in value_counts graphs


0.8.4.post0
----------------
* Correct a packaging issue resulting in missing notebooks in tarball release; update docs to reflect new notebook
  locations.


0.8.4
-----------------
* Improved the tutorials that walk new users through the process of creating expectations and validating data
* Changed the flow of the init command - now it creates the scaffolding of the project and adds a datasource. After
  that users can choose their path.
* Added a component with links to useful tutorials to the index page of the Data Docs website
* Improved the UX of adding a SQL datasource in the CLI - now the CLI asks for specific credentials for Postgres,
  MySQL, Redshift and Snowflake, allows continuing debugging in the config file and has better error messages
* Added batch_kwargs information to DataDocs validation results
* Fix an issue affecting file stores on Windows


0.8.3
-----------------
* Fix a bug in data-docs' rendering of mostly parameter
* Correct wording for expect_column_proportion_of_unique_values_to_be_between
* Set charset and meta tags to avoid unicode decode error in some browser/backend configurations
* Improve formatting of empirical histograms in validation result data docs
* Add support for using environment variables in `config_variables_file_path`
* Documentation improvements and corrections


0.8.2.post0
------------
* Correct a packaging issue resulting in missing css files in tarball release


0.8.2
-----------------
* Add easier support for customizing data-docs css
* Use higher precision for rendering 'mostly' parameter in data-docs; add more consistent locale-based
  formatting in data-docs
* Fix an issue causing visual overlap of large numbers of validation results in build-docs index
* Documentation fixes (thanks @DanielOliver!) and improvements
* Minor CLI wording fixes
* Improved handling of MySql temporary tables
* Improved detection of older config versions


0.8.1
-----------------
* Fix an issue where version was reported as '0+unknown'


0.8.0
-----------------

Version 0.8.0 is a significant update to Great Expectations, with many improvements focused on configurability
and usability.  See the :ref:`migrating_versions` guide for more details on specific changes, which include
several breaking changes to configs and APIs.

Highlights include:

1. Validation Operators and Actions. Validation operators make it easy to integrate GE into a variety of pipeline runners. They
   offer one-line integration that emphasizes configurability. See the :ref:`validation_operators_and_actions`
   feature guide for more information.

   - The DataContext `get_batch` method no longer treats `expectation_suite_name` or `batch_kwargs` as optional; they
     must be explicitly specified.
   - The top-level GE validate method allows more options for specifying the specific data_asset class to use.

2. First-class support for plugins in a DataContext, with several features that make it easier to configure and
   maintain DataContexts across common deployment patterns.

   - **Environments**: A DataContext can now manage :ref:`environment_and_secrets` more easily thanks to more dynamic and
     flexible variable substitution.
   - **Stores**: A new internal abstraction for DataContexts, :ref:`Stores <reference__core_concepts__data_context__stores>`, make extending GE easier by
     consolidating logic for reading and writing resources from a database, local, or cloud storage.
   - **Types**: Utilities configured in a DataContext are now referenced using `class_name` and `module_name` throughout
     the DataContext configuration, making it easier to extend or supplement pre-built resources. For now, the "type"
     parameter is still supported but expect it to be removed in a future release.

3. Partitioners: Batch Kwargs are clarified and enhanced to help easily reference well-known chunks of data using a
   partition_id. Batch ID and Batch Fingerprint help round out support for enhanced metadata around data
   assets that GE validates. See :ref:`Batch Identifiers <reference__core_concepts__batch_parameters>` for more information. The `GlobReaderBatchKwargsGenerator`,
   `QueryBatchKwargsGenerator`, `S3GlobReaderBatchKwargsGenerator`, `SubdirReaderBatchKwargsGenerator`, and `TableBatchKwargsGenerator` all support partition_id for
   easily accessing data assets.

4. Other Improvements:

   - We're beginning a long process of some under-the-covers refactors designed to make GE more maintainable as we
     begin adding additional features.
   - Restructured documentation: our docs have a new structure and have been reorganized to provide space for more
     easily adding and accessing reference material. Stay tuned for additional detail.
   - The command build-documentation has been renamed build-docs and now by
     default opens the Data Docs in the users' browser.

v0.7.11
-----------------
* Fix an issue where head() lost the column name for SqlAlchemyDataset objects with a single column
* Fix logic for the 'auto' bin selection of `build_continuous_partition_object`
* Add missing jinja2 dependency
* Fix an issue with inconsistent availability of strict_min and strict_max options on expect_column_values_to_be_between
* Fix an issue where expectation suite evaluation_parameters could be overriden by values during validate operation


v0.7.10
-----------------
* Fix an issue in generated documentation where the Home button failed to return to the index
* Add S3 Generator to module docs and improve module docs formatting
* Add support for views to QueryBatchKwargsGenerator
* Add success/failure icons to index page
* Return to uniform histogram creation during profiling to avoid large partitions for internal performance reasons


v0.7.9
-----------------
* Add an S3 generator, which will introspect a configured bucket and generate batch_kwargs from identified objects
* Add support to PandasDatasource and SparkDFDatasource for reading directly from S3
* Enhance the Site Index page in documentation so that validation results are sorted and display the newest items first
  when using the default run-id scheme
* Add a new utility method, `build_continuous_partition_object` which will build partition objects using the dataset
  API and so supports any GE backend.
* Fix an issue where columns with spaces in their names caused failures in some SqlAlchemyDataset and SparkDFDataset
  expectations
* Fix an issue where generated queries including null checks failed on MSSQL (#695)
* Fix an issue where evaluation parameters passed in as a set instead of a list could cause JSON serialization problems
  for the result object (#699)


v0.7.8
-----------------
* BREAKING: slack webhook URL now must be in the profiles.yml file (treat as a secret)
* Profiler improvements:

  - Display candidate profiling data assets in alphabetical order
  - Add columns to the expectation_suite meta during profiling to support human-readable description information

* Improve handling of optional dependencies during CLI init
* Improve documentation for create_expectations notebook
* Fix several anachronistic documentation and docstring phrases (#659, #660, #668, #681; #thanks @StevenMMortimer)
* Fix data docs rendering issues:

  - documentation rendering failure from unrecognized profiled column type (#679; thanks @dinedal))
  - PY2 failure on encountering unicode (#676)


0.7.7
-----------------
* Standardize the way that plugin module loading works. DataContext will begin to use the new-style class and plugin
  identification moving forward; yml configs should specify class_name and module_name (with module_name optional for
  GE types). For now, it is possible to use the "type" parameter in configuration (as before).
* Add support for custom data_asset_type to all datasources
* Add support for strict_min and strict_max to inequality-based expectations to allow strict inequality checks
  (thanks @RoyalTS!)
* Add support for reader_method = "delta" to SparkDFDatasource
* Fix databricks generator (thanks @sspitz3!)
* Improve performance of DataContext loading by moving optional import
* Fix several memory and performance issues in SparkDFDataset.

  - Use only distinct value count instead of bringing values to driver
  - Migrate away from UDF for set membership, nullity, and regex expectations

* Fix several UI issues in the data_documentation

  - Move prescriptive dataset expectations to Overview section
  - Fix broken link on Home breadcrumb
  - Scroll follows navigation properly
  - Improved flow for long items in value_set
  - Improved testing for ValidationRenderer
  - Clarify dependencies introduced in documentation sites
  - Improve testing and documentation for site_builder, including run_id filter
  - Fix missing header in Index page and cut-off tooltip
  - Add run_id to path for validation files


0.7.6
-----------------
* New Validation Renderer! Supports turning validation results into HTML and displays differences between the expected
  and the observed attributes of a dataset.
* Data Documentation sites are now fully configurable; a data context can be configured to generate multiple
  sites built with different GE objects to support a variety of data documentation use cases. See data documentation
  guide for more detail.
* CLI now has a new top-level command, `build-documentation` that can support rendering documentation for specified
  sites and even named data assets in a specific site.
* Introduced DotDict and LooselyTypedDotDict classes that allow to enforce typing of dictionaries.
* Bug fixes: improved internal logic of rendering data documentation, slack notification, and CLI profile command when
  datasource argument was not provided.

0.7.5
-----------------
* Fix missing requirement for pypandoc brought in from markdown support for notes rendering.

0.7.4
-----------------
* Fix numerous rendering bugs and formatting issues for rendering documentation.
* Add support for pandas extension dtypes in pandas backend of expect_column_values_to_be_of_type and
  expect_column_values_to_be_in_type_list and fix bug affecting some dtype-based checks.
* Add datetime and boolean column-type detection in BasicDatasetProfiler.
* Improve BasicDatasetProfiler performance by disabling interactive evaluation when output of expectation is not
  immediately used for determining next expectations in profile.
* Add support for rendering expectation_suite and expectation_level notes from meta in docs.
* Fix minor formatting issue in readthedocs documentation.

0.7.3
-----------------
* BREAKING: Harmonize expect_column_values_to_be_of_type and expect_column_values_to_be_in_type_list semantics in
  Pandas with other backends, including support for None type and type_list parameters to support profiling.
  *These type expectations now rely exclusively on native python or numpy type names.*
* Add configurable support for Custom DataAsset modules to DataContext
* Improve support for setting and inheriting custom data_asset_type names
* Add tooltips with expectations backing data elements to rendered documentation
* Allow better selective disabling of tests (thanks @RoyalITS)
* Fix documentation build errors causing missing code blocks on readthedocs
* Update the parameter naming system in DataContext to reflect data_asset_name *and* expectation_suite_name
* Change scary warning about discarding expectations to be clearer, less scary, and only in log
* Improve profiler support for boolean types, value_counts, and type detection
* Allow user to specify data_assets to profile via CLI
* Support CLI rendering of expectation_suite and EVR-based documentation

0.7.2
-----------------
* Improved error detection and handling in CLI "add datasource" feature
* Fixes in rendering of profiling results (descriptive renderer of validation results)
* Query Generator of SQLAlchemy datasource adds tables in non-default schemas to the data asset namespace
* Added convenience methods to display HTML renderers of sections in Jupyter notebooks
* Implemented prescriptive rendering of expectations for most expectation types

0.7.1
------------

* Added documentation/tutorials/videos for onboarding and new profiling and documentation features
* Added prescriptive documentation built from expectation suites
* Improved index, layout, and navigation of data context HTML documentation site
* Bug fix: non-Python files were not included in the package
* Improved the rendering logic to gracefully deal with failed expectations
* Improved the basic dataset profiler to be more resilient
* Implement expect_column_values_to_be_of_type, expect_column_values_to_be_in_type_list for SparkDFDataset
* Updated CLI with a new documentation command and improved profile and render commands
* Expectation suites and validation results within a data context are saved in a more readable form (with indentation)
* Improved compatibility between SparkDatasource and InMemoryGenerator
* Optimization for Pandas column type checking
* Optimization for Spark duplicate value expectation (thanks @orenovadia!)
* Default run_id format no longer includes ":" and specifies UTC time
* Other internal improvements and bug fixes


0.7.0
------------

Version 0.7 of Great Expectations is HUGE. It introduces several major new features
and a large number of improvements, including breaking API changes.

The core vocabulary of expectations remains consistent. Upgrading to
the new version of GE will primarily require changes to code that
uses data contexts; existing expectation suites will require only changes
to top-level names.

 * Major update of Data Contexts. Data Contexts now offer significantly \
   more support for building and maintaining expectation suites and \
   interacting with existing pipeline systems, including providing a namespace for objects.\
   They can handle integrating, registering, and storing validation results, and
   provide a namespace for data assets, making **batches** first-class citizens in GE.
   Read more: :ref:`data_context` or :py:mod:`great_expectations.data_context`

 * Major refactor of autoinspect. Autoinspect is now built around a module
   called "profile" which provides a class-based structure for building
   expectation suites. There is no longer a default  "autoinspect_func" --
   calling autoinspect requires explicitly passing the desired profiler. See :ref:`profiling`

 * New "Compile to Docs" feature produces beautiful documentation from expectations and expectation
   validation reports, helping keep teams on the same page.

 * Name clarifications: we've stopped using the overloaded terms "expectations
   config" and "config" and instead use "expectation suite" to refer to a
   collection (or suite!) of expectations that can be used for validating a
   data asset.

   - Expectation Suites include several top level keys that are useful \
     for organizing content in a data context: data_asset_name, \
     expectation_suite_name, and data_asset_type. When a data_asset is \
     validated, those keys will be placed in the `meta` key of the \
     validation result.

 * Major enhancement to the CLI tool including `init`, `render` and more flexibility with `validate`

 * Added helper notebooks to make it easy to get started. Each notebook acts as a combination of \
   tutorial and code scaffolding, to help you quickly learn best practices by applying them to \
   your own data.

 * Relaxed constraints on expectation parameter values, making it possible to declare many column
   aggregate expectations in a way that is always "vacuously" true, such as
   ``expect_column_values_to_be_between`` ``None`` and ``None``. This makes it possible to progressively
   tighten expectations while using them as the basis for profiling results and documentation.

  * Enabled caching on dataset objects by default.

 * Bugfixes and improvements:

   * New expectations:

     * expect_column_quantile_values_to_be_between
     * expect_column_distinct_values_to_be_in_set

   * Added support for ``head`` method on all current backends, returning a PandasDataset
   * More implemented expectations for SparkDF Dataset with optimizations

     * expect_column_values_to_be_between
     * expect_column_median_to_be_between
     * expect_column_value_lengths_to_be_between

   * Optimized histogram fetching for SqlalchemyDataset and SparkDFDataset
   * Added cross-platform internal partition method, paving path for improved profiling
   * Fixed bug with outputstrftime not being honored in PandasDataset
   * Fixed series naming for column value counts
   * Standardized naming for expect_column_values_to_be_of_type
   * Standardized and made explicit use of sample normalization in stdev calculation
   * Added from_dataset helper
   * Internal testing improvements
   * Documentation reorganization and improvements
   * Introduce custom exceptions for more detailed error logs

0.6.1
------------
* Re-add testing (and support) for py2
* NOTE: Support for SqlAlchemyDataset and SparkDFDataset is enabled via optional install \
  (e.g. ``pip install great_expectations[sqlalchemy]`` or ``pip install great_expectations[spark]``)

0.6.0
------------
* Add support for SparkDFDataset and caching (HUGE work from @cselig)
* Migrate distributional expectations to new testing framework
* Add support for two new expectations: expect_column_distinct_values_to_contain_set
  and expect_column_distinct_values_to_equal_set (thanks @RoyalTS)
* FUTURE BREAKING CHANGE: The new cache mechanism for Datasets, \
  when enabled, causes GE to assume that dataset does not change between evaluation of individual expectations. \
  We anticipate this will become the future default behavior.
* BREAKING CHANGE: Drop official support pandas < 0.22

0.5.1
---------------
* **Fix** issue where no result_format available for expect_column_values_to_be_null caused error
* Use vectorized computation in pandas (#443, #445; thanks @RoyalTS)


0.5.0
----------------
* Restructured class hierarchy to have a more generic DataAsset parent that maintains expectation logic separate \
  from the tabular organization of Dataset expectations
* Added new FileDataAsset and associated expectations (#416 thanks @anhollis)
* Added support for date/datetime type columns in some SQLAlchemy expectations (#413)
* Added support for a multicolumn expectation, expect multicolumn values to be unique (#408)
* **Optimization**: You can now disable `partial_unexpected_counts` by setting the `partial_unexpected_count` value to \
  0 in the result_format argument, and we do not compute it when it would not be returned. (#431, thanks @eugmandel)
* **Fix**: Correct error in unexpected_percent computations for sqlalchemy when unexpected values exceed limit (#424)
* **Fix**: Pass meta object to expectation result (#415, thanks @jseeman)
* Add support for multicolumn expectations, with `expect_multicolumn_values_to_be_unique` as an example (#406)
* Add dataset class to from_pandas to simplify using custom datasets (#404, thanks @jtilly)
* Add schema support for sqlalchemy data context (#410, thanks @rahulj51)
* Minor documentation, warning, and testing improvements (thanks @zdog).


0.4.5
----------------
* Add a new autoinspect API and remove default expectations.
* Improve details for expect_table_columns_to_match_ordered_list (#379, thanks @rlshuhart)
* Linting fixes (thanks @elsander)
* Add support for dataset_class in from_pandas (thanks @jtilly)
* Improve redshift compatibility by correcting faulty isnull operator (thanks @avanderm)
* Adjust partitions to use tail_weight to improve JSON compatibility and
  support special cases of KL Divergence (thanks @anhollis)
* Enable custom_sql datasets for databases with multiple schemas, by
  adding a fallback for column reflection (#387, thanks @elsander)
* Remove `IF NOT EXISTS` check for custom sql temporary tables, for
  Redshift compatibility (#372, thanks @elsander)
* Allow users to pass args/kwargs for engine creation in
  SqlAlchemyDataContext (#369, thanks @elsander)
* Add support for custom schema in SqlAlchemyDataset (#370, thanks @elsander)
* Use getfullargspec to avoid deprecation warnings.
* Add expect_column_values_to_be_unique to SqlAlchemyDataset
* **Fix** map expectations for categorical columns (thanks @eugmandel)
* Improve internal testing suite (thanks @anhollis and @ccnobbli)
* Consistently use value_set instead of mixing value_set and values_set (thanks @njsmith8)

0.4.4
----------------
* Improve CLI help and set CLI return value to the number of unmet expectations
* Add error handling for empty columns to SqlAlchemyDataset, and associated tests
* **Fix** broken support for older pandas versions (#346)
* **Fix** pandas deepcopy issue (#342)

0.4.3
-------
* Improve type lists in expect_column_type_to_be[_in_list] (thanks @smontanaro and @ccnobbli)
* Update cli to use entry_points for conda compatibility, and add version option to cli
* Remove extraneous development dependency to airflow
* Address SQlAlchemy warnings in median computation
* Improve glossary in documentation
* Add 'statistics' section to validation report with overall validation results (thanks @sotte)
* Add support for parameterized expectations
* Improve support for custom expectations with better error messages (thanks @syk0saje)
* Implement expect_column_value_lenghts_to_[be_between|equal] for SQAlchemy (thanks @ccnobbli)
* **Fix** PandasDataset subclasses to inherit child class

0.4.2
-------
* **Fix** bugs in expect_column_values_to_[not]_be_null: computing unexpected value percentages and handling all-null (thanks @ccnobbli)
* Support mysql use of Decimal type (thanks @bouke-nederstigt)
* Add new expectation expect_column_values_to_not_match_regex_list.

  * Change behavior of expect_column_values_to_match_regex_list to use python re.findall in PandasDataset, relaxing \
    matching of individuals expressions to allow matches anywhere in the string.

* **Fix** documentation errors and other small errors (thanks @roblim, @ccnobbli)

0.4.1
-------
* Correct inclusion of new data_context module in source distribution

0.4.0
-------
* Initial implementation of data context API and SqlAlchemyDataset including implementations of the following \
  expectations:

  * expect_column_to_exist
  * expect_table_row_count_to_be
  * expect_table_row_count_to_be_between
  * expect_column_values_to_not_be_null
  * expect_column_values_to_be_null
  * expect_column_values_to_be_in_set
  * expect_column_values_to_be_between
  * expect_column_mean_to_be
  * expect_column_min_to_be
  * expect_column_max_to_be
  * expect_column_sum_to_be
  * expect_column_unique_value_count_to_be_between
  * expect_column_proportion_of_unique_values_to_be_between

* Major refactor of output_format to new result_format parameter. See docs for full details:

  * exception_list and related uses of the term exception have been renamed to unexpected
  * Output formats are explicitly hierarchical now, with BOOLEAN_ONLY < BASIC < SUMMARY < COMPLETE. \
    All *column_aggregate_expectation* expectations now return element count and related information included at the \
    BASIC level or higher.

* New expectation available for parameterized distributions--\
  expect_column_parameterized_distribution_ks_test_p_value_to_be_greater_than (what a name! :) -- (thanks @ccnobbli)
* ge.from_pandas() utility (thanks @schrockn)
* Pandas operations on a PandasDataset now return another PandasDataset (thanks @dlwhite5)
* expect_column_to_exist now takes a column_index parameter to specify column order (thanks @louispotok)
* Top-level validate option (ge.validate())
* ge.read_json() helper (thanks @rjurney)
* Behind-the-scenes improvements to testing framework to ensure parity across data contexts.
* Documentation improvements, bug-fixes, and internal api improvements

0.3.2
-------
* Include requirements file in source dist to support conda

0.3.1
--------
* **Fix** infinite recursion error when building custom expectations
* Catch dateutil parsing overflow errors

0.2
-----
* Distributional expectations and associated helpers are improved and renamed to be more clear regarding the tests they apply
* Expectation decorators have been refactored significantly to streamline implementing expectations and support custom expectations
* API and examples for custom expectations are available
* New output formats are available for all expectations
* Significant improvements to test suite and compatibility<|MERGE_RESOLUTION|>--- conflicted
+++ resolved
@@ -6,12 +6,9 @@
 
 develop
 -----------------
-<<<<<<< HEAD
-* [BUGFIX] Remove autosave of Checkpoints in test_yaml_config #2549
-=======
 * [FEATURE] Added support for references to secrets stores for AWS Secrets Manager, GCP Secret Manager and Azure Key Vault in `great_expectations.yml` project config file (Thanks @Cedric-Magnan!)
 * [BUGFIX] Sorter Configuration Added to DataConnectorConfig and DataConnectorConfigSchema #2572
->>>>>>> e620e2fa
+* [BUGFIX] Remove autosave of Checkpoints in test_yaml_config and store SimpleCheckpoint as Checkpoint #2549
 
 0.13.14
 -----------------
