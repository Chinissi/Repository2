--- conflicted
+++ resolved
@@ -7,14 +7,12 @@
 
 develop
 -----------------
-<<<<<<< HEAD
 * [FEATURE] Add support for BatchData as a core GE concept for all Execution Engines.
  * NOTE: As part of our improvements to the underlying Batch API, we have refactored BatchSpec to be part of the "core" package in Great Expectations, consistent with its role coordinating communication about Batches between the Datasource and Execution Engine abstractions.
 * [ENHANCEMENT] Explicit support for schema_name in the SqlAlchemyBatchData
 * [FEATURE] Add "table.head" metric
-=======
 * [BUGFIX] `expect_column_unique_value_count_to_be_between` renderer bug (duplicate "Distinct (%)") #2455
->>>>>>> 71ef36c1
+
 
 0.13.10
 -----------------
