--- conflicted
+++ resolved
@@ -7,9 +7,8 @@
 Develop
 -----------------
 
-<<<<<<< HEAD
 * [BUGFIX] Skip config substitution if key is "password"
-=======
+
 0.12.4
 -----------------
 * [FEATURE] Add PagerdutyAlertAction (Thanks @NiallRees!)
@@ -20,7 +19,6 @@
 * [ENHANCEMENT] Show data asset name in Slack message (Thanks @haydarai!)
 * [ENHANCEMENT] Enhance data doc to show data asset name in overview block (Thanks @noklam!)
 * [ENHANCEMENT] Clean up checkpoint output
->>>>>>> 1bf34cfe
 * [BUGFIX] Change default prefix for TupleStoreBackend (issue 1907)
 * [BUGFIX] Duplicate s3 approach for GCS for building object keys
 * [BUGFIX] import NotebookConfig (Thanks @cclauss!)
