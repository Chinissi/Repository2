--- conflicted
+++ resolved
@@ -7,9 +7,7 @@
 
 Develop
 -----------------
-<<<<<<< HEAD
 * [FEATURE] Add TupleAzureBlobStoreBackend
-=======
 * [BUGFIX] Misc bugfixes and improvements to code & documentation for new in-code data context API #2118
 * [BUGFIX] When Introspecting a database, sql_data_connector will ignore view_names that are also system_tables
 * [DOCS] Updated explanation for ConfiguredAssetDataConnector and InferredAssetDataConnector
@@ -39,8 +37,6 @@
 * BREAKING: **Renamed** Datasource to LegacyDatasource and introduced the new Datasource class. Because most installations rely on one PandasDatasource, SqlAlchemyDatasource, or SparkDFDatasource, most users will not be affected. However, if you have implemented highly customized Datasource class inheriting from the base class, you may need to update your inheritance.
 * BREAKING: The new Modular Expectations API will begin removing the ``parse_strings_as_datetimes`` and ``allow_cross_type_comparisons`` flags in expectations. Expectation Suites that use the flags will need to be updated to use the new Modular Expectations. In general, simply removing the flag will produce correct behavior; if you still want the exact same semantics, you should ensure your raw data already has typed datetime objects.
 * **NOTE:** Both the new Datasource API and the new Modular Expectations API are *experimental* and will change somewhat during the next several point releases. We are extremely excited for your feedback while we iterate rapidly, and continue to welcome new community contributions.
-
->>>>>>> 434554fc
 
 0.12.10
 -----------------
