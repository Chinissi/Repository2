--- conflicted
+++ resolved
@@ -6,11 +6,8 @@
 
 develop
 -----------------
-<<<<<<< HEAD
-* updated the installation/configuration documentation for Snowflake users
-=======
+* Updated the installation/configuration documentation for Snowflake users
 * Removed out-of-date Airflow integration examples. This repo provides a comprehensive example of Airflow integration: `#GE Airflow Example <https://github.com/superconductive/ge_tutorials>`_
->>>>>>> 97888f52
 
 -----------------
 
