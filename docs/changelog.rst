--- conflicted
+++ resolved
@@ -10,11 +10,8 @@
 * [ENHANCEMENT] CLI `docs build` command implemented for v3 api
 * [ENHANCEMENT] CLI `docs clean` command implemented for v3 api
 * [MAINTENANCE] Add testing for overwrite_existing in sanitize_yaml_and_save_datasource #2613
-<<<<<<< HEAD
+* [ENHANCEMENT] DataContext.clean_data_docs now raises helpful errors
 * [ENHANCEMENT] CLI `init` command implemented for v3 api
-=======
-* [ENHANCEMENT] DataContext.clean_data_docs now raises helpful errors
->>>>>>> 70975fec
 
 0.13.15
 -----------------
