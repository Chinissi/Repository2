--- conflicted
+++ resolved
@@ -4,8 +4,7 @@
 Changelog
 #########
 
-<<<<<<< HEAD
-develop
+Develop
 -----------------
 * [BREAKING-EXPERIMENTAL] The ``batch_data`` attribute of ``BatchRequest`` has been removed. To pass in in-memory dataframes at runtime, the new ``RuntimeDataConnector`` should be used
 * [BREAKING-EXPERIMENTAL] ``RuntimeDataConnector`` must now be passed Batch Requests of type ``RuntimeBatchRequest``
@@ -16,17 +15,7 @@
 * [BREAKING-EXPERIMENTAL] The ``batch_identifiers`` key on ``DataConnectorQuery`` (formerly ``PartitionRequest``) has been changed to ``batch_filter_parameters``
 * [ENHANCEMENT] Added a new ``RuntimeBatchRequest`` class, which can be used alongside ``RuntimeDataConnector`` to specify batches at runtime with either an in-memory dataframe, path (filesystem or s3), or sql query
 * [ENHANCEMENT] Added a new ``RuntimeQueryBatchSpec`` class
-* [ENHANCEMENT] CLI `docs list` command implemented for v3 api
-* [ENHANCEMENT] CLI `docs build` command implemented for v3 api
-* [ENHANCEMENT] CLI `docs clean` command implemented for v3 api
-* [ENHANCEMENT] DataContext.clean_data_docs now raises helpful errors
-* [ENHANCEMENT] CLI `init` command implemented for v3 api
-* [ENHANCEMENT] CLI `store list` command implemented for v3 api
 * [BUGFIX] Fixed issue where Sorters were not being applied correctly when ``data_connector_query`` contained limit or index  #2617
-* [MAINTENANCE] Add testing for overwrite_existing in sanitize_yaml_and_save_datasource #2613
-=======
-Develop
------------------
 
 0.13.16
 -----------------
@@ -37,7 +26,6 @@
 * [ENHANCEMENT] DataContext.clean_data_docs now raises helpful errors #2621
 * [ENHANCEMENT] CLI `init` command implemented for v3 api #2626
 * [ENHANCEMENT] CLI `store list` command implemented for v3 api #2627
->>>>>>> ebe73bf7
 
 0.13.15
 -----------------
