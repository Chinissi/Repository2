.. _changelog:

#########
Changelog
#########

Develop
-----------------
<<<<<<< HEAD
* [BREAKING] Remove autosave of Checkpoints in test_yaml_config
=======
* [FEATURE] Allow custom data_asset_name for in-memory dataframes #2494
>>>>>>> 0a43c5b7

0.13.13
-----------------
* [ENHANCEMENT] Improve support for median calculation in Athena (Thanks @kuhnen!) #2521
* [ENHANCEMENT] Update `suite scaffold` to work with the UserConfigurableProfiler #2519
* [MAINTENANCE] Add support for spark 3 based spark_config #2481

0.13.12
-----------------

* [FEATURE] Added EmailAction as a new Validation Action (Thanks @Cedric-Magnan!) #2479
* [ENHANCEMENT] CLI global options and checkpoint functionality for v3 api #2497
* [DOCS] Renamed the "old" and the "new" APIs to "V2 (Batch Kwargs) API" and "V3 (Batch Request) API" and added an article with recommendations for choosing between them

0.13.11
-----------------
* [FEATURE] Add "table.head" metric
* [FEATURE] Add support for BatchData as a core GE concept for all Execution Engines. #2395
 * NOTE: As part of our improvements to the underlying Batch API, we have refactored BatchSpec to be part of the "core" package in Great Expectations, consistent with its role coordinating communication about Batches between the Datasource and Execution Engine abstractions.
* [ENHANCEMENT] Explicit support for schema_name in the SqlAlchemyBatchData #2465. Issue #2340
* [ENHANCEMENT] Data docs can now be built skipping the index page using the python API #2224
* [ENHANCEMENT] Evaluation parameter runtime values rendering in data docs if arithmetic is present #2447. Issue #2215
* [ENHANCEMENT] When connecting to new Datasource, CLI prompt is consistent with rest of GE #2434
* [ENHANCEMENT] Adds basic test for bad s3 paths generated from regex #2427 (Thanks @lukedyer-peak!)
* [ENHANCEMENT] Updated UserConfigurableProfiler date parsing error handling #2459
* [ENHANCEMENT] Clarification of self_check error messages #2304
* [ENHANCEMENT] Allows gzipped files and other encodings to be read from S3 #2440 (Thanks @luke321321!)
* [BUGFIX] `expect_column_unique_value_count_to_be_between` renderer bug (duplicate "Distinct (%)") #2455. Issue #2423
* [BUGFIX] Fix S3 Test issue by pinning `moto` version < 2.0.0 #2470
* [BUGFIX] Check for datetime-parseable strings in validate_metric_value_between_configuration #2419. Issue #2340 (Thanks @victorwyee!)
* [BUGFIX] `expect_compound_columns_to_be_unique` ExpectationConfig added #2471 Issue #2464
* [BUGFIX] In basic profiler, handle date parsing and overflow exceptions separately #2431 (Thanks @peterdhansen!)
* [BUGFIX] Fix sqlalchemy column comparisons when comparison was done between different datatypes #2443 (Thanks @peterdhansen!)
* [BUGFIX] Fix divide by zero error in expect_compound_columns_to_be_unique #2454 (Thanks @jdimatteo!)
* [DOCS] added how-to guide for user configurable profiler #2452
* [DOCS] Linked videos and minor documentation addition #2388
* [DOCS] Modifying getting started tutorial content to work with 0.13.8+ #2418
* [DOCS] add case studies to header in docs #2430
* [MAINTENANCE] Updates to Azure pipeline configurations #2462
* [MAINTENANCE] Allowing the tests to run with Docker-in-Windows #2402 (Thanks @Patechoc!)
* [MAINTENANCE] Add support for automatically building expectations gallery metadata #2386


0.13.10
-----------------
* [ENHANCEMENT] Optimize tests #2421
* [ENHANCEMENT] Add docstring for _invert_regex_to_data_reference_template #2428
* [ENHANCEMENT] Added expectation to check if data is in alphabetical ordering #2407 (Thanks @sethdmay!)
* [BUGFIX] Fixed a broken docs link #2433
* [BUGFIX] Missing `markown_text.j2` jinja template #2422
* [BUGFIX] parse_strings_as_datetimes error with user_configurable_profiler #2429
* [BUGFIX] Update `suite edit` and `suite scaffold` notebook renderers to output functional validation cells #2432
* [DOCS] Update how_to_create_custom_expectations_for_pandas.rst #2426 (Thanks @henriquejsfj!)
* [DOCS] Correct regex escape for data connectors #2425 (Thanks @lukedyer-peak!)
* [CONTRIB] Expectation: Matches benfords law with 80 percent confidence interval test #2406 (Thanks @vinodkri1!)


0.13.9
-----------------
* [FEATURE] Add TupleAzureBlobStoreBackend (thanks @syahdeini) #1975
* [FEATURE] Add get_metrics interface to Modular Expectations Validator API
* [ENHANCEMENT] Add possibility to pass boto3 configuration to TupleS3StoreBackend (Thanks for #1691 to @mgorsk1!) #2371
* [ENHANCEMENT] Removed the logic that prints the "This configuration object was built using version..." warning when current version of Great Expectations is not the same as the one used to build the suite, since it was not actionable #2366
* [ENHANCEMENT] Update Validator with more informative error message
* [BUGFIX] Ensure that batch_spec_passthrough is handled correctly by properly refactoring build_batch_spec and _generate_batch_spec_parameters_from_batch_definition for all DataConnector classes
* [BUGFIX] Display correct unexpected_percent in DataDocs - corrects the result object from map expectations to return the same "unexpected_percent" as is used to evaluate success (excluding null values from the denominator). The old value is now returned in a key called "unexpected_percent_total" (thanks @mlondschien) #1875
* [BUGFIX] Add python=3.7 argument to conda env creation (thanks @scouvreur!) #2391
* [BUGFIX] Fix issue with temporary table creation in MySQL #2389
* [BUGFIX] Remove duplicate code in data_context.store.tuple_store_backend (Thanks @vanderGoes)
* [BUGFIX] Fix issue where WarningAndFailureExpectationSuitesValidationOperator failing when warning suite fails
* [DOCS] Update How to instantiate a Data Context on Databricks Spark cluster for 0.13+ #2379
* [DOCS] How to load a Pandas DataFrame as a Batch #2327
* [DOCS] Added annotations for Expectations not yet ported to the new Modular Expectations API.
* [DOCS] How to load a Spark DataFrame as a Batch #2385
* [MAINTENANCE] Add checkpoint store to store backend defaults #2378


0.13.8
-----------------
* [FEATURE] New implementation of Checkpoints that uses dedicated CheckpointStore (based on the new ConfigurationStore mechanism) #2311, #2338
* [BUGFIX] Fix issue causing incorrect identification of partially-implemented expectations as not abstract #2334
* [BUGFIX] DataContext with multiple DataSources no longer scans all configurations #2250


0.13.7
-----------------
* [BUGFIX] Fix Local variable 'temp_table_schema_name' might be referenced before assignment bug in sqlalchemy_dataset.py #2302
* [MAINTENANCE] Ensure compatibility with new pip resolver v20.3+ #2256
* [ENHANCEMENT] Improvements in the how-to guide, run_diagnostics method in Expectation base class and Expectation templates to support the new rapid "dev loop" of community-contributed Expectations. #2296
* [ENHANCEMENT] Improvements in the output of Expectations tests to make it more legible. #2296
* [DOCS] Clarification of the instructions for using conda in the "Setting Up Your Dev Environment" doc. #2306


0.13.6
-----------------
* [ENHANCEMENT] Skip checks when great_expectations package did not change #2287
* [ENHANCEMENT] A how-to guide, run_diagnostics method in Expectation base class and Expectation templates to support the new rapid "dev loop" of community-contributed Expectations. #2222
* [BUGFIX] Fix Local variable 'query_schema' might be referenced before assignment bug in sqlalchemy_dataset.py #2286 (Thanks @alessandrolacorte!)
* [BUGFIX] Use correct schema to fetch table and column metadata #2284 (Thanks @armaandhull!)
* [BUGFIX] Updated sqlalchemy_dataset to convert numeric metrics to json_serializable up front, avoiding an issue where expectations on data immediately fail due to the conversion to/from json. #2207


0.13.5
-----------------
* [FEATURE] Add MicrosoftTeamsNotificationAction (Thanks @Antoninj!)
* [FEATURE] New ``contrib`` package #2264
* [ENHANCEMENT] Data docs can now be built skipping the index page using the python API #2224
* [ENHANCEMENT] Speed up new suite creation flow when connecting to Databases. Issue #1670 (Thanks @armaandhull!)
* [ENHANCEMENT] Serialize PySpark DataFrame by converting to dictionary #2237
* [BUGFIX] Mask passwords in DataContext.list_datasources(). Issue #2184
* [BUGFIX] Skip escaping substitution variables in escape_all_config_variables #2243. Issue #2196 (Thanks @
varundunga!)
* [BUGFIX] Pandas extension guessing #2239 (Thanks @sbrugman!)
* [BUGFIX] Replace runtime batch_data DataFrame with string #2240
* [BUGFIX] Update Notebook Render Tests to Reflect Updated Python Packages #2262
* [DOCS] Updated the code of conduct to mention events #2278
* [DOCS] Update the diagram for batch metadata #2161
* [DOCS] Update metrics.rst #2257
* [MAINTENANCE] Different versions of Pandas react differently to corrupt XLS files. #2230
* [MAINTENANCE] remove the obsolete TODO comments #2229 (Thanks @beyondacm!)
* [MAINTENANCE] Update run_id to airflow_run_id for clarity. #2233


0.13.4
-----------------
* [FEATURE] Implement expect_column_values_to_not_match_regex_list in Spark (Thanks @mikaylaedwards!)
* [ENHANCEMENT] Improve support for quantile calculations in Snowflake
* [ENHANCEMENT] DataDocs show values of Evaluation Parameters #2165. Issue #2010
* [ENHANCEMENT] Work on requirements.txt #2052 (Thanks @shapiroj18!)
* [ENHANCEMENT] expect_table_row_count_to_equal_other_table #2133
* [ENHANCEMENT] Improved support for quantile calculations in Snowflake #2176
* [ENHANCEMENT] DataDocs show values of Evaluation Parameters #2165
* [BUGFIX] Add pagination to TupleS3StoreBackend.list_keys() #2169. Issue #2164
* [BUGFIX] Fixed black conflict, upgraded black, made import optional #2183
* [BUGFIX] Made improvements for the treatment of decimals for database backends for lossy conversion #2207
* [BUGFIX] Pass manually_initialize_store_backend_id to database store backends to mirror functionality of other backends. Issue #2181
* [BUGFIX] Make glob_directive more permissive in ConfiguredAssetFilesystemDataConnector #2197. Issue #2193
* [DOCS] Added link to Youtube video on in-code contexts #2177
* [DOCS] Docstrings for DataConnector and associated classes #2172
* [DOCS] Custom expectations improvement #2179
* [DOCS] Add a conda example to creating virtualenvs #2189
* [DOCS] Fix Airflow logo URL #2198 (Thanks @floscha!)
* [DOCS] Update explore_expectations_in_a_notebook.rst #2174
* [DOCS] Change to DOCS that describe Evaluation Parameters #2209
* [MAINTENANCE] Removed mentions of show_cta_footer and added deprecation notes in usage stats #2190. Issue #2120

0.13.3
-----------------
* [ENHANCEMENT] Updated the BigQuery Integration to create a view instead of a table (thanks @alessandrolacorte!) #2082.
* [ENHANCEMENT] Allow  database store backend to support specification of schema in credentials file
* [ENHANCEMENT] Add support for connection_string and url in configuring DatabaseStoreBackend, bringing parity to other SQL-based objects. In the rare case of user code that instantiates a DatabaseStoreBackend without using the Great Expectations config architecture, users should ensure they are providing kwargs to init, because the init signature order has changed.
* [ENHANCEMENT] Improved exception handling in the Slack notifications rendering logic
* [ENHANCEMENT] Uniform configuration support for both 0.13 and 0.12 versions of the Datasource class
* [ENHANCEMENT] A single `DataContext.get_batch()` method supports both 0.13 and 0.12 style call arguments
* [ENHANCEMENT] Initializing DataContext in-code is now available in both 0.13 and 0.12 versions
* [BUGFIX] Fixed a bug in the error printing logic in several exception handling blocks in the Data Docs rendering. This will make it easier for users to submit error messages in case of an error in rendering.
* [DOCS] Miscellaneous doc improvements
* [DOCS] Update cloud composer workflow to use GCSStoreBackendDefaults

0.13.2
-----------------
* [ENHANCEMENT] Support avro format in Spark datasource (thanks @ryanaustincarlson!) #2122
* [ENHANCEMENT] Made improvements to the backend for expect_column_quantile_values_to_be_between #2127
* [ENHANCEMENT] Robust Representation in Configuration of Both Legacy and New Datasource
* [ENHANCEMENT] Continuing 0.13 clean-up and improvements
* [BUGFIX] Fix spark configuration not getting passed to the SparkSession builder (thanks @EricSteg!) #2124
* [BUGFIX] Misc bugfixes and improvements to code & documentation for new in-code data context API #2118
* [BUGFIX] When Introspecting a database, sql_data_connector will ignore view_names that are also system_tables
* [BUGFIX] Made improvements for code & documentation for in-code data context
* [BUGFIX] Fixed bug where TSQL mean on `int` columns returned incorrect result
* [DOCS] Updated explanation for ConfiguredAssetDataConnector and InferredAssetDataConnector
* [DOCS] General 0.13 docs improvements

0.13.1
-----------------
* [ENHANCEMENT] Improved data docs performance by ~30x for large projects and ~4x for smaller projects by changing instantiation of Jinja environment #2100
* [ENHANCEMENT] Allow  database store backend to support specification of schema in credentials file #2058 (thanks @GTLangseth!)
* [ENHANCEMENT] More detailed information in Datasource.self_check() diagnostic (concerning ExecutionEngine objects)
* [ENHANCEMENT] Improve UI for in-code data contexts #2068
* [ENHANCEMENT] Add a store_backend_id property to StoreBackend #2030, #2075
* [ENHANCEMENT] Use an existing expectation_store.store_backend_id to initialize an in-code DataContext #2046, #2075
* [BUGFIX] Corrected handling of boto3_options by PandasExecutionEngine
* [BUGFIX] New Expectation via CLI / SQL Query no longer throws TypeError
* [BUGFIX] Implement validator.default_expectations_arguments
* [DOCS] Fix doc create and editing expectations #2105 (thanks @Lee-W!)
* [DOCS] Updated documentation on 0.13 classes
* [DOCS] Fixed a typo in the HOWTO guide for adding a self-managed Spark datasource
* [DOCS] Updated documentation for new UI for in-code data contexts

0.13.0
-----------------
* INTRODUCING THE NEW MODULAR EXPECTATIONS API (Experimental): this release introduces a new way to create expectation logic in its own class, making it much easier to author and share expectations. ``Expectation`` and ``MetricProvider`` classes now work together to validate data and consolidate logic for all backends by function. See the how-to guides in our documentation for more information on how to use the new API.
* INTRODUCING THE NEW DATASOURCE API (Experimental): this release introduces a new way to connect to datasources providing much richer guarantees for discovering ("inferring") data assets and partitions. The new API replaces "BatchKwargs" and "BatchKwargsGenerators" with BatchDefinition and BatchSpec objects built from DataConnector classes. You can read about the new API in our docs.
* The Core Concepts section of our documentation has been updated with descriptions of the classes and concepts used in the new API; we will continue to update that section and welcome questions and improvements.
* BREAKING: Data Docs rendering is now handled in the new Modular Expectations, which means that any custom expectation rendering needs to be migrated to the new API to function in version 0.13.0.
* BREAKING: **Renamed** Datasource to LegacyDatasource and introduced the new Datasource class. Because most installations rely on one PandasDatasource, SqlAlchemyDatasource, or SparkDFDatasource, most users will not be affected. However, if you have implemented highly customized Datasource class inheriting from the base class, you may need to update your inheritance.
* BREAKING: The new Modular Expectations API will begin removing the ``parse_strings_as_datetimes`` and ``allow_cross_type_comparisons`` flags in expectations. Expectation Suites that use the flags will need to be updated to use the new Modular Expectations. In general, simply removing the flag will produce correct behavior; if you still want the exact same semantics, you should ensure your raw data already has typed datetime objects.
* **NOTE:** Both the new Datasource API and the new Modular Expectations API are *experimental* and will change somewhat during the next several point releases. We are extremely excited for your feedback while we iterate rapidly, and continue to welcome new community contributions.

0.12.10
-----------------
* [BUGFIX] Update requirements.txt for ruamel.yaml to >=0.16 - #2048 (thanks @mmetzger!)
* [BUGFIX] Added option to return scalar instead of list from query store #2060
* [BUGFIX] Add missing markdown_content_block_container #2063
* [BUGFIX] Fixed a divided by zero error for checkpoints on empty expectation suites #2064
* [BUGFIX] Updated sort to correctly return partial unexpected results when expect_column_values_to_be_of_type has more than one unexpected type #2074
* [BUGFIX] Resolve Data Docs resource identifier issues to speed up UpdateDataDocs action #2078
* [DOCS] Updated contribution changelog location #2051 (thanks @shapiroj18!)
* [DOCS] Adding Airflow operator and Astrononomer deploy guides #2070
* [DOCS] Missing image link to bigquery logo #2071 (thanks @nelsonauner!)

0.12.9
-----------------
* [BUGFIX] Fixed the import of s3fs to use the optional import pattern - issue #2053
* [DOCS] Updated the title styling and added a Discuss comment article for the OpsgenieAlertAction how-to guide

0.12.8
-----------------
* [FEATURE] Add OpsgenieAlertAction #2012 (thanks @miike!)
* [FEATURE] Add S3SubdirReaderBatchKwargsGenerator #2001 (thanks @noklam)
* [ENHANCEMENT] Snowflake uses temp tables by default while still allowing transient tables
* [ENHANCEMENT] Enabled use of lowercase table and column names in GE with the `use_quoted_name` key in batch_kwargs #2023
* [BUGFIX] Basic suite builder profiler (suite scaffold) now skips excluded expectations #2037
* [BUGFIX] Off-by-one error in linking to static images #2036 (thanks @NimaVaziri!)
* [BUGFIX] Improve handling of pandas NA type issue #2029 PR #2039 (thanks @isichei!)
* [DOCS] Update Virtual Environment Example #2027 (thanks @shapiroj18!)
* [DOCS] Update implemented_expectations.rst (thanks @jdimatteo!)
* [DOCS] Update how_to_configure_a_pandas_s3_datasource.rst #2042 (thanks @CarstenFrommhold!)

0.12.7
-----------------
* [ENHANCEMENT] CLI supports s3a:// or gs:// paths for Pandas Datasources (issue #2006)
* [ENHANCEMENT] Escape $ characters in configuration, support multiple substitutions (#2005 & #2015)
* [ENHANCEMENT] Implement Skip prompt flag on datasource profile cli (#1881 Thanks @thcidale0808!)
* [BUGFIX] Fixed bug where slack messages cause stacktrace when data docs pages have issue
* [DOCS] How to use docker images (#1797)
* [DOCS] Remove incorrect doc line from PagerdutyAlertAction (Thanks @niallrees!)
* [MAINTENANCE] Update broken link (Thanks @noklam!)
* [MAINTENANCE] Fix path for how-to guide (Thanks @gauthamzz!)

0.12.6
-----------------
* [BUGFIX] replace black in requirements.txt

0.12.5
-----------------
* [ENHANCEMENT] Implement expect_column_values_to_be_json_parseable in spark (Thanks @mikaylaedwards!)
* [ENHANCEMENT] Fix boto3 options passing into datasource correctly (Thanks @noklam!)
* [ENHANCEMENT] Add .pkl to list of recognized extensions (Thanks @KPLauritzen!)
* [BUGFIX] Query batch kwargs support for Athena backend (issue 1964)
* [BUGFIX] Skip config substitution if key is "password" (issue 1927)
* [BUGFIX] fix site_names functionality and add site_names param to get_docs_sites_urls (issue 1991)
* [BUGFIX] Always render expectation suites in data docs unless passing a specific ExpectationSuiteIdentifier in resource_identifiers (issue 1944)
* [BUGFIX] remove black from requirements.txt
* [BUGFIX] docs build cli: fix --yes argument (Thanks @varunbpatil!)
* [DOCS] Update docstring for SubdirReaderBatchKwargsGenerator (Thanks @KPLauritzen!)
* [DOCS] Fix broken link in README.md (Thanks @eyaltrabelsi!)
* [DOCS] Clarifications on several docs (Thanks all!!)

0.12.4
-----------------
* [FEATURE] Add PagerdutyAlertAction (Thanks @NiallRees!)
* [FEATURE] enable using Minio for S3 backend (Thanks @noklam!)
* [ENHANCEMENT] Add SqlAlchemy support for expect_compound_columns_to_be_unique (Thanks @jhweaver!)
* [ENHANCEMENT] Add Spark support for expect_compound_columns_to_be_unique (Thanks @tscottcoombes1!)
* [ENHANCEMENT] Save expectation suites with datetimes in evaluation parameters (Thanks @mbakunze!)
* [ENHANCEMENT] Show data asset name in Slack message (Thanks @haydarai!)
* [ENHANCEMENT] Enhance data doc to show data asset name in overview block (Thanks @noklam!)
* [ENHANCEMENT] Clean up checkpoint output
* [BUGFIX] Change default prefix for TupleStoreBackend (issue 1907)
* [BUGFIX] Duplicate s3 approach for GCS for building object keys
* [BUGFIX] import NotebookConfig (Thanks @cclauss!)
* [BUGFIX] Improve links (Thanks @sbrugman!)
* [MAINTENANCE] Unpin black in requirements (Thanks @jtilly!)
* [MAINTENANCE] remove test case name special characters

0.12.3
-----------------
* [ENHANCEMENT] Add expect_compound_columns_to_be_unique and clarify multicolumn uniqueness
* [ENHANCEMENT] Add expectation expect_table_columns_to_match_set
* [ENHANCEMENT] Checkpoint run command now prints out details on each validation #1437
* [ENHANCEMENT] Slack notifications can now display links to GCS-hosted DataDocs sites
* [ENHANCEMENT] Public base URL can be configured for Data Docs sites
* [ENHANCEMENT] SuiteEditNotebookRenderer.add_header class now allows usage of env variables in jinja templates (thanks @mbakunze)!
* [ENHANCEMENT] Display table for Cramer's Phi expectation in Data Docs (thanks @mlondschien)!
* [BUGFIX] Explicitly convert keys to tuples when removing from TupleS3StoreBackend (thanks @balexander)!
* [BUGFIX] Use more-specific s3.meta.client.exceptions with dealing with boto resource api (thanks @lcorneliussen)!
* [BUGFIX] Links to Amazon S3 are compatible with virtual host-style access and path-style access
* [DOCS] How to Instantiate a Data Context on a Databricks Spark Cluster
* [DOCS] Update to Deploying Great Expectations with Google Cloud Composer
* [MAINTENANCE] Update moto dependency to include cryptography (see #spulec/moto/3290)

0.12.2
-----------------
* [ENHANCEMENT] Update schema for anonymized expectation types to avoid large key domain
* [ENHANCEMENT] BaseProfiler type mapping expanded to include more pandas and numpy dtypes
* [BUGFIX] Allow for pandas reader option inference with parquet and Excel (thanks @dlachasse)!
* [BUGFIX] Fix bug where running checkpoint fails if GCS data docs site has a prefix (thanks @sergii-tsymbal-exa)!
* [BUGFIX] Fix bug in deleting datasource config from config file (thanks @rxmeez)!
* [BUGFIX] clarify inclusiveness of min/max values in string rendering
* [BUGFIX] Building data docs no longer crashes when a data asset name is an integer #1913
* [DOCS] Add notes on transient table creation to Snowflake guide (thanks @verhey)!
* [DOCS] Fixed several broken links and glossary organization (thanks @JavierMonton and @sbrugman)!
* [DOCS] Deploying Great Expectations with Google Cloud Composer (Hosted Airflow)

0.12.1
-----------------
* [FEATURE] Add ``expect_column_pair_cramers_phi_value_to_be_less_than`` expectation to ``PandasDatasource`` to check for the independence of two columns by computing their Cramers Phi (thanks @mlondschien)!
* [FEATURE] add support for ``expect_column_pair_values_to_be_in_set`` to ``Spark`` (thanks @mikaylaedwards)!
* [FEATURE] Add new expectation:`` expect_multicolumn_sum_to_equal`` for ``pandas` and ``Spark`` (thanks @chipmyersjr)!
* [ENHANCEMENT] Update isort, pre-commit & pre-commit hooks, start more linting (thanks @dandandan)!
* [ENHANCEMENT] Bundle shaded marshmallow==3.7.1 to avoid dependency conflicts on GCP Composer
* [ENHANCEMENT] Improve row_condition support in aggregate expectations
* [BUGFIX] SuiteEditNotebookRenderer no longer break GCS and S3 data paths
* [BUGFIX] Fix bug preventing the use of get_available_partition_ids in s3 generator
* [BUGFIX] SuiteEditNotebookRenderer no longer break GCS and S3 data paths
* [BUGFIX] TupleGCSStoreBackend: remove duplicate prefix for urls (thanks @azban)!
* [BUGFIX] Fix `TypeError: unhashable type` error in Data Docs rendering

0.12.0
-----------------
* [BREAKING] This release includes a breaking change that *only* affects users who directly call `add_expectation`, `remove_expectation`, or `find_expectations`. (Most users do not use these APIs but add Expectations by stating them directly on Datasets). Those methods have been updated to take an ExpectationConfiguration object and `match_type` object. The change provides more flexibility in determining which expectations should be modified and allows us provide substantially improved support for two major features that we have frequently heard requested: conditional Expectations and more flexible multi-column custom expectations. See :ref:`expectation_suite_operations` and :ref:`migrating_versions` for more information.
* [FEATURE] Add support for conditional expectations using pandas execution engine (#1217 HUGE thanks @arsenii!)
* [FEATURE] ValidationActions can now consume and return "payload", which can be used to share information across ValidationActions
* [FEATURE] Add support for nested columns in the PySpark expectations (thanks @bramelfrink)!
* [FEATURE] add support for `expect_column_values_to_be_increasing` to `Spark` (thanks @mikaylaedwards)!
* [FEATURE] add support for `expect_column_values_to_be_decreasing` to `Spark` (thanks @mikaylaedwards)!
* [FEATURE] Slack Messages sent as ValidationActions now have link to DataDocs, if available.
* [FEATURE] Expectations now define “domain,” “success,” and “runtime” kwargs to allow them to determine expectation equivalence for updating expectations. Fixes column pair expectation update logic.
* [ENHANCEMENT] Add a `skip_and_clean_missing` flag to `DefaultSiteIndexBuilder.build` (default True). If True, when an index page is being built and an existing HTML page does not have corresponding source data (i.e. an expectation suite or validation result was removed from source store), the HTML page is automatically deleted and will not appear in the index. This ensures that the expectations store and validations store are the source of truth for Data Docs.
* [ENHANCEMENT] Include datetime and bool column types in descriptive documentation results
* [ENHANCEMENT] Improve data docs page breadcrumbs to have clearer run information
* [ENHANCEMENT] Data Docs Validation Results only shows unexpected value counts if all unexpected values are available
* [ENHANCEMENT] Convert GE version key from great_expectations.__version__ to great_expectations_version (thanks, @cwerner!) (#1606)
* [ENHANCEMENT] Add support in JSON Schema profiler for combining schema with anyOf key and creating nullability expectations
* [BUGFIX] Add guard for checking Redshift Dialect in match_like_pattern expectation
* [BUGFIX] Fix content_block build failure for dictionary content - (thanks @jliew!) #1722
* [BUGFIX] Fix bug that was preventing env var substitution in `config_variables.yml` when not at the top level
* [BUGFIX] Fix issue where expect_column_values_to_be_in_type_list did not work with positional type_list argument in SqlAlchemyDataset or SparkDFDataset
* [BUGFIX] Fixes a bug that was causing exceptions to occur if user had a Data Docs config excluding a particular site section
* [DOCS] Add how-to guides for configuring MySQL and MSSQL Datasources
* [DOCS] Add information about issue tags to contributing docs
* [DEPRECATION] Deprecate demo suite behavior in `suite new`

0.11.9
-----------------
* [FEATURE] New Dataset Support: Microsoft SQL Server
* [FEATURE] Render expectation validation results to markdown
* [FEATURE] Add --assume-yes/--yes/-y option to cli docs build command (thanks @feluelle)
* [FEATURE] Add SSO and SSH key pair authentication for Snowflake (thanks @dmateusp)
* [FEATURE] Add pattern-matching expectations that use the Standard SQL "LIKE" operator: "expect_column_values_to_match_like_pattern", "expect_column_values_to_not_match_like_pattern", "expect_column_values_to_match_like_pattern_list", and "expect_column_values_to_not_match_like_pattern_list"
* [ENHANCEMENT] Make Data Docs rendering of profiling results more flexible by deprecating the reliance on validation results having the specific run_name of "profiling"
* [ENHANCEMENT] Use green checkmark in Slack msgs instead of tada
* [ENHANCEMENT] log class instantiation errors for better debugging
* [BUGFIX] usage_statistics decorator now handles 'dry_run' flag
* [BUGFIX] Add spark_context to DatasourceConfigSchema (#1713) (thanks @Dandandan)
* [BUGFIX] Handle case when unexpected_count list element is str
* [DOCS] Deploying Data Docs
* [DOCS] New how-to guide: How to instantiate a Data Context on an EMR Spark cluster
* [DOCS] Managed Spark DF Documentation #1729 (thanks @mgorsk1)
* [DOCS] Typos and clarifications (thanks @dechoma @sbrugman @rexboyce)

0.11.8
-----------------
* [FEATURE] Customizable "Suite Edit" generated notebooks
* [ENHANCEMENT] Add support and docs for loading evaluation parameter from SQL database
* [ENHANCEMENT] Fixed some typos/grammar and a broken link in the suite_scaffold_notebook_renderer
* [ENHANCEMENT] allow updates to DatabaseStoreBackend keys by default, requiring `allow_update=False` to disallow
* [ENHANCEMENT] Improve support for prefixes declared in TupleS3StoreBackend that include reserved characters
* [BUGFIX] Fix issue where allow_updates was set for StoreBackend that did not support it
* [BUGFIX] Fix issue where GlobReaderBatchKwargsGenerator failed with relative base_directory
* [BUGFIX] Adding explicit requirement for "importlib-metadata" (needed for Python versions prior to Python 3.8).
* [MAINTENANCE] Install GitHub Dependabot
* [BUGFIX] Fix missing importlib for python 3.8 #1651

0.11.7
-----------------
* [ENHANCEMENT] Improve CLI error handling.
* [ENHANCEMENT] Do not register signal handlers if not running in main thread
* [ENHANCEMENT] store_backend (S3 and GCS) now throws InvalidKeyError if file does not exist at expected location
* [BUGFIX] ProfilerTypeMapping uses lists instead of sets to prevent serialization errors when saving suites created by JsonSchemaProfiler
* [DOCS] Update suite scaffold how-to
* [DOCS] Docs/how to define expectations that span multiple tables
* [DOCS] how to metadata stores validation on s3

0.11.6
-----------------
* [FEATURE] Auto-install Python DB packages.  If the required packages for a DB library are not installed, GE will offer the user to install them, without exiting CLI
* [FEATURE] Add new expectation expect_table_row_count_to_equal_other_table for SqlAlchemyDataset
* [FEATURE] A profiler that builds suites from JSONSchema files
* [ENHANCEMENT] Add ``.feather`` file support to PandasDatasource
* [ENHANCEMENT] Use ``colorama init`` to support terminal color on Windows
* [ENHANCEMENT] Update how_to_trigger_slack_notifications_as_a_validation_action.rst
* [ENHANCEMENT] Added note for config_version in great_expectations.yml
* [ENHANCEMENT] Implement "column_quantiles" for MySQL (via a compound SQLAlchemy query, since MySQL does not support "percentile_disc")
* [BUGFIX] "data_asset.validate" events with "data_asset_name" key in the batch kwargs were failing schema validation
* [BUGFIX] database_store_backend does not support storing Expectations in DB
* [BUGFIX] instantiation of ExpectationSuite always adds GE version metadata to prevent datadocs from crashing
* [BUGFIX] Fix all tests having to do with missing data source libraries
* [DOCS] will/docs/how_to/Store Expectations on Google Cloud Store

0.11.5
-----------------
* [FEATURE] Add support for expect_column_values_to_match_regex_list exception for Spark backend
* [ENHANCEMENT] Added 3 new usage stats events: "cli.new_ds_choice", "data_context.add_datasource", and "datasource.sqlalchemy.connect"
* [ENHANCEMENT] Support platform_specific_separator flag for TupleS3StoreBackend prefix
* [ENHANCEMENT] Allow environment substitution in config_variables.yml
* [BUGFIX] fixed issue where calling head() on a SqlAlchemyDataset would fail if the underlying table is empty
* [BUGFIX] fixed bug in rounding of mostly argument to nullity expectations produced by the BasicSuiteBuilderProfiler
* [DOCS] New How-to guide: How to add a Validation Operator (+ updated in Validation Operator doc strings)

0.11.4
-----------------
* [BUGIFX] Fixed an error that crashed the CLI when called in an environment with neither SQLAlchemy nor google.auth installed

0.11.3
-----------------
* [ENHANCEMENT] Removed the misleading scary "Site doesn't exist or is inaccessible" message that the CLI displayed before building Data Docs for the first time.
* [ENHANCEMENT] Catch sqlalchemy.exc.ArgumentError and google.auth.exceptions.GoogleAuthError in SqlAlchemyDatasource __init__ and re-raise them as DatasourceInitializationError - this allows the CLI to execute its retry logic when users provide a malformed SQLAlchemy URL or attempt to connect to a BigQuery project without having proper authentication.
* [BUGFIX] Fixed issue where the URL of the Glossary of Expectations article in the auto-generated suite edit notebook was wrong (out of date) (#1557).
* [BUGFIX] Use renderer_type to set paths in jinja templates instead of utm_medium since utm_medium is optional
* [ENHANCEMENT] Bring in custom_views_directory in DefaultJinjaView to enable custom jinja templates stored in plugins dir
* [BUGFIX] fixed glossary links in walkthrough modal, README, CTA button, scaffold notebook
* [BUGFIX] Improved TupleGCSStoreBackend configurability (#1398 #1399)
* [BUGFIX] Data Docs: switch bootstrap-table-filter-control.min.js to CDN
* [ENHANCEMENT] BasicSuiteBuilderProfiler now rounds mostly values for readability
* [DOCS] Add AutoAPI as the primary source for API Reference docs.

0.11.2
-----------------
* [FEATURE] Add support for expect_volumn_values_to_match_json_schema exception for Spark backend (thanks @chipmyersjr!)
* [ENHANCEMENT] Add formatted __repr__ for ValidationOperatorResult
* [ENHANCEMENT] add option to suppress logging when getting expectation suite
* [BUGFIX] Fix object name construction when calling SqlAlchemyDataset.head (thanks @mascah!)
* [BUGFIX] Fixed bug where evaluation parameters used in arithmetic expressions would not be identified as upstream dependencies.
* [BUGFIX] Fix issue where DatabaseStoreBackend threw IntegrityError when storing same metric twice
* [FEATURE] Added new cli upgrade helper to help facilitate upgrading projects to be compatible with GE 0.11.
  See :ref:`upgrading_to_0.11` for more info.
* [BUGFIX] Fixed bug preventing GCS Data Docs sites to cleaned
* [BUGFIX] Correct doc link in checkpoint yml
* [BUGFIX] Fixed issue where CLI checkpoint list truncated names (#1518)
* [BUGFIX] Fix S3 Batch Kwargs Generator incorrect migration to new build_batch_kwargs API
* [BUGFIX] Fix missing images in data docs walkthrough modal
* [BUGFIX] Fix bug in checkpoints that was causing incorrect run_time to be set
* [BUGFIX] Fix issue where data docs could remove trailing zeros from values when low precision was requested

0.11.1
-----------------
* [BUGFIX] Fixed bug that was caused by comparison between timezone aware and non-aware datetimes
* [DOCS] Updated docs with info on typed run ids and validation operator results
* [BUGFIX] Update call-to-action buttons on index page with correct URLs

0.11.0
-----------------
* [BREAKING] ``run_id`` is now typed using the new ``RunIdentifier`` class, which consists of a ``run_time`` and
  ``run_name``. Existing projects that have Expectation Suite Validation Results must be migrated.
  See :ref:`upgrading_to_0.11` for instructions.
* [BREAKING] ``ValidationMetric`` and ``ValidationMetricIdentifier`` objects now have a ``data_asset_name`` attribute.
  Existing projects with evaluation parameter stores that have database backends must be migrated.
  See :ref:`upgrading_to_0.11` for instructions.
* [BREAKING] ``ValidationOperator.run`` now returns an instance of new type, ``ValidationOperatorResult`` (instead of a
  dictionary). If your code uses output from Validation Operators, it must be updated.
* Major update to the styling and organization of documentation! Watch for more content and reorganization as we continue to improve the documentation experience with Great Expectations.
* [FEATURE] Data Docs: redesigned index page with paginated/sortable/searchable/filterable tables
* [FEATURE] Data Docs: searchable tables on Expectation Suite Validation Result pages
* ``data_asset_name`` is now added to batch_kwargs by batch_kwargs_generators (if available) and surfaced in Data Docs
* Renamed all ``generator_asset`` parameters to ``data_asset_name``
* Updated the dateutil dependency
* Added experimental QueryStore
* Removed deprecated cli tap command
* Added of 0.11 upgrade helper
* Corrected Scaffold maturity language in notebook to Experimental
* Updated the installation/configuration documentation for Snowflake users
* [ENHANCEMENT] Improved error messages for misconfigured checkpoints.
* [BUGFIX] Fixed bug that could cause some substituted variables in DataContext config to be saved to `great_expectations.yml`

0.10.12
-----------------
* [DOCS] Improved help for CLI `checkpoint` command
* [BUGFIX] BasicSuiteBuilderProfiler could include extra expectations when only some expectations were selected (#1422)
* [FEATURE] add support for `expect_multicolumn_values_to_be_unique` and `expect_column_pair_values_A_to_be_greater_than_B`
  to `Spark`. Thanks @WilliamWsyHK!
* [ENHANCEMENT] Allow a dictionary of variables can be passed to the DataContext constructor to allow override
  config variables at runtime. Thanks @balexander!
* [FEATURE] add support for `expect_column_pair_values_A_to_be_greater_than_B` to `Spark`.
* [BUGFIX] Remove SQLAlchemy typehints to avoid requiring library (thanks @mzjp2)!
* [BUGFIX] Fix issue where quantile boundaries could not be set to zero. Thanks @kokes!

0.10.11
-----------------
* Bugfix: build_data_docs list_keys for GCS returns keys and when empty a more user friendly message
* ENHANCEMENT: Enable Redshift Quantile Profiling


0.10.10
-----------------
* Removed out-of-date Airflow integration examples. This repo provides a comprehensive example of Airflow integration: `#GE Airflow Example <https://github.com/superconductive/ge_tutorials>`_
* Bugfix suite scaffold notebook now has correct suite name in first markdown cell.
* Bugfix: fixed an example in the custom expectations documentation article - "result" key was missing in the returned dictionary
* Data Docs Bugfix: template string substitution is now done using .safe_substitute(), to handle cases where string templates
  or substitution params have extraneous $ signs. Also added logic to handle templates where intended output has groupings of 2 or more $ signs
* Docs fix: fix in yml for example action_list_operator for metrics
* GE is now auto-linted using Black

-----------------

* DataContext.get_docs_sites_urls now raises error if non-existent site_name is specified
* Bugfix for the CLI command `docs build` ignoring the --site_name argument (#1378)
* Bugfix and refactor for `datasource delete` CLI command (#1386) @mzjp2
* Instantiate datasources and validate config only when datasource is used (#1374) @mzjp2
* suite delete changed from an optional argument to a required one
* bugfix for uploading objects to GCP #1393
* added a new usage stats event for the case when a data context is created through CLI
* tuplefilestore backend, expectationstore backend remove_key bugs fixed
* no url is returned on empty data_docs site
* return url for resource only if key exists
* Test added for the period special char case
* updated checkpoint module to not require sqlalchemy
* added BigQuery as an option in the list of databases in the CLI
* added special cases for handling BigQuery - table names are already qualified with schema name, so we must make sure that we do not prepend the schema name twice
* changed the prompt for the name of the temp table in BigQuery in the CLI to hint that a fully qualified name (project.dataset.table) should be provided
* Bugfix for: expect_column_quantile_values_to_be_between expectation throws an "unexpected keyword WITHIN" on BigQuery (#1391)

0.10.8
-----------------
* added support for overriding the default jupyter command via a GE_JUPYTER_COMMAND environment variable (#1347) @nehiljain
* Bugfix for checkpoint missing template (#1379)

0.10.7
-----------------
* crud delete suite bug fix

0.10.6
-----------------

* Checkpoints: a new feature to ease deployment of suites into your pipelines
  - DataContext.list_checkpoints() returns a list of checkpoint names found in the project
  - DataContext.get_checkpoint() returns a validated dictionary loaded from yml
  - new cli commands

    - `checkpoint new`
    - `checkpoint list`
    - `checkpoint run`
    - `checkpoint script`

* marked cli `tap` commands as deprecating on next release
* marked cli `validation-operator run` command as deprecating
* internal improvements in the cli code
* Improve UpdateDataDocsAction docs

0.10.5
-----------------

* improvements to ge.read_json tests
* tidy up the changelog

  - Fix bullet list spacing issues
  - Fix 0.10. formatting
  - Drop roadmap_and_changelog.rst and move changelog.rst to the top level of the table of contents
* DataContext.run_validation_operator() now raises a DataContextError if:
  - no batches are passed
  - batches are of the the wrong type
  - no matching validation operator is found in the project
* Clarified scaffolding language in scaffold notebook
* DataContext.create() adds an additional directory: `checkpoints`
* Marked tap command for deprecation in next major release

0.10.4
-----------------
* consolidated error handling in CLI DataContext loading
* new cli command `suite scaffold` to speed up creation of suites
* new cli command `suite demo` that creates an example suite
* Update bigquery.rst `#1330 <https://github.com/great-expectations/great_expectations/issues/1330>`_
* Fix datetime reference in create_expectations.rst `#1321 <https://github.com/great-expectations/great_expectations/issues/1321>`_ Thanks @jschendel !
* Update issue templates
* CLI command experimental decorator
* Update style_guide.rst
* Add pull request template
* Use pickle to generate hash for dataframes with unhashable objects. `#1315 <https://github.com/great-expectations/great_expectations/issues/1315>`_ Thanks @shahinism !
* Unpin pytest

0.10.3
-----------------
* Use pickle to generate hash for dataframes with unhashable objects.

0.10.2
-----------------
* renamed NotebookRenderer to SuiteEditNotebookRenderer
* SuiteEditNotebookRenderer now lints using black
* New SuiteScaffoldNotebookRenderer renderer to expedite suite creation
* removed autopep8 dependency
* bugfix: extra backslash in S3 urls if store was configured without a prefix `#1314 <https://github.com/great-expectations/great_expectations/issues/1314>`_

0.10.1
-----------------
* removing bootstrap scrollspy on table of contents `#1282 <https://github.com/great-expectations/great_expectations/issues/1282>`_
* Silently tolerate connection timeout during usage stats reporting

0.10.0
-----------------
* (BREAKING) Clarified API language: renamed all ``generator`` parameters and methods to the more correct ``batch_kwargs_generator`` language. Existing projects may require simple migration steps. See :ref:`Upgrading to 0.10.x <upgrading_to_0.10.x>` for instructions.
* Adds anonymized usage statistics to Great Expectations. See this article for details: :ref:`Usage Statistics`.
* CLI: improve look/consistency of ``docs list``, ``suite list``, and ``datasource list`` output; add ``store list`` and ``validation-operator list`` commands.
* New SuiteBuilderProfiler that facilitates faster suite generation by allowing columns to be profiled
* Added two convenience methods to ExpectationSuite: get_table_expectations & get_column_expectations
* Added optional profiler_configuration to DataContext.profile() and DataAsset.profile()
* Added list_available_expectation_types() to DataAsset

0.9.11
-----------------
* Add evaluation parameters support in WarningAndFailureExpectationSuitesValidationOperator `#1284 <https://github.com/great-expectations/great_expectations/issues/1284>`_ thanks `@balexander <https://github.com/balexander>`_
* Fix compatibility with MS SQL Server. `#1269 <https://github.com/great-expectations/great_expectations/issues/1269>`_ thanks `@kepiej <https://github.com/kepiej>`_
* Bug fixes for query_generator `#1292 <https://github.com/great-expectations/great_expectations/issues/1292>`_ thanks `@ian-whitestone <https://github.com/ian-whitestone>`_

0.9.10
-----------------
* Data Docs: improve configurability of site_section_builders
* TupleFilesystemStoreBackend now ignore `.ipynb_checkpoints` directories `#1203 <https://github.com/great-expectations/great_expectations/issues/1203>`_
* bugfix for Data Docs links encoding on S3 `#1235 <https://github.com/great-expectations/great_expectations/issues/1235>`_

0.9.9
-----------------
* Allow evaluation parameters support in run_validation_operator
* Add log_level parameter to jupyter_ux.setup_notebook_logging.
* Add experimental display_profiled_column_evrs_as_section and display_column_evrs_as_section methods, with a minor (nonbreaking) refactor to create a new _render_for_jupyter method.
* Allow selection of site in UpdateDataDocsAction with new arg target_site_names in great_expectations.yml
* Fix issue with regular expression support in BigQuery (#1244)

0.9.8
-----------------
* Allow basic operations in evaluation parameters, with or without evaluation parameters.
* When unexpected exceptions occur (e.g., during data docs rendering), the user will see detailed error messages, providing information about the specific issue as well as the stack trace.
* Remove the "project new" option from the command line (since it is not implemented; users can only run "init" to create a new project).
* Update type detection for bigquery based on driver changes in pybigquery driver 0.4.14. Added a warning for users who are running an older pybigquery driver
* added execution tests to the NotebookRenderer to mitigate codegen risks
* Add option "persist", true by default, for SparkDFDataset to persist the DataFrame it is passed. This addresses #1133 in a deeper way (thanks @tejsvirai for the robust debugging support and reproduction on spark).

  * Disabling this option should *only* be done if the user has *already* externally persisted the DataFrame, or if the dataset is too large to persist but *computations are guaranteed to be stable across jobs*.

* Enable passing dataset kwargs through datasource via dataset_options batch_kwarg.
* Fix AttributeError when validating expectations from a JSON file
* Data Docs: fix bug that was causing erratic scrolling behavior when table of contents contains many columns
* Data Docs: add ability to hide how-to buttons and related content in Data Docs

0.9.7
-----------------
* Update marshmallow dependency to >3. NOTE: as of this release, you MUST use marshamllow >3.0, which REQUIRES python 3. (`#1187 <https://github.com/great-expectations/great_expectations/issues/1187>`_) @jcampbell

  * Schema checking is now stricter for expectation suites, and data_asset_name must not be present as a top-level key in expectation suite json. It is safe to remove.
  * Similarly, datasource configuration must now adhere strictly to the required schema, including having any required credentials stored in the "credentials" dictionary.

* New beta CLI command: `tap new` that generates an executable python file to expedite deployments. (`#1193 <https://github.com/great-expectations/great_expectations/issues/1193>`_) @Aylr
* bugfix in TableBatchKwargsGenerator docs
* Added feature maturity in README (`#1203 <https://github.com/great-expectations/great_expectations/issues/1203>`_) @kyleaton
* Fix failing test that should skip if postgresql not running (`#1199 <https://github.com/great-expectations/great_expectations/issues/1199>`_) @cicdw


0.9.6
-----------------
* validate result dict when instantiating an ExpectationValidationResult (`#1133 <https://github.com/great-expectations/great_expectations/issues/1133>`_)
* DataDocs: Expectation Suite name on Validation Result pages now link to Expectation Suite page
* `great_expectations init`: cli now asks user if csv has header when adding a Spark Datasource with csv file
* Improve support for using GCP Storage Bucket as a Data Docs Site backend (thanks @hammadzz)
* fix notebook renderer handling for expectations with no column kwarg and table not in their name (`#1194 <https://github.com/great-expectations/great_expectations/issues/1194>`_)


0.9.5
-----------------
* Fixed unexpected behavior with suite edit, data docs and jupyter
* pytest pinned to 5.3.5


0.9.4
-----------------
* Update CLI `init` flow to support snowflake transient tables
* Use filename for default expectation suite name in CLI `init`
* Tables created by SqlAlchemyDataset use a shorter name with 8 hex characters of randomness instead of a full uuid
* Better error message when config substitution variable is missing
* removed an unused directory in the GE folder
* removed obsolete config error handling
* Docs typo fixes
* Jupyter notebook improvements
* `great_expectations init` improvements
* Simpler messaging in validation notebooks
* replaced hacky loop with suite list call in notebooks
* CLI suite new now supports `--empty` flag that generates an empty suite and opens a notebook
* add error handling to `init` flow for cases where user tries using a broken file


0.9.3
-----------------
* Add support for transient table creation in snowflake (#1012)
* Improve path support in TupleStoreBackend for better cross-platform compatibility
* New features on `ExpectationSuite`

  - ``add_citation()``
  - ``get_citations()``

* `SampleExpectationsDatasetProfiler` now leaves a citation containing the original batch kwargs
* `great_expectations suite edit` now uses batch_kwargs from citations if they exist
* Bugfix :: suite edit notebooks no longer blow away the existing suite while loading a batch of data
* More robust and tested logic in `suite edit`
* DataDocs: bugfixes and improvements for smaller viewports
* Bugfix :: fix for bug that crashes SampleExpectationsDatasetProfiler if unexpected_percent is of type decimal.Decimal (`#1109 <https://github.com/great-expectations/great_expectations/issues/1109>`_)


0.9.2
-----------------
* Fixes #1095
* Added a `list_expectation_suites` function to `data_context`, and a corresponding CLI function - `suite list`.
* CI no longer enforces legacy python tests.

0.9.1
------
* Bugfix for dynamic "How to Edit This Expectation Suite" command in DataDocs

0.9.0
-----------------

Version 0.9.0 is a major update to Great Expectations! The DataContext has continued to evolve into a powerful tool
for ensuring that Expectation Suites can properly represent the way users think about their data, and upgrading will
make it much easier to store and share expectation suites, and to build data docs that support your whole team.
You’ll get awesome new features including improvements to data docs look and the ability to choose and store metrics
for building flexible data quality dashboards.

The changes for version 0.9.0 fall into several broad areas:

1. Onboarding

Release 0.9.0 of Great Expectations makes it much easier to get started with the project. The `init` flow has grown
to support a much wider array of use cases and to use more natural language rather than introducing
GreatExpectations concepts earlier. You can more easily configure different backends and datasources, take advantage
of guided walkthroughs to find and profile data, and share project configurations with colleagues.

If you have already completed the `init` flow using a previous version of Great Expectations, you do not need to
rerun the command. However, **there are some small changes to your configuration that will be required**. See
:ref:`migrating_versions` for details.

2. CLI Command Improvements

With this release we have introduced a consistent naming pattern for accessing subcommands based on the noun (a
Great Expectations object like `suite` or `docs`) and verb (an action like `edit` or `new`). The new user experience
will allow us to more naturally organize access to CLI tools as new functionality is added.

3. Expectation Suite Naming and Namespace Changes

Defining shared expectation suites and validating data from different sources is much easier in this release. The
DataContext, which manages storage and configuration of expectations, validations, profiling, and data docs, no
longer requires that expectation suites live in a datasource-specific “namespace.” Instead, you should name suites
with the logical name corresponding to your data, making it easy to share them or validate against different data
sources. For example, the expectation suite "npi" for National Provider Identifier data can now be shared across
teams who access the same logical data in local systems using Pandas, on a distributed Spark cluster, or via a
relational database.

Batch Kwargs, or instructions for a datasource to build a batch of data, are similarly freed from a required
namespace, and you can more easily integrate Great Expectations into workflows where you do not need to use a
BatchKwargsGenerator (usually because you have a batch of data ready to validate, such as in a table or a known
directory).

The most noticeable impact of this API change is in the complete removal of the DataAssetIdentifier class. For
example, the `create_expectation_suite` and `get_batch` methods now no longer require a data_asset_name parameter,
relying only on the expectation_suite_name and batch_kwargs to do their job. Similarly, there is no more asset name
normalization required. See the upgrade guide for more information.

4. Metrics and Evaluation Parameter Stores

Metrics have received much more love in this release of Great Expectations! We've improved the system for declaring
evaluation parameters that support dependencies between different expectation suites, so you can easily identify a
particular field in the result of one expectation to use as the input into another. And the MetricsStore is now much
more flexible, supporting a new ValidationAction that makes it possible to select metrics from a validation result
to be saved in a database where they can power a dashboard.

5. Internal Type Changes and Improvements

Finally, in this release, we have done a lot of work under the hood to make things more robust, including updating
all of the internal objects to be more strongly typed. That change, while largely invisible to end users, paves the
way for some really exciting opportunities for extending Great Expectations as we build a bigger community around
the project.


We are really excited about this release, and encourage you to upgrade right away to take advantage of the more
flexible naming and simpler API for creating, accessing, and sharing your expectations. As always feel free to join
us on Slack for questions you don't see addressed!


0.8.9__develop
-----------------


0.8.8
-----------------
* Add support for allow_relative_error to expect_column_quantile_values_to_be_between, allowing Redshift users access
  to this expectation
* Add support for checking backend type information for datetime columns using expect_column_min_to_be_between and
  expect_column_max_to_be_between

0.8.7
-----------------
* Add support for expect_column_values_to_be_of_type for BigQuery backend (#940)
* Add image CDN for community usage stats
* Documentation improvements and fixes

0.8.6
-----------------
* Raise informative error if config variables are declared but unavailable
* Update ExpectationsStore defaults to be consistent across all FixedLengthTupleStoreBackend objects
* Add support for setting spark_options via SparkDFDatasource
* Include tail_weights by default when using build_continuous_partition_object
* Fix Redshift quantiles computation and type detection
* Allow boto3 options to be configured (#887)

0.8.5
-----------------
* BREAKING CHANGE: move all reader options from the top-level batch_kwargs object to a sub-dictionary called
  "reader_options" for SparkDFDatasource and PandasDatasource. This means it is no longer possible to specify
  supplemental reader-specific options at the top-level of `get_batch`,  `yield_batch_kwargs` or `build_batch_kwargs`
  calls, and instead, you must explicitly specify that they are reader_options, e.g. by a call such as:
  `context.yield_batch_kwargs(data_asset_name, reader_options={'encoding': 'utf-8'})`.
* BREAKING CHANGE: move all query_params from the top-level batch_kwargs object to a sub-dictionary called
  "query_params" for SqlAlchemyDatasource. This means it is no longer possible to specify supplemental query_params at
  the top-level of `get_batch`,  `yield_batch_kwargs` or `build_batch_kwargs`
  calls, and instead, you must explicitly specify that they are query_params, e.g. by a call such as:
  `context.yield_batch_kwargs(data_asset_name, query_params={'schema': 'foo'})`.
* Add support for filtering validation result suites and validation result pages to show only failed expectations in
  generated documentation
* Add support for limit parameter to batch_kwargs for all datasources: Pandas, SqlAlchemy, and SparkDF; add support
  to generators to support building batch_kwargs with limits specified.
* Include raw_query and query_params in query_generator batch_kwargs
* Rename generator keyword arguments from data_asset_name to generator_asset to avoid ambiguity with normalized names
* Consistently migrate timestamp from batch_kwargs to batch_id
* Include batch_id in validation results
* Fix issue where batch_id was not included in some generated datasets
* Fix rendering issue with expect_table_columns_to_match_ordered_list expectation
* Add support for GCP, including BigQuery and GCS
* Add support to S3 generator for retrieving directories by specifying the `directory_assets` configuration
* Fix warning regarding implicit class_name during init flow
* Expose build_generator API publicly on datasources
* Allow configuration of known extensions and return more informative message when SubdirReaderBatchKwargsGenerator cannot find
  relevant files.
* Add support for allow_relative_error on internal dataset quantile functions, and add support for
  build_continuous_partition_object in Redshift
* Fix truncated scroll bars in value_counts graphs


0.8.4.post0
----------------
* Correct a packaging issue resulting in missing notebooks in tarball release; update docs to reflect new notebook
  locations.


0.8.4
-----------------
* Improved the tutorials that walk new users through the process of creating expectations and validating data
* Changed the flow of the init command - now it creates the scaffolding of the project and adds a datasource. After
  that users can choose their path.
* Added a component with links to useful tutorials to the index page of the Data Docs website
* Improved the UX of adding a SQL datasource in the CLI - now the CLI asks for specific credentials for Postgres,
  MySQL, Redshift and Snowflake, allows continuing debugging in the config file and has better error messages
* Added batch_kwargs information to DataDocs validation results
* Fix an issue affecting file stores on Windows


0.8.3
-----------------
* Fix a bug in data-docs' rendering of mostly parameter
* Correct wording for expect_column_proportion_of_unique_values_to_be_between
* Set charset and meta tags to avoid unicode decode error in some browser/backend configurations
* Improve formatting of empirical histograms in validation result data docs
* Add support for using environment variables in `config_variables_file_path`
* Documentation improvements and corrections


0.8.2.post0
------------
* Correct a packaging issue resulting in missing css files in tarball release


0.8.2
-----------------
* Add easier support for customizing data-docs css
* Use higher precision for rendering 'mostly' parameter in data-docs; add more consistent locale-based
  formatting in data-docs
* Fix an issue causing visual overlap of large numbers of validation results in build-docs index
* Documentation fixes (thanks @DanielOliver!) and improvements
* Minor CLI wording fixes
* Improved handling of MySql temporary tables
* Improved detection of older config versions


0.8.1
-----------------
* Fix an issue where version was reported as '0+unknown'


0.8.0
-----------------

Version 0.8.0 is a significant update to Great Expectations, with many improvements focused on configurability
and usability.  See the :ref:`migrating_versions` guide for more details on specific changes, which include
several breaking changes to configs and APIs.

Highlights include:

1. Validation Operators and Actions. Validation operators make it easy to integrate GE into a variety of pipeline runners. They
   offer one-line integration that emphasizes configurability. See the :ref:`validation_operators_and_actions`
   feature guide for more information.

   - The DataContext `get_batch` method no longer treats `expectation_suite_name` or `batch_kwargs` as optional; they
     must be explicitly specified.
   - The top-level GE validate method allows more options for specifying the specific data_asset class to use.

2. First-class support for plugins in a DataContext, with several features that make it easier to configure and
   maintain DataContexts across common deployment patterns.

   - **Environments**: A DataContext can now manage :ref:`environment_and_secrets` more easily thanks to more dynamic and
     flexible variable substitution.
   - **Stores**: A new internal abstraction for DataContexts, :ref:`Stores <reference__core_concepts__data_context__stores>`, make extending GE easier by
     consolidating logic for reading and writing resources from a database, local, or cloud storage.
   - **Types**: Utilities configured in a DataContext are now referenced using `class_name` and `module_name` throughout
     the DataContext configuration, making it easier to extend or supplement pre-built resources. For now, the "type"
     parameter is still supported but expect it to be removed in a future release.

3. Partitioners: Batch Kwargs are clarified and enhanced to help easily reference well-known chunks of data using a
   partition_id. Batch ID and Batch Fingerprint help round out support for enhanced metadata around data
   assets that GE validates. See :ref:`Batch Identifiers <reference__core_concepts__batch_parameters>` for more information. The `GlobReaderBatchKwargsGenerator`,
   `QueryBatchKwargsGenerator`, `S3GlobReaderBatchKwargsGenerator`, `SubdirReaderBatchKwargsGenerator`, and `TableBatchKwargsGenerator` all support partition_id for
   easily accessing data assets.

4. Other Improvements:

   - We're beginning a long process of some under-the-covers refactors designed to make GE more maintainable as we
     begin adding additional features.
   - Restructured documentation: our docs have a new structure and have been reorganized to provide space for more
     easily adding and accessing reference material. Stay tuned for additional detail.
   - The command build-documentation has been renamed build-docs and now by
     default opens the Data Docs in the users' browser.

v0.7.11
-----------------
* Fix an issue where head() lost the column name for SqlAlchemyDataset objects with a single column
* Fix logic for the 'auto' bin selection of `build_continuous_partition_object`
* Add missing jinja2 dependency
* Fix an issue with inconsistent availability of strict_min and strict_max options on expect_column_values_to_be_between
* Fix an issue where expectation suite evaluation_parameters could be overriden by values during validate operation


v0.7.10
-----------------
* Fix an issue in generated documentation where the Home button failed to return to the index
* Add S3 Generator to module docs and improve module docs formatting
* Add support for views to QueryBatchKwargsGenerator
* Add success/failure icons to index page
* Return to uniform histogram creation during profiling to avoid large partitions for internal performance reasons


v0.7.9
-----------------
* Add an S3 generator, which will introspect a configured bucket and generate batch_kwargs from identified objects
* Add support to PandasDatasource and SparkDFDatasource for reading directly from S3
* Enhance the Site Index page in documentation so that validation results are sorted and display the newest items first
  when using the default run-id scheme
* Add a new utility method, `build_continuous_partition_object` which will build partition objects using the dataset
  API and so supports any GE backend.
* Fix an issue where columns with spaces in their names caused failures in some SqlAlchemyDataset and SparkDFDataset
  expectations
* Fix an issue where generated queries including null checks failed on MSSQL (#695)
* Fix an issue where evaluation parameters passed in as a set instead of a list could cause JSON serialization problems
  for the result object (#699)


v0.7.8
-----------------
* BREAKING: slack webhook URL now must be in the profiles.yml file (treat as a secret)
* Profiler improvements:

  - Display candidate profiling data assets in alphabetical order
  - Add columns to the expectation_suite meta during profiling to support human-readable description information

* Improve handling of optional dependencies during CLI init
* Improve documentation for create_expectations notebook
* Fix several anachronistic documentation and docstring phrases (#659, #660, #668, #681; #thanks @StevenMMortimer)
* Fix data docs rendering issues:

  - documentation rendering failure from unrecognized profiled column type (#679; thanks @dinedal))
  - PY2 failure on encountering unicode (#676)


0.7.7
-----------------
* Standardize the way that plugin module loading works. DataContext will begin to use the new-style class and plugin
  identification moving forward; yml configs should specify class_name and module_name (with module_name optional for
  GE types). For now, it is possible to use the "type" parameter in configuration (as before).
* Add support for custom data_asset_type to all datasources
* Add support for strict_min and strict_max to inequality-based expectations to allow strict inequality checks
  (thanks @RoyalTS!)
* Add support for reader_method = "delta" to SparkDFDatasource
* Fix databricks generator (thanks @sspitz3!)
* Improve performance of DataContext loading by moving optional import
* Fix several memory and performance issues in SparkDFDataset.

  - Use only distinct value count instead of bringing values to driver
  - Migrate away from UDF for set membership, nullity, and regex expectations

* Fix several UI issues in the data_documentation

  - Move prescriptive dataset expectations to Overview section
  - Fix broken link on Home breadcrumb
  - Scroll follows navigation properly
  - Improved flow for long items in value_set
  - Improved testing for ValidationRenderer
  - Clarify dependencies introduced in documentation sites
  - Improve testing and documentation for site_builder, including run_id filter
  - Fix missing header in Index page and cut-off tooltip
  - Add run_id to path for validation files


0.7.6
-----------------
* New Validation Renderer! Supports turning validation results into HTML and displays differences between the expected
  and the observed attributes of a dataset.
* Data Documentation sites are now fully configurable; a data context can be configured to generate multiple
  sites built with different GE objects to support a variety of data documentation use cases. See data documentation
  guide for more detail.
* CLI now has a new top-level command, `build-documentation` that can support rendering documentation for specified
  sites and even named data assets in a specific site.
* Introduced DotDict and LooselyTypedDotDict classes that allow to enforce typing of dictionaries.
* Bug fixes: improved internal logic of rendering data documentation, slack notification, and CLI profile command when
  datasource argument was not provided.

0.7.5
-----------------
* Fix missing requirement for pypandoc brought in from markdown support for notes rendering.

0.7.4
-----------------
* Fix numerous rendering bugs and formatting issues for rendering documentation.
* Add support for pandas extension dtypes in pandas backend of expect_column_values_to_be_of_type and
  expect_column_values_to_be_in_type_list and fix bug affecting some dtype-based checks.
* Add datetime and boolean column-type detection in BasicDatasetProfiler.
* Improve BasicDatasetProfiler performance by disabling interactive evaluation when output of expectation is not
  immediately used for determining next expectations in profile.
* Add support for rendering expectation_suite and expectation_level notes from meta in docs.
* Fix minor formatting issue in readthedocs documentation.

0.7.3
-----------------
* BREAKING: Harmonize expect_column_values_to_be_of_type and expect_column_values_to_be_in_type_list semantics in
  Pandas with other backends, including support for None type and type_list parameters to support profiling.
  *These type expectations now rely exclusively on native python or numpy type names.*
* Add configurable support for Custom DataAsset modules to DataContext
* Improve support for setting and inheriting custom data_asset_type names
* Add tooltips with expectations backing data elements to rendered documentation
* Allow better selective disabling of tests (thanks @RoyalITS)
* Fix documentation build errors causing missing code blocks on readthedocs
* Update the parameter naming system in DataContext to reflect data_asset_name *and* expectation_suite_name
* Change scary warning about discarding expectations to be clearer, less scary, and only in log
* Improve profiler support for boolean types, value_counts, and type detection
* Allow user to specify data_assets to profile via CLI
* Support CLI rendering of expectation_suite and EVR-based documentation

0.7.2
-----------------
* Improved error detection and handling in CLI "add datasource" feature
* Fixes in rendering of profiling results (descriptive renderer of validation results)
* Query Generator of SQLAlchemy datasource adds tables in non-default schemas to the data asset namespace
* Added convenience methods to display HTML renderers of sections in Jupyter notebooks
* Implemented prescriptive rendering of expectations for most expectation types

0.7.1
------------

* Added documentation/tutorials/videos for onboarding and new profiling and documentation features
* Added prescriptive documentation built from expectation suites
* Improved index, layout, and navigation of data context HTML documentation site
* Bug fix: non-Python files were not included in the package
* Improved the rendering logic to gracefully deal with failed expectations
* Improved the basic dataset profiler to be more resilient
* Implement expect_column_values_to_be_of_type, expect_column_values_to_be_in_type_list for SparkDFDataset
* Updated CLI with a new documentation command and improved profile and render commands
* Expectation suites and validation results within a data context are saved in a more readable form (with indentation)
* Improved compatibility between SparkDatasource and InMemoryGenerator
* Optimization for Pandas column type checking
* Optimization for Spark duplicate value expectation (thanks @orenovadia!)
* Default run_id format no longer includes ":" and specifies UTC time
* Other internal improvements and bug fixes


0.7.0
------------

Version 0.7 of Great Expectations is HUGE. It introduces several major new features
and a large number of improvements, including breaking API changes.

The core vocabulary of expectations remains consistent. Upgrading to
the new version of GE will primarily require changes to code that
uses data contexts; existing expectation suites will require only changes
to top-level names.

 * Major update of Data Contexts. Data Contexts now offer significantly \
   more support for building and maintaining expectation suites and \
   interacting with existing pipeline systems, including providing a namespace for objects.\
   They can handle integrating, registering, and storing validation results, and
   provide a namespace for data assets, making **batches** first-class citizens in GE.
   Read more: :ref:`data_context` or :py:mod:`great_expectations.data_context`

 * Major refactor of autoinspect. Autoinspect is now built around a module
   called "profile" which provides a class-based structure for building
   expectation suites. There is no longer a default  "autoinspect_func" --
   calling autoinspect requires explicitly passing the desired profiler. See :ref:`profiling`

 * New "Compile to Docs" feature produces beautiful documentation from expectations and expectation
   validation reports, helping keep teams on the same page.

 * Name clarifications: we've stopped using the overloaded terms "expectations
   config" and "config" and instead use "expectation suite" to refer to a
   collection (or suite!) of expectations that can be used for validating a
   data asset.

   - Expectation Suites include several top level keys that are useful \
     for organizing content in a data context: data_asset_name, \
     expectation_suite_name, and data_asset_type. When a data_asset is \
     validated, those keys will be placed in the `meta` key of the \
     validation result.

 * Major enhancement to the CLI tool including `init`, `render` and more flexibility with `validate`

 * Added helper notebooks to make it easy to get started. Each notebook acts as a combination of \
   tutorial and code scaffolding, to help you quickly learn best practices by applying them to \
   your own data.

 * Relaxed constraints on expectation parameter values, making it possible to declare many column
   aggregate expectations in a way that is always "vacuously" true, such as
   ``expect_column_values_to_be_between`` ``None`` and ``None``. This makes it possible to progressively
   tighten expectations while using them as the basis for profiling results and documentation.

  * Enabled caching on dataset objects by default.

 * Bugfixes and improvements:

   * New expectations:

     * expect_column_quantile_values_to_be_between
     * expect_column_distinct_values_to_be_in_set

   * Added support for ``head`` method on all current backends, returning a PandasDataset
   * More implemented expectations for SparkDF Dataset with optimizations

     * expect_column_values_to_be_between
     * expect_column_median_to_be_between
     * expect_column_value_lengths_to_be_between

   * Optimized histogram fetching for SqlalchemyDataset and SparkDFDataset
   * Added cross-platform internal partition method, paving path for improved profiling
   * Fixed bug with outputstrftime not being honored in PandasDataset
   * Fixed series naming for column value counts
   * Standardized naming for expect_column_values_to_be_of_type
   * Standardized and made explicit use of sample normalization in stdev calculation
   * Added from_dataset helper
   * Internal testing improvements
   * Documentation reorganization and improvements
   * Introduce custom exceptions for more detailed error logs

0.6.1
------------
* Re-add testing (and support) for py2
* NOTE: Support for SqlAlchemyDataset and SparkDFDataset is enabled via optional install \
  (e.g. ``pip install great_expectations[sqlalchemy]`` or ``pip install great_expectations[spark]``)

0.6.0
------------
* Add support for SparkDFDataset and caching (HUGE work from @cselig)
* Migrate distributional expectations to new testing framework
* Add support for two new expectations: expect_column_distinct_values_to_contain_set
  and expect_column_distinct_values_to_equal_set (thanks @RoyalTS)
* FUTURE BREAKING CHANGE: The new cache mechanism for Datasets, \
  when enabled, causes GE to assume that dataset does not change between evaluation of individual expectations. \
  We anticipate this will become the future default behavior.
* BREAKING CHANGE: Drop official support pandas < 0.22

0.5.1
---------------
* **Fix** issue where no result_format available for expect_column_values_to_be_null caused error
* Use vectorized computation in pandas (#443, #445; thanks @RoyalTS)


0.5.0
----------------
* Restructured class hierarchy to have a more generic DataAsset parent that maintains expectation logic separate \
  from the tabular organization of Dataset expectations
* Added new FileDataAsset and associated expectations (#416 thanks @anhollis)
* Added support for date/datetime type columns in some SQLAlchemy expectations (#413)
* Added support for a multicolumn expectation, expect multicolumn values to be unique (#408)
* **Optimization**: You can now disable `partial_unexpected_counts` by setting the `partial_unexpected_count` value to \
  0 in the result_format argument, and we do not compute it when it would not be returned. (#431, thanks @eugmandel)
* **Fix**: Correct error in unexpected_percent computations for sqlalchemy when unexpected values exceed limit (#424)
* **Fix**: Pass meta object to expectation result (#415, thanks @jseeman)
* Add support for multicolumn expectations, with `expect_multicolumn_values_to_be_unique` as an example (#406)
* Add dataset class to from_pandas to simplify using custom datasets (#404, thanks @jtilly)
* Add schema support for sqlalchemy data context (#410, thanks @rahulj51)
* Minor documentation, warning, and testing improvements (thanks @zdog).


0.4.5
----------------
* Add a new autoinspect API and remove default expectations.
* Improve details for expect_table_columns_to_match_ordered_list (#379, thanks @rlshuhart)
* Linting fixes (thanks @elsander)
* Add support for dataset_class in from_pandas (thanks @jtilly)
* Improve redshift compatibility by correcting faulty isnull operator (thanks @avanderm)
* Adjust partitions to use tail_weight to improve JSON compatibility and
  support special cases of KL Divergence (thanks @anhollis)
* Enable custom_sql datasets for databases with multiple schemas, by
  adding a fallback for column reflection (#387, thanks @elsander)
* Remove `IF NOT EXISTS` check for custom sql temporary tables, for
  Redshift compatibility (#372, thanks @elsander)
* Allow users to pass args/kwargs for engine creation in
  SqlAlchemyDataContext (#369, thanks @elsander)
* Add support for custom schema in SqlAlchemyDataset (#370, thanks @elsander)
* Use getfullargspec to avoid deprecation warnings.
* Add expect_column_values_to_be_unique to SqlAlchemyDataset
* **Fix** map expectations for categorical columns (thanks @eugmandel)
* Improve internal testing suite (thanks @anhollis and @ccnobbli)
* Consistently use value_set instead of mixing value_set and values_set (thanks @njsmith8)

0.4.4
----------------
* Improve CLI help and set CLI return value to the number of unmet expectations
* Add error handling for empty columns to SqlAlchemyDataset, and associated tests
* **Fix** broken support for older pandas versions (#346)
* **Fix** pandas deepcopy issue (#342)

0.4.3
-------
* Improve type lists in expect_column_type_to_be[_in_list] (thanks @smontanaro and @ccnobbli)
* Update cli to use entry_points for conda compatibility, and add version option to cli
* Remove extraneous development dependency to airflow
* Address SQlAlchemy warnings in median computation
* Improve glossary in documentation
* Add 'statistics' section to validation report with overall validation results (thanks @sotte)
* Add support for parameterized expectations
* Improve support for custom expectations with better error messages (thanks @syk0saje)
* Implement expect_column_value_lenghts_to_[be_between|equal] for SQAlchemy (thanks @ccnobbli)
* **Fix** PandasDataset subclasses to inherit child class

0.4.2
-------
* **Fix** bugs in expect_column_values_to_[not]_be_null: computing unexpected value percentages and handling all-null (thanks @ccnobbli)
* Support mysql use of Decimal type (thanks @bouke-nederstigt)
* Add new expectation expect_column_values_to_not_match_regex_list.

  * Change behavior of expect_column_values_to_match_regex_list to use python re.findall in PandasDataset, relaxing \
    matching of individuals expressions to allow matches anywhere in the string.

* **Fix** documentation errors and other small errors (thanks @roblim, @ccnobbli)

0.4.1
-------
* Correct inclusion of new data_context module in source distribution

0.4.0
-------
* Initial implementation of data context API and SqlAlchemyDataset including implementations of the following \
  expectations:

  * expect_column_to_exist
  * expect_table_row_count_to_be
  * expect_table_row_count_to_be_between
  * expect_column_values_to_not_be_null
  * expect_column_values_to_be_null
  * expect_column_values_to_be_in_set
  * expect_column_values_to_be_between
  * expect_column_mean_to_be
  * expect_column_min_to_be
  * expect_column_max_to_be
  * expect_column_sum_to_be
  * expect_column_unique_value_count_to_be_between
  * expect_column_proportion_of_unique_values_to_be_between

* Major refactor of output_format to new result_format parameter. See docs for full details:

  * exception_list and related uses of the term exception have been renamed to unexpected
  * Output formats are explicitly hierarchical now, with BOOLEAN_ONLY < BASIC < SUMMARY < COMPLETE. \
    All *column_aggregate_expectation* expectations now return element count and related information included at the \
    BASIC level or higher.

* New expectation available for parameterized distributions--\
  expect_column_parameterized_distribution_ks_test_p_value_to_be_greater_than (what a name! :) -- (thanks @ccnobbli)
* ge.from_pandas() utility (thanks @schrockn)
* Pandas operations on a PandasDataset now return another PandasDataset (thanks @dlwhite5)
* expect_column_to_exist now takes a column_index parameter to specify column order (thanks @louispotok)
* Top-level validate option (ge.validate())
* ge.read_json() helper (thanks @rjurney)
* Behind-the-scenes improvements to testing framework to ensure parity across data contexts.
* Documentation improvements, bug-fixes, and internal api improvements

0.3.2
-------
* Include requirements file in source dist to support conda

0.3.1
--------
* **Fix** infinite recursion error when building custom expectations
* Catch dateutil parsing overflow errors

0.2
-----
* Distributional expectations and associated helpers are improved and renamed to be more clear regarding the tests they apply
* Expectation decorators have been refactored significantly to streamline implementing expectations and support custom expectations
* API and examples for custom expectations are available
* New output formats are available for all expectations
* Significant improvements to test suite and compatibility<|MERGE_RESOLUTION|>--- conflicted
+++ resolved
@@ -6,11 +6,8 @@
 
 Develop
 -----------------
-<<<<<<< HEAD
 * [BREAKING] Remove autosave of Checkpoints in test_yaml_config
-=======
 * [FEATURE] Allow custom data_asset_name for in-memory dataframes #2494
->>>>>>> 0a43c5b7
 
 0.13.13
 -----------------
