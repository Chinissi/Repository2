.. _changelog:

#########
Changelog
#########

develop
-----------------
* new cli command noun `checkpoint` (in the next major release this tap will be deprecated
* improvements to ge.read_json tests
* tidy up the changelog

  - Fix bullet list spacing issues
  - Fix 0.10. formatting
  - Drop roadmap_and_changelog.rst and move changelog.rst to the top level of the table of contents
* DataContext.run_validation_operator() now raises a DataContextError if:
  - no batches are passed
  - batches are of the the wrong type
  - no matching validation operator is found in the project
<<<<<<< HEAD
* Clarified scaffolding language in scaffold notebook
=======
* DataContext.create() adds an additional directory: `checkpoints`

>>>>>>> 2e8891a1

0.10.4
-----------------
* consolidated error handling in CLI DataContext loading
* new cli command `suite scaffold` to speed up creation of suites
* new cli command `suite demo` that creates an example suite
* Update bigquery.rst `#1330 <https://github.com/great-expectations/great_expectations/issues/1330>`_
* Fix datetime reference in create_expectations.rst `#1321 <https://github.com/great-expectations/great_expectations/issues/1321>`_ Thanks @jschendel !
* Update issue templates
* CLI command experimental decorator
* Update style_guide.rst
* Add pull request template
* Use pickle to generate hash for dataframes with unhashable objects. `#1315 <https://github.com/great-expectations/great_expectations/issues/1315>`_ Thanks @shahinism !
* Unpin pytest

0.10.3
-----------------
* Use pickle to generate hash for dataframes with unhashable objects.

0.10.2
-----------------
* renamed NotebookRenderer to SuiteEditNotebookRenderer
* SuiteEditNotebookRenderer now lints using black
* New SuiteScaffoldNotebookRenderer renderer to expedite suite creation
* removed autopep8 dependency
* bugfix: extra backslash in S3 urls if store was configured without a prefix `#1314 <https://github.com/great-expectations/great_expectations/issues/1314>`_

0.10.1
-----------------
* removing bootstrap scrollspy on table of contents `#1282 <https://github.com/great-expectations/great_expectations/issues/1282>`_
* Silently tolerate connection timeout during usage stats reporting

0.10.0
-----------------
* (BREAKING) Clarified API language: renamed all ``generator`` parameters and methods to the more correct ``batch_kwargs_generator`` language. Existing projects may require simple migration steps. See :ref:`Upgrading to 0.10.x` for instructions.
* Adds anonymized usage statistics to Great Expectations. See this article for details: :ref:`Usage Statistics`.
* CLI: improve look/consistency of ``docs list``, ``suite list``, and ``datasource list`` output; add ``store list`` and ``validation-operator list`` commands.
* New SuiteBuilderProfiler that facilitates faster suite generation by allowing columns to be profiled
* Added two convenience methods to ExpectationSuite: get_table_expectations & get_column_expectations
* Added optional profiler_configuration to DataContext.profile() and DataAsset.profile()
* Added list_available_expectation_types() to DataAsset

0.9.11
-----------------
* Add evaluation parameters support in WarningAndFailureExpectationSuitesValidationOperator `#1284 <https://github.com/great-expectations/great_expectations/issues/1284>`_ thanks `@balexander <https://github.com/balexander>`_
* Fix compatibility with MS SQL Server. `#1269 <https://github.com/great-expectations/great_expectations/issues/1269>`_ thanks `@kepiej <https://github.com/kepiej>`_
* Bug fixes for query_generator `#1292 <https://github.com/great-expectations/great_expectations/issues/1292>`_ thanks `@ian-whitestone <https://github.com/ian-whitestone>`_

0.9.10
-----------------
* Data Docs: improve configurability of site_section_builders
* TupleFilesystemStoreBackend now ignore `.ipynb_checkpoints` directories `#1203 <https://github.com/great-expectations/great_expectations/issues/1203>`_
* bugfix for Data Docs links encoding on S3 `#1235 <https://github.com/great-expectations/great_expectations/issues/1235>`_

0.9.9
-----------------
* Allow evaluation parameters support in run_validation_operator
* Add log_level parameter to jupyter_ux.setup_notebook_logging.
* Add experimental display_profiled_column_evrs_as_section and display_column_evrs_as_section methods, with a minor (nonbreaking) refactor to create a new _render_for_jupyter method.
* Allow selection of site in UpdateDataDocsAction with new arg target_site_names in great_expectations.yml
* Fix issue with regular expression support in BigQuery (#1244)

0.9.8
-----------------
* Allow basic operations in evaluation parameters, with or without evaluation parameters.
* When unexpected exceptions occur (e.g., during data docs rendering), the user will see detailed error messages, providing information about the specific issue as well as the stack trace.
* Remove the "project new" option from the command line (since it is not implemented; users can only run "init" to create a new project).
* Update type detection for bigquery based on driver changes in pybigquery driver 0.4.14. Added a warning for users who are running an older pybigquery driver
* added execution tests to the NotebookRenderer to mitigate codegen risks
* Add option "persist", true by default, for SparkDFDataset to persist the DataFrame it is passed. This addresses #1133 in a deeper way (thanks @tejsvirai for the robust debugging support and reproduction on spark).

  * Disabling this option should *only* be done if the user has *already* externally persisted the DataFrame, or if the dataset is too large to persist but *computations are guaranteed to be stable across jobs*.

* Enable passing dataset kwargs through datasource via dataset_options batch_kwarg.
* Fix AttributeError when validating expectations from a JSON file
* Data Docs: fix bug that was causing erratic scrolling behavior when table of contents contains many columns
* Data Docs: add ability to hide how-to buttons and related content in Data Docs

0.9.7
-----------------
* Update marshmallow dependency to >3. NOTE: as of this release, you MUST use marshamllow >3.0, which REQUIRES python 3. (`#1187 <https://github.com/great-expectations/great_expectations/issues/1187>`_) @jcampbell

  * Schema checking is now stricter for expectation suites, and data_asset_name must not be present as a top-level key in expectation suite json. It is safe to remove.
  * Similarly, datasource configuration must now adhere strictly to the required schema, including having any required credentials stored in the "credentials" dictionary.

* New beta CLI command: `tap new` that generates an executable python file to expedite deployments. (`#1193 <https://github.com/great-expectations/great_expectations/issues/1193>`_) @Aylr
* bugfix in TableBatchKwargsGenerator docs
* Added feature maturity in README (`#1203 <https://github.com/great-expectations/great_expectations/issues/1203>`_) @kyleaton
* Fix failing test that should skip if postgresql not running (`#1199 <https://github.com/great-expectations/great_expectations/issues/1199>`_) @cicdw


0.9.6
-----------------
* validate result dict when instantiating an ExpectationValidationResult (`#1133 <https://github.com/great-expectations/great_expectations/issues/1133>`_)
* DataDocs: Expectation Suite name on Validation Result pages now link to Expectation Suite page
* `great_expectations init`: cli now asks user if csv has header when adding a Spark Datasource with csv file
* Improve support for using GCP Storage Bucket as a Data Docs Site backend (thanks @hammadzz)
* fix notebook renderer handling for expectations with no column kwarg and table not in their name (`#1194 <https://github.com/great-expectations/great_expectations/issues/1194>`_)


0.9.5
-----------------
* Fixed unexpected behavior with suite edit, data docs and jupyter
* pytest pinned to 5.3.5


0.9.4
-----------------
* Update CLI `init` flow to support snowflake transient tables
* Use filename for default expectation suite name in CLI `init`
* Tables created by SqlAlchemyDataset use a shorter name with 8 hex characters of randomness instead of a full uuid
* Better error message when config substitution variable is missing
* removed an unused directory in the GE folder
* removed obsolete config error handling
* Docs typo fixes
* Jupyter notebook improvements
* `great_expectations init` improvements
* Simpler messaging in validation notebooks
* replaced hacky loop with suite list call in notebooks
* CLI suite new now supports `--empty` flag that generates an empty suite and opens a notebook
* add error handling to `init` flow for cases where user tries using a broken file


0.9.3
-----------------
* Add support for transient table creation in snowflake (#1012)
* Improve path support in TupleStoreBackend for better cross-platform compatibility
* New features on `ExpectationSuite`

  - ``add_citation()``
  - ``get_citations()``

* `SampleExpectationsDatasetProfiler` now leaves a citation containing the original batch kwargs
* `great_expectations suite edit` now uses batch_kwargs from citations if they exist
* Bugfix :: suite edit notebooks no longer blow away the existing suite while loading a batch of data
* More robust and tested logic in `suite edit`
* DataDocs: bugfixes and improvements for smaller viewports
* Bugfix :: fix for bug that crashes SampleExpectationsDatasetProfiler if unexpected_percent is of type decimal.Decimal (`#1109 <https://github.com/great-expectations/great_expectations/issues/1109>`_)


0.9.2
-----------------
* Fixes #1095
* Added a `list_expectation_suites` function to `data_context`, and a corresponding CLI function - `suite list`.
* CI no longer enforces legacy python tests.

0.9.1
------
* Bugfix for dynamic "How to Edit This Expectation Suite" command in DataDocs

0.9.0
-----------------

Version 0.9.0 is a major update to Great Expectations! The DataContext has continued to evolve into a powerful tool
for ensuring that Expectation Suites can properly represent the way users think about their data, and upgrading will
make it much easier to store and share expectation suites, and to build data docs that support your whole team.
You’ll get awesome new features including improvements to data docs look and the ability to choose and store metrics
for building flexible data quality dashboards.

The changes for version 0.9.0 fall into several broad areas:

1. Onboarding

Release 0.9.0 of Great Expectations makes it much easier to get started with the project. The `init` flow has grown
to support a much wider array of use cases and to use more natural language rather than introducing
GreatExpectations concepts earlier. You can more easily configure different backends and datasources, take advantage
of guided walkthroughs to find and profile data, and share project configurations with colleagues.

If you have already completed the `init` flow using a previous version of Great Expectations, you do not need to
rerun the command. However, **there are some small changes to your configuration that will be required**. See
:ref:`migrating_versions` for details.

2. CLI Command Improvements

With this release we have introduced a consistent naming pattern for accessing subcommands based on the noun (a
Great Expectations object like `suite` or `docs`) and verb (an action like `edit` or `new`). The new user experience
will allow us to more naturally organize access to CLI tools as new functionality is added.

3. Expectation Suite Naming and Namespace Changes

Defining shared expectation suites and validating data from different sources is much easier in this release. The
DataContext, which manages storage and configuration of expectations, validations, profiling, and data docs, no
longer requires that expectation suites live in a datasource-specific “namespace.” Instead, you should name suites
with the logical name corresponding to your data, making it easy to share them or validate against different data
sources. For example, the expectation suite "npi" for National Provider Identifier data can now be shared across
teams who access the same logical data in local systems using Pandas, on a distributed Spark cluster, or via a
relational database.

Batch Kwargs, or instructions for a datasource to build a batch of data, are similarly freed from a required
namespace, and you can more easily integrate Great Expectations into workflows where you do not need to use a
BatchKwargsGenerator (usually because you have a batch of data ready to validate, such as in a table or a known
directory).

The most noticeable impact of this API change is in the complete removal of the DataAssetIdentifier class. For
example, the `create_expectation_suite` and `get_batch` methods now no longer require a data_asset_name parameter,
relying only on the expectation_suite_name and batch_kwargs to do their job. Similarly, there is no more asset name
normalization required. See the upgrade guide for more information.

4. Metrics and Evaluation Parameter Stores

Metrics have received much more love in this release of Great Expectations! We've improved the system for declaring
evaluation parameters that support dependencies between different expectation suites, so you can easily identify a
particular field in the result of one expectation to use as the input into another. And the MetricsStore is now much
more flexible, supporting a new ValidationAction that makes it possible to select metrics from a validation result
to be saved in a database where they can power a dashboard.

5. Internal Type Changes and Improvements

Finally, in this release, we have done a lot of work under the hood to make things more robust, including updating
all of the internal objects to be more strongly typed. That change, while largely invisible to end users, paves the
way for some really exciting opportunities for extending Great Expectations as we build a bigger community around
the project.


We are really excited about this release, and encourage you to upgrade right away to take advantage of the more
flexible naming and simpler API for creating, accessing, and sharing your expectations. As always feel free to join
us on Slack for questions you don't see addressed!


0.8.9__develop
-----------------


0.8.8
-----------------
* Add support for allow_relative_error to expect_column_quantile_values_to_be_between, allowing Redshift users access
  to this expectation
* Add support for checking backend type information for datetime columns using expect_column_min_to_be_between and
  expect_column_max_to_be_between

0.8.7
-----------------
* Add support for expect_column_values_to_be_of_type for BigQuery backend (#940)
* Add image CDN for community usage stats
* Documentation improvements and fixes

0.8.6
-----------------
* Raise informative error if config variables are declared but unavailable
* Update ExpectationsStore defaults to be consistent across all FixedLengthTupleStoreBackend objects
* Add support for setting spark_options via SparkDFDatasource
* Include tail_weights by default when using build_continuous_partition_object
* Fix Redshift quantiles computation and type detection
* Allow boto3 options to be configured (#887)

0.8.5
-----------------
* BREAKING CHANGE: move all reader options from the top-level batch_kwargs object to a sub-dictionary called
  "reader_options" for SparkDFDatasource and PandasDatasource. This means it is no longer possible to specify
  supplemental reader-specific options at the top-level of `get_batch`,  `yield_batch_kwargs` or `build_batch_kwargs`
  calls, and instead, you must explicitly specify that they are reader_options, e.g. by a call such as:
  `context.yield_batch_kwargs(data_asset_name, reader_options={'encoding': 'utf-8'})`.
* BREAKING CHANGE: move all query_params from the top-level batch_kwargs object to a sub-dictionary called
  "query_params" for SqlAlchemyDatasource. This means it is no longer possible to specify supplemental query_params at
  the top-level of `get_batch`,  `yield_batch_kwargs` or `build_batch_kwargs`
  calls, and instead, you must explicitly specify that they are query_params, e.g. by a call such as:
  `context.yield_batch_kwargs(data_asset_name, query_params={'schema': 'foo'})`.
* Add support for filtering validation result suites and validation result pages to show only failed expectations in
  generated documentation
* Add support for limit parameter to batch_kwargs for all datasources: Pandas, SqlAlchemy, and SparkDF; add support
  to generators to support building batch_kwargs with limits specified.
* Include raw_query and query_params in query_generator batch_kwargs
* Rename generator keyword arguments from data_asset_name to generator_asset to avoid ambiguity with normalized names
* Consistently migrate timestamp from batch_kwargs to batch_id
* Include batch_id in validation results
* Fix issue where batch_id was not included in some generated datasets
* Fix rendering issue with expect_table_columns_to_match_ordered_list expectation
* Add support for GCP, including BigQuery and GCS
* Add support to S3 generator for retrieving directories by specifying the `directory_assets` configuration
* Fix warning regarding implicit class_name during init flow
* Expose build_generator API publicly on datasources
* Allow configuration of known extensions and return more informative message when SubdirReaderBatchKwargsGenerator cannot find
  relevant files.
* Add support for allow_relative_error on internal dataset quantile functions, and add support for
  build_continuous_partition_object in Redshift
* Fix truncated scroll bars in value_counts graphs


0.8.4.post0
----------------
* Correct a packaging issue resulting in missing notebooks in tarball release; update docs to reflect new notebook
  locations.


0.8.4
-----------------
* Improved the tutorials that walk new users through the process of creating expectations and validating data
* Changed the flow of the init command - now it creates the scaffolding of the project and adds a datasource. After
  that users can choose their path.
* Added a component with links to useful tutorials to the index page of the Data Docs website
* Improved the UX of adding a SQL datasource in the CLI - now the CLI asks for specific credentials for Postgres,
  MySQL, Redshift and Snowflake, allows continuing debugging in the config file and has better error messages
* Added batch_kwargs information to DataDocs validation results
* Fix an issue affecting file stores on Windows


0.8.3
-----------------
* Fix a bug in data-docs' rendering of mostly parameter
* Correct wording for expect_column_proportion_of_unique_values_to_be_between
* Set charset and meta tags to avoid unicode decode error in some browser/backend configurations
* Improve formatting of empirical histograms in validation result data docs
* Add support for using environment variables in `config_variables_file_path`
* Documentation improvements and corrections


0.8.2.post0
------------
* Correct a packaging issue resulting in missing css files in tarball release


0.8.2
-----------------
* Add easier support for customizing data-docs css
* Use higher precision for rendering 'mostly' parameter in data-docs; add more consistent locale-based
  formatting in data-docs
* Fix an issue causing visual overlap of large numbers of validation results in build-docs index
* Documentation fixes (thanks @DanielOliver!) and improvements
* Minor CLI wording fixes
* Improved handling of MySql temporary tables
* Improved detection of older config versions


0.8.1
-----------------
* Fix an issue where version was reported as '0+unknown'


0.8.0
-----------------

Version 0.8.0 is a significant update to Great Expectations, with many improvements focused on configurability
and usability.  See the :ref:`migrating_versions` guide for more details on specific changes, which include
several breaking changes to configs and APIs.

Highlights include:

1. Validation Operators and Actions. Validation operators make it easy to integrate GE into a variety of pipeline runners. They
   offer one-line integration that emphasizes configurability. See the :ref:`validation_operators_and_actions`
   feature guide for more information.

   - The DataContext `get_batch` method no longer treats `expectation_suite_name` or `batch_kwargs` as optional; they
     must be explicitly specified.
   - The top-level GE validate method allows more options for specifying the specific data_asset class to use.

2. First-class support for plugins in a DataContext, with several features that make it easier to configure and
   maintain DataContexts across common deployment patterns.

   - **Environments**: A DataContext can now manage :ref:`environment_and_secrets` more easily thanks to more dynamic and
     flexible variable substitution.
   - **Stores**: A new internal abstraction for DataContexts, :ref:`stores_reference`, make extending GE easier by
     consolidating logic for reading and writing resources from a database, local, or cloud storage.
   - **Types**: Utilities configured in a DataContext are now referenced using `class_name` and `module_name` throughout
     the DataContext configuration, making it easier to extend or supplement pre-built resources. For now, the "type"
     parameter is still supported but expect it to be removed in a future release.

3. Partitioners: Batch Kwargs are clarified and enhanced to help easily reference well-known chunks of data using a
   partition_id. Batch ID and Batch Fingerprint help round out support for enhanced metadata around data
   assets that GE validates. See :ref:`batch_identifiers` for more information. The `GlobReaderBatchKwargsGenerator`,
   `QueryBatchKwargsGenerator`, `S3GlobReaderBatchKwargsGenerator`, `SubdirReaderBatchKwargsGenerator`, and `TableBatchKwargsGenerator` all support partition_id for
   easily accessing data assets.

4. Other Improvements:

   - We're beginning a long process of some under-the-covers refactors designed to make GE more maintainable as we
     begin adding additional features.
   - Restructured documentation: our docs have a new structure and have been reorganized to provide space for more
     easily adding and accessing reference material. Stay tuned for additional detail.
   - The command build-documentation has been renamed build-docs and now by
     default opens the Data Docs in the users' browser.

v0.7.11
-----------------
* Fix an issue where head() lost the column name for SqlAlchemyDataset objects with a single column
* Fix logic for the 'auto' bin selection of `build_continuous_partition_object`
* Add missing jinja2 dependency
* Fix an issue with inconsistent availability of strict_min and strict_max options on expect_column_values_to_be_between
* Fix an issue where expectation suite evaluation_parameters could be overriden by values during validate operation


v0.7.10
-----------------
* Fix an issue in generated documentation where the Home button failed to return to the index
* Add S3 Generator to module docs and improve module docs formatting
* Add support for views to QueryBatchKwargsGenerator
* Add success/failure icons to index page
* Return to uniform histogram creation during profiling to avoid large partitions for internal performance reasons


v0.7.9
-----------------
* Add an S3 generator, which will introspect a configured bucket and generate batch_kwargs from identified objects
* Add support to PandasDatasource and SparkDFDatasource for reading directly from S3
* Enhance the Site Index page in documentation so that validation results are sorted and display the newest items first
  when using the default run-id scheme
* Add a new utility method, `build_continuous_partition_object` which will build partition objects using the dataset
  API and so supports any GE backend.
* Fix an issue where columns with spaces in their names caused failures in some SqlAlchemyDataset and SparkDFDataset
  expectations
* Fix an issue where generated queries including null checks failed on MSSQL (#695)
* Fix an issue where evaluation parameters passed in as a set instead of a list could cause JSON serialization problems
  for the result object (#699)


v0.7.8
-----------------
* BREAKING: slack webhook URL now must be in the profiles.yml file (treat as a secret)
* Profiler improvements:

  - Display candidate profiling data assets in alphabetical order
  - Add columns to the expectation_suite meta during profiling to support human-readable description information

* Improve handling of optional dependencies during CLI init
* Improve documentation for create_expectations notebook
* Fix several anachronistic documentation and docstring phrases (#659, #660, #668, #681; #thanks @StevenMMortimer)
* Fix data docs rendering issues:

  - documentation rendering failure from unrecognized profiled column type (#679; thanks @dinedal))
  - PY2 failure on encountering unicode (#676)


0.7.7
-----------------
* Standardize the way that plugin module loading works. DataContext will begin to use the new-style class and plugin
  identification moving forward; yml configs should specify class_name and module_name (with module_name optional for
  GE types). For now, it is possible to use the "type" parameter in configuration (as before).
* Add support for custom data_asset_type to all datasources
* Add support for strict_min and strict_max to inequality-based expectations to allow strict inequality checks
  (thanks @RoyalTS!)
* Add support for reader_method = "delta" to SparkDFDatasource
* Fix databricks generator (thanks @sspitz3!)
* Improve performance of DataContext loading by moving optional import
* Fix several memory and performance issues in SparkDFDataset.

  - Use only distinct value count instead of bringing values to driver
  - Migrate away from UDF for set membership, nullity, and regex expectations

* Fix several UI issues in the data_documentation

  - Move prescriptive dataset expectations to Overview section
  - Fix broken link on Home breadcrumb
  - Scroll follows navigation properly
  - Improved flow for long items in value_set
  - Improved testing for ValidationRenderer
  - Clarify dependencies introduced in documentation sites
  - Improve testing and documentation for site_builder, including run_id filter
  - Fix missing header in Index page and cut-off tooltip
  - Add run_id to path for validation files


0.7.6
-----------------
* New Validation Renderer! Supports turning validation results into HTML and displays differences between the expected
  and the observed attributes of a dataset.
* Data Documentation sites are now fully configurable; a data context can be configured to generate multiple
  sites built with different GE objects to support a variety of data documentation use cases. See data documentation
  guide for more detail.
* CLI now has a new top-level command, `build-documentation` that can support rendering documentation for specified
  sites and even named data assets in a specific site.
* Introduced DotDict and LooselyTypedDotDict classes that allow to enforce typing of dictionaries.
* Bug fixes: improved internal logic of rendering data documentation, slack notification, and CLI profile command when
  datasource argument was not provided.

0.7.5
-----------------
* Fix missing requirement for pypandoc brought in from markdown support for notes rendering.

0.7.4
-----------------
* Fix numerous rendering bugs and formatting issues for rendering documentation.
* Add support for pandas extension dtypes in pandas backend of expect_column_values_to_be_of_type and
  expect_column_values_to_be_in_type_list and fix bug affecting some dtype-based checks.
* Add datetime and boolean column-type detection in BasicDatasetProfiler.
* Improve BasicDatasetProfiler performance by disabling interactive evaluation when output of expectation is not
  immediately used for determining next expectations in profile.
* Add support for rendering expectation_suite and expectation_level notes from meta in docs.
* Fix minor formatting issue in readthedocs documentation.

0.7.3
-----------------
* BREAKING: Harmonize expect_column_values_to_be_of_type and expect_column_values_to_be_in_type_list semantics in
  Pandas with other backends, including support for None type and type_list parameters to support profiling.
  *These type expectations now rely exclusively on native python or numpy type names.*
* Add configurable support for Custom DataAsset modules to DataContext
* Improve support for setting and inheriting custom data_asset_type names
* Add tooltips with expectations backing data elements to rendered documentation
* Allow better selective disabling of tests (thanks @RoyalITS)
* Fix documentation build errors causing missing code blocks on readthedocs
* Update the parameter naming system in DataContext to reflect data_asset_name *and* expectation_suite_name
* Change scary warning about discarding expectations to be clearer, less scary, and only in log
* Improve profiler support for boolean types, value_counts, and type detection
* Allow user to specify data_assets to profile via CLI
* Support CLI rendering of expectation_suite and EVR-based documentation

0.7.2
-----------------
* Improved error detection and handling in CLI "add datasource" feature
* Fixes in rendering of profiling results (descriptive renderer of validation results)
* Query Generator of SQLAlchemy datasource adds tables in non-default schemas to the data asset namespace
* Added convenience methods to display HTML renderers of sections in Jupyter notebooks
* Implemented prescriptive rendering of expectations for most expectation types

0.7.1
------------

* Added documentation/tutorials/videos for onboarding and new profiling and documentation features
* Added prescriptive documentation built from expectation suites
* Improved index, layout, and navigation of data context HTML documentation site
* Bug fix: non-Python files were not included in the package
* Improved the rendering logic to gracefully deal with failed expectations
* Improved the basic dataset profiler to be more resilient
* Implement expect_column_values_to_be_of_type, expect_column_values_to_be_in_type_list for SparkDFDataset
* Updated CLI with a new documentation command and improved profile and render commands
* Expectation suites and validation results within a data context are saved in a more readable form (with indentation)
* Improved compatibility between SparkDatasource and InMemoryGenerator
* Optimization for Pandas column type checking
* Optimization for Spark duplicate value expectation (thanks @orenovadia!)
* Default run_id format no longer includes ":" and specifies UTC time
* Other internal improvements and bug fixes


0.7.0
------------

Version 0.7 of Great Expectations is HUGE. It introduces several major new features
and a large number of improvements, including breaking API changes.

The core vocabulary of expectations remains consistent. Upgrading to
the new version of GE will primarily require changes to code that
uses data contexts; existing expectation suites will require only changes
to top-level names.

 * Major update of Data Contexts. Data Contexts now offer significantly \
   more support for building and maintaining expectation suites and \
   interacting with existing pipeline systems, including providing a namespace for objects.\
   They can handle integrating, registering, and storing validation results, and
   provide a namespace for data assets, making **batches** first-class citizens in GE.
   Read more: :ref:`data_context` or :py:mod:`great_expectations.data_context`

 * Major refactor of autoinspect. Autoinspect is now built around a module
   called "profile" which provides a class-based structure for building
   expectation suites. There is no longer a default  "autoinspect_func" --
   calling autoinspect requires explicitly passing the desired profiler. See :ref:`profiling`

 * New "Compile to Docs" feature produces beautiful documentation from expectations and expectation
   validation reports, helping keep teams on the same page.

 * Name clarifications: we've stopped using the overloaded terms "expectations
   config" and "config" and instead use "expectation suite" to refer to a
   collection (or suite!) of expectations that can be used for validating a
   data asset.

   - Expectation Suites include several top level keys that are useful \
     for organizing content in a data context: data_asset_name, \
     expectation_suite_name, and data_asset_type. When a data_asset is \
     validated, those keys will be placed in the `meta` key of the \
     validation result.

 * Major enhancement to the CLI tool including `init`, `render` and more flexibility with `validate`

 * Added helper notebooks to make it easy to get started. Each notebook acts as a combination of \
   tutorial and code scaffolding, to help you quickly learn best practices by applying them to \
   your own data.

 * Relaxed constraints on expectation parameter values, making it possible to declare many column
   aggregate expectations in a way that is always "vacuously" true, such as
   ``expect_column_values_to_be_between`` ``None`` and ``None``. This makes it possible to progressively
   tighten expectations while using them as the basis for profiling results and documentation.

  * Enabled caching on dataset objects by default.

 * Bugfixes and improvements:

   * New expectations:

     * expect_column_quantile_values_to_be_between
     * expect_column_distinct_values_to_be_in_set

   * Added support for ``head`` method on all current backends, returning a PandasDataset
   * More implemented expectations for SparkDF Dataset with optimizations

     * expect_column_values_to_be_between
     * expect_column_median_to_be_between
     * expect_column_value_lengths_to_be_between

   * Optimized histogram fetching for SqlalchemyDataset and SparkDFDataset
   * Added cross-platform internal partition method, paving path for improved profiling
   * Fixed bug with outputstrftime not being honored in PandasDataset
   * Fixed series naming for column value counts
   * Standardized naming for expect_column_values_to_be_of_type
   * Standardized and made explicit use of sample normalization in stdev calculation
   * Added from_dataset helper
   * Internal testing improvements
   * Documentation reorganization and improvements
   * Introduce custom exceptions for more detailed error logs

0.6.1
------------
* Re-add testing (and support) for py2
* NOTE: Support for SqlAlchemyDataset and SparkDFDataset is enabled via optional install \
  (e.g. ``pip install great_expectations[sqlalchemy]`` or ``pip install great_expectations[spark]``)

0.6.0
------------
* Add support for SparkDFDataset and caching (HUGE work from @cselig)
* Migrate distributional expectations to new testing framework
* Add support for two new expectations: expect_column_distinct_values_to_contain_set
  and expect_column_distinct_values_to_equal_set (thanks @RoyalTS)
* FUTURE BREAKING CHANGE: The new cache mechanism for Datasets, \
  when enabled, causes GE to assume that dataset does not change between evaluation of individual expectations. \
  We anticipate this will become the future default behavior.
* BREAKING CHANGE: Drop official support pandas < 0.22

0.5.1
---------------
* **Fix** issue where no result_format available for expect_column_values_to_be_null caused error
* Use vectorized computation in pandas (#443, #445; thanks @RoyalTS)


0.5.0
----------------
* Restructured class hierarchy to have a more generic DataAsset parent that maintains expectation logic separate \
  from the tabular organization of Dataset expectations
* Added new FileDataAsset and associated expectations (#416 thanks @anhollis)
* Added support for date/datetime type columns in some SQLAlchemy expectations (#413)
* Added support for a multicolumn expectation, expect multicolumn values to be unique (#408)
* **Optimization**: You can now disable `partial_unexpected_counts` by setting the `partial_unexpected_count` value to \
  0 in the result_format argument, and we do not compute it when it would not be returned. (#431, thanks @eugmandel)
* **Fix**: Correct error in unexpected_percent computations for sqlalchemy when unexpected values exceed limit (#424)
* **Fix**: Pass meta object to expectation result (#415, thanks @jseeman)
* Add support for multicolumn expectations, with `expect_multicolumn_values_to_be_unique` as an example (#406)
* Add dataset class to from_pandas to simplify using custom datasets (#404, thanks @jtilly)
* Add schema support for sqlalchemy data context (#410, thanks @rahulj51)
* Minor documentation, warning, and testing improvements (thanks @zdog).


0.4.5
----------------
* Add a new autoinspect API and remove default expectations.
* Improve details for expect_table_columns_to_match_ordered_list (#379, thanks @rlshuhart)
* Linting fixes (thanks @elsander)
* Add support for dataset_class in from_pandas (thanks @jtilly)
* Improve redshift compatibility by correcting faulty isnull operator (thanks @avanderm)
* Adjust partitions to use tail_weight to improve JSON compatibility and
  support special cases of KL Divergence (thanks @anhollis)
* Enable custom_sql datasets for databases with multiple schemas, by
  adding a fallback for column reflection (#387, thanks @elsander)
* Remove `IF NOT EXISTS` check for custom sql temporary tables, for
  Redshift compatibility (#372, thanks @elsander)
* Allow users to pass args/kwargs for engine creation in
  SqlAlchemyDataContext (#369, thanks @elsander)
* Add support for custom schema in SqlAlchemyDataset (#370, thanks @elsander)
* Use getfullargspec to avoid deprecation warnings.
* Add expect_column_values_to_be_unique to SqlAlchemyDataset
* **Fix** map expectations for categorical columns (thanks @eugmandel)
* Improve internal testing suite (thanks @anhollis and @ccnobbli)
* Consistently use value_set instead of mixing value_set and values_set (thanks @njsmith8)

0.4.4
----------------
* Improve CLI help and set CLI return value to the number of unmet expectations
* Add error handling for empty columns to SqlAlchemyDataset, and associated tests
* **Fix** broken support for older pandas versions (#346)
* **Fix** pandas deepcopy issue (#342)

0.4.3
-------
* Improve type lists in expect_column_type_to_be[_in_list] (thanks @smontanaro and @ccnobbli)
* Update cli to use entry_points for conda compatibility, and add version option to cli
* Remove extraneous development dependency to airflow
* Address SQlAlchemy warnings in median computation
* Improve glossary in documentation
* Add 'statistics' section to validation report with overall validation results (thanks @sotte)
* Add support for parameterized expectations
* Improve support for custom expectations with better error messages (thanks @syk0saje)
* Implement expect_column_value_lenghts_to_[be_between|equal] for SQAlchemy (thanks @ccnobbli)
* **Fix** PandasDataset subclasses to inherit child class

0.4.2
-------
* **Fix** bugs in expect_column_values_to_[not]_be_null: computing unexpected value percentages and handling all-null (thanks @ccnobbli)
* Support mysql use of Decimal type (thanks @bouke-nederstigt)
* Add new expectation expect_column_values_to_not_match_regex_list.

  * Change behavior of expect_column_values_to_match_regex_list to use python re.findall in PandasDataset, relaxing \
    matching of individuals expressions to allow matches anywhere in the string.

* **Fix** documentation errors and other small errors (thanks @roblim, @ccnobbli)

0.4.1
-------
* Correct inclusion of new data_context module in source distribution

0.4.0
-------
* Initial implementation of data context API and SqlAlchemyDataset including implementations of the following \
  expectations:

  * expect_column_to_exist
  * expect_table_row_count_to_be
  * expect_table_row_count_to_be_between
  * expect_column_values_to_not_be_null
  * expect_column_values_to_be_null
  * expect_column_values_to_be_in_set
  * expect_column_values_to_be_between
  * expect_column_mean_to_be
  * expect_column_min_to_be
  * expect_column_max_to_be
  * expect_column_sum_to_be
  * expect_column_unique_value_count_to_be_between
  * expect_column_proportion_of_unique_values_to_be_between

* Major refactor of output_format to new result_format parameter. See docs for full details:

  * exception_list and related uses of the term exception have been renamed to unexpected
  * Output formats are explicitly hierarchical now, with BOOLEAN_ONLY < BASIC < SUMMARY < COMPLETE. \
    All *column_aggregate_expectation* expectations now return element count and related information included at the \
    BASIC level or higher.

* New expectation available for parameterized distributions--\
  expect_column_parameterized_distribution_ks_test_p_value_to_be_greater_than (what a name! :) -- (thanks @ccnobbli)
* ge.from_pandas() utility (thanks @schrockn)
* Pandas operations on a PandasDataset now return another PandasDataset (thanks @dlwhite5)
* expect_column_to_exist now takes a column_index parameter to specify column order (thanks @louispotok)
* Top-level validate option (ge.validate())
* ge.read_json() helper (thanks @rjurney)
* Behind-the-scenes improvements to testing framework to ensure parity across data contexts.
* Documentation improvements, bug-fixes, and internal api improvements

0.3.2
-------
* Include requirements file in source dist to support conda

0.3.1
--------
* **Fix** infinite recursion error when building custom expectations
* Catch dateutil parsing overflow errors

0.2
-----
* Distributional expectations and associated helpers are improved and renamed to be more clear regarding the tests they apply
* Expectation decorators have been refactored significantly to streamline implementing expectations and support custom expectations
* API and examples for custom expectations are available
* New output formats are available for all expectations
* Significant improvements to test suite and compatibility<|MERGE_RESOLUTION|>--- conflicted
+++ resolved
@@ -17,12 +17,8 @@
   - no batches are passed
   - batches are of the the wrong type
   - no matching validation operator is found in the project
-<<<<<<< HEAD
 * Clarified scaffolding language in scaffold notebook
-=======
 * DataContext.create() adds an additional directory: `checkpoints`
-
->>>>>>> 2e8891a1
 
 0.10.4
 -----------------
