.. _changelog:

#########
Changelog
#########


Develop
-----------------
<<<<<<< HEAD
* [DOCS] How to load a Pandas DataFrame as a Batch #2327
=======
[BUGFIX] Fix issue causing incorrect identification of partially-implemented expectations as not abstract
>>>>>>> 903237f0

0.13.7
-----------------
* [BUGFIX] Fix Local variable 'temp_table_schema_name' might be referenced before assignment bug in sqlalchemy_dataset.py #2302
* [MAINTENANCE] Ensure compatibility with new pip resolver v20.3+ #2256
* [ENHANCEMENT] Improvements in the how-to guide, run_diagnostics method in Expectation base class and Expectation templates to support the new rapid "dev loop" of community-contributed Expectations. #2296
* [ENHANCEMENT] Improvements in the output of Expectations tests to make it more legible. #2296
* [DOCS] Clarification of the instructions for using conda in the "Setting Up Your Dev Environment" doc. #2306


0.13.6
-----------------
* [ENHANCEMENT] Skip checks when great_expectations package did not change #2287
* [ENHANCEMENT] A how-to guide, run_diagnostics method in Expectation base class and Expectation templates to support the new rapid "dev loop" of community-contributed Expectations. #2222
* [BUGFIX] Fix Local variable 'query_schema' might be referenced before assignment bug in sqlalchemy_dataset.py #2286 (Thanks @alessandrolacorte!)
* [BUGFIX] Use correct schema to fetch table and column metadata #2284 (Thanks @armaandhull!)
* [BUGFIX] Updated sqlalchemy_dataset to convert numeric metrics to json_serializable up front, avoiding an issue where expectations on data immediately fail due to the conversion to/from json. #2207


0.13.5
-----------------
* [FEATURE] Add MicrosoftTeamsNotificationAction (Thanks @Antoninj!)
* [FEATURE] New ``contrib`` package #2264
* [ENHANCEMENT] Data docs can now be built skipping the index page using the python API #2224
* [ENHANCEMENT] Speed up new suite creation flow when connecting to Databases. Issue #1670 (Thanks @armaandhull!)
* [ENHANCEMENT] Serialize PySpark DataFrame by converting to dictionary #2237
* [BUGFIX] Mask passwords in DataContext.list_datasources(). Issue #2184
* [BUGFIX] Skip escaping substitution variables in escape_all_config_variables #2243. Issue #2196 (Thanks @
varundunga!)
* [BUGFIX] Pandas extension guessing #2239 (Thanks @sbrugman!)
* [BUGFIX] Replace runtime batch_data DataFrame with string #2240
* [BUGFIX] Update Notebook Render Tests to Reflect Updated Python Packages #2262
* [DOCS] Updated the code of conduct to mention events #2278
* [DOCS] Update the diagram for batch metadata #2161
* [DOCS] Update metrics.rst #2257
* [MAINTENANCE] Different versions of Pandas react differently to corrupt XLS files. #2230
* [MAINTENANCE] remove the obsolete TODO comments #2229 (Thanks @beyondacm!)
* [MAINTENANCE] Update run_id to airflow_run_id for clarity. #2233


0.13.4
-----------------
* [FEATURE] Implement expect_column_values_to_not_match_regex_list in Spark (Thanks @mikaylaedwards!)
* [ENHANCEMENT] Improve support for quantile calculations in Snowflake
* [ENHANCEMENT] DataDocs show values of Evaluation Parameters #2165. Issue #2010
* [ENHANCEMENT] Work on requirements.txt #2052 (Thanks @shapiroj18!)
* [ENHANCEMENT] expect_table_row_count_to_equal_other_table #2133
* [ENHANCEMENT] Improved support for quantile calculations in Snowflake #2176
* [ENHANCEMENT] DataDocs show values of Evaluation Parameters #2165
* [BUGFIX] Add pagination to TupleS3StoreBackend.list_keys() #2169. Issue #2164
* [BUGFIX] Fixed black conflict, upgraded black, made import optional #2183
* [BUGFIX] Made improvements for the treatment of decimals for database backends for lossy conversion #2207
* [BUGFIX] Pass manually_initialize_store_backend_id to database store backends to mirror functionality of other backends. Issue #2181
* [BUGFIX] Make glob_directive more permissive in ConfiguredAssetFilesystemDataConnector #2197. Issue #2193
* [DOCS] Added link to Youtube video on in-code contexts #2177
* [DOCS] Docstrings for DataConnector and associated classes #2172
* [DOCS] Custom expectations improvement #2179
* [DOCS] Add a conda example to creating virtualenvs #2189
* [DOCS] Fix Airflow logo URL #2198 (Thanks @floscha!)
* [DOCS] Update explore_expectations_in_a_notebook.rst #2174
* [DOCS] Change to DOCS that describe Evaluation Parameters #2209
* [MAINTENANCE] Removed mentions of show_cta_footer and added deprecation notes in usage stats #2190. Issue #2120

0.13.3
-----------------
* [ENHANCEMENT] Updated the BigQuery Integration to create a view instead of a table (thanks @alessandrolacorte!) #2082.
* [ENHANCEMENT] Allow  database store backend to support specification of schema in credentials file
* [ENHANCEMENT] Add support for connection_string and url in configuring DatabaseStoreBackend, bringing parity to other SQL-based objects. In the rare case of user code that instantiates a DatabaseStoreBackend without using the Great Expectations config architecture, users should ensure they are providing kwargs to init, because the init signature order has changed.
* [ENHANCEMENT] Improved exception handling in the Slack notifications rendering logic
* [ENHANCEMENT] Uniform configuration support for both 0.13 and 0.12 versions of the Datasource class
* [ENHANCEMENT] A single `DataContext.get_batch()` method supports both 0.13 and 0.12 style call arguments
* [ENHANCEMENT] Initializing DataContext in-code is now available in both 0.13 and 0.12 versions
* [BUGFIX] Fixed a bug in the error printing logic in several exception handling blocks in the Data Docs rendering. This will make it easier for users to submit error messages in case of an error in rendering.
* [DOCS] Miscellaneous doc improvements
* [DOCS] Update cloud composer workflow to use GCSStoreBackendDefaults

0.13.2
-----------------
* [ENHANCEMENT] Support avro format in Spark datasource (thanks @ryanaustincarlson!) #2122
* [ENHANCEMENT] Made improvements to the backend for expect_column_quantile_values_to_be_between #2127
* [ENHANCEMENT] Robust Representation in Configuration of Both Legacy and New Datasource
* [ENHANCEMENT] Continuing 0.13 clean-up and improvements
* [BUGFIX] Fix spark configuration not getting passed to the SparkSession builder (thanks @EricSteg!) #2124
* [BUGFIX] Misc bugfixes and improvements to code & documentation for new in-code data context API #2118
* [BUGFIX] When Introspecting a database, sql_data_connector will ignore view_names that are also system_tables
* [BUGFIX] Made improvements for code & documentation for in-code data context
* [BUGFIX] Fixed bug where TSQL mean on `int` columns returned incorrect result
* [DOCS] Updated explanation for ConfiguredAssetDataConnector and InferredAssetDataConnector
* [DOCS] General 0.13 docs improvements

0.13.1
-----------------
* [ENHANCEMENT] Improved data docs performance by ~30x for large projects and ~4x for smaller projects by changing instantiation of Jinja environment #2100
* [ENHANCEMENT] Allow  database store backend to support specification of schema in credentials file #2058 (thanks @GTLangseth!)
* [ENHANCEMENT] More detailed information in Datasource.self_check() diagnostic (concerning ExecutionEngine objects)
* [ENHANCEMENT] Improve UI for in-code data contexts #2068
* [ENHANCEMENT] Add a store_backend_id property to StoreBackend #2030, #2075
* [ENHANCEMENT] Use an existing expectation_store.store_backend_id to initialize an in-code DataContext #2046, #2075
* [BUGFIX] Corrected handling of boto3_options by PandasExecutionEngine
* [BUGFIX] New Expectation via CLI / SQL Query no longer throws TypeError
* [BUGFIX] Implement validator.default_expectations_arguments
* [DOCS] Fix doc create and editing expectations #2105 (thanks @Lee-W!)
* [DOCS] Updated documentation on 0.13 classes
* [DOCS] Fixed a typo in the HOWTO guide for adding a self-managed Spark datasource
* [DOCS] Updated documentation for new UI for in-code data contexts

0.13.0
-----------------
* INTRODUCING THE NEW MODULAR EXPECTATIONS API (Experimental): this release introduces a new way to create expectation logic in its own class, making it much easier to author and share expectations. ``Expectation`` and ``MetricProvider`` classes now work together to validate data and consolidate logic for all backends by function. See the how-to guides in our documentation for more information on how to use the new API.
* INTRODUCING THE NEW DATASOURCE API (Experimental): this release introduces a new way to connect to datasources providing much richer guarantees for discovering ("inferring") data assets and partitions. The new API replaces "BatchKwargs" and "BatchKwargsGenerators" with BatchDefinition and BatchSpec objects built from DataConnector classes. You can read about the new API in our docs.
* The Core Concepts section of our documentation has been updated with descriptions of the classes and concepts used in the new API; we will continue to update that section and welcome questions and improvements.
* BREAKING: Data Docs rendering is now handled in the new Modular Expectations, which means that any custom expectation rendering needs to be migrated to the new API to function in version 0.13.0.
* BREAKING: **Renamed** Datasource to LegacyDatasource and introduced the new Datasource class. Because most installations rely on one PandasDatasource, SqlAlchemyDatasource, or SparkDFDatasource, most users will not be affected. However, if you have implemented highly customized Datasource class inheriting from the base class, you may need to update your inheritance.
* BREAKING: The new Modular Expectations API will begin removing the ``parse_strings_as_datetimes`` and ``allow_cross_type_comparisons`` flags in expectations. Expectation Suites that use the flags will need to be updated to use the new Modular Expectations. In general, simply removing the flag will produce correct behavior; if you still want the exact same semantics, you should ensure your raw data already has typed datetime objects.
* **NOTE:** Both the new Datasource API and the new Modular Expectations API are *experimental* and will change somewhat during the next several point releases. We are extremely excited for your feedback while we iterate rapidly, and continue to welcome new community contributions.


0.12.10
-----------------
* [BUGFIX] Update requirements.txt for ruamel.yaml to >=0.16 - #2048 (thanks @mmetzger!)
* [BUGFIX] Added option to return scalar instead of list from query store #2060
* [BUGFIX] Add missing markdown_content_block_container #2063
* [BUGFIX] Fixed a divided by zero error for checkpoints on empty expectation suites #2064
* [BUGFIX] Updated sort to correctly return partial unexpected results when expect_column_values_to_be_of_type has more than one unexpected type #2074
* [BUGFIX] Resolve Data Docs resource identifier issues to speed up UpdateDataDocs action #2078
* [DOCS] Updated contribution changelog location #2051 (thanks @shapiroj18!)
* [DOCS] Adding Airflow operator and Astrononomer deploy guides #2070
* [DOCS] Missing image link to bigquery logo #2071 (thanks @nelsonauner!)

0.12.9
-----------------
* [BUGFIX] Fixed the import of s3fs to use the optional import pattern - issue #2053
* [DOCS] Updated the title styling and added a Discuss comment article for the OpsgenieAlertAction how-to guide

0.12.8
-----------------
* [FEATURE] Add OpsgenieAlertAction #2012 (thanks @miike!)
* [FEATURE] Add S3SubdirReaderBatchKwargsGenerator #2001 (thanks @noklam)
* [ENHANCEMENT] Snowflake uses temp tables by default while still allowing transient tables
* [ENHANCEMENT] Enabled use of lowercase table and column names in GE with the `use_quoted_name` key in batch_kwargs #2023
* [BUGFIX] Basic suite builder profiler (suite scaffold) now skips excluded expectations #2037
* [BUGFIX] Off-by-one error in linking to static images #2036 (thanks @NimaVaziri!)
* [BUGFIX] Improve handling of pandas NA type issue #2029 PR #2039 (thanks @isichei!)
* [DOCS] Update Virtual Environment Example #2027 (thanks @shapiroj18!)
* [DOCS] Update implemented_expectations.rst (thanks @jdimatteo!)
* [DOCS] Update how_to_configure_a_pandas_s3_datasource.rst #2042 (thanks @CarstenFrommhold!)

0.12.7
-----------------
* [ENHANCEMENT] CLI supports s3a:// or gs:// paths for Pandas Datasources (issue #2006)
* [ENHANCEMENT] Escape $ characters in configuration, support multiple substitutions (#2005 & #2015)
* [ENHANCEMENT] Implement Skip prompt flag on datasource profile cli (#1881 Thanks @thcidale0808!)
* [BUGFIX] Fixed bug where slack messages cause stacktrace when data docs pages have issue
* [DOCS] How to use docker images (#1797)
* [DOCS] Remove incorrect doc line from PagerdutyAlertAction (Thanks @niallrees!)
* [MAINTENANCE] Update broken link (Thanks @noklam!)
* [MAINTENANCE] Fix path for how-to guide (Thanks @gauthamzz!)

0.12.6
-----------------
* [BUGFIX] replace black in requirements.txt

0.12.5
-----------------
* [ENHANCEMENT] Implement expect_column_values_to_be_json_parseable in spark (Thanks @mikaylaedwards!)
* [ENHANCEMENT] Fix boto3 options passing into datasource correctly (Thanks @noklam!)
* [ENHANCEMENT] Add .pkl to list of recognized extensions (Thanks @KPLauritzen!)
* [BUGFIX] Query batch kwargs support for Athena backend (issue 1964)
* [BUGFIX] Skip config substitution if key is "password" (issue 1927)
* [BUGFIX] fix site_names functionality and add site_names param to get_docs_sites_urls (issue 1991)
* [BUGFIX] Always render expectation suites in data docs unless passing a specific ExpectationSuiteIdentifier in resource_identifiers (issue 1944)
* [BUGFIX] remove black from requirements.txt
* [BUGFIX] docs build cli: fix --yes argument (Thanks @varunbpatil!)
* [DOCS] Update docstring for SubdirReaderBatchKwargsGenerator (Thanks @KPLauritzen!)
* [DOCS] Fix broken link in README.md (Thanks @eyaltrabelsi!)
* [DOCS] Clarifications on several docs (Thanks all!!)

0.12.4
-----------------
* [FEATURE] Add PagerdutyAlertAction (Thanks @NiallRees!)
* [FEATURE] enable using Minio for S3 backend (Thanks @noklam!)
* [ENHANCEMENT] Add SqlAlchemy support for expect_compound_columns_to_be_unique (Thanks @jhweaver!)
* [ENHANCEMENT] Add Spark support for expect_compound_columns_to_be_unique (Thanks @tscottcoombes1!)
* [ENHANCEMENT] Save expectation suites with datetimes in evaluation parameters (Thanks @mbakunze!)
* [ENHANCEMENT] Show data asset name in Slack message (Thanks @haydarai!)
* [ENHANCEMENT] Enhance data doc to show data asset name in overview block (Thanks @noklam!)
* [ENHANCEMENT] Clean up checkpoint output
* [BUGFIX] Change default prefix for TupleStoreBackend (issue 1907)
* [BUGFIX] Duplicate s3 approach for GCS for building object keys
* [BUGFIX] import NotebookConfig (Thanks @cclauss!)
* [BUGFIX] Improve links (Thanks @sbrugman!)
* [MAINTENANCE] Unpin black in requirements (Thanks @jtilly!)
* [MAINTENANCE] remove test case name special characters

0.12.3
-----------------
* [ENHANCEMENT] Add expect_compound_columns_to_be_unique and clarify multicolumn uniqueness
* [ENHANCEMENT] Add expectation expect_table_columns_to_match_set
* [ENHANCEMENT] Checkpoint run command now prints out details on each validation #1437
* [ENHANCEMENT] Slack notifications can now display links to GCS-hosted DataDocs sites
* [ENHANCEMENT] Public base URL can be configured for Data Docs sites
* [ENHANCEMENT] SuiteEditNotebookRenderer.add_header class now allows usage of env variables in jinja templates (thanks @mbakunze)!
* [ENHANCEMENT] Display table for Cramer's Phi expectation in Data Docs (thanks @mlondschien)!
* [BUGFIX] Explicitly convert keys to tuples when removing from TupleS3StoreBackend (thanks @balexander)!
* [BUGFIX] Use more-specific s3.meta.client.exceptions with dealing with boto resource api (thanks @lcorneliussen)!
* [BUGFIX] Links to Amazon S3 are compatible with virtual host-style access and path-style access
* [DOCS] How to Instantiate a Data Context on a Databricks Spark Cluster
* [DOCS] Update to Deploying Great Expectations with Google Cloud Composer
* [MAINTENANCE] Update moto dependency to include cryptography (see #spulec/moto/3290)

0.12.2
-----------------
* [ENHANCEMENT] Update schema for anonymized expectation types to avoid large key domain
* [ENHANCEMENT] BaseProfiler type mapping expanded to include more pandas and numpy dtypes
* [BUGFIX] Allow for pandas reader option inference with parquet and Excel (thanks @dlachasse)!
* [BUGFIX] Fix bug where running checkpoint fails if GCS data docs site has a prefix (thanks @sergii-tsymbal-exa)!
* [BUGFIX] Fix bug in deleting datasource config from config file (thanks @rxmeez)!
* [BUGFIX] clarify inclusiveness of min/max values in string rendering
* [BUGFIX] Building data docs no longer crashes when a data asset name is an integer #1913
* [DOCS] Add notes on transient table creation to Snowflake guide (thanks @verhey)!
* [DOCS] Fixed several broken links and glossary organization (thanks @JavierMonton and @sbrugman)!
* [DOCS] Deploying Great Expectations with Google Cloud Composer (Hosted Airflow)

0.12.1
-----------------
* [FEATURE] Add ``expect_column_pair_cramers_phi_value_to_be_less_than`` expectation to ``PandasDatasource`` to check for the independence of two columns by computing their Cramers Phi (thanks @mlondschien)!
* [FEATURE] add support for ``expect_column_pair_values_to_be_in_set`` to ``Spark`` (thanks @mikaylaedwards)!
* [FEATURE] Add new expectation:`` expect_multicolumn_sum_to_equal`` for ``pandas` and ``Spark`` (thanks @chipmyersjr)!
* [ENHANCEMENT] Update isort, pre-commit & pre-commit hooks, start more linting (thanks @dandandan)!
* [ENHANCEMENT] Bundle shaded marshmallow==3.7.1 to avoid dependency conflicts on GCP Composer
* [ENHANCEMENT] Improve row_condition support in aggregate expectations
* [BUGFIX] SuiteEditNotebookRenderer no longer break GCS and S3 data paths
* [BUGFIX] Fix bug preventing the use of get_available_partition_ids in s3 generator
* [BUGFIX] SuiteEditNotebookRenderer no longer break GCS and S3 data paths
* [BUGFIX] TupleGCSStoreBackend: remove duplicate prefix for urls (thanks @azban)!
* [BUGFIX] Fix `TypeError: unhashable type` error in Data Docs rendering

0.12.0
-----------------
* [BREAKING] This release includes a breaking change that *only* affects users who directly call `add_expectation`, `remove_expectation`, or `find_expectations`. (Most users do not use these APIs but add Expectations by stating them directly on Datasets). Those methods have been updated to take an ExpectationConfiguration object and `match_type` object. The change provides more flexibility in determining which expectations should be modified and allows us provide substantially improved support for two major features that we have frequently heard requested: conditional Expectations and more flexible multi-column custom expectations. See :ref:`expectation_suite_operations` and :ref:`migrating_versions` for more information.
* [FEATURE] Add support for conditional expectations using pandas execution engine (#1217 HUGE thanks @arsenii!)
* [FEATURE] ValidationActions can now consume and return "payload", which can be used to share information across ValidationActions
* [FEATURE] Add support for nested columns in the PySpark expectations (thanks @bramelfrink)!
* [FEATURE] add support for `expect_column_values_to_be_increasing` to `Spark` (thanks @mikaylaedwards)!
* [FEATURE] add support for `expect_column_values_to_be_decreasing` to `Spark` (thanks @mikaylaedwards)!
* [FEATURE] Slack Messages sent as ValidationActions now have link to DataDocs, if available.
* [FEATURE] Expectations now define “domain,” “success,” and “runtime” kwargs to allow them to determine expectation equivalence for updating expectations. Fixes column pair expectation update logic.
* [ENHANCEMENT] Add a `skip_and_clean_missing` flag to `DefaultSiteIndexBuilder.build` (default True). If True, when an index page is being built and an existing HTML page does not have corresponding source data (i.e. an expectation suite or validation result was removed from source store), the HTML page is automatically deleted and will not appear in the index. This ensures that the expectations store and validations store are the source of truth for Data Docs.
* [ENHANCEMENT] Include datetime and bool column types in descriptive documentation results
* [ENHANCEMENT] Improve data docs page breadcrumbs to have clearer run information
* [ENHANCEMENT] Data Docs Validation Results only shows unexpected value counts if all unexpected values are available
* [ENHANCEMENT] Convert GE version key from great_expectations.__version__ to great_expectations_version (thanks, @cwerner!) (#1606)
* [ENHANCEMENT] Add support in JSON Schema profiler for combining schema with anyOf key and creating nullability expectations
* [BUGFIX] Add guard for checking Redshift Dialect in match_like_pattern expectation
* [BUGFIX] Fix content_block build failure for dictionary content - (thanks @jliew!) #1722
* [BUGFIX] Fix bug that was preventing env var substitution in `config_variables.yml` when not at the top level
* [BUGFIX] Fix issue where expect_column_values_to_be_in_type_list did not work with positional type_list argument in SqlAlchemyDataset or SparkDFDataset
* [BUGFIX] Fixes a bug that was causing exceptions to occur if user had a Data Docs config excluding a particular site section
* [DOCS] Add how-to guides for configuring MySQL and MSSQL Datasources
* [DOCS] Add information about issue tags to contributing docs
* [DEPRECATION] Deprecate demo suite behavior in `suite new`

0.11.9
-----------------
* [FEATURE] New Dataset Support: Microsoft SQL Server
* [FEATURE] Render expectation validation results to markdown
* [FEATURE] Add --assume-yes/--yes/-y option to cli docs build command (thanks @feluelle)
* [FEATURE] Add SSO and SSH key pair authentication for Snowflake (thanks @dmateusp)
* [FEATURE] Add pattern-matching expectations that use the Standard SQL "LIKE" operator: "expect_column_values_to_match_like_pattern", "expect_column_values_to_not_match_like_pattern", "expect_column_values_to_match_like_pattern_list", and "expect_column_values_to_not_match_like_pattern_list"
* [ENHANCEMENT] Make Data Docs rendering of profiling results more flexible by deprecating the reliance on validation results having the specific run_name of "profiling"
* [ENHANCEMENT] Use green checkmark in Slack msgs instead of tada
* [ENHANCEMENT] log class instantiation errors for better debugging
* [BUGFIX] usage_statistics decorator now handles 'dry_run' flag
* [BUGFIX] Add spark_context to DatasourceConfigSchema (#1713) (thanks @Dandandan)
* [BUGFIX] Handle case when unexpected_count list element is str
* [DOCS] Deploying Data Docs
* [DOCS] New how-to guide: How to instantiate a Data Context on an EMR Spark cluster
* [DOCS] Managed Spark DF Documentation #1729 (thanks @mgorsk1)
* [DOCS] Typos and clarifications (thanks @dechoma @sbrugman @rexboyce)

0.11.8
-----------------
* [FEATURE] Customizable "Suite Edit" generated notebooks
* [ENHANCEMENT] Add support and docs for loading evaluation parameter from SQL database
* [ENHANCEMENT] Fixed some typos/grammar and a broken link in the suite_scaffold_notebook_renderer
* [ENHANCEMENT] allow updates to DatabaseStoreBackend keys by default, requiring `allow_update=False` to disallow
* [ENHANCEMENT] Improve support for prefixes declared in TupleS3StoreBackend that include reserved characters
* [BUGFIX] Fix issue where allow_updates was set for StoreBackend that did not support it
* [BUGFIX] Fix issue where GlobReaderBatchKwargsGenerator failed with relative base_directory
* [BUGFIX] Adding explicit requirement for "importlib-metadata" (needed for Python versions prior to Python 3.8).
* [MAINTENANCE] Install GitHub Dependabot
* [BUGFIX] Fix missing importlib for python 3.8 #1651

0.11.7
-----------------
* [ENHANCEMENT] Improve CLI error handling.
* [ENHANCEMENT] Do not register signal handlers if not running in main thread
* [ENHANCEMENT] store_backend (S3 and GCS) now throws InvalidKeyError if file does not exist at expected location
* [BUGFIX] ProfilerTypeMapping uses lists instead of sets to prevent serialization errors when saving suites created by JsonSchemaProfiler
* [DOCS] Update suite scaffold how-to
* [DOCS] Docs/how to define expectations that span multiple tables
* [DOCS] how to metadata stores validation on s3

0.11.6
-----------------
* [FEATURE] Auto-install Python DB packages.  If the required packages for a DB library are not installed, GE will offer the user to install them, without exiting CLI
* [FEATURE] Add new expectation expect_table_row_count_to_equal_other_table for SqlAlchemyDataset
* [FEATURE] A profiler that builds suites from JSONSchema files
* [ENHANCEMENT] Add ``.feather`` file support to PandasDatasource
* [ENHANCEMENT] Use ``colorama init`` to support terminal color on Windows
* [ENHANCEMENT] Update how_to_trigger_slack_notifications_as_a_validation_action.rst
* [ENHANCEMENT] Added note for config_version in great_expectations.yml
* [ENHANCEMENT] Implement "column_quantiles" for MySQL (via a compound SQLAlchemy query, since MySQL does not support "percentile_disc")
* [BUGFIX] "data_asset.validate" events with "data_asset_name" key in the batch kwargs were failing schema validation
* [BUGFIX] database_store_backend does not support storing Expectations in DB
* [BUGFIX] instantiation of ExpectationSuite always adds GE version metadata to prevent datadocs from crashing
* [BUGFIX] Fix all tests having to do with missing data source libraries
* [DOCS] will/docs/how_to/Store Expectations on Google Cloud Store

0.11.5
-----------------
* [FEATURE] Add support for expect_column_values_to_match_regex_list exception for Spark backend
* [ENHANCEMENT] Added 3 new usage stats events: "cli.new_ds_choice", "data_context.add_datasource", and "datasource.sqlalchemy.connect"
* [ENHANCEMENT] Support platform_specific_separator flag for TupleS3StoreBackend prefix
* [ENHANCEMENT] Allow environment substitution in config_variables.yml
* [BUGFIX] fixed issue where calling head() on a SqlAlchemyDataset would fail if the underlying table is empty
* [BUGFIX] fixed bug in rounding of mostly argument to nullity expectations produced by the BasicSuiteBuilderProfiler
* [DOCS] New How-to guide: How to add a Validation Operator (+ updated in Validation Operator doc strings)

0.11.4
-----------------
* [BUGIFX] Fixed an error that crashed the CLI when called in an environment with neither SQLAlchemy nor google.auth installed

0.11.3
-----------------
* [ENHANCEMENT] Removed the misleading scary "Site doesn't exist or is inaccessible" message that the CLI displayed before building Data Docs for the first time.
* [ENHANCEMENT] Catch sqlalchemy.exc.ArgumentError and google.auth.exceptions.GoogleAuthError in SqlAlchemyDatasource __init__ and re-raise them as DatasourceInitializationError - this allows the CLI to execute its retry logic when users provide a malformed SQLAlchemy URL or attempt to connect to a BigQuery project without having proper authentication.
* [BUGFIX] Fixed issue where the URL of the Glossary of Expectations article in the auto-generated suite edit notebook was wrong (out of date) (#1557).
* [BUGFIX] Use renderer_type to set paths in jinja templates instead of utm_medium since utm_medium is optional
* [ENHANCEMENT] Bring in custom_views_directory in DefaultJinjaView to enable custom jinja templates stored in plugins dir
* [BUGFIX] fixed glossary links in walkthrough modal, README, CTA button, scaffold notebook
* [BUGFIX] Improved TupleGCSStoreBackend configurability (#1398 #1399)
* [BUGFIX] Data Docs: switch bootstrap-table-filter-control.min.js to CDN
* [ENHANCEMENT] BasicSuiteBuilderProfiler now rounds mostly values for readability
* [DOCS] Add AutoAPI as the primary source for API Reference docs.

0.11.2
-----------------
* [FEATURE] Add support for expect_volumn_values_to_match_json_schema exception for Spark backend (thanks @chipmyersjr!)
* [ENHANCEMENT] Add formatted __repr__ for ValidationOperatorResult
* [ENHANCEMENT] add option to suppress logging when getting expectation suite
* [BUGFIX] Fix object name construction when calling SqlAlchemyDataset.head (thanks @mascah!)
* [BUGFIX] Fixed bug where evaluation parameters used in arithmetic expressions would not be identified as upstream dependencies.
* [BUGFIX] Fix issue where DatabaseStoreBackend threw IntegrityError when storing same metric twice
* [FEATURE] Added new cli upgrade helper to help facilitate upgrading projects to be compatible with GE 0.11.
  See :ref:`upgrading_to_0.11` for more info.
* [BUGFIX] Fixed bug preventing GCS Data Docs sites to cleaned
* [BUGFIX] Correct doc link in checkpoint yml
* [BUGFIX] Fixed issue where CLI checkpoint list truncated names (#1518)
* [BUGFIX] Fix S3 Batch Kwargs Generator incorrect migration to new build_batch_kwargs API
* [BUGFIX] Fix missing images in data docs walkthrough modal
* [BUGFIX] Fix bug in checkpoints that was causing incorrect run_time to be set
* [BUGFIX] Fix issue where data docs could remove trailing zeros from values when low precision was requested

0.11.1
-----------------
* [BUGFIX] Fixed bug that was caused by comparison between timezone aware and non-aware datetimes
* [DOCS] Updated docs with info on typed run ids and validation operator results
* [BUGFIX] Update call-to-action buttons on index page with correct URLs

0.11.0
-----------------
* [BREAKING] ``run_id`` is now typed using the new ``RunIdentifier`` class, which consists of a ``run_time`` and
  ``run_name``. Existing projects that have Expectation Suite Validation Results must be migrated.
  See :ref:`upgrading_to_0.11` for instructions.
* [BREAKING] ``ValidationMetric`` and ``ValidationMetricIdentifier`` objects now have a ``data_asset_name`` attribute.
  Existing projects with evaluation parameter stores that have database backends must be migrated.
  See :ref:`upgrading_to_0.11` for instructions.
* [BREAKING] ``ValidationOperator.run`` now returns an instance of new type, ``ValidationOperatorResult`` (instead of a
  dictionary). If your code uses output from Validation Operators, it must be updated.
* Major update to the styling and organization of documentation! Watch for more content and reorganization as we continue to improve the documentation experience with Great Expectations.
* [FEATURE] Data Docs: redesigned index page with paginated/sortable/searchable/filterable tables
* [FEATURE] Data Docs: searchable tables on Expectation Suite Validation Result pages
* ``data_asset_name`` is now added to batch_kwargs by batch_kwargs_generators (if available) and surfaced in Data Docs
* Renamed all ``generator_asset`` parameters to ``data_asset_name``
* Updated the dateutil dependency
* Added experimental QueryStore
* Removed deprecated cli tap command
* Added of 0.11 upgrade helper
* Corrected Scaffold maturity language in notebook to Experimental
* Updated the installation/configuration documentation for Snowflake users
* [ENHANCEMENT] Improved error messages for misconfigured checkpoints.
* [BUGFIX] Fixed bug that could cause some substituted variables in DataContext config to be saved to `great_expectations.yml`

0.10.12
-----------------
* [DOCS] Improved help for CLI `checkpoint` command
* [BUGFIX] BasicSuiteBuilderProfiler could include extra expectations when only some expectations were selected (#1422)
* [FEATURE] add support for `expect_multicolumn_values_to_be_unique` and `expect_column_pair_values_A_to_be_greater_than_B`
  to `Spark`. Thanks @WilliamWsyHK!
* [ENHANCEMENT] Allow a dictionary of variables can be passed to the DataContext constructor to allow override
  config variables at runtime. Thanks @balexander!
* [FEATURE] add support for `expect_column_pair_values_A_to_be_greater_than_B` to `Spark`.
* [BUGFIX] Remove SQLAlchemy typehints to avoid requiring library (thanks @mzjp2)!
* [BUGFIX] Fix issue where quantile boundaries could not be set to zero. Thanks @kokes!

0.10.11
-----------------
* Bugfix: build_data_docs list_keys for GCS returns keys and when empty a more user friendly message
* ENHANCEMENT: Enable Redshift Quantile Profiling


0.10.10
-----------------
* Removed out-of-date Airflow integration examples. This repo provides a comprehensive example of Airflow integration: `#GE Airflow Example <https://github.com/superconductive/ge_tutorials>`_
* Bugfix suite scaffold notebook now has correct suite name in first markdown cell.
* Bugfix: fixed an example in the custom expectations documentation article - "result" key was missing in the returned dictionary
* Data Docs Bugfix: template string substitution is now done using .safe_substitute(), to handle cases where string templates
  or substitution params have extraneous $ signs. Also added logic to handle templates where intended output has groupings of 2 or more $ signs
* Docs fix: fix in yml for example action_list_operator for metrics
* GE is now auto-linted using Black

-----------------

* DataContext.get_docs_sites_urls now raises error if non-existent site_name is specified
* Bugfix for the CLI command `docs build` ignoring the --site_name argument (#1378)
* Bugfix and refactor for `datasource delete` CLI command (#1386) @mzjp2
* Instantiate datasources and validate config only when datasource is used (#1374) @mzjp2
* suite delete changed from an optional argument to a required one
* bugfix for uploading objects to GCP #1393
* added a new usage stats event for the case when a data context is created through CLI
* tuplefilestore backend, expectationstore backend remove_key bugs fixed
* no url is returned on empty data_docs site
* return url for resource only if key exists
* Test added for the period special char case
* updated checkpoint module to not require sqlalchemy
* added BigQuery as an option in the list of databases in the CLI
* added special cases for handling BigQuery - table names are already qualified with schema name, so we must make sure that we do not prepend the schema name twice
* changed the prompt for the name of the temp table in BigQuery in the CLI to hint that a fully qualified name (project.dataset.table) should be provided
* Bugfix for: expect_column_quantile_values_to_be_between expectation throws an "unexpected keyword WITHIN" on BigQuery (#1391)

0.10.8
-----------------
* added support for overriding the default jupyter command via a GE_JUPYTER_COMMAND environment variable (#1347) @nehiljain
* Bugfix for checkpoint missing template (#1379)

0.10.7
-----------------
* crud delete suite bug fix

0.10.6
-----------------

* Checkpoints: a new feature to ease deployment of suites into your pipelines
  - DataContext.list_checkpoints() returns a list of checkpoint names found in the project
  - DataContext.get_checkpoint() returns a validated dictionary loaded from yml
  - new cli commands

    - `checkpoint new`
    - `checkpoint list`
    - `checkpoint run`
    - `checkpoint script`

* marked cli `tap` commands as deprecating on next release
* marked cli `validation-operator run` command as deprecating
* internal improvements in the cli code
* Improve UpdateDataDocsAction docs

0.10.5
-----------------

* improvements to ge.read_json tests
* tidy up the changelog

  - Fix bullet list spacing issues
  - Fix 0.10. formatting
  - Drop roadmap_and_changelog.rst and move changelog.rst to the top level of the table of contents
* DataContext.run_validation_operator() now raises a DataContextError if:
  - no batches are passed
  - batches are of the the wrong type
  - no matching validation operator is found in the project
* Clarified scaffolding language in scaffold notebook
* DataContext.create() adds an additional directory: `checkpoints`
* Marked tap command for deprecation in next major release

0.10.4
-----------------
* consolidated error handling in CLI DataContext loading
* new cli command `suite scaffold` to speed up creation of suites
* new cli command `suite demo` that creates an example suite
* Update bigquery.rst `#1330 <https://github.com/great-expectations/great_expectations/issues/1330>`_
* Fix datetime reference in create_expectations.rst `#1321 <https://github.com/great-expectations/great_expectations/issues/1321>`_ Thanks @jschendel !
* Update issue templates
* CLI command experimental decorator
* Update style_guide.rst
* Add pull request template
* Use pickle to generate hash for dataframes with unhashable objects. `#1315 <https://github.com/great-expectations/great_expectations/issues/1315>`_ Thanks @shahinism !
* Unpin pytest

0.10.3
-----------------
* Use pickle to generate hash for dataframes with unhashable objects.

0.10.2
-----------------
* renamed NotebookRenderer to SuiteEditNotebookRenderer
* SuiteEditNotebookRenderer now lints using black
* New SuiteScaffoldNotebookRenderer renderer to expedite suite creation
* removed autopep8 dependency
* bugfix: extra backslash in S3 urls if store was configured without a prefix `#1314 <https://github.com/great-expectations/great_expectations/issues/1314>`_

0.10.1
-----------------
* removing bootstrap scrollspy on table of contents `#1282 <https://github.com/great-expectations/great_expectations/issues/1282>`_
* Silently tolerate connection timeout during usage stats reporting

0.10.0
-----------------
* (BREAKING) Clarified API language: renamed all ``generator`` parameters and methods to the more correct ``batch_kwargs_generator`` language. Existing projects may require simple migration steps. See :ref:`Upgrading to 0.10.x <upgrading_to_0.10.x>` for instructions.
* Adds anonymized usage statistics to Great Expectations. See this article for details: :ref:`Usage Statistics`.
* CLI: improve look/consistency of ``docs list``, ``suite list``, and ``datasource list`` output; add ``store list`` and ``validation-operator list`` commands.
* New SuiteBuilderProfiler that facilitates faster suite generation by allowing columns to be profiled
* Added two convenience methods to ExpectationSuite: get_table_expectations & get_column_expectations
* Added optional profiler_configuration to DataContext.profile() and DataAsset.profile()
* Added list_available_expectation_types() to DataAsset

0.9.11
-----------------
* Add evaluation parameters support in WarningAndFailureExpectationSuitesValidationOperator `#1284 <https://github.com/great-expectations/great_expectations/issues/1284>`_ thanks `@balexander <https://github.com/balexander>`_
* Fix compatibility with MS SQL Server. `#1269 <https://github.com/great-expectations/great_expectations/issues/1269>`_ thanks `@kepiej <https://github.com/kepiej>`_
* Bug fixes for query_generator `#1292 <https://github.com/great-expectations/great_expectations/issues/1292>`_ thanks `@ian-whitestone <https://github.com/ian-whitestone>`_

0.9.10
-----------------
* Data Docs: improve configurability of site_section_builders
* TupleFilesystemStoreBackend now ignore `.ipynb_checkpoints` directories `#1203 <https://github.com/great-expectations/great_expectations/issues/1203>`_
* bugfix for Data Docs links encoding on S3 `#1235 <https://github.com/great-expectations/great_expectations/issues/1235>`_

0.9.9
-----------------
* Allow evaluation parameters support in run_validation_operator
* Add log_level parameter to jupyter_ux.setup_notebook_logging.
* Add experimental display_profiled_column_evrs_as_section and display_column_evrs_as_section methods, with a minor (nonbreaking) refactor to create a new _render_for_jupyter method.
* Allow selection of site in UpdateDataDocsAction with new arg target_site_names in great_expectations.yml
* Fix issue with regular expression support in BigQuery (#1244)

0.9.8
-----------------
* Allow basic operations in evaluation parameters, with or without evaluation parameters.
* When unexpected exceptions occur (e.g., during data docs rendering), the user will see detailed error messages, providing information about the specific issue as well as the stack trace.
* Remove the "project new" option from the command line (since it is not implemented; users can only run "init" to create a new project).
* Update type detection for bigquery based on driver changes in pybigquery driver 0.4.14. Added a warning for users who are running an older pybigquery driver
* added execution tests to the NotebookRenderer to mitigate codegen risks
* Add option "persist", true by default, for SparkDFDataset to persist the DataFrame it is passed. This addresses #1133 in a deeper way (thanks @tejsvirai for the robust debugging support and reproduction on spark).

  * Disabling this option should *only* be done if the user has *already* externally persisted the DataFrame, or if the dataset is too large to persist but *computations are guaranteed to be stable across jobs*.

* Enable passing dataset kwargs through datasource via dataset_options batch_kwarg.
* Fix AttributeError when validating expectations from a JSON file
* Data Docs: fix bug that was causing erratic scrolling behavior when table of contents contains many columns
* Data Docs: add ability to hide how-to buttons and related content in Data Docs

0.9.7
-----------------
* Update marshmallow dependency to >3. NOTE: as of this release, you MUST use marshamllow >3.0, which REQUIRES python 3. (`#1187 <https://github.com/great-expectations/great_expectations/issues/1187>`_) @jcampbell

  * Schema checking is now stricter for expectation suites, and data_asset_name must not be present as a top-level key in expectation suite json. It is safe to remove.
  * Similarly, datasource configuration must now adhere strictly to the required schema, including having any required credentials stored in the "credentials" dictionary.

* New beta CLI command: `tap new` that generates an executable python file to expedite deployments. (`#1193 <https://github.com/great-expectations/great_expectations/issues/1193>`_) @Aylr
* bugfix in TableBatchKwargsGenerator docs
* Added feature maturity in README (`#1203 <https://github.com/great-expectations/great_expectations/issues/1203>`_) @kyleaton
* Fix failing test that should skip if postgresql not running (`#1199 <https://github.com/great-expectations/great_expectations/issues/1199>`_) @cicdw


0.9.6
-----------------
* validate result dict when instantiating an ExpectationValidationResult (`#1133 <https://github.com/great-expectations/great_expectations/issues/1133>`_)
* DataDocs: Expectation Suite name on Validation Result pages now link to Expectation Suite page
* `great_expectations init`: cli now asks user if csv has header when adding a Spark Datasource with csv file
* Improve support for using GCP Storage Bucket as a Data Docs Site backend (thanks @hammadzz)
* fix notebook renderer handling for expectations with no column kwarg and table not in their name (`#1194 <https://github.com/great-expectations/great_expectations/issues/1194>`_)


0.9.5
-----------------
* Fixed unexpected behavior with suite edit, data docs and jupyter
* pytest pinned to 5.3.5


0.9.4
-----------------
* Update CLI `init` flow to support snowflake transient tables
* Use filename for default expectation suite name in CLI `init`
* Tables created by SqlAlchemyDataset use a shorter name with 8 hex characters of randomness instead of a full uuid
* Better error message when config substitution variable is missing
* removed an unused directory in the GE folder
* removed obsolete config error handling
* Docs typo fixes
* Jupyter notebook improvements
* `great_expectations init` improvements
* Simpler messaging in validation notebooks
* replaced hacky loop with suite list call in notebooks
* CLI suite new now supports `--empty` flag that generates an empty suite and opens a notebook
* add error handling to `init` flow for cases where user tries using a broken file


0.9.3
-----------------
* Add support for transient table creation in snowflake (#1012)
* Improve path support in TupleStoreBackend for better cross-platform compatibility
* New features on `ExpectationSuite`

  - ``add_citation()``
  - ``get_citations()``

* `SampleExpectationsDatasetProfiler` now leaves a citation containing the original batch kwargs
* `great_expectations suite edit` now uses batch_kwargs from citations if they exist
* Bugfix :: suite edit notebooks no longer blow away the existing suite while loading a batch of data
* More robust and tested logic in `suite edit`
* DataDocs: bugfixes and improvements for smaller viewports
* Bugfix :: fix for bug that crashes SampleExpectationsDatasetProfiler if unexpected_percent is of type decimal.Decimal (`#1109 <https://github.com/great-expectations/great_expectations/issues/1109>`_)


0.9.2
-----------------
* Fixes #1095
* Added a `list_expectation_suites` function to `data_context`, and a corresponding CLI function - `suite list`.
* CI no longer enforces legacy python tests.

0.9.1
------
* Bugfix for dynamic "How to Edit This Expectation Suite" command in DataDocs

0.9.0
-----------------

Version 0.9.0 is a major update to Great Expectations! The DataContext has continued to evolve into a powerful tool
for ensuring that Expectation Suites can properly represent the way users think about their data, and upgrading will
make it much easier to store and share expectation suites, and to build data docs that support your whole team.
You’ll get awesome new features including improvements to data docs look and the ability to choose and store metrics
for building flexible data quality dashboards.

The changes for version 0.9.0 fall into several broad areas:

1. Onboarding

Release 0.9.0 of Great Expectations makes it much easier to get started with the project. The `init` flow has grown
to support a much wider array of use cases and to use more natural language rather than introducing
GreatExpectations concepts earlier. You can more easily configure different backends and datasources, take advantage
of guided walkthroughs to find and profile data, and share project configurations with colleagues.

If you have already completed the `init` flow using a previous version of Great Expectations, you do not need to
rerun the command. However, **there are some small changes to your configuration that will be required**. See
:ref:`migrating_versions` for details.

2. CLI Command Improvements

With this release we have introduced a consistent naming pattern for accessing subcommands based on the noun (a
Great Expectations object like `suite` or `docs`) and verb (an action like `edit` or `new`). The new user experience
will allow us to more naturally organize access to CLI tools as new functionality is added.

3. Expectation Suite Naming and Namespace Changes

Defining shared expectation suites and validating data from different sources is much easier in this release. The
DataContext, which manages storage and configuration of expectations, validations, profiling, and data docs, no
longer requires that expectation suites live in a datasource-specific “namespace.” Instead, you should name suites
with the logical name corresponding to your data, making it easy to share them or validate against different data
sources. For example, the expectation suite "npi" for National Provider Identifier data can now be shared across
teams who access the same logical data in local systems using Pandas, on a distributed Spark cluster, or via a
relational database.

Batch Kwargs, or instructions for a datasource to build a batch of data, are similarly freed from a required
namespace, and you can more easily integrate Great Expectations into workflows where you do not need to use a
BatchKwargsGenerator (usually because you have a batch of data ready to validate, such as in a table or a known
directory).

The most noticeable impact of this API change is in the complete removal of the DataAssetIdentifier class. For
example, the `create_expectation_suite` and `get_batch` methods now no longer require a data_asset_name parameter,
relying only on the expectation_suite_name and batch_kwargs to do their job. Similarly, there is no more asset name
normalization required. See the upgrade guide for more information.

4. Metrics and Evaluation Parameter Stores

Metrics have received much more love in this release of Great Expectations! We've improved the system for declaring
evaluation parameters that support dependencies between different expectation suites, so you can easily identify a
particular field in the result of one expectation to use as the input into another. And the MetricsStore is now much
more flexible, supporting a new ValidationAction that makes it possible to select metrics from a validation result
to be saved in a database where they can power a dashboard.

5. Internal Type Changes and Improvements

Finally, in this release, we have done a lot of work under the hood to make things more robust, including updating
all of the internal objects to be more strongly typed. That change, while largely invisible to end users, paves the
way for some really exciting opportunities for extending Great Expectations as we build a bigger community around
the project.


We are really excited about this release, and encourage you to upgrade right away to take advantage of the more
flexible naming and simpler API for creating, accessing, and sharing your expectations. As always feel free to join
us on Slack for questions you don't see addressed!


0.8.9__develop
-----------------


0.8.8
-----------------
* Add support for allow_relative_error to expect_column_quantile_values_to_be_between, allowing Redshift users access
  to this expectation
* Add support for checking backend type information for datetime columns using expect_column_min_to_be_between and
  expect_column_max_to_be_between

0.8.7
-----------------
* Add support for expect_column_values_to_be_of_type for BigQuery backend (#940)
* Add image CDN for community usage stats
* Documentation improvements and fixes

0.8.6
-----------------
* Raise informative error if config variables are declared but unavailable
* Update ExpectationsStore defaults to be consistent across all FixedLengthTupleStoreBackend objects
* Add support for setting spark_options via SparkDFDatasource
* Include tail_weights by default when using build_continuous_partition_object
* Fix Redshift quantiles computation and type detection
* Allow boto3 options to be configured (#887)

0.8.5
-----------------
* BREAKING CHANGE: move all reader options from the top-level batch_kwargs object to a sub-dictionary called
  "reader_options" for SparkDFDatasource and PandasDatasource. This means it is no longer possible to specify
  supplemental reader-specific options at the top-level of `get_batch`,  `yield_batch_kwargs` or `build_batch_kwargs`
  calls, and instead, you must explicitly specify that they are reader_options, e.g. by a call such as:
  `context.yield_batch_kwargs(data_asset_name, reader_options={'encoding': 'utf-8'})`.
* BREAKING CHANGE: move all query_params from the top-level batch_kwargs object to a sub-dictionary called
  "query_params" for SqlAlchemyDatasource. This means it is no longer possible to specify supplemental query_params at
  the top-level of `get_batch`,  `yield_batch_kwargs` or `build_batch_kwargs`
  calls, and instead, you must explicitly specify that they are query_params, e.g. by a call such as:
  `context.yield_batch_kwargs(data_asset_name, query_params={'schema': 'foo'})`.
* Add support for filtering validation result suites and validation result pages to show only failed expectations in
  generated documentation
* Add support for limit parameter to batch_kwargs for all datasources: Pandas, SqlAlchemy, and SparkDF; add support
  to generators to support building batch_kwargs with limits specified.
* Include raw_query and query_params in query_generator batch_kwargs
* Rename generator keyword arguments from data_asset_name to generator_asset to avoid ambiguity with normalized names
* Consistently migrate timestamp from batch_kwargs to batch_id
* Include batch_id in validation results
* Fix issue where batch_id was not included in some generated datasets
* Fix rendering issue with expect_table_columns_to_match_ordered_list expectation
* Add support for GCP, including BigQuery and GCS
* Add support to S3 generator for retrieving directories by specifying the `directory_assets` configuration
* Fix warning regarding implicit class_name during init flow
* Expose build_generator API publicly on datasources
* Allow configuration of known extensions and return more informative message when SubdirReaderBatchKwargsGenerator cannot find
  relevant files.
* Add support for allow_relative_error on internal dataset quantile functions, and add support for
  build_continuous_partition_object in Redshift
* Fix truncated scroll bars in value_counts graphs


0.8.4.post0
----------------
* Correct a packaging issue resulting in missing notebooks in tarball release; update docs to reflect new notebook
  locations.


0.8.4
-----------------
* Improved the tutorials that walk new users through the process of creating expectations and validating data
* Changed the flow of the init command - now it creates the scaffolding of the project and adds a datasource. After
  that users can choose their path.
* Added a component with links to useful tutorials to the index page of the Data Docs website
* Improved the UX of adding a SQL datasource in the CLI - now the CLI asks for specific credentials for Postgres,
  MySQL, Redshift and Snowflake, allows continuing debugging in the config file and has better error messages
* Added batch_kwargs information to DataDocs validation results
* Fix an issue affecting file stores on Windows


0.8.3
-----------------
* Fix a bug in data-docs' rendering of mostly parameter
* Correct wording for expect_column_proportion_of_unique_values_to_be_between
* Set charset and meta tags to avoid unicode decode error in some browser/backend configurations
* Improve formatting of empirical histograms in validation result data docs
* Add support for using environment variables in `config_variables_file_path`
* Documentation improvements and corrections


0.8.2.post0
------------
* Correct a packaging issue resulting in missing css files in tarball release


0.8.2
-----------------
* Add easier support for customizing data-docs css
* Use higher precision for rendering 'mostly' parameter in data-docs; add more consistent locale-based
  formatting in data-docs
* Fix an issue causing visual overlap of large numbers of validation results in build-docs index
* Documentation fixes (thanks @DanielOliver!) and improvements
* Minor CLI wording fixes
* Improved handling of MySql temporary tables
* Improved detection of older config versions


0.8.1
-----------------
* Fix an issue where version was reported as '0+unknown'


0.8.0
-----------------

Version 0.8.0 is a significant update to Great Expectations, with many improvements focused on configurability
and usability.  See the :ref:`migrating_versions` guide for more details on specific changes, which include
several breaking changes to configs and APIs.

Highlights include:

1. Validation Operators and Actions. Validation operators make it easy to integrate GE into a variety of pipeline runners. They
   offer one-line integration that emphasizes configurability. See the :ref:`validation_operators_and_actions`
   feature guide for more information.

   - The DataContext `get_batch` method no longer treats `expectation_suite_name` or `batch_kwargs` as optional; they
     must be explicitly specified.
   - The top-level GE validate method allows more options for specifying the specific data_asset class to use.

2. First-class support for plugins in a DataContext, with several features that make it easier to configure and
   maintain DataContexts across common deployment patterns.

   - **Environments**: A DataContext can now manage :ref:`environment_and_secrets` more easily thanks to more dynamic and
     flexible variable substitution.
   - **Stores**: A new internal abstraction for DataContexts, :ref:`Stores <reference__core_concepts__data_context__stores>`, make extending GE easier by
     consolidating logic for reading and writing resources from a database, local, or cloud storage.
   - **Types**: Utilities configured in a DataContext are now referenced using `class_name` and `module_name` throughout
     the DataContext configuration, making it easier to extend or supplement pre-built resources. For now, the "type"
     parameter is still supported but expect it to be removed in a future release.

3. Partitioners: Batch Kwargs are clarified and enhanced to help easily reference well-known chunks of data using a
   partition_id. Batch ID and Batch Fingerprint help round out support for enhanced metadata around data
   assets that GE validates. See :ref:`Batch Identifiers <reference__core_concepts__batch_parameters>` for more information. The `GlobReaderBatchKwargsGenerator`,
   `QueryBatchKwargsGenerator`, `S3GlobReaderBatchKwargsGenerator`, `SubdirReaderBatchKwargsGenerator`, and `TableBatchKwargsGenerator` all support partition_id for
   easily accessing data assets.

4. Other Improvements:

   - We're beginning a long process of some under-the-covers refactors designed to make GE more maintainable as we
     begin adding additional features.
   - Restructured documentation: our docs have a new structure and have been reorganized to provide space for more
     easily adding and accessing reference material. Stay tuned for additional detail.
   - The command build-documentation has been renamed build-docs and now by
     default opens the Data Docs in the users' browser.

v0.7.11
-----------------
* Fix an issue where head() lost the column name for SqlAlchemyDataset objects with a single column
* Fix logic for the 'auto' bin selection of `build_continuous_partition_object`
* Add missing jinja2 dependency
* Fix an issue with inconsistent availability of strict_min and strict_max options on expect_column_values_to_be_between
* Fix an issue where expectation suite evaluation_parameters could be overriden by values during validate operation


v0.7.10
-----------------
* Fix an issue in generated documentation where the Home button failed to return to the index
* Add S3 Generator to module docs and improve module docs formatting
* Add support for views to QueryBatchKwargsGenerator
* Add success/failure icons to index page
* Return to uniform histogram creation during profiling to avoid large partitions for internal performance reasons


v0.7.9
-----------------
* Add an S3 generator, which will introspect a configured bucket and generate batch_kwargs from identified objects
* Add support to PandasDatasource and SparkDFDatasource for reading directly from S3
* Enhance the Site Index page in documentation so that validation results are sorted and display the newest items first
  when using the default run-id scheme
* Add a new utility method, `build_continuous_partition_object` which will build partition objects using the dataset
  API and so supports any GE backend.
* Fix an issue where columns with spaces in their names caused failures in some SqlAlchemyDataset and SparkDFDataset
  expectations
* Fix an issue where generated queries including null checks failed on MSSQL (#695)
* Fix an issue where evaluation parameters passed in as a set instead of a list could cause JSON serialization problems
  for the result object (#699)


v0.7.8
-----------------
* BREAKING: slack webhook URL now must be in the profiles.yml file (treat as a secret)
* Profiler improvements:

  - Display candidate profiling data assets in alphabetical order
  - Add columns to the expectation_suite meta during profiling to support human-readable description information

* Improve handling of optional dependencies during CLI init
* Improve documentation for create_expectations notebook
* Fix several anachronistic documentation and docstring phrases (#659, #660, #668, #681; #thanks @StevenMMortimer)
* Fix data docs rendering issues:

  - documentation rendering failure from unrecognized profiled column type (#679; thanks @dinedal))
  - PY2 failure on encountering unicode (#676)


0.7.7
-----------------
* Standardize the way that plugin module loading works. DataContext will begin to use the new-style class and plugin
  identification moving forward; yml configs should specify class_name and module_name (with module_name optional for
  GE types). For now, it is possible to use the "type" parameter in configuration (as before).
* Add support for custom data_asset_type to all datasources
* Add support for strict_min and strict_max to inequality-based expectations to allow strict inequality checks
  (thanks @RoyalTS!)
* Add support for reader_method = "delta" to SparkDFDatasource
* Fix databricks generator (thanks @sspitz3!)
* Improve performance of DataContext loading by moving optional import
* Fix several memory and performance issues in SparkDFDataset.

  - Use only distinct value count instead of bringing values to driver
  - Migrate away from UDF for set membership, nullity, and regex expectations

* Fix several UI issues in the data_documentation

  - Move prescriptive dataset expectations to Overview section
  - Fix broken link on Home breadcrumb
  - Scroll follows navigation properly
  - Improved flow for long items in value_set
  - Improved testing for ValidationRenderer
  - Clarify dependencies introduced in documentation sites
  - Improve testing and documentation for site_builder, including run_id filter
  - Fix missing header in Index page and cut-off tooltip
  - Add run_id to path for validation files


0.7.6
-----------------
* New Validation Renderer! Supports turning validation results into HTML and displays differences between the expected
  and the observed attributes of a dataset.
* Data Documentation sites are now fully configurable; a data context can be configured to generate multiple
  sites built with different GE objects to support a variety of data documentation use cases. See data documentation
  guide for more detail.
* CLI now has a new top-level command, `build-documentation` that can support rendering documentation for specified
  sites and even named data assets in a specific site.
* Introduced DotDict and LooselyTypedDotDict classes that allow to enforce typing of dictionaries.
* Bug fixes: improved internal logic of rendering data documentation, slack notification, and CLI profile command when
  datasource argument was not provided.

0.7.5
-----------------
* Fix missing requirement for pypandoc brought in from markdown support for notes rendering.

0.7.4
-----------------
* Fix numerous rendering bugs and formatting issues for rendering documentation.
* Add support for pandas extension dtypes in pandas backend of expect_column_values_to_be_of_type and
  expect_column_values_to_be_in_type_list and fix bug affecting some dtype-based checks.
* Add datetime and boolean column-type detection in BasicDatasetProfiler.
* Improve BasicDatasetProfiler performance by disabling interactive evaluation when output of expectation is not
  immediately used for determining next expectations in profile.
* Add support for rendering expectation_suite and expectation_level notes from meta in docs.
* Fix minor formatting issue in readthedocs documentation.

0.7.3
-----------------
* BREAKING: Harmonize expect_column_values_to_be_of_type and expect_column_values_to_be_in_type_list semantics in
  Pandas with other backends, including support for None type and type_list parameters to support profiling.
  *These type expectations now rely exclusively on native python or numpy type names.*
* Add configurable support for Custom DataAsset modules to DataContext
* Improve support for setting and inheriting custom data_asset_type names
* Add tooltips with expectations backing data elements to rendered documentation
* Allow better selective disabling of tests (thanks @RoyalITS)
* Fix documentation build errors causing missing code blocks on readthedocs
* Update the parameter naming system in DataContext to reflect data_asset_name *and* expectation_suite_name
* Change scary warning about discarding expectations to be clearer, less scary, and only in log
* Improve profiler support for boolean types, value_counts, and type detection
* Allow user to specify data_assets to profile via CLI
* Support CLI rendering of expectation_suite and EVR-based documentation

0.7.2
-----------------
* Improved error detection and handling in CLI "add datasource" feature
* Fixes in rendering of profiling results (descriptive renderer of validation results)
* Query Generator of SQLAlchemy datasource adds tables in non-default schemas to the data asset namespace
* Added convenience methods to display HTML renderers of sections in Jupyter notebooks
* Implemented prescriptive rendering of expectations for most expectation types

0.7.1
------------

* Added documentation/tutorials/videos for onboarding and new profiling and documentation features
* Added prescriptive documentation built from expectation suites
* Improved index, layout, and navigation of data context HTML documentation site
* Bug fix: non-Python files were not included in the package
* Improved the rendering logic to gracefully deal with failed expectations
* Improved the basic dataset profiler to be more resilient
* Implement expect_column_values_to_be_of_type, expect_column_values_to_be_in_type_list for SparkDFDataset
* Updated CLI with a new documentation command and improved profile and render commands
* Expectation suites and validation results within a data context are saved in a more readable form (with indentation)
* Improved compatibility between SparkDatasource and InMemoryGenerator
* Optimization for Pandas column type checking
* Optimization for Spark duplicate value expectation (thanks @orenovadia!)
* Default run_id format no longer includes ":" and specifies UTC time
* Other internal improvements and bug fixes


0.7.0
------------

Version 0.7 of Great Expectations is HUGE. It introduces several major new features
and a large number of improvements, including breaking API changes.

The core vocabulary of expectations remains consistent. Upgrading to
the new version of GE will primarily require changes to code that
uses data contexts; existing expectation suites will require only changes
to top-level names.

 * Major update of Data Contexts. Data Contexts now offer significantly \
   more support for building and maintaining expectation suites and \
   interacting with existing pipeline systems, including providing a namespace for objects.\
   They can handle integrating, registering, and storing validation results, and
   provide a namespace for data assets, making **batches** first-class citizens in GE.
   Read more: :ref:`data_context` or :py:mod:`great_expectations.data_context`

 * Major refactor of autoinspect. Autoinspect is now built around a module
   called "profile" which provides a class-based structure for building
   expectation suites. There is no longer a default  "autoinspect_func" --
   calling autoinspect requires explicitly passing the desired profiler. See :ref:`profiling`

 * New "Compile to Docs" feature produces beautiful documentation from expectations and expectation
   validation reports, helping keep teams on the same page.

 * Name clarifications: we've stopped using the overloaded terms "expectations
   config" and "config" and instead use "expectation suite" to refer to a
   collection (or suite!) of expectations that can be used for validating a
   data asset.

   - Expectation Suites include several top level keys that are useful \
     for organizing content in a data context: data_asset_name, \
     expectation_suite_name, and data_asset_type. When a data_asset is \
     validated, those keys will be placed in the `meta` key of the \
     validation result.

 * Major enhancement to the CLI tool including `init`, `render` and more flexibility with `validate`

 * Added helper notebooks to make it easy to get started. Each notebook acts as a combination of \
   tutorial and code scaffolding, to help you quickly learn best practices by applying them to \
   your own data.

 * Relaxed constraints on expectation parameter values, making it possible to declare many column
   aggregate expectations in a way that is always "vacuously" true, such as
   ``expect_column_values_to_be_between`` ``None`` and ``None``. This makes it possible to progressively
   tighten expectations while using them as the basis for profiling results and documentation.

  * Enabled caching on dataset objects by default.

 * Bugfixes and improvements:

   * New expectations:

     * expect_column_quantile_values_to_be_between
     * expect_column_distinct_values_to_be_in_set

   * Added support for ``head`` method on all current backends, returning a PandasDataset
   * More implemented expectations for SparkDF Dataset with optimizations

     * expect_column_values_to_be_between
     * expect_column_median_to_be_between
     * expect_column_value_lengths_to_be_between

   * Optimized histogram fetching for SqlalchemyDataset and SparkDFDataset
   * Added cross-platform internal partition method, paving path for improved profiling
   * Fixed bug with outputstrftime not being honored in PandasDataset
   * Fixed series naming for column value counts
   * Standardized naming for expect_column_values_to_be_of_type
   * Standardized and made explicit use of sample normalization in stdev calculation
   * Added from_dataset helper
   * Internal testing improvements
   * Documentation reorganization and improvements
   * Introduce custom exceptions for more detailed error logs

0.6.1
------------
* Re-add testing (and support) for py2
* NOTE: Support for SqlAlchemyDataset and SparkDFDataset is enabled via optional install \
  (e.g. ``pip install great_expectations[sqlalchemy]`` or ``pip install great_expectations[spark]``)

0.6.0
------------
* Add support for SparkDFDataset and caching (HUGE work from @cselig)
* Migrate distributional expectations to new testing framework
* Add support for two new expectations: expect_column_distinct_values_to_contain_set
  and expect_column_distinct_values_to_equal_set (thanks @RoyalTS)
* FUTURE BREAKING CHANGE: The new cache mechanism for Datasets, \
  when enabled, causes GE to assume that dataset does not change between evaluation of individual expectations. \
  We anticipate this will become the future default behavior.
* BREAKING CHANGE: Drop official support pandas < 0.22

0.5.1
---------------
* **Fix** issue where no result_format available for expect_column_values_to_be_null caused error
* Use vectorized computation in pandas (#443, #445; thanks @RoyalTS)


0.5.0
----------------
* Restructured class hierarchy to have a more generic DataAsset parent that maintains expectation logic separate \
  from the tabular organization of Dataset expectations
* Added new FileDataAsset and associated expectations (#416 thanks @anhollis)
* Added support for date/datetime type columns in some SQLAlchemy expectations (#413)
* Added support for a multicolumn expectation, expect multicolumn values to be unique (#408)
* **Optimization**: You can now disable `partial_unexpected_counts` by setting the `partial_unexpected_count` value to \
  0 in the result_format argument, and we do not compute it when it would not be returned. (#431, thanks @eugmandel)
* **Fix**: Correct error in unexpected_percent computations for sqlalchemy when unexpected values exceed limit (#424)
* **Fix**: Pass meta object to expectation result (#415, thanks @jseeman)
* Add support for multicolumn expectations, with `expect_multicolumn_values_to_be_unique` as an example (#406)
* Add dataset class to from_pandas to simplify using custom datasets (#404, thanks @jtilly)
* Add schema support for sqlalchemy data context (#410, thanks @rahulj51)
* Minor documentation, warning, and testing improvements (thanks @zdog).


0.4.5
----------------
* Add a new autoinspect API and remove default expectations.
* Improve details for expect_table_columns_to_match_ordered_list (#379, thanks @rlshuhart)
* Linting fixes (thanks @elsander)
* Add support for dataset_class in from_pandas (thanks @jtilly)
* Improve redshift compatibility by correcting faulty isnull operator (thanks @avanderm)
* Adjust partitions to use tail_weight to improve JSON compatibility and
  support special cases of KL Divergence (thanks @anhollis)
* Enable custom_sql datasets for databases with multiple schemas, by
  adding a fallback for column reflection (#387, thanks @elsander)
* Remove `IF NOT EXISTS` check for custom sql temporary tables, for
  Redshift compatibility (#372, thanks @elsander)
* Allow users to pass args/kwargs for engine creation in
  SqlAlchemyDataContext (#369, thanks @elsander)
* Add support for custom schema in SqlAlchemyDataset (#370, thanks @elsander)
* Use getfullargspec to avoid deprecation warnings.
* Add expect_column_values_to_be_unique to SqlAlchemyDataset
* **Fix** map expectations for categorical columns (thanks @eugmandel)
* Improve internal testing suite (thanks @anhollis and @ccnobbli)
* Consistently use value_set instead of mixing value_set and values_set (thanks @njsmith8)

0.4.4
----------------
* Improve CLI help and set CLI return value to the number of unmet expectations
* Add error handling for empty columns to SqlAlchemyDataset, and associated tests
* **Fix** broken support for older pandas versions (#346)
* **Fix** pandas deepcopy issue (#342)

0.4.3
-------
* Improve type lists in expect_column_type_to_be[_in_list] (thanks @smontanaro and @ccnobbli)
* Update cli to use entry_points for conda compatibility, and add version option to cli
* Remove extraneous development dependency to airflow
* Address SQlAlchemy warnings in median computation
* Improve glossary in documentation
* Add 'statistics' section to validation report with overall validation results (thanks @sotte)
* Add support for parameterized expectations
* Improve support for custom expectations with better error messages (thanks @syk0saje)
* Implement expect_column_value_lenghts_to_[be_between|equal] for SQAlchemy (thanks @ccnobbli)
* **Fix** PandasDataset subclasses to inherit child class

0.4.2
-------
* **Fix** bugs in expect_column_values_to_[not]_be_null: computing unexpected value percentages and handling all-null (thanks @ccnobbli)
* Support mysql use of Decimal type (thanks @bouke-nederstigt)
* Add new expectation expect_column_values_to_not_match_regex_list.

  * Change behavior of expect_column_values_to_match_regex_list to use python re.findall in PandasDataset, relaxing \
    matching of individuals expressions to allow matches anywhere in the string.

* **Fix** documentation errors and other small errors (thanks @roblim, @ccnobbli)

0.4.1
-------
* Correct inclusion of new data_context module in source distribution

0.4.0
-------
* Initial implementation of data context API and SqlAlchemyDataset including implementations of the following \
  expectations:

  * expect_column_to_exist
  * expect_table_row_count_to_be
  * expect_table_row_count_to_be_between
  * expect_column_values_to_not_be_null
  * expect_column_values_to_be_null
  * expect_column_values_to_be_in_set
  * expect_column_values_to_be_between
  * expect_column_mean_to_be
  * expect_column_min_to_be
  * expect_column_max_to_be
  * expect_column_sum_to_be
  * expect_column_unique_value_count_to_be_between
  * expect_column_proportion_of_unique_values_to_be_between

* Major refactor of output_format to new result_format parameter. See docs for full details:

  * exception_list and related uses of the term exception have been renamed to unexpected
  * Output formats are explicitly hierarchical now, with BOOLEAN_ONLY < BASIC < SUMMARY < COMPLETE. \
    All *column_aggregate_expectation* expectations now return element count and related information included at the \
    BASIC level or higher.

* New expectation available for parameterized distributions--\
  expect_column_parameterized_distribution_ks_test_p_value_to_be_greater_than (what a name! :) -- (thanks @ccnobbli)
* ge.from_pandas() utility (thanks @schrockn)
* Pandas operations on a PandasDataset now return another PandasDataset (thanks @dlwhite5)
* expect_column_to_exist now takes a column_index parameter to specify column order (thanks @louispotok)
* Top-level validate option (ge.validate())
* ge.read_json() helper (thanks @rjurney)
* Behind-the-scenes improvements to testing framework to ensure parity across data contexts.
* Documentation improvements, bug-fixes, and internal api improvements

0.3.2
-------
* Include requirements file in source dist to support conda

0.3.1
--------
* **Fix** infinite recursion error when building custom expectations
* Catch dateutil parsing overflow errors

0.2
-----
* Distributional expectations and associated helpers are improved and renamed to be more clear regarding the tests they apply
* Expectation decorators have been refactored significantly to streamline implementing expectations and support custom expectations
* API and examples for custom expectations are available
* New output formats are available for all expectations
* Significant improvements to test suite and compatibility<|MERGE_RESOLUTION|>--- conflicted
+++ resolved
@@ -7,11 +7,8 @@
 
 Develop
 -----------------
-<<<<<<< HEAD
+[BUGFIX] Fix issue causing incorrect identification of partially-implemented expectations as not abstract
 * [DOCS] How to load a Pandas DataFrame as a Batch #2327
-=======
-[BUGFIX] Fix issue causing incorrect identification of partially-implemented expectations as not abstract
->>>>>>> 903237f0
 
 0.13.7
 -----------------
